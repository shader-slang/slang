// slang-test-main.cpp

#include "../../source/compiler-core/slang-artifact-desc-util.h"
#include "../../source/compiler-core/slang-artifact-helper.h"
#include "../../source/core/slang-byte-encode-util.h"
#include "../../source/core/slang-castable.h"
#include "../../source/core/slang-char-util.h"
#include "../../source/core/slang-hex-dump-util.h"
#include "../../source/core/slang-io.h"
#include "../../source/core/slang-memory-arena.h"
#include "../../source/core/slang-process-util.h"
#include "../../source/core/slang-render-api-util.h"
#include "../../source/core/slang-shared-library.h"
#include "../../source/core/slang-std-writers.h"
#include "../../source/core/slang-string-escape-util.h"
#include "../../source/core/slang-string-util.h"
#include "../../source/core/slang-token-reader.h"
#include "../../source/core/slang-type-text-util.h"
#include "slang-com-helper.h"
#include "unit-test/slang-unit-test.h"
#undef SLANG_UNIT_TEST

#include "../../source/compiler-core/slang-artifact-associated-impl.h"
#include "../../source/compiler-core/slang-downstream-compiler.h"
#include "../../source/compiler-core/slang-language-server-protocol.h"
#include "../../source/compiler-core/slang-nvrtc-compiler.h"
#include "directory-util.h"
#include "options.h"
#include "parse-diagnostic-util.h"
#include "slangc-tool.h"
#include "test-context.h"
#include "test-reporter.h"

#define STB_IMAGE_IMPLEMENTATION
#include "stb_image.h"

#include <math.h>
#include <stdarg.h>
#include <stdio.h>
#include <stdlib.h>

#define SLANG_PRELUDE_NAMESPACE CPPPrelude
#include "../../prelude/slang-cpp-types.h"

#include <atomic>
#include <thread>

using namespace Slang;

#if defined(_WIN32)
<<<<<<< HEAD
extern "C"
{
    __declspec(dllexport) extern const uint32_t D3D12SDKVersion = 711;
}

extern "C"
{
    __declspec(dllexport) extern const char* D3D12SDKPath = u8".\\D3D12\\";
}
=======
// https://devblogs.microsoft.com/directx/gettingstarted-dx12agility/#2.-set-agility-sdk-parameters
extern "C" { __declspec(dllexport) extern const uint32_t D3D12SDKVersion = 711; }
extern "C" { __declspec(dllexport) extern const char* D3D12SDKPath = u8".\\D3D12\\"; }
>>>>>>> a444b58d
#endif

// Options for a particular test
struct TestOptions
{
    enum Type
    {
        Normal,     ///< A regular test
        Diagnostic, ///< Diagnostic tests will always run (as form of failure is being tested)
    };

    void addCategory(TestCategory* category)
    {
        if (categories.indexOf(category) < 0)
        {
            categories.add(category);
        }
    }
    void addCategories(TestCategory* const* inCategories, Index count)
    {
        for (Index i = 0; i < count; ++i)
        {
            addCategory(inCategories[i]);
        }
    }

    // Small helper to help consistently interrogating for filecheck usage
    bool getFileCheckPrefix(String& prefix) const
    {
        return commandOptions.tryGetValue("filecheck", prefix);
    }
    bool getFileCheckBufferPrefix(String& prefix) const
    {
        return commandOptions.tryGetValue("filecheck-buffer", prefix);
    }

    Type type = Type::Normal;

    String command;
    List<String> args;

    Dictionary<String, String> commandOptions;

    // The categories that this test was assigned to
    List<TestCategory*> categories;

    bool isEnabled = true;
    bool isSynthesized = false;
};

struct FileTestInfoImpl : public FileTestInfo
{
    String testName;
    String filePath;
    String outputStem;
    TestOptions options;
};

struct TestDetails
{
    TestDetails() {}
    explicit TestDetails(const TestOptions& inOptions)
        : options(inOptions)
    {
    }

    TestOptions options;           ///< The options for the test
    TestRequirements requirements; ///< The requirements for the test to work
};

// Information on tests to run for a particular file
struct FileTestList
{
    List<TestDetails> tests;
};


struct TestInput
{
    // Path to the input file for the test
    String filePath;

    // Prefix for the path that test output should write to
    // (usually the same as `filePath`, but will differ when
    // we run multiple tests out of the same file)
    String outputStem;

    // Arguments for the test (usually to be interpreted
    // as command line args)
    TestOptions const* testOptions;

    // Determines how the test will be spawned
    SpawnType spawnType;
};

typedef TestResult (*TestCallback)(TestContext* context, TestInput& input);

// Globals

// Pre declare
static void _addRenderTestOptions(const Options& options, CommandLine& cmdLine);

/* !!!!!!!!!!!!!!!!!!!!!!!!!!!!! Functions !!!!!!!!!!!!!!!!!!!!!!!!!!!!!!!!!!!!!!!!!!!!!! */

// Tries to read in order
// - The file specific to this test:      input.outputStem + suffix
// - The general file for a set of tests: input.fileName + suffix;
static SlangResult _readTestFile(const TestInput& input, const String& suffix, String& out)
{
    StringBuilder buf;
    buf << input.outputStem << suffix;
    if (auto r = Slang::File::readAllText(buf, out); SLANG_SUCCEEDED(r))
    {
        return r;
    }

    buf.clear();
    buf << input.filePath << suffix;
    return Slang::File::readAllText(buf, out);
}


bool match(char const** ioCursor, char const* expected)
{
    char const* cursor = *ioCursor;
    while (*expected && *cursor == *expected)
    {
        cursor++;
        expected++;
    }
    if (*expected != 0)
        return false;

    *ioCursor = cursor;
    return true;
}

void skipHorizontalSpace(char const** ioCursor)
{
    char const* cursor = *ioCursor;
    for (;;)
    {
        switch (*cursor)
        {
        case ' ':
        case '\t':
            cursor++;
            continue;

        default:
            break;
        }

        break;
    }
    *ioCursor = cursor;
}

void skipToEndOfLine(char const** ioCursor)
{
    char const* cursor = *ioCursor;
    for (;;)
    {
        int c = *cursor;
        switch (c)
        {
        default:
            cursor++;
            continue;

        case '\r':
        case '\n':
            {
                cursor++;
                int d = *cursor;
                if ((c ^ d) == ('\r' ^ '\n'))
                {
                    cursor++;
                }
            }
            [[fallthrough]];
        case 0:
            *ioCursor = cursor;
            return;
        }
    }
}

String getString(char const* textBegin, char const* textEnd)
{
    StringBuilder sb;
    sb.append(textBegin, textEnd - textBegin);
    return sb.produceString();
}

String collectRestOfLine(char const** ioCursor)
{
    char const* cursor = *ioCursor;

    char const* textBegin = cursor;
    skipToEndOfLine(&cursor);
    char const* textEnd = cursor;

    *ioCursor = cursor;
    return getString(textBegin, textEnd);
}

static bool _isEndOfLineOrParens(char c)
{
    switch (c)
    {
    case '\n':
    case '\r':
    case 0:
    case ')':
        {
            return true;
        }
    default:
        return false;
    }
}

static SlangResult _parseCategories(
    TestCategorySet* categorySet,
    char const** ioCursor,
    TestOptions& out)
{
    char const* cursor = *ioCursor;

    // If don't have ( we don't have category list
    if (*cursor == '(')
    {
        cursor++;
        const char* const start = cursor;

        // Find the end
        for (; !_isEndOfLineOrParens(*cursor); ++cursor)
            ;
        if (*cursor != ')')
        {
            *ioCursor = cursor;
            return SLANG_FAIL;
        }
        cursor++;

        List<UnownedStringSlice> slices;
        StringUtil::split(UnownedStringSlice(start, cursor - 1), ',', slices);

        for (auto& slice : slices)
        {
            // Trim any whitespace
            auto categoryName = slice.trim();

            TestCategory* category = categorySet->find(categoryName);

            if (!category)
            {
                // Mark this test as disabled, as we don't have all of the categories
                out.isEnabled = false;
                break;
            }

            out.addCategory(category);
        }
    }

    *ioCursor = cursor;
    return SLANG_OK;
}

static SlangResult _parseCommandArguments(char const** ioCursor, TestOptions& out)
{
    char const* cursor = *ioCursor;

    // If don't have ( we don't have any additional options
    if (*cursor == '(')
    {
        cursor++;
        const char* const start = cursor;

        // Find the end
        for (; !_isEndOfLineOrParens(*cursor); ++cursor)
            ;
        if (*cursor != ')')
        {
            *ioCursor = cursor;
            return SLANG_FAIL;
        }
        cursor++;

        List<UnownedStringSlice> options;
        StringUtil::split(UnownedStringSlice(start, cursor - 1), ',', options);

        for (auto& option : options)
        {
            auto i = option.indexOf('=');
            if (i == -1)
            {
                out.commandOptions.add(option.trim(), "");
            }
            else
            {
                out.commandOptions.add(option.head(i).trim(), option.tail(i + 1).trim());
            }
        }
    }

    *ioCursor = cursor;
    return SLANG_OK;
}

static SlangResult _parseArg(const char** ioCursor, UnownedStringSlice& outArg)
{
    const char* cursor = *ioCursor;
    const char* const argBegin = cursor;

    // Let's try to read one option
    for (;;)
    {
        switch (*cursor)
        {
        default:
            {
                ++cursor;
                break;
            }
        case '"':
            {
                // If we have quotes let's just parse them as is and make output
                auto escapeHandler = StringEscapeUtil::getHandler(StringEscapeUtil::Style::Space);
                SLANG_RETURN_ON_FAIL(escapeHandler->lexQuoted(cursor, &cursor));
                break;
            }
        case 0:
        case '\r':
        case '\n':
        case ' ':
        case '\t':
            {
                char const* argEnd = cursor;
                assert(argBegin != argEnd);

                outArg = UnownedStringSlice(argBegin, argEnd);
                *ioCursor = cursor;
                return SLANG_OK;
            }
        }
    }
}

static SlangResult _gatherTestOptions(
    TestCategorySet* categorySet,
    char const** ioCursor,
    TestOptions& outOptions)
{
    SLANG_RETURN_ON_FAIL(_parseCategories(categorySet, ioCursor, outOptions));

    char const* cursor = *ioCursor;

    if (*cursor != ':')
    {
        return SLANG_FAIL;
    }
    cursor++;

    // Next scan for a sub-command name
    char const* commandStart = cursor;
    for (;;)
    {
        switch (*cursor)
        {
        default:
            cursor++;
            continue;

        case '(':
        case ':':
            break;

        case 0:
        case '\r':
        case '\n':
            return SLANG_FAIL;
        }

        break;
    }
    char const* commandEnd = cursor;

    outOptions.command = getString(commandStart, commandEnd);

    // Allow parameterizing the test command separately from the arguments, this
    // is because the arguments are often passed to the compiler verbatim, and
    // it's messy to have the test runner rifling through and picking things
    // out
    // Format is: (foo=bar, baz = 2)
    SLANG_RETURN_ON_FAIL(_parseCommandArguments(&cursor, outOptions));

    if (*cursor == ':')
        cursor++;
    else
    {
        return SLANG_FAIL;
    }

    // Now scan for arguments. For now we just assume that
    // any whitespace separation indicates a new argument
    for (;;)
    {
        skipHorizontalSpace(&cursor);

        // End of line? then no more options.
        switch (*cursor)
        {
        case 0:
        case '\r':
        case '\n':
            skipToEndOfLine(&cursor);

            *ioCursor = cursor;
            return SLANG_OK;

        default:
            break;
        }

        // Let's try to read one option
        UnownedStringSlice arg;
        SLANG_RETURN_ON_FAIL(_parseArg(&cursor, arg));

        outOptions.args.add(arg);
    }
}


static RenderApiFlags _getRequiredRenderApisByCommand(const UnownedStringSlice& name);

static void _combineOptions(
    TestCategorySet* categorySet,
    const TestOptions& fileOptions,
    TestOptions& ioOptions)
{
    // And the file categories
    ioOptions.addCategories(fileOptions.categories.getBuffer(), fileOptions.categories.getCount());

    // If no categories were specified, then add the default category
    if (ioOptions.categories.getCount() == 0)
    {
        ioOptions.categories.add(categorySet->defaultCategory);
    }
}

static SlangResult _extractCommand(const char** ioCursor, UnownedStringSlice& outCommand)
{
    const char* cursor = *ioCursor;
    const char* const start = cursor;

    while (true)
    {
        const char c = *cursor;

        if (CharUtil::isAlpha(c) || c == '_')
        {
            cursor++;
            continue;
        }

        if (c == ':' || c == '(' || c == 0 || c == '\n' || c == '\r')
        {
            *ioCursor = cursor;
            outCommand = UnownedStringSlice(start, cursor);
            return SLANG_OK;
        }

        return SLANG_FAIL;
    }
}

static void applyMacroSubstitution(String filePath, TestDetails& details)
{
    for (auto& arg : details.options.args)
    {
        arg = StringUtil::replaceAll(
            arg.getUnownedSlice(),
            toSlice("$dirname"),
            Path::getParentDirectory(filePath).getUnownedSlice());
    }
}

// Try to read command-line options from the test file itself
static SlangResult _gatherTestsForFile(
    TestCategorySet* categorySet,
    String filePath,
    FileTestList* outTestList)
{
    outTestList->tests.clear();

    String fileContents;

    SLANG_RETURN_ON_FAIL(Slang::File::readAllText(filePath, fileContents));

    // Walk through the lines of the file, looking for test commands
    char const* cursor = fileContents.begin();

    // Options that are specified across all tests in the file.
    TestOptions fileOptions;

    while (*cursor)
    {
        // We are at the start of a line of input.

        skipHorizontalSpace(&cursor);

        if (!match(&cursor, "//"))
        {
            skipToEndOfLine(&cursor);
            continue;
        }

        UnownedStringSlice command;

        if (SLANG_FAILED(_extractCommand(&cursor, command)))
        {
            // Couldn't find a command so skip
            skipToEndOfLine(&cursor);
            continue;
        }

        // Look for a pattern that matches what we want
        if (command == "TEST_IGNORE_FILE")
        {
            outTestList->tests.clear();
            return SLANG_OK;
        }

        const UnownedStringSlice disablePrefix = UnownedStringSlice::fromLiteral("DISABLE_");

        TestDetails testDetails;

        {
            if (command.startsWith(disablePrefix))
            {
                testDetails.options.isEnabled = false;
                command = command.tail(disablePrefix.getLength());
            }
        }

        if (command == "TEST_CATEGORY")
        {
            SlangResult res = _parseCategories(categorySet, &cursor, fileOptions);

            // If if failed we are done, unless it was just 'not available'
            if (SLANG_FAILED(res) && res != SLANG_E_NOT_AVAILABLE)
                return res;

            skipToEndOfLine(&cursor);
            continue;
        }

        if (command == "TEST")
        {
            SLANG_RETURN_ON_FAIL(_gatherTestOptions(categorySet, &cursor, testDetails.options));
            applyMacroSubstitution(filePath, testDetails);

            // See if the type of test needs certain APIs available
            const RenderApiFlags testRequiredApis =
                _getRequiredRenderApisByCommand(testDetails.options.command.getUnownedSlice());
            testDetails.requirements.addUsedRenderApis(testRequiredApis);

            // Apply the file wide options
            _combineOptions(categorySet, fileOptions, testDetails.options);

            outTestList->tests.add(testDetails);
        }
        else if (command == "DIAGNOSTIC_TEST")
        {
            SLANG_RETURN_ON_FAIL(_gatherTestOptions(categorySet, &cursor, testDetails.options));
            applyMacroSubstitution(filePath, testDetails);

            // Apply the file wide options
            _combineOptions(categorySet, fileOptions, testDetails.options);

            // Mark that it is a diagnostic test
            testDetails.options.type = TestOptions::Type::Diagnostic;
            outTestList->tests.add(testDetails);
        }
        else
        {
            // Hmm we don't know what kind of test this actually is.
            // Assume that's ok and this *isn't* a test and ignore.
            skipToEndOfLine(&cursor);
        }
    }

    return SLANG_OK;
}

static void SLANG_STDCALL _fileCheckDiagnosticCallback(
    void* data,
    const TestMessageType messageType,
    const char* message) noexcept
{
    auto& testReporter = *reinterpret_cast<TestReporter*>(data);
    testReporter.message(messageType, message);
}

//
// Check some generated output with FileCheck
//
static TestResult _fileCheckTest(
    TestContext& context,
    const String& fileCheckRules,
    const String& fileCheckPrefix,
    const String& outputToCheck)
{
    auto& testReporter = *context.getTestReporter();

    IFileCheck* fc = context.getFileCheck();
    if (!fc)
    {
        // Ignore if FileCheck is not available.
        // We could report an error, but our ARM64 CI doesn't have FileCheck yet.
        testReporter.message(TestMessageType::Info, "FileCheck is not available");
        return TestResult::Ignored;
    }

    const bool coloredOutput = true;
    testReporter.message(TestMessageType::Info, outputToCheck.getBuffer());
    return fc->performTest(
        "slang-test",
        fileCheckRules.begin(),
        fileCheckPrefix.begin(),
        outputToCheck.begin(),
        "actual-output",
        _fileCheckDiagnosticCallback,
        &testReporter,
        coloredOutput);
}

template<typename Compare>
static TestResult _fileComparisonTest(
    TestContext& context,
    const TestInput& input,
    const char* defaultExpectedContent,
    const char* expectedFileSuffix,
    const String& actualOutput,
    Compare compare)
{
    String expectedOutput;

    if (SLANG_FAILED(_readTestFile(input, expectedFileSuffix, expectedOutput)))
    {
        if (defaultExpectedContent)
        {
            expectedOutput = defaultExpectedContent;
        }
        else
        {
            context.getTestReporter()->messageFormat(
                TestMessageType::RunError,
                "Unable to read %s output for '%s'\n",
                expectedFileSuffix,
                input.outputStem.getBuffer());
            return TestResult::Fail;
        }
    }

    // Otherwise we compare to the expected output
    if (!compare(actualOutput, expectedOutput))
    {
        context.getTestReporter()->dumpOutputDifference(expectedOutput, actualOutput);
        return TestResult::Fail;
    }
    return TestResult::Pass;
}

static bool _areLinesEqual(const String& a, const String& e)
{
    return StringUtil::areLinesEqual(a.getUnownedSlice(), e.getUnownedSlice());
}

// Either run FileCheck over the result, or read and compare with a .expected file
// On a comparison failure, dump the difference
// On any failure, write a .actual file.
template<typename Compare = decltype(_areLinesEqual)>
static TestResult _validateOutput(
    TestContext* const context,
    const TestInput& input,
    const String& actualOutput,
    const bool forceFailure = false,
    const char* defaultExpectedContent = nullptr,
    const Compare compare = _areLinesEqual)
{
    String fileCheckPrefix;
    const TestResult result =
        input.testOptions->getFileCheckPrefix(fileCheckPrefix)
            ? _fileCheckTest(*context, input.filePath, fileCheckPrefix, actualOutput)
            : _fileComparisonTest(
                  *context,
                  input,
                  defaultExpectedContent,
                  ".expected",
                  actualOutput,
                  compare);

    // If the test failed, then we write the actual output to a file
    // so that we can easily diff it from the command line and
    // diagnose the problem.
    if (result == TestResult::Fail || forceFailure)
    {
        String actualOutputPath = input.outputStem + ".actual";
        Slang::File::writeAllText(actualOutputPath, actualOutput);
        return TestResult::Fail;
    }
    else
    {
        return result;
    }
}

Result spawnAndWaitExe(
    TestContext* context,
    const String& testPath,
    const CommandLine& cmdLine,
    ExecuteResult& outRes)
{
    std::lock_guard<std::mutex> lock(context->mutex);

    const auto& options = context->options;

    if (options.shouldBeVerbose)
    {
        String commandLine = cmdLine.toString();
        context->getTestReporter()->messageFormat(
            TestMessageType::Info,
            "%s\n",
            commandLine.begin());
    }

    Result res = ProcessUtil::execute(cmdLine, outRes);
    if (SLANG_FAILED(res))
    {
        //        fprintf(stderr, "failed to run test '%S'\n", testPath.ToWString());
        context->getTestReporter()->messageFormat(
            TestMessageType::RunError,
            "failed to run test '%S'",
            testPath.toWString().begin());
    }
    return res;
}


Result spawnAndWaitSharedLibrary(
    TestContext* context,
    const String& testPath,
    const CommandLine& cmdLine,
    ExecuteResult& outRes)
{
    std::lock_guard<std::mutex> lock(context->mutex);

    const auto& options = context->options;
    String exeName = Path::getFileNameWithoutExt(cmdLine.m_executableLocation.m_pathOrName);

    if (options.shouldBeVerbose)
    {
        CommandLine testCmdLine;

        testCmdLine.setExecutableLocation(ExecutableLocation("slang-test"));

        if (options.binDir.getLength())
        {
            testCmdLine.addArg("-bindir");
            testCmdLine.addArg(options.binDir);
        }

        testCmdLine.addArg(exeName);
        testCmdLine.m_args.addRange(cmdLine.m_args);

        context->getTestReporter()->messageFormat(
            TestMessageType::Info,
            "%s\n",
            testCmdLine.toString().getBuffer());
    }

    auto func = context->getInnerMainFunc(context->options.binDir, exeName);
    if (func)
    {
        StringBuilder stdErrorString;
        StringBuilder stdOutString;

        // Say static so not released
        StringWriter stdError(&stdErrorString, WriterFlag::IsConsole | WriterFlag::IsStatic);
        StringWriter stdOut(&stdOutString, WriterFlag::IsConsole | WriterFlag::IsStatic);

        StdWriters* prevStdWriters = StdWriters::getSingleton();

        StdWriters stdWriters;
        stdWriters.setWriter(SLANG_WRITER_CHANNEL_STD_ERROR, &stdError);
        stdWriters.setWriter(SLANG_WRITER_CHANNEL_STD_OUTPUT, &stdOut);

        if (exeName == "slangc")
        {
            stdWriters.setWriter(SLANG_WRITER_CHANNEL_DIAGNOSTIC, &stdError);
        }

        String exePath = Path::combine(context->exeDirectoryPath, exeName);

        List<const char*> args;
        args.add(exePath.getBuffer());
        for (const auto& cmdArg : cmdLine.m_args)
        {
            args.add(cmdArg.getBuffer());
        }

        SlangResult res =
            func(&stdWriters, context->getSession(), int(args.getCount()), args.begin());

        StdWriters::setSingleton(prevStdWriters);

        outRes.standardError = stdErrorString;
        outRes.standardOutput = stdOutString;

        outRes.resultCode = (int)TestToolUtil::getReturnCode(res);

        return SLANG_OK;
    }

    return SLANG_FAIL;
}


Result spawnAndWaitProxy(
    TestContext* context,
    const String& testPath,
    const CommandLine& inCmdLine,
    ExecuteResult& outRes)
{
    std::lock_guard<std::mutex> lock(context->mutex);

    // Get the name of the thing to execute
    String exeName = Path::getFileNameWithoutExt(inCmdLine.m_executableLocation.m_pathOrName);

    if (exeName == "slangc")
    {
        // If the test is slangc there is a command line version we can just directly use
        // return spawnAndWaitExe(context, testPath, inCmdLine, outRes);
        return spawnAndWaitSharedLibrary(context, testPath, inCmdLine, outRes);
    }

    CommandLine cmdLine(inCmdLine);

    // Make the first arg the name of the tool to invoke
    cmdLine.m_args.insert(0, exeName);
    cmdLine.setExecutableLocation(ExecutableLocation(context->exeDirectoryPath, "test-proxy"));

    const auto& options = context->options;
    if (options.shouldBeVerbose)
    {
        String commandLine = cmdLine.toString();
        context->getTestReporter()->messageFormat(
            TestMessageType::Info,
            "%s\n",
            commandLine.begin());
    }

    // Execute
    Result res = ProcessUtil::execute(cmdLine, outRes);
    if (SLANG_FAILED(res))
    {
        //        fprintf(stderr, "failed to run test '%S'\n", testPath.ToWString());
        context->getTestReporter()->messageFormat(
            TestMessageType::RunError,
            "failed to run test '%S'",
            testPath.toWString().begin());
    }

    return res;
}

static Result _executeRPC(
    TestContext* context,
    SpawnType spawnType,
    const UnownedStringSlice& method,
    const RttiInfo* rttiInfo,
    const void* args,
    ExecuteResult& outRes)
{
    // If we are 'fully isolated', we cannot share a test server.
    // So tear down the RPC connection if there is one currently.
    if (spawnType == SpawnType::UseFullyIsolatedTestServer)
    {
        context->destroyRPCConnection();
    }

    JSONRPCConnection* rpcConnection = context->getOrCreateJSONRPCConnection();
    if (!rpcConnection)
    {
        return SLANG_FAIL;
    }

    // Execute
    if (SLANG_FAILED(rpcConnection->sendCall(method, rttiInfo, args)))
    {
        context->destroyRPCConnection();
        return SLANG_FAIL;
    }

    // Wait for the result
    rpcConnection->waitForResult(context->connectionTimeOutInMs);

    if (!rpcConnection->hasMessage())
    {
        // We can assume somethings gone wrong. So lets kill the connection and fail.
        context->destroyRPCConnection();
        return SLANG_FAIL;
    }

    if (rpcConnection->getMessageType() != JSONRPCMessageType::Result)
    {
        context->destroyRPCConnection();
        return SLANG_FAIL;
    }

    // Get the result
    TestServerProtocol::ExecutionResult exeRes;
    if (SLANG_FAILED(rpcConnection->getMessage(&exeRes)))
    {
        context->destroyRPCConnection();
        return SLANG_FAIL;
    }

    outRes.resultCode = exeRes.returnCode;
    outRes.standardError = exeRes.stdError;
    outRes.standardOutput = exeRes.stdOut;

    return SLANG_OK;
}

template<typename T>
static Result _executeRPC(
    TestContext* context,
    SpawnType spawnType,
    const UnownedStringSlice& method,
    const T* msg,
    ExecuteResult& outRes)
{
    return _executeRPC(context, spawnType, method, GetRttiInfo<T>::get(), (const void*)msg, outRes);
}

Result spawnAndWaitTestServer(
    TestContext* context,
    SpawnType spawnType,
    const String& testPath,
    const CommandLine& inCmdLine,
    ExecuteResult& outRes)
{
    String exeName = Path::getFileNameWithoutExt(inCmdLine.m_executableLocation.m_pathOrName);

    // This is a test tool execution
    TestServerProtocol::ExecuteToolTestArgs args;

    args.toolName = exeName;
    args.args = inCmdLine.m_args;

    return _executeRPC(
        context,
        spawnType,
        TestServerProtocol::ExecuteToolTestArgs::g_methodName,
        &args,
        outRes);
}

static SlangResult _extractArg(const CommandLine& cmdLine, const String& argName, String& outValue)
{
    SLANG_ASSERT(argName.getLength() > 0 && argName[0] == '-');
    Index index = cmdLine.findArgIndex(argName.getUnownedSlice());

    if (index >= 0 && index < cmdLine.getArgCount() - 1)
    {
        outValue = cmdLine.m_args[index + 1];
        return SLANG_OK;
    }
    return SLANG_FAIL;
}

static bool _hasOption(const List<String>& args, const String& argName)
{
    return args.indexOf(argName) != Index(-1);
}

static PassThroughFlags _getPassThroughFlagsForTarget(SlangCompileTarget target)
{
    switch (target)
    {
    case SLANG_TARGET_UNKNOWN:

    case SLANG_HLSL:
    case SLANG_GLSL:
    case SLANG_C_SOURCE:
    case SLANG_CPP_SOURCE:
    case SLANG_CPP_PYTORCH_BINDING:
    case SLANG_HOST_CPP_SOURCE:
    case SLANG_CUDA_SOURCE:
    case SLANG_METAL:
    case SLANG_WGSL:
        {
            return 0;
        }
    case SLANG_WGSL_SPIRV:
    case SLANG_WGSL_SPIRV_ASM:
        {
            return PassThroughFlag::Tint;
        }
    case SLANG_DXBC:
    case SLANG_DXBC_ASM:
        {
            return PassThroughFlag::Fxc;
        }
    case SLANG_SPIRV:
    case SLANG_SPIRV_ASM:
        {
            return PassThroughFlag::Glslang;
        }
    case SLANG_DXIL:
    case SLANG_DXIL_ASM:
        {
            return PassThroughFlag::Dxc;
        }

    case SLANG_METAL_LIB:
    case SLANG_METAL_LIB_ASM:
        {
            return PassThroughFlag::Metal;
        }

    case SLANG_SHADER_HOST_CALLABLE:
    case SLANG_HOST_HOST_CALLABLE:

    case SLANG_HOST_EXECUTABLE:
    case SLANG_SHADER_SHARED_LIBRARY:
    case SLANG_HOST_SHARED_LIBRARY:
        {
            return PassThroughFlag::Generic_C_CPP;
        }
    case SLANG_PTX:
        {
            return PassThroughFlag::NVRTC;
        }

    default:
        {
            SLANG_ASSERT(!"Unknown type");
            return 0;
        }
    }
}

static SlangResult _extractRenderTestRequirements(
    const CommandLine& cmdLine,
    TestRequirements* ioRequirements)
{
    const auto& args = cmdLine.m_args;

    // TODO(JS):
    // This is rather convoluted in that it has to work out from the command line parameters passed
    // to render-test what renderer will be used.
    // That a similar logic has to be kept inside the implementation of render-test and both this
    // and render-test will have to be kept in sync.

    bool useDxil = cmdLine.findArgIndex(UnownedStringSlice::fromLiteral("-use-dxil")) >= 0;

    bool usePassthru = false;

    // Work out what kind of render will be used
    RenderApiType renderApiType;
    {
        RenderApiType foundRenderApiType = RenderApiType::Unknown;
        RenderApiType foundLanguageRenderType = RenderApiType::Unknown;

        for (const auto& arg : args)
        {
            Slang::UnownedStringSlice argSlice = arg.getUnownedSlice();
            if (argSlice.getLength() && argSlice[0] == '-')
            {
                // Look up the rendering API if set
                UnownedStringSlice argName =
                    UnownedStringSlice(argSlice.begin() + 1, argSlice.end());
                RenderApiType renderApiType = RenderApiUtil::findApiTypeByName(argName);

                if (renderApiType != RenderApiType::Unknown)
                {
                    foundRenderApiType = renderApiType;

                    // There should be only one explicit api
                    SLANG_ASSERT(
                        ioRequirements->explicitRenderApi == RenderApiType::Unknown ||
                        ioRequirements->explicitRenderApi == renderApiType);

                    // Set the explicitly set render api
                    ioRequirements->explicitRenderApi = renderApiType;
                    continue;
                }

                // Lookup the target language type
                RenderApiType languageRenderType =
                    RenderApiUtil::findImplicitLanguageRenderApiType(argName);
                if (languageRenderType != RenderApiType::Unknown)
                {
                    foundLanguageRenderType = languageRenderType;

                    // Use the pass thru compiler if these are the sources
                    usePassthru |= (argName == "hlsl" || argName == "glsl");

                    continue;
                }
            }
        }

        // If a render option isn't set use defaultRenderType
        renderApiType = (foundRenderApiType == RenderApiType::Unknown) ? foundLanguageRenderType
                                                                       : foundRenderApiType;
    }

    // The native language for the API
    SlangSourceLanguage nativeLanguage = SLANG_SOURCE_LANGUAGE_UNKNOWN;
    SlangCompileTarget target = SLANG_TARGET_NONE;
    SlangPassThrough passThru = SLANG_PASS_THROUGH_NONE;

    switch (renderApiType)
    {
    case RenderApiType::D3D11:
        target = SLANG_DXBC;
        nativeLanguage = SLANG_SOURCE_LANGUAGE_HLSL;
        passThru = SLANG_PASS_THROUGH_FXC;
        break;
    case RenderApiType::D3D12:
        target = SLANG_DXBC;
        nativeLanguage = SLANG_SOURCE_LANGUAGE_HLSL;
        passThru = SLANG_PASS_THROUGH_FXC;
        if (useDxil)
        {
            target = SLANG_DXIL;
            passThru = SLANG_PASS_THROUGH_DXC;
        }
        break;
    case RenderApiType::Vulkan:
        target = SLANG_SPIRV;
        nativeLanguage = SLANG_SOURCE_LANGUAGE_GLSL;
        passThru = SLANG_PASS_THROUGH_GLSLANG;
        break;
    case RenderApiType::Metal:
        target = SLANG_METAL_LIB;
        nativeLanguage = SLANG_SOURCE_LANGUAGE_METAL;
        passThru = SLANG_PASS_THROUGH_METAL;
        break;
    case RenderApiType::CPU:
        target = SLANG_SHADER_HOST_CALLABLE;
        nativeLanguage = SLANG_SOURCE_LANGUAGE_CPP;
        passThru = SLANG_PASS_THROUGH_GENERIC_C_CPP;
        break;
    case RenderApiType::CUDA:
        target = SLANG_PTX;
        nativeLanguage = SLANG_SOURCE_LANGUAGE_CUDA;
        passThru = SLANG_PASS_THROUGH_NVRTC;
        break;
    case RenderApiType::WebGPU:
        target = SLANG_WGSL;
        nativeLanguage = SLANG_SOURCE_LANGUAGE_WGSL;
        passThru = SLANG_PASS_THROUGH_TINT;
        break;
    }

    SlangSourceLanguage sourceLanguage = nativeLanguage;
    if (!usePassthru)
    {
        sourceLanguage = SLANG_SOURCE_LANGUAGE_SLANG;
        passThru = SLANG_PASS_THROUGH_NONE;
    }

    if (passThru == SLANG_PASS_THROUGH_NONE)
    {
        // Work out backends needed based on the target
        ioRequirements->addUsedBackends(_getPassThroughFlagsForTarget(target));
    }
    else
    {
        ioRequirements->addUsedBackEnd(passThru);
    }

    // Add the render api used
    ioRequirements->addUsedRenderApi(renderApiType);

    return SLANG_OK;
}

static SlangResult _extractSlangCTestRequirements(
    const CommandLine& cmdLine,
    TestRequirements* ioRequirements)
{
    // This determines what the requirements are for a slangc like command line
    // First check pass through
    {
        String passThrough;
        if (SLANG_SUCCEEDED(_extractArg(cmdLine, "-pass-through", passThrough)))
        {
            ioRequirements->addUsedBackEnd(
                TypeTextUtil::findPassThrough(passThrough.getUnownedSlice()));
        }
    }

    // The target if set will also imply a backend
    {
        String targetName;
        if (SLANG_SUCCEEDED(_extractArg(cmdLine, "-target", targetName)))
        {
            const SlangCompileTarget target =
                TypeTextUtil::findCompileTargetFromName(targetName.getUnownedSlice());
            ioRequirements->addUsedBackends(_getPassThroughFlagsForTarget(target));
        }
    }
    return SLANG_OK;
}

static SlangResult _extractReflectionTestRequirements(
    const CommandLine& cmdLine,
    TestRequirements* ioRequirements)
{
    // There are no specialized constraints for a reflection test
    return SLANG_OK;
}

static SlangResult _extractTestRequirements(const CommandLine& cmdLine, TestRequirements* ioInfo)
{
    String exeName = Path::getFileNameWithoutExt(cmdLine.m_executableLocation.m_pathOrName);

    if (exeName == "render-test")
    {
        return _extractRenderTestRequirements(cmdLine, ioInfo);
    }
    else if (exeName == "slangc")
    {
        return _extractSlangCTestRequirements(cmdLine, ioInfo);
    }
    else if (exeName == "slang-reflection-test")
    {
        return _extractReflectionTestRequirements(cmdLine, ioInfo);
    }

    SLANG_ASSERT(!"Unknown tool type");
    return SLANG_FAIL;
}

static RenderApiFlags _getAvailableRenderApiFlags(TestContext* context)
{
    static std::mutex mutex;
    std::lock_guard<std::mutex> lock(mutex);
    // Only evaluate if it hasn't already been evaluated (the actual evaluation is slow...)
    if (!context->isAvailableRenderApiFlagsValid)
    {
        // Call the render-test tool asking it only to startup a specified render api
        // (taking into account adapter options)

        RenderApiFlags availableRenderApiFlags = 0;
        for (int i = 0; i < int(RenderApiType::CountOf); ++i)
        {
            const RenderApiType apiType = RenderApiType(i);

            if (apiType == RenderApiType::CPU)
            {
                if ((context->availableBackendFlags & PassThroughFlag::Generic_C_CPP) == 0)
                {
                    continue;
                }

                // Check that the session has the generic C/CPP compiler availability - which is all
                // we should need for CPU target
                if (SLANG_SUCCEEDED(spSessionCheckPassThroughSupport(
                        context->getSession(),
                        SLANG_PASS_THROUGH_GENERIC_C_CPP)))
                {
                    availableRenderApiFlags |= RenderApiFlags(1) << int(apiType);
                }
                continue;
            }

            // See if it's possible the api is available
            if (RenderApiUtil::calcHasApi(apiType))
            {
                if (context->options.skipApiDetection)
                {
                    availableRenderApiFlags |= RenderApiFlags(1) << int(apiType);
                    continue;
                }
                // Try starting up the device
                CommandLine cmdLine;
                cmdLine.setExecutableLocation(
                    ExecutableLocation(context->options.binDir, "render-test"));
                _addRenderTestOptions(context->options, cmdLine);
                // We just want to see if the device can be started up
                cmdLine.addArg("-only-startup");

                // Select what api to use
                StringBuilder builder;
                builder << "-" << RenderApiUtil::getApiName(apiType);
                cmdLine.addArg(builder);
                // Run the render-test tool and see if the device could startup
                ExecuteResult exeRes;
                if (SLANG_SUCCEEDED(
                        spawnAndWaitSharedLibrary(context, "device-startup", cmdLine, exeRes)) &&
                    TestToolUtil::getReturnCodeFromInt(exeRes.resultCode) ==
                        ToolReturnCode::Success)
                {
                    availableRenderApiFlags |= RenderApiFlags(1) << int(apiType);
                    StdWriters::getOut().print(
                        "Check %s: Supported\n",
                        RenderApiUtil::getApiName(apiType).begin());
                }
                else
                {
                    StdWriters::getOut().print(
                        "Check %s: Not Supported\n",
                        RenderApiUtil::getApiName(apiType).begin());
                    const auto out = exeRes.standardOutput;
                    const auto err = exeRes.standardError;
                    if (err.getLength())
                        StdWriters::getOut().print("%s\n", err.getBuffer());
                    if (out.getLength())
                        StdWriters::getOut().print("%s\n", out.getBuffer());
                }
            }
        }

        context->availableRenderApiFlags = availableRenderApiFlags;
        context->isAvailableRenderApiFlagsValid = true;
    }

    return context->availableRenderApiFlags;
}

ToolReturnCode getReturnCode(const ExecuteResult& exeRes)
{
    return TestToolUtil::getReturnCodeFromInt(exeRes.resultCode);
}

ToolReturnCode spawnAndWait(
    TestContext* context,
    const String& testPath,
    SpawnType spawnType,
    const CommandLine& cmdLine,
    ExecuteResult& outExeRes)
{
    if (context->isCollectingRequirements())
    {
        std::lock_guard<std::mutex> lock(context->mutex);
        // If we just want info... don't bother running anything
        const SlangResult res = _extractTestRequirements(cmdLine, context->getTestRequirements());
        // Keep compiler happy on release
        SLANG_UNUSED(res);
        SLANG_ASSERT(SLANG_SUCCEEDED(res));

        return ToolReturnCode::Success;
    }

    const auto& options = context->options;

    const auto finalSpawnType = context->getFinalSpawnType(spawnType);

    SlangResult spawnResult = SLANG_FAIL;
    switch (finalSpawnType)
    {
    case SpawnType::UseExe:
        {
            spawnResult = spawnAndWaitExe(context, testPath, cmdLine, outExeRes);
            break;
        }
    case SpawnType::Default:
    case SpawnType::UseSharedLibrary:
        {
            spawnResult = spawnAndWaitSharedLibrary(context, testPath, cmdLine, outExeRes);
            break;
        }
    case SpawnType::UseFullyIsolatedTestServer:
    case SpawnType::UseTestServer:
        {
            spawnResult =
                spawnAndWaitTestServer(context, finalSpawnType, testPath, cmdLine, outExeRes);
            break;
        }
    default:
        break;
    }

    if (SLANG_FAILED(spawnResult))
    {
        return ToolReturnCode::FailedToRun;
    }

    return getReturnCode(outExeRes);
}

String getOutput(const ExecuteResult& exeRes)
{
    ExecuteResult::ResultCode resultCode = exeRes.resultCode;

    String standardOuptut = exeRes.standardOutput;
    String standardError = exeRes.standardError;

    // We construct a single output string that captures the results
    StringBuilder actualOutputBuilder;
    actualOutputBuilder.append("result code = ");
    actualOutputBuilder.append(resultCode);
    actualOutputBuilder.append("\nstandard error = {\n");
    actualOutputBuilder.append(standardError);
    actualOutputBuilder.append("}\nstandard output = {\n");
    actualOutputBuilder.append(standardOuptut);
    actualOutputBuilder.append("}\n");

    return actualOutputBuilder.produceString();
}

// Finds the specialized or default path for expected data for a test.
// If neither are found, will return an empty string
String findExpectedPath(const TestInput& input, const char* postFix)
{
    StringBuilder specializedBuf;

    // Try the specialized name first
    specializedBuf << input.outputStem;
    if (postFix)
    {
        specializedBuf << postFix;
    }
    if (File::exists(specializedBuf))
    {
        return specializedBuf;
    }


    // Try the default name
    StringBuilder defaultBuf;
    defaultBuf.clear();
    defaultBuf << input.filePath;
    if (postFix)
    {
        defaultBuf << postFix;
    }

    if (File::exists(defaultBuf))
    {
        return defaultBuf;
    }

    // Couldn't find either
    fprintf(
        stderr,
        "referenceOutput '%s' or '%s' not found.\n",
        defaultBuf.getBuffer(),
        specializedBuf.getBuffer());

    return "";
}

static SlangResult _initSlangCompiler(TestContext* context, CommandLine& ioCmdLine)
{
    ioCmdLine.setExecutableLocation(ExecutableLocation(context->options.binDir, "slangc"));

    if (context->options.verbosePaths)
    {
        ioCmdLine.addArgIfNotFound("-verbose-paths");
    }

    // Look for definition of a slot

    {
        const auto prefix = toSlice("-DNV_SHADER_EXTN_SLOT=");

        bool usesNVAPI = false;

        for (auto& arg : ioCmdLine.m_args)
        {
            if (arg.startsWith(prefix))
            {
                // Has NVAPI prefix, meaning
                usesNVAPI = true;
                break;
            }
        }

        // This is necessary because the session can be shared, and the prelude overwritten by the
        // renderer.
        if (usesNVAPI)
        {
            // We want to set the path to NVAPI
            String rootPath;
            SLANG_RETURN_ON_FAIL(TestToolUtil::getRootPath(context->exePath.getBuffer(), rootPath));
            String includePath;
            SLANG_RETURN_ON_FAIL(
                TestToolUtil::getIncludePath(rootPath, "external/nvapi/nvHLSLExtns.h", includePath))

            StringBuilder buf;

            // Include the NVAPI header
            buf << "#include ";

            StringEscapeUtil::appendQuoted(
                StringEscapeUtil::getHandler(StringEscapeUtil::Style::Cpp),
                includePath.getUnownedSlice(),
                buf);
            buf << "\n\n";

            context->getSession()->setLanguagePrelude(SLANG_SOURCE_LANGUAGE_HLSL, buf.getBuffer());
        }
    }

    return SLANG_OK;
}

TestResult asTestResult(ToolReturnCode code)
{
    switch (code)
    {
    case ToolReturnCode::Success:
        return TestResult::Pass;
    case ToolReturnCode::Ignored:
        return TestResult::Ignored;
    default:
        return TestResult::Fail;
    }
}

#define TEST_RETURN_ON_DONE(x)              \
    {                                       \
        const ToolReturnCode toolRet_ = x;  \
        if (TestToolUtil::isDone(toolRet_)) \
        {                                   \
            return asTestResult(toolRet_);  \
        }                                   \
    }

static SlangResult _createArtifactFromHexDump(
    const UnownedStringSlice& hexDump,
    const ArtifactDesc& desc,
    ComPtr<IArtifact>& outArtifact)
{
    // We need to extract the binary
    List<uint8_t> data;
    SLANG_RETURN_ON_FAIL(HexDumpUtil::parseWithMarkers(hexDump, data));

    auto blob = ListBlob::moveCreate(data);
    auto artifact = ArtifactUtil::createArtifact(desc);
    artifact->addRepresentationUnknown(blob);

    outArtifact.swap(artifact);
    return SLANG_OK;
}

static SlangResult _executeBinary(const UnownedStringSlice& hexDump, ExecuteResult& outExeRes)
{
    ComPtr<IArtifact> artifact;
    SLANG_RETURN_ON_FAIL(_createArtifactFromHexDump(
        hexDump,
        ArtifactDesc::make(
            ArtifactKind::Executable,
            ArtifactPayload::HostCPU,
            ArtifactStyle::Unknown),
        artifact));

    ComPtr<IOSFileArtifactRepresentation> fileRep;
    SLANG_RETURN_ON_FAIL(artifact->requireFile(ArtifactKeep::Yes, fileRep.writeRef()));

    const auto fileName = fileRep->getPath();

    // Execute it
    ExecutableLocation exe;
    exe.setPath(fileName);

    CommandLine cmdLine;
    cmdLine.setExecutableLocation(exe);

    return ProcessUtil::execute(cmdLine, outExeRes);
}

static bool _areDiagnosticsEqual(const UnownedStringSlice& a, const UnownedStringSlice& b)
{
    ParseDiagnosticUtil::OutputInfo outA, outB;

    // If we can't parse, we can't match, so fail.
    if (SLANG_FAILED(ParseDiagnosticUtil::parseOutputInfo(a, outA)) ||
        SLANG_FAILED(ParseDiagnosticUtil::parseOutputInfo(b, outB)))
    {
        return false;
    }

    // The result codes must match, and std out
    if (outA.resultCode != outB.resultCode ||
        !StringUtil::areLinesEqual(outA.stdOut.getUnownedSlice(), outB.stdOut.getUnownedSlice()))
    {
        return false;
    }

    // Parse the compiler diagnostics and make sure they are the same.
    // Ignores line number differences
    return ParseDiagnosticUtil::areEqual(
        outA.stdError.getUnownedSlice(),
        outB.stdError.getUnownedSlice(),
        ParseDiagnosticUtil::EqualityFlag::IgnoreLineNos);
}

static bool _areResultsEqual(TestOptions::Type type, const String& a, const String& b)
{
    switch (type)
    {
    case TestOptions::Type::Diagnostic:
        return _areDiagnosticsEqual(a.getUnownedSlice(), b.getUnownedSlice());
    case TestOptions::Type::Normal:
        return a == b;
    default:
        {
            SLANG_ASSERT(!"Unknown test type");
            return false;
        }
    }
}

static String _calcModulePath(const TestInput& input)
{
    // Make the module name the same as the source file
    auto filePath = input.filePath;
    String directory = Path::getParentDirectory(input.outputStem);
    String moduleName = Path::getFileNameWithoutExt(filePath);
    return Path::combine(directory, moduleName);
}

TestResult runDocTest(TestContext* context, TestInput& input)
{
    // need to execute the stand-alone Slang compiler on the file, and compare its output to what we
    // expect
    auto outputStem = input.outputStem;

    CommandLine cmdLine;


    cmdLine.addArg(input.filePath);

    for (auto arg : input.testOptions->args)
    {
        cmdLine.addArg(arg);
    }

    _initSlangCompiler(context, cmdLine);

    ExecuteResult exeRes;
    TEST_RETURN_ON_DONE(spawnAndWait(context, outputStem, input.spawnType, cmdLine, exeRes));

    if (context->isCollectingRequirements())
    {
        return TestResult::Pass;
    }

    String actualOutput = getOutput(exeRes);

    String expectedOutputPath = outputStem + ".expected";
    String expectedOutput;

    // TODO(JS): Might want to check the result code..
    Slang::File::readAllText(expectedOutputPath, expectedOutput);

    // If no expected output file was found, then we
    // expect everything to be empty
    if (expectedOutput.getLength() == 0)
    {
        expectedOutput = "result code = 0\nstandard error = {\n}\nstandard output = {\n}\n";
    }

    TestResult result = TestResult::Pass;

    // Otherwise we compare to the expected output
    if (!_areResultsEqual(input.testOptions->type, expectedOutput, actualOutput))
    {
        context->getTestReporter()->dumpOutputDifference(expectedOutput, actualOutput);
        result = TestResult::Fail;
    }

    // If the test failed, then we write the actual output to a file
    // so that we can easily diff it from the command line and
    // diagnose the problem.
    if (result == TestResult::Fail)
    {
        String actualOutputPath = outputStem + ".actual";
        Slang::File::writeAllText(actualOutputPath, actualOutput);

        context->getTestReporter()->dumpOutputDifference(expectedOutput, actualOutput);
    }

    return result;
}

TestResult runExecutableTest(TestContext* context, TestInput& input)
{
    IDownstreamCompiler* compiler = context->getDefaultCompiler(SLANG_SOURCE_LANGUAGE_CPP);
    if (!compiler)
    {
        return TestResult::Ignored;
    }

    // If we are just collecting requirements, say it passed
    if (context->isCollectingRequirements())
    {
        std::lock_guard<std::mutex> lock(context->mutex);
        context->getTestRequirements()->addUsedBackEnd(SLANG_PASS_THROUGH_GENERIC_C_CPP);
        return TestResult::Pass;
    }

    auto filePath = input.filePath;
    auto outputStem = input.outputStem;

    String actualOutputPath = outputStem + ".actual";
    File::remove(actualOutputPath);

    // Make the module name the same as the current executable path, so it can discover
    // the slang-rt library if needed.
    String modulePath = Path::combine(
        Path::getParentDirectory(Path::getExecutablePath()),
        Path::getFileNameWithoutExt(filePath));

    // String testRoot
    // for(;;)
    // {
    //     String testRoot = Path::getParentDirectory(filePath);
    //     if (testRoot == "")
    //     {
    //         break;
    //     }
    // }
    // printf("test folder = %s\n", testRoot.begin());

    String moduleExePath;
    {
        StringBuilder buf;
        buf << modulePath;
        buf << Process::getExecutableSuffix();
        moduleExePath = buf;
    }

    // Remove the exe if it exists
    File::remove(moduleExePath);

    CommandLine cmdLine;
    _initSlangCompiler(context, cmdLine);

    StringEscapeHandler* escapeHandler =
        StringEscapeUtil::getHandler(StringEscapeUtil::Style::Space);

    List<String> args;
    args.add(filePath);
    args.add("-o");
    args.add(moduleExePath);
    args.add("-target");
    args.add("exe");
    args.add("-Xgenericcpp");
    args.add("-I./include");
    args.add("-Xgenericcpp");
    args.add("-I./external/unordered_dense/include");
    for (auto arg : args)
    {
        // If unescaping is needed, do it
        if (StringEscapeUtil::isUnescapeShellLikeNeeded(escapeHandler, arg.getUnownedSlice()))
        {
            StringBuilder buf;
            StringEscapeUtil::unescapeShellLike(escapeHandler, arg.getUnownedSlice(), buf);
            cmdLine.addArg(buf.produceString());
        }
        else
        {
            cmdLine.addArg(arg);
        }
    }
    ExecuteResult exeRes;

    // TODO(Yong) HACK:
    // Just use shared library now, TestServer spawn mode seems to cause slangc to fail to find its
    // own executable path, and thus failed to find the `gfx.slang` file sitting along side
    // `slangc.exe`. We need to figure out what happened to `Path::getExecutablePath()` inside
    // test-server.
    SpawnType slangcSpawnType = input.spawnType;
    if (slangcSpawnType == SpawnType::UseTestServer)
        slangcSpawnType = SpawnType::UseExe;
    TEST_RETURN_ON_DONE(spawnAndWait(context, outputStem, slangcSpawnType, cmdLine, exeRes));

    String actualOutput;

    // If the actual compilation failed, then the output will be the summary
    if (exeRes.resultCode != 0)
    {
        actualOutput = getOutput(exeRes);
    }
    else
    {
        // Execute the binary and see what we get
        CommandLine cmdLine;

        ExecutableLocation exe;
        exe.setPath(moduleExePath);

        cmdLine.setExecutableLocation(exe);

        ExecuteResult exeRes;
        if (SLANG_FAILED(ProcessUtil::execute(cmdLine, exeRes)))
        {
            return TestResult::Fail;
        }

        // Write the output, and compare to expected
        actualOutput = getOutput(exeRes);
    }

    // Write the output
    Slang::File::writeAllText(actualOutputPath, actualOutput);

    // Check that they are the same
    {
        // Read the expected
        String expectedOutput;

        String expectedOutputPath = outputStem + ".expected";
        Slang::File::readAllText(expectedOutputPath, expectedOutput);

        // Compare if they are the same
        if (!StringUtil::areLinesEqual(
                actualOutput.getUnownedSlice(),
                expectedOutput.getUnownedSlice()))
        {
            context->getTestReporter()->dumpOutputDifference(expectedOutput, actualOutput);
            return TestResult::Fail;
        }
    }

    return TestResult::Pass;
}

TestResult runLanguageServerTest(TestContext* context, TestInput& input)
{
    // We don't support running language server tests in parallel yet.
    std::lock_guard lock(context->mutex);

    if (!context->m_languageServerConnection)
    {
        if (SLANG_FAILED(context->createLanguageServerJSONRPCConnection(
                context->m_languageServerConnection)))
        {
            return TestResult::Fail;
        }
    }
    if (context->isCollectingRequirements())
    {
        return TestResult::Pass;
    }
    auto connection = context->m_languageServerConnection.Ptr();
    LanguageServerProtocol::InitializeParams initParams;
    LanguageServerProtocol::WorkspaceFolder wsFolder;
    wsFolder.name = "test";
    String fullPath;
    Path::getCanonical(input.filePath, fullPath);
    wsFolder.uri = URI::fromLocalFilePath(Path::getParentDirectory(fullPath).getUnownedSlice()).uri;
    initParams.workspaceFolders.add(wsFolder);
    if (SLANG_FAILED(connection->sendCall(
            LanguageServerProtocol::InitializeParams::methodName,
            &initParams,
            JSONValue::makeInt(0))))
    {
        return TestResult::Fail;
    }
    if (SLANG_FAILED(connection->waitForResult(-1)))
    {
        return TestResult::Fail;
    }

    LanguageServerProtocol::InitializeResult initResult;
    if (SLANG_FAILED(connection->getMessage(&initResult)))
    {
        return TestResult::Fail;
    }

    // Send open document call.
    String testFileContent;

    if (SLANG_FAILED(File::readAllText(input.filePath, testFileContent)))
    {
        return TestResult::Fail;
    }

    LanguageServerProtocol::DidOpenTextDocumentParams openDocParams;
    openDocParams.textDocument.version = 0;
    openDocParams.textDocument.uri = URI::fromLocalFilePath(fullPath.getUnownedSlice()).uri;
    openDocParams.textDocument.text = testFileContent;
    connection->sendCall(
        LanguageServerProtocol::DidOpenTextDocumentParams::methodName,
        &openDocParams,
        JSONValue::makeInt(1));
    List<LanguageServerProtocol::PublishDiagnosticsParams> diagnostics;
    bool diagnosticsReceived = false;
    auto waitForNonDiagnosticResponse = [&]() -> SlangResult
    {
        repeat:
            if (SLANG_FAILED(connection->waitForResult(-1)))
                return SLANG_FAIL;
            if (connection->getMessageType() == JSONRPCMessageType::Call)
            {
                JSONRPCCall call;
                connection->getRPC(&call);
                if (call.method == "textDocument/publishDiagnostics")
                {
                    diagnosticsReceived = true;
                    LanguageServerProtocol::PublishDiagnosticsParams arg;
                    if (SLANG_FAILED(connection->getMessage(&arg)))
                        return SLANG_FAIL;
                    diagnostics.add(arg);
                    goto repeat;
                }
            }
            return SLANG_OK;
    };

    List<UnownedStringSlice> lines;
    StringUtil::calcLines(testFileContent.getUnownedSlice(), lines);

    StringBuilder actualOutputSB;
    auto parseLocation = [&](UnownedStringSlice text, Index startPos, Int& linePos, Int& colPos)
    {
        linePos = StringUtil::parseIntAndAdvancePos(text.trimStart(), startPos);
        startPos++;
        colPos = StringUtil::parseIntAndAdvancePos(text.trimStart(), startPos);
        return startPos;
    };
    int callId = 2;
    for (auto line : lines)
    {
        if (line.startsWith("//COMPLETE:"))
        {
            auto arg = line.tail(UnownedStringSlice("//COMPLETE:").getLength());
            Int linePos, colPos;
            parseLocation(arg, 0, linePos, colPos);

            LanguageServerProtocol::CompletionParams params;
            params.position.line = int(linePos - 1);
            params.position.character = int(colPos - 1);
            params.textDocument.uri = openDocParams.textDocument.uri;
            if (SLANG_FAILED(connection->sendCall(
                    LanguageServerProtocol::CompletionParams::methodName,
                    &params,
                    JSONValue::makeInt(callId++))))
            {
                return TestResult::Fail;
            }
            if (SLANG_FAILED(waitForNonDiagnosticResponse()))
                return TestResult::Fail;
            actualOutputSB << "--------\n";
            LanguageServerProtocol::NullResponse nullResponse;
            List<LanguageServerProtocol::CompletionItem> completionItems;
            if (SLANG_SUCCEEDED(connection->getMessage(&nullResponse)))
            {
                actualOutputSB << "null\n";
            }
            else if (SLANG_SUCCEEDED(connection->getMessage(&completionItems)))
            {
                for (auto item : completionItems)
                {
                    actualOutputSB << item.label << ": " << item.kind << " " << item.detail << " ";
                    for (auto ch : item.commitCharacters)
                        actualOutputSB << ch;
                    actualOutputSB << "\n";
                }
            }
        }
        else if (line.startsWith("//SIGNATURE:"))
        {
            auto arg = line.tail(UnownedStringSlice("//SIGNATURE:").getLength());
            Int linePos, colPos;
            parseLocation(arg, 0, linePos, colPos);

            LanguageServerProtocol::SignatureHelpParams params;
            params.position.line = int(linePos - 1);
            params.position.character = int(colPos - 1);
            params.textDocument.uri = openDocParams.textDocument.uri;
            if (SLANG_FAILED(connection->sendCall(
                    LanguageServerProtocol::SignatureHelpParams::methodName,
                    &params,
                    JSONValue::makeInt(callId++))))
            {
                return TestResult::Fail;
            }
            if (SLANG_FAILED(waitForNonDiagnosticResponse()))
                return TestResult::Fail;
            actualOutputSB << "--------\n";
            LanguageServerProtocol::NullResponse nullResponse;
            LanguageServerProtocol::SignatureHelp sigInfo;
            if (SLANG_SUCCEEDED(connection->getMessage(&nullResponse)))
            {
                actualOutputSB << "null\n";
            }
            else if (SLANG_SUCCEEDED(connection->getMessage(&sigInfo)))
            {
                actualOutputSB << "activeParameter: " << sigInfo.activeParameter << "\n";
                actualOutputSB << "activeSignature: " << sigInfo.activeSignature << "\n";
                for (auto item : sigInfo.signatures)
                {
                    actualOutputSB << item.label << ":";
                    for (auto param : item.parameters)
                    {
                        actualOutputSB << " (" << param.label[0] << "," << param.label[1] << ")";
                    }
                    actualOutputSB << "\n";
                    actualOutputSB << item.documentation.value << "\n";
                }
            }
        }
        else if (line.startsWith("//HOVER:"))
        {
            auto arg = line.tail(UnownedStringSlice("//HOVER:").getLength());
            Int linePos, colPos;
            parseLocation(arg, 0, linePos, colPos);

            LanguageServerProtocol::HoverParams params;
            params.position.line = int(linePos - 1);
            params.position.character = int(colPos - 1);
            params.textDocument.uri = openDocParams.textDocument.uri;
            if (SLANG_FAILED(connection->sendCall(
                    LanguageServerProtocol::HoverParams::methodName,
                    &params,
                    JSONValue::makeInt(callId++))))
            {
                return TestResult::Fail;
            }
            if (SLANG_FAILED(waitForNonDiagnosticResponse()))
                return TestResult::Fail;
            actualOutputSB << "--------\n";
            LanguageServerProtocol::NullResponse nullResponse;
            LanguageServerProtocol::Hover hover;
            if (SLANG_SUCCEEDED(connection->getMessage(&nullResponse)))
            {
                actualOutputSB << "null\n";
            }
            else if (SLANG_SUCCEEDED(connection->getMessage(&hover)))
            {
                actualOutputSB << "range: " << hover.range.start.line << ","
                               << hover.range.start.character << " - " << hover.range.end.line
                               << "," << hover.range.end.character;
                actualOutputSB << "\ncontent:\n" << hover.contents.value << "\n";
            }
        }
        else if (line.startsWith("//DIAGNOSTICS"))
        {
            if (!diagnosticsReceived)
            {
                waitForNonDiagnosticResponse();
            }
            actualOutputSB << "--------\n";
            for (auto item : diagnostics)
            {
                actualOutputSB << item.uri << "\n";
                for (auto msg : item.diagnostics)
                {
                    actualOutputSB << msg.range.start.line << "," << msg.range.start.character
                                   << "-" << msg.range.end.line << "," << msg.range.end.character
                                   << " " << msg.message;
                }
            }
        }
    }
    LanguageServerProtocol::DidCloseTextDocumentParams closeDocParams;
    closeDocParams.textDocument.uri = URI::fromLocalFilePath(fullPath.getUnownedSlice()).uri;
    connection->sendCall(
        LanguageServerProtocol::DidCloseTextDocumentParams::methodName,
        &closeDocParams,
        JSONValue::makeInt(1));

    auto outputStem = input.outputStem;
    String expectedOutputPath = outputStem + ".expected.txt";
    String expectedOutput;

    Slang::File::readAllText(expectedOutputPath, expectedOutput);
    expectedOutput = expectedOutput.trim();

    TestResult result = TestResult::Pass;

    auto actualOutput = actualOutputSB.produceString();

    // Redact absolute file names from actualOutput
    List<UnownedStringSlice> outputLines;
    StringUtil::calcLines(actualOutput.getUnownedSlice(), outputLines);
    StringBuilder redactedSB;
    for (auto line : outputLines)
    {
        Index extIdx = line.indexOf(UnownedStringSlice(".slang"));
        if (extIdx == -1)
        {
            redactedSB << line << "\n";
            continue;
        }
        redactedSB << "{REDACTED}" << line.tail(extIdx) << "\n";
    }

    actualOutput = redactedSB.produceString().trim();

    String fileCheckPrefix;
    const bool isFileCheckTest = input.testOptions->getFileCheckPrefix(fileCheckPrefix);
    if (isFileCheckTest)
    {
        result = _fileCheckTest(*context, input.filePath, fileCheckPrefix, actualOutput);
    }
    else
    {
        if (!_areResultsEqual(input.testOptions->type, expectedOutput, actualOutput))
        {
            if (expectedOutput.startsWith("CONTAINS"))
            {
                List<UnownedStringSlice> words;
                List<UnownedStringSlice> expectedLines;
                StringUtil::calcLines(expectedOutput.getUnownedSlice(), expectedLines);
                if (expectedLines.getCount() >= 1)
                {
                    StringUtil::split(expectedLines[0], ' ', words);
                    if (words.getCount() >= 2)
                    {
                        if (actualOutput.contains(words[1].trim()))
                        {
                            return result;
                        }
                    }
                }
            }
            context->getTestReporter()->dumpOutputDifference(expectedOutput, actualOutput);
            result = TestResult::Fail;
        }
    }

    // If the test failed, then we write the actual output to a file
    // so that we can easily diff it from the command line and
    // diagnose the problem.
    if (result == TestResult::Fail)
    {
        String actualOutputPath = outputStem + ".actual";
        Slang::File::writeAllText(actualOutputPath, actualOutput);

        context->getTestReporter()->dumpOutputDifference(expectedOutput, actualOutput);
    }
    return result;
}

TestResult runSimpleTest(TestContext* context, TestInput& input)
{
    // need to execute the stand-alone Slang compiler on the file, and compare its output to what we
    // expect
    auto outputStem = input.outputStem;

    CommandLine cmdLine;

    if (input.testOptions->command != "SIMPLE_EX")
    {
        cmdLine.addArg(input.filePath);
    }

    for (auto arg : input.testOptions->args)
    {
        cmdLine.addArg(arg);
    }

    // If we can't set up for simple compilation, it's because some external resource isn't
    // available such as NVAPI headers. In that case we just ignore the test.
    if (SLANG_FAILED(_initSlangCompiler(context, cmdLine)))
    {
        return TestResult::Ignored;
    }

    ExecuteResult exeRes;
    TEST_RETURN_ON_DONE(spawnAndWait(context, outputStem, input.spawnType, cmdLine, exeRes));

    if (context->isCollectingRequirements())
    {
        return TestResult::Pass;
    }

    // See what kind of target it is
    SlangCompileTarget target = SLANG_TARGET_UNKNOWN;
    {
        const auto& args = input.testOptions->args;
        const Index targetIndex = args.indexOf("-target");
        if (targetIndex != Index(-1) && targetIndex + 1 < args.getCount())
        {
            target =
                TypeTextUtil::findCompileTargetFromName(args[targetIndex + 1].getUnownedSlice());
        }
    }

    // If it's executable we run it and use it's output
    if (target == SLANG_HOST_EXECUTABLE)
    {
        ExecuteResult runExeRes;
        if (SLANG_FAILED(_executeBinary(exeRes.standardOutput.getUnownedSlice(), runExeRes)))
        {
            return TestResult::Fail;
        }
        exeRes = runExeRes;
    }

    String actualOutput = getOutput(exeRes);

    return _validateOutput(
        context,
        input,
        actualOutput,
        false,
        "result code = 0\nstandard error = {\n}\nstandard output = {\n}\n",
        [&input](auto e, auto a) { return _areResultsEqual(input.testOptions->type, e, a); });
}

TestResult runSimpleLineTest(TestContext* context, TestInput& input)
{
    // need to execute the stand-alone Slang compiler on the file, and compare its output to what we
    // expect
    auto outputStem = input.outputStem;

    CommandLine cmdLine;
    _initSlangCompiler(context, cmdLine);

    cmdLine.addArg(input.filePath);

    for (auto arg : input.testOptions->args)
    {
        cmdLine.addArg(arg);
    }

    ExecuteResult exeRes;
    TEST_RETURN_ON_DONE(spawnAndWait(context, outputStem, input.spawnType, cmdLine, exeRes));

    if (context->isCollectingRequirements())
    {
        return TestResult::Pass;
    }

    // Parse all the diagnostics so we can extract line numbers
    auto diagnostics = ArtifactDiagnostics::create();
    if (SLANG_FAILED(ParseDiagnosticUtil::parseDiagnostics(
            exeRes.standardError.getUnownedSlice(),
            diagnostics)) ||
        diagnostics->getCount() <= 0)
    {
        // Write out the diagnostics which couldn't be parsed.

        String actualOutputPath = outputStem + ".actual";
        Slang::File::writeAllText(actualOutputPath, exeRes.standardError);

        return TestResult::Fail;
    }

    StringBuilder actualOutput;

    if (diagnostics->getCount() > 0)
    {
        actualOutput << diagnostics->getAt(0)->location.line << "\n";
    }
    else
    {
        actualOutput << "No output diagnostics\n";
    }

    return _validateOutput(context, input, actualOutput, false);
}

TestResult runCompile(TestContext* context, TestInput& input)
{
    auto outputStem = input.outputStem;

    CommandLine cmdLine;
    _initSlangCompiler(context, cmdLine);

    StringEscapeHandler* escapeHandler =
        StringEscapeUtil::getHandler(StringEscapeUtil::Style::Space);

    for (auto arg : input.testOptions->args)
    {
        // If unescaping is needed, do it
        if (StringEscapeUtil::isUnescapeShellLikeNeeded(escapeHandler, arg.getUnownedSlice()))
        {
            StringBuilder buf;
            StringEscapeUtil::unescapeShellLike(escapeHandler, arg.getUnownedSlice(), buf);
            cmdLine.addArg(buf.produceString());
        }
        else
        {
            cmdLine.addArg(arg);
        }
    }

    ExecuteResult exeRes;
    TEST_RETURN_ON_DONE(spawnAndWait(context, outputStem, input.spawnType, cmdLine, exeRes));
    if (context->isCollectingRequirements())
    {
        return TestResult::Pass;
    }

    if (exeRes.resultCode != 0)
    {
        auto reporter = context->getTestReporter();
        if (reporter)
        {
            auto output = getOutput(exeRes);
            reporter->message(TestMessageType::TestFailure, output);
        }

        return TestResult::Fail;
    }

    return TestResult::Pass;
}

TestResult runSimpleCompareCommandLineTest(TestContext* context, TestInput& input)
{
    TestInput workInput(input);
    // Use the original files input to compare with
    workInput.outputStem = input.filePath;
    // Force to using exes
    workInput.spawnType = SpawnType::UseExe;

    return runSimpleTest(context, workInput);
}

static SlangResult _parseJSON(
    const UnownedStringSlice& slice,
    DiagnosticSink* sink,
    JSONContainer* container,
    JSONValue& outValue)
{
    SourceManager* sourceManager = sink->getSourceManager();

    SourceFile* sourceFile =
        sourceManager->createSourceFileWithString(PathInfo::makeUnknown(), slice);
    SourceView* sourceView = sourceManager->createSourceView(sourceFile, nullptr, SourceLoc());

    JSONLexer lexer;
    lexer.init(sourceView, sink);

    JSONBuilder builder(container);

    JSONParser parser;
    SLANG_RETURN_ON_FAIL(parser.parse(&lexer, sourceView, &builder, sink));

    outValue = builder.getRootValue();
    return SLANG_OK;
}

TestResult runReflectionTest(TestContext* context, TestInput& input)
{
    const auto& options = context->options;
    const auto& filePath = input.filePath;
    auto& outputStem = input.outputStem;

    bool isCPUTest = input.testOptions->command.startsWith("CPU_");

    CommandLine cmdLine;

    cmdLine.setExecutableLocation(ExecutableLocation(options.binDir, "slang-reflection-test"));
    cmdLine.addArg(filePath);

    for (auto arg : input.testOptions->args)
    {
        cmdLine.addArg(arg);
    }

    ExecuteResult exeRes;
    TEST_RETURN_ON_DONE(spawnAndWait(context, outputStem, input.spawnType, cmdLine, exeRes));

    if (context->isCollectingRequirements())
    {
        return TestResult::Pass;
    }

    String actualOutput = getOutput(exeRes);

    if (isCPUTest)
    {
#if SLANG_PTR_IS_32
        outputStem.append(".32");
#else
        outputStem.append(".64");
#endif
    }

    // Extrac the stand
    ParseDiagnosticUtil::OutputInfo outputInfo;
    if (SLANG_SUCCEEDED(
            ParseDiagnosticUtil::parseOutputInfo(actualOutput.getUnownedSlice(), outputInfo)))
    {
        const auto toolReturnCode = ToolReturnCode(outputInfo.resultCode);

        // The output should be JSON.
        // Parse it to check that it is valid json
        if (toolReturnCode == ToolReturnCode::Success)
        {
            SourceManager sourceManager;
            sourceManager.initialize(nullptr, nullptr);

            JSONContainer container(&sourceManager);

            DiagnosticSink sink;
            sink.init(&sourceManager, nullptr);

            JSONValue value;
            if (SLANG_FAILED(
                    _parseJSON(outputInfo.stdOut.getUnownedSlice(), &sink, &container, value)))
            {
                // Unable to parse as JSON

                context->getTestReporter()->messageFormat(
                    TestMessageType::RunError,
                    "Unable to parse reflection JSON '%s'\n",
                    input.outputStem.getBuffer());

                String actualOutputPath = input.outputStem + ".actual";
                Slang::File::writeAllText(actualOutputPath, actualOutput);
                return TestResult::Fail;
            }
        }
    }

    return _validateOutput(context, input, actualOutput);
}

static String _calcSummary(IArtifactDiagnostics* inDiagnostics)
{
    auto diagnostics = cloneInterface(inDiagnostics);

    // We only want to analyze errors for now
    diagnostics->removeBySeverity(ArtifactDiagnostic::Severity::Info);
    diagnostics->removeBySeverity(ArtifactDiagnostic::Severity::Warning);

    ComPtr<ISlangBlob> summary;
    diagnostics->calcSimplifiedSummary(summary.writeRef());

    return StringUtil::getString(summary);
}

static TestResult runCPPCompilerCompile(TestContext* context, TestInput& input)
{
    IDownstreamCompiler* compiler = context->getDefaultCompiler(SLANG_SOURCE_LANGUAGE_CPP);
    if (!compiler)
    {
        return TestResult::Ignored;
    }

    // need to execute the stand-alone Slang compiler on the file, and compare its output to what we
    // expect

    auto outputStem = input.outputStem;

    CommandLine cmdLine;
    _initSlangCompiler(context, cmdLine);

    cmdLine.addArg(input.filePath);
    for (auto arg : input.testOptions->args)
    {
        cmdLine.addArg(arg);
    }

    ExecuteResult exeRes;
    TEST_RETURN_ON_DONE(spawnAndWait(context, outputStem, input.spawnType, cmdLine, exeRes));
    if (context->isCollectingRequirements())
    {
        return TestResult::Pass;
    }

    // Dump out what happened
    {
        String actualOutputPath = outputStem + ".actual";
        Slang::File::writeAllText(actualOutputPath, getOutput(exeRes));
    }

    if (exeRes.resultCode != 0)
    {
        return TestResult::Fail;
    }

    return TestResult::Pass;
}

static TestResult runCPPCompilerSharedLibrary(TestContext* context, TestInput& input)
{
    IDownstreamCompiler* compiler = context->getDefaultCompiler(SLANG_SOURCE_LANGUAGE_CPP);
    if (!compiler)
    {
        std::lock_guard<std::mutex> lock(context->mutex);
        return TestResult::Ignored;
    }

    // If we are just collecting requirements, say it passed
    if (context->isCollectingRequirements())
    {
        context->getTestRequirements()->addUsedBackEnd(SLANG_PASS_THROUGH_GENERIC_C_CPP);
        return TestResult::Pass;
    }

    auto outputStem = input.outputStem;
    auto filePath = input.filePath;

    String actualOutputPath = outputStem + ".actual";
    File::remove(actualOutputPath);

    // Make the module name the same as the source file
    String modulePath = _calcModulePath(input);
    String ext = Path::getPathExt(filePath);

    // Remove the binary..
    String sharedLibraryPath = SharedLibrary::calcPlatformPath(modulePath.getUnownedSlice());
    File::remove(sharedLibraryPath);

    // Set up the compilation options
    DownstreamCompileOptions options;

    options.sourceLanguage = (ext == "c") ? SLANG_SOURCE_LANGUAGE_C : SLANG_SOURCE_LANGUAGE_CPP;

    // Build a shared library
    options.targetType = SLANG_SHADER_SHARED_LIBRARY;

    auto helper = DefaultArtifactHelper::getSingleton();

    // Compile this source
    ComPtr<IArtifact> sourceArtifact;

    // If set, we store the artifact in memory without a name.
    bool checkMemory = false;
    if (checkMemory)
    {
        helper->createArtifact(
            ArtifactDescUtil::makeDescForSourceLanguage(options.sourceLanguage),
            "",
            sourceArtifact.writeRef());

        ComPtr<IOSFileArtifactRepresentation> fileRep;
        // Let's just add a blob with the contents
        helper->createOSFileArtifactRepresentation(
            IOSFileArtifactRepresentation::Kind::Reference,
            asCharSlice(filePath.getUnownedSlice()),
            nullptr,
            fileRep.writeRef());

        ComPtr<ICastable> castable;
        fileRep->createRepresentation(ISlangBlob::getTypeGuid(), castable.writeRef());

        sourceArtifact->addRepresentation(castable);
    }
    else
    {
        helper->createOSFileArtifact(
            ArtifactDescUtil::makeDescForSourceLanguage(options.sourceLanguage),
            asCharSlice(filePath.getUnownedSlice()),
            sourceArtifact.writeRef());
    }

    TerminatedCharSlice includePaths[] = {TerminatedCharSlice(".")};

    options.sourceArtifacts = makeSlice(sourceArtifact.readRef(), 1);
    options.includePaths = makeSlice(includePaths, SLANG_COUNT_OF(includePaths));
    options.modulePath = SliceUtil::asTerminatedCharSlice(modulePath);

    ComPtr<IArtifact> artifact;
    if (SLANG_FAILED(compiler->compile(options, artifact.writeRef())))
    {
        return TestResult::Fail;
    }

    auto diagnostics = findAssociatedRepresentation<IArtifactDiagnostics>(artifact);

    if (diagnostics && SLANG_FAILED(diagnostics->getResult()))
    {
        // Compilation failed
        String actualOutput = _calcSummary(diagnostics);

        // Write the output
        Slang::File::writeAllText(actualOutputPath, actualOutput);

        // Check that they are the same
        {
            // Read the expected
            String expectedOutput;

            String expectedOutputPath = outputStem + ".expected";
            Slang::File::readAllText(expectedOutputPath, expectedOutput);

            // Compare if they are the same
            if (!StringUtil::areLinesEqual(
                    actualOutput.getUnownedSlice(),
                    expectedOutput.getUnownedSlice()))
            {
                context->getTestReporter()->dumpOutputDifference(expectedOutput, actualOutput);
                return TestResult::Fail;
            }
        }
    }
    else
    {
        SharedLibrary::Handle handle;
        if (SLANG_FAILED(
                SharedLibrary::loadWithPlatformPath(sharedLibraryPath.getBuffer(), handle)))
        {
            return TestResult::Fail;
        }

        const int inValue = 10;
        const char inBuffer[] = "Hello World!";

        char buffer[128] = "";
        int value = 0;

        typedef int (*TestFunc)(int intValue, const char* textValue, char* outTextValue);

        // We could capture output if we passed in a ISlangWriter - but for that to work we'd need a
        TestFunc testFunc = (TestFunc)SharedLibrary::findSymbolAddressByName(handle, "test");
        if (testFunc)
        {
            value = testFunc(inValue, inBuffer, buffer);
        }
        else
        {
            printf("Unable to access 'test' function\n");
        }

        SharedLibrary::unload(handle);

        if (!(inValue == value && strcmp(inBuffer, buffer) == 0))
        {
            return TestResult::Fail;
        }
    }

    return TestResult::Pass;
}

static TestResult runCPPCompilerExecute(TestContext* context, TestInput& input)
{
    IDownstreamCompiler* compiler = context->getDefaultCompiler(SLANG_SOURCE_LANGUAGE_CPP);
    if (!compiler)
    {
        return TestResult::Ignored;
    }

    // If we are just collecting requirements, say it passed
    if (context->isCollectingRequirements())
    {
        std::lock_guard<std::mutex> lock(context->mutex);
        context->getTestRequirements()->addUsedBackEnd(SLANG_PASS_THROUGH_GENERIC_C_CPP);
        return TestResult::Pass;
    }

    auto filePath = input.filePath;
    auto outputStem = input.outputStem;

    String actualOutputPath = outputStem + ".actual";
    File::remove(actualOutputPath);

    // Make the module name the same as the source file
    String ext = Path::getPathExt(filePath);
    String modulePath = _calcModulePath(input);

    // Remove the binary..
    String moduleExePath;
    {
        StringBuilder buf;
        buf << modulePath;
        buf << Process::getExecutableSuffix();
        moduleExePath = buf;
    }

    // Remove the exe if it exists
    File::remove(moduleExePath);

    // Set up the compilation options
    DownstreamCompileOptions options;

    options.sourceLanguage = (ext == "c") ? SLANG_SOURCE_LANGUAGE_C : SLANG_SOURCE_LANGUAGE_CPP;

    TerminatedCharSlice filePaths[] = {SliceUtil::asTerminatedCharSlice(filePath)};

    auto helper = DefaultArtifactHelper::getSingleton();

    ComPtr<IArtifact> sourceArtifact;
    helper->createOSFileArtifact(
        ArtifactDescUtil::makeDescForSourceLanguage(options.sourceLanguage),
        asCharSlice(filePath.getUnownedSlice()),
        sourceArtifact.writeRef());

    // Compile this source
    options.sourceArtifacts = makeSlice(sourceArtifact.readRef(), 1);
    options.modulePath = SliceUtil::asTerminatedCharSlice(modulePath);

    ComPtr<IArtifact> artifact;
    if (SLANG_FAILED(compiler->compile(options, artifact.writeRef())))
    {
        return TestResult::Fail;
    }

    String actualOutput;

    auto diagnostics = findAssociatedRepresentation<IArtifactDiagnostics>(artifact);

    // If the actual compilation failed, then the output will be the summary
    if (diagnostics && SLANG_FAILED(diagnostics->getResult()))
    {
        actualOutput = _calcSummary(diagnostics);
    }
    else
    {
        // Execute the binary and see what we get
        CommandLine cmdLine;

        ExecutableLocation exe;
        exe.setPath(moduleExePath);

        cmdLine.setExecutableLocation(exe);

        ExecuteResult exeRes;
        if (SLANG_FAILED(ProcessUtil::execute(cmdLine, exeRes)))
        {
            return TestResult::Fail;
        }

        // Write the output, and compare to expected
        actualOutput = getOutput(exeRes);
    }

    // Write the output
    Slang::File::writeAllText(actualOutputPath, actualOutput);

    // Check that they are the same
    {
        // Read the expected
        String expectedOutput;

        String expectedOutputPath = outputStem + ".expected";
        Slang::File::readAllText(expectedOutputPath, expectedOutput);

        // Compare if they are the same
        if (!StringUtil::areLinesEqual(
                actualOutput.getUnownedSlice(),
                expectedOutput.getUnownedSlice()))
        {
            context->getTestReporter()->dumpOutputDifference(expectedOutput, actualOutput);
            return TestResult::Fail;
        }
    }

    return TestResult::Pass;
}

// Returns TestResult::Ignored if we don't have the capability to run the passthrough compiler
// Returns TestResult::Fail if we can't write the expected output debug file
// Otherwise return TestResult::Pass and if we are not just collecting
// requirements, writes the output into the `expectedOutput` parameter
static TestResult generateExpectedOutput(
    TestContext* const context,
    const TestInput& input,
    String& expectedOutput)
{
    auto filePath = input.filePath;
    auto outputStem = input.outputStem;

    CommandLine expectedCmdLine;

    _initSlangCompiler(context, expectedCmdLine);

    const auto& args = input.testOptions->args;

    const Index targetIndex = args.indexOf("-target");
    if (targetIndex != Index(-1) && targetIndex + 1 < args.getCount())
    {
        const SlangCompileTarget target =
            TypeTextUtil::findCompileTargetFromName(args[targetIndex + 1].getUnownedSlice());

        // Check the session supports it. If not we ignore it
        if (SLANG_FAILED(spSessionCheckCompileTargetSupport(context->getSession(), target)))
        {
            return TestResult::Ignored;
        }

        switch (target)
        {
        case SLANG_DXIL:
        case SLANG_DXIL_ASM:
            {
                expectedCmdLine.addArg(filePath + ".hlsl");
                expectedCmdLine.addArg("-pass-through");
                expectedCmdLine.addArg("dxc");
                break;
            }
        case SLANG_DXBC:
        case SLANG_DXBC_ASM:
            {
                expectedCmdLine.addArg(filePath + ".hlsl");
                expectedCmdLine.addArg("-pass-through");
                expectedCmdLine.addArg("fxc");
                break;
            }
        default:
            {
                expectedCmdLine.addArg(filePath + ".glsl");
                expectedCmdLine.addArg("-emit-spirv-via-glsl");
                expectedCmdLine.addArg("-pass-through");
                expectedCmdLine.addArg("glslang");
                break;
            }
        }
    }

    for (auto arg : args)
    {
        expectedCmdLine.addArg(arg);
    }

    ExecuteResult expectedExeRes;
    TEST_RETURN_ON_DONE(
        spawnAndWait(context, outputStem, input.spawnType, expectedCmdLine, expectedExeRes));

    if (context->isCollectingRequirements())
    {
        return TestResult::Pass;
    }

    expectedOutput = getOutput(expectedExeRes);
    String expectedOutputPath = outputStem + ".expected";

    if (SLANG_FAILED(Slang::File::writeAllText(expectedOutputPath, expectedOutput)))
    {
        context->getTestReporter()->messageFormat(
            TestMessageType::TestFailure,
            "Failed to write test expected output to %s",
            expectedOutputPath.getBuffer());
        return TestResult::Fail;
    }

    return TestResult::Pass;
}

// Returns TestResult::Fail if compilation fails
// Otherwise return TestResult::Pass and if we are not just collecting
// requirements, writes the output into the `expectedOutput` parameter
TestResult generateActualOutput(
    TestContext* const context,
    const TestInput& input,
    String& actualOutput)
{
    auto filePath = input.filePath;

    CommandLine actualCmdLine;
    _initSlangCompiler(context, actualCmdLine);
    actualCmdLine.addArg(filePath);
    actualCmdLine.addArg("-emit-spirv-via-glsl");

    const auto& args = input.testOptions->args;

    for (auto arg : input.testOptions->args)
    {
        actualCmdLine.addArg(arg);
    }

    ExecuteResult actualExeRes;
    TEST_RETURN_ON_DONE(
        spawnAndWait(context, input.outputStem, input.spawnType, actualCmdLine, actualExeRes));

    // Early out if we're just collecting requirements
    if (context->isCollectingRequirements())
    {
        return TestResult::Pass;
    }

    actualOutput = getOutput(actualExeRes);

    // Always fail if the compilation produced a failure, just
    // to catch situations where, e.g., command-line options parsing
    // caused the same error in both the Slang and glslang cases.
    //
    if (actualExeRes.resultCode != 0)
    {
        return TestResult::Fail;
    }

    return TestResult::Pass;
}

TestResult runCrossCompilerTest(TestContext* context, TestInput& input)
{
    // Need to execute the stand-alone Slang compiler on the file
    // then on the same file + `.glsl` and compare output
    //
    // Or, in the case of a filecheck test, instead of comparing against the
    // +".glsl" version, we run some filecheck rules on it

    String fileCheckPrefix;
    const bool isFileCheckTest = input.testOptions->getFileCheckPrefix(fileCheckPrefix);

    String actualOutput;
    if (TestResult r = generateActualOutput(context, input, actualOutput); r != TestResult::Pass)
    {
        return r;
    }

    // Only generate the expected output if this is a comparison against some
    // known-good glsl/hlsl input
    String expectedOutput;
    if (!isFileCheckTest)
    {
        if (TestResult r = generateExpectedOutput(context, input, expectedOutput);
            r != TestResult::Pass)
        {
            return r;
        }
    }

    // Early out if we're just collecting requirements
    if (context->isCollectingRequirements())
    {
        return TestResult::Pass;
    }

    TestResult result = TestResult::Pass;

    if (isFileCheckTest)
    {
        result = _fileCheckTest(*context, input.filePath, fileCheckPrefix, actualOutput);
        // TODO: It might be a good idea to sanity check any expected output
        // source files against the filecheck rules if they're applicable.
        //
        // Something like:
        // fileCheckTest(context, prefix="HLSL", input, filePath + ".hlsl");
    }
    else
    {
        if (!StringUtil::areLinesEqual(
                actualOutput.getUnownedSlice(),
                expectedOutput.getUnownedSlice()))
        {
            result = TestResult::Fail;
            context->getTestReporter()->dumpOutputDifference(expectedOutput, actualOutput);
        }
    }

    // If the test failed, then we write the actual output to a file
    // so that we can easily inspect it from the command line and
    // diagnose the problem.
    if (result == TestResult::Fail)
    {
        String actualOutputPath = input.outputStem + ".actual";
        Slang::File::writeAllText(actualOutputPath, actualOutput);
    }

    return result;
}

TestResult generateHLSLBaseline(
    TestContext* context,
    TestInput& input,
    char const* targetFormat,
    char const* passThroughName)
{
    auto filePath999 = input.filePath;
    auto outputStem = input.outputStem;

    CommandLine cmdLine;
    _initSlangCompiler(context, cmdLine);

    cmdLine.addArg(filePath999);

    for (auto arg : input.testOptions->args)
    {
        cmdLine.addArg(arg);
    }

    cmdLine.addArg("-target");
    cmdLine.addArg(targetFormat);
    cmdLine.addArg("-pass-through");
    cmdLine.addArg(passThroughName);

    ExecuteResult exeRes;
    TEST_RETURN_ON_DONE(spawnAndWait(context, outputStem, input.spawnType, cmdLine, exeRes));

    if (context->isCollectingRequirements())
    {
        return TestResult::Pass;
    }

    String expectedOutput = getOutput(exeRes);
    String expectedOutputPath = outputStem + ".expected";

    if (SLANG_FAILED(Slang::File::writeAllText(expectedOutputPath, expectedOutput)))
    {
        return TestResult::Fail;
    }

    return TestResult::Pass;
}

TestResult generateHLSLBaseline(TestContext* context, TestInput& input)
{
    return generateHLSLBaseline(context, input, "dxbc-assembly", "fxc");
}

static TestResult _runHLSLComparisonTest(
    TestContext* context,
    TestInput& input,
    char const* targetFormat,
    char const* passThroughName)
{
    auto filePath999 = input.filePath;
    auto outputStem = input.outputStem;

    // We will use the Microsoft compiler to generate out expected output here
    String expectedOutputPath = outputStem + ".expected";

    // Generate the expected output using standard HLSL compiler
    generateHLSLBaseline(context, input, targetFormat, passThroughName);

    // need to execute the stand-alone Slang compiler on the file, and compare its output to what we
    // expect

    CommandLine cmdLine;
    _initSlangCompiler(context, cmdLine);

    cmdLine.addArg(filePath999);

    for (auto arg : input.testOptions->args)
    {
        cmdLine.addArg(arg);
    }

    // TODO: The compiler should probably define this automatically...
    cmdLine.addArg("-D");
    cmdLine.addArg("__SLANG__");

    cmdLine.addArg("-target");
    cmdLine.addArg(targetFormat);

    ExecuteResult exeRes;
    TEST_RETURN_ON_DONE(spawnAndWait(context, outputStem, input.spawnType, cmdLine, exeRes));

    if (context->isCollectingRequirements())
    {
        return TestResult::Pass;
    }

    // We ignore output to stdout, and only worry about what the compiler
    // wrote to stderr.

    ExecuteResult::ResultCode resultCode = exeRes.resultCode;

    String standardOutput = exeRes.standardOutput;
    String standardError = exeRes.standardError;

    // We construct a single output string that captures the results
    StringBuilder actualOutputBuilder;
    actualOutputBuilder.append("result code = ");
    actualOutputBuilder.append(resultCode);
    actualOutputBuilder.append("\nstandard error = {\n");
    actualOutputBuilder.append(standardError);
    actualOutputBuilder.append("}\nstandard output = {\n");
    actualOutputBuilder.append(standardOutput);
    actualOutputBuilder.append("}\n");

    String actualOutput = actualOutputBuilder.produceString();

    // Always fail if the compilation produced a failure, just
    // to catch situations where, e.g., command-line options parsing
    // caused the same error in both the Slang and fxc cases.
    return _validateOutput(context, input, actualOutput, resultCode != 0);
}

static TestResult runDXBCComparisonTest(TestContext* context, TestInput& input)
{
    return _runHLSLComparisonTest(context, input, "dxbc-assembly", "fxc");
}

static TestResult runDXILComparisonTest(TestContext* context, TestInput& input)
{
    return _runHLSLComparisonTest(context, input, "dxil-assembly", "dxc");
}

TestResult doGLSLComparisonTestRun(
    TestContext* context,
    TestInput& input,
    char const* langDefine,
    char const* passThrough,
    char const* outputKind,
    String* outOutput)
{
    auto filePath999 = input.filePath;
    auto outputStem = input.outputStem;

    CommandLine cmdLine;
    _initSlangCompiler(context, cmdLine);

    cmdLine.addArg(filePath999);

    if (langDefine)
    {
        cmdLine.addArg("-D");
        cmdLine.addArg(langDefine);
    }

    if (passThrough)
    {
        cmdLine.addArg("-pass-through");
        cmdLine.addArg(passThrough);
    }

    cmdLine.addArg("-target");
    cmdLine.addArg("spirv-assembly");

    for (auto arg : input.testOptions->args)
    {
        cmdLine.addArg(arg);
    }

    ExecuteResult exeRes;
    TEST_RETURN_ON_DONE(spawnAndWait(context, outputStem, input.spawnType, cmdLine, exeRes));

    if (context->isCollectingRequirements())
    {
        return TestResult::Pass;
    }

    ExecuteResult::ResultCode resultCode = exeRes.resultCode;

    String standardOuptut = exeRes.standardOutput;
    String standardError = exeRes.standardError;

    // We construct a single output string that captures the results
    StringBuilder outputBuilder;
    outputBuilder.append("result code = ");
    outputBuilder.append(resultCode);
    outputBuilder.append("\nstandard error = {\n");
    outputBuilder.append(standardError);
    outputBuilder.append("}\nstandard output = {\n");
    outputBuilder.append(standardOuptut);
    outputBuilder.append("}\n");

    String outputPath = outputStem + outputKind;
    String output = outputBuilder.produceString();

    *outOutput = output;

    return TestResult::Pass;
}

TestResult runGLSLComparisonTest(TestContext* context, TestInput& input)
{
    auto filePath999 = input.filePath;
    auto outputStem = input.outputStem;

    String expectedOutput;
    String actualOutput;

    TestResult hlslResult = doGLSLComparisonTestRun(
        context,
        input,
        "__GLSL__",
        "glslang",
        ".expected",
        &expectedOutput);
    TestResult slangResult =
        doGLSLComparisonTestRun(context, input, "__SLANG__", nullptr, ".actual", &actualOutput);

    if (context->isCollectingRequirements())
    {
        return TestResult::Pass;
    }

    // If either is ignored, the whole test is
    if (hlslResult == TestResult::Ignored || slangResult == TestResult::Ignored)
    {
        return TestResult::Ignored;
    }

    Slang::File::writeAllText(outputStem + ".expected", expectedOutput);
    Slang::File::writeAllText(outputStem + ".actual", actualOutput);

    if (hlslResult == TestResult::Fail)
        return TestResult::Fail;
    if (slangResult == TestResult::Fail)
        return TestResult::Fail;

    if (!StringUtil::areLinesEqual(
            actualOutput.getUnownedSlice(),
            expectedOutput.getUnownedSlice()))
    {
        context->getTestReporter()->dumpOutputDifference(expectedOutput, actualOutput);

        return TestResult::Fail;
    }

    return TestResult::Pass;
}

static void _addRenderTestOptions(const Options& options, CommandLine& ioCmdLine)
{
    if (options.adapter.getLength())
    {
        ioCmdLine.addArg("-adapter");
        ioCmdLine.addArg(options.adapter);
    }
    if (!options.emitSPIRVDirectly)
    {
        ioCmdLine.addArg("-emit-spirv-via-glsl");
    }
}

static SlangResult _extractProfileTime(const UnownedStringSlice& text, double& timeOut)
{
    // Need to find the profile figure..
    LineParser parser(text);

    const auto lineStart = UnownedStringSlice::fromLiteral("profile-time=");
    for (auto line : parser)
    {
        if (line.startsWith(lineStart))
        {
            UnownedStringSlice remaining(line.begin() + lineStart.getLength(), line.end());
            remaining.trim();

            timeOut = stringToDouble(String(remaining));
            return SLANG_OK;
        }
    }

    return SLANG_FAIL;
}

TestResult runPerformanceProfile(TestContext* context, TestInput& input)
{
    auto outputStem = input.outputStem;

    CommandLine cmdLine;

    cmdLine.setExecutableLocation(ExecutableLocation(context->options.binDir, "render-test"));

    cmdLine.addArg(input.filePath);
    cmdLine.addArg("-performance-profile");

    _addRenderTestOptions(context->options, cmdLine);

    for (auto arg : input.testOptions->args)
    {
        cmdLine.addArg(arg);
    }

    ExecuteResult exeRes;
    TEST_RETURN_ON_DONE(spawnAndWait(context, outputStem, input.spawnType, cmdLine, exeRes));
    if (context->isCollectingRequirements())
    {
        return TestResult::Pass;
    }

    auto actualOutput = getOutput(exeRes);

    double time;
    if (SLANG_FAILED(_extractProfileTime(actualOutput.getUnownedSlice(), time)))
    {
        return TestResult::Fail;
    }

    context->getTestReporter()->addExecutionTime(time);

    return TestResult::Pass;
}


static double _textToDouble(const UnownedStringSlice& slice)
{
    Index size = Index(slice.getLength());
    // We have to zero terminate to be able to use atof
    const Index maxSize = 80;
    char buffer[maxSize + 1];

    size = (size > maxSize) ? maxSize : size;

    memcpy(buffer, slice.begin(), size);
    buffer[size] = 0;

    return atof(buffer);
}

static void _calcLines(const UnownedStringSlice& slice, List<UnownedStringSlice>& outLines)
{
    StringUtil::calcLines(slice, outLines);

    // Remove any trailing empty lines
    while (outLines.getCount())
    {
        if (outLines.getLast().trim() == UnownedStringSlice())
        {
            outLines.removeLast();
        }
        else
        {
            break;
        }
    }
}

static SlangResult _compareWithType(
    const UnownedStringSlice& actual,
    const UnownedStringSlice& ref,
    double differenceThreshold = 0.0001)
{
    typedef slang::TypeReflection::ScalarType ScalarType;

    ScalarType scalarType = ScalarType::None;

    // We just do straight comparison if there is no type

    List<UnownedStringSlice> linesActual, linesRef;

    _calcLines(actual, linesActual);
    _calcLines(ref, linesRef);

    // If there are more lines in actual, we just ignore them, to keep same behavior as before
    if (linesRef.getCount() < linesActual.getCount())
    {
        linesActual.setCount(linesRef.getCount());
    }

    if (linesActual.getCount() != linesRef.getCount())
    {
        return SLANG_FAIL;
    }

    for (Index i = 0; i < linesActual.getCount(); ++i)
    {
        const UnownedStringSlice lineActual = linesActual[i];
        const UnownedStringSlice lineRef = linesRef[i];

        if (lineActual.startsWith(UnownedStringSlice::fromLiteral("type:")))
        {
            if (lineActual != lineRef)
            {
                return SLANG_FAIL;
            }
            // Get the type
            List<UnownedStringSlice> split;
            StringUtil::split(lineActual, ':', split);

            if (split.getCount() != 2)
            {
                return SLANG_FAIL;
            }

            scalarType = TypeTextUtil::findScalarType(split[1].trim());
            continue;
        }

        switch (scalarType)
        {
        default:
            {
                if (lineActual.trim() != lineRef.trim())
                {
                    return SLANG_FAIL;
                }
                break;
            }
        case ScalarType::Float16:
        case ScalarType::Float32:
        case ScalarType::Float64:
            {

                // Compare as double
                double valueA = _textToDouble(lineActual);
                double valueB = _textToDouble(lineRef);

                if (!Math::AreNearlyEqual(valueA, valueB, differenceThreshold))
                {
                    return SLANG_FAIL;
                }
                break;
            }
        }
    }

    return SLANG_OK;
}

TestResult runComputeComparisonImpl(
    TestContext* context,
    TestInput& input,
    const char* const* langOpts,
    size_t numLangOpts)
{
    // TODO: delete any existing files at the output path(s) to avoid stale outputs leading to a
    // false pass
    auto filePath999 = input.filePath;
    auto outputStem = input.outputStem;

    CommandLine cmdLine;

    cmdLine.setExecutableLocation(ExecutableLocation(context->options.binDir, "render-test"));
    cmdLine.addArg(filePath999);

    _addRenderTestOptions(context->options, cmdLine);

    for (auto arg : input.testOptions->args)
    {
        cmdLine.addArg(arg);
    }

    for (int i = 0; i < int(numLangOpts); ++i)
    {
        cmdLine.addArg(langOpts[i]);
    }
    cmdLine.addArg("-o");
    auto actualOutputFile = outputStem + ".actual.txt";
    cmdLine.addArg(actualOutputFile);

    if (context->isExecuting())
    {
        // clear the stale actual output file first. This will allow us to detect error if
        // render-test fails and outputs nothing.
        File::writeAllText(actualOutputFile, "");
    }

    ExecuteResult exeRes;
    TEST_RETURN_ON_DONE(spawnAndWait(context, outputStem, input.spawnType, cmdLine, exeRes));

    if (context->isCollectingRequirements())
    {
        return TestResult::Pass;
    }

    // Check the stdout/stderr from the compiler process
    auto actualOutput = getOutput(exeRes);
    auto compileResult = _validateOutput(
        context,
        input,
        actualOutput,
        false,
        "result code = 0\nstandard error = {\n}\nstandard output = {\n}\n");

    // check against reference output
    String actualOutputContent;
    if (SLANG_FAILED(File::readAllText(actualOutputFile, actualOutputContent)))
    {
        context->getTestReporter()->messageFormat(
            TestMessageType::RunError,
            "Unable to read render-test output: %s\n",
            actualOutput.getBuffer());
        return TestResult::Fail;
    }

    String fileCheckPrefix;
    auto bufferResult =
        input.testOptions->getFileCheckBufferPrefix(fileCheckPrefix)
            ? _fileCheckTest(*context, input.filePath, fileCheckPrefix, actualOutputContent)
            : _fileComparisonTest(
                  *context,
                  input,
                  nullptr,
                  ".expected.txt",
                  actualOutputContent,
                  [](const auto& a, const auto& e) {
                      return SLANG_SUCCEEDED(
                          _compareWithType(a.getUnownedSlice(), e.getUnownedSlice()));
                  });
    return std::max(compileResult, bufferResult);
}

TestResult runSlangComputeComparisonTest(TestContext* context, TestInput& input)
{
    const char* langOpts[] = {"-slang", "-compute"};
    return runComputeComparisonImpl(context, input, langOpts, SLANG_COUNT_OF(langOpts));
}

TestResult runSlangComputeComparisonTestEx(TestContext* context, TestInput& input)
{
    return runComputeComparisonImpl(context, input, nullptr, 0);
}

TestResult runHLSLComputeTest(TestContext* context, TestInput& input)
{
    const char* langOpts[] = {"--hlsl-rewrite", "-compute"};
    return runComputeComparisonImpl(context, input, langOpts, SLANG_COUNT_OF(langOpts));
}

TestResult runSlangRenderComputeComparisonTest(TestContext* context, TestInput& input)
{
    const char* langOpts[] = {"-slang", "-gcompute"};
    return runComputeComparisonImpl(context, input, langOpts, SLANG_COUNT_OF(langOpts));
}

TestResult doRenderComparisonTestRun(
    TestContext* context,
    TestInput& input,
    char const* langOption,
    char const* outputKind,
    String* outOutput)
{
    // TODO: delete any existing files at the output path(s) to avoid stale outputs leading to a
    // false pass

    auto filePath = input.filePath;
    auto outputStem = input.outputStem;

    CommandLine cmdLine;

    cmdLine.setExecutableLocation(ExecutableLocation(context->options.binDir, "render-test"));
    cmdLine.addArg(filePath);

    _addRenderTestOptions(context->options, cmdLine);

    for (auto arg : input.testOptions->args)
    {
        cmdLine.addArg(arg);
    }

    cmdLine.addArg(langOption);
    cmdLine.addArg("-o");
    cmdLine.addArg(outputStem + outputKind + ".png");

    ExecuteResult exeRes;
    TEST_RETURN_ON_DONE(spawnAndWait(context, outputStem, input.spawnType, cmdLine, exeRes));

    if (context->isCollectingRequirements())
    {
        return TestResult::Pass;
    }

    ExecuteResult::ResultCode resultCode = exeRes.resultCode;

    String standardOutput = exeRes.standardOutput;
    String standardError = exeRes.standardError;

    // We construct a single output string that captures the results
    StringBuilder outputBuilder;
    outputBuilder.append("result code = ");
    outputBuilder.append(resultCode);
    outputBuilder.append("\nstandard error = {\n");
    outputBuilder.append(standardError);
    outputBuilder.append("}\nstandard output = {\n");
    outputBuilder.append(standardOutput);
    outputBuilder.append("}\n");

    String outputPath = outputStem + outputKind;
    String output = outputBuilder.produceString();

    *outOutput = output;

    // Always fail if the compilation produced a failure.
    if (exeRes.resultCode != 0)
    {
        return TestResult::Fail;
    }
    return TestResult::Pass;
}

class STBImage
{
public:
    typedef STBImage ThisType;

    /// Reset back to default initialized state (frees any image set)
    void reset();
    /// True if rhs has same size and amount of channels
    bool isComparable(const ThisType& rhs) const;

    /// The width in pixels
    int getWidth() const { return m_width; }
    /// The height in pixels
    int getHeight() const { return m_height; }
    /// The number of channels (typically held as bytes in order)
    int getNumChannels() const { return m_numChannels; }

    /// Get the contained pixels, nullptr if nothing loaded
    const unsigned char* getPixels() const { return m_pixels; }
    unsigned char* getPixels() { return m_pixels; }

    /// Read an image with filename. SLANG_OK on success
    SlangResult read(const char* filename);

    ~STBImage() { reset(); }

    int m_width = 0;
    int m_height = 0;
    int m_numChannels = 0;
    unsigned char* m_pixels = nullptr;
};

void STBImage::reset()
{
    if (m_pixels)
    {
        stbi_image_free(m_pixels);
        m_pixels = nullptr;
    }
    m_width = 0;
    m_height = 0;
    m_numChannels = 0;
}

SlangResult STBImage::read(const char* filename)
{
    reset();

    m_pixels = stbi_load(filename, &m_width, &m_height, &m_numChannels, 0);
    if (!m_pixels)
    {
        return SLANG_FAIL;
    }
    return SLANG_OK;
}

bool STBImage::isComparable(const ThisType& rhs) const
{
    return (this == &rhs) || (m_width == rhs.m_width && m_height == rhs.m_height &&
                              m_numChannels == rhs.m_numChannels);
}


TestResult doImageComparison(TestContext* context, String const& filePath)
{
    auto reporter = context->getTestReporter();

    // Allow a difference in the low bits of the 8-bit result, just to play it safe
    static const int kAbsoluteDiffCutoff = 2;

    // Allow a relative 1% difference
    static const float kRelativeDiffCutoff = 0.01f;

    String expectedPath = filePath + ".expected.png";
    String actualPath = filePath + ".actual.png";

    STBImage expectedImage;
    if (SLANG_FAILED(expectedImage.read(expectedPath.getBuffer())))
    {
        reporter->messageFormat(
            TestMessageType::RunError,
            "Unable to load image ;%s'",
            expectedPath.getBuffer());
        return TestResult::Fail;
    }

    STBImage actualImage;
    if (SLANG_FAILED(actualImage.read(actualPath.getBuffer())))
    {
        reporter->messageFormat(
            TestMessageType::RunError,
            "Unable to load image ;%s'",
            actualPath.getBuffer());
        return TestResult::Fail;
    }

    if (!expectedImage.isComparable(actualImage))
    {
        reporter->messageFormat(
            TestMessageType::TestFailure,
            "Images are different sizes '%s' '%s'",
            actualPath.getBuffer(),
            expectedPath.getBuffer());
        return TestResult::Fail;
    }

    {
        const unsigned char* expectedPixels = expectedImage.getPixels();
        const unsigned char* actualPixels = actualImage.getPixels();

        const int height = actualImage.getHeight();
        const int width = actualImage.getWidth();
        const int numChannels = actualImage.getNumChannels();
        const int rowSize = width * numChannels;

        for (int y = 0; y < height; ++y)
        {
            for (int i = 0; i < rowSize; ++i)
            {
                int expectedVal = expectedPixels[i];
                int actualVal = actualPixels[i];

                int absoluteDiff = actualVal - expectedVal;
                if (absoluteDiff < 0)
                    absoluteDiff = -absoluteDiff;

                if (absoluteDiff < kAbsoluteDiffCutoff)
                {
                    // There might be a difference, but we'll consider it to be inside tolerance
                    continue;
                }

                float relativeDiff = 0.0f;
                if (expectedVal != 0)
                {
                    relativeDiff =
                        fabsf(float(actualVal) - float(expectedVal)) / float(expectedVal);

                    if (relativeDiff < kRelativeDiffCutoff)
                    {
                        // relative difference was small enough
                        continue;
                    }
                }

                // TODO: may need to do some local search sorts of things, to deal with
                // cases where vertex shader results lead to rendering that is off
                // by one pixel...

                const int x = i / numChannels;
                const int channelIndex = i % numChannels;

                reporter->messageFormat(
                    TestMessageType::TestFailure,
                    "image compare failure at (%d,%d) channel %d. expected %d got %d (absolute "
                    "error: %d, relative error: %f)\n",
                    x,
                    y,
                    channelIndex,
                    expectedVal,
                    actualVal,
                    absoluteDiff,
                    relativeDiff);

                // There was a difference we couldn't excuse!
                return TestResult::Fail;
            }

            expectedPixels += rowSize;
            actualPixels += rowSize;
        }
    }

    return TestResult::Pass;
}

TestResult runHLSLRenderComparisonTestImpl(
    TestContext* context,
    TestInput& input,
    char const* expectedArg,
    char const* actualArg)
{
    String _fileCheckPrefix;
    if (input.testOptions->getFileCheckPrefix(_fileCheckPrefix))
    {
        context->getTestReporter()->message(
            TestMessageType::RunError,
            "FileCheck testing isn't supported for HLSL render tests");
        return TestResult::Fail;
    }

    auto filePath = input.filePath;
    auto outputStem = input.outputStem;

    String expectedOutput;
    String actualOutput;

    TestResult hlslResult =
        doRenderComparisonTestRun(context, input, expectedArg, ".expected", &expectedOutput);
    if (hlslResult != TestResult::Pass)
    {
        return hlslResult;
    }
    TestResult slangResult =
        doRenderComparisonTestRun(context, input, actualArg, ".actual", &actualOutput);
    if (slangResult != TestResult::Pass)
    {
        return slangResult;
    }

    if (context->isCollectingRequirements())
    {
        return TestResult::Pass;
    }

    Slang::File::writeAllText(outputStem + ".expected", expectedOutput);
    Slang::File::writeAllText(outputStem + ".actual", actualOutput);

    if (hlslResult == TestResult::Fail)
        return TestResult::Fail;
    if (slangResult == TestResult::Fail)
        return TestResult::Fail;

    if (!StringUtil::areLinesEqual(
            actualOutput.getUnownedSlice(),
            expectedOutput.getUnownedSlice()))
    {
        context->getTestReporter()->dumpOutputDifference(expectedOutput, actualOutput);

        return TestResult::Fail;
    }

    // Next do an image comparison on the expected output images!

    TestResult imageCompareResult = doImageComparison(context, outputStem);
    if (imageCompareResult != TestResult::Pass)
        return imageCompareResult;

    return TestResult::Pass;
}

TestResult runHLSLRenderComparisonTest(TestContext* context, TestInput& input)
{
    return runHLSLRenderComparisonTestImpl(context, input, "-hlsl", "-slang");
}

TestResult runHLSLCrossCompileRenderComparisonTest(TestContext* context, TestInput& input)
{
    return runHLSLRenderComparisonTestImpl(context, input, "-slang", "-glsl-cross");
}

TestResult runHLSLAndGLSLRenderComparisonTest(TestContext* context, TestInput& input)
{
    return runHLSLRenderComparisonTestImpl(context, input, "-hlsl-rewrite", "-glsl-rewrite");
}

TestResult skipTest(TestContext* /* context */, TestInput& /*input*/)
{
    return TestResult::Ignored;
}

// based on command name, dispatch to an appropriate callback
struct TestCommandInfo
{
    char const* name;
    TestCallback callback;
    RenderApiFlags requiredRenderApiFlags; ///< An RenderApi types that are needed to run the tests
};

static const TestCommandInfo s_testCommandInfos[] = {
    {"SIMPLE", &runSimpleTest, 0},
    {"SIMPLE_EX", &runSimpleTest, 0},
    {"SIMPLE_LINE", &runSimpleLineTest, 0},
    {"REFLECTION", &runReflectionTest, 0},
    {"CPU_REFLECTION", &runReflectionTest, 0},
    {"COMMAND_LINE_SIMPLE", &runSimpleCompareCommandLineTest, 0},
    {"COMPARE_HLSL", &runDXBCComparisonTest, 0},
    {"COMPARE_DXIL", &runDXILComparisonTest, 0},
    {"COMPARE_HLSL_RENDER", &runHLSLRenderComparisonTest, 0},
    {"COMPARE_HLSL_CROSS_COMPILE_RENDER", &runHLSLCrossCompileRenderComparisonTest, 0},
    {"COMPARE_HLSL_GLSL_RENDER", &runHLSLAndGLSLRenderComparisonTest, 0},
    {"COMPARE_COMPUTE", &runSlangComputeComparisonTest, 0},
    {"COMPARE_COMPUTE_EX", &runSlangComputeComparisonTestEx, 0},
    {"HLSL_COMPUTE", &runHLSLComputeTest, 0},
    {"COMPARE_RENDER_COMPUTE", &runSlangRenderComputeComparisonTest, 0},
    {"COMPARE_GLSL", &runGLSLComparisonTest, 0},
    {"CROSS_COMPILE", &runCrossCompilerTest, 0},
    {"CPP_COMPILER_EXECUTE", &runCPPCompilerExecute, RenderApiFlag::CPU},
    {"CPP_COMPILER_SHARED_LIBRARY", &runCPPCompilerSharedLibrary, RenderApiFlag::CPU},
    {"CPP_COMPILER_COMPILE", &runCPPCompilerCompile, RenderApiFlag::CPU},
    {"PERFORMANCE_PROFILE", &runPerformanceProfile, 0},
    {"COMPILE", &runCompile, 0},
    {"DOC", &runDocTest, 0},
    {"LANG_SERVER", &runLanguageServerTest, 0},
    {"EXECUTABLE", &runExecutableTest, RenderApiFlag::CPU}};

const TestCommandInfo* _findTestCommandInfoByCommand(const UnownedStringSlice& name)
{
    for (const auto& command : s_testCommandInfos)
    {
        if (name == command.name)
        {
            return &command;
        }
    }
    return nullptr;
}

static RenderApiFlags _getRequiredRenderApisByCommand(const UnownedStringSlice& name)
{
    auto info = _findTestCommandInfoByCommand(name);
    return info ? info->requiredRenderApiFlags : 0;
}

TestResult runTest(
    TestContext* context,
    String const& filePath,
    String const& outputStem,
    String const& testName,
    TestOptions const& testOptions)
{
    // If we are collecting requirements and it's diagnostic test, we always run
    // (ie no requirements need to be captured - effectively it has 'no requirements')
    if (context->isCollectingRequirements() && testOptions.type == TestOptions::Diagnostic)
    {
        return TestResult::Pass;
    }

    auto testInfo = _findTestCommandInfoByCommand(testOptions.command.getUnownedSlice());

    if (testInfo)
    {
        TestInput testInput;
        testInput.filePath = filePath;
        testInput.outputStem = outputStem;
        testInput.testOptions = &testOptions;
        testInput.spawnType = context->options.defaultSpawnType;

        return testInfo->callback(context, testInput);
    }

    // No actual test runner found!
    return TestResult::Fail;
}

bool testCategoryMatches(TestCategory* sub, TestCategory* sup)
{
    auto ss = sub;
    while (ss)
    {
        if (ss == sup)
            return true;

        ss = ss->parent;
    }
    return false;
}

bool testCategoryMatches(
    TestCategory* categoryToMatch,
    const Dictionary<TestCategory*, TestCategory*>& categorySet)
{
    for (const auto& [_, category] : categorySet)
    {
        if (testCategoryMatches(categoryToMatch, category))
            return true;
    }
    return false;
}

bool testPassesCategoryMask(TestContext* context, TestOptions const& test)
{
    // Don't include a test we should filter out
    for (auto testCategory : test.categories)
    {
        if (testCategoryMatches(testCategory, context->options.excludeCategories))
            return false;
    }

    // Otherwise include any test the user asked for
    for (auto testCategory : test.categories)
    {
        if (testCategoryMatches(testCategory, context->options.includeCategories))
            return true;
    }

    // skip by default
    return false;
}

static void _calcSynthesizedTests(
    TestContext* context,
    RenderApiType synthRenderApiType,
    const List<TestDetails>& srcTests,
    List<TestDetails>& ioSynthTests)
{
    // Add the explicit parameter
    for (const auto& srcTest : srcTests)
    {
        const auto& requirements = srcTest.requirements;

        // Render tests use renderApis...
        // If it's an explicit test, we don't synth from it now

        // In the case of CUDA, we can only synth from a CPU source
        if (synthRenderApiType == RenderApiType::CUDA)
        {
            if (requirements.explicitRenderApi != RenderApiType::CPU)
            {
                continue;
            }

            // If the source language is defined, and it's

            const Index index = srcTest.options.args.indexOf("-source-language");
            if (index >= 0)
            {
                //
                const auto& language = srcTest.options.args[index + 1];
                SlangSourceLanguage sourceLanguage =
                    TypeTextUtil::findSourceLanguage(language.getUnownedSlice());

                bool isCrossCompile = true;

                switch (sourceLanguage)
                {
                case SLANG_SOURCE_LANGUAGE_GLSL:
                case SLANG_SOURCE_LANGUAGE_C:
                case SLANG_SOURCE_LANGUAGE_CPP:
                    {
                        isCrossCompile = false;
                    }
                default:
                    break;
                }

                if (!isCrossCompile)
                {
                    continue;
                }
            }
        }
        else
        {
            // TODO(JS): Arguably we should synthesize from explicit tests. In principal we can
            // remove the explicit api apply another although that may not always work. If it
            // doesn't use any render API or only uses CPU, we don't synthesize
            if (requirements.usedRenderApiFlags == 0 ||
                requirements.usedRenderApiFlags == RenderApiFlag::CPU ||
                requirements.explicitRenderApi != RenderApiType::Unknown)
            {
                continue;
            }
        }

        TestDetails synthTestDetails(srcTest.options);
        TestOptions& synthOptions = synthTestDetails.options;

        // If there's a category associated with this render api, add it to the synthesized test
        if (auto c = context->categorySet.find(RenderApiUtil::getApiName(synthRenderApiType)))
        {
            synthOptions.categories.add(c);
        }

        // Mark as synthesized
        synthOptions.isSynthesized = true;

        StringBuilder builder;
        builder << "-";
        builder << RenderApiUtil::getApiName(synthRenderApiType);

        synthOptions.args.add(builder);

        // If the target is vulkan remove the -hlsl option
        if (synthRenderApiType == RenderApiType::Vulkan)
        {
            const Index index = synthOptions.args.indexOf("-hlsl");
            if (index >= 0)
            {
                synthOptions.args.removeAt(index);
            }
        }
        else if (synthRenderApiType == RenderApiType::CUDA)
        {
            const Index index = synthOptions.args.indexOf("-cpu");
            if (index >= 0)
            {
                synthOptions.args.removeAt(index);
            }
        }

        // Work out the info about this tests
        context->setTestRequirements(&synthTestDetails.requirements);
        runTest(context, "", "", "", synthOptions);
        context->setTestRequirements(nullptr);

        // It does set the explicit render target
        SLANG_ASSERT(synthTestDetails.requirements.explicitRenderApi == synthRenderApiType);
        // Add to the tests
        ioSynthTests.add(synthTestDetails);
    }
}

static bool _canIgnore(TestContext* context, const TestDetails& details)
{
    if (details.options.isEnabled == false)
    {
        return true;
    }

    const auto& requirements = details.requirements;

    // Check if it's possible in principal to run this test with the render api flags used by this
    // test
    if (!context->canRunTestWithRenderApiFlags(requirements.usedRenderApiFlags))
    {
        return true;
    }

    // Are all the required backends available?
    if (((requirements.usedBackendFlags & context->availableBackendFlags) !=
         requirements.usedBackendFlags))
    {
        return true;
    }

    // If there are no render API requirements, then we don't need to ignore.
    if (requirements.usedRenderApiFlags == 0)
    {
        return false;
    }

    // Work out what render api flags are actually available, lazily
    const RenderApiFlags availableRenderApiFlags =
        requirements.usedRenderApiFlags ? _getAvailableRenderApiFlags(context) : 0;

    // Are all the required rendering apis available?
    if ((requirements.usedRenderApiFlags & availableRenderApiFlags) !=
        requirements.usedRenderApiFlags)
    {
        return true;
    }

    return false;
}

static SlangResult _runTestsOnFile(TestContext* context, String filePath)
{
    // Gather a list of tests to run
    FileTestList testList;

    SLANG_RETURN_ON_FAIL(_gatherTestsForFile(&context->categorySet, filePath, &testList));

    if (testList.tests.getCount() == 0)
    {
        // Test was explicitly ignored
        return SLANG_OK;
    }

    // Note cases where a test file exists, but we found nothing to run
    if (testList.tests.getCount() == 0)
    {
        context->getTestReporter()->addTest(filePath, TestResult::Ignored);
        return SLANG_OK;
    }

    RenderApiFlags apiUsedFlags = 0;
    RenderApiFlags explictUsedApiFlags = 0;

    {
        // We can get the test info for each of them
        for (auto& testDetails : testList.tests)
        {
            auto& requirements = testDetails.requirements;

            // Collect what the test needs (by setting restRequirements the test isn't actually run)
            context->setTestRequirements(&requirements);
            runTest(context, filePath, filePath, filePath, testDetails.options);

            //
            apiUsedFlags |= requirements.usedRenderApiFlags;
            explictUsedApiFlags |= (requirements.explicitRenderApi != RenderApiType::Unknown)
                                       ? (RenderApiFlags(1) << int(requirements.explicitRenderApi))
                                       : 0;
        }
        context->setTestRequirements(nullptr);
    }

    SLANG_ASSERT((apiUsedFlags & explictUsedApiFlags) == explictUsedApiFlags);

    const RenderApiFlags availableRenderApiFlags =
        apiUsedFlags ? _getAvailableRenderApiFlags(context) : 0;

    // If synthesized tests are wanted look into adding them
    if (context->options.synthesizedTestApis && availableRenderApiFlags)
    {
        List<TestDetails> synthesizedTests;

        // What render options do we want to synthesize
        RenderApiFlags missingApis =
            (~apiUsedFlags) & (context->options.synthesizedTestApis & availableRenderApiFlags);

        // const Index numInitialTests = testList.tests.getCount();

        while (missingApis)
        {
            const int index = ByteEncodeUtil::calcMsb8(missingApis);
            SLANG_ASSERT(index >= 0 && index <= int(RenderApiType::CountOf));

            const RenderApiType synthRenderApiType = RenderApiType(index);

            _calcSynthesizedTests(context, synthRenderApiType, testList.tests, synthesizedTests);

            // Disable the bit
            missingApis &= ~(RenderApiFlags(1) << index);
        }

        // Add all the synthesized tests
        testList.tests.addRange(synthesizedTests);
    }

    // We have found a test to run!
    int subTestCount = 0;
    for (auto& testDetails : testList.tests)
    {
        int subTestIndex = subTestCount++;

        // Check that the test passes our current category mask
        if (!testPassesCategoryMask(context, testDetails.options))
        {
            continue;
        }

        // Work out the test stem

        StringBuilder outputStem;
        outputStem << filePath;
        if (subTestIndex != 0)
        {
            outputStem << "." << subTestIndex;
        }

        // Work out the test name - taking into account render api / if synthesized
        StringBuilder testName(outputStem);

        if (testDetails.options.isSynthesized)
        {
            testName << " syn";
        }

        const auto& requirements = testDetails.requirements;

        // Display list of used apis on render test
        if (requirements.usedRenderApiFlags)
        {
            RenderApiFlags usedFlags = requirements.usedRenderApiFlags;
            testName << " (";
            bool isPrev = false;
            while (usedFlags)
            {
                const int index = ByteEncodeUtil::calcMsb8(usedFlags);
                const RenderApiType renderApiType = RenderApiType(index);
                if (isPrev)
                {
                    testName << ",";
                }
                testName << RenderApiUtil::getApiName(renderApiType);

                // Disable bit
                usedFlags &= ~(RenderApiFlags(1) << index);
                isPrev = true;
            }
            testName << ")";
        }

        // Report the test and run/ignore
        {
            TestReporter::TestScope scope(context->getTestReporter(), testName);

            TestResult testResult = TestResult::Fail;

            // If this test can be ignored
            if (_canIgnore(context, testDetails))
            {
                testResult = TestResult::Ignored;
                context->getTestReporter()->addResult(testResult);
            }
            else
            {
                testResult = runTest(context, filePath, outputStem, testName, testDetails.options);
                if (testResult == TestResult::Fail &&
                    !context->getTestReporter()->m_expectedFailureList.contains(testName))
                {
                    RefPtr<FileTestInfoImpl> fileTestInfo = new FileTestInfoImpl();
                    fileTestInfo->filePath = filePath;
                    fileTestInfo->testName = testName;
                    fileTestInfo->outputStem = outputStem;
                    fileTestInfo->options = testDetails.options;

                    std::lock_guard lock(context->mutexFailedFileTests);
                    context->failedFileTests.add(fileTestInfo);
                }
                else
                {
                    context->getTestReporter()->addResult(testResult);
                }
            }


            // Could determine if to continue or not here... based on result
        }
    }

    return SLANG_OK;
}


static bool endsWithAllowedExtension(TestContext* /*context*/, String filePath)
{
    char const* allowedExtensions[] = {
        ".slang",
        ".hlsl",
        ".fx",
        ".glsl",
        ".vert",
        ".frag",
        ".geom",
        ".tesc",
        ".tese",
        ".comp",
        ".internal",
        ".ahit",
        ".chit",
        ".miss",
        ".rgen",
        ".c",
        ".cpp",
        ".cu",
    };

    for (auto allowedExtension : allowedExtensions)
    {
        if (filePath.endsWith(allowedExtension))
            return true;
    }

    return false;
}

static bool shouldRunTest(TestContext* context, String filePath)
{
    if (!endsWithAllowedExtension(context, filePath))
        return false;

    if (!context->options.testPrefixes.getCount())
    {
        return true;
    }

    // If we have prefixes, it has to match one of them
    for (auto& p : context->options.testPrefixes)
    {
        if (filePath.startsWith(p))
        {
            return true;
        }
    }
    return false;
}

void getFilesInDirectory(String directoryPath, List<String>& files)
{
    {
        List<String> localFiles;
        DirectoryUtil::findFiles(directoryPath, localFiles);
        files.addRange(localFiles);
    }
    {
        List<String> subDirs;
        DirectoryUtil::findDirectories(directoryPath, subDirs);
        for (auto subDir : subDirs)
        {
            getFilesInDirectory(subDir, files);
        }
    }
}

template<typename F>
void runTestsInParallel(TestContext* context, int count, const F& f)
{
    auto originalReporter = context->getTestReporter();
    std::atomic<int> consumePtr;
    consumePtr = 0;
    auto threadFunc = [&](int threadId)
    {
        TestReporter reporter;
        reporter.init(context->options.outputMode, context->options.expectedFailureList, true);
        TestReporter::SuiteScope suiteScope(&reporter, "tests");
        context->setThreadIndex(threadId);
        context->setTestReporter(&reporter);
        do
        {
            int index = consumePtr.fetch_add(1);
            if (index >= count)
                break;
            f(index);
        } while (true);
        {
            std::lock_guard<std::mutex> lock(context->mutex);
            originalReporter->consolidateWith(&reporter);
        }
        context->setTestReporter(nullptr);
    };
    List<std::thread> threads;
    for (int threadId = 0; threadId < context->options.serverCount; threadId++)
    {
        threads.add(std::thread(threadFunc, threadId));
    }
    for (auto& t : threads)
        t.join();
    context->setTestReporter(originalReporter);
}

void runTestsInDirectory(TestContext* context)
{
    List<String> files;
    getFilesInDirectory(context->options.testDir, files);
    auto processFile = [&](String file)
    {
        if (shouldRunTest(context, file))
        {
            //            fprintf(stderr, "slang-test: found '%s'\n", file.getBuffer());
            if (SLANG_FAILED(_runTestsOnFile(context, file)))
            {
                {
                    TestReporter::TestScope scope(context->getTestReporter(), file);
                    context->getTestReporter()->message(
                        TestMessageType::RunError,
                        "slang-test: unable to parse test");

                    context->getTestReporter()->addResult(TestResult::Fail);
                }

                // Output there was some kind of error trying to run the tests on this file
                // fprintf(stderr, "slang-test: unable to parse test '%s'\n", file.getBuffer());
            }
        }
    };
    bool useMultiThread = false;
    switch (context->options.defaultSpawnType)
    {
    case SpawnType::UseFullyIsolatedTestServer:
    case SpawnType::UseTestServer:
        useMultiThread = true;
        break;
    }
    if (context->options.serverCount == 1)
    {
        useMultiThread = false;
    }
    if (!useMultiThread)
    {
        for (auto file : files)
        {
            processFile(file);
        }
    }
    else
    {
        runTestsInParallel(
            context,
            (int)files.getCount(),
            [&](int index) { processFile(files[index]); });
    }
}

static void _disableCPPBackends(TestContext* context)
{
    const SlangPassThrough cppPassThrus[] = {
        SLANG_PASS_THROUGH_GENERIC_C_CPP,
        SLANG_PASS_THROUGH_VISUAL_STUDIO,
        SLANG_PASS_THROUGH_CLANG,
        SLANG_PASS_THROUGH_GCC,
    };

    for (auto passThru : cppPassThrus)
    {
        context->availableBackendFlags &= ~(PassThroughFlags(1) << int(passThru));
        context->availableRenderApiFlags &= ~(RenderApiFlag::CPU);
        context->options.enabledApis &= ~(RenderApiFlag::CPU);
    }
}

static void _disableD3D12Backend(TestContext* context)
{
    context->options.enabledApis &= ~(RenderApiFlag::D3D12);
}

static TestResult _asTestResult(ToolReturnCode retCode)
{
    switch (retCode)
    {
    default:
        return TestResult::Fail;
    case ToolReturnCode::Success:
        return TestResult::Pass;
    case ToolReturnCode::Ignored:
        return TestResult::Ignored;
    }
}

/// Loads a DLL containing unit test functions and run them one by one.
static SlangResult runUnitTestModule(
    TestContext* context,
    TestOptions& testOptions,
    SpawnType spawnType,
    const char* moduleName)
{
    ISlangSharedLibraryLoader* loader = DefaultSharedLibraryLoader::getSingleton();
    ComPtr<ISlangSharedLibrary> moduleLibrary;

    SLANG_RETURN_ON_FAIL(loader->loadSharedLibrary(
        Path::combine(context->dllDirectoryPath, moduleName).getBuffer(),
        moduleLibrary.writeRef()));

    UnitTestGetModuleFunc getModuleFunc =
        (UnitTestGetModuleFunc)moduleLibrary->findFuncByName("slangUnitTestGetModule");
    if (!getModuleFunc)
        return SLANG_FAIL;

    IUnitTestModule* testModule = getModuleFunc();
    if (!testModule)
        return SLANG_FAIL;

    UnitTestContext unitTestContext;
    unitTestContext.slangGlobalSession = context->getSession();
    unitTestContext.workDirectory = "";
    unitTestContext.enabledApis = context->options.enabledApis;
    unitTestContext.executableDirectory = context->exeDirectoryPath.getBuffer();

    auto testCount = testModule->getTestCount();

    struct TestItem
    {
        UnitTestFunc testFunc;
        String testName;
        String command;
    };

    List<TestItem> tests;

    // Discover all tests first.
    for (SlangInt i = 0; i < testCount; i++)
    {
        auto testFunc = testModule->getTestFunc(i);
        auto testName = testModule->getTestName(i);

        StringBuilder filePath;
        filePath << moduleName << "/" << testName << ".internal";
        auto command = filePath.produceString();

        if (shouldRunTest(context, command))
        {
            if (testPassesCategoryMask(context, testOptions))
            {
                tests.add(TestItem{testFunc, testName, command});
            }
        }
    }

    auto runUnitTest = [&](TestItem test)
    {
        auto reporter = context->getTestReporter();
        TestOptions options = testOptions;
        options.command = test.command;

        if (spawnType == SpawnType::UseTestServer ||
            spawnType == SpawnType::UseFullyIsolatedTestServer)
        {
            TestServerProtocol::ExecuteUnitTestArgs args;
            args.enabledApis = context->options.enabledApis;
            args.moduleName = moduleName;
            args.testName = test.testName;

            {
                TestReporter::TestScope scopeTest(reporter, options.command);
                ExecuteResult exeRes;

                SlangResult rpcRes = _executeRPC(
                    context,
                    spawnType,
                    TestServerProtocol::ExecuteUnitTestArgs::g_methodName,
                    &args,
                    exeRes);
                const auto testResult = _asTestResult(ToolReturnCode(exeRes.resultCode));

                // If the test fails, output any output - which might give information about
                // individual tests that have failed.
                if (SLANG_FAILED(rpcRes) || testResult == TestResult::Fail)
                {
                    String output = getOutput(exeRes);
                    reporter->message(TestMessageType::TestFailure, output.getBuffer());
                }

                reporter->addResult(testResult);
            }
        }
        else
        {
            TestReporter::TestScope scopeTest(reporter, options.command);

            // TODO(JS): Problem here could be exception not handled properly across
            // shared library boundary.
            testModule->setTestReporter(reporter);
            try
            {
                test.testFunc(&unitTestContext);
            }
            catch (...)
            {
                reporter->message(
                    TestMessageType::TestFailure,
                    "Exception was thrown during execution");
                reporter->addResult(TestResult::Fail);
            }
        }
    };

    bool useMultiThread = false;
    if (spawnType == SpawnType::UseTestServer || spawnType == SpawnType::UseFullyIsolatedTestServer)
    {
        if (context->options.serverCount > 1)
        {
            useMultiThread = true;
        }
    }

    if (useMultiThread)
    {
        runTestsInParallel(
            context,
            (int)tests.getCount(),
            [&](int index) { runUnitTest(tests[index]); });
    }
    else
    {
        auto reporter = TestReporter::get();

        testModule->setTestReporter(reporter);

        for (auto t : tests)
            runUnitTest(t);
    }

    testModule->destroy();
    return SLANG_OK;
}

SlangResult innerMain(int argc, char** argv)
{
    auto stdWriters = StdWriters::initDefaultSingleton();

    // The context holds useful things used during testing
    TestContext context;
    SLANG_RETURN_ON_FAIL(SLANG_FAILED(context.init(argv[0])))

    auto& categorySet = context.categorySet;

    // Set up our test categories here
    auto fullTestCategory = categorySet.add("full", nullptr);
    auto quickTestCategory = categorySet.add("quick", fullTestCategory);
    auto smokeTestCategory = categorySet.add("smoke", quickTestCategory);
    auto renderTestCategory = categorySet.add("render", fullTestCategory);
    /*auto computeTestCategory = */ categorySet.add("compute", fullTestCategory);
    auto vulkanTestCategory = categorySet.add("vulkan", fullTestCategory);
    auto unitTestCategory = categorySet.add("unit-test", fullTestCategory);
    auto cudaTestCategory = categorySet.add("cuda", fullTestCategory);
    auto optixTestCategory = categorySet.add("optix", cudaTestCategory);

    auto waveTestCategory = categorySet.add("wave", fullTestCategory);
    auto waveMaskCategory = categorySet.add("wave-mask", waveTestCategory);
    auto waveActiveCategory = categorySet.add("wave-active", waveTestCategory);

    auto compatibilityIssueCategory = categorySet.add("compatibility-issue", fullTestCategory);

    auto sharedLibraryCategory = categorySet.add("shared-library", fullTestCategory);

#if SLANG_WINDOWS_FAMILY
    auto windowsCategory = categorySet.add("windows", fullTestCategory);
#endif

#if SLANG_UNIX_FAMILY
    auto unixCategory = categorySet.add("unix", fullTestCategory);
#endif

#if SLANG_PTR_IS_64
    auto ptr64Category = categorySet.add("64-bit", fullTestCategory);
#else
    auto ptr32Category = categorySet.add("32-bit", fullTestCategory);
#endif

    // An un-categorized test will always belong to the `full` category
    categorySet.defaultCategory = fullTestCategory;

    // All following values are initialized to '0', so null.
    TestCategory* passThroughCategories[SLANG_PASS_THROUGH_COUNT_OF] = {nullptr};

    // Work out what backends/pass-thrus are available
    {
        SlangSession* session = context.getSession();

        auto out = StdWriters::getOut();
        out.print("Supported backends:");

        for (int i = 0; i < SLANG_PASS_THROUGH_COUNT_OF; ++i)
        {
            const SlangPassThrough passThru = SlangPassThrough(i);
            if (passThru == SLANG_PASS_THROUGH_NONE)
            {
                continue;
            }

            if (SLANG_SUCCEEDED(spSessionCheckPassThroughSupport(session, passThru)))
            {
                context.availableBackendFlags |= PassThroughFlags(1) << int(i);

                StringBuilder buf;

                auto name = TypeTextUtil::getPassThroughName(passThru);

                buf << " " << name;

                SLANG_ASSERT(passThroughCategories[i] == nullptr);
                passThroughCategories[i] = categorySet.add(buf.getBuffer() + 1, fullTestCategory);

                out.write(buf.getBuffer(), buf.getLength());
            }
        }

        out.print("\n");
    }

    {
        SlangSession* session = context.getSession();

        const bool hasLlvm =
            SLANG_SUCCEEDED(session->checkPassThroughSupport(SLANG_PASS_THROUGH_LLVM));
        const auto hostCallableCompiler = session->getDownstreamCompilerForTransition(
            SLANG_CPP_SOURCE,
            SLANG_SHADER_HOST_CALLABLE);

        if (hasLlvm && hostCallableCompiler == SLANG_PASS_THROUGH_LLVM && SLANG_PROCESSOR_X86)
        {
            // TODO(JS)
            // For some reason host-callable with llvm/double produces different results on x86
        }
        else
        {
            // Special category to mark a test only works for targets that work correctly with
            // double (ie not x86/llvm)
            categorySet.add("war-double-host-callable", fullTestCategory);
        }
    }

    // Working out what renderApis is worked on on demand through
    // _getAvailableRenderApiFlags()

    {
        // We can set the slangc command line tool, to just use the function defined here
        context.setInnerMainFunc("slangc", &SlangCTool::innerMain);
    }

    SLANG_RETURN_ON_FAIL(
        Options::parse(argc, argv, &categorySet, StdWriters::getError(), &context.options));

    Options& options = context.options;

    context.setMaxTestRunnerThreadCount(options.serverCount);

    // Set up the prelude/s
    TestToolUtil::setSessionDefaultPreludeFromExePath(argv[0], context.getSession());

    if (options.outputMode == TestOutputMode::TeamCity)
    {
        // On TeamCity CI there is an issue with unix/linux targets where test system may be
        // different from the build system That we rely on having compilation tools present such
        // that on x64 systems we can build x86 binaries, and that appears to not always be the
        // case. For now we only allow CPP backends to run on x86_64 targets
#if SLANG_UNIX_FAMILY && !SLANG_PROCESSOR_X86_64
        _disableCPPBackends(&context);
#endif
    }

#if SLANG_PROCESSOR_X86
    // Disable d3d12 tests on x86 right now since dxc for 32-bit windows doesn't seem to recognize
    // sm_6_6.
    _disableD3D12Backend(&context);
#endif

    if (options.subCommand.getLength())
    {
        // Get the function from the tool
        auto func = context.getInnerMainFunc(options.binDir, options.subCommand);
        if (!func)
        {
            StdWriters::getError().print(
                "error: Unable to launch tool '%s'\n",
                options.subCommand.getBuffer());
            return SLANG_FAIL;
        }

        // Copy args to a char* list
        const auto& srcArgs = options.subCommandArgs;
        List<const char*> args;
        args.setCount(srcArgs.getCount());
        for (Index i = 0; i < srcArgs.getCount(); ++i)
        {
            args[i] = srcArgs[i].getBuffer();
        }

        return func(
            StdWriters::getSingleton(),
            context.getSession(),
            int(args.getCount()),
            args.getBuffer());
    }

    if (options.includeCategories.getCount() == 0)
    {
        options.includeCategories.add(fullTestCategory, fullTestCategory);
    }

    // Don't include OptiX tests unless the client has explicit opted into them.
    if (!options.includeCategories.containsKey(optixTestCategory))
    {
        options.excludeCategories.add(optixTestCategory, optixTestCategory);
    }

    // Exclude rendering tests when building under AppVeyor.
    //
    // TODO: this is very ad hoc, and we should do something cleaner.
    if (options.outputMode == TestOutputMode::AppVeyor)
    {
        options.excludeCategories.add(renderTestCategory, renderTestCategory);
        options.excludeCategories.add(vulkanTestCategory, vulkanTestCategory);
    }

    {
        // Setup the reporter
        TestReporter reporter;
        SLANG_RETURN_ON_FAIL(reporter.init(options.outputMode, options.expectedFailureList));

        context.setTestReporter(&reporter);

        reporter.m_dumpOutputOnFailure = options.dumpOutputOnFailure;
        reporter.m_isVerbose = options.shouldBeVerbose;
        reporter.m_hideIgnored = options.hideIgnored;

        {
            TestReporter::SuiteScope suiteScope(&reporter, "tests");
            // Enumerate test files according to policy
            runTestsInDirectory(&context);
        }

        // Run the unit tests (these are internal C++ tests - not specified via files in a
        // directory) They are registered with SLANG_UNIT_TEST macro
        //
        //
        if (context.canRunUnitTests())
        {
            TestReporter::SuiteScope suiteScope(&reporter, "unit tests");
            TestReporter::set(&reporter);

            const auto spawnType = context.getFinalSpawnType();

            // Run the unit tests
            {
                TestOptions testOptions;
                testOptions.categories.add(unitTestCategory);
                testOptions.categories.add(smokeTestCategory);
                runUnitTestModule(&context, testOptions, spawnType, "slang-unit-test-tool");
            }

            {
                TestOptions testOptions;
                testOptions.categories.add(unitTestCategory);
                runUnitTestModule(&context, testOptions, spawnType, "gfx-unit-test-tool");
            }

            TestReporter::set(nullptr);
        }

        // If we have a couple failed tests, they maybe intermittent failures due to parallel
        // excution or driver instability. We can try running them again.
        static constexpr int kFailedTestLimitForRetry = 16;
        if (context.failedFileTests.getCount() <= kFailedTestLimitForRetry)
        {
            if (context.failedFileTests.getCount() > 0)
                printf("Retrying %d failed tests...\n", (int)context.failedFileTests.getCount());
            for (auto& test : context.failedFileTests)
            {
                FileTestInfoImpl* fileTestInfo = static_cast<FileTestInfoImpl*>(test.Ptr());
                TestReporter::SuiteScope suiteScope(&reporter, "tests");
                TestReporter::TestScope scope(&reporter, fileTestInfo->testName);
                auto newResult = runTest(
                    &context,
                    fileTestInfo->filePath,
                    fileTestInfo->outputStem,
                    fileTestInfo->testName,
                    fileTestInfo->options);
                reporter.addResult(newResult);
            }
        }
        else
        {
            // If there are too many failed tests, don't bother retrying.
            for (auto& test : context.failedFileTests)
            {
                FileTestInfoImpl* fileTestInfo = static_cast<FileTestInfoImpl*>(test.Ptr());
                TestReporter::SuiteScope suiteScope(&reporter, "tests");
                TestReporter::TestScope scope(&reporter, fileTestInfo->testName);
                reporter.addResult(TestResult::Fail);
            }
        }

        reporter.outputSummary();
        return reporter.didAllSucceed() ? SLANG_OK : SLANG_FAIL;
    }
}

int main(int argc, char** argv)
{
    const SlangResult res = innerMain(argc, argv);
    slang::shutdown();
    Slang::RttiInfo::deallocateAll();

#ifdef _MSC_VER
    _CrtDumpMemoryLeaks();
#endif
    return SLANG_SUCCEEDED(res) ? 0 : 1;
}<|MERGE_RESOLUTION|>--- conflicted
+++ resolved
@@ -48,7 +48,8 @@
 using namespace Slang;
 
 #if defined(_WIN32)
-<<<<<<< HEAD
+// https://devblogs.microsoft.com/directx/gettingstarted-dx12agility/#2.-set-agility-sdk-parameters
+
 extern "C"
 {
     __declspec(dllexport) extern const uint32_t D3D12SDKVersion = 711;
@@ -58,11 +59,6 @@
 {
     __declspec(dllexport) extern const char* D3D12SDKPath = u8".\\D3D12\\";
 }
-=======
-// https://devblogs.microsoft.com/directx/gettingstarted-dx12agility/#2.-set-agility-sdk-parameters
-extern "C" { __declspec(dllexport) extern const uint32_t D3D12SDKVersion = 711; }
-extern "C" { __declspec(dllexport) extern const char* D3D12SDKPath = u8".\\D3D12\\"; }
->>>>>>> a444b58d
 #endif
 
 // Options for a particular test
