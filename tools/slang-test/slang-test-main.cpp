--- conflicted
+++ resolved
@@ -1054,33 +1054,20 @@
 {
     switch (target)
     {
-<<<<<<< HEAD
-        case SLANG_TARGET_UNKNOWN:
-
-        case SLANG_HLSL:
-        case SLANG_GLSL:
-        case SLANG_C_SOURCE:
-        case SLANG_CPP_SOURCE:
-        case SLANG_CPP_HEADER:
-        case SLANG_CPP_PYTORCH_BINDING:
-        case SLANG_HOST_CPP_SOURCE:
-        case SLANG_CUDA_SOURCE:
-        case SLANG_CUDA_HEADER:
-        case SLANG_METAL:
-        case SLANG_METAL_HEADER:
-=======
     case SLANG_TARGET_UNKNOWN:
 
     case SLANG_HLSL:
     case SLANG_GLSL:
     case SLANG_C_SOURCE:
     case SLANG_CPP_SOURCE:
+    case SLANG_CPP_HEADER:
     case SLANG_CPP_PYTORCH_BINDING:
     case SLANG_HOST_CPP_SOURCE:
     case SLANG_CUDA_SOURCE:
+    case SLANG_CUDA_HEADER:
     case SLANG_METAL:
+    case SLANG_METAL_HEADER:
     case SLANG_WGSL:
->>>>>>> 965f9626
         {
             return 0;
         }
