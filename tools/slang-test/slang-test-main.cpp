// slang-test-main.cpp

#include "../../source/core/slang-io.h"
#include "../../source/core/slang-token-reader.h"
#include "../../source/core/slang-std-writers.h"
#include "../../source/core/slang-hex-dump-util.h"
#include "../../source/core/slang-type-text-util.h"
#include "../../source/core/slang-memory-arena.h"

#include "../../slang-com-helper.h"

#include "../../source/core/slang-string-util.h"
#include "../../source/core/slang-string-escape-util.h"

#include "../../source/core/slang-byte-encode-util.h"
#include "../../source/core/slang-char-util.h"
#include "../../source/core/slang-process-util.h"
#include "../../source/core/slang-render-api-util.h"

#include "../../source/core/slang-shared-library.h"

#include "tools/unit-test/slang-unit-test.h"
#undef SLANG_UNIT_TEST

#include "directory-util.h"
#include "test-context.h"
#include "test-reporter.h"
#include "options.h"
#include "slangc-tool.h"
#include "parse-diagnostic-util.h"

#include "../../source/compiler-core/slang-downstream-compiler.h"
#include "../../source/compiler-core/slang-nvrtc-compiler.h"

#define STB_IMAGE_IMPLEMENTATION
#include "external/stb/stb_image.h"

#include <math.h>
#include <stdio.h>
#include <stdlib.h>
#include <stdarg.h>

#define SLANG_PRELUDE_NAMESPACE CPPPrelude
#include "../../prelude/slang-cpp-types.h"


using namespace Slang;

// Options for a particular test
struct TestOptions
{
    enum Type
    {
        Normal,             ///< A regular test
        Diagnostic,         ///< Diagnostic tests will always run (as form of failure is being tested)  
    };

    void addCategory(TestCategory* category)
    {
        if (categories.indexOf(category) < 0)
        {
            categories.add(category);
        }
    }
    void addCategories(TestCategory*const* inCategories, Index count)
    {
        for (Index i = 0; i < count; ++i)
        {
            addCategory(inCategories[i]);
        }
    }

    Type type = Type::Normal;

    String command;
    List<String> args;

    // The categories that this test was assigned to
    List<TestCategory*> categories;

    bool isEnabled = true;
    bool isSynthesized = false;
};

struct TestDetails
{
    TestDetails() {}
    explicit TestDetails(const TestOptions& inOptions):
        options(inOptions)
    {}

    TestOptions options;                    ///< The options for the test
    TestRequirements requirements;          ///< The requirements for the test to work
};

// Information on tests to run for a particular file
struct FileTestList
{
    List<TestDetails> tests;
};


struct TestInput
{
    // Path to the input file for the test
    String              filePath;

    // Prefix for the path that test output should write to
    // (usually the same as `filePath`, but will differ when
    // we run multiple tests out of the same file)
    String              outputStem;

    // Arguments for the test (usually to be interpreted
    // as command line args)
    TestOptions const*  testOptions;

    // Determines how the test will be spawned
    SpawnType spawnType;
};

typedef TestResult(*TestCallback)(TestContext* context, TestInput& input);

// Globals

// Pre declare
static void _addRenderTestOptions(const Options& options, CommandLine& cmdLine);

/* !!!!!!!!!!!!!!!!!!!!!!!!!!!!! Functions !!!!!!!!!!!!!!!!!!!!!!!!!!!!!!!!!!!!!!!!!!!!!! */

bool match(char const** ioCursor, char const* expected)
{
    char const* cursor = *ioCursor;
    while(*expected && *cursor == *expected)
    {
        cursor++;
        expected++;
    }
    if(*expected != 0) return false;

    *ioCursor = cursor;
    return true;
}

void skipHorizontalSpace(char const** ioCursor)
{
    char const* cursor = *ioCursor;
    for( ;;)
    {
        switch( *cursor )
        {
        case ' ':
        case '\t':
            cursor++;
            continue;

        default:
            break;
        }

        break;
    }
    *ioCursor = cursor;
}

void skipToEndOfLine(char const** ioCursor)
{
    char const* cursor = *ioCursor;
    for( ;;)
    {
        int c = *cursor;
        switch( c )
        {
        default:
            cursor++;
            continue;

        case '\r': case '\n':
            {
                cursor++;
                int d = *cursor;
                if( (c ^ d) == ('\r' ^ '\n') )
                {
                    cursor++;
                }
            }
            ; // fall through to:
        case 0:
            *ioCursor = cursor;
            return;
        }
    }
}

String getString(char const* textBegin, char  const* textEnd)
{
    StringBuilder sb;
    sb.Append(textBegin, textEnd - textBegin);
    return sb.ProduceString();
}

String collectRestOfLine(char const** ioCursor)
{
    char const* cursor = *ioCursor;

    char const* textBegin = cursor;
    skipToEndOfLine(&cursor);
    char const* textEnd = cursor;

    *ioCursor = cursor;
    return getString(textBegin, textEnd);
}

static bool _isEndOfCategoryList(char c)
{
    switch (c)
    {
        case '\n':
        case '\r':
        case 0:
        case ')':
        {
            return true;
        }
        default: return false;
    }
}

static SlangResult _parseCategories(TestCategorySet* categorySet, char const** ioCursor, TestOptions& out)
{
    char const* cursor = *ioCursor;

    // If don't have ( we don't have category list
    if (*cursor == '(')
    {
        cursor++;
        const char*const start = cursor;

        // Find the end
        for (; !_isEndOfCategoryList(*cursor); ++cursor);
        if (*cursor != ')')
        {
            *ioCursor = cursor;
            return SLANG_FAIL;
        }
        cursor++;

        List<UnownedStringSlice> slices;
        StringUtil::split(UnownedStringSlice(start, cursor - 1), ',', slices);

        for (auto& slice : slices)
        {
            // Trim any whitespace
            auto categoryName = slice.trim();

            TestCategory* category = categorySet->find(categoryName);

            if (!category)
            {
                // Mark this test as disabled, as we don't have all of the categories
                out.isEnabled = false;
                break;
            }

            out.addCategory(category);
        }
    }

    *ioCursor = cursor;
    return SLANG_OK;
}

static SlangResult _parseArg(const char** ioCursor, UnownedStringSlice& outArg)
{
    const char* cursor = *ioCursor;
    const char*const argBegin = cursor;
    
    // Let's try to read one option
    for (;;)
    {
        switch (*cursor)
        {
            default:
            {
                ++cursor;
                break;
            }
            case '"':
            {
                // If we have quotes let's just parse them as is and make output
                auto escapeHandler = StringEscapeUtil::getHandler(StringEscapeUtil::Style::Space);
                SLANG_RETURN_ON_FAIL(escapeHandler->lexQuoted(cursor, &cursor));
                break;
            }
            case 0:
            case '\r':
            case '\n':
            case ' ':
            case '\t':
            {
                char const* argEnd = cursor;
                assert(argBegin != argEnd);

                outArg = UnownedStringSlice(argBegin, argEnd);
                *ioCursor = cursor;
                return SLANG_OK;
            }
        }
    }
}

static SlangResult _gatherTestOptions(
    TestCategorySet*    categorySet, 
    char const**    ioCursor,
    TestOptions&    outOptions)
{
    SLANG_RETURN_ON_FAIL(_parseCategories(categorySet, ioCursor, outOptions));

    char const* cursor = *ioCursor;

    if(*cursor != ':')
    {
        return SLANG_FAIL;
    }
    cursor++;
    
    // Next scan for a sub-command name
    char const* commandStart = cursor;
    for(;;)
    {
        switch(*cursor)
        {
        default:
            cursor++;
            continue;

        case ':':
            break;
        
        case 0: case '\r': case '\n':
            return SLANG_FAIL;
        }

        break;
    }
    char const* commandEnd = cursor;

    outOptions.command = getString(commandStart, commandEnd);

    if(*cursor == ':')
        cursor++;
    else
    {
        return SLANG_FAIL;
    }

    // Now scan for arguments. For now we just assume that
    // any whitespace separation indicates a new argument
    for(;;)
    {
        skipHorizontalSpace(&cursor);

        // End of line? then no more options.
        switch( *cursor )
        {
        case 0: case '\r': case '\n':
            skipToEndOfLine(&cursor);

            *ioCursor = cursor;
            return SLANG_OK;

        default:
            break;
        }

        // Let's try to read one option
        UnownedStringSlice arg;
        SLANG_RETURN_ON_FAIL(_parseArg(&cursor, arg));

        outOptions.args.add(arg);
    }
}


static RenderApiFlags _getRequiredRenderApisByCommand(const UnownedStringSlice& name);

static void _combineOptions(
    TestCategorySet* categorySet,
    const TestOptions& fileOptions,
    TestOptions& ioOptions)
{
    // And the file categories
    ioOptions.addCategories(fileOptions.categories.getBuffer(), fileOptions.categories.getCount());

    // If no categories were specified, then add the default category
    if (ioOptions.categories.getCount() == 0)
    {
        ioOptions.categories.add(categorySet->defaultCategory);
    }
}

static SlangResult _extractCommand(const char** ioCursor, UnownedStringSlice& outCommand)
{
    const char* cursor = *ioCursor;
    const char*const start = cursor;

    while (true)
    {
        const char c = *cursor;

        if (CharUtil::isAlpha(c) || c == '_')
        {
            cursor++;
            continue;
        }

        if (c == ':' || c == '(' || c == 0 || c == '\n' || c == '\r')
        {
            *ioCursor = cursor;
            outCommand = UnownedStringSlice(start, cursor);
            return SLANG_OK;
        }

        return SLANG_FAIL;
    }
}

// Try to read command-line options from the test file itself
static SlangResult _gatherTestsForFile(
    TestCategorySet*    categorySet,
    String				filePath,
    FileTestList*       outTestList)
{
    outTestList->tests.clear();

    String fileContents;

    SLANG_RETURN_ON_FAIL(Slang::File::readAllText(filePath, fileContents));

    // Walk through the lines of the file, looking for test commands
    char const* cursor = fileContents.begin();

    // Options that are specified across all tests in the file.
    TestOptions fileOptions;

    while(*cursor)
    {
        // We are at the start of a line of input.

        skipHorizontalSpace(&cursor);

        if(!match(&cursor, "//"))
        {
            skipToEndOfLine(&cursor);
            continue;
        }

        UnownedStringSlice command;

        if (SLANG_FAILED(_extractCommand(&cursor, command)))
        {
            // Couldn't find a command so skip
            skipToEndOfLine(&cursor);
            continue;
        }

        // Look for a pattern that matches what we want
        if (command == "TEST_IGNORE_FILE")
        {
            outTestList->tests.clear();
            return SLANG_OK;
        }

        const UnownedStringSlice disablePrefix = UnownedStringSlice::fromLiteral("DISABLE_");

        TestDetails testDetails;

        {
            if (command.startsWith(disablePrefix))
            {
                testDetails.options.isEnabled = false;
                command = command.tail(disablePrefix.getLength());
            }
        }

        if (command == "TEST_CATEGORY")
        {
            SlangResult res = _parseCategories(categorySet, &cursor, fileOptions);
            
            // If if failed we are done, unless it was just 'not available'
            if (SLANG_FAILED(res) && res != SLANG_E_NOT_AVAILABLE) return res;

            skipToEndOfLine(&cursor);
            continue;
        }

        if(command == "TEST")
        {
            SLANG_RETURN_ON_FAIL(_gatherTestOptions(categorySet, &cursor, testDetails.options));

            // See if the type of test needs certain APIs available
            const RenderApiFlags testRequiredApis = _getRequiredRenderApisByCommand(testDetails.options.command.getUnownedSlice());
            testDetails.requirements.addUsedRenderApis(testRequiredApis);

            // Apply the file wide options
            _combineOptions(categorySet, fileOptions, testDetails.options);

            outTestList->tests.add(testDetails);
        }
        else if (command == "DIAGNOSTIC_TEST")
        {
            SLANG_RETURN_ON_FAIL(_gatherTestOptions(categorySet, &cursor, testDetails.options));

            // Apply the file wide options
            _combineOptions(categorySet, fileOptions, testDetails.options);

            // Mark that it is a diagnostic test
            testDetails.options.type = TestOptions::Type::Diagnostic;
            outTestList->tests.add(testDetails);
        }
        else
        {
            // Hmm we don't know what kind of test this actually is.
            // Assume that's ok and this *isn't* a test and ignore.
            skipToEndOfLine(&cursor);
        }
    }

    return SLANG_OK;
}



Result spawnAndWaitExe(TestContext* context, const String& testPath, const CommandLine& cmdLine, ExecuteResult& outRes)
{
    const auto& options = context->options;

    if (options.shouldBeVerbose)
    {
        String commandLine = ProcessUtil::getCommandLineString(cmdLine);
        context->reporter->messageFormat(TestMessageType::Info, "%s\n", commandLine.begin());
    }

    Result res = ProcessUtil::execute(cmdLine, outRes);
    if (SLANG_FAILED(res))
    {
        //        fprintf(stderr, "failed to run test '%S'\n", testPath.ToWString());
        context->reporter->messageFormat(TestMessageType::RunError, "failed to run test '%S'", testPath.toWString().begin());
    }
    return res;
}


Result spawnAndWaitSharedLibrary(TestContext* context, const String& testPath, const CommandLine& cmdLine, ExecuteResult& outRes)
{
    const auto& options = context->options;
    String exeName = Path::getFileNameWithoutExt(cmdLine.m_executable);

    if (options.shouldBeVerbose)
    {
        CommandLine testCmdLine;

        testCmdLine.setExecutableFilename("slang-test");

        if (options.binDir.getLength())
        {
            testCmdLine.addArg("-bindir");
            testCmdLine.addArg(options.binDir);
        }

        testCmdLine.addArg(exeName);
        testCmdLine.m_args.addRange(cmdLine.m_args);

        String testCmdLineString = ProcessUtil::getCommandLineString(testCmdLine);
        context->reporter->messageFormat(TestMessageType::Info, "%s\n", testCmdLineString.getBuffer());
    }

    auto func = context->getInnerMainFunc(context->options.binDir, exeName);
    if (func)
    {
        StringBuilder stdErrorString;
        StringBuilder stdOutString;

        // Say static so not released
        StringWriter stdError(&stdErrorString, WriterFlag::IsConsole | WriterFlag::IsStatic);
        StringWriter stdOut(&stdOutString, WriterFlag::IsConsole | WriterFlag::IsStatic);

        StdWriters* prevStdWriters = StdWriters::getSingleton();

        StdWriters stdWriters;
        stdWriters.setWriter(SLANG_WRITER_CHANNEL_STD_ERROR, &stdError);
        stdWriters.setWriter(SLANG_WRITER_CHANNEL_STD_OUTPUT, &stdOut);

        if (exeName == "slangc")
        {
            stdWriters.setWriter(SLANG_WRITER_CHANNEL_DIAGNOSTIC, &stdError);
        }

        String exePath = Path::combine(context->exeDirectoryPath, exeName);

        List<const char*> args;
        args.add(exePath.getBuffer());
        for (const auto& cmdArg : cmdLine.m_args)
        {
            args.add(cmdArg.getBuffer());
        }

        SlangResult res = func(&stdWriters, context->getSession(), int(args.getCount()), args.begin());

        StdWriters::setSingleton(prevStdWriters);

        outRes.standardError = stdErrorString;
        outRes.standardOutput = stdOutString;

        outRes.resultCode = (int)TestToolUtil::getReturnCode(res);

        return SLANG_OK;
    }

    return SLANG_FAIL;
}


Result spawnAndWaitProxy(TestContext* context, const String& testPath, const CommandLine& inCmdLine, ExecuteResult& outRes)
{
    // Get the name of the thing to execute
    String exeName = Path::getFileNameWithoutExt(inCmdLine.m_executable);

    if (exeName == "slangc")
    {
        // If the test is slangc there is a command line version we can just directly use
        //return spawnAndWaitExe(context, testPath, inCmdLine, outRes);
        return spawnAndWaitSharedLibrary(context, testPath, inCmdLine, outRes);
    }

    CommandLine cmdLine(inCmdLine);

    // Make the first arg the name of the tool to invoke
    cmdLine.m_args.insert(0, exeName);

    auto exePath = Path::combine(Path::getParentDirectory(inCmdLine.m_executable), String("test-proxy") + ProcessUtil::getExecutableSuffix());
    cmdLine.setExecutablePath(exePath);

    const auto& options = context->options;
    if (options.shouldBeVerbose)
    {
        String commandLine = ProcessUtil::getCommandLineString(cmdLine);
        context->reporter->messageFormat(TestMessageType::Info, "%s\n", commandLine.begin());
    }

    // Execute
    Result res = ProcessUtil::execute(cmdLine, outRes);
    if (SLANG_FAILED(res))
    {
        //        fprintf(stderr, "failed to run test '%S'\n", testPath.ToWString());
        context->reporter->messageFormat(TestMessageType::RunError, "failed to run test '%S'", testPath.toWString().begin());
    }

    return res;
}

static SlangResult _extractArg(const CommandLine& cmdLine, const String& argName, String& outValue)
{
    SLANG_ASSERT(argName.getLength() > 0 && argName[0] == '-');
    Index index = cmdLine.findArgIndex(argName.getUnownedSlice());

    if (index >= 0 && index < cmdLine.getArgCount() - 1)
    {
        outValue = cmdLine.m_args[index + 1];
        return SLANG_OK;
    }
    return SLANG_FAIL;
}

static bool _hasOption(const List<String>& args, const String& argName)
{
    return args.indexOf(argName) != Index(-1);
}

static PassThroughFlags _getPassThroughFlagsForTarget(SlangCompileTarget target)
{
    switch (target)
    {
        case SLANG_TARGET_UNKNOWN:

        case SLANG_HLSL:
        case SLANG_GLSL:
        case SLANG_C_SOURCE:
        case SLANG_CPP_SOURCE:
        case SLANG_CUDA_SOURCE:
        {
            return 0;
        }
        case SLANG_DXBC:
        case SLANG_DXBC_ASM:
        {
            return PassThroughFlag::Fxc;
        }
        case SLANG_SPIRV:
        case SLANG_SPIRV_ASM:
        {
            return PassThroughFlag::Glslang;
        }
        case SLANG_DXIL:
        case SLANG_DXIL_ASM:
        {
            return PassThroughFlag::Dxc;
        }

        case SLANG_HOST_CALLABLE:
        case SLANG_EXECUTABLE:
        case SLANG_SHARED_LIBRARY:
        {
            return PassThroughFlag::Generic_C_CPP;
        }
        case SLANG_PTX:
        {
            return PassThroughFlag::NVRTC;
        }

        default:
        {
            SLANG_ASSERT(!"Unknown type");
            return 0;
        }
    }
}

static SlangResult _extractRenderTestRequirements(const CommandLine& cmdLine, TestRequirements* ioRequirements)
{
    const auto& args = cmdLine.m_args;
    
    // TODO(JS): 
    // This is rather convoluted in that it has to work out from the command line parameters passed
    // to render-test what renderer will be used. 
    // That a similar logic has to be kept inside the implementation of render-test and both this
    // and render-test will have to be kept in sync.

    bool useDxil = cmdLine.findArgIndex(UnownedStringSlice::fromLiteral("-use-dxil")) >= 0;

    bool usePassthru = false;

    // Work out what kind of render will be used
    RenderApiType renderApiType;
    {
        RenderApiType foundRenderApiType = RenderApiType::Unknown;
        RenderApiType foundLanguageRenderType = RenderApiType::Unknown;

        for (const auto& arg: args)
        {
            Slang::UnownedStringSlice argSlice = arg.getUnownedSlice();
            if (argSlice.getLength() && argSlice[0] == '-')
            {
                // Look up the rendering API if set
                UnownedStringSlice argName = UnownedStringSlice(argSlice.begin() + 1, argSlice.end());
                RenderApiType renderApiType = RenderApiUtil::findApiTypeByName(argName);

                if (renderApiType != RenderApiType::Unknown)
                {
                    foundRenderApiType = renderApiType;

                    // There should be only one explicit api
                    SLANG_ASSERT(ioRequirements->explicitRenderApi == RenderApiType::Unknown || ioRequirements->explicitRenderApi == renderApiType);

                    // Set the explicitly set render api
                    ioRequirements->explicitRenderApi = renderApiType;
                    continue;
                }

                // Lookup the target language type
                RenderApiType languageRenderType = RenderApiUtil::findImplicitLanguageRenderApiType(argName);
                if (languageRenderType != RenderApiType::Unknown)
                {
                    foundLanguageRenderType = languageRenderType;

                    // Use the pass thru compiler if these are the sources
                    usePassthru |= (argName == "hlsl" || argName == "glsl");

                    continue;
                }
            }
        }

        // If a render option isn't set use defaultRenderType 
        renderApiType = (foundRenderApiType == RenderApiType::Unknown) ? foundLanguageRenderType : foundRenderApiType;
    }

    // The native language for the API
    SlangSourceLanguage nativeLanguage = SLANG_SOURCE_LANGUAGE_UNKNOWN;
    SlangCompileTarget target = SLANG_TARGET_NONE;
    SlangPassThrough passThru = SLANG_PASS_THROUGH_NONE;

    switch (renderApiType)
    {
        case RenderApiType::D3D11:
            target = SLANG_DXBC;
            nativeLanguage = SLANG_SOURCE_LANGUAGE_HLSL;
            passThru = SLANG_PASS_THROUGH_FXC;
            break;
        case RenderApiType::D3D12:
            target = SLANG_DXBC;
            nativeLanguage = SLANG_SOURCE_LANGUAGE_HLSL;
            passThru = SLANG_PASS_THROUGH_FXC;
            if (useDxil)
            {
                target = SLANG_DXIL;
                passThru = SLANG_PASS_THROUGH_DXC;
            }
            break;

        case RenderApiType::OpenGl:
            target = SLANG_GLSL;
            nativeLanguage = SLANG_SOURCE_LANGUAGE_GLSL;
            passThru = SLANG_PASS_THROUGH_GLSLANG;
            break;
        case RenderApiType::Vulkan:
            target = SLANG_SPIRV;
            nativeLanguage = SLANG_SOURCE_LANGUAGE_GLSL;
            passThru = SLANG_PASS_THROUGH_GLSLANG;
            break;
        case RenderApiType::CPU:
            target = SLANG_HOST_CALLABLE;
            nativeLanguage = SLANG_SOURCE_LANGUAGE_CPP;
            passThru = SLANG_PASS_THROUGH_GENERIC_C_CPP;
            break;
        case RenderApiType::CUDA:
            target = SLANG_PTX;
            nativeLanguage = SLANG_SOURCE_LANGUAGE_CUDA;
            passThru = SLANG_PASS_THROUGH_NVRTC;
            break;
    }

    SlangSourceLanguage sourceLanguage = nativeLanguage;
    if (!usePassthru)
    {
        sourceLanguage = SLANG_SOURCE_LANGUAGE_SLANG;
        passThru = SLANG_PASS_THROUGH_NONE;
    }

    if (passThru == SLANG_PASS_THROUGH_NONE)
    {
        // Work out backends needed based on the target
        ioRequirements->addUsedBackends(_getPassThroughFlagsForTarget(target));
    }
    else
    {
        ioRequirements->addUsedBackEnd(passThru);
    }

    // Add the render api used
    ioRequirements->addUsedRenderApi(renderApiType);

    return SLANG_OK;
}

static SlangResult _extractSlangCTestRequirements(const CommandLine& cmdLine, TestRequirements* ioRequirements)
{
    // This determines what the requirements are for a slangc like command line
    // First check pass through
    {
        String passThrough;
        if (SLANG_SUCCEEDED(_extractArg(cmdLine, "-pass-through", passThrough)))
        {
            ioRequirements->addUsedBackEnd(TypeTextUtil::findPassThrough(passThrough.getUnownedSlice()));
        }
    }

    // The target if set will also imply a backend
    {
        String targetName;
        if (SLANG_SUCCEEDED(_extractArg(cmdLine, "-target", targetName)))
        {
            const SlangCompileTarget target = TypeTextUtil::findCompileTargetFromName(targetName.getUnownedSlice());
            ioRequirements->addUsedBackends(_getPassThroughFlagsForTarget(target));
        }
    }
    return SLANG_OK;

}

static SlangResult _extractReflectionTestRequirements(const CommandLine& cmdLine, TestRequirements* ioRequirements)
{
    // There are no specialized constraints for a reflection test
    return SLANG_OK;
}

static SlangResult _extractTestRequirements(const CommandLine& cmdLine, TestRequirements* ioInfo)
{
    String exeName = Path::getFileNameWithoutExt(cmdLine.m_executable);

    if (exeName == "render-test")
    {
        return _extractRenderTestRequirements(cmdLine, ioInfo);
    }
    else if (exeName == "slangc")
    {
        return _extractSlangCTestRequirements(cmdLine, ioInfo);
    }
    else if (exeName == "slang-reflection-test")
    {
        return _extractReflectionTestRequirements(cmdLine, ioInfo);
    }

    SLANG_ASSERT(!"Unknown tool type");
    return SLANG_FAIL;
}

static RenderApiFlags _getAvailableRenderApiFlags(TestContext* context)
{
    // Only evaluate if it hasn't already been evaluated (the actual evaluation is slow...)
    if (!context->isAvailableRenderApiFlagsValid)
    {
        // Call the render-test tool asking it only to startup a specified render api
        // (taking into account adapter options)

        RenderApiFlags availableRenderApiFlags = 0;
        for (int i = 0; i < int(RenderApiType::CountOf); ++i)
        {
            const RenderApiType apiType = RenderApiType(i);

            if (apiType == RenderApiType::CPU)
            {
                if ((context->availableBackendFlags & PassThroughFlag::Generic_C_CPP) == 0)
                {
                    continue;
                }

                // Check that the session has the generic C/CPP compiler availability - which is all we should need for CPU target
                if (SLANG_SUCCEEDED(spSessionCheckPassThroughSupport(context->getSession(), SLANG_PASS_THROUGH_GENERIC_C_CPP)))
                {
                    availableRenderApiFlags |= RenderApiFlags(1) << int(apiType);
                }
                continue;
            }

            // See if it's possible the api is available
            if (RenderApiUtil::calcHasApi(apiType))
            {
                if (context->options.skipApiDetection)
                {
                    availableRenderApiFlags |= RenderApiFlags(1) << int(apiType);
                    continue;
                }
                // Try starting up the device
                CommandLine cmdLine;
                cmdLine.setExecutablePath(Path::combine(context->options.binDir,  String("render-test") + ProcessUtil::getExecutableSuffix()));
                _addRenderTestOptions(context->options, cmdLine);
                // We just want to see if the device can be started up
                cmdLine.addArg("-only-startup");

                // Select what api to use
                StringBuilder builder;
                builder << "-" << RenderApiUtil::getApiName(apiType);
                cmdLine.addArg(builder);
                // Run the render-test tool and see if the device could startup
                ExecuteResult exeRes;
                if (SLANG_SUCCEEDED(spawnAndWaitSharedLibrary(context, "device-startup", cmdLine, exeRes))
                    && TestToolUtil::getReturnCodeFromInt(exeRes.resultCode) == ToolReturnCode::Success)
                {
                    availableRenderApiFlags |= RenderApiFlags(1) << int(apiType);
                    StdWriters::getOut().print(
                        "Check %s: Supported\n", RenderApiUtil::getApiName(apiType).begin());
                }
                else
                {
                    StdWriters::getOut().print(
                        "Check %s: Not Supported\n", RenderApiUtil::getApiName(apiType).begin());
                    StdWriters::getOut().print(
                        "%s\n%s\n", exeRes.standardError.getBuffer(), exeRes.standardOutput.getBuffer());
                }
            }
        }

        context->availableRenderApiFlags = availableRenderApiFlags;
        context->isAvailableRenderApiFlagsValid = true;
    }

    return context->availableRenderApiFlags;
}

ToolReturnCode getReturnCode(const ExecuteResult& exeRes)
{
    return TestToolUtil::getReturnCodeFromInt(exeRes.resultCode);
}

ToolReturnCode spawnAndWait(TestContext* context, const String& testPath, SpawnType spawnType, const CommandLine& cmdLine, ExecuteResult& outExeRes)
{
    if (context->isCollectingRequirements())
    {
        // If we just want info... don't bother running anything
        const SlangResult res = _extractTestRequirements(cmdLine, context->testRequirements);
        // Keep compiler happy on release
        SLANG_UNUSED(res);
        SLANG_ASSERT(SLANG_SUCCEEDED(res));

        return ToolReturnCode::Success;
    }

    const auto& options = context->options;

    SlangResult spawnResult = SLANG_FAIL;
    switch (spawnType)
    {
        case SpawnType::UseExe:
        {
            spawnResult = spawnAndWaitExe(context, testPath, cmdLine, outExeRes);
            break;
        }
        case SpawnType::UseSharedLibrary:
        {
            spawnResult = spawnAndWaitSharedLibrary(context, testPath, cmdLine, outExeRes);
            break;
        }
        case SpawnType::UseProxy:
        {
            spawnResult = spawnAndWaitProxy(context, testPath, cmdLine, outExeRes);
            break;
        }
        default: break;
    }

    if (SLANG_FAILED(spawnResult))
    {
        return ToolReturnCode::FailedToRun;
    }

    return getReturnCode(outExeRes);
}

String getOutput(const ExecuteResult& exeRes)
{
    ExecuteResult::ResultCode resultCode = exeRes.resultCode;
    
    String standardOuptut = exeRes.standardOutput;
    String standardError = exeRes.standardError;
    
    // We construct a single output string that captures the results
    StringBuilder actualOutputBuilder;
    actualOutputBuilder.Append("result code = ");
    actualOutputBuilder.Append(resultCode);
    actualOutputBuilder.Append("\nstandard error = {\n");
    actualOutputBuilder.Append(standardError);
    actualOutputBuilder.Append("}\nstandard output = {\n");
    actualOutputBuilder.Append(standardOuptut);
    actualOutputBuilder.Append("}\n");

    return actualOutputBuilder.ProduceString();
}

// Finds the specialized or default path for expected data for a test. 
// If neither are found, will return an empty string
String findExpectedPath(const TestInput& input, const char* postFix)
{
    StringBuilder specializedBuf;

    // Try the specialized name first
    specializedBuf << input.outputStem;
    if (postFix)
    {
        specializedBuf << postFix;
    }
    if (File::exists(specializedBuf))
    {
        return specializedBuf;
    }


    // Try the default name
    StringBuilder defaultBuf;
    defaultBuf.Clear();
    defaultBuf << input.filePath;
    if (postFix)
    {
        defaultBuf << postFix;
    }

    if (File::exists(defaultBuf))
    {
        return defaultBuf;
    }

    // Couldn't find either 
    printf("referenceOutput '%s' or '%s' not found.\n", defaultBuf.getBuffer(), specializedBuf.getBuffer());

    return "";
}

static void _initSlangCompiler(TestContext* context, CommandLine& ioCmdLine)
{
    ioCmdLine.setExecutablePath(Path::combine(context->options.binDir, String("slangc") + ProcessUtil::getExecutableSuffix()));

    if (context->options.verbosePaths)
    {
        ioCmdLine.addArg("-verbose-paths");
    }
}

TestResult asTestResult(ToolReturnCode code)
{
    switch (code)
    {
        case ToolReturnCode::Success:               return TestResult::Pass;
        case ToolReturnCode::Ignored:               return TestResult::Ignored;
        default:                                    return TestResult::Fail;
    }
}

#define TEST_RETURN_ON_DONE(x) \
    { \
        const ToolReturnCode toolRet_ = x; \
        if (TestToolUtil::isDone(toolRet_)) \
        { \
            return asTestResult(toolRet_); \
        } \
    }

static SlangResult _executeBinary(const UnownedStringSlice& hexDump, ExecuteResult& outExeRes)
{
    // We need to extract the binary
    List<uint8_t> data;
    SLANG_RETURN_ON_FAIL(HexDumpUtil::parseWithMarkers(hexDump, data));

    // Need to write this off to a temporary file
    String fileName;
    SLANG_RETURN_ON_FAIL(File::generateTemporary(UnownedStringSlice("slang-test"), fileName));

    fileName.append(ProcessUtil::getExecutableSuffix());

    TemporaryFileSet temporaryFileSet;
    temporaryFileSet.add(fileName);

    {
        ComPtr<ISlangWriter> writer;
        SLANG_RETURN_ON_FAIL(FileWriter::createBinary(fileName.getBuffer(), 0, writer));

        SLANG_RETURN_ON_FAIL(writer->write((const char*)data.getBuffer(), data.getCount()));
    }

    // Make executable... (for linux/unix like targets)
    SLANG_RETURN_ON_FAIL(File::makeExecutable(fileName));

    // Execute it
    CommandLine cmdLine;
    cmdLine.m_executable = fileName;
    cmdLine.m_executableType = CommandLine::ExecutableType::Path;
    return ProcessUtil::execute(cmdLine, outExeRes);
}

static bool _areDiagnosticsEqual(const UnownedStringSlice& a, const UnownedStringSlice& b)
{
    ParseDiagnosticUtil::OutputInfo outA, outB;

    // If we can't parse, we can't match, so fail.
    if (SLANG_FAILED(ParseDiagnosticUtil::parseOutputInfo(a, outA)) ||
        SLANG_FAILED(ParseDiagnosticUtil::parseOutputInfo(b, outB)))
    {
        return false;
    }

    // The result codes must match, and std out
    if (outA.resultCode != outB.resultCode ||
        !StringUtil::areLinesEqual(outA.stdOut.getUnownedSlice(), outB.stdOut.getUnownedSlice()))
    {
        return false;
    }

    // Parse the compiler diagnostics and make sure they are the same.
    // Ignores line number differences 
    return ParseDiagnosticUtil::areEqual(outA.stdError.getUnownedSlice(), outB.stdError.getUnownedSlice(), ParseDiagnosticUtil::EqualityFlag::IgnoreLineNos);
}
   
static bool _areResultsEqual(TestOptions::Type type, const String& a, const String& b)
{
    switch (type)
    {
        case TestOptions::Type::Diagnostic:     return _areDiagnosticsEqual(a.getUnownedSlice(), b.getUnownedSlice());
        case TestOptions::Type::Normal:         return a == b;
        default:
        {
            SLANG_ASSERT(!"Unknown test type");
            return false;
        }
    }
}

TestResult runDocTest(TestContext* context, TestInput& input)
{
    // need to execute the stand-alone Slang compiler on the file, and compare its output to what we expect
    auto outputStem = input.outputStem;

    CommandLine cmdLine;
    _initSlangCompiler(context, cmdLine);

    cmdLine.addArg(input.filePath);

    for (auto arg : input.testOptions->args)
    {
        cmdLine.addArg(arg);
    }

    ExecuteResult exeRes;
    TEST_RETURN_ON_DONE(spawnAndWait(context, outputStem, input.spawnType, cmdLine, exeRes));

    if (context->isCollectingRequirements())
    {
        return TestResult::Pass;
    }

    String actualOutput = getOutput(exeRes);

    String expectedOutputPath = outputStem + ".expected";
    String expectedOutput;

    // TODO(JS): Might want to check the result code..
    Slang::File::readAllText(expectedOutputPath, expectedOutput);

    // If no expected output file was found, then we
    // expect everything to be empty
    if (expectedOutput.getLength() == 0)
    {
        expectedOutput = "result code = 0\nstandard error = {\n}\nstandard output = {\n}\n";
    }

    TestResult result = TestResult::Pass;

    // Otherwise we compare to the expected output
    if (!_areResultsEqual(input.testOptions->type, expectedOutput, actualOutput))
    {
        context->reporter->dumpOutputDifference(expectedOutput, actualOutput);
        result = TestResult::Fail;
    }

    // If the test failed, then we write the actual output to a file
    // so that we can easily diff it from the command line and
    // diagnose the problem.
    if (result == TestResult::Fail)
    {
        String actualOutputPath = outputStem + ".actual";
        Slang::File::writeAllText(actualOutputPath, actualOutput);

        context->reporter->dumpOutputDifference(expectedOutput, actualOutput);
    }

    return result;
}

TestResult runSimpleTest(TestContext* context, TestInput& input)
{
    // need to execute the stand-alone Slang compiler on the file, and compare its output to what we expect
    auto outputStem = input.outputStem;

    CommandLine cmdLine;
    _initSlangCompiler(context, cmdLine);

    if (input.testOptions->command != "SIMPLE_EX")
    {
        cmdLine.addArg(input.filePath);
    }

    for( auto arg : input.testOptions->args )
    {
        cmdLine.addArg(arg);
    }

    ExecuteResult exeRes;
    TEST_RETURN_ON_DONE(spawnAndWait(context, outputStem, input.spawnType, cmdLine, exeRes));

    if (context->isCollectingRequirements())
    {
        return TestResult::Pass;
    }

    // See what kind of target it is
    SlangCompileTarget target = SLANG_TARGET_UNKNOWN;
    {
        const auto& args = input.testOptions->args;
        const Index targetIndex = args.indexOf("-target");
        if (targetIndex != Index(-1) && targetIndex + 1 < args.getCount())
        {
            target = TypeTextUtil::findCompileTargetFromName(args[targetIndex + 1].getUnownedSlice());
        }
    }

    // If it's executable we run it and use it's output
    if (target == SLANG_EXECUTABLE)
    {
        ExecuteResult runExeRes;
        if (SLANG_FAILED(_executeBinary(exeRes.standardOutput.getUnownedSlice(), runExeRes)))
        {
            return TestResult::Fail;
        }
        exeRes = runExeRes;
    }

    String actualOutput = getOutput(exeRes);

    String expectedOutputPath = outputStem + ".expected";
    String expectedOutput;
    
    Slang::File::readAllText(expectedOutputPath, expectedOutput);
    
    // If no expected output file was found, then we
    // expect everything to be empty
    if (expectedOutput.getLength() == 0)
    {
        expectedOutput = "result code = 0\nstandard error = {\n}\nstandard output = {\n}\n";
    }

    TestResult result = TestResult::Pass;

    // Otherwise we compare to the expected output
    if (!_areResultsEqual(input.testOptions->type, expectedOutput, actualOutput))
    {
        context->reporter->dumpOutputDifference(expectedOutput, actualOutput);
        result = TestResult::Fail;
    }

    // If the test failed, then we write the actual output to a file
    // so that we can easily diff it from the command line and
    // diagnose the problem.
    if (result == TestResult::Fail)
    {
        String actualOutputPath = outputStem + ".actual";
        Slang::File::writeAllText(actualOutputPath, actualOutput);

        context->reporter->dumpOutputDifference(expectedOutput, actualOutput);
    }

    return result;
}

SlangResult _readText(const UnownedStringSlice& path, String& out)
{
    return Slang::File::readAllText(path, out);
}

static SlangResult _readExpected(const UnownedStringSlice& stem, String& out)
{
    StringBuilder buf;

    // See if we have a trailing . index, and try *without* that first
    const Index dotIndex = stem.lastIndexOf('.');
    if (dotIndex >= 0)
    {
        const UnownedStringSlice postfix = stem.tail(dotIndex + 1);

        Int value;
        if (SLANG_SUCCEEDED(StringUtil::parseInt(postfix, value)))
        {
            UnownedStringSlice head = stem.head(dotIndex);

            buf << head << ".expected";

            if (SLANG_SUCCEEDED(_readText(buf.getUnownedSlice(), out)))
            {
                return SLANG_OK;
            }
        }
    }

    buf << stem << ".expected";
    return _readText(buf.getUnownedSlice(), out);
}

TestResult runSimpleLineTest(TestContext* context, TestInput& input)
{
    // need to execute the stand-alone Slang compiler on the file, and compare its output to what we expect
    auto outputStem = input.outputStem;

    CommandLine cmdLine;
    _initSlangCompiler(context, cmdLine);

    cmdLine.addArg(input.filePath);

    for (auto arg : input.testOptions->args)
    {
        cmdLine.addArg(arg);
    }

    ExecuteResult exeRes;
    TEST_RETURN_ON_DONE(spawnAndWait(context, outputStem, input.spawnType, cmdLine, exeRes));

    if (context->isCollectingRequirements())
    {
        return TestResult::Pass;
    }

    // Parse all the diagnostics so we can extract line numbers
    List<DownstreamDiagnostic> diagnostics;
    if (SLANG_FAILED(ParseDiagnosticUtil::parseDiagnostics(exeRes.standardError.getUnownedSlice(), diagnostics)) || diagnostics.getCount() <= 0)
    {
        // Write out the diagnostics which couldn't be parsed.

        String actualOutputPath = outputStem + ".actual";
        Slang::File::writeAllText(actualOutputPath, exeRes.standardError);

        return TestResult::Fail;
    }

    StringBuilder actualOutput;

    if (diagnostics.getCount() > 0)
    {
        actualOutput << diagnostics[0].fileLine << "\n";
    }
    else
    {
        actualOutput << "No output diagnostics\n";
    }

    TestResult result = TestResult::Fail;

    String expectedOutput;

    if (SLANG_SUCCEEDED(_readExpected(outputStem.getUnownedSlice(), expectedOutput)))
    {
        if (StringUtil::areLinesEqual(expectedOutput.getUnownedSlice(), actualOutput.getUnownedSlice()))
        {
            result = TestResult::Pass;
        }
        else
        {
            context->reporter->dumpOutputDifference(expectedOutput, actualOutput);
        }
    }
    else
    {
        StringBuilder buf;
        buf << "Unable to find expected output for '" << outputStem << "'";
        context->reporter->message(TestMessageType::TestFailure, buf);
    }

    // If the test failed, then we write the actual output to a file
    // so that we can easily diff it from the command line and
    // diagnose the problem.
    if (result == TestResult::Fail)
    {
        String actualOutputPath = outputStem + ".actual";
        Slang::File::writeAllText(actualOutputPath, actualOutput);
    }

    return result;
}

TestResult runCompile(TestContext* context, TestInput& input)
{
    auto outputStem = input.outputStem;

    CommandLine cmdLine;
    _initSlangCompiler(context, cmdLine);

    StringEscapeHandler* escapeHandler = StringEscapeUtil::getHandler(StringEscapeUtil::Style::Space);

    for (auto arg : input.testOptions->args)
    {
        // If unescaping is needed, do it
        if (StringEscapeUtil::isUnescapeShellLikeNeeded(escapeHandler, arg.getUnownedSlice()))
        {
            StringBuilder buf;
            StringEscapeUtil::unescapeShellLike(escapeHandler, arg.getUnownedSlice(), buf);
            cmdLine.addArg(buf.ProduceString());
        }
        else
        {
            cmdLine.addArg(arg);
        }
    }

    ExecuteResult exeRes;
    TEST_RETURN_ON_DONE(spawnAndWait(context, outputStem, input.spawnType, cmdLine, exeRes));
    if (context->isCollectingRequirements())
    {
        return TestResult::Pass;
    }

    if (exeRes.resultCode != 0)
    {
        auto reporter = context->reporter;
        if (reporter)
        {
            auto output = getOutput(exeRes);
            reporter->message(TestMessageType::TestFailure, output);
        }

        return TestResult::Fail;
    }

    return TestResult::Pass;
}


static SlangResult _loadAsSharedLibrary(const UnownedStringSlice& hexDump, TemporaryFileSet& inOutTemporaryFileSet, SharedLibrary::Handle& outSharedLibrary)
{
    // We need to extract the binary
    List<uint8_t> data;
    SLANG_RETURN_ON_FAIL(HexDumpUtil::parseWithMarkers(hexDump, data));

    // Need to write this off to a temporary file
    String fileName;
    SLANG_RETURN_ON_FAIL(File::generateTemporary(UnownedStringSlice("slang-test"), fileName));

    // Need to work out the dll name
    String sharedLibraryName = SharedLibrary::calcPlatformPath(fileName.getUnownedSlice());
    inOutTemporaryFileSet.add(sharedLibraryName);

    {
        ComPtr<ISlangWriter> writer;
        SLANG_RETURN_ON_FAIL(FileWriter::createBinary(sharedLibraryName.getBuffer(), 0, writer));
        SLANG_RETURN_ON_FAIL(writer->write((const char*)data.getBuffer(), data.getCount()));
    }

    // Make executable... (for linux/unix like targets)
    //SLANG_RETURN_ON_FAIL(File::makeExecutable(fileName));

    return SharedLibrary::loadWithPlatformPath(sharedLibraryName.getBuffer(), outSharedLibrary);
}

TestResult runSimpleCompareCommandLineTest(TestContext* context, TestInput& input)
{
    TestInput workInput(input);
    // Use the original files input to compare with
    workInput.outputStem = input.filePath;
    // Force to using exes
    workInput.spawnType = SpawnType::UseExe;

    return runSimpleTest(context, workInput);
}

TestResult runReflectionTest(TestContext* context, TestInput& input)
{
    const auto& options = context->options;
    auto filePath = input.filePath;
    auto outputStem = input.outputStem;

    bool isCPUTest = input.testOptions->command.startsWith("CPU_");

    CommandLine cmdLine;
    
    cmdLine.setExecutablePath(Path::combine(options.binDir, String("slang-reflection-test") + ProcessUtil::getExecutableSuffix()));
    cmdLine.addArg(filePath);

    for( auto arg : input.testOptions->args )
    {
        cmdLine.addArg(arg);
    }

    ExecuteResult exeRes;
    TEST_RETURN_ON_DONE(spawnAndWait(context, outputStem, input.spawnType, cmdLine, exeRes));

    if (context->isCollectingRequirements())
    {
        return TestResult::Pass;
    }

    String actualOutput = getOutput(exeRes);

    if (isCPUTest)
    {
#if SLANG_PTR_IS_32
        outputStem.append(".32");
#else
        outputStem.append(".64");
#endif
    }

    String expectedOutputPath = outputStem + ".expected";
    String expectedOutput;
    
    Slang::File::readAllText(expectedOutputPath, expectedOutput);

    // If no expected output file was found, then we
    // expect everything to be empty
    if (expectedOutput.getLength() == 0)
    {
        expectedOutput = "result code = 0\nstandard error = {\n}\nstandard output = {\n}\n";
    }

    TestResult result = TestResult::Pass;

    // Otherwise we compare to the expected output
    if (actualOutput != expectedOutput)
    {
        result = TestResult::Fail;
    }

    // If the test failed, then we write the actual output to a file
    // so that we can easily diff it from the command line and
    // diagnose the problem.
    if (result == TestResult::Fail)
    {
        String actualOutputPath = outputStem + ".actual";
        Slang::File::writeAllText(actualOutputPath, actualOutput);

        context->reporter->dumpOutputDifference(expectedOutput, actualOutput);
    }

    return result;
}

String getExpectedOutput(String const& outputStem)
{
    String expectedOutputPath = outputStem + ".expected";
    String expectedOutput;
    
    Slang::File::readAllText(expectedOutputPath, expectedOutput);
    
    // If no expected output file was found, then we
    // expect everything to be empty
    if (expectedOutput.getLength() == 0)
    {
        expectedOutput = "result code = 0\nstandard error = {\n}\nstandard output = {\n}\n";
    }

    return expectedOutput;
}

static String _calcSummary(const DownstreamDiagnostics& inOutput)
{
    DownstreamDiagnostics output(inOutput);

    // We only want to analyze errors for now
    output.removeBySeverity(DownstreamDiagnostic::Severity::Info);
    output.removeBySeverity(DownstreamDiagnostic::Severity::Warning);

    StringBuilder builder;

    output.appendSimplifiedSummary(builder);
    return builder;
}

static String _calcModulePath(const TestInput& input)
{
    // Make the module name the same as the source file
    auto filePath = input.filePath;
    String directory = Path::getParentDirectory(input.outputStem);
    String moduleName = Path::getFileNameWithoutExt(filePath);
    return Path::combine(directory, moduleName);
}

static TestResult runCPPCompilerCompile(TestContext* context, TestInput& input)
{
    DownstreamCompiler* compiler = context->getDefaultCompiler(SLANG_SOURCE_LANGUAGE_CPP);
    if (!compiler)
    {
        return TestResult::Ignored;
    }

    // need to execute the stand-alone Slang compiler on the file, and compare its output to what we expect

    auto outputStem = input.outputStem;

    CommandLine cmdLine;
    _initSlangCompiler(context, cmdLine);

    cmdLine.addArg(input.filePath);
    for (auto arg : input.testOptions->args)
    {
        cmdLine.addArg(arg);
    }

    ExecuteResult exeRes;
    TEST_RETURN_ON_DONE(spawnAndWait(context, outputStem, input.spawnType, cmdLine, exeRes));
    if (context->isCollectingRequirements())
    {
        return TestResult::Pass;
    }

    // Dump out what happened
    {
        String actualOutputPath = outputStem + ".actual";
        Slang::File::writeAllText(actualOutputPath, getOutput(exeRes));
    }

    if (exeRes.resultCode != 0)
    {
        return TestResult::Fail;
    }

    return TestResult::Pass;
}

static TestResult runCPPCompilerSharedLibrary(TestContext* context, TestInput& input)
{
    DownstreamCompiler* compiler = context->getDefaultCompiler(SLANG_SOURCE_LANGUAGE_CPP);
    if (!compiler)
    {
        return TestResult::Ignored;
    }

    // If we are just collecting requirements, say it passed
    if (context->isCollectingRequirements())
    {
        context->testRequirements->addUsedBackEnd(SLANG_PASS_THROUGH_GENERIC_C_CPP);
        return TestResult::Pass;
    }

    auto outputStem = input.outputStem;
    auto filePath = input.filePath;

    String actualOutputPath = outputStem + ".actual";
    File::remove(actualOutputPath);

    // Make the module name the same as the source file
    String modulePath = _calcModulePath(input);
    String ext = Path::getPathExt(filePath);

    // Remove the binary..
    String sharedLibraryPath = SharedLibrary::calcPlatformPath(modulePath.getUnownedSlice());
    File::remove(sharedLibraryPath);

    // Set up the compilation options
    DownstreamCompiler::CompileOptions options;

    options.sourceLanguage = (ext == "c") ? SLANG_SOURCE_LANGUAGE_C : SLANG_SOURCE_LANGUAGE_CPP;

    // Build a shared library
    options.targetType = SLANG_SHARED_LIBRARY;

    // Compile this source
    options.sourceFiles.add(filePath);
    options.modulePath = modulePath;

    options.includePaths.add(".");

    RefPtr<DownstreamCompileResult> compileResult;
    if (SLANG_FAILED(compiler->compile(options, compileResult)))
    {
        return TestResult::Fail;
    }

    const auto& diagnostics = compileResult->getDiagnostics();

    if (SLANG_FAILED(diagnostics.result))
    {
        // Compilation failed
        String actualOutput = _calcSummary(diagnostics);

        // Write the output
        Slang::File::writeAllText(actualOutputPath, actualOutput);

        // Check that they are the same
        {
            // Read the expected
            String expectedOutput;
            
            String expectedOutputPath = outputStem + ".expected";
            Slang::File::readAllText(expectedOutputPath, expectedOutput);
            
            // Compare if they are the same 
            if (!StringUtil::areLinesEqual(actualOutput.getUnownedSlice(), expectedOutput.getUnownedSlice()))
            {
                context->reporter->dumpOutputDifference(expectedOutput, actualOutput);
                return TestResult::Fail;
            }
        }
    }
    else
    {
        SharedLibrary::Handle handle;
        if (SLANG_FAILED(SharedLibrary::loadWithPlatformPath(sharedLibraryPath.getBuffer(), handle)))
        {
            return TestResult::Fail;
        }

        const int inValue = 10;
        const char inBuffer[] = "Hello World!";

        char buffer[128] = "";
        int value = 0;

        typedef int(*TestFunc)(int intValue, const char* textValue, char* outTextValue);

        // We could capture output if we passed in a ISlangWriter - but for that to work we'd need a 
        TestFunc testFunc = (TestFunc)SharedLibrary::findSymbolAddressByName(handle, "test");
        if (testFunc)
        {
            value = testFunc(inValue, inBuffer, buffer);
        }
        else
        {
            printf("Unable to access 'test' function\n");
        }

        SharedLibrary::unload(handle);

        if (!(inValue == value && strcmp(inBuffer, buffer) == 0))
        {
            return TestResult::Fail;
        }
    }

    return TestResult::Pass;
}

static TestResult runCPPCompilerExecute(TestContext* context, TestInput& input)
{
    DownstreamCompiler* compiler = context->getDefaultCompiler(SLANG_SOURCE_LANGUAGE_CPP);
    if (!compiler)
    {
        return TestResult::Ignored;
    }

    // If we are just collecting requirements, say it passed
    if (context->isCollectingRequirements())
    {
        context->testRequirements->addUsedBackEnd(SLANG_PASS_THROUGH_GENERIC_C_CPP);
        return TestResult::Pass;
    }

    auto filePath = input.filePath;
    auto outputStem = input.outputStem;

    String actualOutputPath = outputStem + ".actual";
    File::remove(actualOutputPath);

    // Make the module name the same as the source file
    String ext = Path::getPathExt(filePath);
    String modulePath = _calcModulePath(input);
    
    // Remove the binary..
    {
        StringBuilder moduleExePath;
        moduleExePath << modulePath;
        moduleExePath << ProcessUtil::getExecutableSuffix();
        File::remove(moduleExePath);
    }

    // Set up the compilation options
    DownstreamCompiler::CompileOptions options;

    options.sourceLanguage = (ext == "c") ? SLANG_SOURCE_LANGUAGE_C : SLANG_SOURCE_LANGUAGE_CPP;

    // Compile this source
    options.sourceFiles.add(filePath);
    options.modulePath = modulePath;

    RefPtr<DownstreamCompileResult> compileResult;
    if (SLANG_FAILED(compiler->compile(options, compileResult)))
    {
        return TestResult::Fail;
    }

    String actualOutput;

    const auto& diagnostics = compileResult->getDiagnostics();

    // If the actual compilation failed, then the output will be
    if (SLANG_FAILED(diagnostics.result))
    {
        actualOutput = _calcSummary(diagnostics);
    }
    else
    {
       // Execute the binary and see what we get

        CommandLine cmdLine;

        StringBuilder exePath;
        exePath << modulePath << ProcessUtil::getExecutableSuffix();

        cmdLine.setExecutablePath(exePath);

        ExecuteResult exeRes;
        if (SLANG_FAILED(ProcessUtil::execute(cmdLine, exeRes)))
        {
            return TestResult::Fail;
        }

        // Write the output, and compare to expected
        actualOutput = getOutput(exeRes);
    }

    // Write the output
    Slang::File::writeAllText(actualOutputPath, actualOutput);

    // Check that they are the same
    {
        // Read the expected
        String expectedOutput;
        
        String expectedOutputPath = outputStem + ".expected";
        Slang::File::readAllText(expectedOutputPath, expectedOutput);
        
        // Compare if they are the same 
        if (!StringUtil::areLinesEqual(actualOutput.getUnownedSlice(), expectedOutput.getUnownedSlice()))
        {
            context->reporter->dumpOutputDifference(expectedOutput, actualOutput);
            return TestResult::Fail;
        }
    }
    
    return TestResult::Pass;
}

TestResult runCrossCompilerTest(TestContext* context, TestInput& input)
{
    // need to execute the stand-alone Slang compiler on the file
    // then on the same file + `.glsl` and compare output

    auto filePath = input.filePath;
    auto outputStem = input.outputStem;

    CommandLine actualCmdLine;
    CommandLine expectedCmdLine;

    _initSlangCompiler(context, actualCmdLine);
    _initSlangCompiler(context, expectedCmdLine);
    
    actualCmdLine.addArg(filePath);

    // TODO(JS): This should no longer be needed with TestInfo accumulated for a test

    const auto& args = input.testOptions->args;

    const Index targetIndex = args.indexOf("-target");
    if (targetIndex != Index(-1) && targetIndex + 1 < args.getCount())
    {
        const SlangCompileTarget target = TypeTextUtil::findCompileTargetFromName(args[targetIndex + 1].getUnownedSlice());

        // Check the session supports it. If not we ignore it
        if (SLANG_FAILED(spSessionCheckCompileTargetSupport(context->getSession(), target)))
        {
            return TestResult::Ignored;
        }

        switch (target)
        {
            case SLANG_DXIL:
            case SLANG_DXIL_ASM:
            {
                expectedCmdLine.addArg(filePath + ".hlsl");
                expectedCmdLine.addArg("-pass-through");
                expectedCmdLine.addArg("dxc");
                break;
            }
            case SLANG_DXBC:
            case SLANG_DXBC_ASM:
            {
                expectedCmdLine.addArg(filePath + ".hlsl");
                expectedCmdLine.addArg("-pass-through");
                expectedCmdLine.addArg("fxc");
                break;
            }
            default:
            {
                expectedCmdLine.addArg(filePath + ".glsl");
                expectedCmdLine.addArg("-pass-through");
                expectedCmdLine.addArg("glslang");
                break;
            }
        }
    }
   
    for( auto arg : input.testOptions->args )
    {
        actualCmdLine.addArg(arg);
        expectedCmdLine.addArg(arg);
    }

    ExecuteResult expectedExeRes;
    TEST_RETURN_ON_DONE(spawnAndWait(context, outputStem, input.spawnType, expectedCmdLine, expectedExeRes));

    String expectedOutput;
    if (context->isExecuting())
    {
        expectedOutput = getOutput(expectedExeRes);
        String expectedOutputPath = outputStem + ".expected";
        
        if (SLANG_FAILED(Slang::File::writeAllText(expectedOutputPath, expectedOutput)))
        {
            return TestResult::Fail;
        }
    }

    ExecuteResult actualExeRes;
    TEST_RETURN_ON_DONE(spawnAndWait(context, outputStem, input.spawnType, actualCmdLine, actualExeRes));

    if (context->isCollectingRequirements())
    {
        return TestResult::Pass;
    }

    String actualOutput = getOutput(actualExeRes);

    TestResult result = TestResult::Pass;

    // Otherwise we compare to the expected output
    if (actualOutput != expectedOutput)
    {
        result = TestResult::Fail;
    }

    // Always fail if the compilation produced a failure, just
    // to catch situations where, e.g., command-line options parsing
    // caused the same error in both the Slang and glslang cases.
    //
    if(actualExeRes.resultCode != 0 )
    {
        result = TestResult::Fail;
    }

    // If the test failed, then we write the actual output to a file
    // so that we can easily diff it from the command line and
    // diagnose the problem.
    if (result == TestResult::Fail)
    {
        String actualOutputPath = outputStem + ".actual";
        Slang::File::writeAllText(actualOutputPath, actualOutput);

        context->reporter->dumpOutputDifference(expectedOutput, actualOutput);
    }

    return result;
}

TestResult generateHLSLBaseline(
    TestContext* context,
    TestInput& input,
    char const* targetFormat,
    char const* passThroughName)
{
    auto filePath999 = input.filePath;
    auto outputStem = input.outputStem;

    CommandLine cmdLine;
    _initSlangCompiler(context, cmdLine);

    cmdLine.addArg(filePath999);

    for( auto arg : input.testOptions->args )
    {
        cmdLine.addArg(arg);
    }

    cmdLine.addArg("-target");
    cmdLine.addArg(targetFormat);
    cmdLine.addArg("-pass-through");
    cmdLine.addArg(passThroughName);

    ExecuteResult exeRes;
    TEST_RETURN_ON_DONE(spawnAndWait(context, outputStem, input.spawnType, cmdLine, exeRes));

    if (context->isCollectingRequirements())
    {
        return TestResult::Pass;
    }

    String expectedOutput = getOutput(exeRes);
    String expectedOutputPath = outputStem + ".expected";
    
    if (SLANG_FAILED(Slang::File::writeAllText(expectedOutputPath, expectedOutput)))
    {
        return TestResult::Fail;
    }

    return TestResult::Pass;
}

TestResult generateHLSLBaseline(
    TestContext* context,
    TestInput& input)
{
    return generateHLSLBaseline(context, input, "dxbc-assembly", "fxc");
}

static TestResult _runHLSLComparisonTest(
    TestContext* context,
    TestInput& input,
    char const* targetFormat,
    char const* passThroughName)
{
    auto filePath999 = input.filePath;
    auto outputStem = input.outputStem;

    // We will use the Microsoft compiler to generate out expected output here
    String expectedOutputPath = outputStem + ".expected";

    // Generate the expected output using standard HLSL compiler
    generateHLSLBaseline(context, input, targetFormat, passThroughName);

    // need to execute the stand-alone Slang compiler on the file, and compare its output to what we expect

    CommandLine cmdLine;
    _initSlangCompiler(context, cmdLine);

    cmdLine.addArg(filePath999);

    for( auto arg : input.testOptions->args )
    {
        cmdLine.addArg(arg);
    }

    // TODO: The compiler should probably define this automatically...
    cmdLine.addArg("-D");
    cmdLine.addArg("__SLANG__");

    cmdLine.addArg("-target");
    cmdLine.addArg(targetFormat);

    ExecuteResult exeRes;
    TEST_RETURN_ON_DONE(spawnAndWait(context, outputStem, input.spawnType, cmdLine, exeRes));

    if (context->isCollectingRequirements())
    {
        return TestResult::Pass;
    }

    // We ignore output to stdout, and only worry about what the compiler
    // wrote to stderr.

    ExecuteResult::ResultCode resultCode = exeRes.resultCode;
    
    String standardOutput = exeRes.standardOutput;
    String standardError = exeRes.standardError;
    
    // We construct a single output string that captures the results
    StringBuilder actualOutputBuilder;
    actualOutputBuilder.Append("result code = ");
    actualOutputBuilder.Append(resultCode);
    actualOutputBuilder.Append("\nstandard error = {\n");
    actualOutputBuilder.Append(standardError);
    actualOutputBuilder.Append("}\nstandard output = {\n");
    actualOutputBuilder.Append(standardOutput);
    actualOutputBuilder.Append("}\n");

    String actualOutput = actualOutputBuilder.ProduceString();

    String expectedOutput;
    Slang::File::readAllText(expectedOutputPath, expectedOutput);
    
    TestResult result = TestResult::Pass;

    // If no expected output file was found, then we
    // expect everything to be empty
    if (expectedOutput.getLength() == 0)
    {
        if (resultCode != 0)				result = TestResult::Fail;
        if (standardError.getLength() != 0)	result = TestResult::Fail;
        if (standardOutput.getLength() != 0)	result = TestResult::Fail;
    }
    // Otherwise we compare to the expected output
    else if (actualOutput != expectedOutput)
    {
        result = TestResult::Fail;
    }

    // Always fail if the compilation produced a failure, just
    // to catch situations where, e.g., command-line options parsing
    // caused the same error in both the Slang and fxc cases.
    //
    if( resultCode != 0 )
    {
        result = TestResult::Fail;
    }

    // If the test failed, then we write the actual output to a file
    // so that we can easily diff it from the command line and
    // diagnose the problem.
    if (result == TestResult::Fail)
    {
        String actualOutputPath = outputStem + ".actual";
        Slang::File::writeAllText(actualOutputPath, actualOutput);

        context->reporter->dumpOutputDifference(expectedOutput, actualOutput);
    }

    return result;
}

static TestResult runDXBCComparisonTest(
    TestContext* context,
    TestInput& input)
{
    return _runHLSLComparisonTest(context, input, "dxbc-assembly", "fxc");
}

static TestResult runDXILComparisonTest(
    TestContext* context,
    TestInput& input)
{
    return _runHLSLComparisonTest(context, input, "dxil-assembly", "dxc");
}

TestResult doGLSLComparisonTestRun(TestContext* context,
    TestInput& input,
    char const* langDefine,
    char const* passThrough,
    char const* outputKind,
    String* outOutput)
{
    auto filePath999 = input.filePath;
    auto outputStem = input.outputStem;

    CommandLine cmdLine;
    _initSlangCompiler(context, cmdLine);

    cmdLine.addArg(filePath999);

    if( langDefine )
    {
        cmdLine.addArg("-D");
        cmdLine.addArg(langDefine);
    }

    if( passThrough )
    {
        cmdLine.addArg("-pass-through");
        cmdLine.addArg(passThrough);
    }

    cmdLine.addArg("-target");
    cmdLine.addArg("spirv-assembly");

    for( auto arg : input.testOptions->args )
    {
        cmdLine.addArg(arg);
    }

    ExecuteResult exeRes;
    TEST_RETURN_ON_DONE(spawnAndWait(context, outputStem, input.spawnType, cmdLine, exeRes));

    if (context->isCollectingRequirements())
    {
        return TestResult::Pass;
    }

    ExecuteResult::ResultCode resultCode = exeRes.resultCode;

    String standardOuptut = exeRes.standardOutput;
    String standardError = exeRes.standardError;

    // We construct a single output string that captures the results
    StringBuilder outputBuilder;
    outputBuilder.Append("result code = ");
    outputBuilder.Append(resultCode);
    outputBuilder.Append("\nstandard error = {\n");
    outputBuilder.Append(standardError);
    outputBuilder.Append("}\nstandard output = {\n");
    outputBuilder.Append(standardOuptut);
    outputBuilder.Append("}\n");

    String outputPath = outputStem + outputKind;
    String output = outputBuilder.ProduceString();

    *outOutput = output;

    return TestResult::Pass;
}

TestResult runGLSLComparisonTest(TestContext* context, TestInput& input)
{
    auto filePath999 = input.filePath;
    auto outputStem = input.outputStem;

    String expectedOutput;
    String actualOutput;

    TestResult hlslResult   =  doGLSLComparisonTestRun(context, input, "__GLSL__",  "glslang", ".expected",    &expectedOutput);
    TestResult slangResult  =  doGLSLComparisonTestRun(context, input, "__SLANG__", nullptr,   ".actual",      &actualOutput);

    if (context->isCollectingRequirements())
    {
        return TestResult::Pass;
    }

    // If either is ignored, the whole test is
    if (hlslResult == TestResult::Ignored ||
        slangResult == TestResult::Ignored)
    {
        return TestResult::Ignored;
    }

    Slang::File::writeAllText(outputStem + ".expected", expectedOutput);
    Slang::File::writeAllText(outputStem + ".actual",   actualOutput);

    if( hlslResult  == TestResult::Fail )   return TestResult::Fail;
    if( slangResult == TestResult::Fail )   return TestResult::Fail;

    if (actualOutput != expectedOutput)
    {
        context->reporter->dumpOutputDifference(expectedOutput, actualOutput);

        return TestResult::Fail;
    }

    return TestResult::Pass;
}

static void _addRenderTestOptions(const Options& options, CommandLine& ioCmdLine)
{
    if (options.adapter.getLength())
    {
        ioCmdLine.addArg("-adapter");
        ioCmdLine.addArg(options.adapter);
    }
}

static SlangResult _extractProfileTime(const UnownedStringSlice& text, double& timeOut)
{
    // Need to find the profile figure..
    LineParser parser(text);

    const auto lineStart = UnownedStringSlice::fromLiteral("profile-time=");
    for (auto line : parser)
    {
        if (line.startsWith(lineStart))
        {
            UnownedStringSlice remaining(line.begin() + lineStart.getLength(), line.end());
            remaining.trim();

            timeOut = StringToDouble(String(remaining));
            return SLANG_OK;
        }
    }

    return SLANG_FAIL;
}

TestResult runPerformanceProfile(TestContext* context, TestInput& input)
{
    auto outputStem = input.outputStem;

    CommandLine cmdLine;

    cmdLine.setExecutablePath(Path::combine(context->options.binDir, String("render-test") + ProcessUtil::getExecutableSuffix()));
    
    cmdLine.addArg(input.filePath);
    cmdLine.addArg("-performance-profile");

    _addRenderTestOptions(context->options, cmdLine);

    for (auto arg : input.testOptions->args)
    {
        cmdLine.addArg(arg);
    }

    ExecuteResult exeRes;
    TEST_RETURN_ON_DONE(spawnAndWait(context, outputStem, input.spawnType, cmdLine, exeRes));
    if (context->isCollectingRequirements())
    {
        return TestResult::Pass;
    }

    auto actualOutput = getOutput(exeRes);

    double time;
    if (SLANG_FAILED(_extractProfileTime(actualOutput.getUnownedSlice(), time)))
    {
        return TestResult::Fail;
    }

    context->reporter->addExecutionTime(time);

    return TestResult::Pass;
}


static double _textToDouble(const UnownedStringSlice& slice)
{
    Index size = Index(slice.getLength());
    // We have to zero terminate to be able to use atof
    const Index maxSize = 80;
    char buffer[maxSize + 1];

    size = (size > maxSize) ? maxSize : size; 

    memcpy(buffer, slice.begin(), size);
    buffer[size] = 0;

    return atof(buffer);
}

static void _calcLines(const UnownedStringSlice& slice, List<UnownedStringSlice>& outLines)
{
    StringUtil::calcLines(slice, outLines);

    // Remove any trailing empty lines
    while (outLines.getCount())
    {
        if (outLines.getLast().trim() == UnownedStringSlice())
        {
            outLines.removeLast();
        }
        else
        {
            break;
        }
    }
}

static SlangResult _compareWithType(const UnownedStringSlice& actual, const UnownedStringSlice& ref, double differenceThreshold = 0.0001)
{
    typedef slang::TypeReflection::ScalarType ScalarType;

    ScalarType scalarType = ScalarType::None;

    // We just do straight comparison if there is no type

    List<UnownedStringSlice> linesActual, linesRef;

    _calcLines(actual, linesActual);
    _calcLines(ref, linesRef);

    // If there are more lines in actual, we just ignore them, to keep same behavior as before
    if (linesRef.getCount() < linesActual.getCount())
    {
        linesActual.setCount(linesRef.getCount());
    }

    if (linesActual.getCount() != linesRef.getCount())
    {
        return SLANG_FAIL;
    }

    for (Index i = 0; i < linesActual.getCount(); ++i)
    {
        const UnownedStringSlice lineActual = linesActual[i];
        const UnownedStringSlice lineRef = linesRef[i];

        if (lineActual.startsWith(UnownedStringSlice::fromLiteral("type:")))
        {
            if (lineActual != lineRef)
            {
                return SLANG_FAIL;
            }
            // Get the type
            List<UnownedStringSlice> split;
            StringUtil::split(lineActual, ':', split);

            if (split.getCount() != 2)
            {
                return SLANG_FAIL;
            }

            scalarType = TypeTextUtil::findScalarType(split[1].trim());
            continue;
        }

        switch (scalarType)
        {
            default:
            {
                if (lineActual.trim() != lineRef.trim())
                {
                    return SLANG_FAIL;
                }
                break;
            }
            case ScalarType::Float16:
            case ScalarType::Float32:
            case ScalarType::Float64:
            {
                
                // Compare as double
                double valueA = _textToDouble(lineActual);
                double valueB = _textToDouble(lineRef);

                if (!Math::AreNearlyEqual(valueA, valueB, differenceThreshold))
                {
                    return SLANG_FAIL;
                }
                break;
            }
        }
    }

    return SLANG_OK;
}

TestResult runComputeComparisonImpl(TestContext* context, TestInput& input, const char *const* langOpts, size_t numLangOpts)
{
	// TODO: delete any existing files at the output path(s) to avoid stale outputs leading to a false pass
	auto filePath999 = input.filePath;
	auto outputStem = input.outputStem;

	CommandLine cmdLine;

    cmdLine.setExecutablePath(Path::combine(context->options.binDir, String("render-test") + ProcessUtil::getExecutableSuffix()));
    cmdLine.addArg(filePath999);

    _addRenderTestOptions(context->options, cmdLine);

	for (auto arg : input.testOptions->args)
	{
        cmdLine.addArg(arg);
	}

    for (int i = 0; i < int(numLangOpts); ++i)
    {
        cmdLine.addArg(langOpts[i]);
    }
    cmdLine.addArg("-o");
    auto actualOutputFile = outputStem + ".actual.txt";
    cmdLine.addArg(actualOutputFile);

    if (context->isExecuting())
    {
        // clear the stale actual output file first. This will allow us to detect error if render-test fails and outputs nothing.
        File::writeAllText(actualOutputFile, "");
    }

    ExecuteResult exeRes;
	TEST_RETURN_ON_DONE(spawnAndWait(context, outputStem, input.spawnType, cmdLine, exeRes));

    if (context->isCollectingRequirements())
    {
        return TestResult::Pass;
    }

    const String referenceOutputFile = findExpectedPath(input, ".expected.txt");
    if (referenceOutputFile.getLength() <= 0)
    {
        return TestResult::Fail;
    }

    auto actualOutput = getOutput(exeRes);
    auto expectedOutput = getExpectedOutput(outputStem);
    if (actualOutput != expectedOutput)
    {
        context->reporter->dumpOutputDifference(expectedOutput, actualOutput);

        String actualOutputPath = outputStem + ".actual";
        Slang::File::writeAllText(actualOutputPath, actualOutput);

        return TestResult::Fail;
    }

	// check against reference output
    if (!File::exists(actualOutputFile))
    {
        printf("render-test not producing expected outputs.\n");
        printf("render-test output:\n%s\n", actualOutput.getBuffer());
		return TestResult::Fail;
    }
    if (!File::exists(referenceOutputFile))
    {
        printf("referenceOutput %s not found.\n", referenceOutputFile.getBuffer());
		return TestResult::Fail;
    }
    String actualOutputContent, referenceOutputContent;

    File::readAllText(actualOutputFile, actualOutputContent);
    File::readAllText(referenceOutputFile, referenceOutputContent);

    if (SLANG_FAILED(_compareWithType(actualOutputContent.getUnownedSlice(), referenceOutputContent.getUnownedSlice())))
    {
        context->reporter->messageFormat(TestMessageType::TestFailure, "output mismatch! actual output: {\n%s\n}, \n%s\n", actualOutputContent.getBuffer(), referenceOutputContent.getBuffer());
        return TestResult::Fail;
    }

	return TestResult::Pass;
}

TestResult runSlangComputeComparisonTest(TestContext* context, TestInput& input)
{
    const char* langOpts[] = { "-slang", "-compute" };
	return runComputeComparisonImpl(context, input, langOpts, SLANG_COUNT_OF(langOpts));
}

TestResult runSlangComputeComparisonTestEx(TestContext* context, TestInput& input)
{
	return runComputeComparisonImpl(context, input, nullptr, 0);
}

TestResult runHLSLComputeTest(TestContext* context, TestInput& input)
{
    const char* langOpts[] = { "--hlsl-rewrite", "-compute" };
    return runComputeComparisonImpl(context, input, langOpts, SLANG_COUNT_OF(langOpts));
}

TestResult runSlangRenderComputeComparisonTest(TestContext* context, TestInput& input)
{
    const char* langOpts[] = { "-slang", "-gcompute" };
    return runComputeComparisonImpl(context, input, langOpts, SLANG_COUNT_OF(langOpts));
}

TestResult doRenderComparisonTestRun(TestContext* context, TestInput& input, char const* langOption, char const* outputKind, String* outOutput)
{
    // TODO: delete any existing files at the output path(s) to avoid stale outputs leading to a false pass

    auto filePath = input.filePath;
    auto outputStem = input.outputStem;

    CommandLine cmdLine;

    cmdLine.setExecutablePath(Path::combine(context->options.binDir, String("render-test") + ProcessUtil::getExecutableSuffix()));
    cmdLine.addArg(filePath);

    _addRenderTestOptions(context->options, cmdLine);

    for( auto arg : input.testOptions->args )
    {
        cmdLine.addArg(arg);
    }

    cmdLine.addArg(langOption);
    cmdLine.addArg("-o");
    cmdLine.addArg(outputStem + outputKind + ".png");

    ExecuteResult exeRes;
    TEST_RETURN_ON_DONE(spawnAndWait(context, outputStem, input.spawnType, cmdLine, exeRes));

    if (context->isCollectingRequirements())
    {
        return TestResult::Pass;
    }

    ExecuteResult::ResultCode resultCode = exeRes.resultCode;

    String standardOutput = exeRes.standardOutput;
    String standardError = exeRes.standardError;
    
    // We construct a single output string that captures the results
    StringBuilder outputBuilder;
    outputBuilder.Append("result code = ");
    outputBuilder.Append(resultCode);
    outputBuilder.Append("\nstandard error = {\n");
    outputBuilder.Append(standardError);
    outputBuilder.Append("}\nstandard output = {\n");
    outputBuilder.Append(standardOutput);
    outputBuilder.Append("}\n");

    String outputPath = outputStem + outputKind;
    String output = outputBuilder.ProduceString();

    *outOutput = output;

    return TestResult::Pass;
}

class STBImage
{
public:
    typedef STBImage ThisType;

        /// Reset back to default initialized state (frees any image set)
    void reset();
        /// True if rhs has same size and amount of channels
    bool isComparable(const ThisType& rhs) const;

        /// The width in pixels
    int getWidth() const { return m_width; }
        /// The height in pixels
    int getHeight() const { return m_height; }
        /// The number of channels (typically held as bytes in order)
    int getNumChannels() const { return m_numChannels; }

        /// Get the contained pixels, nullptr if nothing loaded
    const unsigned char* getPixels() const { return m_pixels; }
    unsigned char* getPixels() { return m_pixels; }

        /// Read an image with filename. SLANG_OK on success
    SlangResult read(const char* filename);

    ~STBImage() { reset(); }

    int m_width = 0;
    int m_height = 0;
    int m_numChannels = 0;
    unsigned char* m_pixels = nullptr;
};

void STBImage::reset()
{
    if (m_pixels)
    {
        stbi_image_free(m_pixels);
        m_pixels = nullptr;
    }
    m_width = 0;
    m_height = 0;
    m_numChannels = 0;
}

SlangResult STBImage::read(const char* filename)
{
    reset();

    m_pixels = stbi_load(filename, &m_width, &m_height, &m_numChannels, 0);
    if (!m_pixels)
    {
        return SLANG_FAIL;
    }
    return SLANG_OK;
}

bool STBImage::isComparable(const ThisType& rhs) const
{
    return (this == &rhs) ||
        (m_width == rhs.m_width && m_height == rhs.m_height && m_numChannels == rhs.m_numChannels);
}


TestResult doImageComparison(TestContext* context, String const& filePath)
{
    auto reporter = context->reporter;

    // Allow a difference in the low bits of the 8-bit result, just to play it safe
    static const int kAbsoluteDiffCutoff = 2;

    // Allow a relative 1% difference
    static const float kRelativeDiffCutoff = 0.01f;

    String expectedPath = filePath + ".expected.png";
    String actualPath = filePath + ".actual.png";

    STBImage expectedImage;
    if (SLANG_FAILED(expectedImage.read(expectedPath.getBuffer())))
    {
        reporter->messageFormat(TestMessageType::RunError, "Unable to load image ;%s'", expectedPath.getBuffer());
        return TestResult::Fail;
    }

    STBImage actualImage;
    if (SLANG_FAILED(actualImage.read(actualPath.getBuffer())))
    {
        reporter->messageFormat(TestMessageType::RunError, "Unable to load image ;%s'", actualPath.getBuffer());
        return TestResult::Fail;
    }

    if (!expectedImage.isComparable(actualImage))
    {
        reporter->messageFormat(TestMessageType::TestFailure, "Images are different sizes '%s' '%s'", actualPath.getBuffer(), expectedPath.getBuffer());
        return TestResult::Fail;
    }

    {
        const unsigned char* expectedPixels = expectedImage.getPixels();
        const unsigned char* actualPixels = actualImage.getPixels();

        const int height = actualImage.getHeight();
        const int width = actualImage.getWidth();
        const int numChannels = actualImage.getNumChannels();
        const int rowSize = width * numChannels;

        for (int y = 0; y < height; ++y)
        {
            for (int i = 0; i < rowSize; ++i)
            {
                int expectedVal = expectedPixels[i];
                int actualVal = actualPixels[i];

                int absoluteDiff = actualVal - expectedVal;
                if (absoluteDiff < 0) absoluteDiff = -absoluteDiff;

                if (absoluteDiff < kAbsoluteDiffCutoff)
                {
                    // There might be a difference, but we'll consider it to be inside tolerance
                    continue;
                }

                float relativeDiff = 0.0f;
                if (expectedVal != 0)
                {
                    relativeDiff = fabsf(float(actualVal) - float(expectedVal)) / float(expectedVal);

                    if (relativeDiff < kRelativeDiffCutoff)
                    {
                        // relative difference was small enough
                        continue;
                    }
                }

                // TODO: may need to do some local search sorts of things, to deal with
                // cases where vertex shader results lead to rendering that is off
                // by one pixel...

                const int x = i / numChannels;
                const int channelIndex = i % numChannels;

                reporter->messageFormat(TestMessageType::TestFailure, "image compare failure at (%d,%d) channel %d. expected %d got %d (absolute error: %d, relative error: %f)\n",
                    x, y, channelIndex,
                    expectedVal,
                    actualVal,
                    absoluteDiff,
                    relativeDiff);

                // There was a difference we couldn't excuse!
                return TestResult::Fail;
            }

            expectedPixels += rowSize;
            actualPixels += rowSize; 
        }
    }

    return TestResult::Pass;
}

TestResult runHLSLRenderComparisonTestImpl(
    TestContext* context,
    TestInput& input,
    char const* expectedArg,
    char const* actualArg)
{
    auto filePath = input.filePath;
    auto outputStem = input.outputStem;

    String expectedOutput;
    String actualOutput;

    TestResult hlslResult   =  doRenderComparisonTestRun(context, input, expectedArg, ".expected", &expectedOutput);
    if (hlslResult != TestResult::Pass)
    {
        return hlslResult;
    }
    TestResult slangResult  =  doRenderComparisonTestRun(context, input, actualArg, ".actual", &actualOutput);
    if (slangResult != TestResult::Pass)
    {
        return slangResult;
    }

    if (context->isCollectingRequirements())
    {
        return TestResult::Pass;
    }

    Slang::File::writeAllText(outputStem + ".expected", expectedOutput);
    Slang::File::writeAllText(outputStem + ".actual",   actualOutput);

    if( hlslResult  == TestResult::Fail )   return TestResult::Fail;
    if( slangResult == TestResult::Fail )   return TestResult::Fail;

    if (actualOutput != expectedOutput)
    {
        context->reporter->dumpOutputDifference(expectedOutput, actualOutput);

        return TestResult::Fail;
    }

    // Next do an image comparison on the expected output images!

    TestResult imageCompareResult = doImageComparison(context, outputStem);
    if(imageCompareResult != TestResult::Pass)
        return imageCompareResult;

    return TestResult::Pass;
}

TestResult runHLSLRenderComparisonTest(TestContext* context, TestInput& input)
{
    return runHLSLRenderComparisonTestImpl(context, input, "-hlsl", "-slang");
}

TestResult runHLSLCrossCompileRenderComparisonTest(TestContext* context, TestInput& input)
{
    return runHLSLRenderComparisonTestImpl(context, input, "-slang", "-glsl-cross");
}

TestResult runHLSLAndGLSLRenderComparisonTest(TestContext* context, TestInput& input)
{
    return runHLSLRenderComparisonTestImpl(context, input, "-hlsl-rewrite", "-glsl-rewrite");
}

TestResult skipTest(TestContext* /* context */, TestInput& /*input*/)
{
    return TestResult::Ignored;
}

// based on command name, dispatch to an appropriate callback
struct TestCommandInfo
{
    char const*     name;
    TestCallback    callback;
    RenderApiFlags  requiredRenderApiFlags;     ///< An RenderApi types that are needed to run the tests
};

static const TestCommandInfo s_testCommandInfos[] =
{
    { "SIMPLE",                                 &runSimpleTest,                             0 },
    { "SIMPLE_EX",                              &runSimpleTest,                             0 },
    { "SIMPLE_LINE",                            &runSimpleLineTest,                         0 },
    { "REFLECTION",                             &runReflectionTest,                         0 },
    { "CPU_REFLECTION",                         &runReflectionTest,                         0 },
    { "COMMAND_LINE_SIMPLE",                    &runSimpleCompareCommandLineTest,           0 },
    { "COMPARE_HLSL",                           &runDXBCComparisonTest,                     0 },
    { "COMPARE_DXIL",                           &runDXILComparisonTest,                     0 },
    { "COMPARE_HLSL_RENDER",                    &runHLSLRenderComparisonTest,               0 },
    { "COMPARE_HLSL_CROSS_COMPILE_RENDER",      &runHLSLCrossCompileRenderComparisonTest,   0 },
    { "COMPARE_HLSL_GLSL_RENDER",               &runHLSLAndGLSLRenderComparisonTest,        0 },
    { "COMPARE_COMPUTE",                        &runSlangComputeComparisonTest,             0 },
    { "COMPARE_COMPUTE_EX",                     &runSlangComputeComparisonTestEx,           0 },
    { "HLSL_COMPUTE",                           &runHLSLComputeTest,                        0 },
    { "COMPARE_RENDER_COMPUTE",                 &runSlangRenderComputeComparisonTest,       0 },
    { "COMPARE_GLSL",                           &runGLSLComparisonTest,                     0 },
    { "CROSS_COMPILE",                          &runCrossCompilerTest,                      0 },
    { "CPP_COMPILER_EXECUTE",                   &runCPPCompilerExecute,                     RenderApiFlag::CPU},
    { "CPP_COMPILER_SHARED_LIBRARY",            &runCPPCompilerSharedLibrary,               RenderApiFlag::CPU},
    { "CPP_COMPILER_COMPILE",                   &runCPPCompilerCompile,                     RenderApiFlag::CPU},
    { "PERFORMANCE_PROFILE",                    &runPerformanceProfile,                     0 },
    { "COMPILE",                                &runCompile,                                0 },
    { "DOC",                                    &runDocTest,                                0 },
};

const TestCommandInfo* _findTestCommandInfoByCommand(const UnownedStringSlice& name)
{
    for (const auto& command : s_testCommandInfos)
    {
        if (name == command.name)
        {
            return &command;
        }
    }
    return nullptr;
}

static RenderApiFlags _getRequiredRenderApisByCommand(const UnownedStringSlice& name)
{
    auto info = _findTestCommandInfoByCommand(name);
    return info ? info->requiredRenderApiFlags : 0;
}

TestResult runTest(
    TestContext*        context, 
    String const&       filePath,
    String const&       outputStem,
    String const&       testName,
    TestOptions const&  testOptions)
{
    // If we are collecting requirements and it's diagnostic test, we always run
    // (ie no requirements need to be captured - effectively it has 'no requirements')
    if (context->isCollectingRequirements() && testOptions.type == TestOptions::Diagnostic)
    {
        return TestResult::Pass;
    }

    auto testInfo = _findTestCommandInfoByCommand(testOptions.command.getUnownedSlice());

    if (testInfo)
    {
        TestInput testInput;
        testInput.filePath = filePath;
        testInput.outputStem = outputStem;
        testInput.testOptions = &testOptions;
        testInput.spawnType = context->options.defaultSpawnType;

        return testInfo->callback(context, testInput);
    }

    // No actual test runner found!
    return TestResult::Fail;
}

bool testCategoryMatches(
    TestCategory*   sub,
    TestCategory*   sup)
{
    auto ss = sub;
    while(ss)
    {
        if(ss == sup)
            return true;

        ss = ss->parent;
    }
    return false;
}

bool testCategoryMatches(
    TestCategory*                           categoryToMatch,
    Dictionary<TestCategory*, TestCategory*> categorySet)
{
    for( auto item : categorySet )
    {
        if(testCategoryMatches(categoryToMatch, item.Value))
            return true;
    }
    return false;
}

bool testPassesCategoryMask(
    TestContext*        context,
    TestOptions const&  test)
{
    // Don't include a test we should filter out
    for( auto testCategory : test.categories )
    {
        if(testCategoryMatches(testCategory, context->options.excludeCategories))
            return false;
    }

    // Otherwise include any test the user asked for
    for( auto testCategory : test.categories )
    {
        if(testCategoryMatches(testCategory, context->options.includeCategories))
            return true;
    }

    // skip by default
    return false;
}

static void _calcSynthesizedTests(TestContext* context, RenderApiType synthRenderApiType, const List<TestDetails>& srcTests, List<TestDetails>& ioSynthTests)
{
    // Add the explicit parameter
    for (const auto& srcTest: srcTests)
    {
        const auto& requirements = srcTest.requirements;

        // Render tests use renderApis...
        // If it's an explicit test, we don't synth from it now

        // In the case of CUDA, we can only synth from a CPU source
        if (synthRenderApiType == RenderApiType::CUDA)
        {
            if (requirements.explicitRenderApi != RenderApiType::CPU)
            {
                continue;
            }

            // If the source language is defined, and it's

            const Index index = srcTest.options.args.indexOf("-source-language");
            if (index >= 0)
            {
                //
                const auto& language = srcTest.options.args[index + 1];
                SlangSourceLanguage sourceLanguage = TypeTextUtil::findSourceLanguage(language.getUnownedSlice());

                bool isCrossCompile = true;

                switch (sourceLanguage)
                {
                    case SLANG_SOURCE_LANGUAGE_GLSL:
                    case SLANG_SOURCE_LANGUAGE_C:
                    case SLANG_SOURCE_LANGUAGE_CPP:
                    {
                        isCrossCompile = false;
                    }
                    default: break;
                }

                if (!isCrossCompile)
                {
                    continue;
                }
            }
        }
        else
        {
            // TODO(JS): Arguably we should synthesize from explicit tests. In principal we can remove the explicit api apply another
            // although that may not always work.
            // If it doesn't use any render API or only uses CPU, we don't synthesize
            if (requirements.usedRenderApiFlags == 0 ||
                requirements.usedRenderApiFlags == RenderApiFlag::CPU ||
                requirements.explicitRenderApi != RenderApiType::Unknown)
            {
                continue;
            }
        }

        TestDetails synthTestDetails(srcTest.options);
        TestOptions& synthOptions = synthTestDetails.options;

        // Mark as synthesized
        synthOptions.isSynthesized = true;

        StringBuilder builder;
        builder << "-";
        builder << RenderApiUtil::getApiName(synthRenderApiType);

        synthOptions.args.add(builder);

        // If the target is vulkan remove the -hlsl option
        if (synthRenderApiType == RenderApiType::Vulkan)
        {
            const Index index = synthOptions.args.indexOf("-hlsl");
            if (index >= 0)
            {
                synthOptions.args.removeAt(index);
            }
        }
        else if (synthRenderApiType == RenderApiType::CUDA)
        {
            const Index index = synthOptions.args.indexOf("-cpu");
            if (index >= 0)
            {
                synthOptions.args.removeAt(index);
            }
        }

        // Work out the info about this tests
        context->testRequirements = &synthTestDetails.requirements;
        runTest(context, "", "", "", synthOptions);
        context->testRequirements = nullptr;

        // It does set the explicit render target
        SLANG_ASSERT(synthTestDetails.requirements.explicitRenderApi == synthRenderApiType);
        // Add to the tests
        ioSynthTests.add(synthTestDetails);
    }
}

static bool _canIgnore(TestContext* context, const TestDetails& details)
{
    if (details.options.isEnabled == false)
    {
        return true;
    }

    const auto& requirements = details.requirements;

    // Check if it's possible in principal to run this test with the render api flags used by this test
    if (!context->canRunTestWithRenderApiFlags(requirements.usedRenderApiFlags))
    {
        return true;
    }

    // Are all the required backends available?
    if (((requirements.usedBackendFlags & context->availableBackendFlags) != requirements.usedBackendFlags))
    {
        return true;
    }

    // Work out what render api flags are actually available, lazily
    const RenderApiFlags availableRenderApiFlags = requirements.usedRenderApiFlags ? _getAvailableRenderApiFlags(context) : 0;

    // Are all the required rendering apis available?
    if ((requirements.usedRenderApiFlags & availableRenderApiFlags) != requirements.usedRenderApiFlags)
    {
        return true;
    }

    return false;
}

static SlangResult _runTestsOnFile(
    TestContext*    context,
    String          filePath)
{
    // Gather a list of tests to run
    FileTestList testList;
    
    SLANG_RETURN_ON_FAIL(_gatherTestsForFile(&context->categorySet, filePath, &testList));

    if (testList.tests.getCount() == 0)
    {
        // Test was explicitly ignored
        return SLANG_OK;
    }

    // Note cases where a test file exists, but we found nothing to run
    if( testList.tests.getCount() == 0 )
    {
        context->reporter->addTest(filePath, TestResult::Ignored);
        return SLANG_OK;
    }

    RenderApiFlags apiUsedFlags = 0;
    RenderApiFlags explictUsedApiFlags = 0;

    {
        // We can get the test info for each of them
        for (auto& testDetails : testList.tests)
        {
            auto& requirements = testDetails.requirements;

            // Collect what the test needs (by setting restRequirements the test isn't actually run)
            context->testRequirements = &requirements;
            runTest(context, filePath, filePath, filePath, testDetails.options);

            // 
            apiUsedFlags |= requirements.usedRenderApiFlags;
            explictUsedApiFlags |= (requirements.explicitRenderApi != RenderApiType::Unknown) ? (RenderApiFlags(1) << int(requirements.explicitRenderApi)) : 0;
        }
        context->testRequirements = nullptr;
    }

    SLANG_ASSERT((apiUsedFlags & explictUsedApiFlags) == explictUsedApiFlags);

    const RenderApiFlags availableRenderApiFlags = apiUsedFlags ? _getAvailableRenderApiFlags(context) : 0;

    // If synthesized tests are wanted look into adding them
    if (context->options.synthesizedTestApis && availableRenderApiFlags)
    {
        List<TestDetails> synthesizedTests;

        // What render options do we want to synthesize
        RenderApiFlags missingApis = (~apiUsedFlags) & (context->options.synthesizedTestApis & availableRenderApiFlags);

        //const Index numInitialTests = testList.tests.getCount();

        while (missingApis)
        {
            const int index = ByteEncodeUtil::calcMsb8(missingApis);
            SLANG_ASSERT(index >= 0 && index <= int(RenderApiType::CountOf));

            const RenderApiType synthRenderApiType = RenderApiType(index);

            _calcSynthesizedTests(context, synthRenderApiType, testList.tests, synthesizedTests);
            
            // Disable the bit
            missingApis &= ~(RenderApiFlags(1) << index);
        }

        // Add all the synthesized tests
        testList.tests.addRange(synthesizedTests);
    }

    // We have found a test to run!
    int subTestCount = 0;
    for( auto& testDetails : testList.tests )
    {
        int subTestIndex = subTestCount++;

        // Check that the test passes our current category mask
        if(!testPassesCategoryMask(context, testDetails.options))
        {
            continue;
        }

        // Work out the test stem

        StringBuilder outputStem;
        outputStem << filePath;
        if (subTestIndex != 0)
        {
            outputStem << "." << subTestIndex;
        }

        // Work out the test name - taking into account render api / if synthesized
        StringBuilder testName(outputStem);

        if (testDetails.options.isSynthesized)
        {
            testName << " syn";
        }

        const auto& requirements = testDetails.requirements;

        // Display list of used apis on render test
        if (requirements.usedRenderApiFlags)
        {
            RenderApiFlags usedFlags = requirements.usedRenderApiFlags;
            testName << " (";
            bool isPrev = false;
            while (usedFlags)
            {
                const int index = ByteEncodeUtil::calcMsb8(usedFlags);
                const RenderApiType renderApiType = RenderApiType(index);
                if (isPrev)
                {
                    testName << ",";
                }
                testName << RenderApiUtil::getApiName(renderApiType);

                // Disable bit
                usedFlags &= ~(RenderApiFlags(1) << index);
                isPrev = true;
            }
            testName << ")";
        }

        // Report the test and run/ignore
        {
            auto reporter = context->reporter;
            TestReporter::TestScope scope(reporter, testName);

            TestResult testResult = TestResult::Fail;

            // If this test can be ignored
            if (_canIgnore(context, testDetails))
            {
                testResult = TestResult::Ignored;
            }
            else
            {
                testResult = runTest(context, filePath, outputStem, testName, testDetails.options);
            }

            reporter->addResult(testResult);

            // Could determine if to continue or not here... based on result
        }        
    }

    return SLANG_OK;
}


static bool endsWithAllowedExtension(
    TestContext*    /*context*/,
    String          filePath)
{
    char const* allowedExtensions[] = {
        ".slang",
        ".hlsl",
        ".fx",
        ".glsl",
        ".vert",
        ".frag",
        ".geom",
        ".tesc",
        ".tese",
        ".comp",
        ".internal",
        ".ahit",
        ".chit",
        ".miss",
        ".rgen",
        ".c",
        ".cpp",
        ".cu",
        };

    for( auto allowedExtension : allowedExtensions)
    {
        if(filePath.endsWith(allowedExtension))
            return true;
    }

    return false;
}

static bool shouldRunTest(
    TestContext*    context,
    String          filePath)
{
    if(!endsWithAllowedExtension(context, filePath))
        return false;

    if( context->options.testPrefix )
    {
        if( strncmp(context->options.testPrefix, filePath.begin(), strlen(context->options.testPrefix)) != 0 )
        {
            return false;
        }
    }

    return true;
}

void runTestsInDirectory(
    TestContext*		context,
    String				directoryPath)
{
    {
        List<String> files;
        DirectoryUtil::findFiles(directoryPath, files);
        for (auto file : files)
        {
            if( shouldRunTest(context, file) )
            {
    //            fprintf(stderr, "slang-test: found '%s'\n", file.getBuffer());
                if (SLANG_FAILED(_runTestsOnFile(context, file)))
                {
                    auto reporter = context->reporter;

                    {
                        TestReporter::TestScope scope(reporter, file);
                        reporter->message(TestMessageType::RunError, "slang-test: unable to parse test");

                        reporter->addResult(TestResult::Fail);
                    }

                    // Output there was some kind of error trying to run the tests on this file
                    // fprintf(stderr, "slang-test: unable to parse test '%s'\n", file.getBuffer());
                }
            }
        }
    }

    {
        List<String> subDirs;
        DirectoryUtil::findDirectories(directoryPath, subDirs);
        for (auto subDir : subDirs)
        {
            runTestsInDirectory(context, subDir);
        }
    }
}

static void _disableCPPBackends(TestContext* context)
{
    const SlangPassThrough cppPassThrus[] =
    {
        SLANG_PASS_THROUGH_GENERIC_C_CPP,
        SLANG_PASS_THROUGH_VISUAL_STUDIO,
        SLANG_PASS_THROUGH_CLANG,
        SLANG_PASS_THROUGH_GCC,
    };

    for (auto passThru : cppPassThrus)
    {
        context->availableBackendFlags &= ~(PassThroughFlags(1) << int(passThru));
        context->availableRenderApiFlags &= ~(RenderApiFlag::CPU);
        context->options.enabledApis &= ~(RenderApiFlag::CPU);
    }
}

static TestResult _asTestResult(ToolReturnCode retCode)
{
    switch (retCode)
    {
        default:                        return TestResult::Fail;
        case ToolReturnCode::Success:   return TestResult::Pass;
        case ToolReturnCode::Ignored:   return TestResult::Ignored;
    }
}

    /// Loads a DLL containing unit test functions and run them one by one.
static SlangResult runUnitTestModule(TestContext* context, TestOptions& testOptions, SpawnType spawnType, const char* moduleName)
{
    ISlangSharedLibraryLoader* loader = DefaultSharedLibraryLoader::getSingleton();
    ComPtr<ISlangSharedLibrary> moduleLibrary;

    SLANG_RETURN_ON_FAIL(loader->loadSharedLibrary(
        Path::combine(context->exeDirectoryPath, moduleName).getBuffer(),
        moduleLibrary.writeRef()));

    UnitTestGetModuleFunc getModuleFunc =
        (UnitTestGetModuleFunc)moduleLibrary->findFuncByName("slangUnitTestGetModule");
    if (!getModuleFunc)
        return SLANG_FAIL;

    IUnitTestModule* testModule = getModuleFunc();
    if (!testModule)
        return SLANG_FAIL;

    auto reporter = TestReporter::get();

    testModule->setTestReporter(reporter);

    UnitTestContext unitTestContext;
    unitTestContext.slangGlobalSession = context->getSession();
    unitTestContext.workDirectory = "";
    unitTestContext.enabledApis = context->options.enabledApis;
    auto testCount = testModule->getTestCount();

<<<<<<< HEAD
=======
    TestReporter* reporter = TestReporter::get();

>>>>>>> 62b1e58a
    for (SlangInt i = 0; i < testCount; i++)
    {
        auto testFunc = testModule->getTestFunc(i);
        auto testName = testModule->getTestName(i);

        StringBuilder filePath;
        filePath << moduleName << "/" << testName << ".internal";

        testOptions.command = filePath;

        if (shouldRunTest(context, testOptions.command))
        {
            if (testPassesCategoryMask(context, testOptions))
            {
<<<<<<< HEAD
                TestReporter::TestScope scope(reporter, testOptions.command.getBuffer());

                // TODO(JS): Problem here could be exception not handled properly across
                // shared library boundary. 

                try
                {
                    testFunc(&unitTestContext);
                }
                catch (...)
                {
                    reporter->message(TestMessageType::TestFailure, "Exception was thrown during execution");
                    reporter->addResult(TestResult::Fail);
=======
                if (spawnType == SpawnType::UseProxy)
                {
                    CommandLine cmdLine;

                    // The 'command' is the module 
                    cmdLine.setExecutablePath(Path::combine(context->exeDirectoryPath, moduleName));

                    // Pass the test name / index
                    cmdLine.addArg(testName);

                    {
                        StringBuilder buf;
                        buf << i;
                        cmdLine.addArg(buf.ProduceString());
                    }

                    // Pass the enabled apis
                    {
                        StringBuilder buf;
                        buf << context->options.enabledApis;
                        cmdLine.addArg(buf.ProduceString());
                    }

                    {
                        TestReporter::TestScope scopeTest(reporter, testOptions.command);
                        ExecuteResult exeRes;

                        const auto testResult = _asTestResult(spawnAndWait(context, filePath, spawnType, cmdLine, exeRes));

                        // If the test fails, output any output - which might give information about individual tests that have failed.
                        if (testResult == TestResult::Fail)
                        {
                            String output = getOutput(exeRes);
                            reporter->message(TestMessageType::TestFailure, output.getBuffer());
                        }

                        reporter->addResult(testResult);
                    }
                }
                else
                {
                    TestReporter::TestScope scopeTest(reporter, testOptions.command);
                    testFunc(&unitTestContext);
>>>>>>> 62b1e58a
                }
            }
        }
    }

    testModule->destroy();
    return SLANG_OK;
}

SlangResult innerMain(int argc, char** argv)
{
    auto stdWriters = StdWriters::initDefaultSingleton();

    // The context holds useful things used during testing
    TestContext context;
    SLANG_RETURN_ON_FAIL(SLANG_FAILED(context.init(argv[0])))

    auto& categorySet = context.categorySet;

    // Set up our test categories here
    auto fullTestCategory = categorySet.add("full", nullptr);
    auto quickTestCategory = categorySet.add("quick", fullTestCategory);
    auto smokeTestCategory = categorySet.add("smoke", quickTestCategory);
    auto renderTestCategory = categorySet.add("render", fullTestCategory);
    /*auto computeTestCategory = */categorySet.add("compute", fullTestCategory);
    auto vulkanTestCategory = categorySet.add("vulkan", fullTestCategory);
    auto unitTestCategory = categorySet.add("unit-test", fullTestCategory);
    auto cudaTestCategory = categorySet.add("cuda", fullTestCategory);
    auto optixTestCategory = categorySet.add("optix", cudaTestCategory);

    auto waveTestCategory = categorySet.add("wave", fullTestCategory);
    auto waveMaskCategory = categorySet.add("wave-mask", waveTestCategory);
    auto waveActiveCategory = categorySet.add("wave-active", waveTestCategory);

    auto compatibilityIssueCategory = categorySet.add("compatibility-issue", fullTestCategory);

    auto sharedLibraryCategory = categorySet.add("shared-library", fullTestCategory);

#if SLANG_WINDOWS_FAMILY
    auto windowsCategory = categorySet.add("windows", fullTestCategory);
#endif

#if SLANG_UNIX_FAMILY
    auto unixCatagory = categorySet.add("unix", fullTestCategory);
#endif

    // An un-categorized test will always belong to the `full` category
    categorySet.defaultCategory = fullTestCategory;

    // All following values are initialized to '0', so null.
    TestCategory* passThroughCategories[SLANG_PASS_THROUGH_COUNT_OF] = { nullptr };

    // Work out what backends/pass-thrus are available
    {
        SlangSession* session = context.getSession();

        StdWriters::getOut().print("Supported backends:");

        for (int i = 0; i < SLANG_PASS_THROUGH_COUNT_OF; ++i)
        {
            const SlangPassThrough passThru = SlangPassThrough(i);
            if (passThru == SLANG_PASS_THROUGH_NONE)
            {
                continue;
            }

            if (SLANG_SUCCEEDED(spSessionCheckPassThroughSupport(session, passThru)))
            {
                context.availableBackendFlags |= PassThroughFlags(1) << int(i);

                StringBuilder buf;

                auto name = TypeTextUtil::getPassThroughName(passThru);

                buf << " " << name;

                SLANG_ASSERT(passThroughCategories[i] == nullptr);
                passThroughCategories[i] = categorySet.add(buf.getBuffer() + 1, fullTestCategory);

                StdWriters::getOut().write(buf.getBuffer(), buf.getLength());
            }
        }

        StdWriters::getOut().print("\n");
    }

    // Working out what renderApis is worked on on demand through
    // _getAvailableRenderApiFlags()

    {
        // We can set the slangc command line tool, to just use the function defined here
        context.setInnerMainFunc("slangc", &SlangCTool::innerMain);
    }

    SLANG_RETURN_ON_FAIL(Options::parse(argc, argv, &categorySet, StdWriters::getError(), &context.options));
    
    Options& options = context.options;

    // Set up the prelude/s
    TestToolUtil::setSessionDefaultPreludeFromExePath(argv[0], context.getSession());
    
    if (options.outputMode == TestOutputMode::TeamCity)
    {
        // On TeamCity CI there is an issue with unix/linux targets where test system may be different from the build system
        // That we rely on having compilation tools present such that on x64 systems we can build x86 binaries, and that appears to
        // not always be the case.
        // For now we only allow CPP backends to run on x86_64 targets
#if SLANG_UNIX_FAMILY && !SLANG_PROCESSOR_X86_64 
        _disableCPPBackends(&context);
#endif
    }

    if (options.subCommand.getLength())
    {
        // Get the function from the tool
        auto func = context.getInnerMainFunc(options.binDir, options.subCommand);
        if (!func)
        {
            StdWriters::getError().print("error: Unable to launch tool '%s'\n", options.subCommand.getBuffer());
            return SLANG_FAIL;
        }

        // Copy args to a char* list
        const auto& srcArgs = options.subCommandArgs;
        List<const char*> args;
        args.setCount(srcArgs.getCount());
        for (Index i = 0; i < srcArgs.getCount(); ++i)
        {
            args[i] = srcArgs[i].getBuffer();
        }

        return func(StdWriters::getSingleton(), context.getSession(), int(args.getCount()), args.getBuffer());
    }

    if( options.includeCategories.Count() == 0 )
    {
        options.includeCategories.Add(fullTestCategory, fullTestCategory);
    }

    // Don't include OptiX tests unless the client has explicit opted into them.
    if( !options.includeCategories.ContainsKey(optixTestCategory) )
    {
        options.excludeCategories.Add(optixTestCategory, optixTestCategory);
    }

    // Exclude rendering tests when building under AppVeyor.
    //
    // TODO: this is very ad hoc, and we should do something cleaner.
    if( options.outputMode == TestOutputMode::AppVeyor )
    {
        options.excludeCategories.Add(renderTestCategory, renderTestCategory);
        options.excludeCategories.Add(vulkanTestCategory, vulkanTestCategory);
    }

    {
        // Setup the reporter
        TestReporter reporter;
        SLANG_RETURN_ON_FAIL(reporter.init(options.outputMode));

        context.reporter = &reporter;

        reporter.m_dumpOutputOnFailure = options.dumpOutputOnFailure;
        reporter.m_isVerbose = options.shouldBeVerbose;
        reporter.m_hideIgnored = options.hideIgnored;

        {
            TestReporter::SuiteScope suiteScope(&reporter, "tests");
            // Enumerate test files according to policy
            // TODO: add more directories to this list
            // TODO: allow for a command-line argument to select a particular directory
            runTestsInDirectory(&context, "tests/");
        }

        // Run the unit tests (these are internal C++ tests - not specified via files in a directory) 
        // They are registered with SLANG_UNIT_TEST macro
        //
        // 
        if (context.canRunUnitTests())
        {
            TestReporter::SuiteScope suiteScope(&reporter, "unit tests");
            TestReporter::set(&reporter);

            // Run the unit tests
            {
                TestOptions testOptions;
                testOptions.categories.add(unitTestCategory);
                testOptions.categories.add(smokeTestCategory);
                runUnitTestModule(&context, testOptions, context.options.defaultSpawnType, "slang-unit-test-tool");
            }
            
            {
                TestOptions testOptions;
                testOptions.categories.add(unitTestCategory);
                runUnitTestModule(&context, testOptions, SpawnType::UseProxy, "gfx-unit-test-tool");
            }

            TestReporter::set(nullptr);
        }

        reporter.outputSummary();
        return reporter.didAllSucceed() ? SLANG_OK : SLANG_FAIL;
    }
}

int main(int argc, char** argv)
{
    const SlangResult res = innerMain(argc, argv);
#ifdef _MSC_VER
    _CrtDumpMemoryLeaks();
#endif
    return SLANG_SUCCEEDED(res) ? 0 : 1;
}
<|MERGE_RESOLUTION|>--- conflicted
+++ resolved
@@ -3426,11 +3426,6 @@
     unitTestContext.enabledApis = context->options.enabledApis;
     auto testCount = testModule->getTestCount();
 
-<<<<<<< HEAD
-=======
-    TestReporter* reporter = TestReporter::get();
-
->>>>>>> 62b1e58a
     for (SlangInt i = 0; i < testCount; i++)
     {
         auto testFunc = testModule->getTestFunc(i);
@@ -3445,21 +3440,6 @@
         {
             if (testPassesCategoryMask(context, testOptions))
             {
-<<<<<<< HEAD
-                TestReporter::TestScope scope(reporter, testOptions.command.getBuffer());
-
-                // TODO(JS): Problem here could be exception not handled properly across
-                // shared library boundary. 
-
-                try
-                {
-                    testFunc(&unitTestContext);
-                }
-                catch (...)
-                {
-                    reporter->message(TestMessageType::TestFailure, "Exception was thrown during execution");
-                    reporter->addResult(TestResult::Fail);
-=======
                 if (spawnType == SpawnType::UseProxy)
                 {
                     CommandLine cmdLine;
@@ -3502,8 +3482,19 @@
                 else
                 {
                     TestReporter::TestScope scopeTest(reporter, testOptions.command);
-                    testFunc(&unitTestContext);
->>>>>>> 62b1e58a
+
+                    // TODO(JS): Problem here could be exception not handled properly across
+                    // shared library boundary. 
+
+                    try
+                    {
+                        testFunc(&unitTestContext);
+                    }
+                    catch (...)
+                    {
+                        reporter->message(TestMessageType::TestFailure, "Exception was thrown during execution");
+                        reporter->addResult(TestResult::Fail);
+                    }
                 }
             }
         }
