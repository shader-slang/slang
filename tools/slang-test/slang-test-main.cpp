--- conflicted
+++ resolved
@@ -229,14 +229,6 @@
 {
     char const* cursor = *ioCursor;
 
-<<<<<<< HEAD
-    if (UnownedStringSlice(cursor).indexOf(UnownedStringSlice::fromLiteral("smoke")) >= 0)
-    {
-        SLANG_BREAKPOINT(0);
-    }
-
-=======
->>>>>>> 972bd3c4
     // If don't have ( we don't have category list
     if (*cursor == '(')
     {
@@ -561,24 +553,6 @@
     return res;
 }
 
-static const char* _getUnescaped(StringEscapeHandler* handler, const CommandLine::Arg& arg, MemoryArena& arena)
-{
-    if (arg.type == CommandLine::ArgType::Escaped)
-    {
-        StringBuilder buf;
-        StringEscapeUtil::unescapeShellLike(handler, arg.value.getUnownedSlice(), buf);
-
-        // We strictly only need to allocate if the result is different.
-        // That an arg marked as 'escaped' does not mean it produces a different result when decoding.
-        if (buf != arg.value)
-        {
-            return arena.allocateString(buf.getBuffer(), buf.getLength());
-        } 
-    }
-
-    return arg.value.getBuffer();
-}
-
 Result spawnAndWaitSharedLibrary(TestContext* context, const String& testPath, const CommandLine& cmdLine, ExecuteResult& outRes)
 {
     const auto& options = context->options;
@@ -626,25 +600,11 @@
 
         String exePath = Path::combine(context->exeDirectoryPath, exeName);
 
-        
-        // Use the arena to hold any unescaped strings
-        MemoryArena arena(1024);
         List<const char*> args;
-
         args.add(exePath.getBuffer());
-<<<<<<< HEAD
         for (const auto& cmdArg : cmdLine.m_args)
         {
             args.add(cmdArg.getBuffer());
-=======
-
-        {
-            auto escapeHandler = ProcessUtil::getEscapeHandler();
-            for (Index i = 0; i < cmdLine.m_args.getCount(); ++i)
-            {
-                args.add(_getUnescaped(escapeHandler, cmdLine.m_args[i], arena));
-            }
->>>>>>> 972bd3c4
         }
 
         SlangResult res = func(&stdWriters, context->getSession(), int(args.getCount()), args.begin());
@@ -1457,17 +1417,11 @@
     for (auto arg : input.testOptions->args)
     {
         // If there is a quote in the string, assume it is 'escaped'. 
-<<<<<<< HEAD
         if (arg.indexOf(escapeHandler->getQuoteChar()) >= 0)
         {
             StringBuilder buf;
             StringEscapeUtil::unescapeShellLike(escapeHandler, arg.getUnownedSlice(), buf);
             cmdLine.addArg(buf.ProduceString());
-=======
-        if (arg.indexOf('"') >= 0)
-        {
-            cmdLine.addEscapedArg(arg);
->>>>>>> 972bd3c4
         }
         else
         {
