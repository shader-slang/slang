--- conflicted
+++ resolved
@@ -1765,83 +1765,6 @@
     }
 }
 
-<<<<<<< HEAD
-struct ToolInvoke
-{
-        /// Returns true if it is a tool invoke
-    bool parse(const char*const* argv, int argc)
-    {
-        m_args.Clear();
-
-        m_binDirectory = ".";
-
-        if (argc < 2 || !_isToolName(argv[1]))
-        {
-            return false;
-        }
-        m_toolName = argv[1];
-
-        // Look for parameters that are for the slang-test, and should be skipped
-        int i = 2;
-        while (i < argc)
-        {
-            if (strcmp(argv[i], "-bindir") == 0 && i + 1 < argc)
-            {
-                m_binDirectory = argv[i + 1];
-                i += 2;
-            }
-            // If nothing found, the rest must be parsed to the tool
-            break;
-        }
-
-        m_args.Add(m_toolName.Buffer());
-        m_args.AddRange(argv + i, argc - i);
-        return true;
-    }
-
-    SlangResult invoke(StdWriters* stdWriters, TestContext* testContext)
-    {
-        // Do I want to strip the -bindir directory that may be later
-
-            // We will just parse everything onto the underlying tool
-        auto func = testContext->getInnerMainFunc(m_binDirectory, m_toolName);
-        if (!func)
-        {
-            StdWriters::getError().print("error: Unable to launch tool '%s'\n", m_toolName.Buffer());
-            return SLANG_FAIL;
-        }
-
-        return func(StdWriters::getSingleton(), testContext->getSession(), int(m_args.Count()), m_args.Buffer());
-    }
-
-    String m_binDirectory;
-    String m_toolName;
-    List<const char*> m_args;
-
-private:
-    static bool _isToolName(const char* name)
-    {
-        static const char* toolNames[] =
-        {
-            "slangc",
-            "render-test",
-            "slang-reflection-test",
-        };
-
-        for (int i = 0; i < SLANG_COUNT_OF(toolNames); ++i)
-        {
-            if (::strcmp(toolNames[i], name) == 0)
-            {
-                return true;
-            }
-        }
-        return false;
-    }
-};
-
-
-=======
->>>>>>> b5bda9b3
 SlangResult innerMain(int argc, char** argv)
 {
     StdWriters::initDefault();
@@ -1870,7 +1793,7 @@
         context.setInnerMainFunc("slangc", &SlangCTool::innerMain);
     }
 
-    SLANG_RETURN_ON_FAIL(Options::parse(argc, argv, &categorySet, AppContext::getStdError(), &context.options));
+    SLANG_RETURN_ON_FAIL(Options::parse(argc, argv, &categorySet, StdWriters::getError(), &context.options));
     
     Options& options = context.options;
 
@@ -1880,7 +1803,7 @@
         auto func = context.getInnerMainFunc(options.binDir, options.subCommand);
         if (!func)
         {
-            AppContext::getStdError().print("error: Unable to launch tool '%s'\n", options.subCommand.Buffer());
+            StdWriters::getError().print("error: Unable to launch tool '%s'\n", options.subCommand.Buffer());
             return SLANG_FAIL;
         }
 
@@ -1890,22 +1813,12 @@
         args.SetSize(srcArgs.Count());
         for (UInt i = 0; i < srcArgs.Count(); ++i)
         {
-<<<<<<< HEAD
-            return toolInvoke.invoke(StdWriters::getSingleton(), &context);
-=======
             args[i] = srcArgs[i].Buffer();
->>>>>>> b5bda9b3
-        }
-
-        return func(AppContext::getSingleton(), context.getSession(), int(args.Count()), args.Buffer());
-    }
-
-<<<<<<< HEAD
-    SLANG_RETURN_ON_FAIL(Options::parse(argc, argv, &categorySet, StdWriters::getError(), &context.options));
-    
-    Options& options = context.options;
-=======
->>>>>>> b5bda9b3
+        }
+
+        return func(StdWriters::getSingleton(), context.getSession(), int(args.Count()), args.Buffer());
+    }
+
     if( options.includeCategories.Count() == 0 )
     {
         options.includeCategories.Add(fullTestCategory, fullTestCategory);
