#include "debug-layer.h"
#include "renderer-shared.h"
#include "slang-gfx.h"

using namespace Slang;

namespace gfx
{
#ifdef __FUNCSIG__
#    define SLANG_FUNC_SIG __FUNCSIG__
#elif defined(__PRETTY_FUNCTION__)
#    define SLANG_FUNC_SIG __FUNCSIG__
#elif defined(__FUNCTION__)
#    define SLANG_FUNC_SIG __FUNCTION__
#else
#    define SLANG_FUNC_SIG "UnknownFunction"
#endif

thread_local const char* _currentFunctionName = nullptr;
struct SetCurrentFuncRAII
{
    SetCurrentFuncRAII(const char* funcName) { _currentFunctionName = funcName; }
    ~SetCurrentFuncRAII() { _currentFunctionName = nullptr; }
};
#define SLANG_GFX_API_FUNC SetCurrentFuncRAII setFuncNameRAII(SLANG_FUNC_SIG)
#define SLANG_GFX_API_FUNC_NAME(x) SetCurrentFuncRAII setFuncNameRAII(x)

/// Returns the public API function name from a `SLANG_FUNC_SIG` string.
String _gfxGetFuncName(const char* input)
{
    UnownedStringSlice str(input);
    auto prefixIndex = str.indexOf(UnownedStringSlice("Debug"));
    if (prefixIndex == -1)
        return input;
    auto endIndex = str.lastIndexOf('(');
    if (endIndex == -1)
        endIndex = str.getLength();
    auto startIndex = prefixIndex + 5;
    StringBuilder sb;
    sb.appendChar('I');
    sb.append(str.subString(startIndex, endIndex - startIndex));
    return sb.ProduceString();
}

template <typename... TArgs>
static char* _gfxDiagnoseFormat(
    char* buffer, // Initial buffer to output formatted string.
    size_t shortBufferSize, // Size of the initial buffer.
    List<char>& bufferArray, // A list for allocating a large buffer if needed.
    const char* format, // The format string.
    TArgs... args)
{
    int length = sprintf_s(buffer, shortBufferSize, format, args...);
    if (length < 0)
        return buffer;
    if (length > 255)
    {
        bufferArray.setCount(length + 1);
        buffer = bufferArray.getBuffer();
        sprintf_s(buffer, bufferArray.getCount(), format, args...);
    }
    return buffer;
}

template <typename... TArgs>
static void _gfxDiagnoseImpl(DebugMessageType type, const char* format, TArgs... args)
{
    char shortBuffer[256];
    List<char> bufferArray;
    auto buffer =
        _gfxDiagnoseFormat(shortBuffer, sizeof(shortBuffer), bufferArray, format, args...);
    getDebugCallback()->handleMessage(type, DebugMessageSource::Layer, buffer);
}

#define GFX_DIAGNOSE_ERROR(message)                                                                \
    _gfxDiagnoseImpl(                                                                              \
        DebugMessageType::Error,                                                                   \
        "%s: %s",                                                                                  \
        _gfxGetFuncName(_currentFunctionName ? _currentFunctionName : SLANG_FUNC_SIG).getBuffer(), \
        message)
#define GFX_DIAGNOSE_WARNING(message)                                                              \
    _gfxDiagnoseImpl(                                                                              \
        DebugMessageType::Warning,                                                                 \
        "%s: %s",                                                                                  \
        _gfxGetFuncName(_currentFunctionName ? _currentFunctionName : SLANG_FUNC_SIG).getBuffer(), \
        message)
#define GFX_DIAGNOSE_INFO(message)                                                                 \
    _gfxDiagnoseImpl(                                                                              \
        DebugMessageType::Info,                                                                    \
        "%s: %s",                                                                                  \
        _gfxGetFuncName(_currentFunctionName ? _currentFunctionName : SLANG_FUNC_SIG).getBuffer(), \
        message)
#define GFX_DIAGNOSE_FORMAT(type, format, ...)                                            \
    {                                                                                     \
        char shortBuffer[256];                                                            \
        List<char> bufferArray;                                                           \
        auto message = _gfxDiagnoseFormat(                                                \
            shortBuffer, sizeof(shortBuffer), bufferArray, format, __VA_ARGS__);          \
        _gfxDiagnoseImpl(                                                                 \
            type,                                                                         \
            "%s: %s",                                                                     \
            _gfxGetFuncName(_currentFunctionName ? _currentFunctionName : SLANG_FUNC_SIG) \
                .getBuffer(),                                                             \
            message);                                                                     \
    }
#define GFX_DIAGNOSE_ERROR_FORMAT(...) GFX_DIAGNOSE_FORMAT(DebugMessageType::Error, __VA_ARGS__)

#define SLANG_GFX_DEBUG_GET_INTERFACE_IMPL(typeName)                                    \
    I##typeName* Debug##typeName::getInterface(const Slang::Guid& guid)                 \
    {                                                                                   \
        return (guid == GfxGUID::IID_ISlangUnknown || guid == GfxGUID::IID_I##typeName) \
                   ? static_cast<I##typeName*>(this)                                    \
                   : nullptr;                                                           \
    }
#define SLANG_GFX_DEBUG_GET_INTERFACE_IMPL_PARENT(typeName, parentType)                   \
    I##typeName* Debug##typeName::getInterface(const Slang::Guid& guid)                   \
    {                                                                                     \
        return (guid == GfxGUID::IID_ISlangUnknown || guid == GfxGUID::IID_I##typeName || \
                guid == GfxGUID::IID_I##parentType)                                       \
                   ? static_cast<I##typeName*>(this)                                      \
                   : nullptr;                                                             \
    }

SLANG_GFX_DEBUG_GET_INTERFACE_IMPL(Device)
SLANG_GFX_DEBUG_GET_INTERFACE_IMPL_PARENT(BufferResource, Resource)
SLANG_GFX_DEBUG_GET_INTERFACE_IMPL_PARENT(TextureResource, Resource)
SLANG_GFX_DEBUG_GET_INTERFACE_IMPL(CommandBuffer)
SLANG_GFX_DEBUG_GET_INTERFACE_IMPL(CommandQueue)
SLANG_GFX_DEBUG_GET_INTERFACE_IMPL(Framebuffer)
SLANG_GFX_DEBUG_GET_INTERFACE_IMPL(FramebufferLayout)
SLANG_GFX_DEBUG_GET_INTERFACE_IMPL(InputLayout)
SLANG_GFX_DEBUG_GET_INTERFACE_IMPL(RenderPassLayout)
SLANG_GFX_DEBUG_GET_INTERFACE_IMPL(PipelineState)
SLANG_GFX_DEBUG_GET_INTERFACE_IMPL(ResourceView)
SLANG_GFX_DEBUG_GET_INTERFACE_IMPL(SamplerState)
SLANG_GFX_DEBUG_GET_INTERFACE_IMPL(ShaderObject)
SLANG_GFX_DEBUG_GET_INTERFACE_IMPL(ShaderProgram)
SLANG_GFX_DEBUG_GET_INTERFACE_IMPL(Swapchain)
SLANG_GFX_DEBUG_GET_INTERFACE_IMPL(TransientResourceHeap)
SLANG_GFX_DEBUG_GET_INTERFACE_IMPL(QueryPool)
SLANG_GFX_DEBUG_GET_INTERFACE_IMPL_PARENT(AccelerationStructure, ResourceView)
SLANG_GFX_DEBUG_GET_INTERFACE_IMPL(Fence)


#undef SLANG_GFX_DEBUG_GET_INTERFACE_IMPL
#undef SLANG_GFX_DEBUG_GET_INTERFACE_IMPL_PARENT

// Utility conversion functions to get Debug* object or the inner object from a user provided
// pointer.
#define SLANG_GFX_DEBUG_GET_OBJ_IMPL(type)                                                   \
    static Debug##type* getDebugObj(I##type* ptr) { return static_cast<Debug##type*>(ptr); } \
    static I##type* getInnerObj(I##type* ptr)                                                \
    {                                                                                        \
        if (!ptr) return nullptr;                                                            \
        auto debugObj = getDebugObj(ptr);                                                    \
        return debugObj->baseObject;                                                         \
    }

SLANG_GFX_DEBUG_GET_OBJ_IMPL(Device)
SLANG_GFX_DEBUG_GET_OBJ_IMPL(BufferResource)
SLANG_GFX_DEBUG_GET_OBJ_IMPL(TextureResource)
SLANG_GFX_DEBUG_GET_OBJ_IMPL(CommandBuffer)
SLANG_GFX_DEBUG_GET_OBJ_IMPL(CommandQueue)
SLANG_GFX_DEBUG_GET_OBJ_IMPL(ComputeCommandEncoder)
SLANG_GFX_DEBUG_GET_OBJ_IMPL(RenderCommandEncoder)
SLANG_GFX_DEBUG_GET_OBJ_IMPL(ResourceCommandEncoder)
SLANG_GFX_DEBUG_GET_OBJ_IMPL(RayTracingCommandEncoder)
SLANG_GFX_DEBUG_GET_OBJ_IMPL(Framebuffer)
SLANG_GFX_DEBUG_GET_OBJ_IMPL(FramebufferLayout)
SLANG_GFX_DEBUG_GET_OBJ_IMPL(InputLayout)
SLANG_GFX_DEBUG_GET_OBJ_IMPL(RenderPassLayout)
SLANG_GFX_DEBUG_GET_OBJ_IMPL(PipelineState)
SLANG_GFX_DEBUG_GET_OBJ_IMPL(ResourceView)
SLANG_GFX_DEBUG_GET_OBJ_IMPL(SamplerState)
SLANG_GFX_DEBUG_GET_OBJ_IMPL(ShaderObject)
SLANG_GFX_DEBUG_GET_OBJ_IMPL(ShaderProgram)
SLANG_GFX_DEBUG_GET_OBJ_IMPL(Swapchain)
SLANG_GFX_DEBUG_GET_OBJ_IMPL(TransientResourceHeap)
SLANG_GFX_DEBUG_GET_OBJ_IMPL(QueryPool)
SLANG_GFX_DEBUG_GET_OBJ_IMPL(AccelerationStructure)
SLANG_GFX_DEBUG_GET_OBJ_IMPL(Fence)

#undef SLANG_GFX_DEBUG_GET_OBJ_IMPL

void validateAccelerationStructureBuildInputs(
    const IAccelerationStructure::BuildInputs& buildInputs)
{
    switch (buildInputs.kind)
    {
    case IAccelerationStructure::Kind::TopLevel:
        if (!buildInputs.instanceDescs)
        {
            GFX_DIAGNOSE_ERROR("IAccelerationStructure::BuildInputs::instanceDescs cannot be null "
                               "when creating a top-level acceleration structure.");
        }
        break;
    case IAccelerationStructure::Kind::BottomLevel:
        if (!buildInputs.geometryDescs)
        {
            GFX_DIAGNOSE_ERROR("IAccelerationStructure::BuildInputs::geometryDescs cannot be null "
                               "when creating a bottom-level acceleration structure.");
        }
        for (int i = 0; i < buildInputs.descCount; i++)
        {
            switch (buildInputs.geometryDescs[i].type)
            {
            case IAccelerationStructure::GeometryType::Triangles:
                switch (buildInputs.geometryDescs[i].content.triangles.vertexFormat)
                {
                case Format::R32G32B32_FLOAT:
                case Format::R32G32_FLOAT:
                case Format::R16G16B16A16_FLOAT:
                case Format::R16G16_FLOAT:
                case Format::R16G16B16A16_SNORM:
                case Format::R16G16_SNORM:
                    break;
                default:
                    GFX_DIAGNOSE_ERROR(
                        "Unsupported IAccelerationStructure::TriangleDesc::vertexFormat. Valid "
                        "values are R32G32B32_FLOAT, R32G32_FLOAT, R16G16B16A16_FLOAT, R16G16_FLOAT, "
                        "R16G16B16A16_SNORM or R16G16_SNORM.");
                }
                if (buildInputs.geometryDescs[i].content.triangles.indexCount)
                {
                    switch (buildInputs.geometryDescs[i].content.triangles.indexFormat)
                    {
                    case Format::R32_UINT:
                    case Format::R16_UINT:
                        break;
                    default:
                        GFX_DIAGNOSE_ERROR(
                            "Unsupported IAccelerationStructure::TriangleDesc::indexFormat. Valid "
                            "values are Unknown, R32_UINT or R16_UINT.");
                    }
                    if (!buildInputs.geometryDescs[i].content.triangles.indexData)
                    {
                        GFX_DIAGNOSE_ERROR(
                            "IAccelerationStructure::TriangleDesc::indexData cannot be null if "
                            "IAccelerationStructure::TriangleDesc::indexCount is not 0");
                    }
                }
                if (buildInputs.geometryDescs[i].content.triangles.indexFormat != Format::Unknown)
                {
                    if (buildInputs.geometryDescs[i].content.triangles.indexCount == 0)
                    {
                        GFX_DIAGNOSE_ERROR(
                            "IAccelerationStructure::TriangleDesc::indexCount cannot be 0 if "
                            "IAccelerationStructure::TriangleDesc::indexFormat is not Format::Unknown");
                    }
                    if (buildInputs.geometryDescs[i].content.triangles.indexData == 0)
                    {
                        GFX_DIAGNOSE_ERROR(
                            "IAccelerationStructure::TriangleDesc::indexData cannot be null if "
                            "IAccelerationStructure::TriangleDesc::indexFormat is not "
                            "Format::Unknown");
                    }
                }
                else
                {
                    if (buildInputs.geometryDescs[i].content.triangles.indexCount != 0)
                    {
                        GFX_DIAGNOSE_ERROR(
                            "IAccelerationStructure::TriangleDesc::indexCount must be 0 if "
                            "IAccelerationStructure::TriangleDesc::indexFormat is "
                            "Format::Unknown");
                    }
                    if (buildInputs.geometryDescs[i].content.triangles.indexData != 0)
                    {
                        GFX_DIAGNOSE_ERROR(
                            "IAccelerationStructure::TriangleDesc::indexData must be null if "
                            "IAccelerationStructure::TriangleDesc::indexFormat is "
                            "Format::Unknown");
                    }
                }
                if (!buildInputs.geometryDescs[i].content.triangles.vertexData)
                {
                    GFX_DIAGNOSE_ERROR(
                        "IAccelerationStructure::TriangleDesc::vertexData cannot be null.");
                }
                break;
            }
        }
        break;
    default:
        GFX_DIAGNOSE_ERROR("Invalid value of IAccelerationStructure::Kind.");
        break;
    }
}

Result DebugDevice::getNativeDeviceHandles(InteropHandles* outHandles)
{
    return baseObject->getNativeDeviceHandles(outHandles);
}

Result DebugDevice::getFeatures(const char** outFeatures, UInt bufferSize, UInt* outFeatureCount)
{
    SLANG_GFX_API_FUNC;

    return baseObject->getFeatures(outFeatures, bufferSize, outFeatureCount);
}

Result DebugDevice::getFormatSupportedResourceStates(Format format, ResourceStateSet* outStates)
{
    SLANG_GFX_API_FUNC;
    return baseObject->getFormatSupportedResourceStates(format, outStates);
}

DebugDevice::DebugDevice()
{
    SLANG_GFX_API_FUNC_NAME("CreateDevice");
    GFX_DIAGNOSE_INFO("Debug layer is enabled.");
}

SLANG_NO_THROW bool SLANG_MCALL DebugDevice::hasFeature(const char* feature)
{
    SLANG_GFX_API_FUNC;

    return baseObject->hasFeature(feature);
}

Result DebugDevice::getSlangSession(slang::ISession** outSlangSession)
{
    SLANG_GFX_API_FUNC;

    return baseObject->getSlangSession(outSlangSession);
}

Result DebugDevice::createTransientResourceHeap(
    const ITransientResourceHeap::Desc& desc,
    ITransientResourceHeap** outHeap)
{
    SLANG_GFX_API_FUNC;

    RefPtr<DebugTransientResourceHeap> outObject = new DebugTransientResourceHeap();
    auto result = baseObject->createTransientResourceHeap(desc, outObject->baseObject.writeRef());
    if (SLANG_FAILED(result))
        return result;
    returnComPtr(outHeap, outObject);
    return result;
}

Result DebugDevice::createTextureResource(
    const ITextureResource::Desc& desc,
    const ITextureResource::SubresourceData* initData,
    ITextureResource** outResource)
{
    SLANG_GFX_API_FUNC;

    RefPtr<DebugTextureResource> outObject = new DebugTextureResource();
    auto result =
        baseObject->createTextureResource(desc, initData, outObject->baseObject.writeRef());
    if (SLANG_FAILED(result))
        return result;
    returnComPtr(outResource, outObject);
    return result;
}

Result DebugDevice::createTextureFromNativeHandle(
    InteropHandle handle,
    const ITextureResource::Desc& srcDesc,
    ITextureResource** outResource)
{
    SLANG_GFX_API_FUNC;

    RefPtr<DebugTextureResource> outObject = new DebugTextureResource();
    auto result = baseObject->createTextureFromNativeHandle(handle, srcDesc, outObject->baseObject.writeRef());
    if (SLANG_FAILED(result))
        return result;
    returnComPtr(outResource, outObject);
    return result;
}

Result DebugDevice::createBufferResource(
    const IBufferResource::Desc& desc,
    const void* initData,
    IBufferResource** outResource)
{
    SLANG_GFX_API_FUNC;

    RefPtr<DebugBufferResource> outObject = new DebugBufferResource();
    auto result = baseObject->createBufferResource(desc, initData, outObject->baseObject.writeRef());
    if (SLANG_FAILED(result))
        return result;
    returnComPtr(outResource, outObject);
    return result;
}

Result DebugDevice::createBufferFromNativeHandle(
    InteropHandle handle,
    const IBufferResource::Desc& srcDesc,
    IBufferResource** outResource)
{
    SLANG_GFX_API_FUNC;

    RefPtr<DebugBufferResource> outObject = new DebugBufferResource();
    auto result = baseObject->createBufferFromNativeHandle(handle, srcDesc, outObject->baseObject.writeRef());
    if (SLANG_FAILED(result))
        return result;
    returnComPtr(outResource, outObject);
    return result;
}

Result DebugDevice::createBufferFromSharedHandle(
    InteropHandle handle,
    const IBufferResource::Desc& srcDesc,
    IBufferResource** outResource)
{
    SLANG_GFX_API_FUNC;

    RefPtr<DebugBufferResource> outObject = new DebugBufferResource();
    auto result = baseObject->createBufferFromSharedHandle(handle, srcDesc, outObject->baseObject.writeRef());
    if (SLANG_FAILED(result))
        return result;
    returnComPtr(outResource, outObject);
    return result;
}

Result DebugDevice::createSamplerState(ISamplerState::Desc const& desc, ISamplerState** outSampler)
{
    SLANG_GFX_API_FUNC;

    RefPtr<DebugSamplerState> outObject = new DebugSamplerState();
    auto result = baseObject->createSamplerState(desc, outObject->baseObject.writeRef());
    if (SLANG_FAILED(result))
        return result;
    returnComPtr(outSampler, outObject);
    return result;
}

Result DebugDevice::createTextureView(
    ITextureResource* texture,
    IResourceView::Desc const& desc,
    IResourceView** outView)
{
    SLANG_GFX_API_FUNC;

    RefPtr<DebugResourceView> outObject = new DebugResourceView();
    auto result = baseObject->createTextureView(
        static_cast<DebugTextureResource*>(texture)->baseObject,
        desc,
        outObject->baseObject.writeRef());
    if (SLANG_FAILED(result))
        return result;
    returnComPtr(outView, outObject);
    return result;
}

Result DebugDevice::createBufferView(
    IBufferResource* buffer,
    IResourceView::Desc const& desc,
    IResourceView** outView)
{
    SLANG_GFX_API_FUNC;

    RefPtr<DebugResourceView> outObject = new DebugResourceView();
    auto result = baseObject->createBufferView(
        static_cast<DebugBufferResource*>(buffer)->baseObject,
        desc,
        outObject->baseObject.writeRef());
    if (SLANG_FAILED(result))
        return result;
    returnComPtr(outView, outObject);
    return result;
}

Result DebugDevice::getAccelerationStructurePrebuildInfo(
    const IAccelerationStructure::BuildInputs& buildInputs,
    IAccelerationStructure::PrebuildInfo* outPrebuildInfo)
{
    SLANG_GFX_API_FUNC;
    validateAccelerationStructureBuildInputs(buildInputs);
    return baseObject->getAccelerationStructurePrebuildInfo(buildInputs, outPrebuildInfo);
}

Result DebugDevice::createAccelerationStructure(
    const IAccelerationStructure::CreateDesc& desc,
    IAccelerationStructure** outAS)
{
    SLANG_GFX_API_FUNC;
    auto innerDesc = desc;
    innerDesc.buffer = getInnerObj(innerDesc.buffer);
    RefPtr<DebugAccelerationStructure> outObject = new DebugAccelerationStructure();
    auto result = baseObject->createAccelerationStructure(innerDesc, outObject->baseObject.writeRef());
    if (SLANG_FAILED(result))
        return result;
    returnComPtr(outAS, outObject);
    return SLANG_OK;
}

Result DebugDevice::createFramebufferLayout(
    IFramebufferLayout::Desc const& desc,
    IFramebufferLayout** outFrameBuffer)
{
    SLANG_GFX_API_FUNC;

    RefPtr<DebugFramebufferLayout> outObject = new DebugFramebufferLayout();
    auto result = baseObject->createFramebufferLayout(desc, outObject->baseObject.writeRef());
    if (SLANG_FAILED(result))
        return result;
    returnComPtr(outFrameBuffer, outObject);
    return result;
}

Result DebugDevice::createFramebuffer(IFramebuffer::Desc const& desc, IFramebuffer** outFrameBuffer)
{
    SLANG_GFX_API_FUNC;

    auto innerDesc = desc;
    innerDesc.layout =
        desc.layout ? static_cast<DebugFramebufferLayout*>(desc.layout)->baseObject.get() : nullptr;
    innerDesc.depthStencilView =
        desc.depthStencilView
            ? static_cast<DebugResourceView*>(desc.depthStencilView)->baseObject.get()
            : nullptr;
    List<IResourceView*> innerRenderTargets;
    for (uint32_t i = 0; i < desc.renderTargetCount; i++)
    {
        auto innerRenderTarget =
            desc.renderTargetViews[i]
                ? static_cast<DebugResourceView*>(desc.renderTargetViews[i])->baseObject.get()
                : nullptr;
        innerRenderTargets.add(innerRenderTarget);
    }
    innerDesc.renderTargetViews = innerRenderTargets.getBuffer();

    RefPtr<DebugFramebuffer> outObject = new DebugFramebuffer();
    auto result = baseObject->createFramebuffer(innerDesc, outObject->baseObject.writeRef());
    if (SLANG_FAILED(result))
        return result;
    returnComPtr(outFrameBuffer, outObject);
    return result;
}

Result DebugDevice::createRenderPassLayout(
    const IRenderPassLayout::Desc& desc,
    IRenderPassLayout** outRenderPassLayout)
{
    SLANG_GFX_API_FUNC;

    auto innerDesc = desc;
    innerDesc.framebufferLayout =
        desc.framebufferLayout? static_cast<DebugFramebufferLayout*>(desc.framebufferLayout)->baseObject.get()
            : nullptr;
    RefPtr<DebugRenderPassLayout> outObject = new DebugRenderPassLayout();
    auto result = baseObject->createRenderPassLayout(innerDesc, outObject->baseObject.writeRef());
    if (SLANG_FAILED(result))
        return result;
    returnComPtr(outRenderPassLayout, outObject);
    return result;
}

Result DebugDevice::createSwapchain(
    ISwapchain::Desc const& desc,
    WindowHandle window,
    ISwapchain** outSwapchain)
{
    SLANG_GFX_API_FUNC;

    auto innerDesc = desc;
    innerDesc.queue = static_cast<DebugCommandQueue*>(desc.queue)->baseObject.get();
    RefPtr<DebugSwapchain> outObject = new DebugSwapchain();
    outObject->queue = static_cast<DebugCommandQueue*>(desc.queue);
    auto result = baseObject->createSwapchain(innerDesc, window, outObject->baseObject.writeRef());
    if (SLANG_FAILED(result))
        return result;
    returnComPtr(outSwapchain, outObject);
    return Result();
}

Result DebugDevice::createInputLayout(
    const InputElementDesc* inputElements,
    UInt inputElementCount,
    IInputLayout** outLayout)
{
    SLANG_GFX_API_FUNC;

    RefPtr<DebugInputLayout> outObject = new DebugInputLayout();
    auto result = baseObject->createInputLayout(
        inputElements, inputElementCount, outObject->baseObject.writeRef());
    if (SLANG_FAILED(result))
        return result;
    returnComPtr(outLayout, outObject);
    return result;
}

Result DebugDevice::createCommandQueue(const ICommandQueue::Desc& desc, ICommandQueue** outQueue)
{
    SLANG_GFX_API_FUNC;

    RefPtr<DebugCommandQueue> outObject = new DebugCommandQueue();
    auto result = baseObject->createCommandQueue(desc, outObject->baseObject.writeRef());
    if (SLANG_FAILED(result))
        return result;
    returnComPtr(outQueue, outObject);
    return result;
}

Result DebugDevice::createShaderObject(
    slang::TypeReflection* type,
    ShaderObjectContainerType containerType,
    IShaderObject** outShaderObject)
{
    SLANG_GFX_API_FUNC;

    RefPtr<DebugShaderObject> outObject = new DebugShaderObject();
    auto typeName = type->getName();
    auto result =
        baseObject->createShaderObject(type, containerType, outObject->baseObject.writeRef());
    outObject->m_typeName = typeName;
    outObject->m_device = this;
    outObject->m_slangType = type;
    if (SLANG_FAILED(result))
        return result;
    returnComPtr(outShaderObject, outObject);
    return result;
}

Result DebugDevice::createMutableShaderObject(
    slang::TypeReflection* type,
    ShaderObjectContainerType containerType,
    IShaderObject** outShaderObject)
{
    SLANG_GFX_API_FUNC;

    RefPtr<DebugShaderObject> outObject = new DebugShaderObject();
    auto typeName = type->getName();
    auto result =
        baseObject->createMutableShaderObject(type, containerType, outObject->baseObject.writeRef());
    outObject->m_typeName = typeName;
    outObject->m_device = this;
    outObject->m_slangType = type;
    if (SLANG_FAILED(result))
        return result;
    returnComPtr(outShaderObject, outObject);
    return result;
}

Result DebugDevice::createMutableRootShaderObject(
    IShaderProgram* program, IShaderObject** outObject)
{
    SLANG_GFX_API_FUNC;
    return baseObject->createMutableRootShaderObject(program, outObject);
}

Result DebugDevice::createProgram(const IShaderProgram::Desc& desc, IShaderProgram** outProgram)
{
    SLANG_GFX_API_FUNC;

    RefPtr<DebugShaderProgram> outObject = new DebugShaderProgram();
    auto result = baseObject->createProgram(desc, outObject->baseObject.writeRef());
    if (SLANG_FAILED(result))
        return result;
    returnComPtr(outProgram, outObject);
    return result;
}

Result DebugDevice::createGraphicsPipelineState(
    const GraphicsPipelineStateDesc& desc,
    IPipelineState** outState)
{
    SLANG_GFX_API_FUNC;

    GraphicsPipelineStateDesc innerDesc = desc;
    innerDesc.program =
        desc.program ? static_cast<DebugShaderProgram*>(desc.program)->baseObject : nullptr;
    innerDesc.inputLayout =
        desc.inputLayout ? static_cast<DebugInputLayout*>(desc.inputLayout)->baseObject : nullptr;
    innerDesc.framebufferLayout =
        desc.framebufferLayout
            ? static_cast<DebugFramebufferLayout*>(desc.framebufferLayout)->baseObject
            : nullptr;
    RefPtr<DebugPipelineState> outObject = new DebugPipelineState();
    auto result =
        baseObject->createGraphicsPipelineState(innerDesc, outObject->baseObject.writeRef());
    if (SLANG_FAILED(result))
        return result;
    returnComPtr(outState, outObject);
    return result;
}

Result DebugDevice::createComputePipelineState(
    const ComputePipelineStateDesc& desc,
    IPipelineState** outState)
{
    SLANG_GFX_API_FUNC;

    ComputePipelineStateDesc innerDesc = desc;
    innerDesc.program = static_cast<DebugShaderProgram*>(desc.program)->baseObject;

    RefPtr<DebugPipelineState> outObject = new DebugPipelineState();
    auto result =
        baseObject->createComputePipelineState(innerDesc, outObject->baseObject.writeRef());
    if (SLANG_FAILED(result))
        return result;
    returnComPtr(outState, outObject);
    return result;
}

Result DebugDevice::createRayTracingPipelineState(
    const RayTracingPipelineStateDesc& desc,
    IPipelineState** outState)
{
    SLANG_GFX_API_FUNC;

    RayTracingPipelineStateDesc innerDesc = desc;
    innerDesc.program = static_cast<DebugShaderProgram*>(desc.program)->baseObject;

    RefPtr<DebugPipelineState> outObject = new DebugPipelineState();
    auto result =
        baseObject->createRayTracingPipelineState(innerDesc, outObject->baseObject.writeRef());
    if (SLANG_FAILED(result))
        return result;
    returnComPtr(outState, outObject);
    return result;
}

SlangResult DebugDevice::readTextureResource(
    ITextureResource* resource,
    ResourceState state,
    ISlangBlob** outBlob,
    size_t* outRowPitch,
    size_t* outPixelSize)
{
    SLANG_GFX_API_FUNC;
    auto resourceImpl = static_cast<DebugTextureResource*>(resource);
    return baseObject->readTextureResource(
        resourceImpl->baseObject, state, outBlob, outRowPitch, outPixelSize);
}

SlangResult DebugDevice::readBufferResource(
    IBufferResource* buffer,
    size_t offset,
    size_t size,
    ISlangBlob** outBlob)
{
    SLANG_GFX_API_FUNC;
    auto bufferImpl = static_cast<DebugBufferResource*>(buffer);
    return baseObject->readBufferResource(bufferImpl->baseObject, offset, size, outBlob);
}

const DeviceInfo& DebugDevice::getDeviceInfo() const
{
    SLANG_GFX_API_FUNC;
    return baseObject->getDeviceInfo();
}

Result DebugDevice::createQueryPool(const IQueryPool::Desc& desc, IQueryPool** outPool)
{
    SLANG_GFX_API_FUNC;
    RefPtr<DebugQueryPool> result = new DebugQueryPool();
    result->desc = desc;
    SLANG_RETURN_ON_FAIL(baseObject->createQueryPool(desc, result->baseObject.writeRef()));
    returnComPtr(outPool, result);
    return SLANG_OK;
}

Result DebugDevice::createFence(const IFence::Desc& desc, IFence** outFence)
{
    SLANG_GFX_API_FUNC;
    RefPtr<DebugFence> result = new DebugFence();
    SLANG_RETURN_ON_FAIL(baseObject->createFence(desc, result->baseObject.writeRef()));
    returnComPtr(outFence, result);
    return SLANG_OK;
}

Result DebugDevice::waitForFences(
    IFence** fences, uint32_t fenceCount, bool waitForAll, uint64_t timeout)
{
    SLANG_GFX_API_FUNC;
    return baseObject->waitForFences(fences, fenceCount, waitForAll, timeout);
}

IResource::Type DebugBufferResource::getType()
{
    SLANG_GFX_API_FUNC;
    return baseObject->getType();
}

IBufferResource::Desc* DebugBufferResource::getDesc()
{
    SLANG_GFX_API_FUNC;
    return baseObject->getDesc();
}

DeviceAddress DebugBufferResource::getDeviceAddress()
{
    SLANG_GFX_API_FUNC;
    return baseObject->getDeviceAddress();
}

Result DebugBufferResource::getNativeResourceHandle(InteropHandle* outHandle)
{
    SLANG_GFX_API_FUNC;
<<<<<<< HEAD
    return baseObject->getNativeResourceHandle(outHandle);
}

Result DebugBufferResource::getSharedHandle(InteropHandle* outHandle)
{
    SLANG_GFX_API_FUNC;
    return baseObject->getSharedHandle(outHandle);
=======
    return baseObject->getNativeHandle(outHandle);
>>>>>>> 8fe3f9cd
}

Result DebugBufferResource::setDebugName(const char* name)
{
    SLANG_GFX_API_FUNC;
    return baseObject->setDebugName(name);
}

const char* DebugBufferResource::getDebugName()
{
    SLANG_GFX_API_FUNC;
    return baseObject->getDebugName();
}

IResource::Type DebugTextureResource::getType()
{
    SLANG_GFX_API_FUNC;
    return baseObject->getType();
}

ITextureResource::Desc* DebugTextureResource::getDesc()
{
    SLANG_GFX_API_FUNC;
    return baseObject->getDesc();
}

Result DebugTextureResource::getNativeResourceHandle(InteropHandle* outHandle)
{
    SLANG_GFX_API_FUNC;
    return baseObject->getNativeResourceHandle(outHandle);
}

Result DebugTextureResource::getSharedHandle(InteropHandle* outHandle)
{
    SLANG_GFX_API_FUNC;
    return baseObject->getSharedHandle(outHandle);
}

Result DebugTextureResource::setDebugName(const char* name)
{
    return baseObject->setDebugName(name);
}

const char* DebugTextureResource::getDebugName() { return baseObject->getDebugName(); }


DebugCommandBuffer::DebugCommandBuffer()
{
    SLANG_GFX_API_FUNC;
    m_renderCommandEncoder.commandBuffer = this;
    m_computeCommandEncoder.commandBuffer = this;
    m_resourceCommandEncoder.commandBuffer = this;
    m_rayTracingCommandEncoder.commandBuffer = this;
}

void DebugCommandBuffer::encodeRenderCommands(
    IRenderPassLayout* renderPass,
    IFramebuffer* framebuffer,
    IRenderCommandEncoder** outEncoder)
{
    SLANG_GFX_API_FUNC;
    checkCommandBufferOpenWhenCreatingEncoder();
    checkEncodersClosedBeforeNewEncoder();
    auto innerRenderPass =
        renderPass ? static_cast<DebugRenderPassLayout*>(renderPass)->baseObject : nullptr;
    auto innerFramebuffer =
        framebuffer ? static_cast<DebugFramebuffer*>(framebuffer)->baseObject : nullptr;
    m_renderCommandEncoder.isOpen = true;
    baseObject->encodeRenderCommands(
        innerRenderPass, innerFramebuffer, &m_renderCommandEncoder.baseObject);
    if (m_renderCommandEncoder.baseObject)
        *outEncoder = &m_renderCommandEncoder;
    else
        *outEncoder = nullptr;
}

void DebugCommandBuffer::encodeComputeCommands(IComputeCommandEncoder** outEncoder)
{
    SLANG_GFX_API_FUNC;
    checkCommandBufferOpenWhenCreatingEncoder();
    checkEncodersClosedBeforeNewEncoder();
    m_computeCommandEncoder.isOpen = true;
    baseObject->encodeComputeCommands(&m_computeCommandEncoder.baseObject);
    if (m_computeCommandEncoder.baseObject)
    {
        *outEncoder = &m_computeCommandEncoder;
    }
    else
    {
        *outEncoder = nullptr;
    }
}

void DebugCommandBuffer::encodeResourceCommands(IResourceCommandEncoder** outEncoder)
{
    SLANG_GFX_API_FUNC;
    checkCommandBufferOpenWhenCreatingEncoder();
    checkEncodersClosedBeforeNewEncoder();
    m_resourceCommandEncoder.isOpen = true;
    baseObject->encodeResourceCommands(&m_resourceCommandEncoder.baseObject);
    if (m_resourceCommandEncoder.baseObject)
    {
        *outEncoder = &m_resourceCommandEncoder;
    }
    else
    {
        *outEncoder = nullptr;
    }
}

void DebugCommandBuffer::encodeRayTracingCommands(IRayTracingCommandEncoder** outEncoder)
{
    SLANG_GFX_API_FUNC;
    checkCommandBufferOpenWhenCreatingEncoder();
    checkEncodersClosedBeforeNewEncoder();
    m_rayTracingCommandEncoder.isOpen = true;
    baseObject->encodeRayTracingCommands(&m_rayTracingCommandEncoder.baseObject);
    if (m_rayTracingCommandEncoder.baseObject)
    {
        *outEncoder = &m_rayTracingCommandEncoder;
    }
    else
    {
        *outEncoder = nullptr;
    }
}

void DebugCommandBuffer::close()
{
    SLANG_GFX_API_FUNC;
    if (!isOpen)
    {
        GFX_DIAGNOSE_ERROR("command buffer is already closed.");
    }
    if (m_renderCommandEncoder.isOpen)
    {
        GFX_DIAGNOSE_ERROR(
            "A render command encoder on this command buffer is still open. "
            "IRenderCommandEncoder::endEncoding() must be called before closing a command buffer.");
    }
    if (m_computeCommandEncoder.isOpen)
    {
        GFX_DIAGNOSE_ERROR(
            "A compute command encoder on this command buffer is still open. "
            "IComputeCommandEncoder::endEncoding() must be called before closing a command buffer.");
    }
    if (m_resourceCommandEncoder.isOpen)
    {
        GFX_DIAGNOSE_ERROR(
            "A resource command encoder on this command buffer is still open. "
            "IResourceCommandEncoder::endEncoding() must be called before closing a command buffer.");
    }
    isOpen = false;
    baseObject->close();
}

Result DebugCommandBuffer::getNativeHandle(NativeHandle* outHandle)
{
    return baseObject->getNativeHandle(outHandle);
}

void DebugCommandBuffer::checkEncodersClosedBeforeNewEncoder()
{
    if (m_renderCommandEncoder.isOpen || m_resourceCommandEncoder.isOpen ||
        m_computeCommandEncoder.isOpen)
    {
        GFX_DIAGNOSE_ERROR(
            "A previouse command encoder created on this command buffer is still open. "
            "endEncoding() must be called on the encoder before creating an encoder.");
    }
}

void DebugCommandBuffer::checkCommandBufferOpenWhenCreatingEncoder()
{
    if (!isOpen)
    {
        GFX_DIAGNOSE_ERROR("The command buffer is already closed. Encoders can only be retrieved "
                           "while the command buffer is open.");
    }
}

void DebugComputeCommandEncoder::endEncoding()
{
    SLANG_GFX_API_FUNC;
    isOpen = false;
    baseObject->endEncoding();
}

Result DebugComputeCommandEncoder::bindPipeline(
    IPipelineState* state,
    IShaderObject** outRootShaderObject)
{
    SLANG_GFX_API_FUNC;

    auto innerState = static_cast<DebugPipelineState*>(state)->baseObject;
    IShaderObject* innerRootObject = nullptr;
    commandBuffer->rootObject.reset();
    auto result = baseObject->bindPipeline(innerState, &innerRootObject);
    commandBuffer->rootObject.baseObject.attach(innerRootObject);
    *outRootShaderObject = &commandBuffer->rootObject;
    return result;
}

Result DebugComputeCommandEncoder::bindPipelineAndRootObject(
    IPipelineState* state, IShaderObject* rootObject)
{
    SLANG_GFX_API_FUNC;
    return baseObject->bindPipelineAndRootObject(getInnerObj(state), getInnerObj(rootObject));
}

void DebugComputeCommandEncoder::dispatchCompute(int x, int y, int z)
{
    SLANG_GFX_API_FUNC;
    baseObject->dispatchCompute(x, y, z);
}

void DebugComputeCommandEncoder::dispatchComputeIndirect(
    IBufferResource* cmdBuffer, uint64_t offset)
{
    SLANG_GFX_API_FUNC;
    baseObject->dispatchComputeIndirect(getInnerObj(cmdBuffer), offset);
}

void DebugComputeCommandEncoder::writeTimestamp(IQueryPool* pool, SlangInt index)
{
    SLANG_GFX_API_FUNC;
    baseObject->writeTimestamp(static_cast<DebugQueryPool*>(pool)->baseObject, index);
}

void DebugRenderCommandEncoder::endEncoding()
{
    SLANG_GFX_API_FUNC;
    isOpen = false;
    baseObject->endEncoding();
}

Result DebugRenderCommandEncoder::bindPipeline(
    IPipelineState* state,
    IShaderObject** outRootShaderObject)
{
    SLANG_GFX_API_FUNC;

    auto innerState = static_cast<DebugPipelineState*>(state)->baseObject;
    IShaderObject* innerRootObject = nullptr;
    commandBuffer->rootObject.reset();
    auto result = baseObject->bindPipeline(innerState, &innerRootObject);
    commandBuffer->rootObject.baseObject.attach(innerRootObject);
    *outRootShaderObject = &commandBuffer->rootObject;
    return result;
}

Result DebugRenderCommandEncoder::bindPipelineAndRootObject(
    IPipelineState* state, IShaderObject* rootObject)
{
    SLANG_GFX_API_FUNC;
    return baseObject->bindPipelineAndRootObject(getInnerObj(state), getInnerObj(rootObject));
}

void DebugRenderCommandEncoder::setViewports(uint32_t count, const Viewport* viewports)
{
    SLANG_GFX_API_FUNC;
    baseObject->setViewports(count, viewports);
}

void DebugRenderCommandEncoder::setScissorRects(uint32_t count, const ScissorRect* scissors)
{
    SLANG_GFX_API_FUNC;
    baseObject->setScissorRects(count, scissors);
}

void DebugRenderCommandEncoder::setPrimitiveTopology(PrimitiveTopology topology)
{
    SLANG_GFX_API_FUNC;
    baseObject->setPrimitiveTopology(topology);
}

void DebugRenderCommandEncoder::setVertexBuffers(
    UInt startSlot,
    UInt slotCount,
    IBufferResource* const* buffers,
    const UInt* strides,
    const UInt* offsets)
{
    SLANG_GFX_API_FUNC;

    List<IBufferResource*> innerBuffers;
    for (UInt i = 0; i < slotCount; i++)
    {
        innerBuffers.add(static_cast<DebugBufferResource*>(buffers[i])->baseObject.get());
    }
    baseObject->setVertexBuffers(startSlot, slotCount, innerBuffers.getBuffer(), strides, offsets);
}

void DebugRenderCommandEncoder::setIndexBuffer(
    IBufferResource* buffer,
    Format indexFormat,
    UInt offset)
{
    SLANG_GFX_API_FUNC;
    auto innerBuffer = static_cast<DebugBufferResource*>(buffer)->baseObject.get();
    baseObject->setIndexBuffer(innerBuffer, indexFormat, offset);
}

void DebugRenderCommandEncoder::draw(UInt vertexCount, UInt startVertex)
{
    SLANG_GFX_API_FUNC;
    baseObject->draw(vertexCount, startVertex);
}

void DebugRenderCommandEncoder::drawIndexed(UInt indexCount, UInt startIndex, UInt baseVertex)
{
    SLANG_GFX_API_FUNC;
    baseObject->drawIndexed(indexCount, startIndex, baseVertex);
}

void DebugRenderCommandEncoder::drawIndirect(
    uint32_t maxDrawCount,
    IBufferResource* argBuffer,
    uint64_t argOffset,
    IBufferResource* countBuffer,
    uint64_t countOffset)
{
    SLANG_GFX_API_FUNC;
    baseObject->drawIndirect(
        maxDrawCount, getInnerObj(argBuffer), argOffset, getInnerObj(countBuffer), countOffset);
}

void DebugRenderCommandEncoder::drawIndexedIndirect(
    uint32_t maxDrawCount,
    IBufferResource* argBuffer,
    uint64_t argOffset,
    IBufferResource* countBuffer,
    uint64_t countOffset)
{
    SLANG_GFX_API_FUNC;
    baseObject->drawIndexedIndirect(
        maxDrawCount, getInnerObj(argBuffer), argOffset, getInnerObj(countBuffer), countOffset);
}

void DebugRenderCommandEncoder::setStencilReference(uint32_t referenceValue)
{
    SLANG_GFX_API_FUNC;
    return baseObject->setStencilReference(referenceValue);
}

void DebugRenderCommandEncoder::writeTimestamp(IQueryPool* pool, SlangInt index)
{
    SLANG_GFX_API_FUNC;
    baseObject->writeTimestamp(static_cast<DebugQueryPool*>(pool)->baseObject, index);
}

void DebugResourceCommandEncoder::endEncoding()
{
    SLANG_GFX_API_FUNC;
    isOpen = false;
    baseObject->endEncoding();
}

void DebugResourceCommandEncoder::writeTimestamp(IQueryPool* pool, SlangInt index)
{
    SLANG_GFX_API_FUNC;
    baseObject->writeTimestamp(static_cast<DebugQueryPool*>(pool)->baseObject, index);
}

void DebugResourceCommandEncoder::copyBuffer(
    IBufferResource* dst,
    size_t dstOffset,
    IBufferResource* src,
    size_t srcOffset,
    size_t size)
{
    SLANG_GFX_API_FUNC;
    auto dstImpl = static_cast<DebugBufferResource*>(dst);
    auto srcImpl = static_cast<DebugBufferResource*>(src);
    baseObject->copyBuffer(dstImpl->baseObject, dstOffset, srcImpl->baseObject, srcOffset, size);
}

void DebugResourceCommandEncoder::uploadBufferData(
    IBufferResource* dst,
    size_t offset,
    size_t size,
    void* data)
{
    SLANG_GFX_API_FUNC;
    auto dstImpl = static_cast<DebugBufferResource*>(dst);
    baseObject->uploadBufferData(dstImpl->baseObject, offset, size, data);
}

void DebugResourceCommandEncoder::textureBarrier(
    size_t count,
    ITextureResource* const* textures,
    ResourceState src,
    ResourceState dst)
{
    SLANG_GFX_API_FUNC;

    List<ITextureResource*> innerTextures;
    for (size_t i = 0; i < count; i++)
    {
        innerTextures.add(static_cast<DebugTextureResource*>(textures[i])->baseObject.get());
    }
    baseObject->textureBarrier(count, innerTextures.getBuffer(), src, dst);
}

void DebugResourceCommandEncoder::bufferBarrier(
    size_t count,
    IBufferResource* const* buffers,
    ResourceState src,
    ResourceState dst)
{
    SLANG_GFX_API_FUNC;

    List<IBufferResource*> innerBuffers;
    for(size_t i = 0; i < count; i++)
    {
        innerBuffers.add(static_cast<DebugBufferResource*>(buffers[i])->baseObject.get());
    }
    baseObject->bufferBarrier(count, innerBuffers.getBuffer(), src, dst);
}

void DebugResourceCommandEncoder::copyTexture(
    ITextureResource* dst,
    ITextureResource::SubresourceRange dstSubresource,
    ITextureResource::Offset3D dstOffset,
    ITextureResource* src,
    ITextureResource::SubresourceRange srcSubresource,
    ITextureResource::Offset3D srcOffset,
    ITextureResource::Size extent)
{
    SLANG_GFX_API_FUNC;
    baseObject->copyTexture(
        getInnerObj(dst),
        dstSubresource,
        dstOffset,
        getInnerObj(src),
        srcSubresource,
        srcOffset,
        extent);
}

void DebugResourceCommandEncoder::uploadTextureData(
    ITextureResource* dst,
    ITextureResource::SubresourceRange subResourceRange,
    ITextureResource::Offset3D offset,
    ITextureResource::Offset3D extent,
    ITextureResource::SubresourceData* subResourceData,
    size_t subResourceDataCount)
{
    SLANG_GFX_API_FUNC;
    baseObject->uploadTextureData(
        getInnerObj(dst), subResourceRange, offset, extent, subResourceData, subResourceDataCount);
}

void DebugRayTracingCommandEncoder::endEncoding()
{
    SLANG_GFX_API_FUNC;
    isOpen = false;
    baseObject->endEncoding();
}

SLANG_NO_THROW void SLANG_MCALL
    DebugRayTracingCommandEncoder::writeTimestamp(IQueryPool* pool, SlangInt index)
{
    SLANG_GFX_API_FUNC;
    baseObject->writeTimestamp(static_cast<DebugQueryPool*>(pool)->baseObject, index);
}

void DebugRayTracingCommandEncoder::buildAccelerationStructure(
    const IAccelerationStructure::BuildDesc& desc,
    int propertyQueryCount,
    AccelerationStructureQueryDesc* queryDescs)
{
    SLANG_GFX_API_FUNC;
    IAccelerationStructure::BuildDesc innerDesc = desc;
    innerDesc.dest = getInnerObj(innerDesc.dest);
    innerDesc.source = getInnerObj(innerDesc.source);
    List<AccelerationStructureQueryDesc> innerQueryDescs;
    innerQueryDescs.addRange(queryDescs, propertyQueryCount);
    for (auto& innerQueryDesc : innerQueryDescs)
    {
        innerQueryDesc.queryPool = getInnerObj(innerQueryDesc.queryPool);
    }
    validateAccelerationStructureBuildInputs(desc.inputs);
    baseObject->buildAccelerationStructure(
        innerDesc, propertyQueryCount, innerQueryDescs.getBuffer());
}

void DebugRayTracingCommandEncoder::copyAccelerationStructure(
    IAccelerationStructure* dest,
    IAccelerationStructure* src,
    AccelerationStructureCopyMode mode)
{
    SLANG_GFX_API_FUNC;
    auto innerDest = getInnerObj(dest);
    auto innerSrc = getInnerObj(src);
    baseObject->copyAccelerationStructure(innerDest, innerSrc, mode);
}

void DebugRayTracingCommandEncoder::queryAccelerationStructureProperties(
    int accelerationStructureCount,
    IAccelerationStructure* const* accelerationStructures,
    int queryCount,
    AccelerationStructureQueryDesc* queryDescs)
{
    SLANG_GFX_API_FUNC;
    List<IAccelerationStructure*> innerAS;
    for (int i = 0; i < accelerationStructureCount; i++)
    {
        innerAS.add(getInnerObj(accelerationStructures[i]));
    }
    List<AccelerationStructureQueryDesc> innerQueryDescs;
    innerQueryDescs.addRange(queryDescs, queryCount);
    for (auto& innerQueryDesc : innerQueryDescs)
    {
        innerQueryDesc.queryPool = getInnerObj(innerQueryDesc.queryPool);
    }
    baseObject->queryAccelerationStructureProperties(
        accelerationStructureCount, innerAS.getBuffer(), queryCount, innerQueryDescs.getBuffer());
}

void DebugRayTracingCommandEncoder::serializeAccelerationStructure(
    DeviceAddress dest,
    IAccelerationStructure* source)
{
    SLANG_GFX_API_FUNC;
    baseObject->serializeAccelerationStructure(dest, getInnerObj(source));
}

void DebugRayTracingCommandEncoder::deserializeAccelerationStructure(
    IAccelerationStructure* dest,
    DeviceAddress source)
{
    SLANG_GFX_API_FUNC;
    baseObject->deserializeAccelerationStructure(getInnerObj(dest), source);
}

void DebugRayTracingCommandEncoder::memoryBarrier(
    int count,
    IAccelerationStructure* const* structures,
    AccessFlag::Enum sourceAccess,
    AccessFlag::Enum destAccess)
{
    SLANG_GFX_API_FUNC;
    List<IAccelerationStructure*> innerAS;
    for (int i = 0; i < count; i++)
    {
        innerAS.add(getInnerObj(structures[i]));
    }
    baseObject->memoryBarrier(count, innerAS.getBuffer(), sourceAccess, destAccess);
}

void DebugRayTracingCommandEncoder::bindPipeline(
    IPipelineState* state, IShaderObject** outRootObject)
{
    SLANG_GFX_API_FUNC;
    auto innerPipeline = getInnerObj(state);
    IShaderObject* innerRootObject = nullptr;
    commandBuffer->rootObject.reset();
    baseObject->bindPipeline(innerPipeline, &innerRootObject);
    commandBuffer->rootObject.baseObject.attach(innerRootObject);
    *outRootObject = &commandBuffer->rootObject;
}

void DebugRayTracingCommandEncoder::bindPipelineAndRootObject(
    IPipelineState* state, IShaderObject* rootObject)
{
    SLANG_GFX_API_FUNC;
    baseObject->bindPipelineAndRootObject(getInnerObj(state), getInnerObj(rootObject));
}

void DebugRayTracingCommandEncoder::dispatchRays(
    const char* rayGenShaderName,
    int32_t width,
    int32_t height,
    int32_t depth)
{
    SLANG_GFX_API_FUNC;
    baseObject->dispatchRays(rayGenShaderName, width, height, depth);
}

const ICommandQueue::Desc& DebugCommandQueue::getDesc()
{
    SLANG_GFX_API_FUNC;
    return baseObject->getDesc();
}

void DebugCommandQueue::executeCommandBuffers(uint32_t count, ICommandBuffer* const* commandBuffers, IFence* fence)
{
    SLANG_GFX_API_FUNC;
    List<ICommandBuffer*> innerCommandBuffers;
    for (uint32_t i = 0; i < count; i++)
    {
        auto cmdBufferIn = commandBuffers[i];
        auto cmdBufferImpl = static_cast<DebugCommandBuffer*>(cmdBufferIn);
        auto innerCmdBuffer = cmdBufferImpl->baseObject.get();
        innerCommandBuffers.add(innerCmdBuffer);
        if (cmdBufferImpl->isOpen)
        {
            GFX_DIAGNOSE_ERROR_FORMAT(
                "Command buffer %lld is still open. A command buffer must be closed "
                "before submitting to a command queue.",
                cmdBufferImpl->uid);
        }
        if (i > 0)
        {
            if (cmdBufferImpl->m_transientHeap != getDebugObj(commandBuffers[0])->m_transientHeap)
            {
                GFX_DIAGNOSE_ERROR("Command buffers passed to a single executeCommandBuffers "
                                   "call must be allocated from the same transient heap.");
            }
        }
    }
    baseObject->executeCommandBuffers(count, innerCommandBuffers.getBuffer(), getInnerObj(fence));
}

void DebugCommandQueue::wait() { baseObject->wait(); }

Result DebugCommandQueue::getNativeHandle(NativeHandle* outHandle)
{
    return baseObject->getNativeHandle(outHandle);
}

Result DebugTransientResourceHeap::synchronizeAndReset()
{
    SLANG_GFX_API_FUNC;
    return baseObject->synchronizeAndReset();
}

Result DebugTransientResourceHeap::createCommandBuffer(ICommandBuffer** outCommandBuffer)
{
    SLANG_GFX_API_FUNC;
    RefPtr<DebugCommandBuffer> outObject = new DebugCommandBuffer();
    outObject->m_transientHeap = this;
    auto result = baseObject->createCommandBuffer(outObject->baseObject.writeRef());
    if (SLANG_FAILED(result))
        return result;
    returnComPtr(outCommandBuffer, outObject);
    return result;
}

const ISwapchain::Desc& DebugSwapchain::getDesc()
{
    SLANG_GFX_API_FUNC;
    desc = baseObject->getDesc();
    desc.queue = queue.Ptr();
    return desc;
}

Result DebugSwapchain::getImage(uint32_t index, ITextureResource** outResource)
{
    SLANG_GFX_API_FUNC;
    maybeRebuildImageList();
    if (index > (uint32_t)m_images.getCount())
    {
        GFX_DIAGNOSE_ERROR_FORMAT(
            "`index`(%d) must not exceed total number of images (%d) in the swapchain.",
            index,
            (uint32_t)m_images.getCount());
    }
    returnComPtr(outResource, m_images[index]);
    return SLANG_OK;
}

Result DebugSwapchain::present()
{
    SLANG_GFX_API_FUNC;
    return baseObject->present();
}

int DebugSwapchain::acquireNextImage()
{
    SLANG_GFX_API_FUNC;
    return baseObject->acquireNextImage();
}

Result DebugSwapchain::resize(uint32_t width, uint32_t height)
{
    SLANG_GFX_API_FUNC;
    for (auto& image : m_images)
    {
        if (image->debugGetReferenceCount() != 1)
        {
            GFX_DIAGNOSE_ERROR("all swapchain images must be released before calling resize().");
            return SLANG_FAIL;
        }
    }
    m_images.clearAndDeallocate();
    return baseObject->resize(width, height);
}

void DebugSwapchain::maybeRebuildImageList()
{
    SLANG_GFX_API_FUNC;
    if (m_images.getCount() != 0)
        return;
    m_images.clearAndDeallocate();
    for (uint32_t i = 0; i < baseObject->getDesc().imageCount; i++)
    {
        RefPtr<DebugTextureResource> image = new DebugTextureResource();
        baseObject->getImage(i, image->baseObject.writeRef());
        m_images.add(image);
    }
}

ShaderObjectContainerType DebugShaderObject::getContainerType()
{
    SLANG_GFX_API_FUNC;
    return baseObject->getContainerType();
}

slang::TypeLayoutReflection* DebugShaderObject::getElementTypeLayout()
{
    SLANG_GFX_API_FUNC;
    return baseObject->getElementTypeLayout();
}

UInt DebugShaderObject::getEntryPointCount()
{
    SLANG_GFX_API_FUNC;
    return baseObject->getEntryPointCount();
}

Result DebugShaderObject::getEntryPoint(UInt index, IShaderObject** entryPoint)
{
    SLANG_GFX_API_FUNC;
    if (m_entryPoints.getCount() == 0)
    {
        for (UInt i = 0; i < getEntryPointCount(); i++)
        {
            RefPtr<DebugShaderObject> entryPointObj = new DebugShaderObject();
            SLANG_RETURN_ON_FAIL(
                baseObject->getEntryPoint(i, entryPointObj->baseObject.writeRef()));
            m_entryPoints.add(entryPointObj);
        }
    }
    if (index > (UInt)m_entryPoints.getCount())
    {
        GFX_DIAGNOSE_ERROR("`index` must not exceed `entryPointCount`.");
        return SLANG_FAIL;
    }
    returnComPtr(entryPoint, m_entryPoints[index]);
    return SLANG_OK;
}

Result DebugShaderObject::setData(ShaderOffset const& offset, void const* data, size_t size)
{
    SLANG_GFX_API_FUNC;
    return baseObject->setData(offset, data, size);
}

Result DebugShaderObject::getObject(ShaderOffset const& offset, IShaderObject** object)
{
    SLANG_GFX_API_FUNC;

    ComPtr<IShaderObject> innerObject;
    auto resultCode = baseObject->getObject(offset, innerObject.writeRef());
    SLANG_RETURN_ON_FAIL(resultCode);
    RefPtr<DebugShaderObject> debugShaderObject;
    if (m_objects.TryGetValue(ShaderOffsetKey{offset}, debugShaderObject))
    {
        if (debugShaderObject->baseObject == innerObject)
        {
            returnComPtr(object, debugShaderObject);
            return resultCode;
        }
    }
    debugShaderObject = new DebugShaderObject();
    debugShaderObject->baseObject = innerObject;
    debugShaderObject->m_typeName = innerObject->getElementTypeLayout()->getName();
    m_objects[ShaderOffsetKey{offset}] = debugShaderObject;
    returnComPtr(object, debugShaderObject);
    return resultCode;
}

Result DebugShaderObject::setObject(ShaderOffset const& offset, IShaderObject* object)
{
    SLANG_GFX_API_FUNC;
    auto objectImpl = static_cast<DebugShaderObject*>(object);
    m_objects[ShaderOffsetKey{offset}] = objectImpl;
    return baseObject->setObject(offset, objectImpl->baseObject.get());
}

Result DebugShaderObject::setResource(ShaderOffset const& offset, IResourceView* resourceView)
{
    SLANG_GFX_API_FUNC;
    auto viewImpl = static_cast<DebugResourceView*>(resourceView);
    m_resources[ShaderOffsetKey{offset}] = viewImpl;
    return baseObject->setResource(offset, viewImpl->baseObject.get());
}

Result DebugShaderObject::setSampler(ShaderOffset const& offset, ISamplerState* sampler)
{
    SLANG_GFX_API_FUNC;
    auto samplerImpl = static_cast<DebugSamplerState*>(sampler);
    m_samplers[ShaderOffsetKey{offset}] = samplerImpl;
    return baseObject->setSampler(offset, samplerImpl->baseObject.get());
}

Result DebugShaderObject::setCombinedTextureSampler(
    ShaderOffset const& offset,
    IResourceView* textureView,
    ISamplerState* sampler)
{
    SLANG_GFX_API_FUNC;
    auto samplerImpl = static_cast<DebugSamplerState*>(sampler);
    m_samplers[ShaderOffsetKey{offset}] = samplerImpl;
    auto viewImpl = static_cast<DebugResourceView*>(textureView);
    m_resources[ShaderOffsetKey{offset}] = viewImpl;
    return baseObject->setCombinedTextureSampler(
        offset, viewImpl->baseObject.get(), samplerImpl->baseObject.get());
}

Result DebugShaderObject::setSpecializationArgs(
    ShaderOffset const& offset,
    const slang::SpecializationArg* args,
    uint32_t count)
{
    return baseObject->setSpecializationArgs(offset, args, count);
}

Result DebugShaderObject::getCurrentVersion(
    ITransientResourceHeap* transientHeap, IShaderObject** outObject)
{
    ComPtr<IShaderObject> innerObject;
    SLANG_RETURN_ON_FAIL(baseObject->getCurrentVersion(getInnerObj(transientHeap), innerObject.writeRef()));
    RefPtr<DebugShaderObject> debugShaderObject = new DebugShaderObject();
    debugShaderObject->baseObject = innerObject;
    debugShaderObject->m_typeName = innerObject->getElementTypeLayout()->getName();
    returnComPtr(outObject, debugShaderObject);
    return SLANG_OK;
}

DebugObjectBase::DebugObjectBase()
{
    static uint64_t uidCounter = 0;
    uid = ++uidCounter;
}

Result DebugRootShaderObject::setSpecializationArgs(
    ShaderOffset const& offset,
    const slang::SpecializationArg* args,
    uint32_t count)
{
    SLANG_GFX_API_FUNC;

    return baseObject->setSpecializationArgs(offset, args, count);
}

void DebugRootShaderObject::reset()
{
    m_entryPoints.clear();
    m_objects.Clear();
    m_resources.Clear();
    m_samplers.Clear();
    baseObject.detach();
}

Result DebugQueryPool::getResult(SlangInt index, SlangInt count, uint64_t* data)
{
    SLANG_GFX_API_FUNC;

    if (index < 0 || index + count > desc.count)
        GFX_DIAGNOSE_ERROR("index is out of bounds.");
    return baseObject->getResult(index, count, data);
}

DeviceAddress DebugAccelerationStructure::getDeviceAddress()
{
    SLANG_GFX_API_FUNC;

    return baseObject->getDeviceAddress();
}

IResourceView::Desc* DebugResourceView::getViewDesc()
{
    SLANG_GFX_API_FUNC;

    return baseObject->getViewDesc();
}

IResourceView::Desc* DebugAccelerationStructure::getViewDesc()
{
    SLANG_GFX_API_FUNC;

    return baseObject->getViewDesc();
}

IFence::FenceStatus DebugFence::getStatus()
{
    SLANG_GFX_API_FUNC;
    return baseObject->getStatus();
}

Result DebugFence::reset()
{
    SLANG_GFX_API_FUNC;
    return baseObject->reset();
}

Result DebugFence::getSharedHandle(uint64_t* outHandle)
{
    SLANG_GFX_API_FUNC;
    return baseObject->getSharedHandle(outHandle);
}

Result DebugFence::getNativeHandle(void** outNativeHandle)
{
    SLANG_GFX_API_FUNC;
    return baseObject->getNativeHandle(outNativeHandle);
}

} // namespace gfx<|MERGE_RESOLUTION|>--- conflicted
+++ resolved
@@ -791,7 +791,6 @@
 Result DebugBufferResource::getNativeResourceHandle(InteropHandle* outHandle)
 {
     SLANG_GFX_API_FUNC;
-<<<<<<< HEAD
     return baseObject->getNativeResourceHandle(outHandle);
 }
 
@@ -799,9 +798,6 @@
 {
     SLANG_GFX_API_FUNC;
     return baseObject->getSharedHandle(outHandle);
-=======
-    return baseObject->getNativeHandle(outHandle);
->>>>>>> 8fe3f9cd
 }
 
 Result DebugBufferResource::setDebugName(const char* name)
