// render-d3d12.cpp
#define _CRT_SECURE_NO_WARNINGS

#include "render-d3d12.h"

//WORKING:#include "options.h"
#include "../renderer-shared.h"
#include "../transient-resource-heap-base.h"
#include "../simple-render-pass-layout.h"
#include "../d3d/d3d-swapchain.h"
#include "../mutable-shader-object.h"
#include "core/slang-blob.h"
#include "core/slang-basic.h"
#include "core/slang-chunked-list.h"

// In order to use the Slang API, we need to include its header

//WORKING:#include <slang.h>

// We will be rendering with Direct3D 12, so we need to include
// the Windows and D3D12 headers

#define WIN32_LEAN_AND_MEAN
#define NOMINMAX
#include <Windows.h>
#undef WIN32_LEAN_AND_MEAN
#undef NOMINMAX

#include <dxgi1_4.h>
#include <d3d12.h>
//#include <d3dcompiler.h>

#ifndef __ID3D12GraphicsCommandList1_FWD_DEFINED__
// If can't find a definition of CommandList1, just use an empty definition
struct ID3D12GraphicsCommandList1 {};
#endif

#ifdef GFX_NVAPI
#   include "../nvapi/nvapi-include.h"
#endif

#include "slang-com-ptr.h"
#include "../flag-combiner.h"

#include "resource-d3d12.h"
#include "descriptor-heap-d3d12.h"

#include "../d3d/d3d-util.h"

#include "../nvapi/nvapi-util.h"

// We will use the C standard library just for printing error messages.
#include <stdio.h>

#ifdef _MSC_VER
#include <stddef.h>
#if (_MSC_VER < 1900)
#define snprintf sprintf_s
#endif
#endif
//

#define ENABLE_DEBUG_LAYER 1

namespace gfx {
using namespace Slang;

class D3D12Device : public RendererBase
{
public:
    // Renderer    implementation
    virtual SLANG_NO_THROW SlangResult SLANG_MCALL initialize(const Desc& desc) override;
    virtual SLANG_NO_THROW Result SLANG_MCALL
        createCommandQueue(const ICommandQueue::Desc& desc, ICommandQueue** outQueue) override;
    virtual SLANG_NO_THROW Result SLANG_MCALL createTransientResourceHeap(
        const ITransientResourceHeap::Desc& desc,
        ITransientResourceHeap** outHeap) override;
    virtual SLANG_NO_THROW Result SLANG_MCALL createSwapchain(
        const ISwapchain::Desc& desc,
        WindowHandle window,
        ISwapchain** outSwapchain) override;

    virtual SLANG_NO_THROW Result SLANG_MCALL getTextureAllocationInfo(
        const ITextureResource::Desc& desc, size_t* outSize, size_t* outAlignment) override;
    virtual SLANG_NO_THROW Result SLANG_MCALL createTextureResource(
        const ITextureResource::Desc& desc,
        const ITextureResource::SubresourceData* initData,
        ITextureResource** outResource) override;
    virtual SLANG_NO_THROW Result SLANG_MCALL createTextureFromNativeHandle(
        InteropHandle handle,
        const ITextureResource::Desc& srcDesc,
        ITextureResource** outResource) override;
    virtual SLANG_NO_THROW Result SLANG_MCALL createBufferResource(
        const IBufferResource::Desc& desc,
        const void* initData,
        IBufferResource** outResource) override;
    virtual SLANG_NO_THROW Result SLANG_MCALL createBufferFromNativeHandle(
        InteropHandle handle,
        const IBufferResource::Desc& srcDesc,
        IBufferResource** outResource) override;

    virtual SLANG_NO_THROW Result SLANG_MCALL
        createSamplerState(ISamplerState::Desc const& desc, ISamplerState** outSampler) override;

    virtual SLANG_NO_THROW Result SLANG_MCALL createTextureView(
        ITextureResource* texture,
        IResourceView::Desc const& desc,
        IResourceView** outView) override;
    virtual SLANG_NO_THROW Result SLANG_MCALL createBufferView(
        IBufferResource* buffer, IResourceView::Desc const& desc, IResourceView** outView) override;

    virtual SLANG_NO_THROW Result SLANG_MCALL
        createFramebuffer(IFramebuffer::Desc const& desc, IFramebuffer** outFrameBuffer) override;

    virtual SLANG_NO_THROW Result SLANG_MCALL
        createFramebufferLayout(IFramebufferLayout::Desc const& desc, IFramebufferLayout** outLayout) override;

    virtual SLANG_NO_THROW Result SLANG_MCALL createRenderPassLayout(
        const IRenderPassLayout::Desc& desc,
        IRenderPassLayout** outRenderPassLayout) override;

    virtual SLANG_NO_THROW Result SLANG_MCALL createInputLayout(
        const InputElementDesc* inputElements,
        UInt inputElementCount,
        IInputLayout** outLayout) override;

    virtual Result createShaderObjectLayout(
        slang::TypeLayoutReflection* typeLayout,
        ShaderObjectLayoutBase** outLayout) override;
    virtual Result createShaderObject(ShaderObjectLayoutBase* layout, IShaderObject** outObject)
        override;
    virtual Result createMutableShaderObject(
        ShaderObjectLayoutBase* layout, IShaderObject** outObject) override;
    virtual SLANG_NO_THROW Result SLANG_MCALL
        createMutableRootShaderObject(IShaderProgram* program, IShaderObject** outObject) override;

    virtual SLANG_NO_THROW Result SLANG_MCALL
        createProgram(const IShaderProgram::Desc& desc, IShaderProgram** outProgram) override;
    virtual SLANG_NO_THROW Result SLANG_MCALL createGraphicsPipelineState(
        const GraphicsPipelineStateDesc& desc, IPipelineState** outState) override;
    virtual SLANG_NO_THROW Result SLANG_MCALL createComputePipelineState(
        const ComputePipelineStateDesc& desc, IPipelineState** outState) override;

    virtual SLANG_NO_THROW Result SLANG_MCALL createQueryPool(
        const IQueryPool::Desc& desc, IQueryPool** outState) override;

    virtual SLANG_NO_THROW SlangResult SLANG_MCALL readTextureResource(
        ITextureResource* resource,
        ResourceState state,
        ISlangBlob** outBlob,
        size_t* outRowPitch,
        size_t* outPixelSize) override;

    virtual SLANG_NO_THROW SlangResult SLANG_MCALL readBufferResource(
        IBufferResource* resource,
        size_t offset,
        size_t size,
        ISlangBlob** outBlob) override;

    virtual SLANG_NO_THROW const DeviceInfo& SLANG_MCALL getDeviceInfo() const override
    {
        return m_info;
    }

    virtual SLANG_NO_THROW Result SLANG_MCALL getNativeDeviceHandles(InteropHandles* outHandles) override;

    ~D3D12Device();

#if SLANG_GFX_HAS_DXR_SUPPORT
    virtual SLANG_NO_THROW Result SLANG_MCALL getAccelerationStructurePrebuildInfo(
        const IAccelerationStructure::BuildInputs& buildInputs,
        IAccelerationStructure::PrebuildInfo* outPrebuildInfo) override;
    virtual SLANG_NO_THROW Result SLANG_MCALL createAccelerationStructure(
        const IAccelerationStructure::CreateDesc& desc,
        IAccelerationStructure** outView) override;
    virtual SLANG_NO_THROW Result SLANG_MCALL createRayTracingPipelineState(
        const RayTracingPipelineStateDesc& desc, IPipelineState** outState) override;
#endif

public:
    
    static const Int kMaxNumRenderFrames = 4;
    static const Int kMaxNumRenderTargets = 3;

    static const Int kMaxRTVCount = 8;
    static const Int kMaxDescriptorSetCount = 16;

    struct DeviceInfo
    {
        void clear()
        {
            m_dxgiFactory.setNull();
            m_device.setNull();
            m_adapter.setNull();
            m_desc = {}; 
            m_desc1 = {};
            m_isWarp = false;
            m_isSoftware = false;
        }

        bool m_isWarp;
        bool m_isSoftware;
        ComPtr<IDXGIFactory> m_dxgiFactory;
        ComPtr<ID3D12Device> m_device;
        ComPtr<ID3D12Device5> m_device5;
        ComPtr<IDXGIAdapter> m_adapter;
        DXGI_ADAPTER_DESC m_desc;
        DXGI_ADAPTER_DESC1 m_desc1;
    };

    struct Submitter
    {
        virtual void setRootConstantBufferView(int index, D3D12_GPU_VIRTUAL_ADDRESS gpuBufferLocation) = 0;
        virtual void setRootDescriptorTable(int index, D3D12_GPU_DESCRIPTOR_HANDLE BaseDescriptor) = 0;
        virtual void setRootSignature(ID3D12RootSignature* rootSignature) = 0;
        virtual void setRootConstants(Index rootParamIndex, Index dstOffsetIn32BitValues, Index countOf32BitValues, void const* srcData) = 0;
        virtual void setPipelineState(PipelineStateBase* pipelineState) = 0;
    };

    class BufferResourceImpl: public gfx::BufferResource
    {
    public:
        typedef BufferResource Parent;

        BufferResourceImpl(const Desc& desc)
            : Parent(desc)
            , m_defaultState(D3DUtil::translateResourceState(desc.defaultState))
        {
        }

        ~BufferResourceImpl()
        {
            if (sharedHandle.handleValue != 0)
            {
                CloseHandle((HANDLE)sharedHandle.handleValue);
            }
        }

        D3D12Resource m_resource;           ///< The resource typically in gpu memory
        D3D12Resource m_uploadResource;     ///< If the resource can be written to, and is in gpu memory (ie not Memory backed), will have upload resource

        D3D12_RESOURCE_STATES m_defaultState;

        virtual SLANG_NO_THROW DeviceAddress SLANG_MCALL getDeviceAddress() override
        {
            return (DeviceAddress)m_resource.getResource()->GetGPUVirtualAddress();
        }

        virtual SLANG_NO_THROW Result SLANG_MCALL getNativeResourceHandle(InteropHandle* outHandle) override
        {   
            outHandle->handleValue = (uint64_t)m_resource.getResource();
            outHandle->api = InteropHandleAPI::D3D12;
            return SLANG_OK;
        }

        virtual SLANG_NO_THROW Result SLANG_MCALL getSharedHandle(InteropHandle* outHandle) override
        {
            // Check if a shared handle already exists for this resource.
            if (sharedHandle.handleValue != 0)
            {
                *outHandle = sharedHandle;
                return SLANG_OK;
            }

            // If a shared handle doesn't exist, create one and store it.
            ComPtr<ID3D12Device> pDevice;
            auto pResource = m_resource.getResource();
            pResource->GetDevice(IID_PPV_ARGS(pDevice.writeRef()));
            SLANG_RETURN_ON_FAIL(pDevice->CreateSharedHandle(pResource, NULL, GENERIC_ALL, nullptr, (HANDLE*)&outHandle->handleValue));
            outHandle->api = InteropHandleAPI::D3D12;
            sharedHandle = *outHandle;
            return SLANG_OK;
        }
    };

    class TextureResourceImpl: public TextureResource
    {
    public:
        typedef TextureResource Parent;

        TextureResourceImpl(const Desc& desc)
            : Parent(desc)
            , m_defaultState(D3DUtil::translateResourceState(desc.defaultState))
        {
        }

        ~TextureResourceImpl()
        {
            if (sharedHandle.handleValue != 0)
            {
                CloseHandle((HANDLE)sharedHandle.handleValue);
            }
        }

        D3D12Resource m_resource;
        D3D12_RESOURCE_STATES m_defaultState;

        virtual SLANG_NO_THROW Result SLANG_MCALL getNativeResourceHandle(InteropHandle* outHandle) override
        {
            outHandle->handleValue = (uint64_t)m_resource.getResource();
            outHandle->api = InteropHandleAPI::D3D12;
            return SLANG_OK;
        }

        virtual SLANG_NO_THROW Result SLANG_MCALL getSharedHandle(InteropHandle* outHandle) override
        {
            // Check if a shared handle already exists for this resource.
            if (sharedHandle.handleValue != 0)
            {
                *outHandle = sharedHandle;
                return SLANG_OK;
            }

            // If a shared handle doesn't exist, create one and store it.
            ComPtr<ID3D12Device> pDevice;
            auto pResource = m_resource.getResource();
            pResource->GetDevice(IID_PPV_ARGS(pDevice.writeRef()));
            SLANG_RETURN_ON_FAIL(pDevice->CreateSharedHandle(pResource, NULL, GENERIC_ALL, nullptr, (HANDLE*)&outHandle->handleValue));
            outHandle->api = InteropHandleAPI::D3D12;
            return SLANG_OK;
        }
    };

    class SamplerStateImpl : public SamplerStateBase
    {
    public:
        D3D12Descriptor m_descriptor;
        Slang::RefPtr<D3D12GeneralDescriptorHeap> m_allocator;
        ~SamplerStateImpl()
        {
            m_allocator->free(m_descriptor);
        }
    };

    class ResourceViewInternalImpl
    {
    public:
        D3D12Descriptor m_descriptor;
        RefPtr<D3D12GeneralDescriptorHeap> m_allocator;
        ~ResourceViewInternalImpl() { m_allocator->free(m_descriptor); }
    };

    class ResourceViewImpl
        : public ResourceViewBase
        , public ResourceViewInternalImpl
    {
    public:
        RefPtr<Resource> m_resource;
    };

    class FramebufferLayoutImpl : public FramebufferLayoutBase
    {
    public:
        ShortList<IFramebufferLayout::AttachmentLayout> m_renderTargets;
        bool m_hasDepthStencil = false;
        IFramebufferLayout::AttachmentLayout m_depthStencil;
    };

    class FramebufferImpl : public FramebufferBase
    {
    public:
        ShortList<RefPtr<ResourceViewImpl>> renderTargetViews;
        RefPtr<ResourceViewImpl> depthStencilView;
        ShortList<D3D12_CPU_DESCRIPTOR_HANDLE> renderTargetDescriptors;
        struct Color4f
        {
            float values[4];
        };
        ShortList<Color4f> renderTargetClearValues;
        D3D12_CPU_DESCRIPTOR_HANDLE depthStencilDescriptor;
        DepthStencilClearValue depthStencilClearValue;
    };

    class RenderPassLayoutImpl : public SimpleRenderPassLayout
    {
    public:
        RefPtr<FramebufferLayoutImpl> m_framebufferLayout;
        void init(const IRenderPassLayout::Desc& desc)
        {
            SimpleRenderPassLayout::init(desc);
            m_framebufferLayout = static_cast<FramebufferLayoutImpl*>(desc.framebufferLayout);
        }
    };

    class InputLayoutImpl : public InputLayoutBase
	{
    public:
        List<D3D12_INPUT_ELEMENT_DESC> m_elements;
        List<char> m_text;                              ///< Holds all strings to keep in scope
    };

    class PipelineStateImpl : public PipelineStateBase
    {
    public:
        ComPtr<ID3D12PipelineState> m_pipelineState;
        void init(const GraphicsPipelineStateDesc& inDesc)
        {
            PipelineStateDesc pipelineDesc;
            pipelineDesc.type = PipelineType::Graphics;
            pipelineDesc.graphics = inDesc;
            initializeBase(pipelineDesc);
        }
        void init(const ComputePipelineStateDesc& inDesc)
        {
            PipelineStateDesc pipelineDesc;
            pipelineDesc.type = PipelineType::Compute;
            pipelineDesc.compute = inDesc;
            initializeBase(pipelineDesc);
        }
    };

#if SLANG_GFX_HAS_DXR_SUPPORT
    class RayTracingPipelineStateImpl : public PipelineStateBase
    {
    public:
        ComPtr<ID3D12StateObject> m_stateObject;
        D3D12_DISPATCH_RAYS_DESC m_dispatchDesc = {};
        Dictionary<String, int32_t> m_mapRayGenShaderNameToShaderTableIndex;
        // Shader Tables for each ray-tracing stage stored in GPU memory.
        RefPtr<BufferResourceImpl> m_rayGenShaderTable;
        RefPtr<BufferResourceImpl> m_hitgroupShaderTable;
        RefPtr<BufferResourceImpl> m_missShaderTable;
        void init(const RayTracingPipelineStateDesc& inDesc)
        {
            PipelineStateDesc pipelineDesc;
            pipelineDesc.type = PipelineType::RayTracing;
            pipelineDesc.rayTracing = inDesc;
            initializeBase(pipelineDesc);
        }
        Result createShaderTables(
            D3D12Device* device,
            slang::IComponentType* slangProgram,
            const RayTracingPipelineStateDesc& desc);
    };
#endif

    class QueryPoolImpl : public QueryPoolBase
    {
    public:
        Result init(const IQueryPool::Desc& desc, D3D12Device* device);

        virtual SLANG_NO_THROW Result SLANG_MCALL getResult(SlangInt queryIndex, SlangInt count, uint64_t* data) override
        {
            m_commandList->Reset(m_commandAllocator, nullptr);
            m_commandList->ResolveQueryData(m_queryHeap, m_queryType, (UINT)queryIndex, (UINT)count, m_readBackBuffer, 0);
            m_commandList->Close();
            ID3D12CommandList* cmdList = m_commandList;
            m_commandQueue->ExecuteCommandLists(1, &cmdList);
            m_eventValue++;
            m_fence->SetEventOnCompletion(m_eventValue, m_waitEvent);
            m_commandQueue->Signal(m_fence, m_eventValue);
            WaitForSingleObject(m_waitEvent, INFINITE);

            int8_t* mappedData = nullptr;
            D3D12_RANGE readRange = { sizeof(uint64_t) * queryIndex,sizeof(uint64_t) * (queryIndex + count) };
            m_readBackBuffer.getResource()->Map(0, &readRange, (void**)&mappedData);
            memcpy(data, mappedData + sizeof(uint64_t) * queryIndex, sizeof(uint64_t) * count);
            m_readBackBuffer.getResource()->Unmap(0, nullptr);
            return SLANG_OK;
        }

        void writeTimestamp(ID3D12GraphicsCommandList* cmdList, SlangInt index)
        {
            cmdList->EndQuery(m_queryHeap, D3D12_QUERY_TYPE_TIMESTAMP, (UINT)index);
        }

    public:
        D3D12_QUERY_TYPE m_queryType;
        ComPtr<ID3D12QueryHeap> m_queryHeap;
        D3D12Resource m_readBackBuffer;
        ComPtr<ID3D12CommandAllocator> m_commandAllocator;
        ComPtr<ID3D12GraphicsCommandList> m_commandList;
        ComPtr<ID3D12Fence> m_fence;
        ComPtr<ID3D12CommandQueue> m_commandQueue;
        HANDLE m_waitEvent;
        UINT64 m_eventValue = 0;
    };

    /// Implements the IQueryPool interface with a plain buffer.
    /// Used for query types that does not correspond to a D3D query,
    /// such as ray-tracing acceleration structure post-build info.
    class PlainBufferProxyQueryPoolImpl
        : public IQueryPool
        , public ComObject
    {
    public:
        SLANG_COM_OBJECT_IUNKNOWN_ALL
        IQueryPool* getInterface(const Guid& guid)
        {
            if (guid == GfxGUID::IID_ISlangUnknown || guid == GfxGUID::IID_IQueryPool)
                return static_cast<IQueryPool*>(this);
            return nullptr;
        }

    public:
        Result init(const IQueryPool::Desc& desc, D3D12Device* device, uint32_t stride);

        virtual SLANG_NO_THROW Result SLANG_MCALL
            getResult(SlangInt queryIndex, SlangInt count, uint64_t* data) override
        {
            ComPtr<ISlangBlob> blob;
            SLANG_RETURN_ON_FAIL(m_device->readBufferResource(
                m_bufferResource, m_stride * queryIndex, m_stride * count,
                blob.writeRef()));
            for (Int i = 0; i < count; i++)
            {
                memcpy(
                    data + i,
                    (uint8_t*)blob->getBufferPointer() + m_stride * i,
                    sizeof(uint64_t));
            }
            return SLANG_OK;
        }
    public:
        QueryType m_queryType;
        RefPtr<BufferResourceImpl> m_bufferResource;
        RefPtr<D3D12Device> m_device;
        uint32_t m_stride = 0;
    };

    struct BoundVertexBuffer
    {
        RefPtr<BufferResourceImpl> m_buffer;
        int m_stride;
        int m_offset;
    };

    struct GraphicsSubmitter : public Submitter
    {
        virtual void setRootConstantBufferView(int index, D3D12_GPU_VIRTUAL_ADDRESS gpuBufferLocation) override
        {
            m_commandList->SetGraphicsRootConstantBufferView(index, gpuBufferLocation);
        }
        virtual void setRootDescriptorTable(int index, D3D12_GPU_DESCRIPTOR_HANDLE baseDescriptor) override
        {
            m_commandList->SetGraphicsRootDescriptorTable(index, baseDescriptor);
        }
        void setRootSignature(ID3D12RootSignature* rootSignature)
        {
            m_commandList->SetGraphicsRootSignature(rootSignature);
        }
        void setRootConstants(
            Index rootParamIndex,
            Index dstOffsetIn32BitValues,
            Index countOf32BitValues,
            void const* srcData) override
        {
            m_commandList->SetGraphicsRoot32BitConstants(UINT(rootParamIndex), UINT(countOf32BitValues), srcData, UINT(dstOffsetIn32BitValues));
        }
        virtual void setPipelineState(PipelineStateBase* pipeline) override
        {
            auto pipelineImpl = static_cast<PipelineStateImpl*>(pipeline);
            m_commandList->SetPipelineState(pipelineImpl->m_pipelineState.get());
        }

        GraphicsSubmitter(ID3D12GraphicsCommandList* commandList):
            m_commandList(commandList)
        {
        }

        ID3D12GraphicsCommandList* m_commandList;
    };

    struct ComputeSubmitter : public Submitter
    {
        virtual void setRootConstantBufferView(int index, D3D12_GPU_VIRTUAL_ADDRESS gpuBufferLocation) override
        {
            m_commandList->SetComputeRootConstantBufferView(index, gpuBufferLocation);
        }
        virtual void setRootDescriptorTable(int index, D3D12_GPU_DESCRIPTOR_HANDLE baseDescriptor) override
        {
            m_commandList->SetComputeRootDescriptorTable(index, baseDescriptor);
        }
        void setRootSignature(ID3D12RootSignature* rootSignature)
        {
            m_commandList->SetComputeRootSignature(rootSignature);
        }
        void setRootConstants(
            Index rootParamIndex,
            Index dstOffsetIn32BitValues,
            Index countOf32BitValues,
            void const* srcData) override
        {
            m_commandList->SetComputeRoot32BitConstants(UINT(rootParamIndex), UINT(countOf32BitValues), srcData, UINT(dstOffsetIn32BitValues));
        }
        virtual void setPipelineState(PipelineStateBase* pipeline) override
        {
            auto pipelineImpl = static_cast<PipelineStateImpl*>(pipeline);
            m_commandList->SetPipelineState(pipelineImpl->m_pipelineState.get());
        }
        ComputeSubmitter(ID3D12GraphicsCommandList* commandList) :
            m_commandList(commandList)
        {
        }

        ID3D12GraphicsCommandList* m_commandList;
    };

    static void _initBufferResourceDesc(size_t bufferSize, D3D12_RESOURCE_DESC& out)
    {
        out = {};

        out.Dimension = D3D12_RESOURCE_DIMENSION_BUFFER;
        out.Alignment = 0;
        out.Width = bufferSize;
        out.Height = 1;
        out.DepthOrArraySize = 1;
        out.MipLevels = 1;
        out.Format = DXGI_FORMAT_UNKNOWN;
        out.SampleDesc.Count = 1;
        out.SampleDesc.Quality = 0;
        out.Layout = D3D12_TEXTURE_LAYOUT_ROW_MAJOR;
        out.Flags = D3D12_RESOURCE_FLAG_NONE;
    }

    static Result _uploadBufferData(
        ID3D12GraphicsCommandList* cmdList,
        BufferResourceImpl* buffer,
        size_t offset,
        size_t size,
        void* data)
    {
        D3D12_RANGE readRange = {};
        readRange.Begin = offset;
        readRange.End = offset + size;

        void* uploadData;
        SLANG_RETURN_ON_FAIL(buffer->m_uploadResource.getResource()->Map(
            0, &readRange, reinterpret_cast<void**>(&uploadData)));
        memcpy((uint8_t*)uploadData + offset, data, size);
        buffer->m_uploadResource.getResource()->Unmap(0, &readRange);
        {
            D3D12BarrierSubmitter submitter(cmdList);
            submitter.transition(
                buffer->m_resource, buffer->m_defaultState, D3D12_RESOURCE_STATE_COPY_DEST);
        }
        cmdList->CopyBufferRegion(
            buffer->m_resource.getResource(),
            offset,
            buffer->m_uploadResource.getResource(),
            offset,
            size);
        {
            D3D12BarrierSubmitter submitter(cmdList);
            submitter.transition(
                buffer->m_resource, D3D12_RESOURCE_STATE_COPY_DEST, buffer->m_defaultState);
        }
        return SLANG_OK;
    }
    
    class TransientResourceHeapImpl
        : public TransientResourceHeapBaseImpl<D3D12Device, BufferResourceImpl>
    {
    private:
        typedef TransientResourceHeapBaseImpl<D3D12Device, BufferResourceImpl> Super;
    public:
        ComPtr<ID3D12CommandAllocator> m_commandAllocator;
        List<ComPtr<ID3D12GraphicsCommandList>> m_d3dCommandListPool;
        List<RefPtr<RefObject>> m_commandBufferPool;
        uint32_t m_commandListAllocId = 0;
        // Wait values for each command queue.
        struct QueueWaitInfo
        {
            uint64_t waitValue;
            HANDLE fenceEvent;
            ComPtr<ID3D12Fence> fence = nullptr;
        };
        ShortList<QueueWaitInfo, 4> m_waitInfos;

        QueueWaitInfo& getQueueWaitInfo(uint32_t queueIndex)
        {
            if (queueIndex < (uint32_t)m_waitInfos.getCount())
            {
                return m_waitInfos[queueIndex];
            }
            auto oldCount = m_waitInfos.getCount();
            m_waitInfos.setCount(queueIndex + 1);
            for (auto i = oldCount; i < m_waitInfos.getCount(); i++)
            {
                m_waitInfos[i].waitValue = 0;
                m_waitInfos[i].fenceEvent = CreateEventEx(
                    nullptr,
                    false,
                    0,
                    EVENT_ALL_ACCESS);
            }
            return m_waitInfos[queueIndex];
        }
        // During command submission, we need all the descriptor tables that get
        // used to come from a single heap (for each descriptor heap type).
        //
        // We will thus keep a single heap of each type that we hope will hold
        // all the descriptors that actually get needed in a frame.
        D3D12DescriptorHeap m_viewHeap; // Cbv, Srv, Uav
        D3D12DescriptorHeap m_samplerHeap; // Heap for samplers

        ~TransientResourceHeapImpl()
        {
            synchronizeAndReset();
            for (auto& waitInfo : m_waitInfos)
                CloseHandle(waitInfo.fenceEvent);
        }

        Result init(
            const ITransientResourceHeap::Desc& desc,
            D3D12Device* device,
            uint32_t viewHeapSize,
            uint32_t samplerHeapSize)
        {
            Super::init(desc, D3D12_CONSTANT_BUFFER_DATA_PLACEMENT_ALIGNMENT, device);
            auto d3dDevice = device->m_device;
            SLANG_RETURN_ON_FAIL(d3dDevice->CreateCommandAllocator(
                D3D12_COMMAND_LIST_TYPE_DIRECT, IID_PPV_ARGS(m_commandAllocator.writeRef())));
            
            SLANG_RETURN_ON_FAIL(m_viewHeap.init(
                d3dDevice,
                viewHeapSize,
                D3D12_DESCRIPTOR_HEAP_TYPE_CBV_SRV_UAV,
                D3D12_DESCRIPTOR_HEAP_FLAG_SHADER_VISIBLE));
            SLANG_RETURN_ON_FAIL(m_samplerHeap.init(
                d3dDevice,
                samplerHeapSize,
                D3D12_DESCRIPTOR_HEAP_TYPE_SAMPLER,
                D3D12_DESCRIPTOR_HEAP_FLAG_SHADER_VISIBLE));

            if (desc.constantBufferSize != 0)
            {
                ComPtr<IBufferResource> bufferResourcePtr;
                IBufferResource::Desc bufferDesc;
                bufferDesc.type = IResource::Type::Buffer;
                bufferDesc.defaultState = ResourceState::ConstantBuffer;
                bufferDesc.allowedStates =
                    ResourceStateSet(ResourceState::ConstantBuffer, ResourceState::CopyDestination);
                bufferDesc.sizeInBytes = desc.constantBufferSize;
                bufferDesc.cpuAccessFlags |= AccessFlag::Write;
                SLANG_RETURN_ON_FAIL(device->createBufferResource(
                    bufferDesc,
                    nullptr,
                    bufferResourcePtr.writeRef()));
                m_constantBuffers.add(static_cast<BufferResourceImpl*>(bufferResourcePtr.get()));
            }
            return SLANG_OK;
        }

        virtual SLANG_NO_THROW Result SLANG_MCALL
            createCommandBuffer(ICommandBuffer** outCommandBuffer) override;

        virtual SLANG_NO_THROW Result SLANG_MCALL synchronizeAndReset() override;
    };

    class CommandBufferImpl;

    class PipelineCommandEncoder
    {
    public:
        bool m_isOpen = false;
        bool m_bindingDirty = true;
        CommandBufferImpl* m_commandBuffer;
        TransientResourceHeapImpl* m_transientHeap;
        D3D12Device* m_renderer;
        ID3D12Device* m_device;
        ID3D12GraphicsCommandList* m_d3dCmdList;
        ID3D12GraphicsCommandList* m_preCmdList = nullptr;

        RefPtr<PipelineStateBase> m_currentPipeline;

        static int getBindPointIndex(PipelineType type)
        {
            switch (type)
            {
            case PipelineType::Graphics:
                return 0;
            case PipelineType::Compute:
                return 1;
            case PipelineType::RayTracing:
                return 2;
            default:
                assert(!"unknown pipeline type.");
                return -1;
            }
        }

        void init(CommandBufferImpl* commandBuffer)
        {
            m_commandBuffer = commandBuffer;
            m_d3dCmdList = m_commandBuffer->m_cmdList;
            m_renderer = commandBuffer->m_renderer;
            m_transientHeap = commandBuffer->m_transientHeap;
            m_device = commandBuffer->m_renderer->m_device;
        }

        void endEncodingImpl() { m_isOpen = false; }

        Result bindPipelineImpl(IPipelineState* pipelineState, IShaderObject** outRootObject)
        {
            m_currentPipeline = static_cast<PipelineStateBase*>(pipelineState);
            auto rootObject = &m_commandBuffer->m_rootShaderObject;
            SLANG_RETURN_ON_FAIL(rootObject->reset(
                m_renderer,
                m_currentPipeline->getProgram<ShaderProgramImpl>()->m_rootObjectLayout,
                m_commandBuffer->m_transientHeap));
            *outRootObject = rootObject;
            m_bindingDirty = true;
            return SLANG_OK;
        }

        /// Specializes the pipeline according to current root-object argument values,
        /// applys the root object bindings and binds the pipeline state.
        /// The newly specialized pipeline is held alive by the pipeline cache so users of
        /// `newPipeline` do not need to maintain its lifespan.
        Result _bindRenderState(Submitter* submitter, RefPtr<PipelineStateBase>& newPipeline);
    };

    struct DescriptorTable
    {
        DescriptorHeapReference m_heap;
        uint32_t                m_offset    = 0;
        uint32_t                m_count     = 0;

        SLANG_FORCE_INLINE uint32_t getDescriptorCount() const { return m_count; }

            /// Get the GPU handle at the specified index
        SLANG_FORCE_INLINE D3D12_GPU_DESCRIPTOR_HANDLE getGpuHandle(uint32_t index = 0) const
        {
            SLANG_ASSERT(index < getDescriptorCount());
            return m_heap.getGpuHandle(m_offset + index);
        }

            /// Get the CPU handle at the specified index
        SLANG_FORCE_INLINE D3D12_CPU_DESCRIPTOR_HANDLE getCpuHandle(uint32_t index = 0) const
        {
            SLANG_ASSERT(index < getDescriptorCount());
            return m_heap.getCpuHandle(m_offset + index);
        }

        void freeIfSupported()
        {
            if(m_count)
            {
                m_heap.freeIfSupported(m_offset, m_count);
                m_offset = 0;
                m_count = 0;
            }
        }

        void allocate(uint32_t count)
        {
            m_offset = m_heap.allocate(count);
            m_count = count;
        }

        void allocate(DescriptorHeapReference heap, uint32_t count)
        {
            m_heap = heap;
            m_offset = heap.allocate(count);
            m_count = count;
        }
    };

        /// Contextual data and operations required when binding shader objects to the pipeline state
    struct BindingContext
    {
        PipelineCommandEncoder*     encoder;
        Submitter*                  submitter;
        TransientResourceHeapImpl*  transientHeap;
        D3D12Device*                device;
    };

        /// A representation of the offset at which to bind a shader parameter or sub-object
    struct BindingOffset
    {
        // Note: When we actually bind a shader object to the pipeline we do not care about
        // HLSL-specific notions like `t` registers and `space`s. Those concepts are all
        // mediated by the root signature.
        //
        // Instead, we need to consider the offsets at which the object will be bound
        // into the actual D3D12 API state, which consists of the index of the current
        // root parameter to bind from, as well as indices into the current descriptor
        // tables (for resource views and samplers).

        uint32_t    rootParam = 0;
        uint32_t    resource = 0;
        uint32_t    sampler = 0;

        void operator+=(BindingOffset const& offset)
        {
            rootParam += offset.rootParam;
            resource += offset.resource;
            sampler += offset.sampler;
        }
    };

        /// A reprsentation of an allocated descriptor set, consisting of an option resource table and an optional sampler table
    struct DescriptorSet
    {
        DescriptorTable resourceTable;
        DescriptorTable samplerTable;

        void freeIfSupported()
        {
            resourceTable.freeIfSupported();
            samplerTable .freeIfSupported();
        }
    };

    // Provides information on how binding ranges are stored in descriptor tables for
    // a shader object.
    // We allocate one CPU descriptor table for each descriptor heap type for the shader
    // object. In `ShaderObjectLayoutImpl`, we store the offset into the descriptor tables
    // for each binding, so we know where to write the descriptor when the user sets
    // a resource or sampler binding.
    class ShaderObjectLayoutImpl : public ShaderObjectLayoutBase
    {
    public:

            /// Information about a single logical binding range
        struct BindingRangeInfo
        {
            // Some of the information we store on binding ranges is redundant with
            // the information that Slang's reflection information stores, but having
            // it here can make the code more compact and obvious.

                /// The type of binding in this range.
            slang::BindingType bindingType;

                /// The number of distinct bindings in this range.
            uint32_t count;

                /// A "flat" index for this range in whatever array provides backing storage for it
            uint32_t baseIndex;

                /// An index into the sub-object array if this binding range is treated
                /// as a sub-object.
            uint32_t subObjectIndex;
        };

            /// Offset information for a sub-object range
        struct SubObjectRangeOffset : BindingOffset
        {
            SubObjectRangeOffset()
            {}

            SubObjectRangeOffset(slang::VariableLayoutReflection* varLayout)
            {
                if(auto pendingLayout = varLayout->getPendingDataLayout())
                {
                    pendingOrdinaryData = (uint32_t) pendingLayout->getOffset(SLANG_PARAMETER_CATEGORY_UNIFORM);
                }
            }

                /// The offset for "pending" ordinary data related to this range
            uint32_t pendingOrdinaryData = 0;
        };

            /// Stride information for a sub-object range
        struct SubObjectRangeStride : BindingOffset
        {
            SubObjectRangeStride()
            {}

            SubObjectRangeStride(slang::TypeLayoutReflection* typeLayout)
            {
                if(auto pendingLayout = typeLayout->getPendingDataTypeLayout())
                {
                    pendingOrdinaryData = (uint32_t) pendingLayout->getSize(SLANG_PARAMETER_CATEGORY_UNIFORM);
                }
            }

                /// The strid for "pending" ordinary data related to this range
            uint32_t pendingOrdinaryData = 0;
        };

            /// Information about a sub-objecrt range
        struct SubObjectRangeInfo
        {
                /// The index of the binding range corresponding to this sub-object range
            Index bindingRangeIndex = 0;

                /// Layout information for the type of sub-object expected to be bound, if known
            RefPtr<ShaderObjectLayoutImpl> layout;

                /// The offset to use when binding the first object in this range
            SubObjectRangeOffset offset;

                /// Stride between consecutive objects in this range
            SubObjectRangeStride stride;
        };

        struct RootParameterInfo
        {
            D3D12_ROOT_PARAMETER rootParameter;
        };

        struct Builder
        {
        public:
            Builder(RendererBase* renderer)
                : m_renderer(renderer)
            {}

            RendererBase* m_renderer;
            slang::TypeLayoutReflection* m_elementTypeLayout;
            List<BindingRangeInfo> m_bindingRanges;
            List<SubObjectRangeInfo> m_subObjectRanges;

                /// The number of sub-objects (not just sub-object *ranges*) stored in instances of this layout
            uint32_t m_subObjectCount = 0;

                /// Counters for the number of root parameters, resources, and samplers in this object itself
            BindingOffset m_ownCounts;

                /// Counters for the number of root parameters, resources, and sampler in this object and transitive sub-objects
            BindingOffset m_totalCounts;

                /// The number of root parameter consumed by (transitive) sub-objects
            uint32_t m_childRootParameterCount = 0;

                /// The total size in bytes of the ordinary data for this object and transitive sub-object.
            uint32_t m_totalOrdinaryDataSize = 0;

                /// The container type of this shader object. When `m_containerType` is
                /// `StructuredBuffer` or `UnsizedArray`, this shader object represents a collection
                /// instead of a single object.
            ShaderObjectContainerType m_containerType = ShaderObjectContainerType::None;

            Result setElementTypeLayout(slang::TypeLayoutReflection* typeLayout)
            {
                typeLayout = _unwrapParameterGroups(typeLayout, m_containerType);
                m_elementTypeLayout = typeLayout;

                // If the type contains any ordinary data, then we must reserve a buffer
                // descriptor to hold it when binding as a parameter block.
                //
                m_totalOrdinaryDataSize = (uint32_t) typeLayout->getSize();
                if (m_totalOrdinaryDataSize != 0)
                {
                    m_ownCounts.resource++;
                }

                // We will scan over the reflected Slang binding ranges and add them
                // to our array. There are two main things we compute along the way:
                //
                // * For each binding range we compute a `flatIndex` that can be
                //   used to identify where the values for the given range begin
                //   in the flattened arrays (e.g., `m_objects`) and descriptor
                //   tables that hold the state of a shader object.
                //
                // * We also update the various counters taht keep track of the number
                //   of sub-objects, resources, samplers, etc. that are being
                //   consumed. These counters will contribute to figuring out
                //   the descriptor table(s) that might be needed to represent
                //   the object.
                //
                SlangInt bindingRangeCount = typeLayout->getBindingRangeCount();
                for (SlangInt r = 0; r < bindingRangeCount; ++r)
                {
                    slang::BindingType slangBindingType = typeLayout->getBindingRangeType(r);
                    uint32_t count = (uint32_t)typeLayout->getBindingRangeBindingCount(r);
                    slang::TypeLayoutReflection* slangLeafTypeLayout =
                        typeLayout->getBindingRangeLeafTypeLayout(r);
                    BindingRangeInfo bindingRangeInfo = {};
                    bindingRangeInfo.bindingType = slangBindingType;
                    bindingRangeInfo.count = count;

                    switch (slangBindingType)
                    {
                    case slang::BindingType::ConstantBuffer:
                    case slang::BindingType::ParameterBlock:
                    case slang::BindingType::ExistentialValue:
                        bindingRangeInfo.baseIndex = m_subObjectCount;
                        bindingRangeInfo.subObjectIndex = m_subObjectCount;
                        m_subObjectCount += count;
                        break;
                    case slang::BindingType::RawBuffer:
                    case slang::BindingType::MutableRawBuffer:
                        if (slangLeafTypeLayout->getType()->getElementType() != nullptr)
                        {
                            // A structured buffer occupies both a resource slot and
                            // a sub-object slot.
                            bindingRangeInfo.subObjectIndex = m_subObjectCount;
                            m_subObjectCount += count;
                        }
                        bindingRangeInfo.baseIndex = m_ownCounts.resource;
                        m_ownCounts.resource += count;
                        break;
                    case slang::BindingType::Sampler:
                        bindingRangeInfo.baseIndex = m_ownCounts.sampler;
                        m_ownCounts.sampler += count;
                        break;

                    case slang::BindingType::CombinedTextureSampler:
                        // TODO: support this case...
                        break;

                    case slang::BindingType::VaryingInput:
                    case slang::BindingType::VaryingOutput:
                        break;

                    default:
                        bindingRangeInfo.baseIndex = m_ownCounts.resource;
                        m_ownCounts.resource += count;
                        break;
                    }
                    m_bindingRanges.add(bindingRangeInfo);
                }

                // At this point we've computed the number of resources/samplers that
                // the type needs to represent its *own* state, and stored those counts
                // in `m_ownCounts`. Next we need to consider any resources/samplers
                // and root parameters needed to represent the state of the transitive
                // sub-objects of this objet, so that we can compute the total size
                // of the object when bound to the pipeline.

                m_totalCounts = m_ownCounts;

                SlangInt subObjectRangeCount = typeLayout->getSubObjectRangeCount();
                for (SlangInt r = 0; r < subObjectRangeCount; ++r)
                {
                    SlangInt bindingRangeIndex = typeLayout->getSubObjectRangeBindingRangeIndex(r);
                    auto slangBindingType = typeLayout->getBindingRangeType(bindingRangeIndex);
                    auto count = (uint32_t) typeLayout->getBindingRangeBindingCount(bindingRangeIndex);
                    slang::TypeLayoutReflection* slangLeafTypeLayout =
                        typeLayout->getBindingRangeLeafTypeLayout(bindingRangeIndex);

                    // A sub-object range can either represent a sub-object of a known
                    // type, like a `ConstantBuffer<Foo>` or `ParameterBlock<Foo>`
                    // (in which case we can pre-compute a layout to use, based on
                    // the type `Foo`) *or* it can represent a sub-object of some
                    // existential type (e.g., `IBar`) in which case we cannot
                    // know the appropraite type/layout of sub-object to allocate.
                    //
                    RefPtr<ShaderObjectLayoutImpl> subObjectLayout;
                    if (slangBindingType == slang::BindingType::ExistentialValue)
                    {
                        if(auto pendingTypeLayout = slangLeafTypeLayout->getPendingDataTypeLayout())
                        {
                            createForElementType(
                                m_renderer,
                                pendingTypeLayout,
                                subObjectLayout.writeRef());
                        }
                    }
                    else
                    {
                        createForElementType(
                            m_renderer,
                            slangLeafTypeLayout->getElementTypeLayout(),
                            subObjectLayout.writeRef());
                    }

                    SubObjectRangeInfo subObjectRange;
                    subObjectRange.bindingRangeIndex = bindingRangeIndex;
                    subObjectRange.layout = subObjectLayout;

                    // The Slang reflection API stors offset information for sub-object ranges,
                    // and we care about *some* of that information: in particular, we need
                    // the offset of sub-objects in terms of uniform/ordinary data for the
                    // cases where we need to fill in "pending" data in our ordinary buffer.
                    //
                    subObjectRange.offset = SubObjectRangeOffset(typeLayout->getSubObjectRangeOffset(r));
                    subObjectRange.stride = SubObjectRangeStride(slangLeafTypeLayout);

                    // The remaining offset information is computed based on the counters
                    // we are generating here, which depend only on the in-memory layout
                    // decisions being made in our implementation. Remember that the
                    // `register` and `space` values coming from DXBC/DXIL do *not*
                    // dictate the in-memory layout we use.
                    //
                    // Note: One subtle point here is that the `.rootParam` offset we are computing
                    // here does *not* include any root parameters that would be allocated
                    // for the parent object type itself (e.g., for descriptor tables
                    // used if it were bound as a parameter block). The later logic when
                    // we actually go to bind things will need to apply those offsets.
                    //
                    // Note: An even *more* subtle point is that the `.resource` offset
                    // being computed here *does* include the resource descriptor allocated
                    // for holding the ordinary data buffer, if any. The implications of
                    // this for later offset math is subtle.
                    //
                    subObjectRange.offset.rootParam = m_childRootParameterCount;
                    subObjectRange.offset.resource = m_totalCounts.resource;
                    subObjectRange.offset.sampler = m_totalCounts.sampler;

                    // Along with the offset information, we also need to compute the
                    // "stride" between consecutive sub-objects in the range. The actual
                    // size/stride of a single object depends on the type of range we
                    // are dealing with.
                    //
                    BindingOffset objectCounts;
                    switch(slangBindingType)
                    {
                    default:
                        break;

                    case slang::BindingType::ConstantBuffer:
                        {
                            SLANG_ASSERT(subObjectLayout);

                            // The resource and sampler descriptors of a nested
                            // constant buffer will "leak" into those of the
                            // parent type, and we need to account for them
                            // whenever we allocate storage.
                            //
                            objectCounts.resource   = subObjectLayout->getTotalResourceDescriptorCount();
                            objectCounts.sampler    = subObjectLayout->getTotalSamplerDescriptorCount();
                            objectCounts.rootParam  = subObjectRange.layout->getChildRootParameterCount();
                        }
                        break;

                    case slang::BindingType::ParameterBlock:
                        {
                            SLANG_ASSERT(subObjectLayout);

                            // In contrast to a constant buffer, a parameter block can hide
                            // the resource and sampler descriptor allocation it uses (since they
                            // are allocated into the tables that make up the parameter block.
                            //
                            // The only resource usage that leaks into the surrounding context
                            // is the number of root parameters consumed.
                            //
                            objectCounts.rootParam  = subObjectRange.layout->getTotalRootParameterCount();
                        }
                        break;

                    case slang::BindingType::ExistentialValue:
                        // An unspecialized existential/interface value cannot consume any resources
                        // as part of the parent object (it needs to fit inside the fixed-size
                        // represnetation of existential types).
                        //
                        // However, if we are statically specializing to a type that doesn't "fit"
                        // we may need to account for additional information that needs to be
                        // allocaated.
                        //
                        if(subObjectLayout)
                        {
                            // The ordinary data for an existential-type value is allocated into
                            // the same buffer as the parent object, so we only want to consider
                            // the resource descriptors *other than* the ordinary data buffer.
                            //
                            // Otherwise the logic here is identical to the constant buffer case.
                            //
                            objectCounts.resource   = subObjectLayout->getTotalResourceDescriptorCountWithoutOrdinaryDataBuffer();
                            objectCounts.sampler    = subObjectLayout->getTotalSamplerDescriptorCount();
                            objectCounts.rootParam  = subObjectRange.layout->getChildRootParameterCount();

                            // Note: In the implementation for some other graphics API (e.g., Vulkan) there
                            // needs to be more work done to handle the fact that "pending" data from
                            // interface-type sub-objects get allocated to a distinct offset after all the
                            // "primary" data. We are consciously ignoring that issue here, and the physical
                            // layout of a shader object into the D3D12 binding state may end up interleaving
                            // resources/samplers for "primary" and "pending" data.
                            //
                            // If this choice ever causes issues, we can revisit the approach here.

                            // An interface-type range that includes ordinary data can
                            // increase the size of the ordinary data buffer we need to
                            // allocate for the parent object.
                            //
                            uint32_t ordinaryDataEnd = subObjectRange.offset.pendingOrdinaryData
                                + (uint32_t) count * subObjectRange.stride.pendingOrdinaryData;

                            if(ordinaryDataEnd > m_totalOrdinaryDataSize)
                            {
                                m_totalOrdinaryDataSize = ordinaryDataEnd;
                            }
                        }
                        break;
                    }

                    // Once we've computed the usage for each object in the range, we can
                    // easily compute the rusage for the entire range.
                    //
                    auto rangeResourceCount     = count * objectCounts.resource;
                    auto rangeSamplerCount      = count * objectCounts.sampler;
                    auto rangeRootParamCount    = count * objectCounts.rootParam;

                    m_totalCounts.resource      += rangeResourceCount;
                    m_totalCounts.sampler       += rangeSamplerCount;
                    m_childRootParameterCount   += rangeRootParamCount;

                    m_subObjectRanges.add(subObjectRange);
                }

                // Once we have added up the resource usage from all the sub-objects
                // we can look at the total number of resources and samplers that
                // need to be bound as part of this objects descriptor tables and
                // that will allow us to decide whether we need to allocate a root
                // parameter for a resource table or not, ans similarly for a
                // sampler table.
                //
                if(m_totalCounts.resource)  m_ownCounts.rootParam++;
                if(m_totalCounts.sampler)   m_ownCounts.rootParam++;

                m_totalCounts.rootParam = m_ownCounts.rootParam + m_childRootParameterCount;

                return SLANG_OK;
            }

            SlangResult build(ShaderObjectLayoutImpl** outLayout)
            {
                auto layout = RefPtr<ShaderObjectLayoutImpl>(new ShaderObjectLayoutImpl());
                SLANG_RETURN_ON_FAIL(layout->_init(this));

                returnRefPtrMove(outLayout, layout);
                return SLANG_OK;
            }
        };

        static Result createForElementType(
            RendererBase* renderer,
            slang::TypeLayoutReflection* elementType,
            ShaderObjectLayoutImpl** outLayout)
        {
            Builder builder(renderer);
            builder.setElementTypeLayout(elementType);
            return builder.build(outLayout);
        }

        List<BindingRangeInfo> const& getBindingRanges() { return m_bindingRanges; }

        Index getBindingRangeCount() { return m_bindingRanges.getCount(); }

        BindingRangeInfo const& getBindingRange(Index index) { return m_bindingRanges[index]; }

        uint32_t getResourceSlotCount() { return m_ownCounts.resource; }
        uint32_t getSamplerSlotCount() { return m_ownCounts.sampler; }
        Index getSubObjectSlotCount() { return m_subObjectCount; }
        Index getSubObjectCount() { return m_subObjectCount; }

        uint32_t getTotalResourceDescriptorCount() { return m_totalCounts.resource; }
        uint32_t getTotalSamplerDescriptorCount() { return m_totalCounts.sampler; }

        uint32_t getOrdinaryDataBufferCount() { return m_totalOrdinaryDataSize ? 1 : 0; }
        bool hasOrdinaryDataBuffer() { return m_totalOrdinaryDataSize != 0; }

        uint32_t getTotalResourceDescriptorCountWithoutOrdinaryDataBuffer() { return m_totalCounts.resource - getOrdinaryDataBufferCount(); }

        uint32_t getTotalRootParameterCount() { return m_totalCounts.rootParam; }
        uint32_t getChildRootParameterCount() { return m_childRootParameterCount; }

        uint32_t getTotalOrdinaryDataSize() const { return m_totalOrdinaryDataSize; }

        SubObjectRangeInfo const& getSubObjectRange(Index index)
        {
            return m_subObjectRanges[index];
        }
        List<SubObjectRangeInfo> const& getSubObjectRanges() { return m_subObjectRanges; }

        RendererBase* getRenderer() { return m_renderer; }

        slang::TypeReflection* getType() { return m_elementTypeLayout->getType(); }

    protected:
        Result _init(Builder* builder)
        {
            auto renderer = builder->m_renderer;

            initBase(renderer, builder->m_elementTypeLayout);

            m_containerType = builder->m_containerType;

            m_bindingRanges = _Move(builder->m_bindingRanges);
            m_subObjectRanges = builder->m_subObjectRanges;

            m_ownCounts = builder->m_ownCounts;
            m_totalCounts = builder->m_totalCounts;
            m_subObjectCount = builder->m_subObjectCount;
            m_childRootParameterCount = builder->m_childRootParameterCount;
            m_totalOrdinaryDataSize = builder->m_totalOrdinaryDataSize;

            return SLANG_OK;
        }

        List<BindingRangeInfo> m_bindingRanges;
        List<SubObjectRangeInfo> m_subObjectRanges;

        BindingOffset m_ownCounts;
        BindingOffset m_totalCounts;

        uint32_t m_subObjectCount = 0;
        uint32_t m_childRootParameterCount = 0;

        uint32_t m_totalOrdinaryDataSize = 0;
    };

    class RootShaderObjectLayoutImpl : public ShaderObjectLayoutImpl
    {
        typedef ShaderObjectLayoutImpl Super;

    public:
        struct EntryPointInfo
        {
            RefPtr<ShaderObjectLayoutImpl> layout;
            BindingOffset offset;
        };

        struct Builder : Super::Builder
        {
            Builder(
                RendererBase* renderer,
                slang::IComponentType* program,
                slang::ProgramLayout* programLayout)
                : Super::Builder(renderer)
                , m_program(program)
                , m_programLayout(programLayout)
            {}

            Result build(RootShaderObjectLayoutImpl** outLayout)
            {
                RefPtr<RootShaderObjectLayoutImpl> layout = new RootShaderObjectLayoutImpl();
                SLANG_RETURN_ON_FAIL(layout->_init(this));

                returnRefPtrMove(outLayout, layout);
                return SLANG_OK;
            }

            void addGlobalParams(slang::VariableLayoutReflection* globalsLayout)
            {
                setElementTypeLayout(globalsLayout->getTypeLayout());
            }

            void addEntryPoint(SlangStage stage, ShaderObjectLayoutImpl* entryPointLayout)
            {
                EntryPointInfo info;
                info.layout = entryPointLayout;

                info.offset.resource = m_totalCounts.resource;
                info.offset.sampler = m_totalCounts.sampler;
                info.offset.rootParam = m_childRootParameterCount;

                m_totalCounts.resource += entryPointLayout->getTotalResourceDescriptorCount();
                m_totalCounts.sampler += entryPointLayout->getTotalSamplerDescriptorCount();

                // TODO(tfoley): Check this to make sure it is reasonable...
                m_childRootParameterCount += entryPointLayout->getChildRootParameterCount();

                m_entryPoints.add(info);
            }

            slang::IComponentType* m_program;
            slang::ProgramLayout* m_programLayout;
            List<EntryPointInfo> m_entryPoints;
        };

        EntryPointInfo& getEntryPoint(Index index) { return m_entryPoints[index]; }

        List<EntryPointInfo>& getEntryPoints() { return m_entryPoints; }

        struct DescriptorSetLayout
        {
            List<D3D12_DESCRIPTOR_RANGE> m_resourceRanges;
            List<D3D12_DESCRIPTOR_RANGE> m_samplerRanges;
            uint32_t m_resourceCount = 0;
            uint32_t m_samplerCount = 0;
        };

        struct RootSignatureDescBuilder
        {
            // We will use one descriptor set for the global scope and one additional
            // descriptor set for each `ParameterBlock` binding range in the shader object
            // hierarchy, regardless of the shader's `space` indices.
            List<DescriptorSetLayout> m_descriptorSets;
            List<D3D12_ROOT_PARAMETER> m_rootParameters;
            D3D12_ROOT_SIGNATURE_DESC m_rootSignatureDesc = {};

            static Result translateDescriptorRangeType(
                slang::BindingType c,
                D3D12_DESCRIPTOR_RANGE_TYPE* outType)
            {
                switch (c)
                {
                case slang::BindingType::ConstantBuffer:
                    *outType = D3D12_DESCRIPTOR_RANGE_TYPE_CBV;
                    return SLANG_OK;
                case slang::BindingType::RawBuffer:
                case slang::BindingType::Texture:
                case slang::BindingType::TypedBuffer:
                case slang::BindingType::RayTracingAccelerationStructure:
                    *outType = D3D12_DESCRIPTOR_RANGE_TYPE_SRV;
                    return SLANG_OK;
                case slang::BindingType::MutableRawBuffer:
                case slang::BindingType::MutableTexture:
                case slang::BindingType::MutableTypedBuffer:
                    *outType = D3D12_DESCRIPTOR_RANGE_TYPE_UAV;
                    return SLANG_OK;
                case slang::BindingType::Sampler:
                    *outType = D3D12_DESCRIPTOR_RANGE_TYPE_SAMPLER;
                    return SLANG_OK;
                default:
                    return SLANG_FAIL;
                }
            }

                /// Stores offset information to apply to the reflected register/space for a descriptor range.
                ///
            struct BindingRegisterOffset
            {
                uint32_t spaceOffset = 0; // The `space` index as specified in shader.

                enum { kRangeTypeCount = 4 };

                    /// An offset to apply for each D3D12 register class, as given
                    /// by a `D3D12_DESCRIPTOR_RANGE_TYPE`.
                    ///
                    /// Note that the `D3D12_DESCRIPTOR_RANGE_TYPE` enumeration has
                    /// values between 0 and 3, inclusive.
                    ///
                uint32_t offsetForRangeType[kRangeTypeCount] = {0, 0, 0, 0};

                uint32_t& operator[](D3D12_DESCRIPTOR_RANGE_TYPE type)
                {
                    return offsetForRangeType[int(type)];
                }

                uint32_t operator[](D3D12_DESCRIPTOR_RANGE_TYPE type) const
                {
                    return offsetForRangeType[int(type)];
                }

                BindingRegisterOffset()
                {}

                BindingRegisterOffset(slang::VariableLayoutReflection* varLayout)
                {
                    if(varLayout)
                    {
                        spaceOffset                                             = (UINT) varLayout->getOffset(SLANG_PARAMETER_CATEGORY_REGISTER_SPACE);
                        offsetForRangeType[D3D12_DESCRIPTOR_RANGE_TYPE_CBV]     = (UINT) varLayout->getOffset(SLANG_PARAMETER_CATEGORY_CONSTANT_BUFFER);
                        offsetForRangeType[D3D12_DESCRIPTOR_RANGE_TYPE_SRV]     = (UINT) varLayout->getOffset(SLANG_PARAMETER_CATEGORY_SHADER_RESOURCE);
                        offsetForRangeType[D3D12_DESCRIPTOR_RANGE_TYPE_UAV]     = (UINT) varLayout->getOffset(SLANG_PARAMETER_CATEGORY_UNORDERED_ACCESS);
                        offsetForRangeType[D3D12_DESCRIPTOR_RANGE_TYPE_SAMPLER] = (UINT) varLayout->getOffset(SLANG_PARAMETER_CATEGORY_SAMPLER_STATE);
                    }
                }

                void operator+=(BindingRegisterOffset const& other)
                {
                    spaceOffset += other.spaceOffset;
                    for(int i = 0; i < kRangeTypeCount; ++i)
                    {
                        offsetForRangeType[i] += other.offsetForRangeType[i];
                    }
                }

            };

            struct BindingRegisterOffsetPair
            {
                BindingRegisterOffset primary;
                BindingRegisterOffset pending;

                BindingRegisterOffsetPair()
                {}

                BindingRegisterOffsetPair(slang::VariableLayoutReflection* varLayout)
                    : primary(varLayout)
                    , pending(varLayout->getPendingDataLayout())
                {}

                void operator+=(BindingRegisterOffsetPair const& other)
                {
                    primary += other.primary;
                    pending += other.pending;
                }
            };

            Index reserveRootParameters(Index count)
            {
                Index result = m_rootParameters.getCount();
                m_rootParameters.setCount(result + count);
                return result;
            }

                /// Add a new descriptor set to the layout being computed.
                ///
                /// Note that a "descriptor set" in the layout may amount to
                /// zero, one, or two different descriptor *tables* in the
                /// final D3D12 root signature. Each descriptor set may
                /// contain zero or more view ranges (CBV/SRV/UAV) and zero
                /// or more sampler ranges. It maps to a view descriptor table
                /// if the number of view ranges is non-zero and to a sampler
                /// descriptor table if the number of sampler ranges is non-zero.
                ///
            uint32_t addDescriptorSet()
            {
                auto result = (uint32_t) m_descriptorSets.getCount();
                m_descriptorSets.add(DescriptorSetLayout{});
                return result;
            }

            Result addDescriptorRange(
                Index physicalDescriptorSetIndex,
                D3D12_DESCRIPTOR_RANGE_TYPE rangeType,
                UINT registerIndex,
                UINT spaceIndex,
                UINT count)
            {
                auto& descriptorSet = m_descriptorSets[physicalDescriptorSetIndex];

                D3D12_DESCRIPTOR_RANGE range = {};
                range.RangeType = rangeType;
                range.NumDescriptors = count;
                range.BaseShaderRegister = registerIndex;
                range.RegisterSpace = spaceIndex;
                range.OffsetInDescriptorsFromTableStart = D3D12_DESCRIPTOR_RANGE_OFFSET_APPEND;

                if (range.RangeType == D3D12_DESCRIPTOR_RANGE_TYPE_SAMPLER)
                {
                    descriptorSet.m_samplerRanges.add(range);
                    descriptorSet.m_samplerCount += range.NumDescriptors;
                }
                else
                {
                    descriptorSet.m_resourceRanges.add(range);
                    descriptorSet.m_resourceCount += range.NumDescriptors;
                }

                return SLANG_OK;
            }
                /// Add one descriptor range as specified in Slang reflection information to the layout.
                ///
                /// The layout information is taken from `typeLayout` for the descriptor
                /// range with the given `descriptorRangeIndex` within the logical
                /// descriptor set (reflected by Slang) with the given `logicalDescriptorSetIndex`.
                ///
                /// The `physicalDescriptorSetIndex` is the index in the `m_descriptorSets` array of
                /// the descriptor set that the range should be added to.
                ///
                /// The `offset` encodes information about space and/or register offsets that
                /// should be applied to descrptor ranges.
                ///
                /// This operation can fail if the given descriptor range encodes a range that
                /// doesn't map to anything directly supported by D3D12. Higher-level routines
                /// will often want to ignore such failures.
                ///
            Result addDescriptorRange(
                slang::TypeLayoutReflection*    typeLayout,
                Index                           physicalDescriptorSetIndex,
                BindingRegisterOffset const&    offset,
                Index                           logicalDescriptorSetIndex,
                Index                           descriptorRangeIndex)
            {
                auto bindingType = typeLayout->getDescriptorSetDescriptorRangeType(logicalDescriptorSetIndex, descriptorRangeIndex);
                auto count = typeLayout->getDescriptorSetDescriptorRangeDescriptorCount(logicalDescriptorSetIndex, descriptorRangeIndex);
                auto index = typeLayout->getDescriptorSetDescriptorRangeIndexOffset(logicalDescriptorSetIndex, descriptorRangeIndex);
                auto space = typeLayout->getDescriptorSetSpaceOffset(logicalDescriptorSetIndex);

                D3D12_DESCRIPTOR_RANGE_TYPE rangeType;
                SLANG_RETURN_ON_FAIL(translateDescriptorRangeType(bindingType, &rangeType));

                return addDescriptorRange(
                    physicalDescriptorSetIndex,
                    rangeType,
                    (UINT)index + offset[rangeType],
                    (UINT)space,
                    (UINT)count);
            }

                /// Add one binding range to the computed layout.
                ///
                /// The layout information is taken from `typeLayout` for the binding
                /// range with the given `bindingRangeIndex`.
                ///
                /// The `physicalDescriptorSetIndex` is the index in the `m_descriptorSets` array of
                /// the descriptor set that the range should be added to.
                ///
                /// The `offset` encodes information about space and/or register offsets that
                /// should be applied to descrptor ranges.
                ///
                /// Note that a single binding range may encompass zero or more descriptor ranges.
                ///
            void addBindingRange(
                slang::TypeLayoutReflection*    typeLayout,
                Index                           physicalDescriptorSetIndex,
                BindingRegisterOffset const&    offset,
                Index                           bindingRangeIndex)
            {
                auto logicalDescriptorSetIndex  = typeLayout->getBindingRangeDescriptorSetIndex(bindingRangeIndex);
                auto firstDescriptorRangeIndex  = typeLayout->getBindingRangeFirstDescriptorRangeIndex(bindingRangeIndex);
                Index descriptorRangeCount      = typeLayout->getBindingRangeDescriptorRangeCount(bindingRangeIndex);
                for( Index i = 0; i < descriptorRangeCount; ++i )
                {
                    auto descriptorRangeIndex = firstDescriptorRangeIndex + i;

                    // Note: we ignore the `Result` returned by `addDescriptorRange()` because we
                    // want to silently skip any ranges that represent kinds of bindings that
                    // don't actually exist in D3D12.
                    //
                    addDescriptorRange(typeLayout, physicalDescriptorSetIndex, offset, logicalDescriptorSetIndex, descriptorRangeIndex);
                }
            }

            void addAsValue(
                slang::VariableLayoutReflection*    varLayout,
                Index                               physicalDescriptorSetIndex)
            {
                BindingRegisterOffsetPair offset(varLayout);
                addAsValue(varLayout->getTypeLayout(), physicalDescriptorSetIndex, offset);
            }


                /// Add binding ranges and parameter blocks to the root signature.
                ///
                /// The layout information is taken from `typeLayout` which should
                /// be a layout for either a program or an entry point.
                ///
                /// The `physicalDescriptorSetIndex` is the index in the `m_descriptorSets` array of
                /// the descriptor set that binding ranges not belonging to nested
                /// parameter blocks should be added to.
                ///
                /// The `offset` encodes information about space and/or register offsets that
                /// should be applied to descrptor ranges.
                ///
            void addAsConstantBuffer(
                slang::TypeLayoutReflection*        typeLayout,
                Index                               physicalDescriptorSetIndex,
                BindingRegisterOffsetPair const&    containerOffset,
                BindingRegisterOffsetPair const&    elementOffset)
            {
                if(typeLayout->getSize(SLANG_PARAMETER_CATEGORY_UNIFORM) != 0)
                {
                    auto descriptorRangeType = D3D12_DESCRIPTOR_RANGE_TYPE_CBV;
                    auto& offsetForRangeType = containerOffset.primary.offsetForRangeType[descriptorRangeType];
                    addDescriptorRange(
                        physicalDescriptorSetIndex,
                        descriptorRangeType,
                        offsetForRangeType,
                        containerOffset.primary.spaceOffset,
                        1);
                }

                addAsValue(typeLayout, physicalDescriptorSetIndex, elementOffset);
            }

            void addAsValue(
                slang::TypeLayoutReflection*        typeLayout,
                Index                               physicalDescriptorSetIndex,
                BindingRegisterOffsetPair const&    offset)
            {
                // Our first task is to add the binding ranges for stuff that is
                // directly contained in `typeLayout` rather than via sub-objects.
                //
                // Our goal is to have the descriptors for directly-contained views/samplers
                // always be contiguous in CPU and GPU memory, so that we can write
                // to them easily with a single operaiton.
                //
                Index bindingRangeCount = typeLayout->getBindingRangeCount();
                for (Index bindingRangeIndex = 0; bindingRangeIndex < bindingRangeCount; bindingRangeIndex++)
                {
                    // We will look at the type of each binding range and intentionally
                    // skip those that represent sub-objects.
                    //
                    auto bindingType = typeLayout->getBindingRangeType(bindingRangeIndex);
                    switch(bindingType)
                    {
                    case slang::BindingType::ConstantBuffer:
                    case slang::BindingType::ParameterBlock:
                    case slang::BindingType::ExistentialValue:
                        continue;

                    default:
                        break;
                    }

                    // For binding ranges that don't represent sub-objects, we will add
                    // all of the descriptor ranges they encompass to the root signature.
                    //
                    addBindingRange(typeLayout, physicalDescriptorSetIndex, offset.primary, bindingRangeIndex);
                }

                // Next we need to recursively include everything bound via sub-objects
                Index subObjectRangeCount = typeLayout->getSubObjectRangeCount();
                for (Index subObjectRangeIndex = 0; subObjectRangeIndex < subObjectRangeCount; subObjectRangeIndex++)
                {
                    auto bindingRangeIndex = typeLayout->getSubObjectRangeBindingRangeIndex(subObjectRangeIndex);
                    auto bindingType = typeLayout->getBindingRangeType(bindingRangeIndex);

                    auto subObjectTypeLayout = typeLayout->getBindingRangeLeafTypeLayout(bindingRangeIndex);

                    BindingRegisterOffsetPair subObjectRangeOffset = offset;
                    subObjectRangeOffset += BindingRegisterOffsetPair(typeLayout->getSubObjectRangeOffset(subObjectRangeIndex));

                    switch(bindingType)
                    {
                    case slang::BindingType::ConstantBuffer:
                        {
                            auto containerVarLayout = subObjectTypeLayout->getContainerVarLayout();
                            SLANG_ASSERT(containerVarLayout);

                            auto elementVarLayout = subObjectTypeLayout->getElementVarLayout();
                            SLANG_ASSERT(elementVarLayout);

                            auto elementTypeLayout = elementVarLayout->getTypeLayout();
                            SLANG_ASSERT(elementTypeLayout);

                            BindingRegisterOffsetPair containerOffset = subObjectRangeOffset;
                            containerOffset += BindingRegisterOffsetPair(containerVarLayout);

                            BindingRegisterOffsetPair elementOffset = subObjectRangeOffset;
                            elementOffset += BindingRegisterOffsetPair(elementVarLayout);

                            addAsConstantBuffer(elementTypeLayout, physicalDescriptorSetIndex, containerOffset, elementOffset);
                        }
                        break;

                    case slang::BindingType::ParameterBlock:
                        {
                            auto containerVarLayout = subObjectTypeLayout->getContainerVarLayout();
                            SLANG_ASSERT(containerVarLayout);

                            auto elementVarLayout = subObjectTypeLayout->getElementVarLayout();
                            SLANG_ASSERT(elementVarLayout);

                            auto elementTypeLayout = elementVarLayout->getTypeLayout();
                            SLANG_ASSERT(elementTypeLayout);

                            BindingRegisterOffsetPair subDescriptorSetOffset;
                            subDescriptorSetOffset.primary.spaceOffset = subObjectRangeOffset.primary.spaceOffset;
                            subDescriptorSetOffset.pending.spaceOffset = subObjectRangeOffset.pending.spaceOffset;

                            auto subPhysicalDescriptorSetIndex = addDescriptorSet();

                            BindingRegisterOffsetPair containerOffset = subDescriptorSetOffset;
                            containerOffset += BindingRegisterOffsetPair(containerVarLayout);

                            BindingRegisterOffsetPair elementOffset = subDescriptorSetOffset;
                            elementOffset += BindingRegisterOffsetPair(elementVarLayout);

                            addAsConstantBuffer(elementTypeLayout, subPhysicalDescriptorSetIndex, containerOffset, elementOffset);
                        }
                        break;

                    case slang::BindingType::ExistentialValue:
                        {
                            // Any nested binding ranges in the sub-object will "leak" into the
                            // binding ranges for the surrounding context.
                            //
                            auto specializedTypeLayout = subObjectTypeLayout->getPendingDataTypeLayout();
                            if(specializedTypeLayout)
                            {
                                BindingRegisterOffsetPair pendingOffset;
                                pendingOffset.primary = subObjectRangeOffset.pending;

                                addAsValue(specializedTypeLayout, physicalDescriptorSetIndex, pendingOffset);
                            }
                        }
                        break;
                    }
                }

//                BindingRegisterOffsetPair pendingOffset;
//                pendingOffset.primary = offset.pending;
//                addPendingResourceBindingRanges(typeLayout, physicalDescriptorSetIndex, pendingOffset);
            }

            D3D12_ROOT_SIGNATURE_DESC& build()
            {
                for (Index i = 0; i < m_descriptorSets.getCount(); i++)
                {
                    auto& descriptorSet = m_descriptorSets[i];
//                    D3D12Device::DescriptorSetInfo setInfo;
//                    setInfo.resourceDescriptorCount = descriptorSet.m_resourceCount;
//                    setInfo.samplerDescriptorCount = descriptorSet.m_samplerCount;
//                    outRootDescriptorSetInfos.add(setInfo);
                    if (descriptorSet.m_resourceRanges.getCount())
                    {
                        D3D12_ROOT_PARAMETER rootParam = {};
                        rootParam.ParameterType = D3D12_ROOT_PARAMETER_TYPE_DESCRIPTOR_TABLE;
                        rootParam.DescriptorTable.NumDescriptorRanges =
                            (UINT)descriptorSet.m_resourceRanges.getCount();
                        rootParam.DescriptorTable.pDescriptorRanges =
                            descriptorSet.m_resourceRanges.getBuffer();
                        m_rootParameters.add(rootParam);
                    }
                    if (descriptorSet.m_samplerRanges.getCount())
                    {
                        D3D12_ROOT_PARAMETER rootParam = {};
                        rootParam.ParameterType = D3D12_ROOT_PARAMETER_TYPE_DESCRIPTOR_TABLE;
                        rootParam.DescriptorTable.NumDescriptorRanges =
                            (UINT)descriptorSet.m_samplerRanges.getCount();
                        rootParam.DescriptorTable.pDescriptorRanges =
                            descriptorSet.m_samplerRanges.getBuffer();
                        m_rootParameters.add(rootParam);
                    }
                }

                m_rootSignatureDesc.NumParameters = UINT(m_rootParameters.getCount());
                m_rootSignatureDesc.pParameters = m_rootParameters.getBuffer();

                // TODO: static samplers should be reasonably easy to support...
                m_rootSignatureDesc.NumStaticSamplers = 0;
                m_rootSignatureDesc.pStaticSamplers = nullptr;

                // TODO: only set this flag if needed (requires creating root
                // signature at same time as pipeline state...).
                //
                m_rootSignatureDesc.Flags =
                    D3D12_ROOT_SIGNATURE_FLAG_ALLOW_INPUT_ASSEMBLER_INPUT_LAYOUT;

                return m_rootSignatureDesc;
            }
        };

        static Result createRootSignatureFromSlang(
            D3D12Device* device,
            RootShaderObjectLayoutImpl* rootLayout,
            slang::IComponentType* program,
            ID3D12RootSignature** outRootSignature)
        {
            // We are going to build up the root signature by adding
            // binding/descritpor ranges and nested parameter blocks
            // based on the computed layout information for `program`.
            //
            RootSignatureDescBuilder builder;
            auto layout = program->getLayout();

            // The layout information computed by Slang breaks up shader
            // parameters into what we can think of as "logical" descriptor
            // sets based on whether or not parameters have the same `space`.
            //
            // We want to basically ignore that decomposition and generate a
            // single descriptor set to hold all top-level parameters, and only
            // generate distinct descriptor sets when the shader has opted in
            // via explicit parameter blocks.
            //
            // To achieve this goal, we will manually allocate a default descriptor
            // set for root parameters in our signature, and then recursively
            // add all the binding/descriptor ranges implied by the global-scope
            // parameters.
            //
            auto rootDescriptorSetIndex = builder.addDescriptorSet();
            builder.addAsValue(layout->getGlobalParamsVarLayout(), rootDescriptorSetIndex);

            for (SlangUInt i = 0; i < layout->getEntryPointCount(); i++)
            {
                // Entry-point parameters should also be added to the default root
                // descriptor set.
                //
                // We add the parameters using the "variable layout" for the entry point
                // and not just its type layout, to ensure that any offset information is
                // applied correctly to the `register` and `space` information for entry-point
                // parameters.
                //
                // Note: When we start to support DXR we will need to handle entry-point parameters
                // differently because they will need to map to local root signatures rather than
                // being included in the global root signature as is being done here.
                //
                auto entryPoint = layout->getEntryPointByIndex(i);
                builder.addAsValue(entryPoint->getVarLayout(), rootDescriptorSetIndex);
            }

            auto& rootSignatureDesc = builder.build();

            ComPtr<ID3DBlob> signature;
            ComPtr<ID3DBlob> error;
            if (SLANG_FAILED(device->m_D3D12SerializeRootSignature(
                    &rootSignatureDesc,
                    D3D_ROOT_SIGNATURE_VERSION_1,
                    signature.writeRef(),
                    error.writeRef())))
            {
                fprintf(stderr, "error: D3D12SerializeRootSignature failed");
                if (error)
                {
                    fprintf(stderr, ": %s\n", (const char*)error->GetBufferPointer());
                }
                return SLANG_FAIL;
            }

            SLANG_RETURN_ON_FAIL(device->m_device->CreateRootSignature(
                0,
                signature->GetBufferPointer(),
                signature->GetBufferSize(),
                IID_PPV_ARGS(outRootSignature)));
            return SLANG_OK;
        }

        static Result create(
            D3D12Device* device,
            slang::IComponentType* program,
            slang::ProgramLayout* programLayout,
            RootShaderObjectLayoutImpl** outLayout)
        {
            RootShaderObjectLayoutImpl::Builder builder(device, program, programLayout);
            builder.addGlobalParams(programLayout->getGlobalParamsVarLayout());

            SlangInt entryPointCount = programLayout->getEntryPointCount();
            for (SlangInt e = 0; e < entryPointCount; ++e)
            {
                auto slangEntryPoint = programLayout->getEntryPointByIndex(e);
                RefPtr<ShaderObjectLayoutImpl> entryPointLayout;
                SLANG_RETURN_ON_FAIL(ShaderObjectLayoutImpl::createForElementType(
                    device, slangEntryPoint->getTypeLayout(), entryPointLayout.writeRef()));
                builder.addEntryPoint(slangEntryPoint->getStage(), entryPointLayout);
            }

            RefPtr<RootShaderObjectLayoutImpl> layout;
            SLANG_RETURN_ON_FAIL(builder.build(layout.writeRef()));

            if (program->getSpecializationParamCount() == 0)
            {
                // For root object, we would like know the union of all binding slots
                // including all sub-objects in the shader-object hierarchy, so at
                // parameter binding time we can easily know how many GPU descriptor tables
                // to create without walking through the shader-object hierarchy again.
                // We build out this array along with root signature construction and store
                // it in `m_gpuDescriptorSetInfos`.
                SLANG_RETURN_ON_FAIL(createRootSignatureFromSlang(
                    device,
                    layout,
                    program,
                    layout->m_rootSignature.writeRef()));
            }

            *outLayout = layout.detach();

            return SLANG_OK;
        }

        slang::IComponentType* getSlangProgram() const { return m_program; }
        slang::ProgramLayout* getSlangProgramLayout() const { return m_programLayout; }

    protected:
        Result _init(Builder* builder)
        {
            auto renderer = builder->m_renderer;

            SLANG_RETURN_ON_FAIL(Super::_init(builder));

            m_program = builder->m_program;
            m_programLayout = builder->m_programLayout;
            m_entryPoints = builder->m_entryPoints;
            return SLANG_OK;
        }

        ComPtr<slang::IComponentType> m_program;
        slang::ProgramLayout* m_programLayout = nullptr;

        List<EntryPointInfo> m_entryPoints;

    public:
        ComPtr<ID3D12RootSignature> m_rootSignature;
//        List<DescriptorSetInfo> m_gpuDescriptorSetInfos;
    };

    struct ShaderBinary
    {
        SlangStage stage;
        List<uint8_t> code;
    };

    class ShaderProgramImpl : public ShaderProgramBase
    {
    public:
        PipelineType m_pipelineType;
        List<ShaderBinary> m_shaders;
        RefPtr<RootShaderObjectLayoutImpl> m_rootObjectLayout;
    };

    class ShaderObjectImpl
        : public ShaderObjectBaseImpl<
        ShaderObjectImpl,
        ShaderObjectLayoutImpl,
        SimpleShaderObjectData>
    {
    public:
        static Result create(
            D3D12Device* device,
            ShaderObjectLayoutImpl* layout,
            ShaderObjectImpl** outShaderObject)
        {
            auto object = RefPtr<ShaderObjectImpl>(new ShaderObjectImpl());
            SLANG_RETURN_ON_FAIL(
                object->init(device, layout, device->m_cpuViewHeap.Ptr(), device->m_cpuSamplerHeap.Ptr()));
            returnRefPtrMove(outShaderObject, object);
            return SLANG_OK;
        }

        ~ShaderObjectImpl()
        {
            m_descriptorSet.freeIfSupported();
        }

        RendererBase* getDevice() { return m_device.get(); }

        SLANG_NO_THROW UInt SLANG_MCALL getEntryPointCount() SLANG_OVERRIDE { return 0; }

        SLANG_NO_THROW Result SLANG_MCALL getEntryPoint(UInt index, IShaderObject** outEntryPoint)
            SLANG_OVERRIDE
        {
            *outEntryPoint = nullptr;
            return SLANG_OK;
        }

        virtual SLANG_NO_THROW const void* SLANG_MCALL getRawData() override
        {
            return m_data.getBuffer();
        }

        virtual SLANG_NO_THROW size_t SLANG_MCALL getSize() override
        {
            return (size_t)m_data.getCount();
        }

        SLANG_NO_THROW Result SLANG_MCALL
            setData(ShaderOffset const& inOffset, void const* data, size_t inSize) SLANG_OVERRIDE
        {
            Index offset = inOffset.uniformOffset;
            Index size = inSize;

            char* dest = m_data.getBuffer();
            Index availableSize = m_data.getCount();

            // TODO: We really should bounds-check access rather than silently ignoring sets
            // that are too large, but we have several test cases that set more data than
            // an object actually stores on several targets...
            //
            if (offset < 0)
            {
                size += offset;
                offset = 0;
            }
            if ((offset + size) >= availableSize)
            {
                size = availableSize - offset;
            }

            memcpy(dest + offset, data, size);

            m_isConstantBufferDirty = true;

            return SLANG_OK;
        }

        SLANG_NO_THROW Result SLANG_MCALL
            setResource(ShaderOffset const& offset, IResourceView* resourceView) SLANG_OVERRIDE;

        SLANG_NO_THROW Result SLANG_MCALL
            setSampler(ShaderOffset const& offset, ISamplerState* sampler) SLANG_OVERRIDE
        {
            if (offset.bindingRangeIndex < 0)
                return SLANG_E_INVALID_ARG;
            auto layout = getLayout();
            if (offset.bindingRangeIndex >= layout->getBindingRangeCount())
                return SLANG_E_INVALID_ARG;
            auto& bindingRange = layout->getBindingRange(offset.bindingRangeIndex);
            auto samplerImpl = static_cast<SamplerStateImpl*>(sampler);
            ID3D12Device* d3dDevice = static_cast<D3D12Device*>(getDevice())->m_device;
            d3dDevice->CopyDescriptorsSimple(
                1,
                m_descriptorSet.samplerTable.getCpuHandle(
                    bindingRange.baseIndex +
                    (int32_t)offset.bindingArrayIndex),
                samplerImpl->m_descriptor.cpuHandle,
                D3D12_DESCRIPTOR_HEAP_TYPE_SAMPLER);
            return SLANG_OK;
        }

        SLANG_NO_THROW Result SLANG_MCALL setCombinedTextureSampler(
            ShaderOffset const& offset,
            IResourceView* textureView,
            ISamplerState* sampler) SLANG_OVERRIDE
        {
#if 0
            if (offset.bindingRangeIndex < 0)
                return SLANG_E_INVALID_ARG;
            auto layout = getLayout();
            if (offset.bindingRangeIndex >= layout->getBindingRangeCount())
                return SLANG_E_INVALID_ARG;
            auto& bindingRange = layout->getBindingRange(offset.bindingRangeIndex);
            auto resourceViewImpl = static_cast<ResourceViewImpl*>(textureView);
            ID3D12Device* d3dDevice = static_cast<D3D12Device*>(getDevice())->m_device;
            d3dDevice->CopyDescriptorsSimple(
                1,
                m_resourceHeap.getCpuHandle(
                    m_descriptorSet.m_resourceTable +
                    bindingRange.binding.offsetInDescriptorTable.resource +
                    (int32_t)offset.bindingArrayIndex),
                resourceViewImpl->m_descriptor.cpuHandle,
                D3D12_DESCRIPTOR_HEAP_TYPE_CBV_SRV_UAV);
            auto samplerImpl = static_cast<SamplerStateImpl*>(sampler);
            d3dDevice->CopyDescriptorsSimple(
                1,
                m_samplerHeap.getCpuHandle(
                    m_descriptorSet.m_samplerTable +
                    bindingRange.binding.offsetInDescriptorTable.sampler +
                    (int32_t)offset.bindingArrayIndex),
                samplerImpl->m_descriptor.cpuHandle,
                D3D12_DESCRIPTOR_HEAP_TYPE_SAMPLER);
#endif
            return SLANG_OK;
        }

    public:

    protected:
        Result init(
            D3D12Device* device,
            ShaderObjectLayoutImpl* layout,
            DescriptorHeapReference viewHeap,
            DescriptorHeapReference samplerHeap)
        {
            m_device = device;

            m_layout = layout;

            m_constantBufferTransientHeap = nullptr;
            m_constantBufferTransientHeapVersion = 0;
            m_isConstantBufferDirty = true;

            // If the layout tells us that there is any uniform data,
            // then we will allocate a CPU memory buffer to hold that data
            // while it is being set from the host.
            //
            // Once the user is done setting the parameters/fields of this
            // shader object, we will produce a GPU-memory version of the
            // uniform data (which includes values from this object and
            // any existential-type sub-objects).
            //
            size_t uniformSize = layout->getElementTypeLayout()->getSize();
            if (uniformSize)
            {
                m_data.setCount(uniformSize);
                memset(m_data.getBuffer(), 0, uniformSize);
            }

            // Each shader object will own CPU descriptor heap memory
            // for any resource or sampler descriptors it might store
            // as part of its value.
            //
            // This allocate includes a reservation for any constant
            // buffer descriptor pertaining to the ordinary data,
            // but does *not* include any descriptors that are managed
            // as part of sub-objects.
            //
            if (auto resourceCount = layout->getResourceSlotCount())
            {
                m_descriptorSet.resourceTable.allocate(viewHeap, resourceCount);

                // We must also ensure that the memory for any resources
                // referenced by descriptors in this object does not get
                // freed while the object is still live.
                //
                m_boundResources.setCount(resourceCount);
            }
            if (auto samplerCount = layout->getSamplerSlotCount())
            {
                m_descriptorSet.samplerTable.allocate(samplerHeap, samplerCount);
            }


            // If the layout specifies that we have any sub-objects, then
            // we need to size the array to account for them.
            //
            Index subObjectCount = layout->getSubObjectSlotCount();
            m_objects.setCount(subObjectCount);

            for (auto subObjectRangeInfo : layout->getSubObjectRanges())
            {
                auto subObjectLayout = subObjectRangeInfo.layout;

                // In the case where the sub-object range represents an
                // existential-type leaf field (e.g., an `IBar`), we
                // cannot pre-allocate the object(s) to go into that
                // range, since we can't possibly know what to allocate
                // at this point.
                //
                if (!subObjectLayout)
                    continue;
                //
                // Otherwise, we will allocate a sub-object to fill
                // in each entry in this range, based on the layout
                // information we already have.

                auto& bindingRangeInfo =
                    layout->getBindingRange(subObjectRangeInfo.bindingRangeIndex);
                for (uint32_t i = 0; i < bindingRangeInfo.count; ++i)
                {
                    RefPtr<ShaderObjectImpl> subObject;
                    SLANG_RETURN_ON_FAIL(
                        ShaderObjectImpl::create(device, subObjectLayout, subObject.writeRef()));
                    m_objects[bindingRangeInfo.subObjectIndex + i] = subObject;
                }
            }

            return SLANG_OK;
        }

        /// Write the uniform/ordinary data of this object into the given `dest` buffer at the given
        /// `offset`
        Result _writeOrdinaryData(
            PipelineCommandEncoder* encoder,
            BufferResourceImpl* buffer,
            size_t offset,
            size_t destSize,
            ShaderObjectLayoutImpl* specializedLayout)
        {
            auto src = m_data.getBuffer();
            auto srcSize = size_t(m_data.getCount());

            SLANG_ASSERT(srcSize <= destSize);

            _uploadBufferData(encoder->m_d3dCmdList, buffer, offset, srcSize, src);

            // In the case where this object has any sub-objects of
            // existential/interface type, we need to recurse on those objects
            // that need to write their state into an appropriate "pending" allocation.
            //
            // Note: Any values that could fit into the "payload" included
            // in the existential-type field itself will have already been
            // written as part of `setObject()`. This loop only needs to handle
            // those sub-objects that do not "fit."
            //
            // An implementers looking at this code might wonder if things could be changed
            // so that *all* writes related to sub-objects for interface-type fields could
            // be handled in this one location, rather than having some in `setObject()` and
            // others handled here.
            //
            Index subObjectRangeCounter = 0;
            for (auto const& subObjectRangeInfo : specializedLayout->getSubObjectRanges())
            {
                Index subObjectRangeIndex = subObjectRangeCounter++;
                auto const& bindingRangeInfo =
                    specializedLayout->getBindingRange(subObjectRangeInfo.bindingRangeIndex);

                // We only need to handle sub-object ranges for interface/existential-type fields,
                // because fields of constant-buffer or parameter-block type are responsible for
                // the ordinary/uniform data of their own existential/interface-type sub-objects.
                //
                if (bindingRangeInfo.bindingType != slang::BindingType::ExistentialValue)
                    continue;

                // Each sub-object range represents a single "leaf" field, but might be nested
                // under zero or more outer arrays, such that the number of existential values
                // in the same range can be one or more.
                //
                auto count = bindingRangeInfo.count;

                // We are not concerned with the case where the existential value(s) in the range
                // git into the payload part of the leaf field.
                //
                // In the case where the value didn't fit, the Slang layout strategy would have
                // considered the requirements of the value as a "pending" allocation, and would
                // allocate storage for the ordinary/uniform part of that pending allocation inside
                // of the parent object's type layout.
                //
                // Here we assume that the Slang reflection API can provide us with a single byte
                // offset and stride for the location of the pending data allocation in the
                // specialized type layout, which will store the values for this sub-object range.
                //
                // TODO: The reflection API functions we are assuming here haven't been implemented
                // yet, so the functions being called here are stubs.
                //
                // TODO: It might not be that a single sub-object range can reliably map to a single
                // contiguous array with a single stride; we need to carefully consider what the
                // layout logic does for complex cases with multiple layers of nested arrays and
                // structures.
                //
                size_t subObjectRangePendingDataOffset = subObjectRangeInfo.offset.pendingOrdinaryData;
                size_t subObjectRangePendingDataStride = subObjectRangeInfo.stride.pendingOrdinaryData;

                // If the range doesn't actually need/use the "pending" allocation at all, then
                // we need to detect that case and skip such ranges.
                //
                // TODO: This should probably be handled on a per-object basis by caching a "does it
                // fit?" bit as part of the information for bound sub-objects, given that we already
                // compute the "does it fit?" status as part of `setObject()`.
                //
                if (subObjectRangePendingDataOffset == 0)
                    continue;

                for (uint32_t i = 0; i < count; ++i)
                {
                    auto subObject = m_objects[bindingRangeInfo.subObjectIndex + i];

                    RefPtr<ShaderObjectLayoutImpl> subObjectLayout;
                    SLANG_RETURN_ON_FAIL(
                        subObject->getSpecializedLayout(subObjectLayout.writeRef()));

                    auto subObjectOffset =
                        subObjectRangePendingDataOffset + i * subObjectRangePendingDataStride;

                    subObject->_writeOrdinaryData(
                        encoder,
                        buffer,
                        offset + subObjectOffset,
                        destSize - subObjectOffset,
                        subObjectLayout);
                }
            }

            return SLANG_OK;
        }

        bool shouldAllocateConstantBuffer(TransientResourceHeapImpl* transientHeap)
        {
            return m_isConstantBufferDirty || m_constantBufferTransientHeap != transientHeap ||
                m_constantBufferTransientHeapVersion != transientHeap->getVersion();
        }

        /// Ensure that the `m_ordinaryDataBuffer` has been created, if it is needed
        Result _ensureOrdinaryDataBufferCreatedIfNeeded(
            PipelineCommandEncoder* encoder,
            ShaderObjectLayoutImpl* specializedLayout)
        {
            // If data has been changed since last allocation/filling of constant buffer,
            // we will need to allocate a new one.
            //
            if (!shouldAllocateConstantBuffer(encoder->m_transientHeap))
            {
                return SLANG_OK;
            }
            m_isConstantBufferDirty = false;
            m_constantBufferTransientHeap = encoder->m_transientHeap;
            m_constantBufferTransientHeapVersion = encoder->m_transientHeap->getVersion();

            // Computing the size of the ordinary data buffer is *not* just as simple
            // as using the size of the `m_ordinayData` array that we store. The reason
            // for the added complexity is that interface-type fields may lead to the
            // storage being specialized such that it needs extra appended data to
            // store the concrete values that logically belong in those interface-type
            // fields but wouldn't fit in the fixed-size allocation we gave them.
            //
            m_constantBufferSize = specializedLayout->getTotalOrdinaryDataSize();
            if (m_constantBufferSize == 0)
            {
                return SLANG_OK;
            }

            // Once we have computed how large the buffer should be, we can allocate
            // it from the transient resource heap.
            //
            auto alignedConstantBufferSize = D3DUtil::calcAligned(m_constantBufferSize, 256);
            SLANG_RETURN_ON_FAIL(encoder->m_commandBuffer->m_transientHeap->allocateConstantBuffer(
                alignedConstantBufferSize, m_constantBufferWeakPtr, m_constantBufferOffset));

            // Once the buffer is allocated, we can use `_writeOrdinaryData` to fill it in.
            //
            // Note that `_writeOrdinaryData` is potentially recursive in the case
            // where this object contains interface/existential-type fields, so we
            // don't need or want to inline it into this call site.
            //
            SLANG_RETURN_ON_FAIL(_writeOrdinaryData(
                encoder,
                static_cast<BufferResourceImpl*>(m_constantBufferWeakPtr),
                m_constantBufferOffset,
                m_constantBufferSize,
                specializedLayout));

            {
                // We also create and store a descriptor for our root constant buffer
                // into the descriptor table allocation that was reserved for them.
                //
                // We always know that the ordinary data buffer will be the first descriptor
                // in the table of resource views.
                //
                auto descriptorTable = m_descriptorSet.resourceTable;
                D3D12_CONSTANT_BUFFER_VIEW_DESC viewDesc = {};
                viewDesc.BufferLocation = static_cast<BufferResourceImpl*>(m_constantBufferWeakPtr)
                                              ->m_resource.getResource()
                                              ->GetGPUVirtualAddress() +
                                          m_constantBufferOffset;
                viewDesc.SizeInBytes = (UINT)alignedConstantBufferSize;
                encoder->m_device->CreateConstantBufferView(
                    &viewDesc, descriptorTable.getCpuHandle());
            }

            return SLANG_OK;
        }

    public:

            /// Prepare to bind this object as a parameter block.
            ///
            /// This involves allocating and binding any descriptor tables necessary
            /// to to store the state of the object. The function returns a descriptor
            /// set formed from any table(s) allocated. In addition, the `ioOffset`
            /// parameter will be adjusted to be correct for binding values into
            /// the resulting descriptor set.
            ///
        DescriptorSet prepareToBindAsParameterBlock(
            BindingContext*         context,
            BindingOffset&          ioOffset,
            ShaderObjectLayoutImpl* specializedLayout)
        {
            auto transientHeap = context->transientHeap;
            auto submitter = context->submitter;

            // When writing into the new descriptor set, resource and sampler
            // descriptors will need to start at index zero in the respective
            // tables.
            //
            ioOffset.resource = 0;
            ioOffset.sampler = 0;

            // The index of the next root parameter to bind will be maintained,
            // but needs to be incremented by the number of descriptor tables
            // we allocate (zero or one resource table and zero or one sampler
            // table).
            //
            auto& rootParamIndex = ioOffset.rootParam;
            DescriptorSet descriptorSet;

            if(auto descriptorCount = specializedLayout->getTotalResourceDescriptorCount())
            {
                // There is a non-zero number of resource descriptors needed,
                // so we will allocate a table out of the appropriate heap,
                // and store it into the appropriate part of `descriptorSet`.
                //
                auto descriptorHeap = &transientHeap->m_viewHeap;
                auto& table = descriptorSet.resourceTable;

                // Allocate the table.
                //
                table.allocate(descriptorHeap, descriptorCount);

                // Bind the table to the pipeline, consuming the next available
                // root parameter.
                //
                auto tableRootParamIndex = rootParamIndex++;
                submitter->setRootDescriptorTable(tableRootParamIndex, table.getGpuHandle());
            }
            if(auto descriptorCount = specializedLayout->getTotalSamplerDescriptorCount())
            {
                // There is a non-zero number of sampler descriptors needed,
                // so we will allocate a table out of the appropriate heap,
                // and store it into the appropriate part of `descriptorSet`.
                //
                auto descriptorHeap = &transientHeap->m_samplerHeap; 
                auto& table = descriptorSet.samplerTable;

                // Allocate the table.
                //
                table.allocate(descriptorHeap, descriptorCount);

                // Bind the table to the pipeline, consuming the next available
                // root parameter.
                //
                auto tableRootParamIndex = rootParamIndex++;
                submitter->setRootDescriptorTable(tableRootParamIndex, table.getGpuHandle());
            }

            return descriptorSet;
        }

            /// Bind this object as a `ParameterBlock<X>`
        Result bindAsParameterBlock(
            BindingContext*         context,
            BindingOffset const&    offset,
            ShaderObjectLayoutImpl* specializedLayout)
        {
            // The first step to binding an object as a parameter block is to allocate a descriptor
            // set (consisting of zero or one resource descriptor table and zero or one sampler
            // descriptor table) to represent its values.
            //
            BindingOffset subOffset = offset;
            auto descriptorSet = prepareToBindAsParameterBlock(context, /* inout */ subOffset, specializedLayout);

            // Next we bind the object into that descriptor set as if it were being used
            // as a `ConstantBuffer<X>`.
            //
            SLANG_RETURN_ON_FAIL(bindAsConstantBuffer(context, descriptorSet, subOffset, specializedLayout));
            return SLANG_OK;
        }

            /// Bind this object as a `ConstantBuffer<X>`
        Result bindAsConstantBuffer(
            BindingContext*         context,
            DescriptorSet const&    descriptorSet,
            BindingOffset const&    offset,
            ShaderObjectLayoutImpl* specializedLayout)
        {
            // If we are to bind as a constant buffer we first need to ensure that
            // the ordinary data buffer is created, if this object needs one.
            //
            SLANG_RETURN_ON_FAIL(_ensureOrdinaryDataBufferCreatedIfNeeded(context->encoder, specializedLayout));

            // Next, we need to bind all of the resource descriptors for this object
            // (including any ordinary data buffer) into the provided `descriptorSet`.
            //
            auto resourceCount = specializedLayout->getResourceSlotCount();
            if(resourceCount)
            {
                auto& dstTable = descriptorSet.resourceTable;
                auto& srcTable = m_descriptorSet.resourceTable;

                context->device->m_device->CopyDescriptorsSimple(
                    UINT(resourceCount),
                    dstTable.getCpuHandle(offset.resource),
                    srcTable.getCpuHandle(),
                    D3D12_DESCRIPTOR_HEAP_TYPE_CBV_SRV_UAV);
            }

            // Finally, we delegate to `_bindImpl` to bind samplers and sub-objects,
            // since the logic is shared with the `bindAsValue()` case below.
            //
            SLANG_RETURN_ON_FAIL(_bindImpl(context, descriptorSet, offset, specializedLayout));
            return SLANG_OK;
        }

            /// Bind this object as a value (for an interface-type parameter)
        Result bindAsValue(
            BindingContext*         context,
            DescriptorSet const&    descriptorSet,
            BindingOffset const&    offset,
            ShaderObjectLayoutImpl* specializedLayout)
        {
            // When binding a value for an interface-type field we do *not* want
            // to bind a buffer for the ordinary data (if there is any) because
            // ordinary data for interface-type fields gets allocated into the
            // parent object's ordinary data buffer.
            //
            // This CPU-memory descriptor table that holds resource descriptors
            // will have already been allocated to have space for an ordinary data
            // buffer (if needed), so we need to take care to skip over that
            // descriptor when copying descriptors from the CPU-memory set
            // to the GPU-memory `descriptorSet`.
            //
            auto skipResourceCount = specializedLayout->getOrdinaryDataBufferCount();
            auto resourceCount = specializedLayout->getResourceSlotCount() - skipResourceCount;
            if(resourceCount)
            {
                auto& dstTable = descriptorSet.resourceTable;
                auto& srcTable = m_descriptorSet.resourceTable;

                context->device->m_device->CopyDescriptorsSimple(
                    UINT(resourceCount),
                    dstTable.getCpuHandle(offset.resource),
                    srcTable.getCpuHandle(skipResourceCount),
                    D3D12_DESCRIPTOR_HEAP_TYPE_CBV_SRV_UAV);
            }

            // Finally, we delegate to `_bindImpl` to bind samplers and sub-objects,
            // since the logic is shared with the `bindAsConstantBuffer()` case above.
            //
            // Note: Just like we had to do some subtle handling of the ordinary data buffer
            // above, here we need to contend with the fact that the `offset.resource` fields
            // computed for sub-object ranges were baked to take the ordinary data buffer
            // into account, so that if `skipResourceCount` is non-zero then they are all
            // too high by `skipResourceCount`.
            //
            // We will address the problem here by computing a modified offset that adjusts
            // for the ordinary data buffer that we have not bound after all.
            //
            BindingOffset subOffset = offset;
            subOffset.resource -= skipResourceCount;
            SLANG_RETURN_ON_FAIL(_bindImpl(context, descriptorSet, subOffset, specializedLayout));
            return SLANG_OK;
        }

            /// Shared logic for `bindAsConstantBuffer()` and `bindAsValue()`
        Result _bindImpl(
            BindingContext*         context,
            DescriptorSet const&    descriptorSet,
            BindingOffset const&    offset,
            ShaderObjectLayoutImpl* specializedLayout)
        {
            // We start by binding all the sampler decriptors, if needed.
            //
            // Note: resource descriptors were handled in either `bindAsConstantBuffer()`
            // or `bindAsValue()` before calling into `_bindImpl()`.
            //
            if (auto samplerCount = specializedLayout->getSamplerSlotCount())
            {
                auto& dstTable = descriptorSet.samplerTable;
                auto& srcTable = m_descriptorSet.samplerTable;

                context->device->m_device->CopyDescriptorsSimple(
                    UINT(samplerCount),
                    dstTable.getCpuHandle(offset.sampler),
                    srcTable.getCpuHandle(),
                    D3D12_DESCRIPTOR_HEAP_TYPE_SAMPLER);
            }

            // Next we iterate over the sub-object ranges and bind anything they require.
            //
            auto& subObjectRanges = specializedLayout->getSubObjectRanges();
            auto subObjectRangeCount = subObjectRanges.getCount();
            for (Index i = 0; i < subObjectRangeCount; i++)
            {
                auto& subObjectRange = specializedLayout->getSubObjectRange(i);
                auto& bindingRange = specializedLayout->getBindingRange(subObjectRange.bindingRangeIndex);
                auto subObjectIndex = bindingRange.subObjectIndex;
                auto subObjectLayout = subObjectRange.layout.Ptr();

                BindingOffset rangeOffset = offset;
                rangeOffset += subObjectRange.offset;

                BindingOffset rangeStride = subObjectRange.stride;

                switch(bindingRange.bindingType)
                {
                case slang::BindingType::ConstantBuffer:
                    {
                        auto objOffset = rangeOffset;
                        for (uint32_t j = 0; j < bindingRange.count; j++)
                        {
                            auto& object = m_objects[subObjectIndex + j];
                            object->bindAsConstantBuffer(context, descriptorSet, objOffset, subObjectLayout);
                            objOffset += rangeStride;
                        }
                    }
                    break;

                case slang::BindingType::ParameterBlock:
                    {
                        auto objOffset = rangeOffset;
                        for (uint32_t j = 0; j < bindingRange.count; j++)
                        {
                            auto& object = m_objects[subObjectIndex + j];
                            object->bindAsParameterBlock(context, objOffset, subObjectLayout);
                            objOffset += rangeStride;
                        }
                    }
                    break;

                case slang::BindingType::ExistentialValue:
                    if(subObjectLayout)
                    {
                        auto objOffset = rangeOffset;
                        for (uint32_t j = 0; j < bindingRange.count; j++)
                        {
                            auto& object = m_objects[subObjectIndex + j];
                            object->bindAsValue(context, descriptorSet, objOffset, subObjectLayout);
                            objOffset += rangeStride;
                        }
                    }
                    break;
                }
            }

            return SLANG_OK;
        }


            /// A CPU-memory descriptor set holding any descriptors used to represent the resources/samplers in this object's state
        DescriptorSet m_descriptorSet;

        ShortList<RefPtr<Resource>, 8> m_boundResources;

        /// A constant buffer used to stored ordinary data for this object
        /// and existential-type sub-objects.
        ///
        /// Allocated from transient heap on demand with `_createOrdinaryDataBufferIfNeeded()`
        IBufferResource* m_constantBufferWeakPtr = nullptr;
        size_t m_constantBufferOffset = 0;
        size_t m_constantBufferSize = 0;

        /// Dirty bit tracking whether the constant buffer needs to be updated.
        bool m_isConstantBufferDirty = true;
        /// The transient heap from which the constant buffer is allocated.
        TransientResourceHeapImpl* m_constantBufferTransientHeap;
        /// The version of the transient heap when the constant buffer is allocated.
        uint64_t m_constantBufferTransientHeapVersion;

        /// Get the layout of this shader object with specialization arguments considered
        ///
        /// This operation should only be called after the shader object has been
        /// fully filled in and finalized.
        ///
        Result getSpecializedLayout(ShaderObjectLayoutImpl** outLayout)
        {
            if (!m_specializedLayout)
            {
                SLANG_RETURN_ON_FAIL(_createSpecializedLayout(m_specializedLayout.writeRef()));
            }
            returnRefPtr(outLayout, m_specializedLayout);
            return SLANG_OK;
        }

        /// Create the layout for this shader object with specialization arguments considered
        ///
        /// This operation is virtual so that it can be customized by `RootShaderObject`.
        ///
        virtual Result _createSpecializedLayout(ShaderObjectLayoutImpl** outLayout)
        {
            ExtendedShaderObjectType extendedType;
            SLANG_RETURN_ON_FAIL(getSpecializedShaderObjectType(&extendedType));

            auto renderer = getRenderer();
            RefPtr<ShaderObjectLayoutImpl> layout;
            SLANG_RETURN_ON_FAIL(renderer->getShaderObjectLayout(
                extendedType.slangType,
                m_layout->getContainerType(),
                (ShaderObjectLayoutBase**)layout.writeRef()));

            returnRefPtrMove(outLayout, layout);
            return SLANG_OK;
        }

        RefPtr<ShaderObjectLayoutImpl> m_specializedLayout;
    };

    class MutableShaderObjectImpl : public MutableShaderObject<MutableShaderObjectImpl, ShaderObjectLayoutImpl>
    {};

    class RootShaderObjectImpl : public ShaderObjectImpl
    {
        typedef ShaderObjectImpl Super;

    public:
        // Override default reference counting behavior to disable lifetime management via ComPtr.
        // Root objects are managed by command buffer and does not need to be freed by the user.
        SLANG_NO_THROW uint32_t SLANG_MCALL addRef() override { return 1; }
        SLANG_NO_THROW uint32_t SLANG_MCALL release() override { return 1; }
    public:
        RootShaderObjectLayoutImpl* getLayout()
        {
            return static_cast<RootShaderObjectLayoutImpl*>(m_layout.Ptr());
        }

        UInt SLANG_MCALL getEntryPointCount() SLANG_OVERRIDE
        {
            return (UInt)m_entryPoints.getCount();
        }
        SlangResult SLANG_MCALL getEntryPoint(UInt index, IShaderObject** outEntryPoint)
            SLANG_OVERRIDE
        {
            returnComPtr(outEntryPoint, m_entryPoints[index]);
            return SLANG_OK;
        }

        virtual Result collectSpecializationArgs(ExtendedShaderObjectTypeList& args) override
        {
            SLANG_RETURN_ON_FAIL(ShaderObjectImpl::collectSpecializationArgs(args));
            for (auto& entryPoint : m_entryPoints)
            {
                SLANG_RETURN_ON_FAIL(entryPoint->collectSpecializationArgs(args));
            }
            return SLANG_OK;
        }

        virtual SLANG_NO_THROW Result SLANG_MCALL
            copyFrom(IShaderObject* object, ITransientResourceHeap* transientHeap) override
        {
            SLANG_RETURN_ON_FAIL(Super::copyFrom(object, transientHeap));
            if (auto srcObj = dynamic_cast<MutableRootShaderObject*>(object))
            {
                for (Index i = 0; i < srcObj->m_entryPoints.getCount(); i++)
                {
                    m_entryPoints[i]->copyFrom(srcObj->m_entryPoints[i], transientHeap);
                }
                return SLANG_OK;
            }
            return SLANG_FAIL;
        }

    public:
        Result bindAsRoot(
            BindingContext*             context,
            RootShaderObjectLayoutImpl* specializedLayout)
        {
            // A root shader object always binds as if it were a parameter block,
            // insofar as it needs to allocate a descriptor set to hold the bindings
            // for its own state and any sub-objects.
            //
            // Note: We do not direclty use `bindAsParameterBlock` here because we also
            // need to bind the entry points into the same descriptor set that is
            // being used for the root object.
            //
            BindingOffset rootOffset;
            auto descriptorSet = prepareToBindAsParameterBlock(context, /* inout */ rootOffset, specializedLayout);

            SLANG_RETURN_ON_FAIL(Super::bindAsConstantBuffer(context, descriptorSet, rootOffset, specializedLayout));

            auto entryPointCount = m_entryPoints.getCount();
            for (Index i = 0; i < entryPointCount; ++i)
            {
                auto entryPoint = m_entryPoints[i];
                auto& entryPointInfo = specializedLayout->getEntryPoint(i);

                auto entryPointOffset = rootOffset;
                entryPointOffset += entryPointInfo.offset;

                SLANG_RETURN_ON_FAIL(entryPoint->bindAsConstantBuffer(context, descriptorSet, entryPointOffset, entryPointInfo.layout));
            }

            return SLANG_OK;
        }

    public:

        Result init(D3D12Device* device)
        {
            SLANG_RETURN_ON_FAIL(m_cpuViewHeap.init(
                device->m_device,
                64,
                D3D12_DESCRIPTOR_HEAP_TYPE_CBV_SRV_UAV,
                D3D12_DESCRIPTOR_HEAP_FLAG_NONE));
            SLANG_RETURN_ON_FAIL(m_cpuSamplerHeap.init(
                device->m_device,
                8,
                D3D12_DESCRIPTOR_HEAP_TYPE_SAMPLER,
                D3D12_DESCRIPTOR_HEAP_FLAG_NONE));
            return SLANG_OK;
        }

        Result reset(
            D3D12Device* device,
            RootShaderObjectLayoutImpl* layout,
            TransientResourceHeapImpl* heap)
        {
            m_cpuViewHeap.deallocateAll();
            m_cpuSamplerHeap.deallocateAll();
            SLANG_RETURN_ON_FAIL(Super::init(device, layout, &m_cpuViewHeap, &m_cpuSamplerHeap));
            m_specializedLayout = nullptr;
            m_entryPoints.clear();
            for (auto entryPointInfo : layout->getEntryPoints())
            {
                RefPtr<ShaderObjectImpl> entryPoint;
                SLANG_RETURN_ON_FAIL(
                    ShaderObjectImpl::create(device, entryPointInfo.layout, entryPoint.writeRef()));
                m_entryPoints.add(entryPoint);
            }
            return SLANG_OK;
        }

    protected:
        Result _createSpecializedLayout(ShaderObjectLayoutImpl** outLayout) SLANG_OVERRIDE
        {
            ExtendedShaderObjectTypeList specializationArgs;
            SLANG_RETURN_ON_FAIL(collectSpecializationArgs(specializationArgs));

            // Note: There is an important policy decision being made here that we need
            // to approach carefully.
            //
            // We are doing two different things that affect the layout of a program:
            //
            // 1. We are *composing* one or more pieces of code (notably the shared global/module
            //    stuff and the per-entry-point stuff).
            //
            // 2. We are *specializing* code that includes generic/existential parameters
            //    to concrete types/values.
            //
            // We need to decide the relative *order* of these two steps, because of how it impacts
            // layout. The layout for `specialize(compose(A,B), X, Y)` is potentially different
            // form that of `compose(specialize(A,X), speciealize(B,Y))`, even when both are
            // semantically equivalent programs.
            //
            // Right now we are using the first option: we are first generating a full composition
            // of all the code we plan to use (global scope plus all entry points), and then
            // specializing it to the concatenated specialization argumenst for all of that.
            //
            // In some cases, though, this model isn't appropriate. For example, when dealing with
            // ray-tracing shaders and local root signatures, we really want the parameters of each
            // entry point (actually, each entry-point *group*) to be allocated distinct storage,
            // which really means we want to compute something like:
            //
            //      SpecializedGlobals = specialize(compose(ModuleA, ModuleB, ...), X, Y, ...)
            //
            //      SpecializedEP1 = compose(SpecializedGlobals, specialize(EntryPoint1, T, U, ...))
            //      SpecializedEP2 = compose(SpecializedGlobals, specialize(EntryPoint2, A, B, ...))
            //
            // Note how in this case all entry points agree on the layout for the shared/common
            // parmaeters, but their layouts are also independent of one another.
            //
            // Furthermore, in this example, loading another entry point into the system would not
            // rquire re-computing the layouts (or generated kernel code) for any of the entry
            // points that had already been loaded (in contrast to a compose-then-specialize
            // approach).
            //
            ComPtr<slang::IComponentType> specializedComponentType;
            ComPtr<slang::IBlob> diagnosticBlob;
            auto result = getLayout()->getSlangProgram()->specialize(
                specializationArgs.components.getArrayView().getBuffer(),
                specializationArgs.getCount(),
                specializedComponentType.writeRef(),
                diagnosticBlob.writeRef());

            // TODO: print diagnostic message via debug output interface.

            if (result != SLANG_OK)
                return result;

            auto slangSpecializedLayout = specializedComponentType->getLayout();
            RefPtr<RootShaderObjectLayoutImpl> specializedLayout;
            RootShaderObjectLayoutImpl::create(
                static_cast<D3D12Device*>(getRenderer()),
                specializedComponentType,
                slangSpecializedLayout,
                specializedLayout.writeRef());

            // Note: Computing the layout for the specialized program will have also computed
            // the layouts for the entry points, and we really need to attach that information
            // to them so that they don't go and try to compute their own specializations.
            //
            // TODO: Well, if we move to the specialization model described above then maybe
            // we *will* want entry points to do their own specialization work...
            //
            auto entryPointCount = m_entryPoints.getCount();
            for (Index i = 0; i < entryPointCount; ++i)
            {
                auto entryPointInfo = specializedLayout->getEntryPoint(i);
                auto entryPointVars = m_entryPoints[i];

                entryPointVars->m_specializedLayout = entryPointInfo.layout;
            }

            returnRefPtrMove(outLayout, specializedLayout);
            return SLANG_OK;
        }

        List<RefPtr<ShaderObjectImpl>> m_entryPoints;

    public:
        // Descriptor heaps for the root object. Resets with the life cycle of each root shader
        // object use.
        D3D12DescriptorHeap m_cpuViewHeap;
        D3D12DescriptorHeap m_cpuSamplerHeap;
    };

    class CommandBufferImpl
        : public ICommandBuffer
        , public ComObject
    {
    public:
        // There are a pair of cyclic references between a `TransientResourceHeap` and
        // a `CommandBuffer` created from the heap. We need to break the cycle upon
        // the public reference count of a command buffer dropping to 0.
        SLANG_COM_OBJECT_IUNKNOWN_ALL

        ICommandBuffer* getInterface(const Guid& guid)
        {
            if (guid == GfxGUID::IID_ISlangUnknown || guid == GfxGUID::IID_ICommandBuffer)
                return static_cast<ICommandBuffer*>(this);
            return nullptr;
        }
        virtual void comFree() override { m_transientHeap.breakStrongReference(); }
    public:
        ComPtr<ID3D12GraphicsCommandList> m_cmdList;
        ComPtr<ID3D12GraphicsCommandList4> m_cmdList4;

        BreakableReference<TransientResourceHeapImpl> m_transientHeap;
        // Weak reference is fine here since `m_transientHeap` already holds strong reference to
        // device.
        D3D12Device* m_renderer;
        RootShaderObjectImpl m_rootShaderObject;

        void init(
            D3D12Device* renderer,
            ID3D12GraphicsCommandList* d3dCommandList,
            TransientResourceHeapImpl* transientHeap)
        {
            m_transientHeap = transientHeap;
            m_renderer = renderer;
            m_cmdList = d3dCommandList;

            ID3D12DescriptorHeap* heaps[] = {
                m_transientHeap->m_viewHeap.getHeap(),
                m_transientHeap->m_samplerHeap.getHeap(),
            };
            m_cmdList->SetDescriptorHeaps(SLANG_COUNT_OF(heaps), heaps);
            m_rootShaderObject.init(renderer);

#if SLANG_GFX_HAS_DXR_SUPPORT
            m_cmdList->QueryInterface<ID3D12GraphicsCommandList4>(m_cmdList4.writeRef());
#endif
        }

        class RenderCommandEncoderImpl
            : public IRenderCommandEncoder
            , public PipelineCommandEncoder
        {
        public:
            RefPtr<RenderPassLayoutImpl> m_renderPass;
            RefPtr<FramebufferImpl> m_framebuffer;

            List<BoundVertexBuffer> m_boundVertexBuffers;

            RefPtr<BufferResourceImpl> m_boundIndexBuffer;

            D3D12_VIEWPORT m_viewports[kMaxRTVCount];
            D3D12_RECT m_scissorRects[kMaxRTVCount];

            DXGI_FORMAT m_boundIndexFormat;
            UINT m_boundIndexOffset;

            D3D12_PRIMITIVE_TOPOLOGY_TYPE m_primitiveTopologyType;
            D3D12_PRIMITIVE_TOPOLOGY m_primitiveTopology;

            void init(
                D3D12Device* renderer,
                TransientResourceHeapImpl* transientHeap,
                CommandBufferImpl* cmdBuffer,
                RenderPassLayoutImpl* renderPass,
                FramebufferImpl* framebuffer)
            {
                PipelineCommandEncoder::init(cmdBuffer);
                m_preCmdList = nullptr;
                m_renderPass = renderPass;
                m_framebuffer = framebuffer;
                m_transientHeap = transientHeap;
                m_boundVertexBuffers.clear();
                m_boundIndexBuffer = nullptr;
                m_primitiveTopologyType = D3D12_PRIMITIVE_TOPOLOGY_TYPE_TRIANGLE;
                m_primitiveTopology = D3D_PRIMITIVE_TOPOLOGY_TRIANGLELIST;
                m_boundIndexFormat = DXGI_FORMAT_UNKNOWN;
                m_boundIndexOffset = 0;
                m_currentPipeline = nullptr;

                // Set render target states.
                m_d3dCmdList->OMSetRenderTargets(
                    (UINT)framebuffer->renderTargetViews.getCount(),
                    framebuffer->renderTargetDescriptors.getArrayView().getBuffer(),
                    FALSE,
                    framebuffer->depthStencilView ? &framebuffer->depthStencilDescriptor : nullptr);

                // Issue clear commands based on render pass set up.
                for (Index i = 0; i < renderPass->m_renderTargetAccesses.getCount(); i++)
                {
                    auto& access = renderPass->m_renderTargetAccesses[i];

                    // Transit resource states.
                    {
                        D3D12BarrierSubmitter submitter(m_d3dCmdList);
                        auto resourceViewImpl = framebuffer->renderTargetViews[i].Ptr();
                        auto textureResource =
                            static_cast<TextureResourceImpl*>(resourceViewImpl->m_resource.Ptr());
                        D3D12_RESOURCE_STATES initialState;
                        if (access.initialState == ResourceState::Undefined)
                        {
                            initialState = textureResource->m_defaultState;
                        }
                        else
                        {
                            initialState = D3DUtil::translateResourceState(access.initialState);
                        }
                        textureResource->m_resource.transition(
                            initialState,
                            D3D12_RESOURCE_STATE_RENDER_TARGET,
                            submitter);
                    }
                    // Clear.
                    if (access.loadOp == IRenderPassLayout::AttachmentLoadOp::Clear)
                    {
                        m_d3dCmdList->ClearRenderTargetView(
                            framebuffer->renderTargetDescriptors[i],
                            framebuffer->renderTargetClearValues[i].values,
                            0,
                            nullptr);
                    }
                }

                if (renderPass->m_hasDepthStencil)
                {
                    // Transit resource states.
                    {
                        D3D12BarrierSubmitter submitter(m_d3dCmdList);
                        auto resourceViewImpl = framebuffer->depthStencilView.Ptr();
                        auto textureResource =
                            static_cast<TextureResourceImpl*>(resourceViewImpl->m_resource.Ptr());
                        D3D12_RESOURCE_STATES initialState;
                        if (renderPass->m_depthStencilAccess.initialState ==
                            ResourceState::Undefined)
                        {
                            initialState = textureResource->m_defaultState;
                        }
                        else
                        {
                            initialState = D3DUtil::translateResourceState(
                                renderPass->m_depthStencilAccess.initialState);
                        }
                        textureResource->m_resource.transition(
                            initialState,
                            D3D12_RESOURCE_STATE_DEPTH_WRITE,
                            submitter);
                    }
                    // Clear.
                    uint32_t clearFlags = 0;
                    if (renderPass->m_depthStencilAccess.loadOp ==
                        IRenderPassLayout::AttachmentLoadOp::Clear)
                    {
                        clearFlags |= D3D12_CLEAR_FLAG_DEPTH;
                    }
                    if (renderPass->m_depthStencilAccess.stencilLoadOp ==
                        IRenderPassLayout::AttachmentLoadOp::Clear)
                    {
                        clearFlags |= D3D12_CLEAR_FLAG_STENCIL;
                    }
                    if (clearFlags)
                    {
                        m_d3dCmdList->ClearDepthStencilView(
                            framebuffer->depthStencilDescriptor,
                            (D3D12_CLEAR_FLAGS)clearFlags,
                            framebuffer->depthStencilClearValue.depth,
                            framebuffer->depthStencilClearValue.stencil,
                            0,
                            nullptr);
                    }
                }
            }

            virtual SLANG_NO_THROW Result SLANG_MCALL
                bindPipeline(IPipelineState* state, IShaderObject** outRootObject) override
            {
                return bindPipelineImpl(state, outRootObject);
            }

            virtual SLANG_NO_THROW void SLANG_MCALL
                setViewports(uint32_t count, const Viewport* viewports) override
            {
                static const int kMaxViewports =
                    D3D12_VIEWPORT_AND_SCISSORRECT_OBJECT_COUNT_PER_PIPELINE;
                assert(count <= kMaxViewports && count <= kMaxRTVCount);
                for (UInt ii = 0; ii < count; ++ii)
                {
                    auto& inViewport = viewports[ii];
                    auto& dxViewport = m_viewports[ii];

                    dxViewport.TopLeftX = inViewport.originX;
                    dxViewport.TopLeftY = inViewport.originY;
                    dxViewport.Width = inViewport.extentX;
                    dxViewport.Height = inViewport.extentY;
                    dxViewport.MinDepth = inViewport.minZ;
                    dxViewport.MaxDepth = inViewport.maxZ;
                }
                m_d3dCmdList->RSSetViewports(UINT(count), m_viewports);
            }

            virtual SLANG_NO_THROW void SLANG_MCALL
                setScissorRects(uint32_t count, const ScissorRect* rects) override
            {
                static const int kMaxScissorRects =
                    D3D12_VIEWPORT_AND_SCISSORRECT_OBJECT_COUNT_PER_PIPELINE;
                assert(count <= kMaxScissorRects && count <= kMaxRTVCount);

                for (UInt ii = 0; ii < count; ++ii)
                {
                    auto& inRect = rects[ii];
                    auto& dxRect = m_scissorRects[ii];

                    dxRect.left = LONG(inRect.minX);
                    dxRect.top = LONG(inRect.minY);
                    dxRect.right = LONG(inRect.maxX);
                    dxRect.bottom = LONG(inRect.maxY);
                }

                m_d3dCmdList->RSSetScissorRects(UINT(count), m_scissorRects);
            }

            virtual SLANG_NO_THROW void SLANG_MCALL
                setPrimitiveTopology(PrimitiveTopology topology) override
            {
                switch (topology)
                {
                case PrimitiveTopology::TriangleList:
                    {
                        m_primitiveTopologyType = D3D12_PRIMITIVE_TOPOLOGY_TYPE_TRIANGLE;
                        m_primitiveTopology = D3DUtil::getPrimitiveTopology(topology);
                        break;
                    }
                default:
                    {
                        assert(!"Unhandled type");
                    }
                }
            }

            virtual SLANG_NO_THROW void SLANG_MCALL setVertexBuffers(
                UInt startSlot,
                UInt slotCount,
                IBufferResource* const* buffers,
                const UInt* strides,
                const UInt* offsets) override
            {
                {
                    const Index num = startSlot + slotCount;
                    if (num > m_boundVertexBuffers.getCount())
                    {
                        m_boundVertexBuffers.setCount(num);
                    }
                }

                for (UInt i = 0; i < slotCount; i++)
                {
                    BufferResourceImpl* buffer = static_cast<BufferResourceImpl*>(buffers[i]);

                    BoundVertexBuffer& boundBuffer = m_boundVertexBuffers[startSlot + i];
                    boundBuffer.m_buffer = buffer;
                    boundBuffer.m_stride = int(strides[i]);
                    boundBuffer.m_offset = int(offsets[i]);
                }
            }

            virtual SLANG_NO_THROW void SLANG_MCALL setIndexBuffer(
                IBufferResource* buffer,
                Format indexFormat,
                UInt offset = 0) override
            {
                m_boundIndexBuffer = (BufferResourceImpl*)buffer;
                m_boundIndexFormat = D3DUtil::getMapFormat(indexFormat);
                m_boundIndexOffset = UINT(offset);
            }

            void prepareDraw()
            {
                auto pipelineState = m_currentPipeline.Ptr();
                if (!pipelineState || (pipelineState->desc.type != PipelineType::Graphics))
                {
                    assert(!"No graphics pipeline state set");
                    return;
                }

                // Submit - setting for graphics
                {
                    GraphicsSubmitter submitter(m_d3dCmdList);
                    RefPtr<PipelineStateBase> newPipeline;
                    if(SLANG_FAILED(_bindRenderState(&submitter, newPipeline)))
                    {
                        assert(!"Failed to bind render state");
                    }
                }

                m_d3dCmdList->IASetPrimitiveTopology(m_primitiveTopology);

                // Set up vertex buffer views
                {
                    int numVertexViews = 0;
                    D3D12_VERTEX_BUFFER_VIEW vertexViews[16];
                    for (Index i = 0; i < m_boundVertexBuffers.getCount(); i++)
                    {
                        const BoundVertexBuffer& boundVertexBuffer = m_boundVertexBuffers[i];
                        BufferResourceImpl* buffer = boundVertexBuffer.m_buffer;
                        if (buffer)
                        {
                            D3D12_VERTEX_BUFFER_VIEW& vertexView = vertexViews[numVertexViews++];
                            vertexView.BufferLocation =
                                buffer->m_resource.getResource()->GetGPUVirtualAddress() +
                                boundVertexBuffer.m_offset;
                            vertexView.SizeInBytes =
                                UINT(buffer->getDesc()->sizeInBytes - boundVertexBuffer.m_offset);
                            vertexView.StrideInBytes = UINT(boundVertexBuffer.m_stride);
                        }
                    }
                    m_d3dCmdList->IASetVertexBuffers(0, numVertexViews, vertexViews);
                }
                // Set up index buffer
                if (m_boundIndexBuffer)
                {
                    D3D12_INDEX_BUFFER_VIEW indexBufferView;
                    indexBufferView.BufferLocation =
                        m_boundIndexBuffer->m_resource.getResource()->GetGPUVirtualAddress() +
                        m_boundIndexOffset;
                    indexBufferView.SizeInBytes =
                        UINT(m_boundIndexBuffer->getDesc()->sizeInBytes - m_boundIndexOffset);
                    indexBufferView.Format = m_boundIndexFormat;

                    m_d3dCmdList->IASetIndexBuffer(&indexBufferView);
                }
            }
            virtual SLANG_NO_THROW void SLANG_MCALL
                draw(UInt vertexCount, UInt startVertex = 0) override
            {
                prepareDraw();
                m_d3dCmdList->DrawInstanced(UINT(vertexCount), 1, UINT(startVertex), 0);
            }
            virtual SLANG_NO_THROW void SLANG_MCALL
                drawIndexed(UInt indexCount, UInt startIndex = 0, UInt baseVertex = 0) override
            {
                prepareDraw();
                m_d3dCmdList->DrawIndexedInstanced(
                    (UINT)indexCount, 1, (UINT)startIndex, (UINT)baseVertex, 0);
            }
            virtual SLANG_NO_THROW void SLANG_MCALL endEncoding() override
            {
                PipelineCommandEncoder::endEncodingImpl();
                // Issue clear commands based on render pass set up.
                for (Index i = 0; i < m_renderPass->m_renderTargetAccesses.getCount(); i++)
                {
                    auto& access = m_renderPass->m_renderTargetAccesses[i];

                    // Transit resource states.
                    {
                        D3D12BarrierSubmitter submitter(m_d3dCmdList);
                        auto resourceViewImpl = m_framebuffer->renderTargetViews[i].Ptr();
                        auto textureResource =
                            static_cast<TextureResourceImpl*>(resourceViewImpl->m_resource.Ptr());
                        textureResource->m_resource.transition(
                            D3D12_RESOURCE_STATE_RENDER_TARGET,
                            D3DUtil::translateResourceState(access.finalState),
                            submitter);
                    }
                }

                if (m_renderPass->m_hasDepthStencil)
                {
                    // Transit resource states.
                    D3D12BarrierSubmitter submitter(m_d3dCmdList);
                    auto resourceViewImpl = m_framebuffer->depthStencilView.Ptr();
                    auto textureResource =
                        static_cast<TextureResourceImpl*>(resourceViewImpl->m_resource.Ptr());
                    textureResource->m_resource.transition(
                        D3D12_RESOURCE_STATE_DEPTH_WRITE,
                        D3DUtil::translateResourceState(
                            m_renderPass->m_depthStencilAccess.finalState),
                        submitter);
                }
                m_framebuffer = nullptr;
            }

            virtual SLANG_NO_THROW void SLANG_MCALL writeTimestamp(IQueryPool* pool, SlangInt index) override
            {
                static_cast<QueryPoolImpl*>(pool)->writeTimestamp(m_d3dCmdList, index);
            }

            virtual SLANG_NO_THROW void SLANG_MCALL
                setStencilReference(uint32_t referenceValue) override
            {
                m_d3dCmdList->OMSetStencilRef((UINT)referenceValue);
            }

            virtual SLANG_NO_THROW void SLANG_MCALL drawIndirect(
                uint32_t maxDrawCount,
                IBufferResource* argBuffer,
                uint64_t argOffset,
                IBufferResource* countBuffer,
                uint64_t countOffset) override
            {
                SLANG_UNUSED(maxDrawCount);
                SLANG_UNUSED(argBuffer);
                SLANG_UNUSED(argOffset);
                SLANG_UNUSED(countBuffer);
                SLANG_UNUSED(countOffset);
                SLANG_UNIMPLEMENTED_X("drawIndirect");
            }

            virtual SLANG_NO_THROW void SLANG_MCALL drawIndexedIndirect(
                uint32_t maxDrawCount,
                IBufferResource* argBuffer,
                uint64_t argOffset,
                IBufferResource* countBuffer,
                uint64_t countOffset) override
            {
                SLANG_UNUSED(maxDrawCount);
                SLANG_UNUSED(argBuffer);
                SLANG_UNUSED(argOffset);
                SLANG_UNUSED(countBuffer);
                SLANG_UNUSED(countOffset);
                SLANG_UNIMPLEMENTED_X("drawIndirect");
            }

            virtual SLANG_NO_THROW Result SLANG_MCALL setSamplePositions(
                uint32_t samplesPerPixel,
                uint32_t pixelCount,
                const SamplePosition* samplePositions) override
            {
                SLANG_UNUSED(samplesPerPixel);
                SLANG_UNUSED(pixelCount);
                SLANG_UNUSED(samplePositions);
                SLANG_UNIMPLEMENTED_X("setSamplePositions");
            }

            virtual SLANG_NO_THROW void SLANG_MCALL drawInstanced(
                UInt vertexCount,
                UInt instanceCount,
                UInt startVertex,
                UInt startInstanceLocation) override
            {
                SLANG_UNUSED(vertexCount);
                SLANG_UNUSED(instanceCount);
                SLANG_UNUSED(startVertex);
                SLANG_UNUSED(startInstanceLocation);
                SLANG_UNIMPLEMENTED_X("drawInstanced");
            }

            virtual SLANG_NO_THROW void SLANG_MCALL drawIndexedInstanced(
                uint32_t indexCount,
                uint32_t instanceCount,
                uint32_t startIndexLocation,
                int32_t baseVertexLocation,
                uint32_t startInstanceLocation) override
            {
                SLANG_UNUSED(indexCount);
                SLANG_UNUSED(instanceCount);
                SLANG_UNUSED(startIndexLocation);
                SLANG_UNUSED(baseVertexLocation);
                SLANG_UNUSED(startInstanceLocation);
                SLANG_UNIMPLEMENTED_X("drawIndexedInstanced");
            }
        };

        RenderCommandEncoderImpl m_renderCommandEncoder;
        virtual SLANG_NO_THROW void SLANG_MCALL encodeRenderCommands(
            IRenderPassLayout* renderPass,
            IFramebuffer* framebuffer,
            IRenderCommandEncoder** outEncoder) override
        {
            m_renderCommandEncoder.init(
                m_renderer,
                m_transientHeap,
                this,
                static_cast<RenderPassLayoutImpl*>(renderPass),
                static_cast<FramebufferImpl*>(framebuffer));
            *outEncoder = &m_renderCommandEncoder;
        }

        class ComputeCommandEncoderImpl
            : public IComputeCommandEncoder
            , public PipelineCommandEncoder
        {
        public:
            virtual SLANG_NO_THROW void SLANG_MCALL endEncoding() override
            {
                PipelineCommandEncoder::endEncodingImpl();
            }
            virtual SLANG_NO_THROW void SLANG_MCALL writeTimestamp(IQueryPool* pool, SlangInt index) override
            {
                static_cast<QueryPoolImpl*>(pool)->writeTimestamp(m_d3dCmdList, index);
            }
            void init(
                D3D12Device* renderer,
                TransientResourceHeapImpl* transientHeap,
                CommandBufferImpl* cmdBuffer)
            {
                PipelineCommandEncoder::init(cmdBuffer);
                m_preCmdList = nullptr;
                m_transientHeap = transientHeap;
                m_currentPipeline = nullptr;
            }

            virtual SLANG_NO_THROW Result SLANG_MCALL
                bindPipeline(IPipelineState* state, IShaderObject** outRootObject) override
            {
                return bindPipelineImpl(state, outRootObject);
            }

            virtual SLANG_NO_THROW void SLANG_MCALL dispatchCompute(int x, int y, int z) override
            {
                // Submit binding for compute
                {
                    ComputeSubmitter submitter(m_d3dCmdList);
                    RefPtr<PipelineStateBase> newPipeline;
                    if (SLANG_FAILED(_bindRenderState(&submitter, newPipeline)))
                    {
                        assert(!"Failed to bind render state");
                    }
                }
                m_d3dCmdList->Dispatch(x, y, z);
            }

            virtual SLANG_NO_THROW void SLANG_MCALL
                dispatchComputeIndirect(IBufferResource* argBuffer, uint64_t offset) override
            {
                SLANG_UNIMPLEMENTED_X("dispatchComputeIndirect");
            }
        };

        ComputeCommandEncoderImpl m_computeCommandEncoder;
        virtual SLANG_NO_THROW void SLANG_MCALL
            encodeComputeCommands(IComputeCommandEncoder** outEncoder) override
        {
            m_computeCommandEncoder.init(m_renderer, m_transientHeap, this);
            *outEncoder = &m_computeCommandEncoder;
        }

        class ResourceCommandEncoderImpl : public IResourceCommandEncoder
        {
        public:
            CommandBufferImpl* m_commandBuffer;
            void init(D3D12Device* renderer, CommandBufferImpl* commandBuffer)
            {
                m_commandBuffer = commandBuffer;
            }
            virtual SLANG_NO_THROW void SLANG_MCALL copyBuffer(
                IBufferResource* dst,
                size_t dstOffset,
                IBufferResource* src,
                size_t srcOffset,
                size_t size) override
            {
                auto dstBuffer = static_cast<BufferResourceImpl*>(dst);
                auto srcBuffer = static_cast<BufferResourceImpl*>(src);

                m_commandBuffer->m_cmdList->CopyBufferRegion(
                    dstBuffer->m_resource.getResource(),
                    dstOffset,
                    srcBuffer->m_resource.getResource(),
                    srcOffset,
                    size);
            }
            virtual SLANG_NO_THROW void SLANG_MCALL uploadBufferData(
                IBufferResource* dst,
                size_t offset,
                size_t size,
                void* data) override
            {
                _uploadBufferData(
                    m_commandBuffer->m_cmdList,
                    static_cast<BufferResourceImpl*>(dst),
                    offset,
                    size,
                    data);
            }
            virtual SLANG_NO_THROW void SLANG_MCALL textureBarrier(
                size_t count,
                ITextureResource* const* textures,
                ResourceState src,
                ResourceState dst) override
            {
                assert(!"Unimplemented");
            }
            virtual SLANG_NO_THROW void SLANG_MCALL bufferBarrier(
                size_t count,
                IBufferResource* const* buffers,
                ResourceState src,
                ResourceState dst) override
            {
            }
            virtual SLANG_NO_THROW void SLANG_MCALL endEncoding() {}
            virtual SLANG_NO_THROW void SLANG_MCALL writeTimestamp(IQueryPool* pool, SlangInt index) override
            {
                static_cast<QueryPoolImpl*>(pool)->writeTimestamp(m_commandBuffer->m_cmdList, index);
            }
            virtual SLANG_NO_THROW void SLANG_MCALL copyTexture(
                ITextureResource* dst,
                SubresourceRange dstSubresource,
                ITextureResource::Offset3D dstOffset,
                ITextureResource* src,
                SubresourceRange srcSubresource,
                ITextureResource::Offset3D srcOffset,
                ITextureResource::Size extent) override
            {
                SLANG_UNUSED(dst);
                SLANG_UNUSED(dstSubresource);
                SLANG_UNUSED(dstOffset);
                SLANG_UNUSED(src);
                SLANG_UNUSED(srcSubresource);
                SLANG_UNUSED(srcOffset);
                SLANG_UNUSED(extent);
                SLANG_UNIMPLEMENTED_X("copyTexture");
            }

            virtual SLANG_NO_THROW void SLANG_MCALL uploadTextureData(
                ITextureResource* dst,
                SubresourceRange subResourceRange,
                ITextureResource::Offset3D offset,
                ITextureResource::Offset3D extent,
                ITextureResource::SubresourceData* subResourceData,
                size_t subResourceDataCount) override
            {
                SLANG_UNUSED(dst);
                SLANG_UNUSED(subResourceRange);
                SLANG_UNUSED(offset);
                SLANG_UNUSED(extent);
                SLANG_UNUSED(subResourceData);
                SLANG_UNUSED(subResourceDataCount);
                SLANG_UNIMPLEMENTED_X("uploadTextureData");
            }

            virtual SLANG_NO_THROW void SLANG_MCALL clearResourceView(
                IResourceView* view,
                ClearValue* clearValue,
                ClearResourceViewFlags::Enum flags) override
            {
                SLANG_UNUSED(view);
                SLANG_UNUSED(clearValue);
                SLANG_UNUSED(flags);
                SLANG_UNIMPLEMENTED_X("clearResourceView");
            }

            virtual SLANG_NO_THROW void SLANG_MCALL resolveResource(
                ITextureResource* source,
                SubresourceRange sourceRange,
                ITextureResource* dest,
                SubresourceRange destRange) override
            {
                SLANG_UNUSED(source);
                SLANG_UNUSED(sourceRange);
                SLANG_UNUSED(dest);
                SLANG_UNUSED(destRange);
                SLANG_UNIMPLEMENTED_X("resolveResource");
            }

            virtual SLANG_NO_THROW void SLANG_MCALL copyTextureToBuffer(
                IBufferResource* dst,
                size_t dstOffset,
                size_t dstSize,
                ITextureResource* src,
                SubresourceRange srcSubresource,
                ITextureResource::Offset3D srcOffset,
                ITextureResource::Size extent) override
            {
                SLANG_UNUSED(dst);
                SLANG_UNUSED(dstOffset);
                SLANG_UNUSED(dstSize);
                SLANG_UNUSED(src);
                SLANG_UNUSED(srcSubresource);
                SLANG_UNUSED(srcOffset);
                SLANG_UNUSED(extent);
                SLANG_UNIMPLEMENTED_X("copyTextureToBuffer");
            }

            virtual SLANG_NO_THROW void SLANG_MCALL textureSubresourceBarrier(
                ITextureResource* texture,
                SubresourceRange subresourceRange,
                ResourceState src,
                ResourceState dst) override
            {
                SLANG_UNUSED(texture);
                SLANG_UNUSED(subresourceRange);
                SLANG_UNUSED(src);
                SLANG_UNUSED(dst);
                SLANG_UNIMPLEMENTED_X("textureSubresourceBarrier");
            }
        };

        ResourceCommandEncoderImpl m_resourceCommandEncoder;

        virtual SLANG_NO_THROW void SLANG_MCALL
            encodeResourceCommands(IResourceCommandEncoder** outEncoder) override
        {
            m_resourceCommandEncoder.init(m_renderer, this);
            *outEncoder = &m_resourceCommandEncoder;
        }

#if SLANG_GFX_HAS_DXR_SUPPORT
        class RayTracingCommandEncoderImpl
            : public IRayTracingCommandEncoder
            , public PipelineCommandEncoder
        {
        public:
            CommandBufferImpl* m_commandBuffer;
            void init(D3D12Device* renderer, CommandBufferImpl* commandBuffer)
            {
                PipelineCommandEncoder::init(commandBuffer);
                m_commandBuffer = commandBuffer;
            }
            virtual SLANG_NO_THROW void SLANG_MCALL buildAccelerationStructure(
                const IAccelerationStructure::BuildDesc& desc,
                int propertyQueryCount,
                AccelerationStructureQueryDesc* queryDescs) override;
            virtual SLANG_NO_THROW void SLANG_MCALL copyAccelerationStructure(
                IAccelerationStructure* dest,
                IAccelerationStructure* src,
                AccelerationStructureCopyMode mode) override;
            virtual SLANG_NO_THROW void SLANG_MCALL queryAccelerationStructureProperties(
                int accelerationStructureCount,
                IAccelerationStructure* const* accelerationStructures,
                int queryCount,
                AccelerationStructureQueryDesc* queryDescs) override;
            virtual SLANG_NO_THROW void SLANG_MCALL serializeAccelerationStructure(
                DeviceAddress dest,
                IAccelerationStructure* source) override;
            virtual SLANG_NO_THROW void SLANG_MCALL deserializeAccelerationStructure(
                IAccelerationStructure* dest,
                DeviceAddress source) override;
            virtual SLANG_NO_THROW void SLANG_MCALL memoryBarrier(
                int count,
                IAccelerationStructure* const* structures,
                AccessFlag::Enum sourceAccess,
                AccessFlag::Enum destAccess) override;
            virtual SLANG_NO_THROW void SLANG_MCALL
                bindPipeline(IPipelineState* state, IShaderObject** outRootObject) override;
            virtual SLANG_NO_THROW void SLANG_MCALL dispatchRays(
                const char* rayGenShaderName,
                int32_t width,
                int32_t height,
                int32_t depth) override;
            virtual SLANG_NO_THROW void SLANG_MCALL endEncoding() {}
            virtual SLANG_NO_THROW void SLANG_MCALL
                writeTimestamp(IQueryPool* pool, SlangInt index) override
            {
                static_cast<QueryPoolImpl*>(pool)->writeTimestamp(
                    m_commandBuffer->m_cmdList, index);
            }
        };
        RayTracingCommandEncoderImpl m_rayTracingCommandEncoder;
        virtual SLANG_NO_THROW void SLANG_MCALL
            encodeRayTracingCommands(IRayTracingCommandEncoder** outEncoder) override
        {
            m_rayTracingCommandEncoder.init(m_renderer, this);
            *outEncoder = &m_rayTracingCommandEncoder;
        }
#else
        virtual SLANG_NO_THROW void SLANG_MCALL
            encodeRayTracingCommands(IRayTracingCommandEncoder** outEncoder) override
        {
            *outEncoder = nullptr;
        }
#endif

        virtual SLANG_NO_THROW void SLANG_MCALL close() override { m_cmdList->Close(); }

        virtual SLANG_NO_THROW Result SLANG_MCALL
            getNativeHandle(NativeHandle* outHandle) override
        {
            *outHandle = (uint64_t)m_cmdList.get();
            return SLANG_OK;
        }
    };

    class CommandQueueImpl
        : public ICommandQueue
        , public ComObject
    {
    public:
        SLANG_COM_OBJECT_IUNKNOWN_ALL
        ICommandQueue* getInterface(const Guid& guid)
        {
            if (guid == GfxGUID::IID_ISlangUnknown || guid == GfxGUID::IID_ICommandQueue)
                return static_cast<ICommandQueue*>(this);
            return nullptr;
        }
        void breakStrongReferenceToDevice() { m_renderer.breakStrongReference(); }

    public:
        BreakableReference<D3D12Device> m_renderer;
        ComPtr<ID3D12Device> m_device;
        ComPtr<ID3D12CommandQueue> m_d3dQueue;
        ComPtr<ID3D12Fence> m_fence;
        uint64_t m_fenceValue = 0;
        HANDLE globalWaitHandle;
        Desc m_desc;
        uint32_t m_queueIndex = 0;
        
        Result init(D3D12Device* device, uint32_t queueIndex)
        {
            m_queueIndex = queueIndex;
            m_renderer = device;
            m_device = device->m_device;
            D3D12_COMMAND_QUEUE_DESC queueDesc = {};
            queueDesc.Type = D3D12_COMMAND_LIST_TYPE_DIRECT;
            SLANG_RETURN_ON_FAIL(m_device->CreateCommandQueue(&queueDesc, IID_PPV_ARGS(m_d3dQueue.writeRef())));
            SLANG_RETURN_ON_FAIL(
                m_device->CreateFence(0, D3D12_FENCE_FLAG_NONE, IID_PPV_ARGS(m_fence.writeRef())));
            globalWaitHandle = CreateEventEx(
                nullptr,
                nullptr,
                CREATE_EVENT_INITIAL_SET | CREATE_EVENT_MANUAL_RESET,
                EVENT_ALL_ACCESS);
            return SLANG_OK;
        }
        ~CommandQueueImpl()
        {
            wait();
            CloseHandle(globalWaitHandle);
            m_renderer->m_queueIndexAllocator.free((int)m_queueIndex, 1);
        }
        virtual SLANG_NO_THROW const Desc& SLANG_MCALL getDesc() override
        {
            return m_desc;
        }
        
        virtual SLANG_NO_THROW void SLANG_MCALL
            executeCommandBuffers(uint32_t count, ICommandBuffer* const* commandBuffers, IFence* fence, uint64_t valueToSignal) override
        {
            // TODO: implement fence signal.
            assert(fence == nullptr);
            ShortList<ID3D12CommandList*> commandLists;
            for (uint32_t i = 0; i < count; i++)
            {
                auto cmdImpl = static_cast<CommandBufferImpl*>(commandBuffers[i]);
                commandLists.add(cmdImpl->m_cmdList);
            }
            m_d3dQueue->ExecuteCommandLists((UINT)count, commandLists.getArrayView().getBuffer());

            m_fenceValue++;

            for (uint32_t i = 0; i < count; i++)
            {
                if (i > 0 && commandBuffers[i] == commandBuffers[i - 1])
                    continue;
                auto cmdImpl = static_cast<CommandBufferImpl*>(commandBuffers[i]);
                auto transientHeap = cmdImpl->m_transientHeap;
                auto& waitInfo = transientHeap->getQueueWaitInfo(m_queueIndex);
                waitInfo.waitValue = m_fenceValue;
                waitInfo.fence = m_fence;
            }
            m_d3dQueue->Signal(m_fence, m_fenceValue);
            ResetEvent(globalWaitHandle);
        }

        virtual SLANG_NO_THROW void SLANG_MCALL wait() override
        {
            m_fenceValue++;
            m_d3dQueue->Signal(m_fence, m_fenceValue);
            ResetEvent(globalWaitHandle);
            m_fence->SetEventOnCompletion(m_fenceValue, globalWaitHandle);
            WaitForSingleObject(globalWaitHandle, INFINITE);
        }

        virtual SLANG_NO_THROW Result SLANG_MCALL
            getNativeHandle(NativeHandle* outHandle) override
        {
            *outHandle = (uint64_t)m_d3dQueue.get();
            return SLANG_OK;
        }
    };

    class SwapchainImpl : public D3DSwapchainBase
    {
    public:
        ComPtr<ID3D12CommandQueue> m_queue;
        ComPtr<IDXGIFactory> m_dxgiFactory;
        ComPtr<IDXGISwapChain3> m_swapChain3;
        ComPtr<ID3D12Fence> m_fence;
        ShortList<HANDLE, kMaxNumRenderFrames> m_frameEvents;
        uint64_t fenceValue = 0;
        Result init(
            D3D12Device* renderer,
            const ISwapchain::Desc& swapchainDesc,
            WindowHandle window)
        {
            m_queue = static_cast<CommandQueueImpl*>(swapchainDesc.queue)->m_d3dQueue;
            m_dxgiFactory = renderer->m_deviceInfo.m_dxgiFactory;
            SLANG_RETURN_ON_FAIL(
                D3DSwapchainBase::init(swapchainDesc, window, DXGI_SWAP_EFFECT_FLIP_DISCARD));
            renderer->m_device->CreateFence(0, D3D12_FENCE_FLAG_NONE, IID_PPV_ARGS(m_fence.writeRef()));

            SLANG_RETURN_ON_FAIL(m_swapChain->QueryInterface(m_swapChain3.writeRef()));
            for (uint32_t i = 0; i < swapchainDesc.imageCount; i++)
            {
                m_frameEvents.add(CreateEventEx(
                    nullptr,
                    false,
                    CREATE_EVENT_INITIAL_SET | CREATE_EVENT_MANUAL_RESET,
                    EVENT_ALL_ACCESS));
            }
            return SLANG_OK;
        }

        virtual void createSwapchainBufferImages() override
        {
            m_images.clear();
            
            for (uint32_t i = 0; i < m_desc.imageCount; i++)
            {
                ComPtr<ID3D12Resource> d3dResource;
                m_swapChain->GetBuffer(i, IID_PPV_ARGS(d3dResource.writeRef()));
                ITextureResource::Desc imageDesc = {};
                imageDesc.allowedStates = ResourceStateSet(
                    ResourceState::Present,
                    ResourceState::RenderTarget,
                    ResourceState::CopyDestination);
                imageDesc.type = IResource::Type::Texture2D;
                imageDesc.arraySize = 0;
                imageDesc.format = m_desc.format;
                imageDesc.size.width = m_desc.width;
                imageDesc.size.height = m_desc.height;
                imageDesc.size.depth = 1;
                imageDesc.numMipLevels = 1;
                imageDesc.defaultState = ResourceState::Present;
                RefPtr<TextureResourceImpl> image = new TextureResourceImpl(imageDesc);
                image->m_resource.setResource(d3dResource.get());
                image->m_defaultState = D3D12_RESOURCE_STATE_PRESENT;
                m_images.add(image);
            }
            for (auto evt : m_frameEvents)
                SetEvent(evt);
        }
        virtual IDXGIFactory* getDXGIFactory() override { return m_dxgiFactory; }
        virtual IUnknown* getOwningDevice() override { return m_queue; }
        virtual SLANG_NO_THROW int SLANG_MCALL acquireNextImage() override
        {
            auto result = (int)m_swapChain3->GetCurrentBackBufferIndex();
            WaitForSingleObject(m_frameEvents[result], INFINITE);
            ResetEvent(m_frameEvents[result]);
            return result;
        }
        virtual SLANG_NO_THROW Result SLANG_MCALL present() override
        {
            SLANG_RETURN_ON_FAIL(D3DSwapchainBase::present());
            fenceValue++;
            m_fence->SetEventOnCompletion(fenceValue, m_frameEvents[m_swapChain3->GetCurrentBackBufferIndex()]);
            m_queue->Signal(m_fence, fenceValue);
            return SLANG_OK;
        }
    };

    static PROC loadProc(HMODULE module, char const* name);

    Result createCommandQueueImpl(CommandQueueImpl** outQueue);

    Result createTransientResourceHeapImpl(
        size_t constantBufferSize,
        uint32_t viewDescriptors,
        uint32_t samplerDescriptors,
        TransientResourceHeapImpl** outHeap);

    Result createBuffer(
        const D3D12_RESOURCE_DESC& resourceDesc,
        const void* srcData,
        size_t srcDataSize,
        D3D12Resource& uploadResource,
        D3D12_RESOURCE_STATES finalState,
        D3D12Resource& resourceOut,
        bool isShared = false);

    Result captureTextureToSurface(
        D3D12Resource& resource,
        ResourceState state,
        ISlangBlob** blob,
        size_t* outRowPitch,
        size_t* outPixelSize);

    Result _createDevice(
        DeviceCheckFlags deviceCheckFlags,
        const UnownedStringSlice& nameMatch,
        D3D_FEATURE_LEVEL featureLevel,
        DeviceInfo& outDeviceInfo);

    struct ResourceCommandRecordInfo
    {
        ComPtr<ICommandBuffer> commandBuffer;
        ID3D12GraphicsCommandList* d3dCommandList;
    };
    ResourceCommandRecordInfo encodeResourceCommands()
    {
        ResourceCommandRecordInfo info;
        m_resourceCommandTransientHeap->createCommandBuffer(info.commandBuffer.writeRef());
        info.d3dCommandList = static_cast<CommandBufferImpl*>(info.commandBuffer.get())->m_cmdList;
        return info;
    }
    void submitResourceCommandsAndWait(const ResourceCommandRecordInfo& info)
    {
        info.commandBuffer->close();
        m_resourceCommandQueue->executeCommandBuffer(info.commandBuffer);
        m_resourceCommandTransientHeap->synchronizeAndReset();
    }

    // D3D12Device members.

    Desc m_desc;

    gfx::DeviceInfo m_info;
    String m_adapterName;

    bool m_isInitialized = false;

    ComPtr<ID3D12Debug> m_dxDebug;

    DeviceInfo m_deviceInfo;
    ID3D12Device* m_device = nullptr;
    ID3D12Device5* m_device5 = nullptr;

    VirtualObjectPool m_queueIndexAllocator;

    RefPtr<CommandQueueImpl> m_resourceCommandQueue;
    RefPtr<TransientResourceHeapImpl> m_resourceCommandTransientHeap;

    RefPtr<D3D12GeneralDescriptorHeap> m_rtvAllocator;
    RefPtr<D3D12GeneralDescriptorHeap> m_dsvAllocator;
    // Space in the GPU-visible heaps is precious, so we will also keep
    // around CPU-visible heaps for storing descriptors in a format
    // that is ready for copying into the GPU-visible heaps as needed.
    //
    RefPtr<D3D12GeneralDescriptorHeap> m_cpuViewHeap; ///< Cbv, Srv, Uav
    RefPtr<D3D12GeneralDescriptorHeap> m_cpuSamplerHeap; ///< Heap for samplers

    // Dll entry points
    PFN_D3D12_GET_DEBUG_INTERFACE m_D3D12GetDebugInterface = nullptr;
    PFN_D3D12_CREATE_DEVICE m_D3D12CreateDevice = nullptr;
    PFN_D3D12_SERIALIZE_ROOT_SIGNATURE m_D3D12SerializeRootSignature = nullptr;

    bool m_nvapi = false;
};

SLANG_NO_THROW Result SLANG_MCALL D3D12Device::TransientResourceHeapImpl::synchronizeAndReset()
{
    Array<HANDLE, 16> waitHandles;
    for (auto& waitInfo : m_waitInfos)
    {
        if (waitInfo.waitValue == 0)
            continue;
        if (waitInfo.fence)
        {
            waitInfo.fence->SetEventOnCompletion(waitInfo.waitValue, waitInfo.fenceEvent);
            waitHandles.add(waitInfo.fenceEvent);
        }
    }
    WaitForMultipleObjects((DWORD)waitHandles.getCount(), waitHandles.getBuffer(), TRUE, INFINITE);
    m_viewHeap.deallocateAll();
    m_samplerHeap.deallocateAll();
    m_commandListAllocId = 0;
    SLANG_RETURN_ON_FAIL(m_commandAllocator->Reset());
    Super::reset();
    return SLANG_OK;
}

Result D3D12Device::TransientResourceHeapImpl::createCommandBuffer(ICommandBuffer** outCmdBuffer)
{
    if ((Index)m_commandListAllocId < m_commandBufferPool.getCount())
    {
        auto result = static_cast<D3D12Device::CommandBufferImpl*>(
            m_commandBufferPool[m_commandListAllocId].Ptr());
        m_d3dCommandListPool[m_commandListAllocId]->Reset(m_commandAllocator, nullptr);
        result->init(m_device, m_d3dCommandListPool[m_commandListAllocId], this);
        ++m_commandListAllocId;
        returnComPtr(outCmdBuffer, result);
        return SLANG_OK;
    }
    ComPtr<ID3D12GraphicsCommandList> cmdList;
    m_device->m_device->CreateCommandList(
        0,
        D3D12_COMMAND_LIST_TYPE_DIRECT,
        m_commandAllocator,
        nullptr,
        IID_PPV_ARGS(cmdList.writeRef()));

    m_d3dCommandListPool.add(cmdList);
    RefPtr<CommandBufferImpl> cmdBuffer = new CommandBufferImpl();
    cmdBuffer->init(m_device, cmdList, this);
    m_commandBufferPool.add(cmdBuffer);
    ++m_commandListAllocId;
    returnComPtr(outCmdBuffer, cmdBuffer);
    return SLANG_OK;
}

Result D3D12Device::PipelineCommandEncoder::_bindRenderState(Submitter* submitter, RefPtr<PipelineStateBase>& newPipeline)
{
    RootShaderObjectImpl* rootObjectImpl = &m_commandBuffer->m_rootShaderObject;
    SLANG_RETURN_ON_FAIL(m_renderer->maybeSpecializePipeline(m_currentPipeline, rootObjectImpl, newPipeline));
    PipelineStateBase* newPipelineImpl = static_cast<PipelineStateBase*>(newPipeline.Ptr());
    auto commandList = m_d3dCmdList;
    auto pipelineTypeIndex = (int)newPipelineImpl->desc.type;
    auto programImpl = static_cast<ShaderProgramImpl*>(newPipelineImpl->m_program.Ptr());
    submitter->setPipelineState(newPipelineImpl);
    submitter->setRootSignature(programImpl->m_rootObjectLayout->m_rootSignature);
    RefPtr<ShaderObjectLayoutImpl> specializedRootLayout;
    SLANG_RETURN_ON_FAIL(rootObjectImpl->getSpecializedLayout(specializedRootLayout.writeRef()));
    RootShaderObjectLayoutImpl* rootLayoutImpl =
        static_cast<RootShaderObjectLayoutImpl*>(specializedRootLayout.Ptr());

    // We need to set up a context for binding shader objects to the pipeline state.
    // This type mostly exists to bundle together a bunch of parameters that would
    // otherwise need to be tunneled down through all the shader object binding
    // logic.
    //
    BindingContext context = {};
    context.encoder = this;
    context.submitter = submitter;
    context.device = m_renderer;
    context.transientHeap = m_transientHeap;

    // We kick off binding of shader objects at the root object, and the objects
    // themselves will be responsible for allocating, binding, and filling in
    // any descriptor tables or other root parameters needed.
    //
    SLANG_RETURN_ON_FAIL(rootObjectImpl->bindAsRoot(&context, rootLayoutImpl));
    
    return SLANG_OK;
}

Result D3D12Device::createTransientResourceHeapImpl(
    size_t constantBufferSize,
    uint32_t viewDescriptors,
    uint32_t samplerDescriptors,
    TransientResourceHeapImpl** outHeap)
{
    RefPtr<TransientResourceHeapImpl> result = new TransientResourceHeapImpl();
    ITransientResourceHeap::Desc desc = {};
    desc.constantBufferSize = constantBufferSize;
    SLANG_RETURN_ON_FAIL(result->init(desc, this, viewDescriptors, samplerDescriptors));
    returnRefPtrMove(outHeap, result);
    return SLANG_OK;
}

Result D3D12Device::createCommandQueueImpl(D3D12Device::CommandQueueImpl** outQueue)
{
    int queueIndex = m_queueIndexAllocator.alloc(1);
    // If we run out of queue index space, then the user is requesting too many queues.
    if (queueIndex == -1)
        return SLANG_FAIL;

    RefPtr<D3D12Device::CommandQueueImpl> queue = new D3D12Device::CommandQueueImpl();
    SLANG_RETURN_ON_FAIL(queue->init(this, (uint32_t)queueIndex));
    returnRefPtrMove(outQueue, queue);
    return SLANG_OK;
}

SlangResult SLANG_MCALL createD3D12Device(const IDevice::Desc* desc, IDevice** outDevice)
{
    RefPtr<D3D12Device> result = new D3D12Device();
    SLANG_RETURN_ON_FAIL(result->initialize(*desc));
    returnComPtr(outDevice, result);
    return SLANG_OK;
}

/* static */PROC D3D12Device::loadProc(HMODULE module, char const* name)
{
    PROC proc = ::GetProcAddress(module, name);
    if (!proc)
    {
        fprintf(stderr, "error: failed load symbol '%s'\n", name);
        return nullptr;
    }
    return proc;
}

D3D12Device::~D3D12Device() { m_shaderObjectLayoutCache = decltype(m_shaderObjectLayoutCache)(); }

static void _initSrvDesc(
    IResource::Type resourceType,
    const ITextureResource::Desc& textureDesc,
    const D3D12_RESOURCE_DESC& desc,
    DXGI_FORMAT pixelFormat,
    SubresourceRange subresourceRange,
    D3D12_SHADER_RESOURCE_VIEW_DESC& descOut)
{
    // create SRV
    descOut = D3D12_SHADER_RESOURCE_VIEW_DESC();

    descOut.Format = (pixelFormat == DXGI_FORMAT_UNKNOWN) ? D3DUtil::calcFormat(D3DUtil::USAGE_SRV, desc.Format) : pixelFormat;
    descOut.Shader4ComponentMapping = D3D12_DEFAULT_SHADER_4_COMPONENT_MAPPING;
    if (desc.DepthOrArraySize == 1)
    {
        switch (desc.Dimension)
        {
            case D3D12_RESOURCE_DIMENSION_TEXTURE1D:  descOut.ViewDimension = D3D12_SRV_DIMENSION_TEXTURE1D; break;
            case D3D12_RESOURCE_DIMENSION_TEXTURE2D:  descOut.ViewDimension = D3D12_SRV_DIMENSION_TEXTURE2D; break;
            case D3D12_RESOURCE_DIMENSION_TEXTURE3D:  descOut.ViewDimension = D3D12_SRV_DIMENSION_TEXTURE3D; break;
            default: assert(!"Unknown dimension");
        }

        descOut.Texture2D.MipLevels =
            subresourceRange.mipLevelCount == 0 ? desc.MipLevels : subresourceRange.mipLevelCount;
        descOut.Texture2D.MostDetailedMip = subresourceRange.mipLevel;
        descOut.Texture2D.PlaneSlice =
            D3DUtil::getPlaneSlice(descOut.Format, subresourceRange.aspectMask);
        descOut.Texture2D.ResourceMinLODClamp = 0.0f;
    }
    else if (resourceType == IResource::Type::TextureCube)
    {
        if (textureDesc.arraySize > 1)
        {
            descOut.ViewDimension = D3D12_SRV_DIMENSION_TEXTURECUBEARRAY;

            descOut.TextureCubeArray.NumCubes = subresourceRange.layerCount == 0
                                                    ? textureDesc.arraySize
                                                    : subresourceRange.layerCount / 6;
            descOut.TextureCubeArray.First2DArrayFace = subresourceRange.baseArrayLayer;
            descOut.TextureCubeArray.MipLevels = subresourceRange.mipLevelCount == 0
                                                     ? desc.MipLevels
                                                     : subresourceRange.mipLevelCount;
            descOut.TextureCubeArray.MostDetailedMip = subresourceRange.mipLevel;
            descOut.TextureCubeArray.ResourceMinLODClamp = 0;
        }
        else
        {
            descOut.ViewDimension = D3D12_SRV_DIMENSION_TEXTURECUBE;

            descOut.TextureCube.MipLevels = subresourceRange.mipLevelCount == 0
                                                ? desc.MipLevels
                                                : subresourceRange.mipLevelCount;
            descOut.TextureCube.MostDetailedMip = subresourceRange.mipLevel;
            descOut.TextureCube.ResourceMinLODClamp = 0;
        }
    }
    else
    {
        assert(desc.DepthOrArraySize > 1);

        switch (desc.Dimension)
        {
            case D3D12_RESOURCE_DIMENSION_TEXTURE1D:  descOut.ViewDimension = D3D12_SRV_DIMENSION_TEXTURE1DARRAY; break;
            case D3D12_RESOURCE_DIMENSION_TEXTURE2D:  descOut.ViewDimension = D3D12_SRV_DIMENSION_TEXTURE2DARRAY; break;
            case D3D12_RESOURCE_DIMENSION_TEXTURE3D:  descOut.ViewDimension = D3D12_SRV_DIMENSION_TEXTURE3D; break;

            default: assert(!"Unknown dimension");
        }

        descOut.Texture2DArray.ArraySize =
            subresourceRange.layerCount == 0 ? desc.DepthOrArraySize : subresourceRange.layerCount;
        descOut.Texture2DArray.MostDetailedMip = subresourceRange.mipLevel;
        descOut.Texture2DArray.MipLevels =
            subresourceRange.mipLevelCount == 0 ? desc.MipLevels : subresourceRange.mipLevelCount;
        descOut.Texture2DArray.FirstArraySlice = subresourceRange.baseArrayLayer;
        descOut.Texture2DArray.PlaneSlice =
            D3DUtil::getPlaneSlice(descOut.Format, subresourceRange.aspectMask);
        descOut.Texture2DArray.ResourceMinLODClamp = 0;
    }
}

Result D3D12Device::createBuffer(const D3D12_RESOURCE_DESC& resourceDesc, const void* srcData, size_t srcDataSize, D3D12Resource& uploadResource, D3D12_RESOURCE_STATES finalState, D3D12Resource& resourceOut, bool isShared)
{
   const  size_t bufferSize = size_t(resourceDesc.Width);

    {
        D3D12_HEAP_PROPERTIES heapProps;
        heapProps.Type = D3D12_HEAP_TYPE_DEFAULT;
        heapProps.CPUPageProperty = D3D12_CPU_PAGE_PROPERTY_UNKNOWN;
        heapProps.MemoryPoolPreference = D3D12_MEMORY_POOL_UNKNOWN;
        heapProps.CreationNodeMask = 1;
        heapProps.VisibleNodeMask = 1;

        D3D12_HEAP_FLAGS flags = D3D12_HEAP_FLAG_NONE;
        if (isShared) flags |= D3D12_HEAP_FLAG_SHARED;

        const D3D12_RESOURCE_STATES initialState = srcData ? D3D12_RESOURCE_STATE_COPY_DEST : finalState;

        SLANG_RETURN_ON_FAIL(resourceOut.initCommitted(m_device, heapProps, flags, resourceDesc, initialState, nullptr));
    }

    {
        D3D12_HEAP_PROPERTIES heapProps;
        heapProps.Type = D3D12_HEAP_TYPE_UPLOAD;
        heapProps.CPUPageProperty = D3D12_CPU_PAGE_PROPERTY_UNKNOWN;
        heapProps.MemoryPoolPreference = D3D12_MEMORY_POOL_UNKNOWN;
        heapProps.CreationNodeMask = 1;
        heapProps.VisibleNodeMask = 1;

        D3D12_RESOURCE_DESC uploadResourceDesc(resourceDesc);
        uploadResourceDesc.Flags = D3D12_RESOURCE_FLAG_NONE;

        SLANG_RETURN_ON_FAIL(uploadResource.initCommitted(m_device, heapProps, D3D12_HEAP_FLAG_NONE, uploadResourceDesc, D3D12_RESOURCE_STATE_GENERIC_READ, nullptr));
    }

    if (srcData)
    {
        // Copy data to the intermediate upload heap and then schedule a copy
        // from the upload heap to the vertex buffer.
        UINT8* dstData;
        D3D12_RANGE readRange = {};         // We do not intend to read from this resource on the CPU.

        ID3D12Resource* dxUploadResource = uploadResource.getResource();

        SLANG_RETURN_ON_FAIL(dxUploadResource->Map(0, &readRange, reinterpret_cast<void**>(&dstData)));
        ::memcpy(dstData, srcData, srcDataSize);
        dxUploadResource->Unmap(0, nullptr);

        auto encodeInfo = encodeResourceCommands();
        encodeInfo.d3dCommandList->CopyBufferRegion(resourceOut, 0, uploadResource, 0, bufferSize);
        submitResourceCommandsAndWait(encodeInfo);
    }

    return SLANG_OK;
}

Result D3D12Device::captureTextureToSurface(
    D3D12Resource& resource,
    ResourceState state,
    ISlangBlob** outBlob,
    size_t* outRowPitch,
    size_t* outPixelSize)
{
    const D3D12_RESOURCE_STATES initialState = D3DUtil::translateResourceState(state);

    const D3D12_RESOURCE_DESC desc = resource.getResource()->GetDesc();

    // Don't bother supporting MSAA for right now
    if (desc.SampleDesc.Count > 1)
    {
        fprintf(stderr, "ERROR: cannot capture multi-sample texture\n");
        return SLANG_FAIL;
    }

    size_t bytesPerPixel = sizeof(uint32_t);
    size_t rowPitch = int(desc.Width) * bytesPerPixel;
    size_t bufferSize = rowPitch * int(desc.Height);
    if (outRowPitch)
        *outRowPitch = rowPitch;
    if (outPixelSize)
        *outPixelSize = bytesPerPixel;
 
    D3D12Resource stagingResource;
    {
        D3D12_RESOURCE_DESC stagingDesc;
        _initBufferResourceDesc(bufferSize, stagingDesc);

        D3D12_HEAP_PROPERTIES heapProps;
        heapProps.Type = D3D12_HEAP_TYPE_READBACK;
        heapProps.CPUPageProperty = D3D12_CPU_PAGE_PROPERTY_UNKNOWN;
        heapProps.MemoryPoolPreference = D3D12_MEMORY_POOL_UNKNOWN;
        heapProps.CreationNodeMask = 1;
        heapProps.VisibleNodeMask = 1;

        SLANG_RETURN_ON_FAIL(stagingResource.initCommitted(m_device, heapProps, D3D12_HEAP_FLAG_NONE, stagingDesc, D3D12_RESOURCE_STATE_COPY_DEST, nullptr));
    }

    auto encodeInfo = encodeResourceCommands();
    auto currentState = D3DUtil::translateResourceState(state);

    {
        D3D12BarrierSubmitter submitter(encodeInfo.d3dCommandList);
        resource.transition(currentState, D3D12_RESOURCE_STATE_COPY_SOURCE, submitter);
    }

    // Do the copy
    {
        D3D12_TEXTURE_COPY_LOCATION srcLoc;
        srcLoc.pResource = resource;
        srcLoc.Type = D3D12_TEXTURE_COPY_TYPE_SUBRESOURCE_INDEX;
        srcLoc.SubresourceIndex = 0;

        D3D12_TEXTURE_COPY_LOCATION dstLoc;
        dstLoc.pResource = stagingResource;
        dstLoc.Type = D3D12_TEXTURE_COPY_TYPE_PLACED_FOOTPRINT;
        dstLoc.PlacedFootprint.Offset = 0;
        dstLoc.PlacedFootprint.Footprint.Format = desc.Format;
        dstLoc.PlacedFootprint.Footprint.Width = UINT(desc.Width);
        dstLoc.PlacedFootprint.Footprint.Height = UINT(desc.Height);
        dstLoc.PlacedFootprint.Footprint.Depth = 1;
        dstLoc.PlacedFootprint.Footprint.RowPitch = UINT(rowPitch);

        encodeInfo.d3dCommandList->CopyTextureRegion(&dstLoc, 0, 0, 0, &srcLoc, nullptr);
    }

    {
        D3D12BarrierSubmitter submitter(encodeInfo.d3dCommandList);
        resource.transition(D3D12_RESOURCE_STATE_COPY_SOURCE, currentState, submitter);
    }

    // Submit the copy, and wait for copy to complete
    submitResourceCommandsAndWait(encodeInfo);

    {
        ID3D12Resource* dxResource = stagingResource;

        UINT8* data;
        D3D12_RANGE readRange = {0, bufferSize};

        SLANG_RETURN_ON_FAIL(dxResource->Map(0, &readRange, reinterpret_cast<void**>(&data)));

        RefPtr<Slang::ListBlob> resultBlob = new Slang::ListBlob();
        resultBlob->m_data.setCount(bufferSize);
        memcpy(resultBlob->m_data.getBuffer(), data, bufferSize);
        dxResource->Unmap(0, nullptr);
        returnComPtr(outBlob, resultBlob);
        return SLANG_OK;
    }
}

// !!!!!!!!!!!!!!!!!!!!!!!!!!!! Renderer interface !!!!!!!!!!!!!!!!!!!!!!!!!!

Result D3D12Device::getNativeDeviceHandles(InteropHandles* outHandles)
{
    outHandles->handles[0].handleValue = (uint64_t)m_device;
    outHandles->handles[0].api = InteropHandleAPI::D3D12;
    return SLANG_OK;
}

Result D3D12Device::_createDevice(DeviceCheckFlags deviceCheckFlags, const UnownedStringSlice& nameMatch, D3D_FEATURE_LEVEL featureLevel, DeviceInfo& outDeviceInfo)
{
    outDeviceInfo.clear();

    ComPtr<IDXGIFactory> dxgiFactory;
    SLANG_RETURN_ON_FAIL(D3DUtil::createFactory(deviceCheckFlags, dxgiFactory));

    List<ComPtr<IDXGIAdapter>> dxgiAdapters;
    SLANG_RETURN_ON_FAIL(D3DUtil::findAdapters(deviceCheckFlags, nameMatch, dxgiFactory, dxgiAdapters));

    ComPtr<ID3D12Device> device;
    ComPtr<IDXGIAdapter> adapter;

    for (Index i = 0; i < dxgiAdapters.getCount(); ++i)
    {
        IDXGIAdapter* dxgiAdapter = dxgiAdapters[i];
        if (SLANG_SUCCEEDED(m_D3D12CreateDevice(dxgiAdapter, featureLevel, IID_PPV_ARGS(device.writeRef()))))
        {
            adapter = dxgiAdapter;
            break;
        }
    }

    if (!device)
    {
        return SLANG_FAIL;
    }

    if (m_dxDebug && (deviceCheckFlags & DeviceCheckFlag::UseDebug))
    {
        m_dxDebug->EnableDebugLayer();

        ComPtr<ID3D12InfoQueue> infoQueue;
        if (SLANG_SUCCEEDED(device->QueryInterface(infoQueue.writeRef())))
        {
            // Make break 
            infoQueue->SetBreakOnSeverity(D3D12_MESSAGE_SEVERITY_CORRUPTION, true);
            infoQueue->SetBreakOnSeverity(D3D12_MESSAGE_SEVERITY_ERROR, true);
            // infoQueue->SetBreakOnSeverity(D3D12_MESSAGE_SEVERITY_WARNING, true);

            // Apparently there is a problem with sm 6.3 with spurious errors, with debug layer enabled
            D3D12_FEATURE_DATA_SHADER_MODEL featureShaderModel;
            featureShaderModel.HighestShaderModel = D3D_SHADER_MODEL(0x63);
            SLANG_SUCCEEDED(device->CheckFeatureSupport(D3D12_FEATURE_SHADER_MODEL, &featureShaderModel, sizeof(featureShaderModel)));

            if (featureShaderModel.HighestShaderModel >= D3D_SHADER_MODEL(0x63))
            {
                // Filter out any messages that cause issues
                // TODO: Remove this when the debug layers work properly
                D3D12_MESSAGE_ID messageIds[] =
                {
                    // When the debug layer is enabled this error is triggered sometimes after a CopyDescriptorsSimple
                    // call The failed check validates that the source and destination ranges of the copy do not
                    // overlap. The check assumes descriptor handles are pointers to memory, but this is not always the
                    // case and the check fails (even though everything is okay).
                    D3D12_MESSAGE_ID_COPY_DESCRIPTORS_INVALID_RANGES,
                };

                // We filter INFO messages because they are way too many
                D3D12_MESSAGE_SEVERITY severities[] = { D3D12_MESSAGE_SEVERITY_INFO };

                D3D12_INFO_QUEUE_FILTER infoQueueFilter = {};
                infoQueueFilter.DenyList.NumSeverities = SLANG_COUNT_OF(severities);
                infoQueueFilter.DenyList.pSeverityList = severities;
                infoQueueFilter.DenyList.NumIDs = SLANG_COUNT_OF(messageIds);
                infoQueueFilter.DenyList.pIDList = messageIds;

                infoQueue->PushStorageFilter(&infoQueueFilter);
            }
        }
    }

    // Get the descs
    {
        adapter->GetDesc(&outDeviceInfo.m_desc);

        // Look up GetDesc1 info
        ComPtr<IDXGIAdapter1> adapter1;
        if (SLANG_SUCCEEDED(adapter->QueryInterface(adapter1.writeRef())))
        {
            adapter1->GetDesc1(&outDeviceInfo.m_desc1);
        }
    }

    // Save other info
    outDeviceInfo.m_device = device;
    outDeviceInfo.m_dxgiFactory = dxgiFactory;
    outDeviceInfo.m_adapter = adapter;
    outDeviceInfo.m_isWarp = D3DUtil::isWarp(dxgiFactory, adapter);
    const UINT kMicrosoftVendorId = 5140;
    outDeviceInfo.m_isSoftware = outDeviceInfo.m_isWarp || ((outDeviceInfo.m_desc1.Flags & DXGI_ADAPTER_FLAG_SOFTWARE) != 0)
        || outDeviceInfo.m_desc.VendorId == kMicrosoftVendorId;

    return SLANG_OK;
}

static bool _isSupportedNVAPIOp(ID3D12Device* dev, uint32_t op)
{
#ifdef GFX_NVAPI
    {
        bool isSupported;
        NvAPI_Status status = NvAPI_D3D12_IsNvShaderExtnOpCodeSupported(dev, NvU32(op), &isSupported);
        return status == NVAPI_OK && isSupported;
    }
#else
    return false;
#endif
}

Result D3D12Device::initialize(const Desc& desc)
{

    SLANG_RETURN_ON_FAIL(RendererBase::initialize(desc));

    // Initialize queue index allocator.
    // Support max 32 queues.
    m_queueIndexAllocator.initPool(32);

    // Initialize DeviceInfo
    {
        m_info.deviceType = DeviceType::DirectX12;
        m_info.bindingStyle = BindingStyle::DirectX;
        m_info.projectionStyle = ProjectionStyle::DirectX;
        m_info.apiName = "Direct3D 12";
        static const float kIdentity[] = {1, 0, 0, 0, 0, 1, 0, 0, 0, 0, 1, 0, 0, 0, 0, 1};
        ::memcpy(m_info.identityProjectionMatrix, kIdentity, sizeof(kIdentity));
    }

    // Rather than statically link against D3D, we load it dynamically.

    HMODULE d3dModule = LoadLibraryA("d3d12.dll");
    if (!d3dModule)
    {
        fprintf(stderr, "error: failed load 'd3d12.dll'\n");
        return SLANG_FAIL;
    }

    // Get all the dll entry points
    m_D3D12SerializeRootSignature = (PFN_D3D12_SERIALIZE_ROOT_SIGNATURE)loadProc(d3dModule, "D3D12SerializeRootSignature");
    if (!m_D3D12SerializeRootSignature)
    {
        return SLANG_FAIL;
    }

#if ENABLE_DEBUG_LAYER
    m_D3D12GetDebugInterface = (PFN_D3D12_GET_DEBUG_INTERFACE)loadProc(d3dModule, "D3D12GetDebugInterface");
    if (m_D3D12GetDebugInterface)
    {
        if (SLANG_SUCCEEDED(m_D3D12GetDebugInterface(IID_PPV_ARGS(m_dxDebug.writeRef()))))
        {
#if 0
            // Can enable for extra validation. NOTE! That d3d12 warns if you do.... 
            // D3D12 MESSAGE : Device Debug Layer Startup Options : GPU - Based Validation is enabled(disabled by default).
            // This results in new validation not possible during API calls on the CPU, by creating patched shaders that have validation
            // added directly to the shader. However, it can slow things down a lot, especially for applications with numerous
            // PSOs.Time to see the first render frame may take several minutes.
            // [INITIALIZATION MESSAGE #1016: CREATEDEVICE_DEBUG_LAYER_STARTUP_OPTIONS]

            ComPtr<ID3D12Debug1> debug1;
            if (SLANG_SUCCEEDED(m_dxDebug->QueryInterface(debug1.writeRef())))
            {
                debug1->SetEnableGPUBasedValidation(true);
            }
#endif
            m_dxDebug->EnableDebugLayer();
        }
    }
#endif

    m_D3D12CreateDevice = (PFN_D3D12_CREATE_DEVICE)loadProc(d3dModule, "D3D12CreateDevice");
    if (!m_D3D12CreateDevice)
    {
        return SLANG_FAIL;
    }

    if (desc.existingDeviceHandles.handles[0].handleValue == 0)
    {
        FlagCombiner combiner;
        // TODO: we should probably provide a command-line option
        // to override UseDebug of default rather than leave it
        // up to each back-end to specify.
#if ENABLE_DEBUG_LAYER
        combiner.add(DeviceCheckFlag::UseDebug, ChangeType::OnOff);                 ///< First try debug then non debug
#else
        combiner.add(DeviceCheckFlag::UseDebug, ChangeType::Off);                   ///< Don't bother with debug
#endif
        combiner.add(DeviceCheckFlag::UseHardwareDevice, ChangeType::OnOff);        ///< First try hardware, then reference

        const D3D_FEATURE_LEVEL featureLevel = D3D_FEATURE_LEVEL_11_0;

        const int numCombinations = combiner.getNumCombinations();
        for (int i = 0; i < numCombinations; ++i)
        {
            if (SLANG_SUCCEEDED(_createDevice(combiner.getCombination(i), UnownedStringSlice(desc.adapter), featureLevel, m_deviceInfo)))
            {
                break;
            }
        }

        if (!m_deviceInfo.m_adapter)
        {
            // Couldn't find an adapter
            return SLANG_FAIL;
        }
    }
    else
    {
        // Store the existing device handle in desc in m_deviceInfo
        m_deviceInfo.m_device = (ID3D12Device*)desc.existingDeviceHandles.handles[0].handleValue;
    }

    // Set the device
    m_device = m_deviceInfo.m_device;

    if (m_deviceInfo.m_isSoftware)
    {
        m_features.add("software-device");
    }
    else
    {
        m_features.add("hardware-device");
    }

    // NVAPI
    if (desc.nvapiExtnSlot >= 0)
    {
        if (SLANG_FAILED(NVAPIUtil::initialize()))
        {
            return SLANG_E_NOT_AVAILABLE;
        }

#ifdef GFX_NVAPI
        // From DOCS: Applications are expected to bind null UAV to this slot.
        // NOTE! We don't currently do this, but doesn't seem to be a problem.

        const NvAPI_Status status = NvAPI_D3D12_SetNvShaderExtnSlotSpace(m_device, NvU32(desc.nvapiExtnSlot), NvU32(0));
        
        if (status != NVAPI_OK)
        {
            return SLANG_E_NOT_AVAILABLE;
        }

        if (_isSupportedNVAPIOp(m_device, NV_EXTN_OP_UINT64_ATOMIC))
        {
            m_features.add("atomic-int64");
        }
        if (_isSupportedNVAPIOp(m_device, NV_EXTN_OP_FP32_ATOMIC))
        {
            m_features.add("atomic-float");
        }

        m_nvapi = true;
#endif

    }

    D3D12_FEATURE_DATA_SHADER_MODEL shaderModelData = {};
    shaderModelData.HighestShaderModel = D3D_SHADER_MODEL_6_6;

    // Find what features are supported
    {
        // Check this is how this is laid out...
        SLANG_COMPILE_TIME_ASSERT(D3D_SHADER_MODEL_6_0 == 0x60);

        {
            // TODO: Currently warp causes a crash when using half, so disable for now
            if (SLANG_SUCCEEDED(m_device->CheckFeatureSupport(D3D12_FEATURE_SHADER_MODEL, &shaderModelData, sizeof(shaderModelData))) &&
                m_deviceInfo.m_isWarp == false &&
                shaderModelData.HighestShaderModel >= 0x62)
            {
                // With sm_6_2 we have half
                m_features.add("half");
            }
        }
        // Check double precision support
        {
            D3D12_FEATURE_DATA_D3D12_OPTIONS options;
            if (SLANG_SUCCEEDED(m_device->CheckFeatureSupport(D3D12_FEATURE_D3D12_OPTIONS, &options, sizeof(options))))
            {
                if (options.DoublePrecisionFloatShaderOps)
                    m_features.add("double");
            }
        }
        // Check ray tracing support
        {
            D3D12_FEATURE_DATA_D3D12_OPTIONS5 options;
            if (SLANG_SUCCEEDED(m_device->CheckFeatureSupport(
                    D3D12_FEATURE_D3D12_OPTIONS5, &options, sizeof(options))))
            {
                if (options.RaytracingTier != D3D12_RAYTRACING_TIER_NOT_SUPPORTED)
                {
                    m_features.add("ray-tracing");
                }
                if (options.RaytracingTier >= D3D12_RAYTRACING_TIER_1_1)
                {
                    m_features.add("ray-query");
                }
            }
        }
    }

    m_desc = desc;

    // Create a command queue for internal resource transfer operations.
    SLANG_RETURN_ON_FAIL(createCommandQueueImpl(m_resourceCommandQueue.writeRef()));
    // `CommandQueueImpl` holds a back reference to `D3D12Device`, make it a weak reference here
    // since this object is already owned by `D3D12Device`.
    m_resourceCommandQueue->breakStrongReferenceToDevice();
    // Retrieve timestamp frequency.
    m_resourceCommandQueue->m_d3dQueue->GetTimestampFrequency(&m_info.timestampFrequency);

    SLANG_RETURN_ON_FAIL(createTransientResourceHeapImpl(0, 8, 4, m_resourceCommandTransientHeap.writeRef()));
    // `TransientResourceHeap` holds a back reference to `D3D12Device`, make it a weak reference here
    // since this object is already owned by `D3D12Device`.
    m_resourceCommandTransientHeap->breakStrongReferenceToDevice();

    m_cpuViewHeap = new D3D12GeneralDescriptorHeap();
    SLANG_RETURN_ON_FAIL(m_cpuViewHeap->init(
        m_device, 8192, D3D12_DESCRIPTOR_HEAP_TYPE_CBV_SRV_UAV, D3D12_DESCRIPTOR_HEAP_FLAG_NONE));
    m_cpuSamplerHeap = new D3D12GeneralDescriptorHeap();
    SLANG_RETURN_ON_FAIL(m_cpuSamplerHeap->init(
        m_device, 1024, D3D12_DESCRIPTOR_HEAP_TYPE_SAMPLER, D3D12_DESCRIPTOR_HEAP_FLAG_NONE));

    m_rtvAllocator = new D3D12GeneralDescriptorHeap();
    SLANG_RETURN_ON_FAIL(m_rtvAllocator->init(
        m_device, 16, D3D12_DESCRIPTOR_HEAP_TYPE_RTV, D3D12_DESCRIPTOR_HEAP_FLAG_NONE));
    m_dsvAllocator = new D3D12GeneralDescriptorHeap();
    SLANG_RETURN_ON_FAIL(m_dsvAllocator->init(
        m_device, 16, D3D12_DESCRIPTOR_HEAP_TYPE_DSV, D3D12_DESCRIPTOR_HEAP_FLAG_NONE));

    ComPtr<IDXGIDevice> dxgiDevice;
    if (m_deviceInfo.m_adapter)
    {
        DXGI_ADAPTER_DESC adapterDesc;
        m_deviceInfo.m_adapter->GetDesc(&adapterDesc);
        m_adapterName = String::fromWString(adapterDesc.Description);
        m_info.adapterName = m_adapterName.begin();
    }

    // Initialize DXR interface.
#if SLANG_GFX_HAS_DXR_SUPPORT
    m_device->QueryInterface<ID3D12Device5>(m_deviceInfo.m_device5.writeRef());
    m_device5 = m_deviceInfo.m_device5.get();
#endif
    // Check shader model version.
    SlangCompileTarget compileTarget = SLANG_DXBC;
    const char* profileName = "sm_5_1";
    switch (shaderModelData.HighestShaderModel)
    {
    case D3D_SHADER_MODEL_5_1:
        compileTarget = SLANG_DXBC;
        profileName = "sm_5_1";
        break;
    case D3D_SHADER_MODEL_6_0:
        compileTarget = SLANG_DXIL;
        profileName = "sm_6_0";
        break;
    case D3D_SHADER_MODEL_6_1:
        compileTarget = SLANG_DXIL;
        profileName = "sm_6_1";
        break;
    case D3D_SHADER_MODEL_6_2:
        compileTarget = SLANG_DXIL;
        profileName = "sm_6_2";
        break;
    case D3D_SHADER_MODEL_6_3:
        compileTarget = SLANG_DXIL;
        profileName = "sm_6_3";
        break;
    case D3D_SHADER_MODEL_6_4:
        compileTarget = SLANG_DXIL;
        profileName = "sm_6_4";
        break;
    case D3D_SHADER_MODEL_6_5:
        compileTarget = SLANG_DXIL;
        profileName = "sm_6_5";
        break;
    default:
        compileTarget = SLANG_DXIL;
        profileName = "sm_6_6";
        break;
    }
    // If user specified a higher shader model than what the system supports, return failure.
    int userSpecifiedShaderModel = D3DUtil::getShaderModelFromProfileName(desc.slang.targetProfile);
    if (userSpecifiedShaderModel > shaderModelData.HighestShaderModel)
    {
        getDebugCallback()->handleMessage(gfx::DebugMessageType::Error, gfx::DebugMessageSource::Layer,
            "The requested shader model is not supported by the system.");
        return SLANG_E_NOT_AVAILABLE;
    }
    SLANG_RETURN_ON_FAIL(slangContext.initialize(
        desc.slang,
        compileTarget,
        profileName,
        makeArray(slang::PreprocessorMacroDesc{"__D3D12__", "1"}).getView()));

    m_isInitialized = true;
    return SLANG_OK;
}

Result D3D12Device::createTransientResourceHeap(
    const ITransientResourceHeap::Desc& desc,
    ITransientResourceHeap** outHeap)
{
    RefPtr<TransientResourceHeapImpl> heap;
    SLANG_RETURN_ON_FAIL(
        createTransientResourceHeapImpl(desc.constantBufferSize, 8192, 1024, heap.writeRef()));
    returnComPtr(outHeap, heap);
    return SLANG_OK;
}

Result D3D12Device::createCommandQueue(const ICommandQueue::Desc& desc, ICommandQueue** outQueue)
{
    RefPtr<CommandQueueImpl> queue;
    SLANG_RETURN_ON_FAIL(createCommandQueueImpl(queue.writeRef()));
    returnComPtr(outQueue, queue);
    return SLANG_OK;
}

SLANG_NO_THROW Result SLANG_MCALL D3D12Device::createSwapchain(
    const ISwapchain::Desc& desc, WindowHandle window, ISwapchain** outSwapchain)
{
    RefPtr<SwapchainImpl> swapchain = new SwapchainImpl();
    SLANG_RETURN_ON_FAIL(swapchain->init(this, desc, window));
    returnComPtr(outSwapchain, swapchain);
    return SLANG_OK;
}

SlangResult D3D12Device::readTextureResource(
    ITextureResource* resource,
    ResourceState state,
    ISlangBlob** outBlob,
    size_t* outRowPitch,
    size_t* outPixelSize)
{
    return captureTextureToSurface(
        static_cast<TextureResourceImpl*>(resource)->m_resource,
        state,
        outBlob,
        outRowPitch,
        outPixelSize);
}

static D3D12_RESOURCE_FLAGS _calcResourceFlag(ResourceState state)
{
    switch (state)
    {
    case ResourceState::RenderTarget:
        return D3D12_RESOURCE_FLAG_ALLOW_RENDER_TARGET;
    case ResourceState::DepthRead:
    case ResourceState::DepthWrite:
        return D3D12_RESOURCE_FLAG_ALLOW_DEPTH_STENCIL;
    case ResourceState::UnorderedAccess:
    case ResourceState::AccelerationStructure:
        return D3D12_RESOURCE_FLAG_ALLOW_UNORDERED_ACCESS;
    default:
        return D3D12_RESOURCE_FLAG_NONE;
    }
}

static D3D12_RESOURCE_FLAGS _calcResourceFlags(ResourceStateSet states)
{
    int dstFlags = 0;
    for (uint32_t i = 0; i < (uint32_t)ResourceState::_Count; i++)
    {
        auto state = (ResourceState)i;
        if (states.contains(state))
            dstFlags |= _calcResourceFlag(state);
    }
    return (D3D12_RESOURCE_FLAGS)dstFlags;
}

static D3D12_RESOURCE_DIMENSION _calcResourceDimension(IResource::Type type)
{
    switch (type)
    {
        case IResource::Type::Buffer:        return D3D12_RESOURCE_DIMENSION_BUFFER;
        case IResource::Type::Texture1D:     return D3D12_RESOURCE_DIMENSION_TEXTURE1D;
        case IResource::Type::TextureCube:
        case IResource::Type::Texture2D:
        {
            return D3D12_RESOURCE_DIMENSION_TEXTURE2D;
        }
        case IResource::Type::Texture3D:     return D3D12_RESOURCE_DIMENSION_TEXTURE3D;
        default:                            return D3D12_RESOURCE_DIMENSION_UNKNOWN;
    }
}

Result setupResourceDesc(D3D12_RESOURCE_DESC& resourceDesc, const ITextureResource::Desc& srcDesc)
{
    const DXGI_FORMAT pixelFormat = D3DUtil::getMapFormat(srcDesc.format);
    if (pixelFormat == DXGI_FORMAT_UNKNOWN)
    {
        return SLANG_FAIL;
    }

    const int arraySize = calcEffectiveArraySize(srcDesc);

    const D3D12_RESOURCE_DIMENSION dimension = _calcResourceDimension(srcDesc.type);
    if (dimension == D3D12_RESOURCE_DIMENSION_UNKNOWN)
    {
        return SLANG_FAIL;
    }

    const int numMipMaps = srcDesc.numMipLevels;
    resourceDesc.Dimension = dimension;
    resourceDesc.Format = pixelFormat;
    resourceDesc.Width = srcDesc.size.width;
    resourceDesc.Height = srcDesc.size.height;
    resourceDesc.DepthOrArraySize = (srcDesc.size.depth > 1) ? srcDesc.size.depth : arraySize;

    resourceDesc.MipLevels = numMipMaps;
    resourceDesc.SampleDesc.Count = srcDesc.sampleDesc.numSamples;
    resourceDesc.SampleDesc.Quality = srcDesc.sampleDesc.quality;

    resourceDesc.Flags = D3D12_RESOURCE_FLAG_NONE;
    resourceDesc.Layout = D3D12_TEXTURE_LAYOUT_UNKNOWN;

    resourceDesc.Flags |= _calcResourceFlags(srcDesc.allowedStates);

    resourceDesc.Alignment = 0;

    return SLANG_OK;
}

Result D3D12Device::getTextureAllocationInfo(
    const ITextureResource::Desc& desc, size_t* outSize, size_t* outAlignment)
{
    auto count = m_device->GetNodeCount();
    TextureResource::Desc srcDesc = fixupTextureDesc(desc);
    D3D12_RESOURCE_DESC resourceDesc = {};
    setupResourceDesc(resourceDesc, srcDesc);
<<<<<<< HEAD
    auto allocInfo = m_device->GetResourceAllocationInfo(0, 1, &resourceDesc);
    *outSize = allocInfo.SizeInBytes;
    *outAlignment = allocInfo.Alignment;
=======
    auto allocInfo = m_device->GetResourceAllocationInfo(0xFF, 1, &resourceDesc);
    *outSize = (size_t)allocInfo.SizeInBytes;
    *outAlignment = (size_t)allocInfo.Alignment;
>>>>>>> 646eecc6
    return SLANG_OK;
}

Result D3D12Device::createTextureResource(const ITextureResource::Desc& descIn, const ITextureResource::SubresourceData* initData, ITextureResource** outResource)
{
    // Description of uploading on Dx12
    // https://msdn.microsoft.com/en-us/library/windows/desktop/dn899215%28v=vs.85%29.aspx

    TextureResource::Desc srcDesc = fixupTextureDesc(descIn);

    D3D12_RESOURCE_DESC resourceDesc = {};
    setupResourceDesc(resourceDesc, srcDesc);
    const int arraySize = calcEffectiveArraySize(srcDesc);
    const int numMipMaps = srcDesc.numMipLevels;

    RefPtr<TextureResourceImpl> texture(new TextureResourceImpl(srcDesc));

    // Create the target resource
    {
        D3D12_HEAP_PROPERTIES heapProps;

        heapProps.Type = D3D12_HEAP_TYPE_DEFAULT;
        heapProps.CPUPageProperty = D3D12_CPU_PAGE_PROPERTY_UNKNOWN;
        heapProps.MemoryPoolPreference = D3D12_MEMORY_POOL_UNKNOWN;
        heapProps.CreationNodeMask = 1;
        heapProps.VisibleNodeMask = 1;

        D3D12_HEAP_FLAGS flags = D3D12_HEAP_FLAG_NONE;
        if (descIn.isShared) flags |= D3D12_HEAP_FLAG_SHARED;

        D3D12_CLEAR_VALUE clearValue;
        D3D12_CLEAR_VALUE* clearValuePtr = &clearValue;
        if ((resourceDesc.Flags & (D3D12_RESOURCE_FLAG_ALLOW_RENDER_TARGET |
                                   D3D12_RESOURCE_FLAG_ALLOW_DEPTH_STENCIL)) == 0)
        {
            clearValuePtr = nullptr;
        }
        clearValue.Format = resourceDesc.Format;
        memcpy(clearValue.Color, &descIn.optimalClearValue.color, sizeof(clearValue.Color));
        clearValue.DepthStencil.Depth = descIn.optimalClearValue.depthStencil.depth;
        clearValue.DepthStencil.Stencil = descIn.optimalClearValue.depthStencil.stencil;
        SLANG_RETURN_ON_FAIL(texture->m_resource.initCommitted(
            m_device,
            heapProps,
            flags,
            resourceDesc,
            D3D12_RESOURCE_STATE_COPY_DEST,
            clearValuePtr));

        texture->m_resource.setDebugName(L"Texture");
    }

    // Calculate the layout
    List<D3D12_PLACED_SUBRESOURCE_FOOTPRINT> layouts;
    layouts.setCount(numMipMaps);
    List<UInt64> mipRowSizeInBytes;
    mipRowSizeInBytes.setCount(srcDesc.numMipLevels);
    List<UInt32> mipNumRows;
    mipNumRows.setCount(numMipMaps);

    // NOTE! This is just the size for one array upload -> not for the whole texture
    UInt64 requiredSize = 0;
    m_device->GetCopyableFootprints(
        &resourceDesc,
        0,
        srcDesc.numMipLevels,
        0,
        layouts.begin(),
        mipNumRows.begin(),
        mipRowSizeInBytes.begin(),
        &requiredSize);

    // Sub resource indexing
    // https://msdn.microsoft.com/en-us/library/windows/desktop/dn705766(v=vs.85).aspx#subresource_indexing
    if (initData)
    {
        // Create the upload texture
        D3D12Resource uploadTexture;
       
        {
            D3D12_HEAP_PROPERTIES heapProps;

            heapProps.Type = D3D12_HEAP_TYPE_UPLOAD;
            heapProps.CPUPageProperty = D3D12_CPU_PAGE_PROPERTY_UNKNOWN;
            heapProps.MemoryPoolPreference = D3D12_MEMORY_POOL_UNKNOWN;
            heapProps.CreationNodeMask = 1;
            heapProps.VisibleNodeMask = 1;

            D3D12_RESOURCE_DESC uploadResourceDesc;

            uploadResourceDesc.Dimension = D3D12_RESOURCE_DIMENSION_BUFFER;
            uploadResourceDesc.Format = DXGI_FORMAT_UNKNOWN;
            uploadResourceDesc.Width = requiredSize;
            uploadResourceDesc.Height = 1;
            uploadResourceDesc.DepthOrArraySize = 1;
            uploadResourceDesc.MipLevels = 1;
            uploadResourceDesc.SampleDesc.Count = 1;
            uploadResourceDesc.SampleDesc.Quality = 0;
            uploadResourceDesc.Flags = D3D12_RESOURCE_FLAG_NONE;
            uploadResourceDesc.Layout = D3D12_TEXTURE_LAYOUT_ROW_MAJOR;
            uploadResourceDesc.Alignment = 0;

            SLANG_RETURN_ON_FAIL(uploadTexture.initCommitted(m_device, heapProps, D3D12_HEAP_FLAG_NONE, uploadResourceDesc, D3D12_RESOURCE_STATE_GENERIC_READ, nullptr));

            uploadTexture.setDebugName(L"TextureUpload");
        }
        // Get the pointer to the upload resource
        ID3D12Resource* uploadResource = uploadTexture;

        int subResourceIndex = 0;
        for (int arrayIndex = 0; arrayIndex < arraySize; arrayIndex++)
        {
            uint8_t* p;
            uploadResource->Map(0, nullptr, reinterpret_cast<void**>(&p));

            for (int j = 0; j < numMipMaps; ++j)
            {
                auto srcSubresource = initData[j];

                const D3D12_PLACED_SUBRESOURCE_FOOTPRINT& layout = layouts[j];
                const D3D12_SUBRESOURCE_FOOTPRINT& footprint = layout.Footprint;

                TextureResource::Size mipSize = calcMipSize(srcDesc.size, j);
                if (gfxIsCompressedFormat(descIn.format))
                {
                    mipSize.width = int(D3DUtil::calcAligned(mipSize.width, 4));
                    mipSize.height = int(D3DUtil::calcAligned(mipSize.height, 4));
                }

                assert(footprint.Width == mipSize.width && footprint.Height == mipSize.height && footprint.Depth == mipSize.depth);

                auto mipRowSize = mipRowSizeInBytes[j];

                const ptrdiff_t dstMipRowPitch = ptrdiff_t(footprint.RowPitch);
                const ptrdiff_t srcMipRowPitch = ptrdiff_t(srcSubresource.strideY);

                const ptrdiff_t dstMipLayerPitch = ptrdiff_t(footprint.RowPitch*footprint.Height);
                const ptrdiff_t srcMipLayerPitch = ptrdiff_t(srcSubresource.strideZ);

                // Our outer loop will copy the depth layers one at a time.
                //
                const uint8_t* srcLayer = (const uint8_t*) srcSubresource.data;
                uint8_t* dstLayer = p + layouts[j].Offset;
                for (int l = 0; l < mipSize.depth; l++)
                {
                    // Our inner loop will copy the rows one at a time.
                    //
                    const uint8_t* srcRow = srcLayer;
                    uint8_t* dstRow = dstLayer;
                    int j = gfxIsCompressedFormat(descIn.format) ? 4 : 1; // BC compressed formats are organized into 4x4 blocks
                    for (int k = 0; k < mipSize.height; k += j)
                    {
                        ::memcpy(dstRow, srcRow, (size_t)mipRowSize);

                        srcRow += srcMipRowPitch;
                        dstRow += dstMipRowPitch;
                    }

                    srcLayer += srcMipLayerPitch;
                    dstLayer += dstMipLayerPitch;
                }

                //assert(srcRow == (const uint8_t*)(srcMip.getBuffer() + srcMip.getCount()));
            }
            uploadResource->Unmap(0, nullptr);

            auto encodeInfo = encodeResourceCommands();
            for (int mipIndex = 0; mipIndex < numMipMaps; ++mipIndex)
            {
                // https://msdn.microsoft.com/en-us/library/windows/desktop/dn903862(v=vs.85).aspx

                D3D12_TEXTURE_COPY_LOCATION src;
                src.pResource = uploadTexture;
                src.Type = D3D12_TEXTURE_COPY_TYPE_PLACED_FOOTPRINT;
                src.PlacedFootprint = layouts[mipIndex];

                D3D12_TEXTURE_COPY_LOCATION dst;
                dst.pResource = texture->m_resource;
                dst.Type = D3D12_TEXTURE_COPY_TYPE_SUBRESOURCE_INDEX;
                dst.SubresourceIndex = subResourceIndex;
                encodeInfo.d3dCommandList->CopyTextureRegion(&dst, 0, 0, 0, &src, nullptr);

                subResourceIndex++;
            }

            // Block - waiting for copy to complete (so can drop upload texture)
            submitResourceCommandsAndWait(encodeInfo);
        }
    }
    {
        auto encodeInfo = encodeResourceCommands();
        {
            D3D12BarrierSubmitter submitter(encodeInfo.d3dCommandList);
            texture->m_resource.transition(
                D3D12_RESOURCE_STATE_COPY_DEST, texture->m_defaultState, submitter);
        }
        submitResourceCommandsAndWait(encodeInfo);
    }

    returnComPtr(outResource, texture);
    return SLANG_OK;
}

Result D3D12Device::createTextureFromNativeHandle(InteropHandle handle, const ITextureResource::Desc& srcDesc, ITextureResource** outResource)
{
    RefPtr<TextureResourceImpl> texture(new TextureResourceImpl(srcDesc));

    if (handle.api == InteropHandleAPI::D3D12)
    {
        texture->m_resource.setResource((ID3D12Resource*)handle.handleValue);
    }
    else
    {
        return SLANG_FAIL;
    }

    returnComPtr(outResource, texture);
    return SLANG_OK;
}

Result D3D12Device::createBufferResource(const IBufferResource::Desc& descIn, const void* initData, IBufferResource** outResource)
{
    BufferResource::Desc srcDesc = fixupBufferDesc(descIn);

    // Always align up to 256 bytes, since that is required for constant buffers.
    //
    // TODO: only do this for buffers that could potentially be bound as constant buffers...
    //
    const size_t alignedSizeInBytes = D3DUtil::calcAligned(srcDesc.sizeInBytes, 256);

    RefPtr<BufferResourceImpl> buffer(new BufferResourceImpl(srcDesc));

    D3D12_RESOURCE_DESC bufferDesc;
    _initBufferResourceDesc(alignedSizeInBytes, bufferDesc);

    bufferDesc.Flags |= _calcResourceFlags(srcDesc.allowedStates);

    const D3D12_RESOURCE_STATES initialState = buffer->m_defaultState;
    SLANG_RETURN_ON_FAIL(createBuffer(bufferDesc, initData, srcDesc.sizeInBytes, buffer->m_uploadResource, initialState, buffer->m_resource, descIn.isShared));

    returnComPtr(outResource, buffer);
    return SLANG_OK;
}

Result D3D12Device::createBufferFromNativeHandle(InteropHandle handle, const IBufferResource::Desc& srcDesc, IBufferResource** outResource)
{
    RefPtr<BufferResourceImpl> buffer(new BufferResourceImpl(srcDesc));

    if (handle.api == InteropHandleAPI::D3D12)
    {
        buffer->m_resource.setResource((ID3D12Resource*)handle.handleValue);
    }
    else
    {
        return SLANG_FAIL;
    }

    returnComPtr(outResource, buffer);
    return SLANG_OK;
}

D3D12_FILTER_TYPE translateFilterMode(TextureFilteringMode mode)
{
    switch (mode)
    {
    default:
        return D3D12_FILTER_TYPE(0);

#define CASE(SRC, DST) \
    case TextureFilteringMode::SRC: return D3D12_FILTER_TYPE_##DST

        CASE(Point, POINT);
        CASE(Linear, LINEAR);

#undef CASE
    }
}

D3D12_FILTER_REDUCTION_TYPE translateFilterReduction(TextureReductionOp op)
{
    switch (op)
    {
    default:
        return D3D12_FILTER_REDUCTION_TYPE(0);

#define CASE(SRC, DST) \
    case TextureReductionOp::SRC: return D3D12_FILTER_REDUCTION_TYPE_##DST

        CASE(Average, STANDARD);
        CASE(Comparison, COMPARISON);
        CASE(Minimum, MINIMUM);
        CASE(Maximum, MAXIMUM);

#undef CASE
    }
}

D3D12_TEXTURE_ADDRESS_MODE translateAddressingMode(TextureAddressingMode mode)
{
    switch (mode)
    {
    default:
        return D3D12_TEXTURE_ADDRESS_MODE(0);

#define CASE(SRC, DST) \
    case TextureAddressingMode::SRC: return D3D12_TEXTURE_ADDRESS_MODE_##DST

    CASE(Wrap,          WRAP);
    CASE(ClampToEdge,   CLAMP);
    CASE(ClampToBorder, BORDER);
    CASE(MirrorRepeat,  MIRROR);
    CASE(MirrorOnce,    MIRROR_ONCE);

#undef CASE
    }
}

static D3D12_COMPARISON_FUNC translateComparisonFunc(ComparisonFunc func)
{
    switch (func)
    {
    default:
        // TODO: need to report failures
        return D3D12_COMPARISON_FUNC_ALWAYS;

#define CASE(FROM, TO) \
    case ComparisonFunc::FROM: return D3D12_COMPARISON_FUNC_##TO

        CASE(Never, NEVER);
        CASE(Less, LESS);
        CASE(Equal, EQUAL);
        CASE(LessEqual, LESS_EQUAL);
        CASE(Greater, GREATER);
        CASE(NotEqual, NOT_EQUAL);
        CASE(GreaterEqual, GREATER_EQUAL);
        CASE(Always, ALWAYS);
#undef CASE
    }
}

Result D3D12Device::createSamplerState(ISamplerState::Desc const& desc, ISamplerState** outSampler)
{
    D3D12_FILTER_REDUCTION_TYPE dxReduction = translateFilterReduction(desc.reductionOp);
    D3D12_FILTER dxFilter;
    if (desc.maxAnisotropy > 1)
    {
        dxFilter = D3D12_ENCODE_ANISOTROPIC_FILTER(dxReduction);
    }
    else
    {
        D3D12_FILTER_TYPE dxMin = translateFilterMode(desc.minFilter);
        D3D12_FILTER_TYPE dxMag = translateFilterMode(desc.magFilter);
        D3D12_FILTER_TYPE dxMip = translateFilterMode(desc.mipFilter);

        dxFilter = D3D12_ENCODE_BASIC_FILTER(dxMin, dxMag, dxMip, dxReduction);
    }

    D3D12_SAMPLER_DESC dxDesc = {};
    dxDesc.Filter = dxFilter;
    dxDesc.AddressU = translateAddressingMode(desc.addressU);
    dxDesc.AddressV = translateAddressingMode(desc.addressV);
    dxDesc.AddressW = translateAddressingMode(desc.addressW);
    dxDesc.MipLODBias = desc.mipLODBias;
    dxDesc.MaxAnisotropy = desc.maxAnisotropy;
    dxDesc.ComparisonFunc = translateComparisonFunc(desc.comparisonFunc);
    for (int ii = 0; ii < 4; ++ii)
        dxDesc.BorderColor[ii] = desc.borderColor[ii];
    dxDesc.MinLOD = desc.minLOD;
    dxDesc.MaxLOD = desc.maxLOD;

    auto& samplerHeap = m_cpuSamplerHeap;

    D3D12Descriptor cpuDescriptor;
    samplerHeap->allocate(&cpuDescriptor);
    m_device->CreateSampler(&dxDesc, cpuDescriptor.cpuHandle);

    // TODO: We really ought to have a free-list of sampler-heap
    // entries that we check before we go to the heap, and then
    // when we are done with a sampler we simply add it to the free list.
    //
    RefPtr<SamplerStateImpl> samplerImpl = new SamplerStateImpl();
    samplerImpl->m_allocator = samplerHeap;
    samplerImpl->m_descriptor = cpuDescriptor;
    returnComPtr(outSampler, samplerImpl);
    return SLANG_OK;
}

Result D3D12Device::createTextureView(ITextureResource* texture, IResourceView::Desc const& desc, IResourceView** outView)
{
    auto resourceImpl = (TextureResourceImpl*) texture;

    RefPtr<ResourceViewImpl> viewImpl = new ResourceViewImpl();
    viewImpl->m_resource = resourceImpl;
    viewImpl->m_desc = desc;
    bool isArray = resourceImpl->getDesc()->arraySize != 0;
    switch (desc.type)
    {
    default:
        return SLANG_FAIL;

    case IResourceView::Type::RenderTarget:
        {
            SLANG_RETURN_ON_FAIL(m_rtvAllocator->allocate(&viewImpl->m_descriptor));
            viewImpl->m_allocator = m_rtvAllocator;
            D3D12_RENDER_TARGET_VIEW_DESC rtvDesc = {};
            rtvDesc.Format = D3DUtil::getMapFormat(desc.format);
            switch (desc.renderTarget.shape)
            {
            case IResource::Type::Texture1D:
                rtvDesc.ViewDimension = isArray ? D3D12_RTV_DIMENSION_TEXTURE1DARRAY
                                                : D3D12_RTV_DIMENSION_TEXTURE1D;
                rtvDesc.Texture1D.MipSlice = desc.renderTarget.mipSlice;
                break;
            case IResource::Type::Texture2D:
                if (resourceImpl->getDesc()->sampleDesc.numSamples > 1)
                {
                    rtvDesc.ViewDimension = isArray ? D3D12_RTV_DIMENSION_TEXTURE2DMSARRAY
                                                    : D3D12_RTV_DIMENSION_TEXTURE2DMS;
                    rtvDesc.Texture2DMSArray.ArraySize = desc.renderTarget.arraySize;
                    rtvDesc.Texture2DMSArray.FirstArraySlice = desc.renderTarget.arrayIndex;
                }
                else
                {
                    rtvDesc.ViewDimension = isArray ? D3D12_RTV_DIMENSION_TEXTURE2DARRAY
                                                    : D3D12_RTV_DIMENSION_TEXTURE2D;
                    rtvDesc.Texture2D.MipSlice = desc.renderTarget.mipSlice;
                    rtvDesc.Texture2D.PlaneSlice = desc.renderTarget.planeIndex;
                    rtvDesc.Texture2DArray.ArraySize = desc.renderTarget.arraySize;
                    rtvDesc.Texture2DArray.FirstArraySlice = desc.renderTarget.arrayIndex;
                }
                break;
            case IResource::Type::Texture3D:
                rtvDesc.ViewDimension = D3D12_RTV_DIMENSION_TEXTURE3D;
                rtvDesc.Texture3D.MipSlice = desc.renderTarget.mipSlice;
                rtvDesc.Texture3D.FirstWSlice = desc.renderTarget.arrayIndex;
                rtvDesc.Texture3D.WSize = desc.renderTarget.arraySize;
                break;
            default:
                return SLANG_FAIL;
            }
            m_device->CreateRenderTargetView(
                resourceImpl->m_resource, &rtvDesc, viewImpl->m_descriptor.cpuHandle);
        }
        break;

    case IResourceView::Type::DepthStencil:
        {
            SLANG_RETURN_ON_FAIL(m_dsvAllocator->allocate(&viewImpl->m_descriptor));
            viewImpl->m_allocator = m_dsvAllocator;
            D3D12_DEPTH_STENCIL_VIEW_DESC dsvDesc = {};
            dsvDesc.Format = D3DUtil::getMapFormat(desc.format);
            switch (desc.renderTarget.shape)
            {
            case IResource::Type::Texture1D:
                dsvDesc.ViewDimension = D3D12_DSV_DIMENSION_TEXTURE1D;
                dsvDesc.Texture1D.MipSlice = desc.renderTarget.mipSlice;
                break;
            case IResource::Type::Texture2D:
                dsvDesc.ViewDimension = D3D12_DSV_DIMENSION_TEXTURE2D;
                dsvDesc.Texture2D.MipSlice = desc.renderTarget.mipSlice;
                break;
            default:
                return SLANG_FAIL;
            }
            m_device->CreateDepthStencilView(
                resourceImpl->m_resource, &dsvDesc, viewImpl->m_descriptor.cpuHandle);
        }
        break;

    case IResourceView::Type::UnorderedAccess:
        {
            // TODO: need to support the separate "counter resource" for the case
            // of append/consume buffers with attached counters.

            SLANG_RETURN_ON_FAIL(m_cpuViewHeap->allocate(&viewImpl->m_descriptor));
            viewImpl->m_allocator = m_cpuViewHeap;
            D3D12_UNORDERED_ACCESS_VIEW_DESC d3d12desc = {};
            auto& resourceDesc = *resourceImpl->getDesc();
            d3d12desc.Format = gfxIsTypelessFormat(texture->getDesc()->format)
                                   ? D3DUtil::getMapFormat(desc.format)
                                   : D3DUtil::getMapFormat(texture->getDesc()->format);
            switch (resourceImpl->getDesc()->type)
            {
            case IResource::Type::Texture1D:
                d3d12desc.ViewDimension = resourceDesc.arraySize == 0
                                              ? D3D12_UAV_DIMENSION_TEXTURE1D
                                              : D3D12_UAV_DIMENSION_TEXTURE1DARRAY;
                d3d12desc.Texture1D.MipSlice = desc.subresourceRange.mipLevel;
                d3d12desc.Texture1DArray.ArraySize = desc.subresourceRange.layerCount == 0
                                                         ? resourceDesc.arraySize
                                                         : desc.subresourceRange.layerCount;
                d3d12desc.Texture1DArray.FirstArraySlice = desc.subresourceRange.baseArrayLayer;

                break;
            case IResource::Type::Texture2D:
                d3d12desc.ViewDimension = resourceDesc.arraySize == 0
                                              ? D3D12_UAV_DIMENSION_TEXTURE2D
                                              : D3D12_UAV_DIMENSION_TEXTURE2DARRAY;
                d3d12desc.Texture2D.MipSlice = desc.subresourceRange.mipLevel;
                d3d12desc.Texture2D.PlaneSlice =
                    D3DUtil::getPlaneSlice(d3d12desc.Format, desc.subresourceRange.aspectMask);
                d3d12desc.Texture2DArray.ArraySize = desc.subresourceRange.layerCount == 0
                                                         ? resourceDesc.arraySize
                                                         : desc.subresourceRange.layerCount;
                d3d12desc.Texture2DArray.FirstArraySlice = desc.subresourceRange.baseArrayLayer;
                break;
            case IResource::Type::Texture3D:
                d3d12desc.ViewDimension = D3D12_UAV_DIMENSION_TEXTURE3D;
                d3d12desc.Texture3D.MipSlice = desc.subresourceRange.mipLevel;
                d3d12desc.Texture3D.FirstWSlice = desc.subresourceRange.baseArrayLayer;
                d3d12desc.Texture3D.WSize = desc.subresourceRange.layerCount == 0
                                                ? resourceDesc.size.depth
                                                : desc.subresourceRange.layerCount;
                break;
            default:
                return SLANG_FAIL;
            }
            m_device->CreateUnorderedAccessView(
                resourceImpl->m_resource, nullptr, &d3d12desc, viewImpl->m_descriptor.cpuHandle);
        }
        break;

    case IResourceView::Type::ShaderResource:
        {
            SLANG_RETURN_ON_FAIL(m_cpuViewHeap->allocate(&viewImpl->m_descriptor));
            viewImpl->m_allocator = m_cpuViewHeap;

            // Need to construct the D3D12_SHADER_RESOURCE_VIEW_DESC because otherwise TextureCube is not accessed
            // appropriately (rather than just passing nullptr to CreateShaderResourceView)
            const D3D12_RESOURCE_DESC resourceDesc = resourceImpl->m_resource.getResource()->GetDesc();
            const DXGI_FORMAT pixelFormat =
                gfxIsTypelessFormat(texture->getDesc()->format) ? D3DUtil::getMapFormat(desc.format) : resourceDesc.Format;

            D3D12_SHADER_RESOURCE_VIEW_DESC srvDesc;
            _initSrvDesc(
                resourceImpl->getType(),
                *resourceImpl->getDesc(),
                resourceDesc,
                pixelFormat,
                desc.subresourceRange,
                srvDesc);

            m_device->CreateShaderResourceView(resourceImpl->m_resource, &srvDesc, viewImpl->m_descriptor.cpuHandle);
        }
        break;
    }

    returnComPtr(outView, viewImpl);
    return SLANG_OK;
}

Result D3D12Device::createBufferView(IBufferResource* buffer, IResourceView::Desc const& desc, IResourceView** outView)
{
    auto resourceImpl = (BufferResourceImpl*) buffer;
    auto resourceDesc = *resourceImpl->getDesc();

    RefPtr<ResourceViewImpl> viewImpl = new ResourceViewImpl();
    viewImpl->m_resource = resourceImpl;
    viewImpl->m_desc = desc;

    switch (desc.type)
    {
    default:
        return SLANG_FAIL;

    case IResourceView::Type::UnorderedAccess:
        {
            D3D12_UNORDERED_ACCESS_VIEW_DESC uavDesc = {};
            uavDesc.ViewDimension = D3D12_UAV_DIMENSION_BUFFER;
            uavDesc.Format = D3DUtil::getMapFormat(desc.format);
            uavDesc.Buffer.FirstElement = desc.bufferRange.firstElement;

            if (resourceDesc.elementSize)
            {
                uavDesc.Buffer.StructureByteStride = resourceDesc.elementSize;
                uavDesc.Buffer.NumElements =
                    desc.bufferRange.elementCount == 0
                        ? UINT(resourceDesc.sizeInBytes / resourceDesc.elementSize)
                        : desc.bufferRange.elementCount;
            }
            else if(desc.format == Format::Unknown)
            {
                uavDesc.Buffer.Flags |= D3D12_BUFFER_UAV_FLAG_RAW;
                uavDesc.Format = DXGI_FORMAT_R32_TYPELESS;
                uavDesc.Buffer.NumElements = desc.bufferRange.elementCount == 0
                                                 ? UINT(resourceDesc.sizeInBytes / 4)
                                                 : desc.bufferRange.elementCount / 4;
            }
            else
            {
                FormatInfo sizeInfo;
                gfxGetFormatInfo(desc.format, &sizeInfo);
                assert(sizeInfo.pixelsPerBlock == 1);
                uavDesc.Buffer.NumElements =
                    desc.bufferRange.elementCount == 0
                        ? UINT(resourceDesc.sizeInBytes / sizeInfo.blockSizeInBytes)
                        : desc.bufferRange.elementCount;
            }


            // TODO: need to support the separate "counter resource" for the case
            // of append/consume buffers with attached counters.

            SLANG_RETURN_ON_FAIL(m_cpuViewHeap->allocate(&viewImpl->m_descriptor));
            viewImpl->m_allocator = m_cpuViewHeap;
            m_device->CreateUnorderedAccessView(resourceImpl->m_resource, nullptr, &uavDesc, viewImpl->m_descriptor.cpuHandle);
        }
        break;

    case IResourceView::Type::ShaderResource:
        {
            D3D12_SHADER_RESOURCE_VIEW_DESC srvDesc = {};
            srvDesc.ViewDimension = D3D12_SRV_DIMENSION_BUFFER;
            srvDesc.Format = D3DUtil::getMapFormat(desc.format);
            srvDesc.Buffer.StructureByteStride = 0;
            srvDesc.Buffer.FirstElement = desc.bufferRange.firstElement;
            srvDesc.Shader4ComponentMapping = D3D12_DEFAULT_SHADER_4_COMPONENT_MAPPING;
            if(resourceDesc.elementSize)
            {
                srvDesc.Buffer.StructureByteStride = resourceDesc.elementSize;
                srvDesc.Buffer.NumElements =
                    desc.bufferRange.elementCount == 0
                        ? UINT(resourceDesc.sizeInBytes / resourceDesc.elementSize)
                        : desc.bufferRange.elementCount;
            }
            else if(desc.format == Format::Unknown)
            {
                srvDesc.Buffer.Flags |= D3D12_BUFFER_SRV_FLAG_RAW;
                srvDesc.Format = DXGI_FORMAT_R32_TYPELESS;
                srvDesc.Buffer.NumElements = desc.bufferRange.elementCount == 0
                                                 ? UINT(resourceDesc.sizeInBytes / 4)
                                                 : desc.bufferRange.elementCount / 4;
                
            }
            else
            {
                FormatInfo sizeInfo;
                gfxGetFormatInfo(desc.format, &sizeInfo);
                assert(sizeInfo.pixelsPerBlock == 1);
                srvDesc.Buffer.NumElements =
                    desc.bufferRange.elementCount == 0
                        ? UINT(resourceDesc.sizeInBytes / sizeInfo.blockSizeInBytes)
                        : desc.bufferRange.elementCount;
            }

            SLANG_RETURN_ON_FAIL(m_cpuViewHeap->allocate(&viewImpl->m_descriptor));
            viewImpl->m_allocator = m_cpuViewHeap;
            m_device->CreateShaderResourceView(resourceImpl->m_resource, &srvDesc, viewImpl->m_descriptor.cpuHandle);
        }
        break;
    }

    returnComPtr(outView, viewImpl);
    return SLANG_OK;
}

Result D3D12Device::createFramebuffer(IFramebuffer::Desc const& desc, IFramebuffer** outFb)
{
    RefPtr<FramebufferImpl> framebuffer = new FramebufferImpl();
    framebuffer->renderTargetViews.setCount(desc.renderTargetCount);
    framebuffer->renderTargetDescriptors.setCount(desc.renderTargetCount);
    framebuffer->renderTargetClearValues.setCount(desc.renderTargetCount);
    for (uint32_t i = 0; i < desc.renderTargetCount; i++)
    {
        framebuffer->renderTargetViews[i] = static_cast<ResourceViewImpl*>(desc.renderTargetViews[i]);
        framebuffer->renderTargetDescriptors[i] =
            framebuffer->renderTargetViews[i]->m_descriptor.cpuHandle;
        auto clearValue =
            static_cast<TextureResourceImpl*>(
                static_cast<ResourceViewImpl*>(desc.renderTargetViews[i])->m_resource.Ptr())
                ->getDesc()
                ->optimalClearValue.color;
        memcpy(&framebuffer->renderTargetClearValues[i], &clearValue, sizeof(ColorClearValue));
    }
    framebuffer->depthStencilView = static_cast<ResourceViewImpl*>(desc.depthStencilView);
    if (desc.depthStencilView)
    {
        framebuffer->depthStencilClearValue =
            static_cast<TextureResourceImpl*>(
                static_cast<ResourceViewImpl*>(desc.depthStencilView)->m_resource.Ptr())
                ->getDesc()
                ->optimalClearValue.depthStencil;
        framebuffer->depthStencilDescriptor =
            static_cast<ResourceViewImpl*>(desc.depthStencilView)->m_descriptor.cpuHandle;
    }
    else
    {
        framebuffer->depthStencilDescriptor.ptr = 0;
    }
    returnComPtr(outFb, framebuffer);
    return SLANG_OK;
}

Result D3D12Device::createFramebufferLayout(
    IFramebufferLayout::Desc const& desc, IFramebufferLayout** outLayout)
{
    RefPtr<FramebufferLayoutImpl> layout = new FramebufferLayoutImpl();
    layout->m_renderTargets.setCount(desc.renderTargetCount);
    for (uint32_t i = 0; i < desc.renderTargetCount; i++)
    {
        layout->m_renderTargets[i] = desc.renderTargets[i];
    }
    
    if (desc.depthStencil)
    {
        layout->m_hasDepthStencil = true;
        layout->m_depthStencil = *desc.depthStencil;
    }
    else
    {
        layout->m_hasDepthStencil = false;
    }
    returnComPtr(outLayout, layout);
    return SLANG_OK;
}

Result D3D12Device::createRenderPassLayout(
    const IRenderPassLayout::Desc& desc,
    IRenderPassLayout** outRenderPassLayout)
{
    RefPtr<RenderPassLayoutImpl> result = new RenderPassLayoutImpl();
    result->init(desc);
    returnComPtr(outRenderPassLayout, result);
    return SLANG_OK;
}

Result D3D12Device::createInputLayout(const InputElementDesc* inputElements, UInt inputElementCount, IInputLayout** outLayout)
{
    RefPtr<InputLayoutImpl> layout(new InputLayoutImpl);

    // Work out a buffer size to hold all text
    size_t textSize = 0;
    for (int i = 0; i < Int(inputElementCount); ++i)
    {
        const char* text = inputElements[i].semanticName;
        textSize += text ? (::strlen(text) + 1) : 0;
    }
    layout->m_text.setCount(textSize);
    char* textPos = layout->m_text.getBuffer();

    //
    List<D3D12_INPUT_ELEMENT_DESC>& elements = layout->m_elements;
    elements.setCount(inputElementCount);


    for (UInt i = 0; i < inputElementCount; ++i)
    {
        const InputElementDesc& srcEle = inputElements[i];
        D3D12_INPUT_ELEMENT_DESC& dstEle = elements[i];

        // Add text to the buffer
        const char* semanticName = srcEle.semanticName;
        if (semanticName)
        {
            const int len = int(::strlen(semanticName));
            ::memcpy(textPos, semanticName, len + 1);
            semanticName = textPos;
            textPos += len + 1;
        }

        dstEle.SemanticName = semanticName;
        dstEle.SemanticIndex = (UINT)srcEle.semanticIndex;
        dstEle.Format = D3DUtil::getMapFormat(srcEle.format);
        dstEle.InputSlot = (UINT)srcEle.bufferSlotIndex;
        dstEle.AlignedByteOffset = (UINT)srcEle.offset;
        dstEle.InputSlotClass = D3DUtil::getInputSlotClass(srcEle.slotClass);
        dstEle.InstanceDataStepRate = (UINT)srcEle.instanceDataStepRate;
    }

    returnComPtr(outLayout, layout);
    return SLANG_OK;
}

Result D3D12Device::readBufferResource(
    IBufferResource* bufferIn,
    size_t offset,
    size_t size,
    ISlangBlob** outBlob)
{
    auto encodeInfo = encodeResourceCommands();

    BufferResourceImpl* buffer = static_cast<BufferResourceImpl*>(bufferIn);

    const size_t bufferSize = buffer->getDesc()->sizeInBytes;

    // This will be slow!!! - it blocks CPU on GPU completion
    D3D12Resource& resource = buffer->m_resource;

    // Readback heap
    D3D12_HEAP_PROPERTIES heapProps;
    heapProps.Type = D3D12_HEAP_TYPE_READBACK;
    heapProps.CPUPageProperty = D3D12_CPU_PAGE_PROPERTY_UNKNOWN;
    heapProps.MemoryPoolPreference = D3D12_MEMORY_POOL_UNKNOWN;
    heapProps.CreationNodeMask = 1;
    heapProps.VisibleNodeMask = 1;

    // Resource to readback to
    D3D12_RESOURCE_DESC stagingDesc;
    _initBufferResourceDesc(size, stagingDesc);

    D3D12Resource stageBuf;
    SLANG_RETURN_ON_FAIL(stageBuf.initCommitted(m_device, heapProps, D3D12_HEAP_FLAG_NONE, stagingDesc, D3D12_RESOURCE_STATE_COPY_DEST, nullptr));

    // Do the copy
    encodeInfo.d3dCommandList->CopyBufferRegion(stageBuf, 0, resource, offset, size);

    // Wait until complete
    submitResourceCommandsAndWait(encodeInfo);

    // Map and copy
    RefPtr<ListBlob> blob = new ListBlob();
    {
        UINT8* data;
        D3D12_RANGE readRange = { 0, size };

        SLANG_RETURN_ON_FAIL(stageBuf.getResource()->Map(0, &readRange, reinterpret_cast<void**>(&data)));

        // Copy to memory buffer
        blob->m_data.setCount(size);
        ::memcpy(blob->m_data.getBuffer(), data, size);

        stageBuf.getResource()->Unmap(0, nullptr);
    }
    returnComPtr(outBlob, blob);
    return SLANG_OK;
}

Result D3D12Device::createProgram(const IShaderProgram::Desc& desc, IShaderProgram** outProgram)
{
    RefPtr<ShaderProgramImpl> shaderProgram = new ShaderProgramImpl();
    shaderProgram->m_pipelineType = desc.pipelineType;
    shaderProgram->slangProgram = desc.slangProgram;
    RootShaderObjectLayoutImpl::create(
        this,
        desc.slangProgram,
        desc.slangProgram->getLayout(),
        shaderProgram->m_rootObjectLayout.writeRef());
    if (desc.slangProgram->getSpecializationParamCount() != 0)
    {
        // For a specializable program, we don't invoke any actual slang compilation yet.
        returnComPtr(outProgram, shaderProgram);
        return SLANG_OK;
    }
    // For a fully specialized program, read and store its kernel code in `shaderProgram`.
    auto programReflection = desc.slangProgram->getLayout();
    for (SlangUInt i = 0; i < programReflection->getEntryPointCount(); i++)
    {
        auto entryPointInfo = programReflection->getEntryPointByIndex(i);
        auto stage = entryPointInfo->getStage();
        ComPtr<ISlangBlob> kernelCode;
        ComPtr<ISlangBlob> diagnostics;
        auto compileResult = desc.slangProgram->getEntryPointCode(
            (SlangInt)i, 0, kernelCode.writeRef(), diagnostics.writeRef());
        if (diagnostics)
        {
            getDebugCallback()->handleMessage(
                compileResult == SLANG_OK ? DebugMessageType::Warning : DebugMessageType::Error,
                DebugMessageSource::Slang,
                (char*)diagnostics->getBufferPointer());
        }
        SLANG_RETURN_ON_FAIL(compileResult);
        ShaderBinary shaderBin;
        shaderBin.stage = stage;
        shaderBin.code.addRange(
            reinterpret_cast<const uint8_t*>(kernelCode->getBufferPointer()),
            (Index)kernelCode->getBufferSize());
        shaderProgram->m_shaders.add(_Move(shaderBin));
    }
    returnComPtr(outProgram, shaderProgram);
    return SLANG_OK;
}

Result D3D12Device::createShaderObjectLayout(
    slang::TypeLayoutReflection* typeLayout,
    ShaderObjectLayoutBase** outLayout)
{
    RefPtr<ShaderObjectLayoutImpl> layout;
    SLANG_RETURN_ON_FAIL(
        ShaderObjectLayoutImpl::createForElementType(
        this, typeLayout, layout.writeRef()));
    returnRefPtrMove(outLayout, layout);
    return SLANG_OK;
}

Result D3D12Device::createShaderObject(
    ShaderObjectLayoutBase* layout,
    IShaderObject** outObject)
{
    RefPtr<ShaderObjectImpl> shaderObject;
    SLANG_RETURN_ON_FAIL(ShaderObjectImpl::create(
        this, reinterpret_cast<ShaderObjectLayoutImpl*>(layout),
        shaderObject.writeRef()));
    returnComPtr(outObject, shaderObject);
    return SLANG_OK;
}

Result D3D12Device::createMutableShaderObject(
    ShaderObjectLayoutBase* layout,
    IShaderObject** outObject)
{
    auto layoutImpl = static_cast<ShaderObjectLayoutImpl*>(layout);

    RefPtr<MutableShaderObjectImpl> result = new MutableShaderObjectImpl();
    SLANG_RETURN_ON_FAIL(result->init(this, layoutImpl));
    returnComPtr(outObject, result);

    return SLANG_OK;
}

Result D3D12Device::createMutableRootShaderObject(IShaderProgram* program, IShaderObject** outObject)
{
    RefPtr<MutableRootShaderObject> result =
        new MutableRootShaderObject(this, static_cast<ShaderProgramBase*>(program));
    returnComPtr(outObject, result);
    return SLANG_OK;
}

Result D3D12Device::createGraphicsPipelineState(const GraphicsPipelineStateDesc& inDesc, IPipelineState** outState)
{
    GraphicsPipelineStateDesc desc = inDesc;
    auto programImpl = (ShaderProgramImpl*) desc.program;

    if (!programImpl->m_rootObjectLayout->m_rootSignature)
    {
        RefPtr<PipelineStateImpl> pipelineStateImpl = new PipelineStateImpl();
        pipelineStateImpl->init(desc);
        returnComPtr(outState, pipelineStateImpl);
        return SLANG_OK;
    }

    // Only actually create a D3D12 pipeline state if the pipeline is fully specialized.
    auto inputLayoutImpl = (InputLayoutImpl*) desc.inputLayout;

    // Describe and create the graphics pipeline state object (PSO)
    D3D12_GRAPHICS_PIPELINE_STATE_DESC psoDesc = {};

    psoDesc.pRootSignature = programImpl->m_rootObjectLayout->m_rootSignature;
    for (auto& shaderBin : programImpl->m_shaders)
    {
        switch (shaderBin.stage)
        {
        case SLANG_STAGE_VERTEX:
            psoDesc.VS = { shaderBin.code.getBuffer(), SIZE_T(shaderBin.code.getCount()) };
            break;
        case SLANG_STAGE_FRAGMENT:
            psoDesc.PS = { shaderBin.code.getBuffer(), SIZE_T(shaderBin.code.getCount()) };
            break;
        case SLANG_STAGE_DOMAIN:
            psoDesc.DS = { shaderBin.code.getBuffer(), SIZE_T(shaderBin.code.getCount()) };
            break;
        case SLANG_STAGE_HULL:
            psoDesc.HS = { shaderBin.code.getBuffer(), SIZE_T(shaderBin.code.getCount()) };
            break;
        case SLANG_STAGE_GEOMETRY:
            psoDesc.GS = { shaderBin.code.getBuffer(), SIZE_T(shaderBin.code.getCount()) };
            break;
        default:
            getDebugCallback()->handleMessage(
                DebugMessageType::Error, DebugMessageSource::Layer, "Unsupported shader stage.");
            return SLANG_E_NOT_AVAILABLE;
        }
    }

    psoDesc.InputLayout = { inputLayoutImpl->m_elements.getBuffer(), UINT(inputLayoutImpl->m_elements.getCount()) };
    psoDesc.PrimitiveTopologyType = D3DUtil::getPrimitiveType(desc.primitiveType);

    {
        auto framebufferLayout = static_cast<FramebufferLayoutImpl*>(desc.framebufferLayout);
        const int numRenderTargets = int(framebufferLayout->m_renderTargets.getCount());

        if (framebufferLayout->m_hasDepthStencil)
        {
            psoDesc.DSVFormat = D3DUtil::getMapFormat(framebufferLayout->m_depthStencil.format);
            psoDesc.SampleDesc.Count = framebufferLayout->m_depthStencil.sampleCount;
        }
        else
        {
            psoDesc.DSVFormat = DXGI_FORMAT_D32_FLOAT;
            if (framebufferLayout->m_renderTargets.getCount())
            {
                psoDesc.SampleDesc.Count = framebufferLayout->m_renderTargets[0].sampleCount;
            }
        }
        psoDesc.NumRenderTargets = numRenderTargets;
        for (Int i = 0; i < numRenderTargets; i++)
        {
            psoDesc.RTVFormats[i] =
                D3DUtil::getMapFormat(framebufferLayout->m_renderTargets[i].format);
        }

        psoDesc.SampleDesc.Quality = 0;
        psoDesc.SampleMask = UINT_MAX;
    }

    {
        auto& rs = psoDesc.RasterizerState;
        rs.FillMode = D3DUtil::getFillMode(desc.rasterizer.fillMode);
        rs.CullMode = D3DUtil::getCullMode(desc.rasterizer.cullMode);
        rs.FrontCounterClockwise =
            desc.rasterizer.frontFace == gfx::FrontFaceMode::CounterClockwise ? TRUE : FALSE;
        rs.DepthBias = desc.rasterizer.depthBias;
        rs.DepthBiasClamp = desc.rasterizer.depthBiasClamp;
        rs.SlopeScaledDepthBias = desc.rasterizer.slopeScaledDepthBias;
        rs.DepthClipEnable = desc.rasterizer.depthClipEnable ? TRUE : FALSE;
        rs.MultisampleEnable = desc.rasterizer.multisampleEnable ? TRUE : FALSE;
        rs.AntialiasedLineEnable = desc.rasterizer.antialiasedLineEnable ? TRUE : FALSE;
        rs.ForcedSampleCount = desc.rasterizer.forcedSampleCount;
        rs.ConservativeRaster = desc.rasterizer.enableConservativeRasterization
                                    ? D3D12_CONSERVATIVE_RASTERIZATION_MODE_ON
                                    : D3D12_CONSERVATIVE_RASTERIZATION_MODE_OFF;
    }

    {
        D3D12_BLEND_DESC& blend = psoDesc.BlendState;
        blend.IndependentBlendEnable = FALSE;
        blend.AlphaToCoverageEnable = desc.blend.alphaToCoverageEnable ? TRUE : FALSE;
        blend.RenderTarget[0].RenderTargetWriteMask = (uint8_t)RenderTargetWriteMask::EnableAll;
        for (uint32_t i = 0; i < desc.blend.targetCount; i++)
        {
            auto& d3dDesc = blend.RenderTarget[i];
            d3dDesc.BlendEnable = desc.blend.targets[i].enableBlend ? TRUE : FALSE;
            d3dDesc.BlendOp = D3DUtil::getBlendOp(desc.blend.targets[i].color.op);
            d3dDesc.BlendOpAlpha = D3DUtil::getBlendOp(desc.blend.targets[i].alpha.op);
            d3dDesc.DestBlend = D3DUtil::getBlendFactor(desc.blend.targets[i].color.dstFactor);
            d3dDesc.DestBlendAlpha = D3DUtil::getBlendFactor(desc.blend.targets[i].alpha.dstFactor);
            d3dDesc.LogicOp = D3D12_LOGIC_OP_NOOP;
            d3dDesc.LogicOpEnable = FALSE;
            d3dDesc.RenderTargetWriteMask = desc.blend.targets[i].writeMask;
            d3dDesc.SrcBlend = D3DUtil::getBlendFactor(desc.blend.targets[i].color.srcFactor);
            d3dDesc.SrcBlendAlpha = D3DUtil::getBlendFactor(desc.blend.targets[i].alpha.srcFactor);
        }
        for (uint32_t i = 1; i < desc.blend.targetCount; i++)
        {
            if (memcmp(&desc.blend.targets[i], &desc.blend.targets[0], sizeof(desc.blend.targets[0])) != 0)
            {
                blend.IndependentBlendEnable = TRUE;
                break;
            }
        }
        for (uint32_t i = (uint32_t)desc.blend.targetCount; i < D3D12_SIMULTANEOUS_RENDER_TARGET_COUNT; ++i)
        {
            blend.RenderTarget[i] = blend.RenderTarget[0];
        }
    }

    {
        auto& ds = psoDesc.DepthStencilState;

        ds.DepthEnable = inDesc.depthStencil.depthTestEnable;
        ds.DepthWriteMask = inDesc.depthStencil.depthWriteEnable ? D3D12_DEPTH_WRITE_MASK_ALL
                                                                 : D3D12_DEPTH_WRITE_MASK_ZERO;
        ds.DepthFunc = D3DUtil::getComparisonFunc(inDesc.depthStencil.depthFunc);
        ds.StencilEnable = inDesc.depthStencil.stencilEnable;
        ds.StencilReadMask = (UINT8)inDesc.depthStencil.stencilReadMask;
        ds.StencilWriteMask = (UINT8)inDesc.depthStencil.stencilWriteMask;
        ds.FrontFace = D3DUtil::translateStencilOpDesc(inDesc.depthStencil.frontFace);
        ds.BackFace = D3DUtil::translateStencilOpDesc(inDesc.depthStencil.backFace);
    }

    psoDesc.PrimitiveTopologyType = D3DUtil::getPrimitiveType(desc.primitiveType);

    ComPtr<ID3D12PipelineState> pipelineState;
    SLANG_RETURN_ON_FAIL(m_device->CreateGraphicsPipelineState(&psoDesc, IID_PPV_ARGS(pipelineState.writeRef())));

    RefPtr<PipelineStateImpl> pipelineStateImpl = new PipelineStateImpl();
    pipelineStateImpl->m_pipelineState = pipelineState;
    pipelineStateImpl->init(desc);
    returnComPtr(outState, pipelineStateImpl);
    return SLANG_OK;
}

Result D3D12Device::createComputePipelineState(const ComputePipelineStateDesc& inDesc, IPipelineState** outState)
{
    ComputePipelineStateDesc desc = inDesc;

    auto programImpl = (ShaderProgramImpl*) desc.program;
    if (!programImpl->m_rootObjectLayout->m_rootSignature)
    {
        RefPtr<PipelineStateImpl> pipelineStateImpl = new PipelineStateImpl();
        pipelineStateImpl->init(desc);
        returnComPtr(outState, pipelineStateImpl);
        return SLANG_OK;
    }

    // Only actually create a D3D12 pipeline state if the pipeline is fully specialized.
    ComPtr<ID3D12PipelineState> pipelineState;
    if (!programImpl->slangProgram || programImpl->slangProgram->getSpecializationParamCount() == 0)
    {
        // Describe and create the compute pipeline state object
        D3D12_COMPUTE_PIPELINE_STATE_DESC computeDesc = {};
        computeDesc.pRootSignature = programImpl->m_rootObjectLayout->m_rootSignature;
        computeDesc.CS = {
            programImpl->m_shaders[0].code.getBuffer(),
            SIZE_T(programImpl->m_shaders[0].code.getCount())};

#ifdef GFX_NVAPI
        if (m_nvapi)
        {
            // Also fill the extension structure.
            // Use the same UAV slot index and register space that are declared in the shader.

            // For simplicities sake we just use u0
            NVAPI_D3D12_PSO_SET_SHADER_EXTENSION_SLOT_DESC extensionDesc;
            extensionDesc.baseVersion = NV_PSO_EXTENSION_DESC_VER;
            extensionDesc.version = NV_SET_SHADER_EXTENSION_SLOT_DESC_VER;
            extensionDesc.uavSlot = 0;
            extensionDesc.registerSpace = 0;

            // Put the pointer to the extension into an array - there can be multiple extensions
            // enabled at once.
            const NVAPI_D3D12_PSO_EXTENSION_DESC* extensions[] = {&extensionDesc};

            // Now create the PSO.
            const NvAPI_Status nvapiStatus = NvAPI_D3D12_CreateComputePipelineState(
                m_device,
                &computeDesc,
                SLANG_COUNT_OF(extensions),
                extensions,
                pipelineState.writeRef());

            if (nvapiStatus != NVAPI_OK)
            {
                return SLANG_FAIL;
            }
        }
        else
#endif
        {
            SLANG_RETURN_ON_FAIL(m_device->CreateComputePipelineState(
                &computeDesc, IID_PPV_ARGS(pipelineState.writeRef())));
        }
    }
    RefPtr<PipelineStateImpl> pipelineStateImpl = new PipelineStateImpl();
    pipelineStateImpl->m_pipelineState = pipelineState;
    pipelineStateImpl->init(desc);
    returnComPtr(outState, pipelineStateImpl);
    return SLANG_OK;
}

Result D3D12Device::QueryPoolImpl::init(const IQueryPool::Desc& desc, D3D12Device* device)
{
    // Translate query type.
    D3D12_QUERY_HEAP_DESC heapDesc = {};
    heapDesc.Count = (UINT)desc.count;
    heapDesc.NodeMask = 1;
    switch (desc.type)
    {
    case QueryType::Timestamp:
        heapDesc.Type = D3D12_QUERY_HEAP_TYPE_TIMESTAMP;
        m_queryType = D3D12_QUERY_TYPE_TIMESTAMP;
        break;
    default:
        return SLANG_E_INVALID_ARG;
    }

    // Create query heap.
    auto d3dDevice = device->m_device;
    SLANG_RETURN_ON_FAIL(d3dDevice->CreateQueryHeap(
        &heapDesc, IID_PPV_ARGS(m_queryHeap.writeRef())));

    // Create readback buffer.
    D3D12_HEAP_PROPERTIES heapProps;
    heapProps.Type = D3D12_HEAP_TYPE_READBACK;
    heapProps.CPUPageProperty = D3D12_CPU_PAGE_PROPERTY_UNKNOWN;
    heapProps.MemoryPoolPreference = D3D12_MEMORY_POOL_UNKNOWN;
    heapProps.CreationNodeMask = 1;
    heapProps.VisibleNodeMask = 1;
    D3D12_RESOURCE_DESC resourceDesc = {};
    _initBufferResourceDesc(sizeof(uint64_t) * desc.count, resourceDesc);
    SLANG_RETURN_ON_FAIL(m_readBackBuffer.initCommitted(
        d3dDevice,
        heapProps,
        D3D12_HEAP_FLAG_NONE,
        resourceDesc,
        D3D12_RESOURCE_STATE_COPY_DEST,
        nullptr));

    // Create command allocator.
    SLANG_RETURN_ON_FAIL(d3dDevice->CreateCommandAllocator(
        D3D12_COMMAND_LIST_TYPE_DIRECT, IID_PPV_ARGS(m_commandAllocator.writeRef())));

    // Create command list.
    SLANG_RETURN_ON_FAIL(d3dDevice->CreateCommandList(
        0,
        D3D12_COMMAND_LIST_TYPE_DIRECT,
        m_commandAllocator,
        nullptr,
        IID_PPV_ARGS(m_commandList.writeRef())));
    m_commandList->Close();

    // Create fence.
    SLANG_RETURN_ON_FAIL(d3dDevice->CreateFence(
        0, D3D12_FENCE_FLAG_NONE, IID_PPV_ARGS(m_fence.writeRef())));

    // Get command queue from device.
    m_commandQueue = device->m_resourceCommandQueue->m_d3dQueue;

    // Create wait event.
    m_waitEvent = CreateEventEx(
        nullptr,
        false,
        0,
        EVENT_ALL_ACCESS);

    return SLANG_OK;
}

Result D3D12Device::PlainBufferProxyQueryPoolImpl::init(
    const IQueryPool::Desc& desc,
    D3D12Device* device,
    uint32_t stride)
{
    ComPtr<IBufferResource> bufferResource;
    IBufferResource::Desc bufferDesc = {};
    bufferDesc.defaultState = ResourceState::UnorderedAccess;
    bufferDesc.elementSize = 0;
    bufferDesc.type = IResource::Type::Buffer;
    bufferDesc.sizeInBytes = desc.count * sizeof(uint64_t);
    bufferDesc.format = Format::Unknown;
    SLANG_RETURN_ON_FAIL(
        device->createBufferResource(bufferDesc, nullptr, bufferResource.writeRef()));
    m_bufferResource = static_cast<D3D12Device::BufferResourceImpl*>(bufferResource.get());
    m_queryType = desc.type;
    m_device = device;
    m_stride = stride;
    return SLANG_OK;
}

Result D3D12Device::createQueryPool(const IQueryPool::Desc& desc, IQueryPool** outState)
{
    switch (desc.type)
    {
    case QueryType::AccelerationStructureCompactedSize:
    case QueryType::AccelerationStructureSerializedSize:
        {
            RefPtr<PlainBufferProxyQueryPoolImpl> queryPoolImpl =
                new PlainBufferProxyQueryPoolImpl();
            uint32_t stride = 8;
            if (desc.type == QueryType::AccelerationStructureSerializedSize)
                stride = 16;
            SLANG_RETURN_ON_FAIL(queryPoolImpl->init(desc, this, stride));
            returnComPtr(outState, queryPoolImpl);
            return SLANG_OK;
        }
    default:
        {
            RefPtr<QueryPoolImpl> queryPoolImpl = new QueryPoolImpl();
            SLANG_RETURN_ON_FAIL(queryPoolImpl->init(desc, this));
            returnComPtr(outState, queryPoolImpl);
            return SLANG_OK;
        }
    }   
}

#if SLANG_GFX_HAS_DXR_SUPPORT

class D3D12AccelerationStructureImpl
    : public AccelerationStructureBase
    , public D3D12Device::ResourceViewInternalImpl
{
public:
    RefPtr<D3D12Device::BufferResourceImpl> m_buffer;
    uint64_t m_offset;
    uint64_t m_size;
    ComPtr<ID3D12Device5> m_device5;

public:
    virtual SLANG_NO_THROW DeviceAddress SLANG_MCALL getDeviceAddress() override
    {
        return m_buffer->getDeviceAddress() + m_offset;
    }
};

Result D3D12Device::getAccelerationStructurePrebuildInfo(
    const IAccelerationStructure::BuildInputs& buildInputs,
    IAccelerationStructure::PrebuildInfo* outPrebuildInfo)
{
    if (!m_device5)
        return SLANG_E_NOT_AVAILABLE;
    
    D3DAccelerationStructureInputsBuilder inputsBuilder;
    SLANG_RETURN_ON_FAIL(inputsBuilder.build(buildInputs, getDebugCallback()));

    D3D12_RAYTRACING_ACCELERATION_STRUCTURE_PREBUILD_INFO prebuildInfo;
    m_device5->GetRaytracingAccelerationStructurePrebuildInfo(&inputsBuilder.desc, &prebuildInfo);

    outPrebuildInfo->resultDataMaxSize = prebuildInfo.ResultDataMaxSizeInBytes;
    outPrebuildInfo->scratchDataSize = prebuildInfo.ScratchDataSizeInBytes;
    outPrebuildInfo->updateScratchDataSize = prebuildInfo.UpdateScratchDataSizeInBytes;
    return SLANG_OK;
}

Result D3D12Device::createAccelerationStructure(
    const IAccelerationStructure::CreateDesc& desc,
    IAccelerationStructure** outAS)
{
    RefPtr<D3D12AccelerationStructureImpl> result = new D3D12AccelerationStructureImpl();
    result->m_device5 = m_device5;
    result->m_buffer = static_cast<BufferResourceImpl*>(desc.buffer);
    result->m_size = desc.size;
    result->m_offset = desc.offset;
    result->m_allocator = m_cpuViewHeap;
    result->m_desc.type = IResourceView::Type::AccelerationStructure;
    SLANG_RETURN_ON_FAIL(m_cpuViewHeap->allocate(&result->m_descriptor));
    D3D12_SHADER_RESOURCE_VIEW_DESC srvDesc;
    srvDesc.Format = DXGI_FORMAT_UNKNOWN;
    srvDesc.ViewDimension = D3D12_SRV_DIMENSION_RAYTRACING_ACCELERATION_STRUCTURE;
    srvDesc.Shader4ComponentMapping = D3D12_DEFAULT_SHADER_4_COMPONENT_MAPPING;
    srvDesc.RaytracingAccelerationStructure.Location =
        result->m_buffer->getDeviceAddress()+ desc.offset;
    m_device->CreateShaderResourceView(nullptr, &srvDesc, result->m_descriptor.cpuHandle);
    returnComPtr(outAS, result);
    return SLANG_OK;
}

void translatePostBuildInfoDescs(
    int propertyQueryCount,
    AccelerationStructureQueryDesc* queryDescs,
    List<D3D12_RAYTRACING_ACCELERATION_STRUCTURE_POSTBUILD_INFO_DESC>& postBuildInfoDescs)
{
    postBuildInfoDescs.setCount(propertyQueryCount);
    for (int i = 0; i < propertyQueryCount; i++)
    {
        switch (queryDescs[i].queryType)
        {
        case QueryType::AccelerationStructureCompactedSize:
            postBuildInfoDescs[i].InfoType =
                D3D12_RAYTRACING_ACCELERATION_STRUCTURE_POSTBUILD_INFO_COMPACTED_SIZE;
            postBuildInfoDescs[i].DestBuffer =
                static_cast<D3D12Device::PlainBufferProxyQueryPoolImpl*>(queryDescs[i].queryPool)
                    ->m_bufferResource->getDeviceAddress() +
                sizeof(D3D12_RAYTRACING_ACCELERATION_STRUCTURE_POSTBUILD_INFO_COMPACTED_SIZE_DESC) *
                    queryDescs[i].firstQueryIndex;
            break;
        case QueryType::AccelerationStructureSerializedSize:
            postBuildInfoDescs[i].InfoType =
                D3D12_RAYTRACING_ACCELERATION_STRUCTURE_POSTBUILD_INFO_SERIALIZATION;
            postBuildInfoDescs[i].DestBuffer =
                static_cast<D3D12Device::PlainBufferProxyQueryPoolImpl*>(queryDescs[i].queryPool)
                    ->m_bufferResource->getDeviceAddress() +
                sizeof(D3D12_RAYTRACING_ACCELERATION_STRUCTURE_POSTBUILD_INFO_SERIALIZATION_DESC) *
                    queryDescs[i].firstQueryIndex;
            break;
        }
    }
}

void D3D12Device::CommandBufferImpl::RayTracingCommandEncoderImpl::buildAccelerationStructure(
    const IAccelerationStructure::BuildDesc& desc,
    int propertyQueryCount,
    AccelerationStructureQueryDesc* queryDescs)
{
    if (!m_commandBuffer->m_cmdList4)
    {
        getDebugCallback()->handleMessage(
            DebugMessageType::Error,
            DebugMessageSource::Layer,
            "Ray-tracing is not supported on current system.");
        return;
    }
    D3D12AccelerationStructureImpl* destASImpl = nullptr;
    if (desc.dest)
        destASImpl = static_cast<D3D12AccelerationStructureImpl*>(desc.dest);
    D3D12AccelerationStructureImpl* srcASImpl = nullptr;
    if (desc.source)
        srcASImpl = static_cast<D3D12AccelerationStructureImpl*>(desc.source);
    
    D3D12_BUILD_RAYTRACING_ACCELERATION_STRUCTURE_DESC buildDesc = {};
    buildDesc.DestAccelerationStructureData = destASImpl->getDeviceAddress();
    buildDesc.SourceAccelerationStructureData = srcASImpl?srcASImpl->getDeviceAddress() : 0;
    buildDesc.ScratchAccelerationStructureData = desc.scratchData;
    D3DAccelerationStructureInputsBuilder builder;
    builder.build(desc.inputs, getDebugCallback());
    buildDesc.Inputs = builder.desc;

    List<D3D12_RAYTRACING_ACCELERATION_STRUCTURE_POSTBUILD_INFO_DESC> postBuildInfoDescs;
    translatePostBuildInfoDescs(propertyQueryCount, queryDescs, postBuildInfoDescs);
    m_commandBuffer->m_cmdList4->BuildRaytracingAccelerationStructure(
        &buildDesc, (UINT)propertyQueryCount, postBuildInfoDescs.getBuffer());
}

void D3D12Device::CommandBufferImpl::RayTracingCommandEncoderImpl::copyAccelerationStructure(
    IAccelerationStructure* dest,
    IAccelerationStructure* src,
    AccelerationStructureCopyMode mode)
{
    auto destASImpl = static_cast<D3D12AccelerationStructureImpl*>(dest);
    auto srcASImpl = static_cast<D3D12AccelerationStructureImpl*>(src);
    D3D12_RAYTRACING_ACCELERATION_STRUCTURE_COPY_MODE copyMode;
    switch (mode)
    {
    case AccelerationStructureCopyMode::Clone:
        copyMode = D3D12_RAYTRACING_ACCELERATION_STRUCTURE_COPY_MODE_CLONE;
        break;
    case AccelerationStructureCopyMode::Compact:
        copyMode = D3D12_RAYTRACING_ACCELERATION_STRUCTURE_COPY_MODE_COMPACT;
        break;
    default:
        getDebugCallback()->handleMessage(
            DebugMessageType::Error,
            DebugMessageSource::Layer,
            "Unsupported AccelerationStructureCopyMode.");
        return;
    }
    m_commandBuffer->m_cmdList4->CopyRaytracingAccelerationStructure(
        destASImpl->getDeviceAddress(), srcASImpl->getDeviceAddress(), copyMode);
}

void D3D12Device::CommandBufferImpl::RayTracingCommandEncoderImpl::
    queryAccelerationStructureProperties(
        int accelerationStructureCount,
        IAccelerationStructure* const* accelerationStructures,
        int queryCount,
        AccelerationStructureQueryDesc* queryDescs)
{
    List<D3D12_RAYTRACING_ACCELERATION_STRUCTURE_POSTBUILD_INFO_DESC> postBuildInfoDescs;
    List<DeviceAddress> asAddresses;
    asAddresses.setCount(accelerationStructureCount);
    for (int i = 0; i < accelerationStructureCount; i++)
        asAddresses[i] = accelerationStructures[i]->getDeviceAddress();
    translatePostBuildInfoDescs(queryCount, queryDescs, postBuildInfoDescs);
    m_commandBuffer->m_cmdList4->EmitRaytracingAccelerationStructurePostbuildInfo(
        postBuildInfoDescs.getBuffer(),
        (UINT)accelerationStructureCount,
        asAddresses.getBuffer());
}

void D3D12Device::CommandBufferImpl::RayTracingCommandEncoderImpl::serializeAccelerationStructure(
    DeviceAddress dest,
    IAccelerationStructure* src)
{
    auto srcASImpl = static_cast<D3D12AccelerationStructureImpl*>(src);
    m_commandBuffer->m_cmdList4->CopyRaytracingAccelerationStructure(
        dest,
        srcASImpl->getDeviceAddress(),
        D3D12_RAYTRACING_ACCELERATION_STRUCTURE_COPY_MODE_SERIALIZE);
}

void D3D12Device::CommandBufferImpl::RayTracingCommandEncoderImpl::deserializeAccelerationStructure(
    IAccelerationStructure* dest,
    DeviceAddress source)
{
    auto destASImpl = static_cast<D3D12AccelerationStructureImpl*>(dest);
    m_commandBuffer->m_cmdList4->CopyRaytracingAccelerationStructure(
        dest->getDeviceAddress(),
        source,
        D3D12_RAYTRACING_ACCELERATION_STRUCTURE_COPY_MODE_DESERIALIZE);
}

void D3D12Device::CommandBufferImpl::RayTracingCommandEncoderImpl::memoryBarrier(
    int count,
    IAccelerationStructure* const* structures,
    AccessFlag::Enum sourceAccess,
    AccessFlag::Enum destAccess)
{
    ShortList<D3D12_RESOURCE_BARRIER> barriers;
    barriers.setCount(count);
    for (int i = 0; i < count; i++)
    {
        barriers[i].Type = D3D12_RESOURCE_BARRIER_TYPE_UAV;
        barriers[i].UAV.pResource = static_cast<D3D12AccelerationStructureImpl*>(structures[i])
                                        ->m_buffer->m_resource.getResource();
    }
    m_commandBuffer->m_cmdList4->ResourceBarrier((UINT)count, barriers.getArrayView().getBuffer());
}

void D3D12Device::CommandBufferImpl::RayTracingCommandEncoderImpl::bindPipeline(
    IPipelineState* state, IShaderObject** outRootObject)
{
    bindPipelineImpl(state, outRootObject);
}

void D3D12Device::CommandBufferImpl::RayTracingCommandEncoderImpl::dispatchRays(
    const char* rayGenShaderName,
    int32_t width,
    int32_t height,
    int32_t depth)
{
    RefPtr<PipelineStateBase> newPipeline;
    PipelineStateBase* pipeline = m_currentPipeline.Ptr();
    {
        struct RayTracingSubmitter : public ComputeSubmitter
        {
            ID3D12GraphicsCommandList4* m_cmdList4;
            RayTracingSubmitter(ID3D12GraphicsCommandList4* cmdList4)
                : ComputeSubmitter(cmdList4), m_cmdList4(cmdList4)
            {
            }
            virtual void setPipelineState(PipelineStateBase* pipeline) override
            {
                auto pipelineImpl = static_cast<RayTracingPipelineStateImpl*>(pipeline);
                m_cmdList4->SetPipelineState1(pipelineImpl->m_stateObject.get());
            }
        };
        RayTracingSubmitter submitter(m_commandBuffer->m_cmdList4);
        if (SLANG_FAILED(_bindRenderState(&submitter, newPipeline)))
        {
            assert(!"Failed to bind render state");
        }
        if (newPipeline)
            pipeline = newPipeline.Ptr();
    }
    auto pipelineImpl = static_cast<RayTracingPipelineStateImpl*>(pipeline);
    auto dispatchDesc = pipelineImpl->m_dispatchDesc;
    int32_t rayGenShaderOffset = 0;
    if (rayGenShaderName)
    {
        rayGenShaderOffset =
            pipelineImpl->m_mapRayGenShaderNameToShaderTableIndex[rayGenShaderName].GetValue() *
            D3D12_SHADER_IDENTIFIER_SIZE_IN_BYTES;
    }
    dispatchDesc.RayGenerationShaderRecord.StartAddress += rayGenShaderOffset;
    dispatchDesc.Width = (UINT)width;
    dispatchDesc.Height = (UINT)height;
    dispatchDesc.Depth = (UINT)depth;
    m_commandBuffer->m_cmdList4->DispatchRays(&dispatchDesc);
}

Result D3D12Device::createRayTracingPipelineState(const RayTracingPipelineStateDesc& inDesc, IPipelineState** outState)
{
    if (!m_device5)
    {
        return SLANG_E_NOT_AVAILABLE;
    }

    RefPtr<RayTracingPipelineStateImpl> pipelineStateImpl = new RayTracingPipelineStateImpl();
    pipelineStateImpl->init(inDesc);

    auto program = static_cast<ShaderProgramImpl*>(inDesc.program);
    auto slangProgram = program->slangProgram;
    auto programLayout = slangProgram->getLayout();

    if (!program->m_rootObjectLayout->m_rootSignature)
    {
        returnComPtr(outState, pipelineStateImpl);
        return SLANG_OK;
    }
    List<D3D12_STATE_SUBOBJECT> subObjects;
    ChunkedList<D3D12_DXIL_LIBRARY_DESC> dxilLibraries;
    ChunkedList<D3D12_HIT_GROUP_DESC> hitGroups;
    ChunkedList<ComPtr<ISlangBlob>> codeBlobs;
    ComPtr<ISlangBlob> diagnostics;
    ChunkedList<OSString> stringPool;
    int32_t rayGenIndex = 0;
    for (SlangUInt i = 0; i < programLayout->getEntryPointCount(); i++)
    {
        ComPtr<ISlangBlob> codeBlob;
        auto compileResult =
            slangProgram->getEntryPointCode(i, 0, codeBlob.writeRef(), diagnostics.writeRef());
        if (diagnostics.get())
        {
            getDebugCallback()->handleMessage(
                compileResult == SLANG_OK ? DebugMessageType::Warning : DebugMessageType::Error,
                DebugMessageSource::Slang,
                (char*)diagnostics->getBufferPointer());
        }
        SLANG_RETURN_ON_FAIL(compileResult);
        codeBlobs.add(codeBlob);
        D3D12_DXIL_LIBRARY_DESC library = {};
        library.DXILLibrary.BytecodeLength = codeBlob->getBufferSize();;
        library.DXILLibrary.pShaderBytecode = codeBlob->getBufferPointer();

        D3D12_STATE_SUBOBJECT dxilSubObject = {};
        dxilSubObject.Type = D3D12_STATE_SUBOBJECT_TYPE_DXIL_LIBRARY;
        dxilSubObject.pDesc = dxilLibraries.add(library);
        subObjects.add(dxilSubObject);

        auto entryPointLayout = programLayout->getEntryPointByIndex(i);
        switch (entryPointLayout->getStage())
        {
        case SLANG_STAGE_RAY_GENERATION:
            pipelineStateImpl
                ->m_mapRayGenShaderNameToShaderTableIndex[entryPointLayout->getName()] =
                rayGenIndex;
            rayGenIndex++;
            break;
        default:
            break;
        }
    }
    auto getWStr = [&](const char* name)
    {
        String str = String(name);
        auto wstr = str.toWString();
        return stringPool.add(wstr)->begin();
    };
    for (int i = 0; i < inDesc.hitGroupCount; i++)
    {
        auto hitGroup = inDesc.hitGroups[i];
        D3D12_HIT_GROUP_DESC hitGroupDesc = {};
        hitGroupDesc.Type = hitGroup.intersectionEntryPoint == nullptr
                                ? D3D12_HIT_GROUP_TYPE_TRIANGLES
                                : D3D12_HIT_GROUP_TYPE_PROCEDURAL_PRIMITIVE;

        if (hitGroup.anyHitEntryPoint)
        {
            hitGroupDesc.AnyHitShaderImport = getWStr(hitGroup.anyHitEntryPoint);
        }
        if (hitGroup.closestHitEntryPoint)
        {
            hitGroupDesc.ClosestHitShaderImport = getWStr(hitGroup.closestHitEntryPoint);
        }
        if (hitGroup.intersectionEntryPoint)
        {
            hitGroupDesc.IntersectionShaderImport = getWStr(hitGroup.intersectionEntryPoint);
        }
        StringBuilder hitGroupName;
        hitGroupName << "hitgroup_" << i;
        hitGroupDesc.HitGroupExport = getWStr(hitGroupName.ToString().getBuffer());

        D3D12_STATE_SUBOBJECT hitGroupSubObject = {};
        hitGroupSubObject.Type = D3D12_STATE_SUBOBJECT_TYPE_HIT_GROUP;
        hitGroupSubObject.pDesc = hitGroups.add(hitGroupDesc);
        subObjects.add(hitGroupSubObject);
    }

    D3D12_RAYTRACING_SHADER_CONFIG shaderConfig = {};
    // According to DXR spec, fixed function triangle intersections must use float2 as ray attributes
    // that defines the barycentric coordinates at intersection.
    shaderConfig.MaxAttributeSizeInBytes = sizeof(float) * 2;
    shaderConfig.MaxPayloadSizeInBytes = inDesc.maxRayPayloadSize;
    D3D12_STATE_SUBOBJECT shaderConfigSubObject = {};
    shaderConfigSubObject.Type = D3D12_STATE_SUBOBJECT_TYPE_RAYTRACING_SHADER_CONFIG;
    shaderConfigSubObject.pDesc = &shaderConfig;
    subObjects.add(shaderConfigSubObject);

    D3D12_GLOBAL_ROOT_SIGNATURE globalSignatureDesc = {};
    globalSignatureDesc.pGlobalRootSignature = program->m_rootObjectLayout->m_rootSignature.get();
    D3D12_STATE_SUBOBJECT globalSignatureSubobject = {};
    globalSignatureSubobject.Type = D3D12_STATE_SUBOBJECT_TYPE_GLOBAL_ROOT_SIGNATURE;
    globalSignatureSubobject.pDesc = &globalSignatureDesc;
    subObjects.add(globalSignatureSubobject);

    D3D12_RAYTRACING_PIPELINE_CONFIG pipelineConfig = {};
    pipelineConfig.MaxTraceRecursionDepth = inDesc.maxRecursion;
    D3D12_STATE_SUBOBJECT pipelineConfigSubobject = {};
    pipelineConfigSubobject.Type = D3D12_STATE_SUBOBJECT_TYPE_RAYTRACING_PIPELINE_CONFIG;
    pipelineConfigSubobject.pDesc = &pipelineConfig;
    subObjects.add(pipelineConfigSubobject);

    D3D12_STATE_OBJECT_DESC rtpsoDesc = {};
    rtpsoDesc.Type = D3D12_STATE_OBJECT_TYPE_RAYTRACING_PIPELINE;
    rtpsoDesc.NumSubobjects = (UINT)subObjects.getCount();
    rtpsoDesc.pSubobjects = subObjects.getBuffer();
    SLANG_RETURN_ON_FAIL(m_device5->CreateStateObject(&rtpsoDesc, IID_PPV_ARGS(pipelineStateImpl->m_stateObject.writeRef())));

    SLANG_RETURN_ON_FAIL(pipelineStateImpl->createShaderTables(this, slangProgram, inDesc));

    returnComPtr(outState, pipelineStateImpl);
    return SLANG_OK;
}

Result D3D12Device::RayTracingPipelineStateImpl::createShaderTables(
    D3D12Device* device,
    slang::IComponentType* slangProgram,
    const RayTracingPipelineStateDesc& desc)
{
    ComPtr<ID3D12StateObjectProperties> stateObjectProperties;
    m_stateObject->QueryInterface(stateObjectProperties.writeRef());
    auto programLayout = slangProgram->getLayout();
    struct ShaderIdentifier { uint32_t data[D3D12_SHADER_IDENTIFIER_SIZE_IN_BYTES / sizeof(uint32_t)]; };
    List<ShaderIdentifier> rayGenIdentifiers, missIdentifiers, hitgroupIdentifiers;
    for (SlangUInt i = 0; i < programLayout->getEntryPointCount(); i++)
    {
        auto entryPointLayout = programLayout->getEntryPointByIndex(i);
        ShaderIdentifier identifier;
        switch (entryPointLayout->getStage())
        {
        case SLANG_STAGE_RAY_GENERATION:
            memcpy(
                &identifier,
                stateObjectProperties->GetShaderIdentifier(
                    String(entryPointLayout->getName()).toWString().begin()),
                sizeof(ShaderIdentifier));
            rayGenIdentifiers.add(identifier);
            break;
        case SLANG_STAGE_MISS:
            memcpy(
                &identifier,
                stateObjectProperties->GetShaderIdentifier(
                    String(entryPointLayout->getName()).toWString().begin()),
                sizeof(ShaderIdentifier));
            missIdentifiers.add(identifier);
            break;
        default:
            break;
        }
    }
    for (int i = 0; i < desc.shaderTableHitGroupCount; i++)
    {
        StringBuilder hitgroupName;
        hitgroupName << "hitgroup_" << desc.shaderTableHitGroupIndices[i];
        ShaderIdentifier hitgroupIdentifier;
        memcpy(
            &hitgroupIdentifier,
            stateObjectProperties->GetShaderIdentifier(hitgroupName.toWString().begin()),
            sizeof(ShaderIdentifier));
        hitgroupIdentifiers.add(hitgroupIdentifier);
    }

    auto createShaderTableResource = [&](ArrayView<ShaderIdentifier> content,
                                         RefPtr<BufferResourceImpl>& outResource) -> Result
    {
        IBufferResource::Desc bufferDesc = {};
        bufferDesc.type = IResource::Type::Buffer;
        bufferDesc.defaultState = ResourceState::ShaderResource;
        bufferDesc.allowedStates = ResourceStateSet(
            ResourceState::CopySource,
            ResourceState::UnorderedAccess,
            ResourceState::ShaderResource);
        bufferDesc.elementSize = 0;
        bufferDesc.sizeInBytes = content.getCount() * sizeof(ShaderIdentifier);
        bufferDesc.format = Format::Unknown;
        ComPtr<IBufferResource> shaderTableResource;
        SLANG_RETURN_ON_FAIL(device->createBufferResource(
            bufferDesc, content.getBuffer(), shaderTableResource.writeRef()));
        outResource = static_cast<BufferResourceImpl*>(shaderTableResource.get());
        return SLANG_OK;
    };

    if (desc.shaderTableHitGroupCount)
    {
        SLANG_RETURN_ON_FAIL(
            createShaderTableResource(hitgroupIdentifiers.getArrayView(), m_hitgroupShaderTable));
        m_dispatchDesc.HitGroupTable.SizeInBytes =
            (uint64_t)(sizeof(ShaderIdentifier)) * desc.shaderTableHitGroupCount;
        m_dispatchDesc.HitGroupTable.StrideInBytes = sizeof(ShaderIdentifier);
        m_dispatchDesc.HitGroupTable.StartAddress = m_hitgroupShaderTable->getDeviceAddress();
    }
    if (rayGenIdentifiers.getCount())
    {
        SLANG_RETURN_ON_FAIL(
            createShaderTableResource(rayGenIdentifiers.getArrayView(), m_rayGenShaderTable));
        m_dispatchDesc.RayGenerationShaderRecord.SizeInBytes = sizeof(ShaderIdentifier);
        m_dispatchDesc.RayGenerationShaderRecord.StartAddress = m_rayGenShaderTable->getDeviceAddress();
    }
    if (missIdentifiers.getCount())
    {
        SLANG_RETURN_ON_FAIL(
            createShaderTableResource(missIdentifiers.getArrayView(), m_missShaderTable));
        m_dispatchDesc.MissShaderTable.SizeInBytes =
            (uint64_t)(sizeof(ShaderIdentifier)) * missIdentifiers.getCount();
        m_dispatchDesc.MissShaderTable.StrideInBytes = sizeof(ShaderIdentifier);
        m_dispatchDesc.MissShaderTable.StartAddress = m_missShaderTable->getDeviceAddress();
    }
    return SLANG_OK;
}

#endif // SLANG_GFX_HAS_DXR_SUPPORT

Result D3D12Device::ShaderObjectImpl::setResource(ShaderOffset const& offset, IResourceView* resourceView)
{
    if (offset.bindingRangeIndex < 0)
        return SLANG_E_INVALID_ARG;
    auto layout = getLayout();
    if (offset.bindingRangeIndex >= layout->getBindingRangeCount())
        return SLANG_E_INVALID_ARG;

    auto& bindingRange = layout->getBindingRange(offset.bindingRangeIndex);

    ResourceViewInternalImpl* internalResourceView = nullptr;
    switch (resourceView->getViewDesc()->type)
    {
#if SLANG_GFX_HAS_DXR_SUPPORT
    case IResourceView::Type::AccelerationStructure:
        {
            auto asImpl = static_cast<D3D12AccelerationStructureImpl*>(resourceView);
            // Hold a reference to the resource to prevent its destruction.
            m_boundResources[bindingRange.baseIndex + offset.bindingArrayIndex] = asImpl->m_buffer;
            internalResourceView = asImpl;
        }
        break;
#endif
    default:
        {
            auto resourceViewImpl = static_cast<ResourceViewImpl*>(resourceView);
            // Hold a reference to the resource to prevent its destruction.
            m_boundResources[bindingRange.baseIndex + offset.bindingArrayIndex] =
                resourceViewImpl->m_resource;
            internalResourceView = resourceViewImpl;
        }
        break;
    }

    auto descriptorSlotIndex = bindingRange.baseIndex + (int32_t)offset.bindingArrayIndex;
    ID3D12Device* d3dDevice = static_cast<D3D12Device*>(getDevice())->m_device;
    d3dDevice->CopyDescriptorsSimple(
        1,
        m_descriptorSet.resourceTable.getCpuHandle(
            bindingRange.baseIndex + (int32_t)offset.bindingArrayIndex),
        internalResourceView->m_descriptor.cpuHandle,
        D3D12_DESCRIPTOR_HEAP_TYPE_CBV_SRV_UAV);
    return SLANG_OK;
}

} // renderer_test<|MERGE_RESOLUTION|>--- conflicted
+++ resolved
@@ -4956,19 +4956,12 @@
 Result D3D12Device::getTextureAllocationInfo(
     const ITextureResource::Desc& desc, size_t* outSize, size_t* outAlignment)
 {
-    auto count = m_device->GetNodeCount();
     TextureResource::Desc srcDesc = fixupTextureDesc(desc);
     D3D12_RESOURCE_DESC resourceDesc = {};
     setupResourceDesc(resourceDesc, srcDesc);
-<<<<<<< HEAD
-    auto allocInfo = m_device->GetResourceAllocationInfo(0, 1, &resourceDesc);
-    *outSize = allocInfo.SizeInBytes;
-    *outAlignment = allocInfo.Alignment;
-=======
     auto allocInfo = m_device->GetResourceAllocationInfo(0xFF, 1, &resourceDesc);
     *outSize = (size_t)allocInfo.SizeInBytes;
     *outAlignment = (size_t)allocInfo.Alignment;
->>>>>>> 646eecc6
     return SLANG_OK;
 }
 
