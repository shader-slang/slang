--- conflicted
+++ resolved
@@ -169,14 +169,11 @@
     virtual SLANG_NO_THROW Type SLANG_MCALL getType() override;
     virtual SLANG_NO_THROW Desc* SLANG_MCALL getDesc() override;
     virtual SLANG_NO_THROW DeviceAddress SLANG_MCALL getDeviceAddress() override;
-<<<<<<< HEAD
     virtual SLANG_NO_THROW Result SLANG_MCALL getNativeResourceHandle(InteropHandle* outHandle) override;
     virtual SLANG_NO_THROW Result SLANG_MCALL getSharedHandle(InteropHandle* outHandle) override;
-=======
-    virtual SLANG_NO_THROW Result SLANG_MCALL getNativeHandle(NativeHandle* outHandle) override;
+
     virtual SLANG_NO_THROW Result SLANG_MCALL setDebugName(const char* name) override;
     virtual SLANG_NO_THROW const char* SLANG_MCALL getDebugName() override;
->>>>>>> 8fe3f9cd
 };
 
 class DebugTextureResource : public DebugObject<ITextureResource>
@@ -188,14 +185,11 @@
     ITextureResource* getInterface(const Slang::Guid& guid);
     virtual SLANG_NO_THROW Type SLANG_MCALL getType() override;
     virtual SLANG_NO_THROW Desc* SLANG_MCALL getDesc() override;
-<<<<<<< HEAD
     virtual SLANG_NO_THROW Result SLANG_MCALL getNativeResourceHandle(InteropHandle* outHandle) override;
     virtual SLANG_NO_THROW Result SLANG_MCALL getSharedHandle(InteropHandle* outHandle) override;
-=======
-    virtual SLANG_NO_THROW Result SLANG_MCALL getNativeHandle(NativeHandle* outHandle) override;
+
     virtual SLANG_NO_THROW Result SLANG_MCALL setDebugName(const char* name) override;
     virtual SLANG_NO_THROW const char* SLANG_MCALL getDebugName() override;
->>>>>>> 8fe3f9cd
 };
 
 class DebugResourceView : public DebugObject<IResourceView>
