// vk-api.h
#pragma once

#include "vk-module.h"

namespace gfx {

#define VK_API_GLOBAL_PROCS(x) \
    x(vkGetInstanceProcAddr) \
    x(vkCreateInstance) \
    x(vkEnumerateInstanceLayerProperties) \
    x(vkEnumerateDeviceExtensionProperties) \
    x(vkDestroyInstance) \
    /* */

#define VK_API_INSTANCE_PROCS_OPT(x) \
    x(vkGetPhysicalDeviceFeatures2) \
    x(vkGetPhysicalDeviceProperties2) \
    x(vkCreateDebugReportCallbackEXT) \
    x(vkDestroyDebugReportCallbackEXT) \
    x(vkDebugReportMessageEXT) \
    /* */

#define VK_API_INSTANCE_PROCS(x) \
    x(vkCreateDevice) \
    x(vkDestroyDevice) \
    x(vkEnumeratePhysicalDevices) \
    x(vkGetPhysicalDeviceProperties) \
    x(vkGetPhysicalDeviceFeatures) \
    x(vkGetPhysicalDeviceMemoryProperties) \
    x(vkGetPhysicalDeviceQueueFamilyProperties) \
    x(vkGetPhysicalDeviceFormatProperties) \
    x(vkGetDeviceProcAddr) \
    /* */

#define VK_API_DEVICE_PROCS(x) \
    x(vkCreateDescriptorPool) \
    x(vkDestroyDescriptorPool) \
    x(vkResetDescriptorPool) \
    x(vkGetDeviceQueue) \
    x(vkQueueSubmit) \
    x(vkQueueWaitIdle) \
    x(vkCreateBuffer) \
    x(vkAllocateMemory) \
    x(vkMapMemory) \
    x(vkUnmapMemory) \
    x(vkCmdCopyBuffer) \
    x(vkDestroyBuffer) \
    x(vkFreeMemory) \
    x(vkCreateDescriptorSetLayout) \
    x(vkDestroyDescriptorSetLayout) \
    x(vkAllocateDescriptorSets) \
    x(vkFreeDescriptorSets) \
    x(vkUpdateDescriptorSets) \
    x(vkCreatePipelineLayout) \
    x(vkDestroyPipelineLayout) \
    x(vkCreateComputePipelines) \
    x(vkCreateGraphicsPipelines) \
    x(vkDestroyPipeline) \
    x(vkCreateShaderModule) \
    x(vkDestroyShaderModule) \
    x(vkCreateFramebuffer) \
    x(vkDestroyFramebuffer) \
    x(vkCreateImage) \
    x(vkDestroyImage) \
    x(vkCreateImageView) \
    x(vkDestroyImageView) \
    x(vkCreateRenderPass) \
    x(vkDestroyRenderPass) \
    x(vkCreateCommandPool) \
    x(vkDestroyCommandPool) \
    x(vkCreateSampler) \
    x(vkDestroySampler) \
    x(vkCreateBufferView) \
    x(vkDestroyBufferView) \
    \
    x(vkGetBufferMemoryRequirements) \
    x(vkGetImageMemoryRequirements) \
    \
    x(vkCmdBindPipeline) \
    x(vkCmdClearAttachments) \
    x(vkCmdClearColorImage) \
    x(vkCmdClearDepthStencilImage) \
    x(vkCmdFillBuffer) \
    x(vkCmdBindDescriptorSets) \
    x(vkCmdDispatch) \
    x(vkCmdDraw) \
    x(vkCmdDrawIndexed) \
    x(vkCmdDrawIndirect) \
    x(vkCmdDrawIndexedIndirect) \
    x(vkCmdSetScissor) \
    x(vkCmdSetViewport) \
    x(vkCmdBindVertexBuffers) \
    x(vkCmdBindIndexBuffer) \
    x(vkCmdBeginRenderPass) \
    x(vkCmdEndRenderPass) \
    x(vkCmdPipelineBarrier) \
    x(vkCmdCopyBufferToImage)\
    x(vkCmdCopyImage) \
    x(vkCmdCopyImageToBuffer) \
    x(vkCmdResolveImage) \
    x(vkCmdPushConstants) \
    x(vkCmdSetStencilReference) \
    x(vkCmdWriteTimestamp) \
    x(vkCmdBeginQuery) \
    x(vkCmdEndQuery) \
    x(vkCmdResetQueryPool) \
    x(vkCmdCopyQueryPoolResults) \
    \
    x(vkCreateFence) \
    x(vkDestroyFence) \
    x(vkResetFences) \
    x(vkGetFenceStatus) \
    x(vkWaitForFences) \
    \
    x(vkCreateSemaphore) \
    x(vkDestroySemaphore) \
    \
    x(vkCreateEvent) \
    x(vkDestroyEvent) \
    x(vkGetEventStatus) \
    x(vkSetEvent) \
    x(vkResetEvent) \
    \
    x(vkFreeCommandBuffers) \
    x(vkAllocateCommandBuffers) \
    x(vkBeginCommandBuffer) \
    x(vkEndCommandBuffer) \
    x(vkResetCommandBuffer) \
    x(vkResetCommandPool) \
    \
    x(vkBindImageMemory) \
    x(vkBindBufferMemory) \
    \
    x(vkCreateQueryPool) \
    x(vkGetQueryPoolResults) \
    x(vkDestroyQueryPool) \
    /* */

#if SLANG_WINDOWS_FAMILY
#   define VK_API_INSTANCE_PLATFORM_KHR_PROCS(x)          \
    x(vkCreateWin32SurfaceKHR) \
    /* */
#elif SLANG_APPLE_FAMILY
#   define VK_API_INSTANCE_PLATFORM_KHR_PROCS(x)          \
    x(vkCreateMetalSurfaceEXT) \
    /* */
#elif SLANG_ENABLE_XLIB
#   define VK_API_INSTANCE_PLATFORM_KHR_PROCS(x)          \
    x(vkCreateXlibSurfaceKHR) \
    /* */
#else
#   define VK_API_INSTANCE_PLATFORM_KHR_PROCS(x)          \
    /* */
#endif

#define VK_API_INSTANCE_KHR_PROCS(x)          \
    VK_API_INSTANCE_PLATFORM_KHR_PROCS(x) \
    x(vkGetPhysicalDeviceSurfaceSupportKHR) \
    x(vkGetPhysicalDeviceSurfaceFormatsKHR) \
    x(vkGetPhysicalDeviceSurfacePresentModesKHR) \
    x(vkGetPhysicalDeviceSurfaceCapabilitiesKHR) \
    x(vkDestroySurfaceKHR) \

    /* */

#define VK_API_DEVICE_KHR_PROCS(x) \
    x(vkQueuePresentKHR) \
    x(vkCreateSwapchainKHR) \
    x(vkGetSwapchainImagesKHR) \
    x(vkDestroySwapchainKHR) \
    x(vkAcquireNextImageKHR) \
    x(vkCreateRayTracingPipelinesKHR) \
    x(vkCmdTraceRaysKHR) \
    x(vkGetRayTracingShaderGroupHandlesKHR) \
    /* */

#if SLANG_WINDOWS_FAMILY
#   define VK_API_DEVICE_PLATFORM_OPT_PROCS(x) \
    x(vkGetMemoryWin32HandleKHR) \
    x(vkGetSemaphoreWin32HandleKHR) \
    /* */
#else
#   define VK_API_DEVICE_PLATFORM_OPT_PROCS(x) \
    x(vkGetMemoryFdKHR) \
    x(vkGetSemaphoreFdKHR) \
    /* */
#endif

#define VK_API_DEVICE_OPT_PROCS(x) \
    VK_API_DEVICE_PLATFORM_OPT_PROCS(x) \
    x(vkCmdSetPrimitiveTopologyEXT) \
    x(vkGetBufferDeviceAddress) \
    x(vkGetBufferDeviceAddressKHR) \
    x(vkGetBufferDeviceAddressEXT) \
    x(vkCmdBuildAccelerationStructuresKHR) \
    x(vkCmdCopyAccelerationStructureKHR) \
    x(vkCmdCopyAccelerationStructureToMemoryKHR) \
    x(vkCmdCopyMemoryToAccelerationStructureKHR) \
    x(vkCmdWriteAccelerationStructuresPropertiesKHR) \
    x(vkCreateAccelerationStructureKHR) \
    x(vkDestroyAccelerationStructureKHR) \
    x(vkGetAccelerationStructureBuildSizesKHR) \
    x(vkGetSemaphoreCounterValue) \
    x(vkGetSemaphoreCounterValueKHR) \
    x(vkSignalSemaphore) \
    x(vkSignalSemaphoreKHR) \
    x(vkWaitSemaphores) \
    x(vkWaitSemaphoresKHR) \
    x(vkCmdSetSampleLocationsEXT) \
    x(vkCmdDebugMarkerBeginEXT) \
    x(vkCmdDebugMarkerEndEXT) \
    x(vkDebugMarkerSetObjectNameEXT) \
    x(vkCmdDrawMeshTasksEXT) \
    /* */

#define VK_API_ALL_GLOBAL_PROCS(x) \
    VK_API_GLOBAL_PROCS(x)

#define VK_API_ALL_INSTANCE_PROCS(x) \
    VK_API_INSTANCE_PROCS(x) \
    VK_API_INSTANCE_KHR_PROCS(x)

#define VK_API_ALL_DEVICE_PROCS(x) \
    VK_API_DEVICE_PROCS(x) \
    VK_API_DEVICE_KHR_PROCS(x) \
    VK_API_DEVICE_OPT_PROCS(x)

#define VK_API_ALL_PROCS(x) \
    VK_API_ALL_GLOBAL_PROCS(x) \
    VK_API_ALL_INSTANCE_PROCS(x) \
    VK_API_ALL_DEVICE_PROCS(x) \
    \
    VK_API_INSTANCE_PROCS_OPT(x) \
    /* */

#define VK_API_DECLARE_PROC(NAME) PFN_##NAME NAME = nullptr;


struct VulkanExtendedFeatureProperties
{
    // 16 bit storage features
    VkPhysicalDevice16BitStorageFeatures storage16BitFeatures = {
        VK_STRUCTURE_TYPE_PHYSICAL_DEVICE_16BIT_STORAGE_FEATURES_KHR
    };
    // Atomic Float features
    VkPhysicalDeviceShaderAtomicFloatFeaturesEXT atomicFloatFeatures = {
<<<<<<< HEAD
        VK_STRUCTURE_TYPE_PHYSICAL_DEVICE_SHADER_ATOMIC_FLOAT_FEATURES_EXT};
    // Image int64 atomic features
    VkPhysicalDeviceShaderImageAtomicInt64FeaturesEXT imageInt64AtomicFeatures = {
        VK_STRUCTURE_TYPE_PHYSICAL_DEVICE_SHADER_IMAGE_ATOMIC_INT64_FEATURES_EXT
=======
        VK_STRUCTURE_TYPE_PHYSICAL_DEVICE_SHADER_ATOMIC_FLOAT_FEATURES_EXT
    };
    VkPhysicalDeviceShaderAtomicFloat2FeaturesEXT atomicFloat2Features = {
        VK_STRUCTURE_TYPE_PHYSICAL_DEVICE_SHADER_ATOMIC_FLOAT_2_FEATURES_EXT
>>>>>>> 9ee88a43
    };
    // Extended dynamic state features
    VkPhysicalDeviceExtendedDynamicStateFeaturesEXT extendedDynamicStateFeatures = {
        VK_STRUCTURE_TYPE_PHYSICAL_DEVICE_EXTENDED_DYNAMIC_STATE_FEATURES_EXT
    };
    // Acceleration structure features
    VkPhysicalDeviceAccelerationStructureFeaturesKHR accelerationStructureFeatures = {
        VK_STRUCTURE_TYPE_PHYSICAL_DEVICE_ACCELERATION_STRUCTURE_FEATURES_KHR
    };
    // Ray tracing pipeline features
    VkPhysicalDeviceRayTracingPipelineFeaturesKHR rayTracingPipelineFeatures = {
        VK_STRUCTURE_TYPE_PHYSICAL_DEVICE_RAY_TRACING_PIPELINE_FEATURES_KHR
    };
    // Ray query (inline ray-tracing) features
    VkPhysicalDeviceRayQueryFeaturesKHR rayQueryFeatures = {
        VK_STRUCTURE_TYPE_PHYSICAL_DEVICE_RAY_QUERY_FEATURES_KHR
    };
    // Inline uniform block features
    VkPhysicalDeviceInlineUniformBlockFeaturesEXT inlineUniformBlockFeatures = {
        VK_STRUCTURE_TYPE_PHYSICAL_DEVICE_INLINE_UNIFORM_BLOCK_FEATURES_EXT
    };
    // Robustness2 features
    VkPhysicalDeviceRobustness2FeaturesEXT robustness2Features = {
        VK_STRUCTURE_TYPE_PHYSICAL_DEVICE_ROBUSTNESS_2_FEATURES_EXT
    };

    VkPhysicalDeviceRayTracingInvocationReorderFeaturesNV rayTracingInvocationReorderFeatures = {
        VK_STRUCTURE_TYPE_PHYSICAL_DEVICE_RAY_TRACING_INVOCATION_REORDER_FEATURES_NV
    };

    // Clock features
    VkPhysicalDeviceShaderClockFeaturesKHR clockFeatures = { 
        VK_STRUCTURE_TYPE_PHYSICAL_DEVICE_SHADER_CLOCK_FEATURES_KHR
    };

    // Mesh shader features
    VkPhysicalDeviceMeshShaderFeaturesEXT meshShaderFeatures = {
        VK_STRUCTURE_TYPE_PHYSICAL_DEVICE_MESH_SHADER_FEATURES_EXT
    };

    // Multiview features
    VkPhysicalDeviceMultiviewFeaturesKHR multiviewFeatures = {
        VK_STRUCTURE_TYPE_PHYSICAL_DEVICE_MULTIVIEW_FEATURES_KHR 
    };

    // Fragment shading rate features
    VkPhysicalDeviceFragmentShadingRateFeaturesKHR fragmentShadingRateFeatures = {
        VK_STRUCTURE_TYPE_PHYSICAL_DEVICE_FRAGMENT_SHADING_RATE_FEATURES_KHR 
    };

    // Vulkan 1.2 features.
    VkPhysicalDeviceVulkan12Features vulkan12Features = {
        VK_STRUCTURE_TYPE_PHYSICAL_DEVICE_VULKAN_1_2_FEATURES
    };
};

struct VulkanApi
{
    VK_API_ALL_PROCS(VK_API_DECLARE_PROC)

    enum class ProcType
    {
        Global,
        Instance,
        Device,
    };

        /// Returns true if all the functions in the class are defined
    bool areDefined(ProcType type) const;

        /// Sets up global parameters
    Slang::Result initGlobalProcs(const VulkanModule& module);
        /// Initialize the instance functions
    Slang::Result initInstanceProcs(VkInstance instance);

        /// Called before initDevice
    Slang::Result initPhysicalDevice(VkPhysicalDevice physicalDevice);

        /// Initialize the device functions
    Slang::Result initDeviceProcs(VkDevice device);

        /// Type bits control which indices are tested against bit 0 for testing at index 0
        /// properties - a memory type must have all the bits set as passed in
        /// Returns -1 if couldn't find an appropriate memory type index
    int findMemoryTypeIndex(uint32_t typeBits, VkMemoryPropertyFlags properties) const;

        /// Given queue required flags, finds a queue
    int findQueue(VkQueueFlags reqFlags) const;

    const VulkanModule* m_module = nullptr;               ///< Module this was all loaded from
    VkInstance m_instance = VK_NULL_HANDLE;
    VkDevice m_device = VK_NULL_HANDLE;
    VkPhysicalDevice m_physicalDevice = VK_NULL_HANDLE;

    VkPhysicalDeviceProperties                              m_deviceProperties;
    VkPhysicalDeviceRayTracingPipelinePropertiesKHR         m_rtProperties;
    VkPhysicalDeviceFeatures                                m_deviceFeatures;
    VkPhysicalDeviceMemoryProperties                        m_deviceMemoryProperties;
    VulkanExtendedFeatureProperties                         m_extendedFeatures;
};

} // renderer_test<|MERGE_RESOLUTION|>--- conflicted
+++ resolved
@@ -245,17 +245,13 @@
     };
     // Atomic Float features
     VkPhysicalDeviceShaderAtomicFloatFeaturesEXT atomicFloatFeatures = {
-<<<<<<< HEAD
         VK_STRUCTURE_TYPE_PHYSICAL_DEVICE_SHADER_ATOMIC_FLOAT_FEATURES_EXT};
+    VkPhysicalDeviceShaderAtomicFloat2FeaturesEXT atomicFloat2Features = {
+        VK_STRUCTURE_TYPE_PHYSICAL_DEVICE_SHADER_ATOMIC_FLOAT_2_FEATURES_EXT
+    };
     // Image int64 atomic features
     VkPhysicalDeviceShaderImageAtomicInt64FeaturesEXT imageInt64AtomicFeatures = {
         VK_STRUCTURE_TYPE_PHYSICAL_DEVICE_SHADER_IMAGE_ATOMIC_INT64_FEATURES_EXT
-=======
-        VK_STRUCTURE_TYPE_PHYSICAL_DEVICE_SHADER_ATOMIC_FLOAT_FEATURES_EXT
-    };
-    VkPhysicalDeviceShaderAtomicFloat2FeaturesEXT atomicFloat2Features = {
-        VK_STRUCTURE_TYPE_PHYSICAL_DEVICE_SHADER_ATOMIC_FLOAT_2_FEATURES_EXT
->>>>>>> 9ee88a43
     };
     // Extended dynamic state features
     VkPhysicalDeviceExtendedDynamicStateFeaturesEXT extendedDynamicStateFeatures = {
