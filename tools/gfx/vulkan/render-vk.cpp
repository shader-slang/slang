// render-vk.cpp
#include "render-vk.h"

//WORKING:#include "options.h"
#include "../renderer-shared.h"
#include "../transient-resource-heap-base.h"
#include "../mutable-shader-object.h"
#include "../command-encoder-com-forward.h"
#include "core/slang-basic.h"
#include "core/slang-blob.h"
#include "core/slang-chunked-list.h"

#include "vk-api.h"
#include "vk-util.h"
#include "vk-device-queue.h"

// Vulkan has a different coordinate system to ogl
// http://anki3d.org/vulkan-coordinate-system/
#ifndef ENABLE_VALIDATION_LAYER
#if _DEBUG
#define ENABLE_VALIDATION_LAYER 1
#else
#define ENABLE_VALIDATION_LAYER 0
#endif
#endif

#ifdef _MSC_VER
#   include <stddef.h>
#   pragma warning(disable: 4996)
#   if (_MSC_VER < 1900)
#       define snprintf sprintf_s
#   endif
#endif

// Undef xlib macros
#ifdef Always
#undef Always
#endif
#ifdef None
#undef None
#endif

#if SLANG_WINDOWS_FAMILY
#include <dxgi1_2.h>
#endif

namespace gfx {
using namespace Slang;

class VKDevice : public RendererBase
{
public:
    enum
    {
        kMaxRenderTargets = 8,
        kMaxAttachments = kMaxRenderTargets + 1,
        kMaxPushConstantSize = 256,
        kMaxDescriptorSets = 8,
    };
    // Renderer    implementation
    Result initVulkanInstanceAndDevice(const InteropHandle* handles, bool useValidationLayer);
    virtual SLANG_NO_THROW Result SLANG_MCALL initialize(const Desc& desc) override;
    virtual SLANG_NO_THROW Result SLANG_MCALL getFormatSupportedResourceStates(
        Format format, ResourceStateSet* outStates) override;
    virtual SLANG_NO_THROW Result SLANG_MCALL createTransientResourceHeap(
        const ITransientResourceHeap::Desc& desc,
        ITransientResourceHeap** outHeap) override;
    virtual SLANG_NO_THROW Result SLANG_MCALL
        createCommandQueue(const ICommandQueue::Desc& desc, ICommandQueue** outQueue) override;
    virtual SLANG_NO_THROW Result SLANG_MCALL createSwapchain(
        const ISwapchain::Desc& desc, WindowHandle window, ISwapchain** outSwapchain) override;
    virtual SLANG_NO_THROW Result SLANG_MCALL
        createFramebufferLayout(const IFramebufferLayout::Desc& desc, IFramebufferLayout** outLayout) override;
    virtual SLANG_NO_THROW Result SLANG_MCALL
        createFramebuffer(const IFramebuffer::Desc& desc, IFramebuffer** outFramebuffer) override;
    virtual SLANG_NO_THROW Result SLANG_MCALL createRenderPassLayout(
        const IRenderPassLayout::Desc& desc,
        IRenderPassLayout** outRenderPassLayout) override;
    virtual SLANG_NO_THROW Result SLANG_MCALL createTextureResource(
        const ITextureResource::Desc& desc,
        const ITextureResource::SubresourceData* initData,
        ITextureResource** outResource) override;
    virtual SLANG_NO_THROW Result SLANG_MCALL createBufferResource(
        const IBufferResource::Desc& desc,
        const void* initData,
        IBufferResource** outResource) override;
    virtual SLANG_NO_THROW Result SLANG_MCALL createBufferFromNativeHandle(
        InteropHandle handle,
        const IBufferResource::Desc& srcDesc,
        IBufferResource** outResource) override;
    virtual SLANG_NO_THROW Result SLANG_MCALL
        createSamplerState(ISamplerState::Desc const& desc, ISamplerState** outSampler) override;

    virtual SLANG_NO_THROW Result SLANG_MCALL createTextureView(
        ITextureResource* texture, IResourceView::Desc const& desc, IResourceView** outView) override;
    virtual SLANG_NO_THROW Result SLANG_MCALL createBufferView(
        IBufferResource* buffer,
        IBufferResource* counterBuffer,
        IResourceView::Desc const& desc,
        IResourceView** outView) override;

    virtual SLANG_NO_THROW Result SLANG_MCALL createInputLayout(
        IInputLayout::Desc const& desc,
        IInputLayout** outLayout) override;

    virtual Result createShaderObjectLayout(
        slang::TypeLayoutReflection* typeLayout,
        ShaderObjectLayoutBase** outLayout) override;
    virtual Result createShaderObject(ShaderObjectLayoutBase* layout, IShaderObject** outObject)
        override;
    virtual Result createMutableShaderObject(ShaderObjectLayoutBase* layout, IShaderObject** outObject)
        override;
    virtual SLANG_NO_THROW Result SLANG_MCALL
        createMutableRootShaderObject(
        IShaderProgram* program, IShaderObject** outObject) override;

    virtual SLANG_NO_THROW Result SLANG_MCALL
        createShaderTable(const IShaderTable::Desc& desc, IShaderTable** outShaderTable) override;
    virtual SLANG_NO_THROW Result SLANG_MCALL createProgram(
        const IShaderProgram::Desc& desc,
        IShaderProgram** outProgram,
        ISlangBlob** outDiagnosticBlob) override;
    virtual SLANG_NO_THROW Result SLANG_MCALL createGraphicsPipelineState(
        const GraphicsPipelineStateDesc& desc,
        IPipelineState** outState) override;
    virtual SLANG_NO_THROW Result SLANG_MCALL createComputePipelineState(
        const ComputePipelineStateDesc& desc,
        IPipelineState** outState) override;
    virtual SLANG_NO_THROW Result SLANG_MCALL createRayTracingPipelineState(
        const RayTracingPipelineStateDesc& desc,
        IPipelineState** outState) override;
    virtual SLANG_NO_THROW Result SLANG_MCALL createQueryPool(
        const IQueryPool::Desc& desc,
        IQueryPool** outPool) override;

    virtual SLANG_NO_THROW SlangResult SLANG_MCALL readTextureResource(
        ITextureResource* texture,
        ResourceState state,
        ISlangBlob** outBlob,
        size_t* outRowPitch,
        size_t* outPixelSize) override;

    virtual SLANG_NO_THROW SlangResult SLANG_MCALL readBufferResource(
        IBufferResource* buffer,
        size_t offset,
        size_t size,
        ISlangBlob** outBlob) override;

    virtual SLANG_NO_THROW Result SLANG_MCALL getAccelerationStructurePrebuildInfo(
        const IAccelerationStructure::BuildInputs& buildInputs,
        IAccelerationStructure::PrebuildInfo* outPrebuildInfo) override;

    virtual SLANG_NO_THROW Result SLANG_MCALL createAccelerationStructure(
        const IAccelerationStructure::CreateDesc& desc,
        IAccelerationStructure** outView) override;

    virtual SLANG_NO_THROW Result SLANG_MCALL getTextureAllocationInfo(
        const ITextureResource::Desc& desc, size_t* outSize, size_t* outAlignment) override;

    virtual SLANG_NO_THROW Result SLANG_MCALL
        createFence(const IFence::Desc& desc, IFence** outFence) override;

    virtual SLANG_NO_THROW Result SLANG_MCALL waitForFences(
        uint32_t fenceCount,
        IFence** fences,
        uint64_t* fenceValues,
        bool waitForAll,
        uint64_t timeout) override;

    void waitForGpu();

    virtual SLANG_NO_THROW const DeviceInfo& SLANG_MCALL getDeviceInfo() const override
    {
        return m_info;
    }

    virtual SLANG_NO_THROW Result SLANG_MCALL getNativeDeviceHandles(InteropHandles* outHandles) override;
        /// Dtor
    ~VKDevice();

public:
    class TransientResourceHeapImpl;

    static size_t calcRowSize(Format format, int width)
    {
        FormatInfo sizeInfo;
        gfxGetFormatInfo(format, &sizeInfo);
        return size_t(
            (width + sizeInfo.blockWidth - 1) / sizeInfo.blockWidth * sizeInfo.blockSizeInBytes);
    }

    static size_t calcNumRows(Format format, int height)
    {
        FormatInfo sizeInfo;
        gfxGetFormatInfo(format, &sizeInfo);
        return (size_t)(height + sizeInfo.blockHeight - 1) / sizeInfo.blockHeight;
    }

    class Buffer
    {
        public:
            /// Initialize a buffer with specified size, and memory props
        Result init(
            const VulkanApi& api,
            size_t bufferSize,
            VkBufferUsageFlags usage,
            VkMemoryPropertyFlags reqMemoryProperties,
            bool isShared = false,
            VkExternalMemoryHandleTypeFlagsKHR extMemHandleType = 0);

            /// Returns true if has been initialized
        bool isInitialized() const { return m_api != nullptr; }

            // Default Ctor
        Buffer():
            m_api(nullptr)
        {}

            /// Dtor
        ~Buffer()
        {
            if (m_api)
            {
                m_api->vkDestroyBuffer(m_api->m_device, m_buffer, nullptr);
                m_api->vkFreeMemory(m_api->m_device, m_memory, nullptr);
            }
        }

        VkBuffer m_buffer;
        VkDeviceMemory m_memory;
        const VulkanApi* m_api;
    };

    class InputLayoutImpl : public InputLayoutBase
    {
    public:
        List<VkVertexInputAttributeDescription> m_attributeDescs;
        List<VkVertexInputBindingDescription> m_streamDescs;
    };

    class BufferResourceImpl: public BufferResource
    {
    public:
        typedef BufferResource Parent;

        BufferResourceImpl(const IBufferResource::Desc& desc, VKDevice* renderer)
            : Parent(desc)
            , m_renderer(renderer)
        {
            assert(renderer);
        }

        ~BufferResourceImpl()
        {
            if (sharedHandle.handleValue != 0)
            {
#if SLANG_WINDOWS_FAMILY
                CloseHandle((HANDLE)sharedHandle.handleValue);
#endif
            }
        }

        RefPtr<VKDevice> m_renderer;
        Buffer m_buffer;
        Buffer m_uploadBuffer;

        virtual SLANG_NO_THROW DeviceAddress SLANG_MCALL getDeviceAddress() override
        {
            if (!m_buffer.m_api->vkGetBufferDeviceAddress)
                return 0;
            VkBufferDeviceAddressInfo info = {};
            info.sType = VK_STRUCTURE_TYPE_BUFFER_DEVICE_ADDRESS_INFO;
            info.buffer = m_buffer.m_buffer;
            return (DeviceAddress)m_buffer.m_api->vkGetBufferDeviceAddress(
                m_buffer.m_api->m_device, &info);
        }

        virtual SLANG_NO_THROW Result SLANG_MCALL getNativeResourceHandle(InteropHandle* outHandle) override
        {
            outHandle->handleValue = (uint64_t)m_buffer.m_buffer;
            outHandle->api = InteropHandleAPI::Vulkan;
            return SLANG_OK;
        }

        virtual SLANG_NO_THROW Result SLANG_MCALL getSharedHandle(InteropHandle* outHandle) override
        {
            // Check if a shared handle already exists for this resource.
            if (sharedHandle.handleValue != 0)
            {
                *outHandle = sharedHandle;
                return SLANG_OK;
            }
            
            // If a shared handle doesn't exist, create one and store it.
#if SLANG_WINDOWS_FAMILY
            VkMemoryGetWin32HandleInfoKHR info = {};
            info.sType = VK_STRUCTURE_TYPE_MEMORY_GET_WIN32_HANDLE_INFO_KHR;
            info.pNext = nullptr;
            info.memory = m_buffer.m_memory;
            info.handleType = VK_EXTERNAL_MEMORY_HANDLE_TYPE_OPAQUE_WIN32_BIT;

            auto api = m_buffer.m_api;
            PFN_vkGetMemoryWin32HandleKHR vkCreateSharedHandle;
            vkCreateSharedHandle = api->vkGetMemoryWin32HandleKHR;
            if (!vkCreateSharedHandle)
            {
                return SLANG_FAIL;
            }
            SLANG_VK_RETURN_ON_FAIL(
                vkCreateSharedHandle(api->m_device, &info, (HANDLE*)&outHandle->handleValue));
#endif
            outHandle->api = InteropHandleAPI::Vulkan;
            return SLANG_OK;
        }

        virtual SLANG_NO_THROW Result SLANG_MCALL
            map(MemoryRange* rangeToRead, void** outPointer) override
        {
            SLANG_UNUSED(rangeToRead);
            auto api = m_buffer.m_api;
            SLANG_VK_RETURN_ON_FAIL(api->vkMapMemory(
                api->m_device, m_buffer.m_memory, 0, VK_WHOLE_SIZE, 0, outPointer));
            return SLANG_OK;
        }

        virtual SLANG_NO_THROW Result SLANG_MCALL unmap(MemoryRange* writtenRange) override
        {
            SLANG_UNUSED(writtenRange);
            auto api = m_buffer.m_api;
            api->vkUnmapMemory(api->m_device, m_buffer.m_memory);
            return SLANG_OK;
        }

        virtual SLANG_NO_THROW Result SLANG_MCALL setDebugName(const char* name) override
        {
            Parent::setDebugName(name);
            auto api = m_buffer.m_api;
            if (api->vkDebugMarkerSetObjectNameEXT)
            {
                VkDebugMarkerObjectNameInfoEXT nameDesc = {};
                nameDesc.sType = VK_STRUCTURE_TYPE_DEBUG_MARKER_OBJECT_NAME_INFO_EXT;
                nameDesc.object = (uint64_t)m_buffer.m_buffer;
                nameDesc.objectType = VK_DEBUG_REPORT_OBJECT_TYPE_BUFFER_EXT;
                nameDesc.pObjectName = name;
                api->vkDebugMarkerSetObjectNameEXT(api->m_device, &nameDesc);
            }
            return SLANG_OK;
        }
    };

    class FenceImpl : public FenceBase
    {
    public:
        VkSemaphore m_semaphore = VK_NULL_HANDLE;
        RefPtr<VKDevice> m_device;

        FenceImpl(VKDevice* device)
            : m_device(device)
        {
            
        }

        ~FenceImpl()
        {
            if (m_semaphore)
            {
                m_device->m_api.vkDestroySemaphore(m_device->m_api.m_device, m_semaphore, nullptr);
            }
        }

        Result init(const IFence::Desc& desc)
        {
            if (!m_device->m_api.m_extendedFeatures.timelineFeatures.timelineSemaphore)
                return SLANG_E_NOT_AVAILABLE;

            VkSemaphoreTypeCreateInfo timelineCreateInfo;
            timelineCreateInfo.sType = VK_STRUCTURE_TYPE_SEMAPHORE_TYPE_CREATE_INFO;
            timelineCreateInfo.pNext = nullptr;
            timelineCreateInfo.semaphoreType = VK_SEMAPHORE_TYPE_TIMELINE;
            timelineCreateInfo.initialValue = desc.initialValue;

            VkSemaphoreCreateInfo createInfo;
            createInfo.sType = VK_STRUCTURE_TYPE_SEMAPHORE_CREATE_INFO;
            createInfo.pNext = &timelineCreateInfo;
            createInfo.flags = 0;

            SLANG_VK_RETURN_ON_FAIL(m_device->m_api.vkCreateSemaphore(
                m_device->m_api.m_device, &createInfo, nullptr, &m_semaphore));

            return SLANG_OK;
        }

        virtual SLANG_NO_THROW Result SLANG_MCALL getCurrentValue(uint64_t* outValue) override
        {
            SLANG_VK_RETURN_ON_FAIL(m_device->m_api.vkGetSemaphoreCounterValue(
                m_device->m_api.m_device, m_semaphore, outValue));
            return SLANG_OK;
        }

        virtual SLANG_NO_THROW Result SLANG_MCALL setCurrentValue(uint64_t value) override
        {
            VkSemaphoreSignalInfo signalInfo;
            signalInfo.sType = VK_STRUCTURE_TYPE_SEMAPHORE_SIGNAL_INFO;
            signalInfo.pNext = NULL;
            signalInfo.semaphore = m_semaphore;
            signalInfo.value = 2;

            SLANG_VK_RETURN_ON_FAIL(
                m_device->m_api.vkSignalSemaphore(m_device->m_api.m_device, &signalInfo));
            return SLANG_OK;
        }

        virtual SLANG_NO_THROW Result SLANG_MCALL getSharedHandle(InteropHandle* outHandle) override
        {
            // Check if a shared handle already exists.
            if (sharedHandle.handleValue != 0)
            {
                *outHandle = sharedHandle;
                return SLANG_OK;
            }

#if SLANG_WINDOWS_FAMILY
            VkSemaphoreGetWin32HandleInfoKHR handleInfo = { VK_STRUCTURE_TYPE_SEMAPHORE_GET_WIN32_HANDLE_INFO_KHR };
            handleInfo.pNext = nullptr;
            handleInfo.semaphore = m_semaphore;
            handleInfo.handleType = VK_EXTERNAL_SEMAPHORE_HANDLE_TYPE_OPAQUE_WIN32_BIT;

            SLANG_VK_RETURN_ON_FAIL(
                m_device->m_api.vkGetSemaphoreWin32HandleKHR(m_device->m_api.m_device, &handleInfo, (HANDLE*)&outHandle->handleValue)
            );
#endif
            sharedHandle.api = InteropHandleAPI::Vulkan;
            return SLANG_OK;
        }

        virtual SLANG_NO_THROW Result SLANG_MCALL
            getNativeHandle(InteropHandle* outNativeHandle) override
        {
            outNativeHandle->handleValue = 0;
            return SLANG_FAIL;
        }
    };

    class TextureResourceImpl : public TextureResource
    {
    public:
        typedef TextureResource Parent;
        TextureResourceImpl(const Desc& desc, VKDevice* device)
            : Parent(desc)
            , m_device(device)
        {
        }
        ~TextureResourceImpl()
        {
            auto& vkAPI = m_device->m_api;
            if (!m_isWeakImageReference)
            {
                vkAPI.vkFreeMemory(vkAPI.m_device, m_imageMemory, nullptr);
                vkAPI.vkDestroyImage(vkAPI.m_device, m_image, nullptr);
            }
            if (sharedHandle.handleValue != 0)
            {
#if SLANG_WINDOWS_FAMILY
                CloseHandle((HANDLE)sharedHandle.handleValue);
#endif
            }
        }

        VkImage m_image = VK_NULL_HANDLE;
        VkFormat m_vkformat = VK_FORMAT_R8G8B8A8_UNORM;
        VkDeviceMemory m_imageMemory = VK_NULL_HANDLE;
        bool m_isWeakImageReference = false;
        RefPtr<VKDevice> m_device;

        virtual SLANG_NO_THROW Result SLANG_MCALL getNativeResourceHandle(InteropHandle* outHandle) override
        {
            outHandle->handleValue = (uint64_t)m_image;
            outHandle->api = InteropHandleAPI::Vulkan;
            return SLANG_OK;
        }

        virtual SLANG_NO_THROW Result SLANG_MCALL getSharedHandle(InteropHandle* outHandle) override
        {
            // Check if a shared handle already exists for this resource.
            if (sharedHandle.handleValue != 0)
            {
                *outHandle = sharedHandle;
                return SLANG_OK;
            }

            // If a shared handle doesn't exist, create one and store it.
#if SLANG_WINDOWS_FAMILY
            VkMemoryGetWin32HandleInfoKHR info = {};
            info.sType = VK_STRUCTURE_TYPE_MEMORY_GET_WIN32_HANDLE_INFO_KHR;
            info.pNext = nullptr;
            info.memory = m_imageMemory;
            info.handleType = VK_EXTERNAL_MEMORY_HANDLE_TYPE_OPAQUE_WIN32_BIT;

            auto& api = m_device->m_api;
            PFN_vkGetMemoryWin32HandleKHR vkCreateSharedHandle;
            vkCreateSharedHandle = api.vkGetMemoryWin32HandleKHR;
            if (!vkCreateSharedHandle)
            {
                return SLANG_FAIL;
            }
            SLANG_RETURN_ON_FAIL(vkCreateSharedHandle(m_device->m_device, &info, (HANDLE*)&outHandle->handleValue) != VK_SUCCESS);
#endif
            outHandle->api = InteropHandleAPI::Vulkan;
            return SLANG_OK;
        }

        virtual SLANG_NO_THROW Result SLANG_MCALL setDebugName(const char* name) override
        {
            Parent::setDebugName(name);
            auto& api = m_device->m_api;
            if (api.vkDebugMarkerSetObjectNameEXT)
            {
                VkDebugMarkerObjectNameInfoEXT nameDesc = {};
                nameDesc.sType = VK_STRUCTURE_TYPE_DEBUG_MARKER_OBJECT_NAME_INFO_EXT;
                nameDesc.object = (uint64_t)m_image;
                nameDesc.objectType = VK_DEBUG_REPORT_OBJECT_TYPE_IMAGE_EXT;
                nameDesc.pObjectName = name;
                api.vkDebugMarkerSetObjectNameEXT(api.m_device, &nameDesc);
            }
            return SLANG_OK;
        }
    };

    class SamplerStateImpl : public SamplerStateBase
    {
    public:
        VkSampler m_sampler;
        RefPtr<VKDevice> m_device;
        SamplerStateImpl(VKDevice* device)
            : m_device(device)
        {
        }
        ~SamplerStateImpl()
        {
            m_device->m_api.vkDestroySampler(m_device->m_api.m_device, m_sampler, nullptr);
        }
        virtual SLANG_NO_THROW Result SLANG_MCALL getNativeHandle(InteropHandle* outHandle) override
        {
            outHandle->api = InteropHandleAPI::Vulkan;
            outHandle->handleValue = (uint64_t)(m_sampler);
            return SLANG_OK;
        }
    };

    class ResourceViewImpl : public ResourceViewBase
    {
    public:
        enum class ViewType
        {
            Texture,
            TexelBuffer,
            PlainBuffer,
        };
    public:
        ResourceViewImpl(ViewType viewType, VKDevice* device)
            : m_type(viewType)
            , m_device(device)
        {
        }
        ViewType            m_type;
        RefPtr<VKDevice> m_device;
    };

    class TextureResourceViewImpl : public ResourceViewImpl
    {
    public:
        TextureResourceViewImpl(VKDevice* device)
            : ResourceViewImpl(ViewType::Texture, device)
        {
        }
        ~TextureResourceViewImpl()
        {
            m_device->m_api.vkDestroyImageView(m_device->m_api.m_device, m_view, nullptr);
        }
        RefPtr<TextureResourceImpl> m_texture;
        VkImageView                 m_view;
        VkImageLayout               m_layout;

        virtual SLANG_NO_THROW Result SLANG_MCALL getNativeHandle(InteropHandle* outHandle) override
        {
            outHandle->api = InteropHandleAPI::Vulkan;
            outHandle->handleValue = (uint64_t)(m_view);
            return SLANG_OK;
        }
    };

    class TexelBufferResourceViewImpl : public ResourceViewImpl
    {
    public:
        TexelBufferResourceViewImpl(VKDevice* device)
            : ResourceViewImpl(ViewType::TexelBuffer, device)
        {
        }
        ~TexelBufferResourceViewImpl()
        {
            m_device->m_api.vkDestroyBufferView(m_device->m_api.m_device, m_view, nullptr);
        }
        RefPtr<BufferResourceImpl>  m_buffer;
        VkBufferView m_view;
        virtual SLANG_NO_THROW Result SLANG_MCALL getNativeHandle(InteropHandle* outHandle) override
        {
            outHandle->api = InteropHandleAPI::Vulkan;
            outHandle->handleValue = (uint64_t)(m_view);
            return SLANG_OK;
        }
    };

    class PlainBufferResourceViewImpl : public ResourceViewImpl
    {
    public:
        PlainBufferResourceViewImpl(VKDevice* device)
            : ResourceViewImpl(ViewType::PlainBuffer, device)
        {
        }
        RefPtr<BufferResourceImpl>  m_buffer;
        VkDeviceSize                offset;
        VkDeviceSize                size;

        virtual SLANG_NO_THROW Result SLANG_MCALL getNativeHandle(InteropHandle* outHandle) override
        {
            return m_buffer->getNativeResourceHandle(outHandle);
        }
    };

    class AccelerationStructureImpl : public AccelerationStructureBase
    {
    public:
        VkAccelerationStructureKHR m_vkHandle = VK_NULL_HANDLE;
        RefPtr<BufferResourceImpl> m_buffer;
        VkDeviceSize m_offset;
        VkDeviceSize m_size;
        RefPtr<VKDevice> m_device;
    public:
        virtual SLANG_NO_THROW DeviceAddress SLANG_MCALL getDeviceAddress() override
        {
            return m_buffer->getDeviceAddress() + m_offset;
        }
        virtual SLANG_NO_THROW Result SLANG_MCALL getNativeHandle(InteropHandle* outHandle) override
        {
            outHandle->api = InteropHandleAPI::Vulkan;
            outHandle->handleValue = (uint64_t)(m_vkHandle);
            return SLANG_OK;
        }
        ~AccelerationStructureImpl()
        {
            if (m_device)
            {
                m_device->m_api.vkDestroyAccelerationStructureKHR(m_device->m_api.m_device, m_vkHandle, nullptr);
            }
        }
    };

    class FramebufferLayoutImpl : public FramebufferLayoutBase
    {
    public:
        VkRenderPass m_renderPass;
        VKDevice* m_renderer;
        Array<VkAttachmentDescription, kMaxAttachments> m_attachmentDescs;
        Array<VkAttachmentReference, kMaxRenderTargets> m_colorReferences;
        VkAttachmentReference m_depthReference;
        bool m_hasDepthStencilAttachment;
        uint32_t m_renderTargetCount;
        VkSampleCountFlagBits m_sampleCount = VK_SAMPLE_COUNT_1_BIT;

    public:
        ~FramebufferLayoutImpl()
        {
            m_renderer->m_api.vkDestroyRenderPass(m_renderer->m_api.m_device, m_renderPass, nullptr);
        }
        Result init(VKDevice* renderer, const IFramebufferLayout::Desc& desc)
        {
            m_renderer = renderer;
            m_renderTargetCount = desc.renderTargetCount;
            // Create render pass.
            int numAttachments = m_renderTargetCount;
            m_hasDepthStencilAttachment = (desc.depthStencil!=nullptr);
            if (m_hasDepthStencilAttachment)
            {
                numAttachments++;
            }
            // We need extra space if we have depth buffer
            m_attachmentDescs.setCount(numAttachments);
            for (uint32_t i = 0; i < desc.renderTargetCount; ++i)
            {
                auto& renderTarget = desc.renderTargets[i];
                VkAttachmentDescription& dst = m_attachmentDescs[i];

                dst.flags = 0;
                dst.format = VulkanUtil::getVkFormat(renderTarget.format);
                if (renderTarget.format == Format::Unknown)
                    dst.format = VK_FORMAT_R8G8B8A8_UNORM;
                dst.samples = (VkSampleCountFlagBits)renderTarget.sampleCount;

                // The following load/store/layout settings does not matter.
                // In FramebufferLayout we just need a "compatible" render pass that
                // can be used to create a framebuffer. A framebuffer created
                // with this render pass setting can be used with actual render passes
                // that has a different loadOp/storeOp/layout setting.
                dst.loadOp = VK_ATTACHMENT_LOAD_OP_LOAD;
                dst.storeOp = VK_ATTACHMENT_STORE_OP_STORE;
                dst.stencilLoadOp = VK_ATTACHMENT_LOAD_OP_DONT_CARE;
                dst.stencilStoreOp = VK_ATTACHMENT_STORE_OP_DONT_CARE;
                dst.initialLayout = VK_IMAGE_LAYOUT_COLOR_ATTACHMENT_OPTIMAL;
                dst.finalLayout = VK_IMAGE_LAYOUT_COLOR_ATTACHMENT_OPTIMAL;

                m_sampleCount = Math::Max(dst.samples, m_sampleCount);
            }

            if (desc.depthStencil)
            {
                VkAttachmentDescription& dst = m_attachmentDescs[desc.renderTargetCount];
                dst.flags = 0;
                dst.format = VulkanUtil::getVkFormat(desc.depthStencil->format);
                dst.samples = (VkSampleCountFlagBits)desc.depthStencil->sampleCount;
                dst.loadOp = VK_ATTACHMENT_LOAD_OP_LOAD;
                dst.storeOp = VK_ATTACHMENT_STORE_OP_STORE;
                dst.stencilLoadOp = VK_ATTACHMENT_LOAD_OP_LOAD;
                dst.stencilStoreOp = VK_ATTACHMENT_STORE_OP_STORE;
                dst.initialLayout = VK_IMAGE_LAYOUT_DEPTH_STENCIL_ATTACHMENT_OPTIMAL;
                dst.finalLayout = VK_IMAGE_LAYOUT_DEPTH_STENCIL_ATTACHMENT_OPTIMAL;

                m_sampleCount = Math::Max(dst.samples, m_sampleCount);
            }

            Array<VkAttachmentReference, kMaxRenderTargets>& colorReferences = m_colorReferences;
            colorReferences.setCount(desc.renderTargetCount);
            for (uint32_t i = 0; i < desc.renderTargetCount; ++i)
            {
                VkAttachmentReference& dst = colorReferences[i];
                dst.attachment = i;
                dst.layout = VK_IMAGE_LAYOUT_COLOR_ATTACHMENT_OPTIMAL;
            }

            m_depthReference = VkAttachmentReference{};
            m_depthReference.attachment = desc.renderTargetCount;
            m_depthReference.layout = VK_IMAGE_LAYOUT_DEPTH_STENCIL_ATTACHMENT_OPTIMAL;

            VkSubpassDescription subpassDesc = {};
            subpassDesc.flags = 0;
            subpassDesc.pipelineBindPoint = VK_PIPELINE_BIND_POINT_GRAPHICS;
            subpassDesc.inputAttachmentCount = 0u;
            subpassDesc.pInputAttachments = nullptr;
            subpassDesc.colorAttachmentCount = desc.renderTargetCount;
            subpassDesc.pColorAttachments = colorReferences.getBuffer();
            subpassDesc.pResolveAttachments = nullptr;
            subpassDesc.pDepthStencilAttachment =
                m_hasDepthStencilAttachment ? &m_depthReference : nullptr;
            subpassDesc.preserveAttachmentCount = 0u;
            subpassDesc.pPreserveAttachments = nullptr;

            VkRenderPassCreateInfo renderPassCreateInfo = {};
            renderPassCreateInfo.sType = VK_STRUCTURE_TYPE_RENDER_PASS_CREATE_INFO;
            renderPassCreateInfo.attachmentCount = numAttachments;
            renderPassCreateInfo.pAttachments = m_attachmentDescs.getBuffer();
            renderPassCreateInfo.subpassCount = 1;
            renderPassCreateInfo.pSubpasses = &subpassDesc;
            SLANG_VK_RETURN_ON_FAIL(m_renderer->m_api.vkCreateRenderPass(
                m_renderer->m_api.m_device, &renderPassCreateInfo, nullptr, &m_renderPass));
            return SLANG_OK;
        }
    };

    class RenderPassLayoutImpl
        : public IRenderPassLayout
        , public ComObject
    {
    public:
        SLANG_COM_OBJECT_IUNKNOWN_ALL
        IRenderPassLayout* getInterface(const Guid& guid)
        {
            if (guid == GfxGUID::IID_ISlangUnknown || guid == GfxGUID::IID_IRenderPassLayout)
                return static_cast<IRenderPassLayout*>(this);
            return nullptr;
        }

    public:
        VkRenderPass m_renderPass;
        RefPtr<VKDevice> m_renderer;
        ~RenderPassLayoutImpl()
        {
            m_renderer->m_api.vkDestroyRenderPass(
                m_renderer->m_api.m_device, m_renderPass, nullptr);
        }

        static VkAttachmentLoadOp translateLoadOp(IRenderPassLayout::AttachmentLoadOp loadOp)
        {
            switch (loadOp)
            {
            case IRenderPassLayout::AttachmentLoadOp::Clear:
                return VK_ATTACHMENT_LOAD_OP_CLEAR;
            case IRenderPassLayout::AttachmentLoadOp::Load:
                return VK_ATTACHMENT_LOAD_OP_LOAD;
            default:
                return VK_ATTACHMENT_LOAD_OP_DONT_CARE;
            }
        }

        static VkAttachmentStoreOp translateStoreOp(IRenderPassLayout::AttachmentStoreOp storeOp)
        {
            switch (storeOp)
            {
            case IRenderPassLayout::AttachmentStoreOp::Store:
                return VK_ATTACHMENT_STORE_OP_STORE;
            default:
                return VK_ATTACHMENT_STORE_OP_DONT_CARE;
            }
        }

        Result init(VKDevice* renderer, const IRenderPassLayout::Desc& desc)
        {
            m_renderer = renderer;

            // Create render pass using load/storeOp and layouts info from `desc`.
            auto framebufferLayout = static_cast<FramebufferLayoutImpl*>(desc.framebufferLayout);
            assert(desc.renderTargetCount == framebufferLayout->m_renderTargetCount);

            // We need extra space if we have depth buffer
            Array<VkAttachmentDescription, kMaxAttachments> attachmentDescs;
            attachmentDescs = framebufferLayout->m_attachmentDescs;
            for (uint32_t i = 0; i < desc.renderTargetCount; ++i)
            {
                VkAttachmentDescription& dst = attachmentDescs[i];
                auto access = desc.renderTargetAccess[i];
                // Fill in loadOp/storeOp and layout from desc.
                dst.loadOp = translateLoadOp(access.loadOp);
                dst.storeOp = translateStoreOp(access.storeOp);
                dst.stencilLoadOp = translateLoadOp(access.stencilLoadOp);
                dst.stencilStoreOp = translateStoreOp(access.stencilStoreOp);
                dst.initialLayout = VulkanUtil::mapResourceStateToLayout(access.initialState);
                dst.finalLayout = VulkanUtil::mapResourceStateToLayout(access.finalState);
            }

            if (framebufferLayout->m_hasDepthStencilAttachment)
            {
                VkAttachmentDescription& dst = attachmentDescs[desc.renderTargetCount];
                auto access = *desc.depthStencilAccess;
                dst.loadOp = translateLoadOp(access.loadOp);
                dst.storeOp = translateStoreOp(access.storeOp);
                dst.stencilLoadOp = translateLoadOp(access.stencilLoadOp);
                dst.stencilStoreOp = translateStoreOp(access.stencilStoreOp);
                dst.initialLayout = VulkanUtil::mapResourceStateToLayout(access.initialState);
                dst.finalLayout = VulkanUtil::mapResourceStateToLayout(access.finalState);
            }

            VkSubpassDescription subpassDesc = {};
            subpassDesc.flags = 0;
            subpassDesc.pipelineBindPoint = VK_PIPELINE_BIND_POINT_GRAPHICS;
            subpassDesc.inputAttachmentCount = 0u;
            subpassDesc.pInputAttachments = nullptr;
            subpassDesc.colorAttachmentCount = desc.renderTargetCount;
            subpassDesc.pColorAttachments = framebufferLayout->m_colorReferences.getBuffer();
            subpassDesc.pResolveAttachments = nullptr;
            subpassDesc.pDepthStencilAttachment = framebufferLayout->m_hasDepthStencilAttachment
                                                      ? &framebufferLayout->m_depthReference
                                                      : nullptr;
            subpassDesc.preserveAttachmentCount = 0u;
            subpassDesc.pPreserveAttachments = nullptr;

            VkRenderPassCreateInfo renderPassCreateInfo = {};
            renderPassCreateInfo.sType = VK_STRUCTURE_TYPE_RENDER_PASS_CREATE_INFO;
            renderPassCreateInfo.attachmentCount = (uint32_t)attachmentDescs.getCount();
            renderPassCreateInfo.pAttachments = attachmentDescs.getBuffer();
            renderPassCreateInfo.subpassCount = 1;
            renderPassCreateInfo.pSubpasses = &subpassDesc;
            SLANG_VK_RETURN_ON_FAIL(m_renderer->m_api.vkCreateRenderPass(
                m_renderer->m_api.m_device, &renderPassCreateInfo, nullptr, &m_renderPass));
            return SLANG_OK;
        }
    };

    class FramebufferImpl : public FramebufferBase
    {
    public:
        VkFramebuffer m_handle;
        ShortList<ComPtr<IResourceView>> renderTargetViews;
        ComPtr<IResourceView> depthStencilView;
        uint32_t m_width;
        uint32_t m_height;
        RefPtr<VKDevice> m_renderer;
        VkClearValue m_clearValues[kMaxAttachments];
        RefPtr<FramebufferLayoutImpl> m_layout;
    public:
        ~FramebufferImpl()
        {
            m_renderer->m_api.vkDestroyFramebuffer(m_renderer->m_api.m_device, m_handle, nullptr);
        }
        static uint32_t getMipLevelSize(uint32_t mipLevel, uint32_t size)
        {
            return Math::Max(1u, (size >> mipLevel));
        }
        Result init(VKDevice* renderer, const IFramebuffer::Desc& desc)
        {
            m_renderer = renderer;
            uint32_t layerCount = 0;

            auto dsv = desc.depthStencilView
                           ? static_cast<TextureResourceViewImpl*>(desc.depthStencilView)
                           : nullptr;
            // Get frame dimensions from attachments.
            if (dsv)
            {
                // If we have a depth attachment, get frame size from there.
                auto size = dsv->m_texture->getDesc()->size;
                auto viewDesc = dsv->getViewDesc();
                m_width = getMipLevelSize(viewDesc->subresourceRange.mipLevel, size.width);
                m_height = getMipLevelSize(viewDesc->subresourceRange.mipLevel, size.height);
                layerCount = viewDesc->subresourceRange.layerCount;
            }
            else
            {
                // If we don't have a depth attachment, then we must have at least
                // one color attachment. Get frame dimension from there.
                auto viewImpl = static_cast<TextureResourceViewImpl*>(desc.renderTargetViews[0]);
                auto resourceDesc = viewImpl->m_texture->getDesc();
                auto viewDesc = viewImpl->getViewDesc();
                auto size = resourceDesc->size;
                m_width = getMipLevelSize(viewDesc->subresourceRange.mipLevel, size.width);
                m_height = getMipLevelSize(viewDesc->subresourceRange.mipLevel, size.height);
                layerCount = viewDesc->subresourceRange.layerCount;
            }
            if (layerCount == 0)
                layerCount = 1;
            // Create render pass.
            int numAttachments = desc.renderTargetCount;
            if (desc.depthStencilView)
                numAttachments++;
            Array<VkImageView, kMaxAttachments> imageViews;
            imageViews.setCount(numAttachments);
            renderTargetViews.setCount(desc.renderTargetCount);
            for (uint32_t i = 0; i < desc.renderTargetCount; ++i)
            {
                auto resourceView =
                    static_cast<TextureResourceViewImpl*>(desc.renderTargetViews[i]);
                renderTargetViews[i] = resourceView;
                imageViews[i] = resourceView->m_view;
                memcpy(
                    &m_clearValues[i],
                    &resourceView->m_texture->getDesc()->optimalClearValue.color,
                    sizeof(gfx::ColorClearValue));
            }

            if (dsv)
            {
                imageViews[desc.renderTargetCount] = dsv->m_view;
                depthStencilView = dsv;
                memcpy(
                    &m_clearValues[desc.renderTargetCount],
                    &dsv->m_texture->getDesc()->optimalClearValue.depthStencil,
                    sizeof(gfx::DepthStencilClearValue));
            }

            // Create framebuffer.
            m_layout = static_cast<FramebufferLayoutImpl*>(desc.layout);
            VkFramebufferCreateInfo framebufferInfo = {};
            framebufferInfo.sType = VK_STRUCTURE_TYPE_FRAMEBUFFER_CREATE_INFO;
            framebufferInfo.renderPass = m_layout->m_renderPass;
            framebufferInfo.attachmentCount = numAttachments;
            framebufferInfo.pAttachments = imageViews.getBuffer();
            framebufferInfo.width = m_width;
            framebufferInfo.height = m_height;
            framebufferInfo.layers = layerCount;

            SLANG_VK_RETURN_ON_FAIL(m_renderer->m_api.vkCreateFramebuffer(
                m_renderer->m_api.m_device, &framebufferInfo, nullptr, &m_handle));
            return SLANG_OK;
        }
    };

    struct BoundVertexBuffer
    {
        RefPtr<BufferResourceImpl> m_buffer;
        int m_offset;
    };

    class PipelineStateImpl : public PipelineStateBase
    {
    public:
        PipelineStateImpl(VKDevice* device)
        {
            // Only weakly reference `device` at start.
            // We make it a strong reference only when the pipeline state is exposed to the user.
            // Note that `PipelineState`s may also be created via implicit specialization that
            // happens behind the scenes, and the user will not have access to those specialized
            // pipeline states. Only those pipeline states that are returned to the user needs to
            // hold a strong reference to `device`.
            m_device.setWeakReference(device);
        }
        ~PipelineStateImpl()
        {
            if (m_pipeline != VK_NULL_HANDLE)
            {
                m_device->m_api.vkDestroyPipeline(m_device->m_api.m_device, m_pipeline, nullptr);
            }
        }

        // Turns `m_device` into a strong reference.
        // This method should be called before returning the pipeline state object to
        // external users (i.e. via an `IPipelineState` pointer).
        void establishStrongDeviceReference() { m_device.establishStrongReference(); }

        virtual void comFree() override { m_device.breakStrongReference(); }

        void init(const GraphicsPipelineStateDesc& inDesc)
        {
            PipelineStateDesc pipelineDesc;
            pipelineDesc.type = PipelineType::Graphics;
            pipelineDesc.graphics = inDesc;
            initializeBase(pipelineDesc);
        }
        void init(const ComputePipelineStateDesc& inDesc)
        {
            PipelineStateDesc pipelineDesc;
            pipelineDesc.type = PipelineType::Compute;
            pipelineDesc.compute = inDesc;
            initializeBase(pipelineDesc);
        }
        void init(const RayTracingPipelineStateDesc& inDesc)
        {
            PipelineStateDesc pipelineDesc;
            pipelineDesc.type = PipelineType::RayTracing;
            pipelineDesc.rayTracing = inDesc;
            initializeBase(pipelineDesc);
        }

        BreakableReference<VKDevice> m_device;

        VkPipeline m_pipeline = VK_NULL_HANDLE;
    };

    class RayTracingPipelineStateImpl : public PipelineStateImpl
    {
    public:
        Dictionary<String, Index> shaderGroupNameToIndex;
        Int shaderGroupCount;

        RayTracingPipelineStateImpl(VKDevice* device)
            : PipelineStateImpl(device)
        {};
    };

    // In order to bind shader parameters to the correct locations, we need to
    // be able to describe those locations. Most shader parameters in Vulkan
    // simply consume a single `binding`, but we also need to deal with
    // parameters that represent push-constant ranges.
    //
    // In more complex cases we might be binding an entire "sub-object" like
    // a parameter block, an entry point, etc. For the general case, we need
    // to be able to represent a composite offset that includes offsets for
    // each of the cases that Vulkan supports.

        /// A "simple" binding offset that records `binding`, `set`, etc. offsets
    struct SimpleBindingOffset
    {
            /// An offset in GLSL/SPIR-V `binding`s
        uint32_t binding = 0;

            /// The descriptor `set` that the `binding` field should be understood as an index into
        uint32_t bindingSet = 0;

            /// The offset in push-constant ranges (not bytes)
        uint32_t pushConstantRange = 0;

            /// Create a default (zero) offset
        SimpleBindingOffset()
        {}

            /// Create an offset based on offset information in the given Slang `varLayout`
        SimpleBindingOffset(slang::VariableLayoutReflection* varLayout)
        {
            if(varLayout)
            {
                bindingSet = (uint32_t) varLayout->getBindingSpace(SLANG_PARAMETER_CATEGORY_DESCRIPTOR_TABLE_SLOT);
                binding = (uint32_t) varLayout->getOffset(SLANG_PARAMETER_CATEGORY_DESCRIPTOR_TABLE_SLOT);
                pushConstantRange = (uint32_t) varLayout->getOffset(SLANG_PARAMETER_CATEGORY_PUSH_CONSTANT_BUFFER);
            }
        }

            /// Add any values in the given `offset`
        void operator+=(SimpleBindingOffset const& offset)
        {
            binding += offset.binding;
            bindingSet += offset.bindingSet;
            pushConstantRange += offset.pushConstantRange;
        }
    };

    // While a "simple" binding offset representation will work in many cases,
    // once we need to deal with layout for programs with interface-type parameters
    // that have been statically specialized, we also need to track the offset
    // for where to bind any "pending" data that arises from the process of static
    // specialization.
    //
    // In order to conveniently track both the "primary" and "pending" offset information,
    // we will define a more complete `BindingOffset` type that combines simple
    // binding offsets for the primary and pending parts.

        /// A representation of the offset at which to bind a shader parameter or sub-object
    struct BindingOffset : SimpleBindingOffset
    {
        // Offsets for "primary" data are stored directly in the `BindingOffset`
        // via the inheritance from `SimpleBindingOffset`.

            /// Offset for any "pending" data
        SimpleBindingOffset pending;

            /// Create a default (zero) offset
        BindingOffset()
        {}

            /// Create an offset from a simple offset
        explicit BindingOffset(SimpleBindingOffset const& offset)
            : SimpleBindingOffset(offset)
        {}

            /// Create an offset based on offset information in the given Slang `varLayout`
        BindingOffset(slang::VariableLayoutReflection* varLayout)
            : SimpleBindingOffset(varLayout)
            , pending(varLayout->getPendingDataLayout())
        {}

            /// Add any values in the given `offset`
        void operator+=(SimpleBindingOffset const& offset)
        {
            SimpleBindingOffset::operator+=(offset);
        }

            /// Add any values in the given `offset`
        void operator+=(BindingOffset const& offset)
        {
            SimpleBindingOffset::operator+=(offset);
            pending += offset.pending;
        }
    };

    class ShaderObjectLayoutImpl : public ShaderObjectLayoutBase
    {
    public:
        // A shader object comprises three main kinds of state:
        //
        // * Zero or more bytes of ordinary ("uniform") data
        // * Zero or more *bindings* for textures, buffers, and samplers
        // * Zero or more *sub-objects* representing nested parameter blocks, etc.
        //
        // A shader object *layout* stores information that can be used to
        // organize these different kinds of state and optimize access to them.
        //
        // For example, both texture/buffer/sampler bindings and sub-objects
        // are organized into logical *binding ranges* by the Slang reflection
        // API, and a shader object layout will store information about those
        // ranges in a form that is usable for the Vulkan API:

        struct BindingRangeInfo
        {
            slang::BindingType bindingType;
            Index count;
            Index baseIndex;

                /// An index into the sub-object array if this binding range is treated
                /// as a sub-object.
            Index subObjectIndex;

                /// The `binding` offset to apply for this range
            uint32_t bindingOffset;

                /// The `set` offset to apply for this range
            uint32_t setOffset;

            // Note: The 99% case is that `setOffset` will be zero. For any shader object
            // that was allocated from an ordinary Slang type (anything other than a root
            // shader object in fact), all of the bindings will have been allocated into
            // a single logical descriptor set.
            //
            // TODO: Ideally we could refactor so that only the root shader object layout
            // stores a set offset for its binding ranges, and all other objects skip
            // storing a field that never actually matters.
        };

        // Sometimes we just want to iterate over the ranges that represnet
        // sub-objects while skipping over the others, because sub-object
        // ranges often require extra handling or more state.
        //
        // For that reason we also store pre-computed information about each
        // sub-object range.

            /// Offset information for a sub-object range
        struct SubObjectRangeOffset : BindingOffset
        {
            SubObjectRangeOffset()
            {}

            SubObjectRangeOffset(slang::VariableLayoutReflection* varLayout)
                : BindingOffset(varLayout)
            {
                if(auto pendingLayout = varLayout->getPendingDataLayout())
                {
                    pendingOrdinaryData = (uint32_t) pendingLayout->getOffset(SLANG_PARAMETER_CATEGORY_UNIFORM);
                }
            }

                /// The offset for "pending" ordinary data related to this range
            uint32_t pendingOrdinaryData = 0;
        };

            /// Stride information for a sub-object range
        struct SubObjectRangeStride : BindingOffset
        {
            SubObjectRangeStride()
            {}

            SubObjectRangeStride(slang::TypeLayoutReflection* typeLayout)
            {
                if(auto pendingLayout = typeLayout->getPendingDataTypeLayout())
                {
                    pendingOrdinaryData = (uint32_t) pendingLayout->getStride();
                }
            }

                /// The strid for "pending" ordinary data related to this range
            uint32_t pendingOrdinaryData = 0;
        };

            /// Information about a logical binding range as reported by Slang reflection
        struct SubObjectRangeInfo
        {
                /// The index of the binding range that corresponds to this sub-object range
            Index bindingRangeIndex;

                /// The layout expected for objects bound to this range (if known)
            RefPtr<ShaderObjectLayoutImpl> layout;

                /// The offset to use when binding the first object in this range
            SubObjectRangeOffset offset;

                /// Stride between consecutive objects in this range
            SubObjectRangeStride stride;
        };

        struct DescriptorSetInfo
        {
            List<VkDescriptorSetLayoutBinding> vkBindings;
            Slang::Int space = -1;
            VkDescriptorSetLayout descriptorSetLayout = VK_NULL_HANDLE;
        };

        struct Builder
        {
        public:
            Builder(VKDevice* renderer)
                : m_renderer(renderer)
            {}

            VKDevice* m_renderer;
            slang::TypeLayoutReflection* m_elementTypeLayout;

            /// The container type of this shader object. When `m_containerType` is
            /// `StructuredBuffer` or `UnsizedArray`, this shader object represents a collection
            /// instead of a single object.
            ShaderObjectContainerType m_containerType = ShaderObjectContainerType::None;

            List<BindingRangeInfo> m_bindingRanges;
            List<SubObjectRangeInfo> m_subObjectRanges;

            Index m_resourceViewCount = 0;
            Index m_samplerCount = 0;
            Index m_combinedTextureSamplerCount = 0;
            Index m_subObjectCount = 0;
            Index m_varyingInputCount = 0;
            Index m_varyingOutputCount = 0;
            List<DescriptorSetInfo> m_descriptorSetBuildInfos;
            Dictionary<Index, Index> m_mapSpaceToDescriptorSetIndex;

                /// The number of descriptor sets allocated by child/descendent objects
            uint32_t m_childDescriptorSetCount = 0;

                /// The total number of `binding`s consumed by this object and its children/descendents
            uint32_t m_totalBindingCount = 0;

                /// The push-constant ranges that belong to this object itself (if any)
            List<VkPushConstantRange> m_ownPushConstantRanges;

                /// The number of push-constant ranges owned by child/descendent objects
            uint32_t m_childPushConstantRangeCount = 0;

            uint32_t m_totalOrdinaryDataSize = 0;

            Index findOrAddDescriptorSet(Index space)
            {
                Index index;
                if (m_mapSpaceToDescriptorSetIndex.TryGetValue(space, index))
                    return index;

                DescriptorSetInfo info = {};
                info.space = space;

                index = m_descriptorSetBuildInfos.getCount();
                m_descriptorSetBuildInfos.add(info);

                m_mapSpaceToDescriptorSetIndex.Add(space, index);
                return index;
            }

            static VkDescriptorType _mapDescriptorType(slang::BindingType slangBindingType)
            {
                switch (slangBindingType)
                {
                case slang::BindingType::PushConstant:
                default:
                    SLANG_ASSERT("unsupported binding type");
                    return VK_DESCRIPTOR_TYPE_MAX_ENUM;

                case slang::BindingType::Sampler:
                    return VK_DESCRIPTOR_TYPE_SAMPLER;
                case slang::BindingType::CombinedTextureSampler:
                    return VK_DESCRIPTOR_TYPE_COMBINED_IMAGE_SAMPLER;
                case slang::BindingType::Texture:
                    return VK_DESCRIPTOR_TYPE_SAMPLED_IMAGE;
                case slang::BindingType::MutableTexture:
                    return VK_DESCRIPTOR_TYPE_STORAGE_IMAGE;
                case slang::BindingType::TypedBuffer:
                    return VK_DESCRIPTOR_TYPE_UNIFORM_TEXEL_BUFFER;
                case slang::BindingType::MutableTypedBuffer:
                    return VK_DESCRIPTOR_TYPE_STORAGE_TEXEL_BUFFER;
                case slang::BindingType::RawBuffer:
                case slang::BindingType::MutableRawBuffer:
                    return VK_DESCRIPTOR_TYPE_STORAGE_BUFFER;
                case slang::BindingType::InputRenderTarget:
                    return VK_DESCRIPTOR_TYPE_INPUT_ATTACHMENT;
                case slang::BindingType::InlineUniformData:
                    return VK_DESCRIPTOR_TYPE_INLINE_UNIFORM_BLOCK_EXT;
                case slang::BindingType::RayTracingAccelerationStructure:
                    return VK_DESCRIPTOR_TYPE_ACCELERATION_STRUCTURE_KHR;
                case slang::BindingType::ConstantBuffer:
                    return VK_DESCRIPTOR_TYPE_UNIFORM_BUFFER;
                }
            }

                /// Add any descriptor ranges implied by this object containing a leaf
                /// sub-object described by `typeLayout`, at the given `offset`.
            void _addDescriptorRangesAsValue(
                slang::TypeLayoutReflection*    typeLayout,
                BindingOffset const&            offset)
            {
                // First we will scan through all the descriptor sets that the Slang reflection
                // information believes go into making up the given type.
                //
                // Note: We are initializing the sets in order so that their order in our
                // internal data structures should be deterministically based on the order
                // in which they are listed in Slang's reflection information.
                //
                Index descriptorSetCount = typeLayout->getDescriptorSetCount();
                for (Index i = 0; i < descriptorSetCount; ++i)
                {
                    SlangInt descriptorRangeCount = typeLayout->getDescriptorSetDescriptorRangeCount(i);
                    if (descriptorRangeCount == 0)
                        continue;
                    auto descriptorSetIndex = findOrAddDescriptorSet(offset.bindingSet + typeLayout->getDescriptorSetSpaceOffset(i));
                }

                // For actually populating the descriptor sets we prefer to enumerate
                // the binding ranges of the type instead of the descriptor sets.
                //
                Index bindRangeCount = typeLayout->getBindingRangeCount();
                for( Index i = 0; i < bindRangeCount; ++i )
                {
                    auto bindingRangeIndex = i;
                    auto bindingRangeType = typeLayout->getBindingRangeType(bindingRangeIndex);
                    switch(bindingRangeType)
                    {
                    default:
                        break;

                    // We will skip over ranges that represent sub-objects for now, and handle
                    // them in a separate pass.
                    //
                    case slang::BindingType::ParameterBlock:
                    case slang::BindingType::ConstantBuffer:
                    case slang::BindingType::ExistentialValue:
                    case slang::BindingType::PushConstant:
                        continue;
                    }

                    // Given a binding range we are interested in, we will then enumerate
                    // its contained descriptor ranges.

                    Index descriptorRangeCount = typeLayout->getBindingRangeDescriptorRangeCount(bindingRangeIndex);
                    if (descriptorRangeCount == 0)
                        continue;
                    auto slangDescriptorSetIndex = typeLayout->getBindingRangeDescriptorSetIndex(bindingRangeIndex);
                    auto descriptorSetIndex = findOrAddDescriptorSet(offset.bindingSet + typeLayout->getDescriptorSetSpaceOffset(slangDescriptorSetIndex));
                    auto& descriptorSetInfo = m_descriptorSetBuildInfos[descriptorSetIndex];

                    Index firstDescriptorRangeIndex = typeLayout->getBindingRangeFirstDescriptorRangeIndex(bindingRangeIndex);
                    for(Index j = 0; j < descriptorRangeCount; ++j)
                    {
                        Index descriptorRangeIndex = firstDescriptorRangeIndex + j;
                        auto slangDescriptorType = typeLayout->getDescriptorSetDescriptorRangeType(slangDescriptorSetIndex, descriptorRangeIndex);

                        // Certain kinds of descriptor ranges reflected by Slang do not
                        // manifest as descriptors at the Vulkan level, so we will skip those.
                        //
                        switch (slangDescriptorType)
                        {
                        case slang::BindingType::ExistentialValue:
                        case slang::BindingType::InlineUniformData:
                        case slang::BindingType::PushConstant:
                            continue;
                        default:
                            break;
                        }

                        auto vkDescriptorType = _mapDescriptorType(slangDescriptorType);
                        VkDescriptorSetLayoutBinding vkBindingRangeDesc = {};
                        vkBindingRangeDesc.binding = offset.binding + (uint32_t)typeLayout->getDescriptorSetDescriptorRangeIndexOffset(slangDescriptorSetIndex, descriptorRangeIndex);
                        vkBindingRangeDesc.descriptorCount = (uint32_t)typeLayout->getDescriptorSetDescriptorRangeDescriptorCount(slangDescriptorSetIndex, descriptorRangeIndex);
                        vkBindingRangeDesc.descriptorType = vkDescriptorType;
                        vkBindingRangeDesc.stageFlags = VK_SHADER_STAGE_ALL;

                        descriptorSetInfo.vkBindings.add(vkBindingRangeDesc);
                    }
                }

                // We skipped over the sub-object ranges when adding descriptors above,
                // and now we will address that oversight by iterating over just
                // the sub-object ranges.
                //
                Index subObjectRangeCount = typeLayout->getSubObjectRangeCount();
                for(Index subObjectRangeIndex = 0; subObjectRangeIndex < subObjectRangeCount; ++subObjectRangeIndex)
                {
                    auto bindingRangeIndex = typeLayout->getSubObjectRangeBindingRangeIndex(subObjectRangeIndex);
                    auto bindingType = typeLayout->getBindingRangeType(bindingRangeIndex);

                    auto subObjectTypeLayout = typeLayout->getBindingRangeLeafTypeLayout(bindingRangeIndex);
                    SLANG_ASSERT(subObjectTypeLayout);

                    BindingOffset subObjectRangeOffset = offset;
                    subObjectRangeOffset += BindingOffset(typeLayout->getSubObjectRangeOffset(subObjectRangeIndex));

                    switch(bindingType)
                    {
                    // A `ParameterBlock<X>` never contributes descripto ranges to the
                    // decriptor sets of a parent object.
                    //
                    case slang::BindingType::ParameterBlock:
                    default:
                        break;

                    case slang::BindingType::ExistentialValue:
                        // An interest/existential-typed sub-object range will only contribute descriptor
                        // ranges to a parent object in the case where it has been specialied, which
                        // is precisely the case where the Slang reflection information will tell us
                        // about its "pending" layout.
                        //
                        if(auto pendingTypeLayout = subObjectTypeLayout->getPendingDataTypeLayout())
                        {
                            BindingOffset pendingOffset = BindingOffset(subObjectRangeOffset.pending);
                            _addDescriptorRangesAsValue(pendingTypeLayout, pendingOffset);
                        }
                        break;

                    case slang::BindingType::ConstantBuffer:
                        {
                            // A `ConstantBuffer<X>` range will contribute any nested descriptor
                            // ranges in `X`, along with a leading descriptor range for a
                            // uniform buffer to hold ordinary/uniform data, if there is any.

                            SLANG_ASSERT(subObjectTypeLayout);

                            auto containerVarLayout = subObjectTypeLayout->getContainerVarLayout();
                            SLANG_ASSERT(containerVarLayout);

                            auto elementVarLayout = subObjectTypeLayout->getElementVarLayout();
                            SLANG_ASSERT(elementVarLayout);

                            auto elementTypeLayout = elementVarLayout->getTypeLayout();
                            SLANG_ASSERT(elementTypeLayout);

                            BindingOffset containerOffset = subObjectRangeOffset;
                            containerOffset += BindingOffset(subObjectTypeLayout->getContainerVarLayout());

                            BindingOffset elementOffset = subObjectRangeOffset;
                            elementOffset += BindingOffset(elementVarLayout);

                            _addDescriptorRangesAsConstantBuffer(elementTypeLayout, containerOffset, elementOffset);
                        }
                        break;

                    case slang::BindingType::PushConstant:
                        {
                            // This case indicates a `ConstantBuffer<X>` that was marked as being
                            // used for push constants.
                            //
                            // Much of the handling is the same as for an ordinary `ConstantBuffer<X>`,
                            // but of course we need to handle the ordinary data part differently.

                            SLANG_ASSERT(subObjectTypeLayout);

                            auto containerVarLayout = subObjectTypeLayout->getContainerVarLayout();
                            SLANG_ASSERT(containerVarLayout);

                            auto elementVarLayout = subObjectTypeLayout->getElementVarLayout();
                            SLANG_ASSERT(elementVarLayout);

                            auto elementTypeLayout = elementVarLayout->getTypeLayout();
                            SLANG_ASSERT(elementTypeLayout);

                            BindingOffset containerOffset = subObjectRangeOffset;
                            containerOffset += BindingOffset(subObjectTypeLayout->getContainerVarLayout());

                            BindingOffset elementOffset = subObjectRangeOffset;
                            elementOffset += BindingOffset(elementVarLayout);

                            _addDescriptorRangesAsPushConstantBuffer(elementTypeLayout, containerOffset, elementOffset);
                        }
                        break;
                    }

                }
            }

                /// Add the descriptor ranges implied by a `ConstantBuffer<X>` where `X` is
                /// described by `elementTypeLayout`.
                ///
                /// The `containerOffset` and `elementOffset` are the binding offsets that
                /// should apply to the buffer itself and the contents of the buffer, respectively.
                ///
            void _addDescriptorRangesAsConstantBuffer(
                slang::TypeLayoutReflection*    elementTypeLayout,
                BindingOffset const&            containerOffset,
                BindingOffset const&            elementOffset)
            {
                // If the type has ordinary uniform data fields, we need to make sure to create
                // a descriptor set with a constant buffer binding in the case that the shader
                // object is bound as a stand alone parameter block.
                if (elementTypeLayout->getSize(SLANG_PARAMETER_CATEGORY_UNIFORM) != 0)
                {
                    auto descriptorSetIndex = findOrAddDescriptorSet(containerOffset.bindingSet);
                    auto& descriptorSetInfo = m_descriptorSetBuildInfos[descriptorSetIndex];
                    VkDescriptorSetLayoutBinding vkBindingRangeDesc = {};
                    vkBindingRangeDesc.binding = containerOffset.binding;
                    vkBindingRangeDesc.descriptorCount = 1;
                    vkBindingRangeDesc.descriptorType = VK_DESCRIPTOR_TYPE_UNIFORM_BUFFER;
                    vkBindingRangeDesc.stageFlags = VK_SHADER_STAGE_ALL;
                    descriptorSetInfo.vkBindings.add(vkBindingRangeDesc);
                }

                _addDescriptorRangesAsValue(elementTypeLayout, elementOffset);
            }

                /// Add the descriptor ranges implied by a `PushConstantBuffer<X>` where `X` is
                /// described by `elementTypeLayout`.
                ///
                /// The `containerOffset` and `elementOffset` are the binding offsets that
                /// should apply to the buffer itself and the contents of the buffer, respectively.
                ///
            void _addDescriptorRangesAsPushConstantBuffer(
                slang::TypeLayoutReflection*    elementTypeLayout,
                BindingOffset const&            containerOffset,
                BindingOffset const&            elementOffset)
            {
                // If the type has ordinary uniform data fields, we need to make sure to create
                // a descriptor set with a constant buffer binding in the case that the shader
                // object is bound as a stand alone parameter block.
                auto ordinaryDataSize = (uint32_t) elementTypeLayout->getSize(SLANG_PARAMETER_CATEGORY_UNIFORM);
                if (ordinaryDataSize != 0)
                {
                    auto pushConstantRangeIndex = containerOffset.pushConstantRange;

                    VkPushConstantRange vkPushConstantRange = {};
                    vkPushConstantRange.size = ordinaryDataSize;
                    vkPushConstantRange.stageFlags = VK_SHADER_STAGE_ALL; // TODO: be more clever

                    while((uint32_t)m_ownPushConstantRanges.getCount() <= pushConstantRangeIndex)
                    {
                        VkPushConstantRange emptyRange = { 0 };
                        m_ownPushConstantRanges.add(emptyRange);
                    }

                    m_ownPushConstantRanges[pushConstantRangeIndex] = vkPushConstantRange;
                }

                _addDescriptorRangesAsValue(elementTypeLayout, elementOffset);
            }

                /// Add binding ranges to this shader object layout, as implied by the given `typeLayout`
            void addBindingRanges(
                slang::TypeLayoutReflection* typeLayout)
            {
                SlangInt bindingRangeCount = typeLayout->getBindingRangeCount();
                for (SlangInt r = 0; r < bindingRangeCount; ++r)
                {
                    slang::BindingType slangBindingType = typeLayout->getBindingRangeType(r);
                    uint32_t count = (uint32_t)typeLayout->getBindingRangeBindingCount(r);
                    slang::TypeLayoutReflection* slangLeafTypeLayout =
                        typeLayout->getBindingRangeLeafTypeLayout(r);

                    Index baseIndex = 0;
                    Index subObjectIndex = 0;
                    switch (slangBindingType)
                    {
                    case slang::BindingType::ConstantBuffer:
                    case slang::BindingType::ParameterBlock:
                    case slang::BindingType::ExistentialValue:
                        baseIndex = m_subObjectCount;
                        subObjectIndex = baseIndex;
                        m_subObjectCount += count;
                        break;
                    case slang::BindingType::RawBuffer:
                    case slang::BindingType::MutableRawBuffer:
                        if (slangLeafTypeLayout->getType()->getElementType() != nullptr)
                        {
                            // A structured buffer occupies both a resource slot and
                            // a sub-object slot.
                            subObjectIndex = m_subObjectCount;
                            m_subObjectCount += count;
                        }
                        baseIndex = m_resourceViewCount;
                        m_resourceViewCount += count;
                        break;
                    case slang::BindingType::Sampler:
                        baseIndex = m_samplerCount;
                        m_samplerCount += count;
                        m_totalBindingCount += 1;
                        break;

                    case slang::BindingType::CombinedTextureSampler:
                        baseIndex = m_combinedTextureSamplerCount;
                        m_combinedTextureSamplerCount += count;
                        m_totalBindingCount += 1;
                        break;

                    case slang::BindingType::VaryingInput:
                        baseIndex = m_varyingInputCount;
                        m_varyingInputCount += count;
                        break;

                    case slang::BindingType::VaryingOutput:
                        baseIndex = m_varyingOutputCount;
                        m_varyingOutputCount += count;
                        break;
                    default:
                        baseIndex = m_resourceViewCount;
                        m_resourceViewCount += count;
                        m_totalBindingCount += 1;
                        break;
                    }

                    BindingRangeInfo bindingRangeInfo;
                    bindingRangeInfo.bindingType = slangBindingType;
                    bindingRangeInfo.count = count;
                    bindingRangeInfo.baseIndex = baseIndex;
                    bindingRangeInfo.subObjectIndex = subObjectIndex;

                    // We'd like to extract the information on the GLSL/SPIR-V
                    // `binding` that this range should bind into (or whatever
                    // other specific kind of offset/index is appropriate to it).
                    //
                    // A binding range represents a logical member of the shader
                    // object type, and it may encompass zero or more *descriptor
                    // ranges* that describe how it is physically bound to pipeline
                    // state.
                    //
                    // If the current bindign range is backed by at least one descriptor
                    // range then we can query the binding offset of that descriptor
                    // range. We expect that in the common case there will be exactly
                    // one descriptor range, and we can extract the information easily.
                    //
                    if(typeLayout->getBindingRangeDescriptorRangeCount(r) != 0)
                    {
                        SlangInt descriptorSetIndex = typeLayout->getBindingRangeDescriptorSetIndex(r);
                        SlangInt descriptorRangeIndex = typeLayout->getBindingRangeFirstDescriptorRangeIndex(r);

                        auto set = typeLayout->getDescriptorSetSpaceOffset(descriptorSetIndex);
                        auto bindingOffset = typeLayout->getDescriptorSetDescriptorRangeIndexOffset(descriptorSetIndex, descriptorRangeIndex);

                        bindingRangeInfo.setOffset = uint32_t(set);
                        bindingRangeInfo.bindingOffset = uint32_t(bindingOffset);
                    }

                    m_bindingRanges.add(bindingRangeInfo);
                }

                SlangInt subObjectRangeCount = typeLayout->getSubObjectRangeCount();
                for (SlangInt r = 0; r < subObjectRangeCount; ++r)
                {
                    SlangInt bindingRangeIndex = typeLayout->getSubObjectRangeBindingRangeIndex(r);
                    auto& bindingRange = m_bindingRanges[bindingRangeIndex];
                    auto slangBindingType = typeLayout->getBindingRangeType(bindingRangeIndex);
                    slang::TypeLayoutReflection* slangLeafTypeLayout =
                        typeLayout->getBindingRangeLeafTypeLayout(bindingRangeIndex);

                    // A sub-object range can either represent a sub-object of a known
                    // type, like a `ConstantBuffer<Foo>` or `ParameterBlock<Foo>`
                    // (in which case we can pre-compute a layout to use, based on
                    // the type `Foo`) *or* it can represent a sub-object of some
                    // existential type (e.g., `IBar`) in which case we cannot
                    // know the appropraite type/layout of sub-object to allocate.
                    //
                    RefPtr<ShaderObjectLayoutImpl> subObjectLayout;
                    switch(slangBindingType)
                    {
                    default:
                        {
                            auto varLayout = slangLeafTypeLayout->getElementVarLayout();
                            auto subTypeLayout = varLayout->getTypeLayout();
                            ShaderObjectLayoutImpl::createForElementType(
                                m_renderer, subTypeLayout, subObjectLayout.writeRef());
                        }
                        break;

                    case slang::BindingType::ExistentialValue:
                        if(auto pendingTypeLayout = slangLeafTypeLayout->getPendingDataTypeLayout())
                        {
                            ShaderObjectLayoutImpl::createForElementType(
                                m_renderer,
                                pendingTypeLayout,
                                subObjectLayout.writeRef());
                        }
                        break;
                    }

                    SubObjectRangeInfo subObjectRange;
                    subObjectRange.bindingRangeIndex = bindingRangeIndex;
                    subObjectRange.layout = subObjectLayout;

                    // We will use Slang reflection infromation to extract the offset information
                    // for each sub-object range.
                    //
                    // TODO: We should also be extracting the uniform offset here.
                    //
                    subObjectRange.offset = SubObjectRangeOffset(typeLayout->getSubObjectRangeOffset(r));
                    subObjectRange.stride = SubObjectRangeStride(slangLeafTypeLayout);

                    switch(slangBindingType)
                    {
                    case slang::BindingType::ParameterBlock:
                        m_childDescriptorSetCount += subObjectLayout->getTotalDescriptorSetCount();
                        m_childPushConstantRangeCount += subObjectLayout->getTotalPushConstantRangeCount();
                        break;

                    case slang::BindingType::ConstantBuffer:
                        m_childDescriptorSetCount += subObjectLayout->getChildDescriptorSetCount();
                        m_totalBindingCount += subObjectLayout->getTotalBindingCount();
                        m_childPushConstantRangeCount += subObjectLayout->getTotalPushConstantRangeCount();
                        break;

                    case slang::BindingType::ExistentialValue:
                        if(subObjectLayout)
                        {
                            m_childDescriptorSetCount += subObjectLayout->getChildDescriptorSetCount();
                            m_totalBindingCount += subObjectLayout->getTotalBindingCount();
                            m_childPushConstantRangeCount += subObjectLayout->getTotalPushConstantRangeCount();

                            // An interface-type range that includes ordinary data can
                            // increase the size of the ordinary data buffer we need to
                            // allocate for the parent object.
                            //
                            uint32_t ordinaryDataEnd = subObjectRange.offset.pendingOrdinaryData
                                + (uint32_t) bindingRange.count * subObjectRange.stride.pendingOrdinaryData;

                            if(ordinaryDataEnd > m_totalOrdinaryDataSize)
                            {
                                m_totalOrdinaryDataSize = ordinaryDataEnd;
                            }
                        }
                        break;

                    default:
                        break;
                    }

                    m_subObjectRanges.add(subObjectRange);
                }
            }

            Result setElementTypeLayout(
                slang::TypeLayoutReflection* typeLayout)
            {
                typeLayout = _unwrapParameterGroups(typeLayout, m_containerType);
                m_elementTypeLayout = typeLayout;

                m_totalOrdinaryDataSize = (uint32_t) typeLayout->getSize();

                // Next we will compute the binding ranges that are used to store
                // the logical contents of the object in memory. These will relate
                // to the descriptor ranges in the various sets, but not always
                // in a one-to-one fashion.

                addBindingRanges(typeLayout);

                // Note: This routine does not take responsibility for
                // adding descriptor ranges at all, because the exact way
                // that descriptor ranges need to be added varies between
                // ordinary shader objects, root shader objects, and entry points.

                return SLANG_OK;
            }

            SlangResult build(ShaderObjectLayoutImpl** outLayout)
            {
                auto layout = RefPtr<ShaderObjectLayoutImpl>(new ShaderObjectLayoutImpl());
                SLANG_RETURN_ON_FAIL(layout->_init(this));

                returnRefPtrMove(outLayout, layout);
                return SLANG_OK;
            }
        };

        static Result createForElementType(
            VKDevice* renderer,
            slang::TypeLayoutReflection* elementType,
            ShaderObjectLayoutImpl** outLayout)
        {
            Builder builder(renderer);
            builder.setElementTypeLayout(elementType);

            // When constructing a shader object layout directly from a reflected
            // type in Slang, we want to compute the descriptor sets and ranges
            // that would be used if this object were bound as a parameter block.
            //
            // It might seem like we need to deal with the other cases for how
            // the shader object might be bound, but the descriptor ranges we
            // compute here will only ever be used in parameter-block case.
            //
            // One important wrinkle is that we know that the parameter block
            // allocated for `elementType` will potentially need a buffer `binding`
            // for any ordinary data it contains.

            bool needsOrdinaryDataBuffer = builder.m_elementTypeLayout->getSize(SLANG_PARAMETER_CATEGORY_UNIFORM) != 0;
            uint32_t ordinaryDataBufferCount = needsOrdinaryDataBuffer ? 1 : 0;

            // When binding the object, we know that the ordinary data buffer will
            // always use a the first available `binding`, so its offset will be
            // all zeroes.
            //
            BindingOffset containerOffset;

            // In contrast, the `binding`s used by all the other entries in the
            // parameter block will need to be offset by one if there was
            // an ordinary data buffer.
            //
            BindingOffset elementOffset;
            elementOffset.binding = ordinaryDataBufferCount;

            // Furthermore, any `binding`s that arise due to "pending" data
            // in the type of the object (due to specialization for existential types)
            // will need to come after all the other `binding`s that were
            // part of the "primary" (unspecialized) data.
            //
            uint32_t primaryDescriptorCount = ordinaryDataBufferCount + (uint32_t)builder.m_elementTypeLayout->getSize(
                                              SLANG_PARAMETER_CATEGORY_DESCRIPTOR_TABLE_SLOT);
            elementOffset.pending.binding = primaryDescriptorCount;

            // Once we've computed the offset information, we simply add the
            // descriptor ranges as if things were declared as a `ConstantBuffer<X>`,
            // since that is how things will be laid out inside the parameter block.
            //
            builder._addDescriptorRangesAsConstantBuffer(
                builder.m_elementTypeLayout, containerOffset, elementOffset);
            return builder.build(outLayout);
        }

        ~ShaderObjectLayoutImpl()
        {
            for (auto& descSetInfo : m_descriptorSetInfos)
            {
                getDevice()->m_api.vkDestroyDescriptorSetLayout(
                    getDevice()->m_api.m_device, descSetInfo.descriptorSetLayout, nullptr);
            }
        }

            /// Get the number of descriptor sets that are allocated for this object itself
            /// (if it needed to be bound as a parameter block).
            ///
        uint32_t getOwnDescriptorSetCount() { return uint32_t(m_descriptorSetInfos.getCount()); }

            /// Get information about the descriptor sets that would be allocated to
            /// represent this object itself as a parameter block.
            ///
        List<DescriptorSetInfo> const& getOwnDescriptorSets() { return m_descriptorSetInfos; }

            /// Get the number of descriptor sets that would need to be allocated and bound
            /// to represent the children of this object if it were bound as a parameter
            /// block.
            ///
            /// To a first approximation, this is the number of (transitive) children
            /// that are declared as `ParameterBlock<X>`.
            ///
        uint32_t getChildDescriptorSetCount() { return m_childDescriptorSetCount; }

            /// Get the total number of descriptor sets that would need to be allocated and bound
            /// to represent this object and its children (transitively) as a parameter block.
            ///
        uint32_t getTotalDescriptorSetCount() { return getOwnDescriptorSetCount() + getChildDescriptorSetCount(); }

            /// Get the total number of `binding`s required to represent this type and its
            /// (transitive) children.
            ///
            /// Note that this count does *not* include bindings that would be part of child
            /// parameter blocks, nor does it include the binding for an ordinary data buffer,
            /// if one is needed.
            ///
        uint32_t getTotalBindingCount() { return m_totalBindingCount; }


            /// Get the list of push constant ranges required to bind the state of this object itself.
        List<VkPushConstantRange> const& getOwnPushConstantRanges() const { return m_ownPushConstantRanges; }

            /// Get the number of push constant ranges required to bind the state of this object itself.
        uint32_t getOwnPushConstantRangeCount() { return (uint32_t) m_ownPushConstantRanges.getCount(); }

            /// Get the number of push constant ranges required to bind the state of the (transitive)
            /// children of this object.
        uint32_t getChildPushConstantRangeCount() { return m_childPushConstantRangeCount; }

            /// Get the total number of push constant ranges required to bind the state of this object
            /// and its (transitive) children.
        uint32_t getTotalPushConstantRangeCount() { return getOwnPushConstantRangeCount() + getChildPushConstantRangeCount(); }

        uint32_t getTotalOrdinaryDataSize() const { return m_totalOrdinaryDataSize; }

        List<BindingRangeInfo> const& getBindingRanges() { return m_bindingRanges; }

        Index getBindingRangeCount() { return m_bindingRanges.getCount(); }

        BindingRangeInfo const& getBindingRange(Index index) { return m_bindingRanges[index]; }

        Index getResourceViewCount() { return m_resourceViewCount; }
        Index getSamplerCount() { return m_samplerCount; }
        Index getCombinedTextureSamplerCount() { return m_combinedTextureSamplerCount; }
        Index getSubObjectCount() { return m_subObjectCount; }

        SubObjectRangeInfo const& getSubObjectRange(Index index)
        {
            return m_subObjectRanges[index];
        }
        List<SubObjectRangeInfo> const& getSubObjectRanges() { return m_subObjectRanges; }

        VKDevice* getDevice() { return static_cast<VKDevice*>(m_renderer); }

        slang::TypeReflection* getType() { return m_elementTypeLayout->getType(); }

    protected:
        Result _init(Builder const* builder)
        {
            auto renderer = builder->m_renderer;

            initBase(renderer, builder->m_elementTypeLayout);

            m_bindingRanges = builder->m_bindingRanges;

            m_descriptorSetInfos = _Move(builder->m_descriptorSetBuildInfos);
            m_ownPushConstantRanges = builder->m_ownPushConstantRanges;
            m_resourceViewCount = builder->m_resourceViewCount;
            m_samplerCount = builder->m_samplerCount;
            m_combinedTextureSamplerCount = builder->m_combinedTextureSamplerCount;
            m_childDescriptorSetCount = builder->m_childDescriptorSetCount;
            m_totalBindingCount = builder->m_totalBindingCount;
            m_subObjectCount = builder->m_subObjectCount;
            m_subObjectRanges = builder->m_subObjectRanges;
            m_totalOrdinaryDataSize = builder->m_totalOrdinaryDataSize;

            m_containerType = builder->m_containerType;

            // Create VkDescriptorSetLayout for all descriptor sets.
            for (auto& descriptorSetInfo : m_descriptorSetInfos)
            {
                VkDescriptorSetLayoutCreateInfo createInfo = {};
                createInfo.sType = VK_STRUCTURE_TYPE_DESCRIPTOR_SET_LAYOUT_CREATE_INFO;
                createInfo.pBindings = descriptorSetInfo.vkBindings.getBuffer();
                createInfo.bindingCount = (uint32_t)descriptorSetInfo.vkBindings.getCount();
                VkDescriptorSetLayout vkDescSetLayout;
                SLANG_RETURN_ON_FAIL(renderer->m_api.vkCreateDescriptorSetLayout(
                    renderer->m_api.m_device, &createInfo, nullptr, &vkDescSetLayout));
                descriptorSetInfo.descriptorSetLayout = vkDescSetLayout;
            }
            return SLANG_OK;
        }

        List<DescriptorSetInfo> m_descriptorSetInfos;
        List<BindingRangeInfo> m_bindingRanges;
        Index m_resourceViewCount = 0;
        Index m_samplerCount = 0;
        Index m_combinedTextureSamplerCount = 0;
        Index m_subObjectCount = 0;
        List<VkPushConstantRange> m_ownPushConstantRanges;
        uint32_t m_childPushConstantRangeCount = 0;

        uint32_t m_childDescriptorSetCount = 0;
        uint32_t m_totalBindingCount = 0;
        uint32_t m_totalOrdinaryDataSize = 0;

        List<SubObjectRangeInfo> m_subObjectRanges;
    };

    class EntryPointLayout : public ShaderObjectLayoutImpl
    {
        typedef ShaderObjectLayoutImpl Super;

    public:
        struct Builder : Super::Builder
        {
            Builder(VKDevice* device)
                : Super::Builder(device)
            {}

            Result build(EntryPointLayout** outLayout)
            {
                RefPtr<EntryPointLayout> layout = new EntryPointLayout();
                SLANG_RETURN_ON_FAIL(layout->_init(this));

                returnRefPtrMove(outLayout, layout);
                return SLANG_OK;
            }

            void addEntryPointParams(slang::EntryPointLayout* entryPointLayout)
            {
                m_slangEntryPointLayout = entryPointLayout;
                setElementTypeLayout(entryPointLayout->getTypeLayout());
                m_shaderStageFlag = VulkanUtil::getShaderStage(entryPointLayout->getStage());

                // Note: we do not bother adding any descriptor sets/ranges here,
                // because the descriptor ranges of an entry point will simply
                // be allocated as part of the descriptor sets for the root
                // shader object.
            }

            slang::EntryPointLayout* m_slangEntryPointLayout = nullptr;

            VkShaderStageFlags m_shaderStageFlag;
        };

        Result _init(Builder const* builder)
        {
            auto renderer = builder->m_renderer;

            SLANG_RETURN_ON_FAIL(Super::_init(builder));

            m_slangEntryPointLayout = builder->m_slangEntryPointLayout;
            m_shaderStageFlag = builder->m_shaderStageFlag;
            return SLANG_OK;
        }

        VkShaderStageFlags getShaderStageFlag() const { return m_shaderStageFlag; }

        slang::EntryPointLayout* getSlangLayout() const { return m_slangEntryPointLayout; };

        slang::EntryPointLayout* m_slangEntryPointLayout;
        VkShaderStageFlags m_shaderStageFlag;
    };

    class RootShaderObjectLayout : public ShaderObjectLayoutImpl
    {
        typedef ShaderObjectLayoutImpl Super;

    public:
        ~RootShaderObjectLayout()
        {
            if (m_pipelineLayout)
            {
                m_renderer->m_api.vkDestroyPipelineLayout(
                    m_renderer->m_api.m_device, m_pipelineLayout, nullptr);
            }
        }

            /// Information stored for each entry point of the program
        struct EntryPointInfo
        {
                /// Layout of the entry point
            RefPtr<EntryPointLayout> layout;

                /// Offset for binding the entry point, relative to the start of the program
            BindingOffset offset;
        };

        struct Builder : Super::Builder
        {
            Builder(
                VKDevice* renderer,
                slang::IComponentType* program,
                slang::ProgramLayout* programLayout)
                : Super::Builder(renderer)
                , m_program(program)
                , m_programLayout(programLayout)
            {}

            Result build(RootShaderObjectLayout** outLayout)
            {
                RefPtr<RootShaderObjectLayout> layout = new RootShaderObjectLayout();
                SLANG_RETURN_ON_FAIL(layout->_init(this));
                returnRefPtrMove(outLayout, layout);
                return SLANG_OK;
            }

            void addGlobalParams(slang::VariableLayoutReflection* globalsLayout)
            {
                setElementTypeLayout(globalsLayout->getTypeLayout());

                // We need to populate our descriptor sets/ranges with information
                // from the layout of the global scope.
                //
                // While we expect that the parameter in the global scope start
                // at an offset of zero, it is also worth querying the offset
                // information because it could impact the locations assigned
                // to "pending" data in the case of static specialization.
                //
                BindingOffset offset(globalsLayout);

                // Note: We are adding descriptor ranges here based directly on
                // the type of the global-scope layout. The type layout for the
                // global scope will either be something like a `struct GlobalParams`
                // that contains all the global-scope parameters or a `ConstantBuffer<GlobalParams>`
                // and in either case the `_addDescriptorRangesAsValue` can properly
                // add all the ranges implied.
                //
                // As a result we don't require any special-case logic here to
                // deal with the possibility of a "default" constant buffer allocated
                // for global-scope parameters of uniform/ordinary type.
                //
                _addDescriptorRangesAsValue(globalsLayout->getTypeLayout(), offset);

                // We want to keep track of the offset that was applied to "pending"
                // data because we will need it again later when it comes time to
                // actually bind things.
                //
                m_pendingDataOffset = offset.pending;
            }

            void addEntryPoint(EntryPointLayout* entryPointLayout)
            {
                auto slangEntryPointLayout = entryPointLayout->getSlangLayout();
                auto entryPointVarLayout = slangEntryPointLayout->getVarLayout();

                // The offset information for each entry point needs to
                // be adjusted by any offset for "pending" data that
                // was recorded in the global-scope layout.
                //
                // TODO(tfoley): Double-check that this is correct.

                BindingOffset entryPointOffset(entryPointVarLayout);
                entryPointOffset.pending += m_pendingDataOffset;

                EntryPointInfo info;
                info.layout = entryPointLayout;
                info.offset = entryPointOffset;

                // Similar to the case for the global scope, we expect the
                // type layout for the entry point parameters to be either
                // a `struct EntryPointParams` or a `PushConstantBuffer<EntryPointParams>`.
                // Rather than deal with the different cases here, we will
                // trust the `_addDescriptorRangesAsValue` code to handle
                // either case correctly.
                //
                _addDescriptorRangesAsValue(entryPointVarLayout->getTypeLayout(), entryPointOffset);

                m_entryPoints.add(info);
            }

            slang::IComponentType* m_program;
            slang::ProgramLayout* m_programLayout;
            List<EntryPointInfo> m_entryPoints;

                /// Offset to apply to "pending" data from this object, sub-objects, and entry points
            SimpleBindingOffset m_pendingDataOffset;
        };

        Index findEntryPointIndex(VkShaderStageFlags stage)
        {
            auto entryPointCount = m_entryPoints.getCount();
            for (Index i = 0; i < entryPointCount; ++i)
            {
                auto entryPoint = m_entryPoints[i];
                if (entryPoint.layout->getShaderStageFlag() == stage)
                    return i;
            }
            return -1;
        }

        EntryPointInfo const& getEntryPoint(Index index) { return m_entryPoints[index]; }

        List<EntryPointInfo> const& getEntryPoints() const { return m_entryPoints; }

        static Result create(
            VKDevice* renderer,
            slang::IComponentType* program,
            slang::ProgramLayout* programLayout,
            RootShaderObjectLayout** outLayout)
        {
            RootShaderObjectLayout::Builder builder(renderer, program, programLayout);
            builder.addGlobalParams(programLayout->getGlobalParamsVarLayout());

            SlangInt entryPointCount = programLayout->getEntryPointCount();
            for (SlangInt e = 0; e < entryPointCount; ++e)
            {
                auto slangEntryPoint = programLayout->getEntryPointByIndex(e);

                EntryPointLayout::Builder entryPointBuilder(renderer);
                entryPointBuilder.addEntryPointParams(slangEntryPoint);

                RefPtr<EntryPointLayout> entryPointLayout;
                SLANG_RETURN_ON_FAIL(entryPointBuilder.build(entryPointLayout.writeRef()));

                builder.addEntryPoint(entryPointLayout);
            }

            SLANG_RETURN_ON_FAIL(builder.build(outLayout));

            return SLANG_OK;
        }

        SimpleBindingOffset const& getPendingDataOffset() const { return m_pendingDataOffset; }

        slang::IComponentType* getSlangProgram() const { return m_program; }
        slang::ProgramLayout* getSlangProgramLayout() const { return m_programLayout; }

            /// Get all of the push constant ranges that will be bound for this object and all (transitive) sub-objects
        List<VkPushConstantRange> const& getAllPushConstantRanges() { return m_allPushConstantRanges; }

    protected:
        Result _init(Builder const* builder)
        {
            auto renderer = builder->m_renderer;

            SLANG_RETURN_ON_FAIL(Super::_init(builder));

            m_program = builder->m_program;
            m_programLayout = builder->m_programLayout;
            m_entryPoints = _Move(builder->m_entryPoints);
            m_pendingDataOffset = builder->m_pendingDataOffset;
            m_renderer = renderer;

            // If the program has unbound specialization parameters,
            // then we will avoid creating a final Vulkan pipeline layout.
            //
            // TODO: We should really create the information necessary
            // for binding as part of a separate object, so that we have
            // a clean seperation between what is needed for writing into
            // a shader object vs. what is needed for binding it to the
            // pipeline. We eventually need to be able to create bindable
            // state objects from unspecialized programs, in order to
            // support dynamic dispatch.
            //
            if (m_program->getSpecializationParamCount() != 0)
                return SLANG_OK;

            // Otherwise, we need to create a final (bindable) layout.
            //
            // We will use a recursive walk to collect all the `VkDescriptorSetLayout`s
            // that are required for the global scope, sub-objects, and entry points.
            //
            SLANG_RETURN_ON_FAIL(addAllDescriptorSets());

            // We will also use a recursive walk to collect all the push-constant
            // ranges needed for this object, sub-objects, and entry points.
            //
            SLANG_RETURN_ON_FAIL(addAllPushConstantRanges());

            // Once we've collected the information across the entire
            // tree of sub-objects

            // Now call Vulkan API to create a pipeline layout.
            VkPipelineLayoutCreateInfo pipelineLayoutCreateInfo = {};
            pipelineLayoutCreateInfo.sType = VK_STRUCTURE_TYPE_PIPELINE_LAYOUT_CREATE_INFO;
            pipelineLayoutCreateInfo.setLayoutCount = (uint32_t)m_vkDescriptorSetLayouts.getCount();
            pipelineLayoutCreateInfo.pSetLayouts = m_vkDescriptorSetLayouts.getBuffer();
            if (m_allPushConstantRanges.getCount())
            {
                pipelineLayoutCreateInfo.pushConstantRangeCount =
                    (uint32_t)m_allPushConstantRanges.getCount();
                pipelineLayoutCreateInfo.pPushConstantRanges =
                    m_allPushConstantRanges.getBuffer();
            }
            SLANG_RETURN_ON_FAIL(m_renderer->m_api.vkCreatePipelineLayout(
                m_renderer->m_api.m_device, &pipelineLayoutCreateInfo, nullptr, &m_pipelineLayout));
            return SLANG_OK;
        }

            /// Add all the descriptor sets implied by this root object and sub-objects
        Result addAllDescriptorSets()
        {
            SLANG_RETURN_ON_FAIL(addAllDescriptorSetsRec(this));

            // Note: the descriptor ranges/sets for direct entry point parameters
            // were already enumerated into the ranges/sets of the root object itself,
            // so we don't wnat to add them again.
            //
            // We do however have to deal with the possibility that an entry
            // point could introduce "child" descriptor sets, e.g., because it
            // has a `ParameterBlock<X>` parameter.
            //
            for(auto& entryPoint : getEntryPoints())
            {
                SLANG_RETURN_ON_FAIL(addChildDescriptorSetsRec(entryPoint.layout));
            }

            return SLANG_OK;
        }

            /// Recurisvely add descriptor sets defined by `layout` and sub-objects
        Result addAllDescriptorSetsRec(ShaderObjectLayoutImpl* layout)
        {
            // TODO: This logic assumes that descriptor sets are all contiguous
            // and have been allocated in a global order that matches the order
            // of enumeration here.

            for (auto& descSetInfo : layout->getOwnDescriptorSets())
            {
                m_vkDescriptorSetLayouts.add(descSetInfo.descriptorSetLayout);
            }

            SLANG_RETURN_ON_FAIL(addChildDescriptorSetsRec(layout));
            return SLANG_OK;
        }

            /// Recurisvely add descriptor sets defined by sub-objects of `layout`
        Result addChildDescriptorSetsRec(ShaderObjectLayoutImpl* layout)
        {
            for (auto& subObject : layout->getSubObjectRanges())
            {
                auto bindingRange = layout->getBindingRange(subObject.bindingRangeIndex);
                switch(bindingRange.bindingType)
                {
                case slang::BindingType::ParameterBlock:
                    SLANG_RETURN_ON_FAIL(addAllDescriptorSetsRec(subObject.layout));
                    break;

                default:
                    if(auto subObjectLayout = subObject.layout)
                    {
                        SLANG_RETURN_ON_FAIL(addChildDescriptorSetsRec(subObject.layout));
                    }
                    break;
                }
            }

            return SLANG_OK;
        }

            /// Add all the push-constant ranges implied by this root object and sub-objects
        Result addAllPushConstantRanges()
        {
            SLANG_RETURN_ON_FAIL(addAllPushConstantRangesRec(this));

            for(auto& entryPoint : getEntryPoints())
            {
                SLANG_RETURN_ON_FAIL(addChildPushConstantRangesRec(entryPoint.layout));
            }

            return SLANG_OK;
        }

            /// Recurisvely add push-constant ranges defined by `layout` and sub-objects
        Result addAllPushConstantRangesRec(ShaderObjectLayoutImpl* layout)
        {
            // TODO: This logic assumes that push-constant ranges are all contiguous
            // and have been allocated in a global order that matches the order
            // of enumeration here.

            for (auto pushConstantRange : layout->getOwnPushConstantRanges())
            {
                pushConstantRange.offset = m_totalPushConstantSize;
                m_totalPushConstantSize += pushConstantRange.size;

                m_allPushConstantRanges.add(pushConstantRange);
            }

            SLANG_RETURN_ON_FAIL(addChildPushConstantRangesRec(layout));
            return SLANG_OK;
        }

            /// Recurisvely add push-constant ranges defined by sub-objects of `layout`
        Result addChildPushConstantRangesRec(ShaderObjectLayoutImpl* layout)
        {
            for (auto& subObject : layout->getSubObjectRanges())
            {
                if(auto subObjectLayout = subObject.layout)
                {
                    SLANG_RETURN_ON_FAIL(addAllPushConstantRangesRec(subObject.layout));
                }
            }

            return SLANG_OK;
        }

    public:
        ComPtr<slang::IComponentType> m_program;
        slang::ProgramLayout* m_programLayout = nullptr;
        List<EntryPointInfo> m_entryPoints;
        VkPipelineLayout m_pipelineLayout = VK_NULL_HANDLE;
        Array<VkDescriptorSetLayout, kMaxDescriptorSets> m_vkDescriptorSetLayouts;
        List<VkPushConstantRange> m_allPushConstantRanges;
        uint32_t m_totalPushConstantSize = 0;

        SimpleBindingOffset m_pendingDataOffset;
        VKDevice* m_renderer = nullptr;
    };
    
    class ShaderProgramImpl : public ShaderProgramBase
    {
    public:
        ShaderProgramImpl(VKDevice* device)
            : m_device(device)
        {
            for (auto& shaderModule : m_modules)
                shaderModule = VK_NULL_HANDLE;
        }

        ~ShaderProgramImpl()
        {
            for (auto shaderModule : m_modules)
            {
                if (shaderModule != VK_NULL_HANDLE)
                {
                    m_device->m_api.vkDestroyShaderModule(
                        m_device->m_api.m_device, shaderModule, nullptr);
                }
            }
        }

        virtual void comFree() override
        {
            m_device.breakStrongReference();
        }

        BreakableReference<VKDevice> m_device;

        Array<VkPipelineShaderStageCreateInfo, 8> m_stageCreateInfos;
        Array<String, 8> m_entryPointNames;
        Array<ComPtr<ISlangBlob>, 8> m_codeBlobs; //< To keep storage of code in scope
        Array<VkShaderModule, 8> m_modules;
        RefPtr<RootShaderObjectLayout> m_rootObjectLayout;
    };

    class CommandBufferImpl;

    class PipelineCommandEncoder : public RefObject
    {
    public:
        CommandBufferImpl* m_commandBuffer;
        VkCommandBuffer m_vkCommandBuffer;
        VkCommandBuffer m_vkPreCommandBuffer = VK_NULL_HANDLE;
        VkPipeline m_boundPipelines[3] = {};
        VKDevice* m_device = nullptr;
        RefPtr<PipelineStateImpl> m_currentPipeline;

        static int getBindPointIndex(VkPipelineBindPoint bindPoint)
        {
            switch (bindPoint)
            {
            case VK_PIPELINE_BIND_POINT_GRAPHICS:
                return 0;
            case VK_PIPELINE_BIND_POINT_COMPUTE:
                return 1;
            case VK_PIPELINE_BIND_POINT_RAY_TRACING_KHR:
                return 2;
            default:
                assert(!"unknown pipeline type.");
                return -1;
            }
        }
        VulkanApi* m_api;

        void init(CommandBufferImpl* commandBuffer);

        void endEncodingImpl()
        {
            for (auto& pipeline : m_boundPipelines)
                pipeline = VK_NULL_HANDLE;
        }

        static void _uploadBufferData(
            VkCommandBuffer commandBuffer,
            TransientResourceHeapImpl* transientHeap,
            BufferResourceImpl* buffer,
            size_t offset,
            size_t size,
            void* data)
        {
            auto& api = buffer->m_renderer->m_api;
            IBufferResource* stagingBuffer = nullptr;
            transientHeap->allocateStagingBuffer(size, stagingBuffer, ResourceState::CopySource);

            BufferResourceImpl* stagingBufferImpl =
                static_cast<BufferResourceImpl*>(stagingBuffer);

            void* mappedData = nullptr;
            SLANG_VK_CHECK(api.vkMapMemory(
                api.m_device, stagingBufferImpl->m_buffer.m_memory, 0, size, 0, &mappedData));
            memcpy(mappedData, data, size);
            api.vkUnmapMemory(api.m_device, stagingBufferImpl->m_buffer.m_memory);

            // Copy from staging buffer to real buffer
            VkBufferCopy copyInfo = {};
            copyInfo.size = size;
            copyInfo.dstOffset = offset;
            copyInfo.srcOffset = 0;
            api.vkCmdCopyBuffer(
                commandBuffer,
                stagingBufferImpl->m_buffer.m_buffer,
                buffer->m_buffer.m_buffer,
                1,
                &copyInfo);
        }

        void uploadBufferDataImpl(IBufferResource* buffer, size_t offset, size_t size, void* data)
        {
            m_vkPreCommandBuffer = m_commandBuffer->getPreCommandBuffer();
            _uploadBufferData(
                m_vkPreCommandBuffer,
                m_commandBuffer->m_transientHeap.get(),
                static_cast<BufferResourceImpl*>(buffer),
                offset,
                size,
                data);
        }

        Result bindRootShaderObjectImpl(VkPipelineBindPoint bindPoint);

        Result setPipelineStateImpl(IPipelineState* state, IShaderObject** outRootObject)
        {
            m_currentPipeline = static_cast<PipelineStateImpl*>(state);
            SLANG_RETURN_ON_FAIL(m_commandBuffer->m_rootObject.init(
                m_commandBuffer->m_renderer,
                m_currentPipeline->getProgram<ShaderProgramImpl>()->m_rootObjectLayout));
            *outRootObject = &m_commandBuffer->m_rootObject;
            return SLANG_OK;
        }

        Result setPipelineStateWithRootObjectImpl(IPipelineState* state, IShaderObject* inObject)
        {
            IShaderObject* rootObject = nullptr;
            SLANG_RETURN_ON_FAIL(setPipelineStateImpl(state, &rootObject));
            static_cast<ShaderObjectBase*>(rootObject)->copyFrom(inObject, m_commandBuffer->m_transientHeap);
            return SLANG_OK;
        }

        void flushBindingState(VkPipelineBindPoint pipelineBindPoint)
        {
            auto& api = *m_api;

            // Get specialized pipeline state and bind it.
            //
            RefPtr<PipelineStateBase> newPipeline;
            m_device->maybeSpecializePipeline(
                m_currentPipeline, &m_commandBuffer->m_rootObject, newPipeline);
            PipelineStateImpl* newPipelineImpl = static_cast<PipelineStateImpl*>(newPipeline.Ptr());

            bindRootShaderObjectImpl(pipelineBindPoint);

            auto pipelineBindPointId = getBindPointIndex(pipelineBindPoint);
            if (m_boundPipelines[pipelineBindPointId] != newPipelineImpl->m_pipeline)
            {
                api.vkCmdBindPipeline(
                    m_vkCommandBuffer, pipelineBindPoint, newPipelineImpl->m_pipeline);
                m_boundPipelines[pipelineBindPointId] = newPipelineImpl->m_pipeline;
            }
        }
    };

        /// Context information required when binding shader objects to the pipeline
    struct RootBindingContext
    {
            /// The pipeline layout being used for binding
        VkPipelineLayout pipelineLayout;

            /// An allocator to use for descriptor sets during binding
        DescriptorSetAllocator* descriptorSetAllocator;

            /// The dvice being used
        VKDevice* device;

            /// The descriptor sets that are being allocated and bound
        VkDescriptorSet* descriptorSets;

            /// Information about all the push-constant ranges that should be bound
        ConstArrayView<VkPushConstantRange> pushConstantRanges;

        uint32_t descriptorSetCounter = 0;
    };

    class ShaderObjectImpl : public ShaderObjectBaseImpl<ShaderObjectImpl, ShaderObjectLayoutImpl, SimpleShaderObjectData>
    {
    public:
        static Result create(
            IDevice* device,
            ShaderObjectLayoutImpl* layout,
            ShaderObjectImpl** outShaderObject)
        {
            auto object = RefPtr<ShaderObjectImpl>(new ShaderObjectImpl());
            SLANG_RETURN_ON_FAIL(object->init(device, layout));

            returnRefPtrMove(outShaderObject, object);
            return SLANG_OK;
        }

        RendererBase* getDevice() { return m_layout->getDevice(); }

        SLANG_NO_THROW UInt SLANG_MCALL getEntryPointCount() SLANG_OVERRIDE { return 0; }

        SLANG_NO_THROW Result SLANG_MCALL getEntryPoint(UInt index, IShaderObject** outEntryPoint)
            SLANG_OVERRIDE
        {
            *outEntryPoint = nullptr;
            return SLANG_OK;
        }

        virtual SLANG_NO_THROW const void* SLANG_MCALL getRawData() override
        {
            return m_data.getBuffer();
        }

        virtual SLANG_NO_THROW size_t SLANG_MCALL getSize() override
        {
            return (size_t)m_data.getCount();
        }

        SLANG_NO_THROW Result SLANG_MCALL
            setData(ShaderOffset const& inOffset, void const* data, size_t inSize) SLANG_OVERRIDE
        {
            Index offset = inOffset.uniformOffset;
            Index size = inSize;

            char* dest = m_data.getBuffer();
            Index availableSize = m_data.getCount();

            // TODO: We really should bounds-check access rather than silently ignoring sets
            // that are too large, but we have several test cases that set more data than
            // an object actually stores on several targets...
            //
            if (offset < 0)
            {
                size += offset;
                offset = 0;
            }
            if ((offset + size) >= availableSize)
            {
                size = availableSize - offset;
            }

            memcpy(dest + offset, data, size);

            m_isConstantBufferDirty = true;

            return SLANG_OK;
        }

        SLANG_NO_THROW Result SLANG_MCALL
            setResource(ShaderOffset const& offset, IResourceView* resourceView) SLANG_OVERRIDE
        {
            if (offset.bindingRangeIndex < 0)
                return SLANG_E_INVALID_ARG;
            auto layout = getLayout();
            if (offset.bindingRangeIndex >= layout->getBindingRangeCount())
                return SLANG_E_INVALID_ARG;
            auto& bindingRange = layout->getBindingRange(offset.bindingRangeIndex);
            if (!resourceView)
            {
                m_resourceViews[bindingRange.baseIndex + offset.bindingArrayIndex] = nullptr;
            }
            else
            {
                if (resourceView->getViewDesc()->type == IResourceView::Type::AccelerationStructure)
                {
                    m_resourceViews[bindingRange.baseIndex + offset.bindingArrayIndex] =
                        static_cast<AccelerationStructureImpl*>(resourceView);
                }
                else
                {
                    m_resourceViews[bindingRange.baseIndex + offset.bindingArrayIndex] =
                        static_cast<ResourceViewImpl*>(resourceView);
                }
            }
            return SLANG_OK;
        }

        SLANG_NO_THROW Result SLANG_MCALL
            setSampler(ShaderOffset const& offset, ISamplerState* sampler) SLANG_OVERRIDE
        {
            if (offset.bindingRangeIndex < 0)
                return SLANG_E_INVALID_ARG;
            auto layout = getLayout();
            if (offset.bindingRangeIndex >= layout->getBindingRangeCount())
                return SLANG_E_INVALID_ARG;
            auto& bindingRange = layout->getBindingRange(offset.bindingRangeIndex);

            m_samplers[bindingRange.baseIndex + offset.bindingArrayIndex] =
                static_cast<SamplerStateImpl*>(sampler);
            return SLANG_OK;
        }

        SLANG_NO_THROW Result SLANG_MCALL setCombinedTextureSampler(
            ShaderOffset const& offset,
            IResourceView* textureView,
            ISamplerState* sampler) SLANG_OVERRIDE
        {
            if (offset.bindingRangeIndex < 0)
                return SLANG_E_INVALID_ARG;
            auto layout = getLayout();
            if (offset.bindingRangeIndex >= layout->getBindingRangeCount())
                return SLANG_E_INVALID_ARG;
            auto& bindingRange = layout->getBindingRange(offset.bindingRangeIndex);

            auto& slot =
                m_combinedTextureSamplers[bindingRange.baseIndex + offset.bindingArrayIndex];
            slot.textureView = static_cast<TextureResourceViewImpl*>(textureView);
            slot.sampler = static_cast<SamplerStateImpl*>(sampler);
            return SLANG_OK;
        }

    protected:
        friend class RootShaderObjectLayout;

        Result init(IDevice* device, ShaderObjectLayoutImpl* layout)
        {
            m_layout = layout;

            m_constantBufferTransientHeap = nullptr;
            m_constantBufferTransientHeapVersion = 0;
            m_isConstantBufferDirty = true;

            // If the layout tells us that there is any uniform data,
            // then we will allocate a CPU memory buffer to hold that data
            // while it is being set from the host.
            //
            // Once the user is done setting the parameters/fields of this
            // shader object, we will produce a GPU-memory version of the
            // uniform data (which includes values from this object and
            // any existential-type sub-objects).
            //
            size_t uniformSize = layout->getElementTypeLayout()->getSize();
            if (uniformSize)
            {
                m_data.setCount(uniformSize);
                memset(m_data.getBuffer(), 0, uniformSize);
            }

#if 0
        // If the layout tells us there are any descriptor sets to
        // allocate, then we do so now.
        //
        for(auto descriptorSetInfo : layout->getDescriptorSets())
        {
            RefPtr<DescriptorSet> descriptorSet;
            SLANG_RETURN_ON_FAIL(renderer->createDescriptorSet(descriptorSetInfo->layout, descriptorSet.writeRef()));
            m_descriptorSets.add(descriptorSet);
        }
#endif

            m_resourceViews.setCount(layout->getResourceViewCount());
            m_samplers.setCount(layout->getSamplerCount());
            m_combinedTextureSamplers.setCount(layout->getCombinedTextureSamplerCount());

            // If the layout specifies that we have any sub-objects, then
            // we need to size the array to account for them.
            //
            Index subObjectCount = layout->getSubObjectCount();
            m_objects.setCount(subObjectCount);

            for (auto subObjectRangeInfo : layout->getSubObjectRanges())
            {
                auto subObjectLayout = subObjectRangeInfo.layout;

                // In the case where the sub-object range represents an
                // existential-type leaf field (e.g., an `IBar`), we
                // cannot pre-allocate the object(s) to go into that
                // range, since we can't possibly know what to allocate
                // at this point.
                //
                if (!subObjectLayout)
                    continue;
                //
                // Otherwise, we will allocate a sub-object to fill
                // in each entry in this range, based on the layout
                // information we already have.

                auto& bindingRangeInfo =
                    layout->getBindingRange(subObjectRangeInfo.bindingRangeIndex);
                for (Index i = 0; i < bindingRangeInfo.count; ++i)
                {
                    RefPtr<ShaderObjectImpl> subObject;
                    SLANG_RETURN_ON_FAIL(
                        ShaderObjectImpl::create(device, subObjectLayout, subObject.writeRef()));
                    m_objects[bindingRangeInfo.subObjectIndex + i] = subObject;
                }
            }

            return SLANG_OK;
        }

        /// Write the uniform/ordinary data of this object into the given `dest` buffer at the given
        /// `offset`
        Result _writeOrdinaryData(
            PipelineCommandEncoder* encoder,
            IBufferResource* buffer,
            size_t offset,
            size_t destSize,
            ShaderObjectLayoutImpl* specializedLayout)
        {
            auto src = m_data.getBuffer();
            auto srcSize = size_t(m_data.getCount());

            SLANG_ASSERT(srcSize <= destSize);

            encoder->uploadBufferDataImpl(buffer, offset, srcSize, src);

            // In the case where this object has any sub-objects of
            // existential/interface type, we need to recurse on those objects
            // that need to write their state into an appropriate "pending" allocation.
            //
            // Note: Any values that could fit into the "payload" included
            // in the existential-type field itself will have already been
            // written as part of `setObject()`. This loop only needs to handle
            // those sub-objects that do not "fit."
            //
            // An implementers looking at this code might wonder if things could be changed
            // so that *all* writes related to sub-objects for interface-type fields could
            // be handled in this one location, rather than having some in `setObject()` and
            // others handled here.
            //
            Index subObjectRangeCounter = 0;
            for (auto const& subObjectRangeInfo : specializedLayout->getSubObjectRanges())
            {
                Index subObjectRangeIndex = subObjectRangeCounter++;
                auto const& bindingRangeInfo =
                    specializedLayout->getBindingRange(subObjectRangeInfo.bindingRangeIndex);

                // We only need to handle sub-object ranges for interface/existential-type fields,
                // because fields of constant-buffer or parameter-block type are responsible for
                // the ordinary/uniform data of their own existential/interface-type sub-objects.
                //
                if (bindingRangeInfo.bindingType != slang::BindingType::ExistentialValue)
                    continue;

                // Each sub-object range represents a single "leaf" field, but might be nested
                // under zero or more outer arrays, such that the number of existential values
                // in the same range can be one or more.
                //
                auto count = bindingRangeInfo.count;

                // We are not concerned with the case where the existential value(s) in the range
                // git into the payload part of the leaf field.
                //
                // In the case where the value didn't fit, the Slang layout strategy would have
                // considered the requirements of the value as a "pending" allocation, and would
                // allocate storage for the ordinary/uniform part of that pending allocation inside
                // of the parent object's type layout.
                //
                // Here we assume that the Slang reflection API can provide us with a single byte
                // offset and stride for the location of the pending data allocation in the
                // specialized type layout, which will store the values for this sub-object range.
                //
                // TODO: The reflection API functions we are assuming here haven't been implemented
                // yet, so the functions being called here are stubs.
                //
                // TODO: It might not be that a single sub-object range can reliably map to a single
                // contiguous array with a single stride; we need to carefully consider what the
                // layout logic does for complex cases with multiple layers of nested arrays and
                // structures.
                //
                size_t subObjectRangePendingDataOffset = subObjectRangeInfo.offset.pendingOrdinaryData;
                size_t subObjectRangePendingDataStride = subObjectRangeInfo.stride.pendingOrdinaryData;

                // If the range doesn't actually need/use the "pending" allocation at all, then
                // we need to detect that case and skip such ranges.
                //
                // TODO: This should probably be handled on a per-object basis by caching a "does it
                // fit?" bit as part of the information for bound sub-objects, given that we already
                // compute the "does it fit?" status as part of `setObject()`.
                //
                if (subObjectRangePendingDataOffset == 0)
                    continue;

                for (Slang::Index i = 0; i < count; ++i)
                {
                    auto subObject = m_objects[bindingRangeInfo.subObjectIndex + i];

                    RefPtr<ShaderObjectLayoutImpl> subObjectLayout;
                    SLANG_RETURN_ON_FAIL(
                        subObject->_getSpecializedLayout(subObjectLayout.writeRef()));

                    auto subObjectOffset =
                        subObjectRangePendingDataOffset + i * subObjectRangePendingDataStride;

                    subObject->_writeOrdinaryData(
                        encoder,
                        buffer,
                        offset + subObjectOffset,
                        destSize - subObjectOffset,
                        subObjectLayout);
                }
            }

            return SLANG_OK;
        }

    public:
        struct CombinedTextureSamplerSlot
        {
            RefPtr<TextureResourceViewImpl> textureView;
            RefPtr<SamplerStateImpl> sampler;
            operator bool() { return textureView && sampler; }
        };

            /// Write a single desriptor using the Vulkan API
        static inline void writeDescriptor(
            RootBindingContext&         context,
            VkWriteDescriptorSet const& write)
        {
            auto device = context.device;
            device->m_api.vkUpdateDescriptorSets(
                device->m_device,
                1,
                &write,
                0,
                nullptr);
        }

        static void writeBufferDescriptor(
            RootBindingContext& context,
            BindingOffset const& offset,
            VkDescriptorType descriptorType,
            BufferResourceImpl* buffer,
            size_t bufferOffset,
            size_t bufferSize)
        {
            auto descriptorSet = context.descriptorSets[offset.bindingSet];

            VkDescriptorBufferInfo bufferInfo = {};
            if (buffer)
            {
                bufferInfo.buffer = buffer->m_buffer.m_buffer;
            }
            bufferInfo.offset = bufferOffset;
            bufferInfo.range = bufferSize;

            VkWriteDescriptorSet write = {};
            write.sType = VK_STRUCTURE_TYPE_WRITE_DESCRIPTOR_SET;
            write.descriptorCount = 1;
            write.descriptorType = descriptorType;
            write.dstArrayElement = 0;
            write.dstBinding = offset.binding;
            write.dstSet = descriptorSet;
            write.pBufferInfo = &bufferInfo;

            writeDescriptor(context, write);
        }

        static void writeBufferDescriptor(
            RootBindingContext& context,
            BindingOffset const& offset,
            VkDescriptorType descriptorType,
            BufferResourceImpl* buffer)
        {
            writeBufferDescriptor(
                context, offset, descriptorType, buffer, 0, buffer->getDesc()->sizeInBytes);
        }


        static void writePlainBufferDescriptor(
            RootBindingContext& context,
            BindingOffset const& offset,
            VkDescriptorType descriptorType,
            ArrayView<RefPtr<ResourceViewInternalBase>> resourceViews)
        {
            auto descriptorSet = context.descriptorSets[offset.bindingSet];

            Index count = resourceViews.getCount();
            for(Index i = 0; i < count; ++i)
            {
                auto bufferView = static_cast<PlainBufferResourceViewImpl*>(resourceViews[i].Ptr());

                VkDescriptorBufferInfo bufferInfo = {};

                if(bufferView)
                {
                    bufferInfo.buffer = bufferView->m_buffer->m_buffer.m_buffer;
                    bufferInfo.offset = bufferView->offset;
                    bufferInfo.range = bufferView->size;
                }
                else
                {
                    bufferInfo.range = VK_WHOLE_SIZE;
                }

                VkWriteDescriptorSet write = {};
                write.sType = VK_STRUCTURE_TYPE_WRITE_DESCRIPTOR_SET;
                write.descriptorCount = 1;
                write.descriptorType = descriptorType;
                write.dstArrayElement = uint32_t(i);
                write.dstBinding = offset.binding;
                write.dstSet = descriptorSet;
                write.pBufferInfo = &bufferInfo;

                writeDescriptor(context, write);
            }
        }

        static void writeTexelBufferDescriptor(
            RootBindingContext& context,
            BindingOffset const& offset,
            VkDescriptorType descriptorType,
            ArrayView<RefPtr<ResourceViewInternalBase>> resourceViews)
        {
            auto descriptorSet = context.descriptorSets[offset.bindingSet];

            Index count = resourceViews.getCount();
            for(Index i = 0; i < count; ++i)
            {
                auto resourceView = static_cast<TexelBufferResourceViewImpl*>(resourceViews[i].Ptr());
                VkBufferView bufferView = VK_NULL_HANDLE;
                if (resourceView)
                {
                    bufferView = resourceView->m_view;
                }
                VkWriteDescriptorSet write = {};
                write.sType = VK_STRUCTURE_TYPE_WRITE_DESCRIPTOR_SET;
                write.descriptorType = descriptorType;
                write.dstArrayElement = uint32_t(i);
                write.dstBinding = offset.binding;
                write.dstSet = descriptorSet;
                write.descriptorCount = 1;
                write.pTexelBufferView = &bufferView;
                writeDescriptor(context, write);
            }
        }

        static void writeTextureSamplerDescriptor(
            RootBindingContext& context,
            BindingOffset const& offset,
            VkDescriptorType descriptorType,
            ArrayView<CombinedTextureSamplerSlot> slots)
        {
            auto descriptorSet = context.descriptorSets[offset.bindingSet];

            Index count = slots.getCount();
            for(Index i = 0; i < count; ++i)
            {
                auto texture = slots[i].textureView;
                auto sampler = slots[i].sampler;
                VkDescriptorImageInfo imageInfo = {};
                if (texture)
                {
                    imageInfo.imageView = texture->m_view;
                    imageInfo.imageLayout = texture->m_layout;
                }
                if (sampler)
                {
                    imageInfo.sampler = sampler->m_sampler;
                }
                else
                {
                    imageInfo.sampler = context.device->m_defaultSampler;
                }

                VkWriteDescriptorSet write = {};
                write.sType = VK_STRUCTURE_TYPE_WRITE_DESCRIPTOR_SET;
                write.descriptorCount = 1;
                write.descriptorType = descriptorType;
                write.dstArrayElement = uint32_t(i);
                write.dstBinding = offset.binding;
                write.dstSet = descriptorSet;
                write.pImageInfo = &imageInfo;

                writeDescriptor(context, write);
            }
        }

        static void writeAccelerationStructureDescriptor(
            RootBindingContext& context,
            BindingOffset const& offset,
            VkDescriptorType descriptorType,
            ArrayView<RefPtr<ResourceViewInternalBase>> resourceViews)
        {
            auto descriptorSet = context.descriptorSets[offset.bindingSet];

            Index count = resourceViews.getCount();
            for (Index i = 0; i < count; ++i)
            {
                auto accelerationStructure =
                    static_cast<AccelerationStructureImpl*>(resourceViews[i].Ptr());
                VkWriteDescriptorSetAccelerationStructureKHR writeAS = {};
                writeAS.sType = VK_STRUCTURE_TYPE_WRITE_DESCRIPTOR_SET_ACCELERATION_STRUCTURE_KHR;
                VkAccelerationStructureKHR nullHandle = VK_NULL_HANDLE;
                if (accelerationStructure)
                {
                    writeAS.accelerationStructureCount = 1;
                    writeAS.pAccelerationStructures = &accelerationStructure->m_vkHandle;
                }
                else
                {
                    writeAS.accelerationStructureCount = 1;
                    writeAS.pAccelerationStructures = &nullHandle;
                }
                VkWriteDescriptorSet write = {};
                write.sType = VK_STRUCTURE_TYPE_WRITE_DESCRIPTOR_SET;
                write.descriptorCount = 1;
                write.descriptorType = descriptorType;
                write.dstArrayElement = uint32_t(i);
                write.dstBinding = offset.binding;
                write.dstSet = descriptorSet;
                write.pNext = &writeAS;
                writeDescriptor(context, write);
            }
        }

        static void writeTextureDescriptor(
            RootBindingContext& context,
            BindingOffset const& offset,
            VkDescriptorType descriptorType,
            ArrayView<RefPtr<ResourceViewInternalBase>> resourceViews)
        {
            auto descriptorSet = context.descriptorSets[offset.bindingSet];

            Index count = resourceViews.getCount();
            for(Index i = 0; i < count; ++i)
            {
                auto texture = static_cast<TextureResourceViewImpl*>(resourceViews[i].Ptr());
                VkDescriptorImageInfo imageInfo = {};
                if (texture)
                {
                    imageInfo.imageView = texture->m_view;
                    imageInfo.imageLayout = texture->m_layout;
                }
                imageInfo.sampler = 0;

                VkWriteDescriptorSet write = {};
                write.sType = VK_STRUCTURE_TYPE_WRITE_DESCRIPTOR_SET;
                write.descriptorCount = 1;
                write.descriptorType = descriptorType;
                write.dstArrayElement = uint32_t(i);
                write.dstBinding = offset.binding;
                write.dstSet = descriptorSet;
                write.pImageInfo = &imageInfo;

                writeDescriptor(context, write);
            }
        }

        static void writeSamplerDescriptor(
            RootBindingContext& context,
            BindingOffset const& offset,
            VkDescriptorType descriptorType,
            ArrayView<RefPtr<SamplerStateImpl>> samplers)
        {
            auto descriptorSet = context.descriptorSets[offset.bindingSet];

            Index count = samplers.getCount();
            for(Index i = 0; i < count; ++i)
            {
                auto sampler = samplers[i];
                VkDescriptorImageInfo imageInfo = {};
                imageInfo.imageView = 0;
                imageInfo.imageLayout = VK_IMAGE_LAYOUT_GENERAL;
                if (sampler)
                {
                    imageInfo.sampler = sampler->m_sampler;
                }
                else
                {
                    imageInfo.sampler = context.device->m_defaultSampler;
                }

                VkWriteDescriptorSet write = {};
                write.sType = VK_STRUCTURE_TYPE_WRITE_DESCRIPTOR_SET;
                write.descriptorCount = 1;
                write.descriptorType = descriptorType;
                write.dstArrayElement = uint32_t(i);
                write.dstBinding = offset.binding;
                write.dstSet = descriptorSet;
                write.pImageInfo = &imageInfo;

                writeDescriptor(context, write);
            }
        }

        bool shouldAllocateConstantBuffer(TransientResourceHeapImpl* transientHeap)
        {
            return m_isConstantBufferDirty || m_constantBufferTransientHeap != transientHeap ||
                m_constantBufferTransientHeapVersion != transientHeap->getVersion();
        }

        /// Ensure that the `m_ordinaryDataBuffer` has been created, if it is needed
        Result _ensureOrdinaryDataBufferCreatedIfNeeded(
            PipelineCommandEncoder* encoder,
            ShaderObjectLayoutImpl* specializedLayout)
        {
            // If data has been changed since last allocation/filling of constant buffer,
            // we will need to allocate a new one.
            //
            if (!shouldAllocateConstantBuffer(encoder->m_commandBuffer->m_transientHeap))
            {
                return SLANG_OK;
            }
            m_isConstantBufferDirty = false;
            m_constantBufferTransientHeap = encoder->m_commandBuffer->m_transientHeap;
            m_constantBufferTransientHeapVersion = encoder->m_commandBuffer->m_transientHeap->getVersion();

            m_constantBufferSize = specializedLayout->getTotalOrdinaryDataSize();
            if (m_constantBufferSize == 0)
            {
                return SLANG_OK;
            }

            // Once we have computed how large the buffer should be, we can allocate
            // it from the transient resource heap.
            //
            SLANG_RETURN_ON_FAIL(encoder->m_commandBuffer->m_transientHeap->allocateConstantBuffer(
                m_constantBufferSize, m_constantBuffer, m_constantBufferOffset));

            // Once the buffer is allocated, we can use `_writeOrdinaryData` to fill it in.
            //
            // Note that `_writeOrdinaryData` is potentially recursive in the case
            // where this object contains interface/existential-type fields, so we
            // don't need or want to inline it into this call site.
            //
            SLANG_RETURN_ON_FAIL(_writeOrdinaryData(
                encoder,
                m_constantBuffer,
                m_constantBufferOffset,
                m_constantBufferSize,
                specializedLayout));

            return SLANG_OK;
        }

    public:

            /// Bind this shader object as a "value"
            ///
            /// This is the mode used for binding sub-objects for existential-type
            /// fields, and is also used as part of the implementation of the
            /// parameter-block and constant-buffer cases.
            ///
        Result bindAsValue(
            PipelineCommandEncoder* encoder,
            RootBindingContext&     context,
            BindingOffset const&    offset,
            ShaderObjectLayoutImpl* specializedLayout)
        {
            // We start by iterating over the "simple" (non-sub-object) binding
            // ranges and writing them to the descriptor sets that are being
            // passed down.
            //
            for (auto bindingRangeInfo : specializedLayout->getBindingRanges())
            {
                BindingOffset rangeOffset = offset;

                auto baseIndex = bindingRangeInfo.baseIndex;
                auto count = (uint32_t)bindingRangeInfo.count;
                switch (bindingRangeInfo.bindingType)
                {
                case slang::BindingType::ConstantBuffer:
                case slang::BindingType::ParameterBlock:
                case slang::BindingType::ExistentialValue:
                    break;

                case slang::BindingType::Texture:
                    rangeOffset.bindingSet += bindingRangeInfo.setOffset;
                    rangeOffset.binding += bindingRangeInfo.bindingOffset;
                    writeTextureDescriptor(
                        context,
                        rangeOffset,
                        VK_DESCRIPTOR_TYPE_SAMPLED_IMAGE,
                        m_resourceViews.getArrayView(baseIndex, count));
                    break;
                case slang::BindingType::MutableTexture:
                    rangeOffset.bindingSet += bindingRangeInfo.setOffset;
                    rangeOffset.binding += bindingRangeInfo.bindingOffset;
                    writeTextureDescriptor(
                        context,
                        rangeOffset,
                        VK_DESCRIPTOR_TYPE_STORAGE_IMAGE,
                        m_resourceViews.getArrayView(baseIndex, count));
                    break;
                case slang::BindingType::CombinedTextureSampler:
                    rangeOffset.bindingSet += bindingRangeInfo.setOffset;
                    rangeOffset.binding += bindingRangeInfo.bindingOffset;
                    writeTextureSamplerDescriptor(
                        context,
                        rangeOffset,
                        VK_DESCRIPTOR_TYPE_COMBINED_IMAGE_SAMPLER,
                        m_combinedTextureSamplers.getArrayView(baseIndex, count));
                    break;

                case slang::BindingType::Sampler:
                    rangeOffset.bindingSet += bindingRangeInfo.setOffset;
                    rangeOffset.binding += bindingRangeInfo.bindingOffset;
                    writeSamplerDescriptor(
                        context,
                        rangeOffset,
                        VK_DESCRIPTOR_TYPE_SAMPLER,
                        m_samplers.getArrayView(baseIndex, count));
                    break;

                case slang::BindingType::RawBuffer:
                case slang::BindingType::MutableRawBuffer:
                    rangeOffset.bindingSet += bindingRangeInfo.setOffset;
                    rangeOffset.binding += bindingRangeInfo.bindingOffset;
                    writePlainBufferDescriptor(
                        context,
                        rangeOffset,
                        VK_DESCRIPTOR_TYPE_STORAGE_BUFFER,
                        m_resourceViews.getArrayView(baseIndex, count));
                    break;

                case slang::BindingType::TypedBuffer:
                    rangeOffset.bindingSet += bindingRangeInfo.setOffset;
                    rangeOffset.binding += bindingRangeInfo.bindingOffset;
                    writeTexelBufferDescriptor(
                        context,
                        rangeOffset,
                        VK_DESCRIPTOR_TYPE_UNIFORM_TEXEL_BUFFER,
                        m_resourceViews.getArrayView(baseIndex, count));
                    break;
                case slang::BindingType::MutableTypedBuffer:
                    rangeOffset.bindingSet += bindingRangeInfo.setOffset;
                    rangeOffset.binding += bindingRangeInfo.bindingOffset;
                    writeTexelBufferDescriptor(
                        context,
                        rangeOffset,
                        VK_DESCRIPTOR_TYPE_STORAGE_TEXEL_BUFFER,
                        m_resourceViews.getArrayView(baseIndex, count));
                    break;
                case slang::BindingType::RayTracingAccelerationStructure:
                    rangeOffset.bindingSet += bindingRangeInfo.setOffset;
                    rangeOffset.binding += bindingRangeInfo.bindingOffset;
                    writeAccelerationStructureDescriptor(
                        context,
                        rangeOffset,
                        VK_DESCRIPTOR_TYPE_ACCELERATION_STRUCTURE_KHR,
                        m_resourceViews.getArrayView(baseIndex, count));
                    break;
                case slang::BindingType::VaryingInput:
                case slang::BindingType::VaryingOutput:
                    break;

                default:
                    SLANG_ASSERT(!"unsupported binding type");
                    return SLANG_FAIL;
                    break;
                }
            }

            // Once we've handled the simple binding ranges, we move on to the
            // sub-object ranges, which are generally more involved.
            //
            for( auto const& subObjectRange : specializedLayout->getSubObjectRanges() )
            {
                auto const& bindingRangeInfo = specializedLayout->getBindingRange(subObjectRange.bindingRangeIndex);
                auto count = bindingRangeInfo.count;
                auto subObjectIndex = bindingRangeInfo.subObjectIndex;

                auto subObjectLayout = subObjectRange.layout;

                // The starting offset to use for the sub-object
                // has already been computed and stored as part
                // of the layout, so we can get to the starting
                // offset for the range easily.
                //
                BindingOffset rangeOffset = offset;
                rangeOffset += subObjectRange.offset;

                BindingOffset rangeStride = subObjectRange.stride;

                switch( bindingRangeInfo.bindingType )
                {
                case slang::BindingType::ConstantBuffer:
                    {
                        BindingOffset objOffset = rangeOffset;
                        for (Index i = 0; i < count; ++i)
                        {
                            // Binding a constant buffer sub-object is simple enough:
                            // we just call `bindAsConstantBuffer` on it to bind
                            // the ordinary data buffer (if needed) and any other
                            // bindings it recursively contains.
                            //
                            ShaderObjectImpl* subObject = m_objects[subObjectIndex + i];
                            subObject->bindAsConstantBuffer(encoder, context, objOffset, subObjectLayout);

                            // When dealing with arrays of sub-objects, we need to make
                            // sure to increment the offset for each subsequent object
                            // by the appropriate stride.
                            //
                            objOffset += rangeStride;
                        }
                    }
                    break;
                case slang::BindingType::ParameterBlock:
                    {
                        BindingOffset objOffset = rangeOffset;
                        for (Index i = 0; i < count; ++i)
                        {
                            // The case for `ParameterBlock<X>` is not that different
                            // from `ConstantBuffer<X>`, except that we call `bindAsParameterBlock`
                            // instead (understandably).
                            //
                            ShaderObjectImpl* subObject = m_objects[subObjectIndex + i];
                            subObject->bindAsParameterBlock(encoder, context, objOffset, subObjectLayout);
                        }
                    }
                    break;

                case slang::BindingType::ExistentialValue:
                    // Interface/existential-type sub-object ranges are the most complicated case.
                    //
                    // First, we can only bind things if we have static specialization information
                    // to work with, which is exactly the case where `subObjectLayout` will be non-null.
                    //
                    if( subObjectLayout )
                    {
                        // Second, the offset where we want to start binding for existential-type
                        // ranges is a bit different, because we don't wnat to bind at the "primary"
                        // offset that got passed down, but instead at the "pending" offset.
                        //
                        // For the purposes of nested binding, what used to be the pending offset
                        // will now be used as the primary offset.
                        //
                        SimpleBindingOffset objOffset = rangeOffset.pending;
                        SimpleBindingOffset objStride = rangeStride.pending;
                        for (Index i = 0; i < count; ++i)
                        {
                            // An existential-type sub-object is always bound just as a value,
                            // which handles its nested bindings and descriptor sets, but
                            // does not deal with ordianry data. The ordinary data should
                            // have been handled as part of the buffer for a parent object
                            // already.
                            //
                            ShaderObjectImpl* subObject = m_objects[subObjectIndex + i];
                            subObject->bindAsValue(encoder, context, BindingOffset(objOffset), subObjectLayout);
                            objOffset += objStride;
                        }
                    }
                    break;
                case slang::BindingType::RawBuffer:
                case slang::BindingType::MutableRawBuffer:
                    // No action needed for sub-objects bound though a `StructuredBuffer`.
                    break;
                default:
                    SLANG_ASSERT(!"unsupported sub-object type");
                    return SLANG_FAIL;
                    break;
                }
            }

            return SLANG_OK;
        }

            /// Allocate the descriptor sets needed for binding this object (but not nested parameter blocks)
        Result allocateDescriptorSets(
            PipelineCommandEncoder* encoder,
            RootBindingContext&     context,
            BindingOffset const&    offset,
            ShaderObjectLayoutImpl* specializedLayout)
        {
            assert(specializedLayout->getOwnDescriptorSets().getCount() <= 1);
            // The number of sets to allocate and their layouts was already pre-computed
            // as part of the shader object layout, so we use that information here.
            //
            for (auto descriptorSetInfo : specializedLayout->getOwnDescriptorSets())
            {
                auto descriptorSetHandle = context.descriptorSetAllocator->allocate(
                        descriptorSetInfo.descriptorSetLayout).handle;

                // For each set, we need to write it into the set of descriptor sets
                // being used for binding. This is done both so that other steps
                // in binding can find the set to fill it in, but also so that
                // we can bind all the descriptor sets to the pipeline when the
                // time comes.
                //
                context.descriptorSets[context.descriptorSetCounter] = descriptorSetHandle;
                context.descriptorSetCounter++;
            }

            return SLANG_OK;
        }

            /// Bind this object as a `ParameterBlock<X>`.
        Result bindAsParameterBlock(
            PipelineCommandEncoder* encoder,
            RootBindingContext&     context,
            BindingOffset const&    inOffset,
            ShaderObjectLayoutImpl* specializedLayout)
        {
            // Because we are binding into a nested parameter block,
            // any texture/buffer/sampler bindings will now want to
            // write into the sets we allocate for this object and
            // not the sets for any parent object(s).
            //
            BindingOffset offset = inOffset;
            offset.bindingSet = context.descriptorSetCounter;
            offset.binding = 0;

            // TODO: We should also be writing to `offset.pending` here,
            // because any resource/sampler bindings related to "pending"
            // data should *also* be writing into the chosen set.
            //
            // The challenge here is that we need to compute the right
            // value for `offset.pending.binding`, so that it writes after
            // all the other bindings.

            // Writing the bindings for a parameter block is relatively easy:
            // we just need to allocate the descriptor set(s) needed for this
            // object and then fill it in like a `ConstantBuffer<X>`.
            //
            SLANG_RETURN_ON_FAIL(allocateDescriptorSets(encoder, context, offset, specializedLayout));

            assert(offset.bindingSet < context.descriptorSetCounter);
            SLANG_RETURN_ON_FAIL(bindAsConstantBuffer(encoder, context, offset, specializedLayout));

            return SLANG_OK;
        }

            /// Bind the ordinary data buffer if needed.
        Result bindOrdinaryDataBufferIfNeeded(
            PipelineCommandEncoder* encoder,
            RootBindingContext&     context,
            BindingOffset&          ioOffset,
            ShaderObjectLayoutImpl* specializedLayout)
        {
            // We start by ensuring that the buffer is created, if it is needed.
            //
            SLANG_RETURN_ON_FAIL(_ensureOrdinaryDataBufferCreatedIfNeeded(encoder, specializedLayout));

            // If we did indeed need/create a buffer, then we must bind it into
            // the given `descriptorSet` and update the base range index for
            // subsequent binding operations to account for it.
            //
            if (m_constantBuffer)
            {
                auto bufferImpl = static_cast<BufferResourceImpl*>(m_constantBuffer);
                writeBufferDescriptor(
                    context,
                    ioOffset,
                    VK_DESCRIPTOR_TYPE_UNIFORM_BUFFER,
                    bufferImpl,
                    m_constantBufferOffset,
                    m_constantBufferSize);
                ioOffset.binding++;
            }

            return SLANG_OK;
        }

            /// Bind this object as a `ConstantBuffer<X>`.
        Result bindAsConstantBuffer(
            PipelineCommandEncoder*     encoder,
            RootBindingContext&         context,
            BindingOffset const&        inOffset,
            ShaderObjectLayoutImpl*     specializedLayout)
        {
            // To bind an object as a constant buffer, we first
            // need to bind its ordinary data (if any) into an
            // ordinary data buffer, and then bind it as a "value"
            // which handles any of its recursively-contained bindings.
            //
            // The one detail is taht when binding the ordinary data
            // buffer we need to adjust the `binding` index used for
            // subsequent operations based on whether or not an ordinary
            // data buffer was used (and thus consumed a `binding`).
            //
            BindingOffset offset = inOffset;
            SLANG_RETURN_ON_FAIL(bindOrdinaryDataBufferIfNeeded(encoder, context, /*inout*/ offset, specializedLayout));
            SLANG_RETURN_ON_FAIL(bindAsValue(encoder, context, offset, specializedLayout));
            return SLANG_OK;
        }

        List<RefPtr<ResourceViewInternalBase>> m_resourceViews;

        List<RefPtr<SamplerStateImpl>> m_samplers;

        List<CombinedTextureSamplerSlot> m_combinedTextureSamplers;

        // The transient constant buffer that holds the GPU copy of the constant data,
        // weak referenced.
        IBufferResource* m_constantBuffer = nullptr;
        // The offset into the transient constant buffer where the constant data starts.
        size_t m_constantBufferOffset = 0;
        size_t m_constantBufferSize = 0;

        /// Dirty bit tracking whether the constant buffer needs to be updated.
        bool m_isConstantBufferDirty = true;
        /// The transient heap from which the constant buffer is allocated.
        VKDevice::TransientResourceHeapImpl* m_constantBufferTransientHeap;
        /// The version of the transient heap when the constant buffer is allocated.
        uint64_t m_constantBufferTransientHeapVersion;

        /// Get the layout of this shader object with specialization arguments considered
        ///
        /// This operation should only be called after the shader object has been
        /// fully filled in and finalized.
        ///
        Result _getSpecializedLayout(ShaderObjectLayoutImpl** outLayout)
        {
            if (!m_specializedLayout)
            {
                SLANG_RETURN_ON_FAIL(_createSpecializedLayout(m_specializedLayout.writeRef()));
            }
            returnRefPtr(outLayout, m_specializedLayout);
            return SLANG_OK;
        }

        /// Create the layout for this shader object with specialization arguments considered
        ///
        /// This operation is virtual so that it can be customized by `ProgramVars`.
        ///
        virtual Result _createSpecializedLayout(ShaderObjectLayoutImpl** outLayout)
        {
            ExtendedShaderObjectType extendedType;
            SLANG_RETURN_ON_FAIL(getSpecializedShaderObjectType(&extendedType));

            auto device = getDevice();
            RefPtr<ShaderObjectLayoutImpl> layout;
            SLANG_RETURN_ON_FAIL(device->getShaderObjectLayout(
                extendedType.slangType,
                m_layout->getContainerType(),
                (ShaderObjectLayoutBase**)layout.writeRef()));

            returnRefPtrMove(outLayout, layout);
            return SLANG_OK;
        }

        RefPtr<ShaderObjectLayoutImpl> m_specializedLayout;
    };

    class MutableShaderObjectImpl : public MutableShaderObject<MutableShaderObjectImpl, ShaderObjectLayoutImpl>
    {};

    class EntryPointShaderObject : public ShaderObjectImpl
    {
        typedef ShaderObjectImpl Super;

    public:
        static Result create(
            IDevice* device,
            EntryPointLayout* layout,
            EntryPointShaderObject** outShaderObject)
        {
            RefPtr<EntryPointShaderObject> object = new EntryPointShaderObject();
            SLANG_RETURN_ON_FAIL(object->init(device, layout));

            returnRefPtrMove(outShaderObject, object);
            return SLANG_OK;
        }

        EntryPointLayout* getLayout() { return static_cast<EntryPointLayout*>(m_layout.Ptr()); }

            /// Bind this shader object as an entry point
        Result bindAsEntryPoint(
            PipelineCommandEncoder* encoder,
            RootBindingContext&     context,
            BindingOffset const&    inOffset,
            EntryPointLayout*       layout)
        {
            BindingOffset offset = inOffset;

            // Any ordinary data in an entry point is assumed to be allocated
            // as a push-constant range.
            //
            // TODO: Can we make this operation not bake in that assumption?
            //
            // TODO: Can/should this function be renamed as just `bindAsPushConstantBuffer`?
            //
            if (m_data.getCount())
            {
                // The index of the push constant range to bind should be
                // passed down as part of the `offset`, and we will increment
                // it here so that any further recursively-contained push-constant
                // ranges use the next index.
                //
                auto pushConstantRangeIndex = offset.pushConstantRange++;

                // Information about the push constant ranges (including offsets
                // and stage flags) was pre-computed for the entire program and
                // stored on the binding context.
                //
                auto const& pushConstantRange = context.pushConstantRanges[pushConstantRangeIndex];

                // We expect that the size of the range as reflected matches the
                // amount of ordinary data stored on this object.
                //
                // TODO: This would not be the case if specialization for interface-type
                // parameters led to the entry point having "pending" ordinary data.
                //
                SLANG_ASSERT(pushConstantRange.size == (uint32_t)m_data.getCount());

                auto pushConstantData = m_data.getBuffer();

                encoder->m_api->vkCmdPushConstants(
                    encoder->m_commandBuffer->m_commandBuffer,
                    context.pipelineLayout,
                    pushConstantRange.stageFlags,
                    pushConstantRange.offset,
                    pushConstantRange.size,
                    pushConstantData);
            }

            // Any remaining bindings in the object can be handled through the
            // "value" case.
            //
            SLANG_RETURN_ON_FAIL(bindAsValue(encoder, context, offset, layout));
            return SLANG_OK;
        }

    protected:
        Result init(IDevice* device, EntryPointLayout* layout)
        {
            SLANG_RETURN_ON_FAIL(Super::init(device, layout));
            return SLANG_OK;
        }
    };

    class RootShaderObjectImpl : public ShaderObjectImpl
    {
        typedef ShaderObjectImpl Super;
    public:
        // Override default reference counting behavior to disable lifetime management.
        // Root objects are managed by command buffer and does not need to be freed by the user.
        SLANG_NO_THROW uint32_t SLANG_MCALL addRef() override { return 1; }
        SLANG_NO_THROW uint32_t SLANG_MCALL release() override { return 1; }
    public:
        RootShaderObjectLayout* getLayout()
        {
            return static_cast<RootShaderObjectLayout*>(m_layout.Ptr());
        }

        RootShaderObjectLayout* getSpecializedLayout()
        {
            RefPtr<ShaderObjectLayoutImpl> specializedLayout;
            _getSpecializedLayout(specializedLayout.writeRef());
            return static_cast<RootShaderObjectLayout*>(m_specializedLayout.Ptr());
        }

        List<RefPtr<EntryPointShaderObject>> const& getEntryPoints() const { return m_entryPoints; }

        UInt SLANG_MCALL getEntryPointCount() SLANG_OVERRIDE
        {
            return (UInt)m_entryPoints.getCount();
        }
        SlangResult SLANG_MCALL getEntryPoint(UInt index, IShaderObject** outEntryPoint)
            SLANG_OVERRIDE
        {
            returnComPtr(outEntryPoint, m_entryPoints[index]);
            return SLANG_OK;
        }

        virtual SLANG_NO_THROW Result SLANG_MCALL
            copyFrom(IShaderObject* object, ITransientResourceHeap* transientHeap) override
        {
            SLANG_RETURN_ON_FAIL(Super::copyFrom(object, transientHeap));
            if (auto srcObj = dynamic_cast<MutableRootShaderObject*>(object))
            {
                for (Index i = 0; i < srcObj->m_entryPoints.getCount(); i++)
                {
                    m_entryPoints[i]->copyFrom(srcObj->m_entryPoints[i], transientHeap);
                }
                return SLANG_OK;
            }
            return SLANG_FAIL;
        }

            /// Bind this object as a root shader object
        Result bindAsRoot(
            PipelineCommandEncoder*     encoder,
            RootBindingContext&         context,
            RootShaderObjectLayout*     layout)
        {
            BindingOffset offset = {};
            offset.pending = layout->getPendingDataOffset();

            // Note: the operations here are quite similar to what `bindAsParameterBlock` does.
            // The key difference in practice is that we do *not* make use of the adjustment
            // that `bindOrdinaryDataBufferIfNeeded` applied to the offset passed into it.
            //
            // The reason for this difference in behavior is that the layout information
            // for root shader parameters is in practice *already* offset appropriately
            // (so that it ends up using absolute offsets).
            //
            // TODO: One more wrinkle here is that the `ordinaryDataBufferOffset` below
            // might not be correct if `binding=0,set=0` was already claimed via explicit
            // binding information. We should really be getting the offset information for
            // the ordinary data buffer directly from the reflection information for
            // the global scope.

            SLANG_RETURN_ON_FAIL(allocateDescriptorSets(encoder, context, offset, layout));

            BindingOffset ordinaryDataBufferOffset = offset;
            SLANG_RETURN_ON_FAIL(bindOrdinaryDataBufferIfNeeded(encoder, context, ordinaryDataBufferOffset, layout));

            SLANG_RETURN_ON_FAIL(bindAsValue(encoder, context, offset, layout));

            auto entryPointCount = layout->getEntryPoints().getCount();
            for( Index i = 0; i < entryPointCount; ++i )
            {
                auto entryPoint = m_entryPoints[i];
                auto const& entryPointInfo = layout->getEntryPoint(i);

                // Note: we do *not* need to add the entry point offset
                // information to the global `offset` because the
                // `RootShaderObjectLayout` has already baked any offsets
                // from the global layout into the `entryPointInfo`.

                entryPoint->bindAsEntryPoint(encoder, context, entryPointInfo.offset, entryPointInfo.layout);
            }

            return SLANG_OK;
        }

        virtual Result collectSpecializationArgs(ExtendedShaderObjectTypeList& args) override
        {
            SLANG_RETURN_ON_FAIL(ShaderObjectImpl::collectSpecializationArgs(args));
            for (auto& entryPoint : m_entryPoints)
            {
                SLANG_RETURN_ON_FAIL(entryPoint->collectSpecializationArgs(args));
            }
            return SLANG_OK;
        }

    public:
        Result init(IDevice* device, RootShaderObjectLayout* layout)
        {
            SLANG_RETURN_ON_FAIL(Super::init(device, layout));
            m_specializedLayout = nullptr;
            m_entryPoints.clear();
            for (auto entryPointInfo : layout->getEntryPoints())
            {
                RefPtr<EntryPointShaderObject> entryPoint;
                SLANG_RETURN_ON_FAIL(EntryPointShaderObject::create(
                    device, entryPointInfo.layout, entryPoint.writeRef()));
                m_entryPoints.add(entryPoint);
            }

            return SLANG_OK;
        }

    protected:
        Result _createSpecializedLayout(ShaderObjectLayoutImpl** outLayout) SLANG_OVERRIDE
        {
            ExtendedShaderObjectTypeList specializationArgs;
            SLANG_RETURN_ON_FAIL(collectSpecializationArgs(specializationArgs));

            // Note: There is an important policy decision being made here that we need
            // to approach carefully.
            //
            // We are doing two different things that affect the layout of a program:
            //
            // 1. We are *composing* one or more pieces of code (notably the shared global/module
            //    stuff and the per-entry-point stuff).
            //
            // 2. We are *specializing* code that includes generic/existential parameters
            //    to concrete types/values.
            //
            // We need to decide the relative *order* of these two steps, because of how it impacts
            // layout. The layout for `specialize(compose(A,B), X, Y)` is potentially different
            // form that of `compose(specialize(A,X), speciealize(B,Y))`, even when both are
            // semantically equivalent programs.
            //
            // Right now we are using the first option: we are first generating a full composition
            // of all the code we plan to use (global scope plus all entry points), and then
            // specializing it to the concatenated specialization argumenst for all of that.
            //
            // In some cases, though, this model isn't appropriate. For example, when dealing with
            // ray-tracing shaders and local root signatures, we really want the parameters of each
            // entry point (actually, each entry-point *group*) to be allocated distinct storage,
            // which really means we want to compute something like:
            //
            //      SpecializedGlobals = specialize(compose(ModuleA, ModuleB, ...), X, Y, ...)
            //
            //      SpecializedEP1 = compose(SpecializedGlobals, specialize(EntryPoint1, T, U, ...))
            //      SpecializedEP2 = compose(SpecializedGlobals, specialize(EntryPoint2, A, B, ...))
            //
            // Note how in this case all entry points agree on the layout for the shared/common
            // parmaeters, but their layouts are also independent of one another.
            //
            // Furthermore, in this example, loading another entry point into the system would not
            // rquire re-computing the layouts (or generated kernel code) for any of the entry
            // points that had already been loaded (in contrast to a compose-then-specialize
            // approach).
            //
            ComPtr<slang::IComponentType> specializedComponentType;
            ComPtr<slang::IBlob> diagnosticBlob;
            auto result = getLayout()->getSlangProgram()->specialize(
                specializationArgs.components.getArrayView().getBuffer(),
                specializationArgs.getCount(),
                specializedComponentType.writeRef(),
                diagnosticBlob.writeRef());

            // TODO: print diagnostic message via debug output interface.

            if (result != SLANG_OK)
                return result;

            auto slangSpecializedLayout = specializedComponentType->getLayout();
            RefPtr<RootShaderObjectLayout> specializedLayout;
            RootShaderObjectLayout::create(
                static_cast<VKDevice*>(getRenderer()),
                specializedComponentType,
                slangSpecializedLayout,
                specializedLayout.writeRef());

            // Note: Computing the layout for the specialized program will have also computed
            // the layouts for the entry points, and we really need to attach that information
            // to them so that they don't go and try to compute their own specializations.
            //
            // TODO: Well, if we move to the specialization model described above then maybe
            // we *will* want entry points to do their own specialization work...
            //
            auto entryPointCount = m_entryPoints.getCount();
            for (Index i = 0; i < entryPointCount; ++i)
            {
                auto entryPointInfo = specializedLayout->getEntryPoint(i);
                auto entryPointVars = m_entryPoints[i];

                entryPointVars->m_specializedLayout = entryPointInfo.layout;
            }

            returnRefPtrMove(outLayout, specializedLayout);
            return SLANG_OK;
        }

        List<RefPtr<EntryPointShaderObject>> m_entryPoints;
    };

    class ShaderTableImpl : public ShaderTableBase
    {
    public:
        uint32_t m_raygenTableSize;
        uint32_t m_missTableSize;
        uint32_t m_hitTableSize;
        uint32_t m_callableTableSize;

        VKDevice* m_device;

        virtual RefPtr<BufferResource> createDeviceBuffer(
            PipelineStateBase* pipeline,
            TransientResourceHeapBase* transientHeap,
            IResourceCommandEncoder* encoder) override
        {
            auto vkApi = m_device->m_api;
            auto rtProps = vkApi.m_rtProperties;
            uint32_t handleSize = rtProps.shaderGroupHandleSize;
            m_raygenTableSize = (uint32_t)VulkanUtil::calcAligned(m_rayGenShaderCount * handleSize, rtProps.shaderGroupBaseAlignment);
            m_missTableSize = (uint32_t)VulkanUtil::calcAligned(m_missShaderCount * handleSize, rtProps.shaderGroupBaseAlignment);
            m_hitTableSize = (uint32_t)VulkanUtil::calcAligned(m_hitGroupCount * handleSize, rtProps.shaderGroupBaseAlignment);
            m_callableTableSize = 0; // TODO: Are callable shaders needed?
            uint32_t tableSize = m_raygenTableSize + m_missTableSize + m_hitTableSize + m_callableTableSize;

            auto pipelineImpl = static_cast<RayTracingPipelineStateImpl*>(pipeline);
            ComPtr<IBufferResource> bufferResource;
            IBufferResource::Desc bufferDesc = {};
            bufferDesc.memoryType = MemoryType::DeviceLocal;
            bufferDesc.defaultState = ResourceState::General;
            bufferDesc.allowedStates = ResourceStateSet(ResourceState::General, ResourceState::CopyDestination);
            bufferDesc.type = IResource::Type::Buffer;
            bufferDesc.sizeInBytes = tableSize;
            m_device->createBufferResource(bufferDesc, nullptr, bufferResource.writeRef());

            TransientResourceHeapImpl* transientHeapImpl =
                static_cast<TransientResourceHeapImpl*>(transientHeap);

            IBufferResource* stagingBuffer = nullptr;
            transientHeapImpl->allocateStagingBuffer(
                tableSize, stagingBuffer, ResourceState::General);

            assert(stagingBuffer);
            void* stagingPtr = nullptr;
            stagingBuffer->map(nullptr, &stagingPtr);

            List<uint8_t> handles;
            auto handleCount = pipelineImpl->shaderGroupCount;
            auto totalHandleSize = handleSize * handleCount;
            handles.setCount(totalHandleSize);
            auto result = vkApi.vkGetRayTracingShaderGroupHandlesKHR(m_device->m_device, pipelineImpl->m_pipeline, 0, (uint32_t)handleCount, totalHandleSize, handles.getBuffer());

            uint8_t* stagingBufferPtr = (uint8_t*)stagingPtr;
            auto subTablePtr = stagingBufferPtr;
            Int shaderTableEntryCounter = 0;

            // Each loop calculates the copy source and destination locations by fetching the name of the shader
            // group from the list of shader group names and getting its corresponding index in the buffer of handles.
            for (uint32_t i = 0; i < m_rayGenShaderCount; i++)
            {
                auto dstHandlePtr = subTablePtr + i * handleSize;
                auto shaderGroupName = m_shaderGroupNames[shaderTableEntryCounter++];
                auto shaderGroupIndexPtr = pipelineImpl->shaderGroupNameToIndex.TryGetValue(shaderGroupName);
                if (!shaderGroupIndexPtr)
                    continue;

                auto shaderGroupIndex = *shaderGroupIndexPtr;
                auto srcHandlePtr = handles.getBuffer() + shaderGroupIndex * handleSize;
                memcpy(dstHandlePtr, srcHandlePtr, handleSize);
            }
            subTablePtr += m_raygenTableSize;

            for (uint32_t i = 0; i < m_missShaderCount; i++)
            {
                auto dstHandlePtr = subTablePtr + i * handleSize;
                auto shaderGroupName = m_shaderGroupNames[shaderTableEntryCounter++];
                auto shaderGroupIndexPtr = pipelineImpl->shaderGroupNameToIndex.TryGetValue(shaderGroupName);
                if (!shaderGroupIndexPtr)
                    continue;

                auto shaderGroupIndex = *shaderGroupIndexPtr;
                auto srcHandlePtr = handles.getBuffer() + shaderGroupIndex * handleSize;
                memcpy(dstHandlePtr, srcHandlePtr, handleSize);
            }
            subTablePtr += m_missTableSize;

            for (uint32_t i = 0; i < m_hitGroupCount; i++)
            {
                auto dstHandlePtr = subTablePtr + i * handleSize;
                auto shaderGroupName = m_shaderGroupNames[shaderTableEntryCounter++];
                auto shaderGroupIndexPtr = pipelineImpl->shaderGroupNameToIndex.TryGetValue(shaderGroupName);
                if (!shaderGroupIndexPtr)
                    continue;

                auto shaderGroupIndex = *shaderGroupIndexPtr;
                auto srcHandlePtr = handles.getBuffer() + shaderGroupIndex * handleSize;
                memcpy(dstHandlePtr, srcHandlePtr, handleSize);
            }
            subTablePtr += m_hitTableSize;

            // TODO: Callable shaders?

            stagingBuffer->unmap(nullptr);
            encoder->copyBuffer(bufferResource, 0, stagingBuffer, 0, tableSize);
            encoder->bufferBarrier(
                1,
                bufferResource.readRef(),
                gfx::ResourceState::CopyDestination,
                gfx::ResourceState::ShaderResource);
            RefPtr<BufferResource> resultPtr = static_cast<BufferResource*>(bufferResource.get());
            return _Move(resultPtr);
        }
    };

    class CommandBufferImpl
        : public ICommandBuffer
        , public ComObject
    {
    public:
        // There are a pair of cyclic references between a `TransientResourceHeap` and
        // a `CommandBuffer` created from the heap. We need to break the cycle when
        // the public reference count of a command buffer drops to 0.
        SLANG_COM_OBJECT_IUNKNOWN_ALL
        ICommandBuffer* getInterface(const Guid& guid)
        {
            if (guid == GfxGUID::IID_ISlangUnknown || guid == GfxGUID::IID_ICommandBuffer)
                return static_cast<ICommandBuffer*>(this);
            return nullptr;
        }
        virtual void comFree() override { m_transientHeap.breakStrongReference(); }
        virtual SLANG_NO_THROW Result SLANG_MCALL resetDescriptorHeaps() override
        {
            return SLANG_OK;
        }
    public:
        VkCommandBuffer m_commandBuffer;
        VkCommandBuffer m_preCommandBuffer = VK_NULL_HANDLE;
        VkCommandPool m_pool;
        VKDevice* m_renderer;
        BreakableReference<TransientResourceHeapImpl> m_transientHeap;
        bool m_isPreCommandBufferEmpty = true;
        RootShaderObjectImpl m_rootObject;
        // Command buffers are deallocated by its command pool,
        // so no need to free individually.
        ~CommandBufferImpl() = default;

        Result init(
            VKDevice* renderer,
            VkCommandPool pool,
            TransientResourceHeapImpl* transientHeap)
        {
            m_renderer = renderer;
            m_transientHeap = transientHeap;
            m_pool = pool;

            auto& api = renderer->m_api;
            VkCommandBufferAllocateInfo allocInfo = {};
            allocInfo.sType = VK_STRUCTURE_TYPE_COMMAND_BUFFER_ALLOCATE_INFO;
            allocInfo.commandPool = pool;
            allocInfo.level = VK_COMMAND_BUFFER_LEVEL_PRIMARY;
            allocInfo.commandBufferCount = 1;
            SLANG_VK_RETURN_ON_FAIL(
                api.vkAllocateCommandBuffers(api.m_device, &allocInfo, &m_commandBuffer));

            beginCommandBuffer();
            return SLANG_OK;
        }

        void beginCommandBuffer()
        {
            auto& api = m_renderer->m_api;
            VkCommandBufferBeginInfo beginInfo = {
                VK_STRUCTURE_TYPE_COMMAND_BUFFER_BEGIN_INFO,
                nullptr,
                VK_COMMAND_BUFFER_USAGE_ONE_TIME_SUBMIT_BIT };
            api.vkBeginCommandBuffer(m_commandBuffer, &beginInfo);
            if (m_preCommandBuffer)
            {
                api.vkBeginCommandBuffer(m_preCommandBuffer, &beginInfo);
            }
            m_isPreCommandBufferEmpty = true;
        }

        Result createPreCommandBuffer()
        {
            VkCommandBufferAllocateInfo allocInfo = {};
            allocInfo.sType = VK_STRUCTURE_TYPE_COMMAND_BUFFER_ALLOCATE_INFO;
            allocInfo.commandPool = m_pool;
            allocInfo.level = VK_COMMAND_BUFFER_LEVEL_PRIMARY;
            allocInfo.commandBufferCount = 1;
            auto& api = m_renderer->m_api;
            SLANG_VK_RETURN_ON_FAIL(
                api.vkAllocateCommandBuffers(api.m_device, &allocInfo, &m_preCommandBuffer));
            VkCommandBufferBeginInfo beginInfo = {
                VK_STRUCTURE_TYPE_COMMAND_BUFFER_BEGIN_INFO,
                nullptr,
                VK_COMMAND_BUFFER_USAGE_ONE_TIME_SUBMIT_BIT };
            api.vkBeginCommandBuffer(m_preCommandBuffer, &beginInfo);
            return SLANG_OK;
        }

        VkCommandBuffer getPreCommandBuffer()
        {
            m_isPreCommandBufferEmpty = false;
            if (m_preCommandBuffer)
                return m_preCommandBuffer;
            createPreCommandBuffer();
            return m_preCommandBuffer;
        }

        static void _writeTimestamp(
            VulkanApi* api,
            VkCommandBuffer vkCmdBuffer,
            IQueryPool* queryPool,
            SlangInt index)
        {
            auto queryPoolImpl = static_cast<QueryPoolImpl*>(queryPool);
            api->vkCmdResetQueryPool(vkCmdBuffer, queryPoolImpl->m_pool, (uint32_t)index, 1);
            api->vkCmdWriteTimestamp(vkCmdBuffer,
                VK_PIPELINE_STAGE_BOTTOM_OF_PIPE_BIT,
                queryPoolImpl->m_pool,
                (uint32_t)index);
        }

    public:
        class ResourceCommandEncoder
            : public IResourceCommandEncoder
            , public PipelineCommandEncoder
        {
        public:
            static VkImageLayout translateImageLayout(ResourceState state)
            {
                switch (state)
                {
                case ResourceState::Undefined:
                    return VK_IMAGE_LAYOUT_UNDEFINED;
                case ResourceState::PreInitialized:
                    return VK_IMAGE_LAYOUT_PREINITIALIZED;
                case ResourceState::UnorderedAccess:
                    return VK_IMAGE_LAYOUT_GENERAL;
                case ResourceState::RenderTarget:
                    return VK_IMAGE_LAYOUT_COLOR_ATTACHMENT_OPTIMAL;
                case ResourceState::DepthRead:
                    return VK_IMAGE_LAYOUT_DEPTH_STENCIL_READ_ONLY_OPTIMAL;
                case ResourceState::DepthWrite:
                    return VK_IMAGE_LAYOUT_DEPTH_STENCIL_ATTACHMENT_OPTIMAL;
                case ResourceState::ShaderResource:
                    return VK_IMAGE_LAYOUT_SHADER_READ_ONLY_OPTIMAL;
                case ResourceState::ResolveDestination:
                case ResourceState::CopyDestination:
                    return VK_IMAGE_LAYOUT_TRANSFER_DST_OPTIMAL;
                case ResourceState::ResolveSource:
                case ResourceState::CopySource:
                    return VK_IMAGE_LAYOUT_TRANSFER_SRC_OPTIMAL;
                case ResourceState::Present:
                    return VK_IMAGE_LAYOUT_PRESENT_SRC_KHR;
                default:
                    assert(!"Unsupported");
                    return VK_IMAGE_LAYOUT_UNDEFINED;
                }
            }

            static VkAccessFlagBits calcAccessFlags(ResourceState state)
            {
                switch (state)
                {
                case ResourceState::Undefined:
                case ResourceState::Present:
                case ResourceState::PreInitialized:
                    return VkAccessFlagBits(0);
                case ResourceState::VertexBuffer:
                    return VK_ACCESS_VERTEX_ATTRIBUTE_READ_BIT;
                case ResourceState::ConstantBuffer:
                    return VK_ACCESS_UNIFORM_READ_BIT;
                case ResourceState::IndexBuffer:
                    return VK_ACCESS_INDEX_READ_BIT;
                case ResourceState::RenderTarget:
                    return VkAccessFlagBits(
                        VK_ACCESS_COLOR_ATTACHMENT_WRITE_BIT | VK_ACCESS_COLOR_ATTACHMENT_READ_BIT);
                case ResourceState::ShaderResource:
                    return VK_ACCESS_INPUT_ATTACHMENT_READ_BIT;
                case ResourceState::UnorderedAccess:
                    return VkAccessFlagBits(VK_ACCESS_SHADER_READ_BIT | VK_ACCESS_SHADER_WRITE_BIT);
                case ResourceState::DepthRead:
                    return VK_ACCESS_DEPTH_STENCIL_ATTACHMENT_READ_BIT;
                case ResourceState::DepthWrite:
                    return VkAccessFlagBits(
                        VK_ACCESS_DEPTH_STENCIL_ATTACHMENT_READ_BIT |
                        VK_ACCESS_DEPTH_STENCIL_ATTACHMENT_WRITE_BIT);
                case ResourceState::IndirectArgument:
                    return VK_ACCESS_INDIRECT_COMMAND_READ_BIT;
                case ResourceState::ResolveDestination:
                case ResourceState::CopyDestination:
                    return VK_ACCESS_TRANSFER_WRITE_BIT;
                case ResourceState::ResolveSource:
                case ResourceState::CopySource:
                    return VK_ACCESS_TRANSFER_READ_BIT;
                case ResourceState::AccelerationStructure:
                    return VkAccessFlagBits(
                        VK_ACCESS_ACCELERATION_STRUCTURE_READ_BIT_KHR |
                        VK_ACCESS_ACCELERATION_STRUCTURE_WRITE_BIT_KHR);
                case ResourceState::General:
                    return VkAccessFlagBits(VK_ACCESS_MEMORY_READ_BIT | VK_ACCESS_MEMORY_WRITE_BIT);
                default:
                    assert(!"Unsupported");
                    return VkAccessFlagBits(0);
                }
            }

            static VkPipelineStageFlagBits calcPipelineStageFlags(ResourceState state, bool src)
            {
                switch (state)
                {
                case ResourceState::Undefined:
                case ResourceState::PreInitialized:
                    assert(src);
                    return VK_PIPELINE_STAGE_TOP_OF_PIPE_BIT;
                case ResourceState::VertexBuffer:
                case ResourceState::IndexBuffer:
                    return VK_PIPELINE_STAGE_VERTEX_INPUT_BIT;
                case ResourceState::ConstantBuffer:
                case ResourceState::UnorderedAccess:
                    return VkPipelineStageFlagBits(
                        VK_PIPELINE_STAGE_VERTEX_SHADER_BIT |
                        VK_PIPELINE_STAGE_TESSELLATION_CONTROL_SHADER_BIT |
                        VK_PIPELINE_STAGE_TESSELLATION_EVALUATION_SHADER_BIT |
                        VK_PIPELINE_STAGE_GEOMETRY_SHADER_BIT |
                        VK_PIPELINE_STAGE_FRAGMENT_SHADER_BIT |
                        VK_PIPELINE_STAGE_COMPUTE_SHADER_BIT |
                        VK_PIPELINE_STAGE_RAY_TRACING_SHADER_BIT_KHR);
                case ResourceState::ShaderResource:
                    return VK_PIPELINE_STAGE_FRAGMENT_SHADER_BIT;
                case ResourceState::RenderTarget:
                    return VK_PIPELINE_STAGE_COLOR_ATTACHMENT_OUTPUT_BIT;
                case ResourceState::DepthRead:
                case ResourceState::DepthWrite:
                    return VkPipelineStageFlagBits(
                        VK_PIPELINE_STAGE_EARLY_FRAGMENT_TESTS_BIT |
                        VK_PIPELINE_STAGE_LATE_FRAGMENT_TESTS_BIT);
                case ResourceState::IndirectArgument:
                    return VK_PIPELINE_STAGE_DRAW_INDIRECT_BIT;
                case ResourceState::CopySource:
                case ResourceState::CopyDestination:
                case ResourceState::ResolveSource:
                case ResourceState::ResolveDestination:
                    return VK_PIPELINE_STAGE_TRANSFER_BIT;
                case ResourceState::Present:
                    return src ? VkPipelineStageFlagBits(
                                     VK_PIPELINE_STAGE_ALL_GRAPHICS_BIT |
                                     VK_PIPELINE_STAGE_ALL_COMMANDS_BIT)
                               : VK_PIPELINE_STAGE_TOP_OF_PIPE_BIT;
                case ResourceState::General:
                    return VkPipelineStageFlagBits(VK_PIPELINE_STAGE_ALL_COMMANDS_BIT);
                case ResourceState::AccelerationStructure:
                    return VkPipelineStageFlagBits(
                        VK_PIPELINE_STAGE_VERTEX_SHADER_BIT |
                        VK_PIPELINE_STAGE_TESSELLATION_CONTROL_SHADER_BIT |
                        VK_PIPELINE_STAGE_TESSELLATION_EVALUATION_SHADER_BIT |
                        VK_PIPELINE_STAGE_GEOMETRY_SHADER_BIT |
                        VK_PIPELINE_STAGE_FRAGMENT_SHADER_BIT |
                        VK_PIPELINE_STAGE_COMPUTE_SHADER_BIT |
                        VK_PIPELINE_STAGE_RAY_TRACING_SHADER_BIT_KHR |
                        VK_PIPELINE_STAGE_ACCELERATION_STRUCTURE_BUILD_BIT_KHR);
                default:
                    assert(!"Unsupported");
                    return VkPipelineStageFlagBits(0);
                }
            }
        public:
            virtual SLANG_NO_THROW void SLANG_MCALL copyBuffer(
                IBufferResource* dst,
                size_t dstOffset,
                IBufferResource* src,
                size_t srcOffset,
                size_t size) override
            {
                auto& vkAPI = m_commandBuffer->m_renderer->m_api;

                auto dstBuffer = static_cast<BufferResourceImpl*>(dst);
                auto srcBuffer = static_cast<BufferResourceImpl*>(src);

                VkBufferCopy copyRegion;
                copyRegion.dstOffset = dstOffset;
                copyRegion.srcOffset = srcOffset;
                copyRegion.size = size;

                // Note: Vulkan puts the source buffer first in the copy
                // command, going against the dominant tradition for copy
                // operations in C/C++.
                //
                vkAPI.vkCmdCopyBuffer(
                    m_commandBuffer->m_commandBuffer,
                    srcBuffer->m_buffer.m_buffer,
                    dstBuffer->m_buffer.m_buffer,
                    /* regionCount: */ 1,
                    &copyRegion);
            }
            virtual SLANG_NO_THROW void SLANG_MCALL uploadBufferData(
                IBufferResource* buffer, size_t offset, size_t size, void* data) override
            {
                PipelineCommandEncoder::_uploadBufferData(
                    m_commandBuffer->m_commandBuffer,
                    m_commandBuffer->m_transientHeap.get(),
                    static_cast<BufferResourceImpl*>(buffer),
                    offset,
                    size,
                    data);
            }
            virtual SLANG_NO_THROW void SLANG_MCALL textureBarrier(
                size_t count,
                ITextureResource* const* textures,
                ResourceState src,
                ResourceState dst) override
            {
                ShortList<VkImageMemoryBarrier, 16> barriers;

                for (size_t i = 0; i < count; i++)
                {
                    auto image = static_cast<TextureResourceImpl*>(textures[i]);
                    auto desc = image->getDesc();

                    VkImageMemoryBarrier barrier = {};
                    barrier.sType = VK_STRUCTURE_TYPE_IMAGE_MEMORY_BARRIER;
                    barrier.image = image->m_image;
                    barrier.oldLayout = translateImageLayout(src);
                    barrier.newLayout = translateImageLayout(dst);
                    if (VulkanUtil::isDepthFormat(image->m_vkformat))
                        barrier.subresourceRange.aspectMask = VK_IMAGE_ASPECT_DEPTH_BIT;
                    if (VulkanUtil::isStencilFormat(image->m_vkformat))
                        barrier.subresourceRange.aspectMask |= VK_IMAGE_ASPECT_STENCIL_BIT;
                    if (barrier.subresourceRange.aspectMask == 0)
                        barrier.subresourceRange.aspectMask = VK_IMAGE_ASPECT_COLOR_BIT;
                    barrier.subresourceRange.baseArrayLayer = 0;
                    barrier.subresourceRange.baseMipLevel = 0;
                    barrier.subresourceRange.layerCount = VK_REMAINING_ARRAY_LAYERS;
                    barrier.subresourceRange.levelCount = VK_REMAINING_MIP_LEVELS;
                    barrier.srcAccessMask = calcAccessFlags(src);
                    barrier.dstAccessMask = calcAccessFlags(dst);
                    barriers.add(barrier);
                }

                VkPipelineStageFlagBits srcStage = calcPipelineStageFlags(src, true);
                VkPipelineStageFlagBits dstStage = calcPipelineStageFlags(dst, false);

                auto& vkApi = m_commandBuffer->m_renderer->m_api;
                vkApi.vkCmdPipelineBarrier(
                    m_commandBuffer->m_commandBuffer,
                    srcStage,
                    dstStage,
                    0,
                    0,
                    nullptr,
                    0,
                    nullptr,
                    (uint32_t)count,
                    barriers.getArrayView().getBuffer());
            }
            virtual SLANG_NO_THROW void SLANG_MCALL bufferBarrier(
                size_t count,
                IBufferResource* const* buffers,
                ResourceState src,
                ResourceState dst) override
            {
                List<VkBufferMemoryBarrier> barriers;
                barriers.reserve(count);

                for (size_t i = 0; i < count; i++)
                {
                    auto bufferImpl = static_cast<BufferResourceImpl*>(buffers[i]);

                    VkBufferMemoryBarrier barrier = {};
                    barrier.sType = VK_STRUCTURE_TYPE_BUFFER_MEMORY_BARRIER;
                    barrier.srcAccessMask = calcAccessFlags(src);
                    barrier.dstAccessMask = calcAccessFlags(dst);
                    barrier.buffer = bufferImpl->m_buffer.m_buffer;
                    barrier.offset = 0;
                    barrier.size = bufferImpl->getDesc()->sizeInBytes;

                    barriers.add(barrier);
                }

                VkPipelineStageFlagBits srcStage = calcPipelineStageFlags(src, true);
                VkPipelineStageFlagBits dstStage = calcPipelineStageFlags(dst, false);

                auto& vkApi = m_commandBuffer->m_renderer->m_api;
                vkApi.vkCmdPipelineBarrier(
                    m_commandBuffer->m_commandBuffer,
                    srcStage,
                    dstStage,
                    0,
                    0,
                    nullptr,
                    (uint32_t)count,
                    barriers.getBuffer(),
                    0,
                    nullptr);
            }
            virtual SLANG_NO_THROW void SLANG_MCALL endEncoding() override
            {
                // Insert memory barrier to ensure transfers are visible to the GPU.
                auto& vkAPI = m_commandBuffer->m_renderer->m_api;

                VkMemoryBarrier memBarrier = {VK_STRUCTURE_TYPE_MEMORY_BARRIER};
                memBarrier.srcAccessMask = VK_ACCESS_TRANSFER_WRITE_BIT;
                memBarrier.dstAccessMask = VK_ACCESS_MEMORY_READ_BIT;
                vkAPI.vkCmdPipelineBarrier(
                    m_commandBuffer->m_commandBuffer,
                    VK_PIPELINE_STAGE_TRANSFER_BIT,
                    VK_PIPELINE_STAGE_TOP_OF_PIPE_BIT,
                    0,
                    1,
                    &memBarrier,
                    0,
                    nullptr,
                    0,
                    nullptr);
            }

            virtual SLANG_NO_THROW void SLANG_MCALL
                writeTimestamp(IQueryPool* queryPool, SlangInt index) override
            {
                _writeTimestamp(
                    &m_commandBuffer->m_renderer->m_api,
                    m_commandBuffer->m_commandBuffer,
                    queryPool,
                    index);
            }

            VkImageAspectFlags getAspectMask(TextureAspect aspect)
            {
                if (aspect == TextureAspect::Depth)
                    return VK_IMAGE_ASPECT_DEPTH_BIT;
                if (aspect == TextureAspect::Stencil)
                    return VK_IMAGE_ASPECT_STENCIL_BIT;
                return VK_IMAGE_ASPECT_COLOR_BIT;
            }

            virtual SLANG_NO_THROW void SLANG_MCALL copyTexture(
                ITextureResource* dst,
                ResourceState dstState,
                SubresourceRange dstSubresource,
                ITextureResource::Offset3D dstOffset,
                ITextureResource* src,
                ResourceState srcState,
                SubresourceRange srcSubresource,
                ITextureResource::Offset3D srcOffset,
                ITextureResource::Size extent) override
            {
                auto srcImage = static_cast<TextureResourceImpl*>(src);
                auto srcDesc = srcImage->getDesc();
                auto srcImageLayout = VulkanUtil::getImageLayoutFromState(srcState);
                auto dstImage = static_cast<TextureResourceImpl*>(dst);
                auto dstDesc = dstImage->getDesc();
                auto dstImageLayout = VulkanUtil::getImageLayoutFromState(dstState);
                if (dstSubresource.layerCount == 0 && dstSubresource.mipLevelCount == 0)
                {
                    extent = dstDesc->size;
                    dstSubresource.layerCount = dstDesc->arraySize;
                    if (dstSubresource.layerCount == 0)
                        dstSubresource.layerCount = 1;
                    dstSubresource.mipLevelCount = dstDesc->numMipLevels;
                }
                if (srcSubresource.layerCount == 0 && srcSubresource.mipLevelCount == 0)
                {
                    extent = srcDesc->size;
                    srcSubresource.layerCount = srcDesc->arraySize;
                    if (srcSubresource.layerCount == 0)
                        srcSubresource.layerCount = 1;
                    srcSubresource.mipLevelCount = dstDesc->numMipLevels;
                }
                VkImageCopy region = {};
                region.srcSubresource.aspectMask = getAspectMask(srcSubresource.aspectMask);
                region.srcSubresource.baseArrayLayer = srcSubresource.baseArrayLayer;
                region.srcSubresource.mipLevel = srcSubresource.mipLevel;
                region.srcSubresource.layerCount = srcSubresource.layerCount;
                region.srcOffset = {
                    (int32_t)srcOffset.x, (int32_t)srcOffset.y, (int32_t)srcOffset.z};
                region.dstSubresource.aspectMask = getAspectMask(dstSubresource.aspectMask);
                region.dstSubresource.baseArrayLayer = dstSubresource.baseArrayLayer;
                region.dstSubresource.mipLevel = dstSubresource.mipLevel;
                region.dstSubresource.layerCount = dstSubresource.layerCount;
                region.dstOffset = {
                    (int32_t)dstOffset.x, (int32_t)dstOffset.y, (int32_t)dstOffset.z};
                region.extent = {
                    (uint32_t)extent.width, (uint32_t)extent.height, (uint32_t)extent.depth};

                auto& vkApi = m_commandBuffer->m_renderer->m_api;
                vkApi.vkCmdCopyImage(
                    m_commandBuffer->m_commandBuffer,
                    srcImage->m_image,
                    srcImageLayout,
                    dstImage->m_image,
                    dstImageLayout,
                    1,
                    &region);
            }

            virtual SLANG_NO_THROW void SLANG_MCALL uploadTextureData(
                ITextureResource* dst,
                SubresourceRange subResourceRange,
                ITextureResource::Offset3D offset,
                ITextureResource::Size extend,
                ITextureResource::SubresourceData* subResourceData,
                size_t subResourceDataCount) override
            {
                // VALIDATION: dst must be in TransferDst state.

                auto& vkApi = m_commandBuffer->m_renderer->m_api;
                auto dstImpl = static_cast<TextureResourceImpl*>(dst);
                List<TextureResource::Size> mipSizes;

                VkCommandBuffer commandBuffer = m_commandBuffer->m_commandBuffer;
                auto& desc = *dstImpl->getDesc();
                // Calculate how large the buffer has to be
                size_t bufferSize = 0;
                // Calculate how large an array entry is
                for (uint32_t j = subResourceRange.mipLevel;
                     j < subResourceRange.mipLevel + subResourceRange.mipLevelCount;
                     ++j)
                {
                    const TextureResource::Size mipSize = calcMipSize(desc.size, j);

                    auto rowSizeInBytes = calcRowSize(desc.format, mipSize.width);
                    auto numRows = calcNumRows(desc.format, mipSize.height);

                    mipSizes.add(mipSize);

                    bufferSize += (rowSizeInBytes * numRows) * mipSize.depth;
                }

                // Calculate the total size taking into account the array
                bufferSize *= subResourceRange.layerCount;

                IBufferResource* uploadBuffer = nullptr;
                m_commandBuffer->m_transientHeap->allocateStagingBuffer(
                    bufferSize, uploadBuffer, gfx::ResourceState::CopySource);

                // Copy into upload buffer
                {
                    int subResourceCounter = 0;

                    uint8_t* dstData;
                    uploadBuffer->map(nullptr, (void**)&dstData);
                    uint8_t* dstDataStart;
                    dstDataStart = dstData;

                    size_t dstSubresourceOffset = 0;
                    for (uint32_t i = 0; i < subResourceRange.layerCount; ++i)
                    {
                        for (Index j = 0; j < mipSizes.getCount(); ++j)
                        {
                            const auto& mipSize = mipSizes[j];

                            int subResourceIndex = subResourceCounter++;
                            auto initSubresource = subResourceData[subResourceIndex];

                            const ptrdiff_t srcRowStride = (ptrdiff_t)initSubresource.strideY;
                            const ptrdiff_t srcLayerStride = (ptrdiff_t)initSubresource.strideZ;

                            auto dstRowSizeInBytes = calcRowSize(desc.format, mipSize.width);
                            auto numRows = calcNumRows(desc.format, mipSize.height);
                            auto dstLayerSizeInBytes = dstRowSizeInBytes * numRows;

                            const uint8_t* srcLayer = (const uint8_t*)initSubresource.data;
                            uint8_t* dstLayer = dstData + dstSubresourceOffset;

                            for (int k = 0; k < mipSize.depth; k++)
                            {
                                const uint8_t* srcRow = srcLayer;
                                uint8_t* dstRow = dstLayer;

                                for (uint32_t l = 0; l < numRows; l++)
                                {
                                    ::memcpy(dstRow, srcRow, dstRowSizeInBytes);

                                    dstRow += dstRowSizeInBytes;
                                    srcRow += srcRowStride;
                                }

                                dstLayer += dstLayerSizeInBytes;
                                srcLayer += srcLayerStride;
                            }

                            dstSubresourceOffset += dstLayerSizeInBytes * mipSize.depth;
                        }
                    }
                    uploadBuffer->unmap(nullptr);
                }
                {
                    size_t srcOffset = 0;
                    for (uint32_t i = 0; i < subResourceRange.layerCount; ++i)
                    {
                        for (Index j = 0; j < mipSizes.getCount(); ++j)
                        {
                            const auto& mipSize = mipSizes[j];

                            auto rowSizeInBytes = calcRowSize(desc.format, mipSize.width);
                            auto numRows = calcNumRows(desc.format, mipSize.height);

                            // https://www.khronos.org/registry/vulkan/specs/1.1-extensions/man/html/VkBufferImageCopy.html
                            // bufferRowLength and bufferImageHeight specify the data in buffer
                            // memory as a subregion of a larger two- or three-dimensional image,
                            // and control the addressing calculations of data in buffer memory. If
                            // either of these values is zero, that aspect of the buffer memory is
                            // considered to be tightly packed according to the imageExtent.

                            VkBufferImageCopy region = {};

                            region.bufferOffset = srcOffset;
                            region.bufferRowLength = 0; // rowSizeInBytes;
                            region.bufferImageHeight = 0;

                            region.imageSubresource.aspectMask = VK_IMAGE_ASPECT_COLOR_BIT;
                            region.imageSubresource.mipLevel = uint32_t(j);
                            region.imageSubresource.baseArrayLayer =
                                subResourceRange.baseArrayLayer + i;
                            region.imageSubresource.layerCount = 1;
                            region.imageOffset = {0, 0, 0};
                            region.imageExtent = {
                                uint32_t(mipSize.width),
                                uint32_t(mipSize.height),
                                uint32_t(mipSize.depth)};

                            // Do the copy (do all depths in a single go)
                            vkApi.vkCmdCopyBufferToImage(
                                commandBuffer,
                                static_cast<BufferResourceImpl*>(uploadBuffer)->m_buffer.m_buffer,
                                dstImpl->m_image,
                                VK_IMAGE_LAYOUT_TRANSFER_DST_OPTIMAL,
                                1,
                                &region);

                            // Next
                            srcOffset += rowSizeInBytes * numRows * mipSize.depth;
                        }
                    }
                }
            }

            void _clearColorImage(TextureResourceViewImpl* viewImpl, ClearValue* clearValue)
            {
                auto& api = m_commandBuffer->m_renderer->m_api;
                auto layout = viewImpl->m_layout;
                if (layout != VK_IMAGE_LAYOUT_GENERAL &&
                    layout != VK_IMAGE_LAYOUT_TRANSFER_DST_OPTIMAL)
                {
                    layout = VK_IMAGE_LAYOUT_TRANSFER_DST_OPTIMAL;
                    m_commandBuffer->m_renderer->_transitionImageLayout(
                        m_commandBuffer->m_commandBuffer,
                        viewImpl->m_texture->m_image,
                        viewImpl->m_texture->m_vkformat,
                        *viewImpl->m_texture->getDesc(),
                        viewImpl->m_layout,
                        layout);
                }

                VkImageSubresourceRange subresourceRange = {};
                subresourceRange.aspectMask = VK_IMAGE_ASPECT_COLOR_BIT;
                subresourceRange.baseArrayLayer = viewImpl->m_desc.subresourceRange.baseArrayLayer;
                subresourceRange.baseMipLevel = viewImpl->m_desc.subresourceRange.mipLevel;
                subresourceRange.layerCount = viewImpl->m_desc.subresourceRange.layerCount;
                subresourceRange.levelCount = 1;

                VkClearColorValue vkClearColor = {};
                memcpy(vkClearColor.float32, clearValue->color.floatValues, sizeof(float) * 4);

                api.vkCmdClearColorImage(
                    m_commandBuffer->m_commandBuffer,
                    viewImpl->m_texture->m_image,
                    layout,
                    &vkClearColor,
                    1,
                    &subresourceRange);

                if (layout != viewImpl->m_layout)
                {
                    m_commandBuffer->m_renderer->_transitionImageLayout(
                        m_commandBuffer->m_commandBuffer,
                        viewImpl->m_texture->m_image,
                        viewImpl->m_texture->m_vkformat,
                        *viewImpl->m_texture->getDesc(),
                        layout,
                        viewImpl->m_layout);
                }
            }

            void _clearDepthImage(
                TextureResourceViewImpl* viewImpl,
                ClearValue* clearValue,
                ClearResourceViewFlags::Enum flags)
            {
                auto& api = m_commandBuffer->m_renderer->m_api;
                auto layout = viewImpl->m_layout;
                if (layout != VK_IMAGE_LAYOUT_GENERAL &&
                    layout != VK_IMAGE_LAYOUT_TRANSFER_DST_OPTIMAL)
                {
                    layout = VK_IMAGE_LAYOUT_TRANSFER_DST_OPTIMAL;
                    m_commandBuffer->m_renderer->_transitionImageLayout(
                        m_commandBuffer->m_commandBuffer,
                        viewImpl->m_texture->m_image,
                        viewImpl->m_texture->m_vkformat,
                        *viewImpl->m_texture->getDesc(),
                        viewImpl->m_layout,
                        layout);
                }

                VkImageSubresourceRange subresourceRange = {};
                if (flags & ClearResourceViewFlags::ClearDepth)
                {
                    if (VulkanUtil::isDepthFormat(viewImpl->m_texture->m_vkformat))
                    {
                        subresourceRange.aspectMask |= VK_IMAGE_ASPECT_DEPTH_BIT;
                    }
                }
                if (flags & ClearResourceViewFlags::ClearStencil)
                {
                    if (VulkanUtil::isStencilFormat(viewImpl->m_texture->m_vkformat))
                    {
                        subresourceRange.aspectMask |= VK_IMAGE_ASPECT_STENCIL_BIT;
                    }
                }
                subresourceRange.baseArrayLayer = viewImpl->m_desc.subresourceRange.baseArrayLayer;
                subresourceRange.baseMipLevel = viewImpl->m_desc.subresourceRange.mipLevel;
                subresourceRange.layerCount = viewImpl->m_desc.subresourceRange.layerCount;
                subresourceRange.levelCount = 1;

                VkClearDepthStencilValue vkClearValue = {};
                vkClearValue.depth = clearValue->depthStencil.depth;
                vkClearValue.stencil = clearValue->depthStencil.stencil;

                api.vkCmdClearDepthStencilImage(
                    m_commandBuffer->m_commandBuffer,
                    viewImpl->m_texture->m_image,
                    layout,
                    &vkClearValue,
                    1,
                    &subresourceRange);

                if (layout != viewImpl->m_layout)
                {
                    m_commandBuffer->m_renderer->_transitionImageLayout(
                        m_commandBuffer->m_commandBuffer,
                        viewImpl->m_texture->m_image,
                        viewImpl->m_texture->m_vkformat,
                        *viewImpl->m_texture->getDesc(),
                        layout,
                        viewImpl->m_layout);
                }
            }

            void _clearBuffer(
                VkBuffer buffer,
                uint64_t bufferSize,
                const IResourceView::Desc& desc,
                uint32_t clearValue)
            {
                auto& api = m_commandBuffer->m_renderer->m_api;

                FormatInfo info = {};
                gfxGetFormatInfo(desc.format, &info);
                auto texelSize = info.blockSizeInBytes;
                auto elementCount = desc.bufferRange.elementCount;
                auto clearStart = (uint64_t)desc.bufferRange.firstElement * texelSize;
                auto clearSize = bufferSize - clearStart;
                if (elementCount != 0)
                {
                    clearSize = (uint64_t)elementCount * texelSize;
                }
                api.vkCmdFillBuffer(
                    m_commandBuffer->m_commandBuffer, buffer, clearStart, clearSize, clearValue);
            }

            virtual SLANG_NO_THROW void SLANG_MCALL clearResourceView(
                IResourceView* view,
                ClearValue* clearValue,
                ClearResourceViewFlags::Enum flags) override
            {
                auto& api = m_commandBuffer->m_renderer->m_api;
                switch (view->getViewDesc()->type)
                {
                case IResourceView::Type::RenderTarget:
                    {
                        auto viewImpl = static_cast<TextureResourceViewImpl*>(view);
                        _clearColorImage(viewImpl, clearValue);
                    }
                    break;
                case IResourceView::Type::DepthStencil:
                    {
                        auto viewImpl = static_cast<TextureResourceViewImpl*>(view);
                        _clearDepthImage(viewImpl, clearValue, flags);
                    }
                    break;
                case IResourceView::Type::UnorderedAccess:
                    {
                        auto viewImplBase = static_cast<ResourceViewImpl*>(view);
                        switch (viewImplBase->m_type)
                        {
                        case ResourceViewImpl::ViewType::Texture:
                            {
                                auto viewImpl = static_cast<TextureResourceViewImpl*>(viewImplBase);
                                if ((flags & ClearResourceViewFlags::ClearDepth) ||
                                    (flags & ClearResourceViewFlags::ClearStencil))
                                {
                                    _clearDepthImage(viewImpl, clearValue, flags);
                                }
                                else
                                {
                                    _clearColorImage(viewImpl, clearValue);
                                }
                            }
                            break;
                        case ResourceViewImpl::ViewType::PlainBuffer:
                            {
                                assert(
                                    clearValue->color.uintValues[1] ==
                                        clearValue->color.uintValues[0] &&
                                    clearValue->color.uintValues[2] ==
                                        clearValue->color.uintValues[0] &&
                                    clearValue->color.uintValues[3] ==
                                        clearValue->color.uintValues[0]);
                                auto viewImpl =
                                    static_cast<PlainBufferResourceViewImpl*>(viewImplBase);
                                uint64_t clearStart = viewImpl->m_desc.bufferRange.firstElement;
                                uint64_t clearSize = viewImpl->m_desc.bufferRange.elementCount;
                                if (clearSize == 0)
                                    clearSize =
                                        viewImpl->m_buffer->getDesc()->sizeInBytes - clearStart;
                                api.vkCmdFillBuffer(
                                    m_commandBuffer->m_commandBuffer,
                                    viewImpl->m_buffer->m_buffer.m_buffer,
                                    clearStart,
                                    clearSize,
                                    clearValue->color.uintValues[0]);
                            }
                            break;
                        case ResourceViewImpl::ViewType::TexelBuffer:
                            {
                                assert(
                                    clearValue->color.uintValues[1] ==
                                        clearValue->color.uintValues[0] &&
                                    clearValue->color.uintValues[2] ==
                                        clearValue->color.uintValues[0] &&
                                    clearValue->color.uintValues[3] ==
                                        clearValue->color.uintValues[0]);
                                auto viewImpl =
                                    static_cast<TexelBufferResourceViewImpl*>(viewImplBase);
                                _clearBuffer(
                                    viewImpl->m_buffer->m_buffer.m_buffer,
                                    viewImpl->m_buffer->getDesc()->sizeInBytes,
                                    viewImpl->m_desc,
                                    clearValue->color.uintValues[0]);
                            }
                            break;
                        }
                    }
                    break;
                }
            }

            virtual SLANG_NO_THROW void SLANG_MCALL resolveResource(
                ITextureResource* source,
                ResourceState sourceState,
                SubresourceRange sourceRange,
                ITextureResource* dest,
                ResourceState destState,
                SubresourceRange destRange) override
            {
                auto srcTexture = static_cast<TextureResourceImpl*>(source);
                auto srcExtent = srcTexture->getDesc()->size;
                auto dstTexture = static_cast<TextureResourceImpl*>(dest);

                auto srcImage = srcTexture->m_image;
                auto dstImage = dstTexture->m_image;

                auto srcImageLayout = VulkanUtil::getImageLayoutFromState(sourceState);
                auto dstImageLayout = VulkanUtil::getImageLayoutFromState(destState);

                for (uint32_t layer = 0; layer < sourceRange.layerCount; ++layer)
                {
                    for (uint32_t mip = 0; mip < sourceRange.mipLevelCount; ++mip)
                    {
                        VkImageResolve region = {};
                        region.srcSubresource.aspectMask = getAspectMask(sourceRange.aspectMask);
                        region.srcSubresource.baseArrayLayer = layer + sourceRange.baseArrayLayer;
                        region.srcSubresource.layerCount = 1;
                        region.srcSubresource.mipLevel = mip + sourceRange.mipLevel;
                        region.srcOffset = {0, 0, 0};
                        region.dstSubresource.aspectMask = getAspectMask(destRange.aspectMask);
                        region.dstSubresource.baseArrayLayer = layer + destRange.baseArrayLayer;
                        region.dstSubresource.layerCount = 1;
                        region.dstSubresource.mipLevel = mip + destRange.mipLevel;
                        region.dstOffset = {0, 0, 0};
                        region.extent = {
                            (uint32_t)srcExtent.width,
                            (uint32_t)srcExtent.height,
                            (uint32_t)srcExtent.depth};

                        auto& vkApi = m_commandBuffer->m_renderer->m_api;
                        vkApi.vkCmdResolveImage(
                            m_commandBuffer->m_commandBuffer,
                            srcImage,
                            srcImageLayout,
                            dstImage,
                            dstImageLayout,
                            1,
                            &region);
                    }
                }
            }

            virtual SLANG_NO_THROW void SLANG_MCALL resolveQuery(
                IQueryPool* queryPool,
                uint32_t index,
                uint32_t count,
                IBufferResource* buffer,
                uint64_t offset) override
            {
                auto& vkApi = m_commandBuffer->m_renderer->m_api;
                auto poolImpl = static_cast<QueryPoolImpl*>(queryPool);
                auto bufferImpl = static_cast<BufferResourceImpl*>(buffer);
                vkApi.vkCmdCopyQueryPoolResults(
                    m_commandBuffer->m_commandBuffer,
                    poolImpl->m_pool,
                    index,
                    count,
                    bufferImpl->m_buffer.m_buffer,
                    offset,
                    sizeof(uint64_t),
                    VK_QUERY_RESULT_64_BIT | VK_QUERY_RESULT_WAIT_BIT);
            }

            virtual SLANG_NO_THROW void SLANG_MCALL copyTextureToBuffer(
                IBufferResource* dst,
                size_t dstOffset,
                size_t dstSize,
                ITextureResource* src,
                ResourceState srcState,
                SubresourceRange srcSubresource,
                ITextureResource::Offset3D srcOffset,
                ITextureResource::Size extent) override
            {
                assert(srcSubresource.mipLevelCount <= 1);

                auto image = static_cast<TextureResourceImpl*>(src);
                auto desc = image->getDesc();
                auto buffer = static_cast<BufferResourceImpl*>(dst);
                auto srcImageLayout = VulkanUtil::getImageLayoutFromState(srcState);

                VkBufferImageCopy region = {};
                region.bufferOffset = dstOffset;
                region.bufferRowLength = 0;
                region.bufferImageHeight = 0;
                region.imageSubresource.aspectMask = getAspectMask(srcSubresource.aspectMask);
                region.imageSubresource.mipLevel = srcSubresource.mipLevel;
                region.imageSubresource.baseArrayLayer = srcSubresource.baseArrayLayer;
                region.imageSubresource.layerCount = srcSubresource.layerCount;
                region.imageOffset = {
                    (int32_t)srcOffset.x, (int32_t)srcOffset.y, (int32_t)srcOffset.z};
                region.imageExtent = {
                    uint32_t(extent.width), uint32_t(extent.height), uint32_t(extent.depth)};

                auto& vkApi = m_commandBuffer->m_renderer->m_api;
                vkApi.vkCmdCopyImageToBuffer(
                    m_commandBuffer->m_commandBuffer,
                    image->m_image,
                    srcImageLayout,
                    buffer->m_buffer.m_buffer,
                    1,
                    &region);
            }

            virtual SLANG_NO_THROW void SLANG_MCALL textureSubresourceBarrier(
                ITextureResource* texture,
                SubresourceRange subresourceRange,
                ResourceState src,
                ResourceState dst) override
            {
                ShortList<VkImageMemoryBarrier> barriers;
                auto image = static_cast<TextureResourceImpl*>(texture);
                auto desc = image->getDesc();

                VkImageMemoryBarrier barrier = {};
                barrier.sType = VK_STRUCTURE_TYPE_IMAGE_MEMORY_BARRIER;
                barrier.image = image->m_image;
                barrier.oldLayout = translateImageLayout(src);
                barrier.newLayout = translateImageLayout(dst);
                barrier.subresourceRange.aspectMask = getAspectMask(subresourceRange.aspectMask);
                barrier.subresourceRange.baseArrayLayer = subresourceRange.baseArrayLayer;
                barrier.subresourceRange.baseMipLevel = subresourceRange.mipLevel;
                barrier.subresourceRange.layerCount = subresourceRange.layerCount;
                barrier.subresourceRange.levelCount = subresourceRange.mipLevelCount;
                barrier.srcAccessMask = calcAccessFlags(src);
                barrier.dstAccessMask = calcAccessFlags(dst);
                barriers.add(barrier);

                VkPipelineStageFlagBits srcStage = calcPipelineStageFlags(src, true);
                VkPipelineStageFlagBits dstStage = calcPipelineStageFlags(dst, false);

                auto& vkApi = m_commandBuffer->m_renderer->m_api;
                vkApi.vkCmdPipelineBarrier(
                    m_commandBuffer->m_commandBuffer,
                    srcStage,
                    dstStage,
                    0,
                    0,
                    nullptr,
                    0,
                    nullptr,
                    (uint32_t)barriers.getCount(),
                    barriers.getArrayView().getBuffer());
            }

            virtual SLANG_NO_THROW void SLANG_MCALL
                beginDebugEvent(const char* name, float rgbColor[3]) override
            {
                auto& vkApi = m_commandBuffer->m_renderer->m_api;
                if (vkApi.vkCmdDebugMarkerBeginEXT)
                {
                    VkDebugMarkerMarkerInfoEXT eventInfo = {};
                    eventInfo.sType = VK_STRUCTURE_TYPE_DEBUG_MARKER_MARKER_INFO_EXT;
                    eventInfo.pMarkerName = name;
                    eventInfo.color[0] = rgbColor[0];
                    eventInfo.color[1] = rgbColor[1];
                    eventInfo.color[2] = rgbColor[2];
                    eventInfo.color[3] = 1.0f;
                    vkApi.vkCmdDebugMarkerBeginEXT(m_commandBuffer->m_commandBuffer, &eventInfo);
                }
            }
            virtual SLANG_NO_THROW void SLANG_MCALL endDebugEvent() override
            {
                auto& vkApi = m_commandBuffer->m_renderer->m_api;
                if (vkApi.vkCmdDebugMarkerEndEXT)
                {
                    vkApi.vkCmdDebugMarkerEndEXT(m_commandBuffer->m_commandBuffer);
                }
            }
        };

        class RenderCommandEncoder
            : public IRenderCommandEncoder
            , public ResourceCommandEncoder
        {
        public:
            SLANG_GFX_FORWARD_RESOURCE_COMMAND_ENCODER_IMPL(ResourceCommandEncoder)
        public:
            List<VkViewport> m_viewports;
            List<VkRect2D> m_scissorRects;

        public:
            void beginPass(IRenderPassLayout* renderPass, IFramebuffer* framebuffer)
            {
                FramebufferImpl* framebufferImpl = static_cast<FramebufferImpl*>(framebuffer);
                RenderPassLayoutImpl* renderPassImpl =
                    static_cast<RenderPassLayoutImpl*>(renderPass);
                VkClearValue clearValues[kMaxAttachments] = {};
                VkRenderPassBeginInfo beginInfo = {};
                beginInfo.sType = VK_STRUCTURE_TYPE_RENDER_PASS_BEGIN_INFO;
                beginInfo.framebuffer = framebufferImpl->m_handle;
                beginInfo.renderPass = renderPassImpl->m_renderPass;
                uint32_t attachmentCount = (uint32_t)framebufferImpl->renderTargetViews.getCount();
                if (framebufferImpl->depthStencilView)
                    attachmentCount++;
                beginInfo.clearValueCount = attachmentCount;
                beginInfo.renderArea.extent.width = framebufferImpl->m_width;
                beginInfo.renderArea.extent.height = framebufferImpl->m_height;
                beginInfo.pClearValues = framebufferImpl->m_clearValues;
                auto& api = *m_api;
                api.vkCmdBeginRenderPass(m_vkCommandBuffer, &beginInfo, VK_SUBPASS_CONTENTS_INLINE);
            }

            virtual SLANG_NO_THROW void SLANG_MCALL endEncoding() override
            {
                auto& api = *m_api;
                api.vkCmdEndRenderPass(m_vkCommandBuffer);
                endEncodingImpl();
            }

            virtual SLANG_NO_THROW Result SLANG_MCALL
                bindPipeline(IPipelineState* pipelineState, IShaderObject** outRootObject) override
            {
                return setPipelineStateImpl(pipelineState, outRootObject);
            }

            virtual SLANG_NO_THROW Result SLANG_MCALL
                bindPipelineWithRootObject(IPipelineState* pipelineState, IShaderObject* rootObject) override
            {
                return setPipelineStateWithRootObjectImpl(pipelineState, rootObject);
            }

            virtual SLANG_NO_THROW void SLANG_MCALL
                setViewports(uint32_t count, const Viewport* viewports) override
            {
                static const int kMaxViewports = 8; // TODO: base on device caps
                assert(count <= kMaxViewports);

                m_viewports.setCount(count);
                for (UInt ii = 0; ii < count; ++ii)
                {
                    auto& inViewport = viewports[ii];
                    auto& vkViewport = m_viewports[ii];

                    vkViewport.x = inViewport.originX;
                    vkViewport.y = inViewport.originY + inViewport.extentY;
                    vkViewport.width = inViewport.extentX;
                    vkViewport.height = -inViewport.extentY;
                    vkViewport.minDepth = inViewport.minZ;
                    vkViewport.maxDepth = inViewport.maxZ;
                }

                auto& api = *m_api;
                api.vkCmdSetViewport(m_vkCommandBuffer, 0, uint32_t(count), m_viewports.getBuffer());
            }

            virtual SLANG_NO_THROW void SLANG_MCALL
                setScissorRects(uint32_t count, const ScissorRect* rects) override
            {
                static const int kMaxScissorRects = 8; // TODO: base on device caps
                assert(count <= kMaxScissorRects);

                m_scissorRects.setCount(count);
                for (UInt ii = 0; ii < count; ++ii)
                {
                    auto& inRect = rects[ii];
                    auto& vkRect = m_scissorRects[ii];

                    vkRect.offset.x = int32_t(inRect.minX);
                    vkRect.offset.y = int32_t(inRect.minY);
                    vkRect.extent.width = uint32_t(inRect.maxX - inRect.minX);
                    vkRect.extent.height = uint32_t(inRect.maxY - inRect.minY);
                }

                auto& api = *m_api;
                api.vkCmdSetScissor(
                    m_vkCommandBuffer,
                    0,
                    uint32_t(count),
                    m_scissorRects.getBuffer());
            }

            virtual SLANG_NO_THROW void SLANG_MCALL
                setPrimitiveTopology(PrimitiveTopology topology) override
            {
                auto& api = *m_api;
                if (api.vkCmdSetPrimitiveTopologyEXT)
                {
                    api.vkCmdSetPrimitiveTopologyEXT(
                        m_vkCommandBuffer,
                        VulkanUtil::getVkPrimitiveTopology(topology));
                }
                else
                {
                    switch (topology)
                    {
                    case PrimitiveTopology::TriangleList:
                        break;
                    default:
                        // We are using a non-list topology, but we don't have dynmaic state
                        // extension, error out.
                        assert(!"Non-list topology requires VK_EXT_extended_dynamic_states, which is not present.");
                        break;
                    }
                }
            }

            virtual SLANG_NO_THROW void SLANG_MCALL setVertexBuffers(
                uint32_t startSlot,
                uint32_t slotCount,
                IBufferResource* const* buffers,
                const uint32_t* offsets) override
            {
                for (Index i = 0; i < Index(slotCount); i++)
                {
                    Index slotIndex = startSlot + i;
                    BufferResourceImpl* buffer = static_cast<BufferResourceImpl*>(buffers[i]);
                    if (buffer)
                    {
                        VkBuffer vertexBuffers[] = { buffer->m_buffer.m_buffer };
                        VkDeviceSize offset = VkDeviceSize(offsets[i]);

                        m_api->vkCmdBindVertexBuffers(m_vkCommandBuffer, (uint32_t)slotIndex, 1, vertexBuffers, &offset);
                    }
                }
            }

            virtual SLANG_NO_THROW void SLANG_MCALL setIndexBuffer(
                IBufferResource* buffer, Format indexFormat, uint32_t offset = 0) override
            {
                VkIndexType indexType = VK_INDEX_TYPE_UINT16;
                switch (indexFormat)
                {
                case Format::R16_UINT:
                    indexType = VK_INDEX_TYPE_UINT16;
                    break;
                case Format::R32_UINT:
                    indexType = VK_INDEX_TYPE_UINT32;
                    break;
                default:
                    assert(!"unsupported index format");
                }

                BufferResourceImpl* bufferImpl = static_cast<BufferResourceImpl*>(buffer);

                m_api->vkCmdBindIndexBuffer(
                    m_vkCommandBuffer,
                    bufferImpl->m_buffer.m_buffer,
                    (VkDeviceSize)offset,
                    indexType);
            }

            void prepareDraw()
            {
                auto pipeline = static_cast<PipelineStateImpl*>(m_currentPipeline.Ptr());
                if (!pipeline)
                {
                    assert(!"Invalid render pipeline");
                    return;
                }
                flushBindingState(VK_PIPELINE_BIND_POINT_GRAPHICS);
            }

            virtual SLANG_NO_THROW void SLANG_MCALL
                draw(uint32_t vertexCount, uint32_t startVertex = 0) override
            {
                prepareDraw();
                auto& api = *m_api;
                api.vkCmdDraw(m_vkCommandBuffer, vertexCount, 1, 0, 0);
            }
            virtual SLANG_NO_THROW void SLANG_MCALL drawIndexed(
                uint32_t indexCount, uint32_t startIndex = 0, uint32_t baseVertex = 0) override
            {
                prepareDraw();
                auto& api = *m_api;
                api.vkCmdDrawIndexed(m_vkCommandBuffer, indexCount, 1, startIndex, baseVertex, 0);
            }

            virtual SLANG_NO_THROW void SLANG_MCALL
                setStencilReference(uint32_t referenceValue) override
            {
                auto& api = *m_api;
                api.vkCmdSetStencilReference(
                    m_vkCommandBuffer, VK_STENCIL_FRONT_AND_BACK, referenceValue);
            }

            virtual SLANG_NO_THROW void SLANG_MCALL drawIndirect(
                uint32_t maxDrawCount,
                IBufferResource* argBuffer,
                uint64_t argOffset,
                IBufferResource* countBuffer,
                uint64_t countOffset) override
            {
                // Vulkan does not support sourcing the count from a buffer.
                assert(!countBuffer);

                prepareDraw();
                auto& api = *m_api;
                auto argBufferImpl = static_cast<BufferResourceImpl*>(argBuffer);
                api.vkCmdDrawIndirect(
                    m_vkCommandBuffer,
                    argBufferImpl->m_buffer.m_buffer,
                    argOffset,
                    maxDrawCount,
                    sizeof(VkDrawIndirectCommand));
            }

            virtual SLANG_NO_THROW void SLANG_MCALL drawIndexedIndirect(
                uint32_t maxDrawCount,
                IBufferResource* argBuffer,
                uint64_t argOffset,
                IBufferResource* countBuffer,
                uint64_t countOffset) override
            {
                // Vulkan does not support sourcing the count from a buffer.
                assert(!countBuffer);

                prepareDraw();
                auto& api = *m_api;
                auto argBufferImpl = static_cast<BufferResourceImpl*>(argBuffer);
                api.vkCmdDrawIndexedIndirect(
                    m_vkCommandBuffer,
                    argBufferImpl->m_buffer.m_buffer,
                    argOffset,
                    maxDrawCount,
                    sizeof(VkDrawIndexedIndirectCommand));
            }

            virtual SLANG_NO_THROW Result SLANG_MCALL setSamplePositions(
                uint32_t samplesPerPixel,
                uint32_t pixelCount,
                const SamplePosition* samplePositions) override
            {
                if (m_api->vkCmdSetSampleLocationsEXT)
                {
                    VkSampleLocationsInfoEXT sampleLocInfo = {};
                    sampleLocInfo.sType = VK_STRUCTURE_TYPE_SAMPLE_LOCATIONS_INFO_EXT;
                    sampleLocInfo.sampleLocationsCount = samplesPerPixel * pixelCount;
                    sampleLocInfo.sampleLocationsPerPixel = (VkSampleCountFlagBits)samplesPerPixel;
                    m_api->vkCmdSetSampleLocationsEXT(m_vkCommandBuffer, &sampleLocInfo);
                    return SLANG_OK;
                }
                return SLANG_E_NOT_AVAILABLE;
            }

            virtual SLANG_NO_THROW void SLANG_MCALL drawInstanced(
                uint32_t vertexCount,
                uint32_t instanceCount,
                uint32_t startVertex,
                uint32_t startInstanceLocation) override
            {
                prepareDraw();
                auto& api = *m_api;
                api.vkCmdDraw(
                    m_vkCommandBuffer,
                    vertexCount,
                    instanceCount,
                    startVertex,
                    startInstanceLocation);
            }

            virtual SLANG_NO_THROW void SLANG_MCALL drawIndexedInstanced(
                uint32_t indexCount,
                uint32_t instanceCount,
                uint32_t startIndexLocation,
                int32_t baseVertexLocation,
                uint32_t startInstanceLocation) override
            {
                prepareDraw();
                auto& api = *m_api;
                api.vkCmdDrawIndexed(
                    m_vkCommandBuffer,
                    indexCount,
                    instanceCount,
                    startIndexLocation,
                    baseVertexLocation,
                    startInstanceLocation);
            }
        };

        RefPtr<RenderCommandEncoder> m_renderCommandEncoder;

        virtual SLANG_NO_THROW void SLANG_MCALL encodeRenderCommands(
            IRenderPassLayout* renderPass,
            IFramebuffer* framebuffer,
            IRenderCommandEncoder** outEncoder) override
        {
            if (!m_renderCommandEncoder)
            {
                m_renderCommandEncoder = new RenderCommandEncoder();
                m_renderCommandEncoder->init(this);
            }
            m_renderCommandEncoder->beginPass(renderPass, framebuffer);
            *outEncoder = m_renderCommandEncoder.Ptr();
        }

        class ComputeCommandEncoder
            : public IComputeCommandEncoder
            , public ResourceCommandEncoder
        {
        public:
            SLANG_GFX_FORWARD_RESOURCE_COMMAND_ENCODER_IMPL(ResourceCommandEncoder)
        public:
            virtual SLANG_NO_THROW void SLANG_MCALL endEncoding() override
            {
                endEncodingImpl();
            }

            virtual SLANG_NO_THROW Result SLANG_MCALL
                bindPipeline(IPipelineState* pipelineState, IShaderObject** outRootObject) override
            {
                return setPipelineStateImpl(pipelineState, outRootObject);
            }

            virtual SLANG_NO_THROW Result SLANG_MCALL bindPipelineWithRootObject(
                IPipelineState* pipelineState, IShaderObject* rootObject) override
            {
                return setPipelineStateWithRootObjectImpl(pipelineState, rootObject);
            }

            virtual SLANG_NO_THROW void SLANG_MCALL dispatchCompute(int x, int y, int z) override
            {
                auto pipeline = static_cast<PipelineStateImpl*>(m_currentPipeline.Ptr());
                if (!pipeline)
                {
                    assert(!"Invalid compute pipeline");
                    return;
                }

                // Also create descriptor sets based on the given pipeline layout
                flushBindingState(VK_PIPELINE_BIND_POINT_COMPUTE);
                m_api->vkCmdDispatch(m_vkCommandBuffer, x, y, z);
            }

            virtual SLANG_NO_THROW void SLANG_MCALL
                dispatchComputeIndirect(IBufferResource* argBuffer, uint64_t offset) override
            {
                SLANG_UNIMPLEMENTED_X("dispatchComputeIndirect");
            }
        };

        RefPtr<ComputeCommandEncoder> m_computeCommandEncoder;

        virtual SLANG_NO_THROW void SLANG_MCALL
            encodeComputeCommands(IComputeCommandEncoder** outEncoder) override
        {
            if (!m_computeCommandEncoder)
            {
                m_computeCommandEncoder = new ComputeCommandEncoder();
                m_computeCommandEncoder->init(this);
            }
            *outEncoder = m_computeCommandEncoder.Ptr();
        }

        RefPtr<ResourceCommandEncoder> m_resourceCommandEncoder;

        virtual SLANG_NO_THROW void SLANG_MCALL
            encodeResourceCommands(IResourceCommandEncoder** outEncoder) override
        {
            if (!m_resourceCommandEncoder)
            {
                m_resourceCommandEncoder = new ResourceCommandEncoder();
                m_resourceCommandEncoder->init(this);
            }
            *outEncoder = m_resourceCommandEncoder.Ptr();
        }

        class RayTracingCommandEncoder
            : public IRayTracingCommandEncoder
            , public ResourceCommandEncoder
        {
        public:
            SLANG_GFX_FORWARD_RESOURCE_COMMAND_ENCODER_IMPL(ResourceCommandEncoder)
        public:
            inline VkAccessFlags translateAccelerationStructureAccessFlag(AccessFlag access)
            {
                VkAccessFlags result = 0;
                if ((uint32_t)access & (uint32_t)AccessFlag::Read)
                    result |= VK_ACCESS_ACCELERATION_STRUCTURE_READ_BIT_KHR |
                              VK_ACCESS_SHADER_READ_BIT | VK_ACCESS_TRANSFER_READ_BIT;
                if ((uint32_t)access & (uint32_t)AccessFlag::Write)
                    result |= VK_ACCESS_ACCELERATION_STRUCTURE_WRITE_BIT_KHR;
                return result;
            }

            inline void _memoryBarrier(
                int count,
                IAccelerationStructure* const* structures,
                AccessFlag srcAccess,
                AccessFlag destAccess)
            {
                ShortList<VkBufferMemoryBarrier> memBarriers;
                memBarriers.setCount(count);
                for (int i = 0; i < count; i++)
                {
                    memBarriers[i].sType = VK_STRUCTURE_TYPE_BUFFER_MEMORY_BARRIER;
                    memBarriers[i].pNext = nullptr;
                    memBarriers[i].dstAccessMask =
                        translateAccelerationStructureAccessFlag(destAccess);
                    memBarriers[i].srcAccessMask =
                        translateAccelerationStructureAccessFlag(srcAccess);
                    memBarriers[i].srcQueueFamilyIndex =
                        m_commandBuffer->m_renderer->m_queueFamilyIndex;
                    memBarriers[i].dstQueueFamilyIndex =
                        m_commandBuffer->m_renderer->m_queueFamilyIndex;

                    auto asImpl = static_cast<AccelerationStructureImpl*>(structures[i]);
                    memBarriers[i].buffer = asImpl->m_buffer->m_buffer.m_buffer;
                    memBarriers[i].offset = asImpl->m_offset;
                    memBarriers[i].size = asImpl->m_size;
                }
                m_commandBuffer->m_renderer->m_api.vkCmdPipelineBarrier(
                    m_commandBuffer->m_commandBuffer,
                    VK_PIPELINE_STAGE_ACCELERATION_STRUCTURE_BUILD_BIT_KHR |
                        VK_PIPELINE_STAGE_BOTTOM_OF_PIPE_BIT,
                    VK_PIPELINE_STAGE_ACCELERATION_STRUCTURE_BUILD_BIT_KHR |
                    VK_PIPELINE_STAGE_TOP_OF_PIPE_BIT | VK_PIPELINE_STAGE_TRANSFER_BIT |
                    VK_PIPELINE_STAGE_VERTEX_SHADER_BIT | VK_PIPELINE_STAGE_FRAGMENT_SHADER_BIT |
                    VK_PIPELINE_STAGE_COMPUTE_SHADER_BIT | VK_PIPELINE_STAGE_RAY_TRACING_SHADER_BIT_KHR,
                    0,
                    0,
                    nullptr,
                    (uint32_t)memBarriers.getCount(),
                    memBarriers.getArrayView().getBuffer(),
                    0,
                    nullptr);
            }

            inline void _queryAccelerationStructureProperties(
                int accelerationStructureCount,
                IAccelerationStructure* const* accelerationStructures,
                int queryCount,
                AccelerationStructureQueryDesc* queryDescs)
            {
                ShortList<VkAccelerationStructureKHR> vkHandles;
                vkHandles.setCount(accelerationStructureCount);
                for (int i = 0; i < accelerationStructureCount; i++)
                {
                    vkHandles[i] =
                        static_cast<AccelerationStructureImpl*>(accelerationStructures[i])
                            ->m_vkHandle;
                }
                auto vkHandlesView = vkHandles.getArrayView();
                for (int i = 0; i < queryCount; i++)
                {
                    VkQueryType queryType;
                    switch (queryDescs[i].queryType)
                    {
                    case QueryType::AccelerationStructureCompactedSize:
                        queryType = VK_QUERY_TYPE_ACCELERATION_STRUCTURE_COMPACTED_SIZE_KHR;
                        break;
                    case QueryType::AccelerationStructureSerializedSize:
                        queryType = VK_QUERY_TYPE_ACCELERATION_STRUCTURE_SERIALIZATION_SIZE_KHR;
                        break;
                    case QueryType::AccelerationStructureCurrentSize:
                        continue;
                    default:
                        getDebugCallback()->handleMessage(DebugMessageType::Error, DebugMessageSource::Layer,
                            "Invalid query type for use in queryAccelerationStructureProperties.");
                        return;
                    }
                    auto queryPool = static_cast<QueryPoolImpl*>(queryDescs[i].queryPool)->m_pool;
                    m_commandBuffer->m_renderer->m_api.vkCmdResetQueryPool(
                        m_commandBuffer->m_commandBuffer,
                        queryPool,
                        (uint32_t)queryDescs[i].firstQueryIndex,
                        1);
                    m_commandBuffer->m_renderer->m_api
                        .vkCmdWriteAccelerationStructuresPropertiesKHR(
                            m_commandBuffer->m_commandBuffer,
                            accelerationStructureCount,
                            vkHandlesView.getBuffer(),
                            queryType,
                            queryPool,
                            queryDescs[i].firstQueryIndex);
                }
            }

            virtual SLANG_NO_THROW void SLANG_MCALL buildAccelerationStructure(
                const IAccelerationStructure::BuildDesc& desc,
                int propertyQueryCount,
                AccelerationStructureQueryDesc* queryDescs) override
            {
                AccelerationStructureBuildGeometryInfoBuilder geomInfoBuilder;
                if (geomInfoBuilder.build(desc.inputs, getDebugCallback()) != SLANG_OK)
                    return;

                if (desc.dest)
                {
                    geomInfoBuilder.buildInfo.dstAccelerationStructure =
                        static_cast<AccelerationStructureImpl*>(desc.dest)->m_vkHandle;
                }
                if (desc.source)
                {
                    geomInfoBuilder.buildInfo.srcAccelerationStructure =
                        static_cast<AccelerationStructureImpl*>(desc.source)->m_vkHandle;
                }
                geomInfoBuilder.buildInfo.scratchData.deviceAddress = desc.scratchData;

                List<VkAccelerationStructureBuildRangeInfoKHR> rangeInfos;
                rangeInfos.setCount(geomInfoBuilder.primitiveCounts.getCount());
                for (Index i = 0; i < geomInfoBuilder.primitiveCounts.getCount(); i++)
                {
                    auto& rangeInfo = rangeInfos[i];
                    rangeInfo.primitiveCount = geomInfoBuilder.primitiveCounts[i];
                    rangeInfo.firstVertex = 0;
                    rangeInfo.primitiveOffset = 0;
                    rangeInfo.transformOffset = 0;
                }

                auto rangeInfoPtr = rangeInfos.getBuffer();
                m_commandBuffer->m_renderer->m_api.vkCmdBuildAccelerationStructuresKHR(
                    m_commandBuffer->m_commandBuffer, 1, &geomInfoBuilder.buildInfo, &rangeInfoPtr);

                if (propertyQueryCount)
                {
                    _memoryBarrier(1, &desc.dest, AccessFlag::Write, AccessFlag::Read);
                    _queryAccelerationStructureProperties(
                        1, &desc.dest, propertyQueryCount, queryDescs);
                }
            }

            virtual SLANG_NO_THROW void SLANG_MCALL copyAccelerationStructure(
                IAccelerationStructure* dest,
                IAccelerationStructure* src,
                AccelerationStructureCopyMode mode) override
            {
                VkCopyAccelerationStructureInfoKHR copyInfo = {
                    VK_STRUCTURE_TYPE_COPY_ACCELERATION_STRUCTURE_INFO_KHR};
                copyInfo.src = static_cast<AccelerationStructureImpl*>(src)->m_vkHandle;
                copyInfo.dst = static_cast<AccelerationStructureImpl*>(dest)->m_vkHandle;
                switch (mode)
                {
                case AccelerationStructureCopyMode::Clone:
                    copyInfo.mode = VK_COPY_ACCELERATION_STRUCTURE_MODE_CLONE_KHR;
                    break;
                case AccelerationStructureCopyMode::Compact:
                    copyInfo.mode = VK_COPY_ACCELERATION_STRUCTURE_MODE_COMPACT_KHR;
                    break;
                default:
                    getDebugCallback()->handleMessage(
                        DebugMessageType::Error,
                        DebugMessageSource::Layer,
                        "Unsupported AccelerationStructureCopyMode.");
                    return;
                }
                m_commandBuffer->m_renderer->m_api.vkCmdCopyAccelerationStructureKHR(
                    m_commandBuffer->m_commandBuffer, &copyInfo);
            }

            virtual SLANG_NO_THROW void SLANG_MCALL queryAccelerationStructureProperties(
                int accelerationStructureCount,
                IAccelerationStructure* const* accelerationStructures,
                int queryCount,
                AccelerationStructureQueryDesc* queryDescs) override
            {
                _queryAccelerationStructureProperties(
                    accelerationStructureCount, accelerationStructures, queryCount, queryDescs);
            }

            virtual SLANG_NO_THROW void SLANG_MCALL serializeAccelerationStructure(
                DeviceAddress dest,
                IAccelerationStructure* source) override
            {
                VkCopyAccelerationStructureToMemoryInfoKHR copyInfo = {
                    VK_STRUCTURE_TYPE_COPY_ACCELERATION_STRUCTURE_TO_MEMORY_INFO_KHR};
                copyInfo.src = static_cast<AccelerationStructureImpl*>(source)->m_vkHandle;
                copyInfo.dst.deviceAddress = dest;
                copyInfo.mode = VK_COPY_ACCELERATION_STRUCTURE_MODE_SERIALIZE_KHR;
                m_commandBuffer->m_renderer->m_api.vkCmdCopyAccelerationStructureToMemoryKHR(
                    m_commandBuffer->m_commandBuffer, &copyInfo);
            }

            virtual SLANG_NO_THROW void SLANG_MCALL deserializeAccelerationStructure(
                IAccelerationStructure* dest,
                DeviceAddress source) override
            {
                VkCopyMemoryToAccelerationStructureInfoKHR copyInfo = {
                    VK_STRUCTURE_TYPE_COPY_MEMORY_TO_ACCELERATION_STRUCTURE_INFO_KHR};
                copyInfo.src.deviceAddress = source;
                copyInfo.dst = static_cast<AccelerationStructureImpl*>(dest)->m_vkHandle;
                copyInfo.mode = VK_COPY_ACCELERATION_STRUCTURE_MODE_DESERIALIZE_KHR;
                m_commandBuffer->m_renderer->m_api.vkCmdCopyMemoryToAccelerationStructureKHR(
                    m_commandBuffer->m_commandBuffer, &copyInfo);
            }

            // TODO: Bind ray tracing pipeline state
            virtual SLANG_NO_THROW void SLANG_MCALL
                bindPipeline(IPipelineState* pipeline, IShaderObject** outRootObject) override
            {
                setPipelineStateImpl(pipeline, outRootObject);
            }

<<<<<<< HEAD
            virtual SLANG_NO_THROW Result SLANG_MCALL bindPipelineWithRootObject(
                IPipelineState* pipelineState, IShaderObject* rootObject) override
            {
                return setPipelineStateWithRootObjectImpl(pipelineState, rootObject);
            }

            // TODO: Implement after implementing createRayTracingPipelineState
=======
>>>>>>> e993ff5f
            virtual SLANG_NO_THROW void SLANG_MCALL dispatchRays(
                uint32_t raygenShaderIndex,
                IShaderTable* shaderTable,
                int32_t width,
                int32_t height,
                int32_t depth) override
            {
                auto vkApi = m_commandBuffer->m_renderer->m_api;
                auto vkCommandBuffer = m_commandBuffer->m_commandBuffer;

                flushBindingState(VK_PIPELINE_BIND_POINT_RAY_TRACING_KHR);

                auto rtProps = vkApi.m_rtProperties;
                auto shaderTableImpl = (ShaderTableImpl*)shaderTable;
                auto alignedHandleSize = VulkanUtil::calcAligned(rtProps.shaderGroupHandleSize, rtProps.shaderGroupHandleAlignment);

                ResourceCommandEncoder resourceCopyEncoder;
                resourceCopyEncoder.init(m_commandBuffer);
                auto shaderTableBuffer = shaderTableImpl->getOrCreateBuffer(m_currentPipeline, m_commandBuffer->m_transientHeap, &resourceCopyEncoder);

                VkStridedDeviceAddressRegionKHR raygenSBT;
                raygenSBT.deviceAddress = shaderTableBuffer->getDeviceAddress();
                raygenSBT.stride = VulkanUtil::calcAligned(alignedHandleSize, rtProps.shaderGroupBaseAlignment);
                raygenSBT.size = raygenSBT.stride;

                VkStridedDeviceAddressRegionKHR missSBT;
                missSBT.deviceAddress = raygenSBT.deviceAddress + raygenSBT.size;
                missSBT.stride = alignedHandleSize;
                missSBT.size = shaderTableImpl->m_missTableSize;

                VkStridedDeviceAddressRegionKHR hitSBT;
                hitSBT.deviceAddress = missSBT.deviceAddress + missSBT.size;
                hitSBT.stride = alignedHandleSize;
                hitSBT.size = shaderTableImpl->m_hitTableSize;

                // TODO: Are callable shaders needed?
                VkStridedDeviceAddressRegionKHR callableSBT;
                callableSBT.deviceAddress = 0;
                callableSBT.stride = 0;
                callableSBT.size = 0;

                vkApi.vkCmdTraceRaysKHR(vkCommandBuffer, &raygenSBT, &missSBT, &hitSBT, &callableSBT, (uint32_t)width, (uint32_t)height, (uint32_t)depth);
            }

            virtual SLANG_NO_THROW void SLANG_MCALL endEncoding() override
            {
                endEncodingImpl();
            }
        };

        RefPtr<RayTracingCommandEncoder> m_rayTracingCommandEncoder;

        virtual SLANG_NO_THROW void SLANG_MCALL
            encodeRayTracingCommands(IRayTracingCommandEncoder** outEncoder) override
        {
            if (!m_rayTracingCommandEncoder)
            {
                if (m_renderer->m_api.vkCmdBuildAccelerationStructuresKHR)
                {
                    m_rayTracingCommandEncoder = new RayTracingCommandEncoder();
                    m_rayTracingCommandEncoder->init(this);
                }
            }
            *outEncoder = m_rayTracingCommandEncoder.Ptr();
        }

        virtual SLANG_NO_THROW void SLANG_MCALL close() override
        {
            auto& vkAPI = m_renderer->m_api;
            if (!m_isPreCommandBufferEmpty)
            {
                // `preCmdBuffer` contains buffer transfer commands for shader object
                // uniform buffers, and we need a memory barrier here to ensure the
                // transfers are visible to shaders.
                VkMemoryBarrier memBarrier = {VK_STRUCTURE_TYPE_MEMORY_BARRIER};
                memBarrier.srcAccessMask = VK_ACCESS_TRANSFER_WRITE_BIT;
                memBarrier.dstAccessMask = VK_ACCESS_MEMORY_READ_BIT;
                vkAPI.vkCmdPipelineBarrier(
                    m_preCommandBuffer,
                    VK_PIPELINE_STAGE_TRANSFER_BIT,
                    VK_PIPELINE_STAGE_TOP_OF_PIPE_BIT,
                    0,
                    1,
                    &memBarrier,
                    0,
                    nullptr,
                    0,
                    nullptr);
                vkAPI.vkEndCommandBuffer(m_preCommandBuffer);
            }
            vkAPI.vkEndCommandBuffer(m_commandBuffer);
        }

        virtual SLANG_NO_THROW Result SLANG_MCALL getNativeHandle(InteropHandle* outHandle) override
        {
            outHandle->api = InteropHandleAPI::Vulkan;
            outHandle->handleValue = (uint64_t)m_commandBuffer;
            return SLANG_OK;
        }
    };

    class CommandQueueImpl
        : public ICommandQueue
        , public ComObject
    {
    public:
        SLANG_COM_OBJECT_IUNKNOWN_ALL
        ICommandQueue* getInterface(const Guid& guid)
        {
            if (guid == GfxGUID::IID_ISlangUnknown || guid == GfxGUID::IID_ICommandQueue)
                return static_cast<ICommandQueue*>(this);
            return nullptr;
        }

    public:
        Desc m_desc;
        RefPtr<VKDevice> m_renderer;
        VkQueue m_queue;
        uint32_t m_queueFamilyIndex;
        struct FenceWaitInfo
        {
            RefPtr<FenceImpl> fence;
            uint64_t waitValue;
        };
        List<FenceWaitInfo> m_pendingWaitFences;
        VkSemaphore m_pendingWaitSemaphores[2] = {VK_NULL_HANDLE, VK_NULL_HANDLE};
        List<VkCommandBuffer> m_submitCommandBuffers;
        VkSemaphore m_semaphore;
        ~CommandQueueImpl()
        {
            m_renderer->m_api.vkQueueWaitIdle(m_queue);

            m_renderer->m_queueAllocCount--;
            m_renderer->m_api.vkDestroySemaphore(
                m_renderer->m_api.m_device, m_semaphore, nullptr);
        }

        void init(VKDevice* renderer, VkQueue queue, uint32_t queueFamilyIndex)
        {
            m_renderer = renderer;
            m_queue = queue;
            m_queueFamilyIndex = queueFamilyIndex;
            VkSemaphoreCreateInfo semaphoreCreateInfo = {};
            semaphoreCreateInfo.sType = VK_STRUCTURE_TYPE_SEMAPHORE_CREATE_INFO;
            semaphoreCreateInfo.flags = 0;
            m_renderer->m_api.vkCreateSemaphore(
                m_renderer->m_api.m_device, &semaphoreCreateInfo, nullptr, &m_semaphore);
        }

        virtual SLANG_NO_THROW void SLANG_MCALL waitOnHost() override
        {
            auto& vkAPI = m_renderer->m_api;
            vkAPI.vkQueueWaitIdle(m_queue);
        }

        virtual SLANG_NO_THROW Result SLANG_MCALL getNativeHandle(InteropHandle* outHandle) override
        {
            outHandle->api = InteropHandleAPI::D3D12;
            outHandle->handleValue = (uint64_t)m_queue;
            return SLANG_OK;
        }

        virtual SLANG_NO_THROW const Desc& SLANG_MCALL getDesc() override
        {
            return m_desc;
        }

        virtual SLANG_NO_THROW Result SLANG_MCALL waitForFenceValuesOnDevice(
            uint32_t fenceCount, IFence** fences, uint64_t* waitValues) override
        {
            for (uint32_t i = 0; i < fenceCount; ++i)
            {
                FenceWaitInfo waitInfo;
                waitInfo.fence = static_cast<FenceImpl*>(fences[i]);
                waitInfo.waitValue = waitValues[i];
                m_pendingWaitFences.add(waitInfo);
            }
            return SLANG_OK;
        }

        void queueSubmitImpl(
            uint32_t count,
            ICommandBuffer* const* commandBuffers,
            IFence* fence,
            uint64_t valueToSignal)
        {
            auto& vkAPI = m_renderer->m_api;
            m_submitCommandBuffers.clear();
            for (uint32_t i = 0; i < count; i++)
            {
                auto cmdBufImpl = static_cast<CommandBufferImpl*>(commandBuffers[i]);
                if (!cmdBufImpl->m_isPreCommandBufferEmpty)
                    m_submitCommandBuffers.add(cmdBufImpl->m_preCommandBuffer);
                auto vkCmdBuf = cmdBufImpl->m_commandBuffer;
                m_submitCommandBuffers.add(vkCmdBuf);
            }
            Array<VkSemaphore, 2> signalSemaphores;
            Array<uint64_t, 2> signalValues;
            signalSemaphores.add(m_semaphore);
            signalValues.add(0);

            VkSubmitInfo submitInfo = {};
            submitInfo.sType = VK_STRUCTURE_TYPE_SUBMIT_INFO;
            VkPipelineStageFlags stageFlag[] = {
                VK_PIPELINE_STAGE_BOTTOM_OF_PIPE_BIT, VK_PIPELINE_STAGE_BOTTOM_OF_PIPE_BIT};
            submitInfo.pWaitDstStageMask = stageFlag;
            submitInfo.commandBufferCount = (uint32_t)m_submitCommandBuffers.getCount();
            submitInfo.pCommandBuffers = m_submitCommandBuffers.getBuffer();
            Array<VkSemaphore, 3> waitSemaphores;
            Array<uint64_t, 3> waitValues;
            for (auto s : m_pendingWaitSemaphores)
            {
                if (s != VK_NULL_HANDLE)
                {
                    waitSemaphores.add(s);
                    waitValues.add(0);
                }
            }
            for (auto& fenceWait : m_pendingWaitFences)
            {
                waitSemaphores.add(fenceWait.fence->m_semaphore);
                waitValues.add(fenceWait.waitValue);
            }
            m_pendingWaitFences.clear();
            VkTimelineSemaphoreSubmitInfo timelineSubmitInfo = {
                VK_STRUCTURE_TYPE_TIMELINE_SEMAPHORE_SUBMIT_INFO};
            if (fence)
            {
                auto fenceImpl = static_cast<FenceImpl*>(fence);
                signalSemaphores.add(fenceImpl->m_semaphore);
                signalValues.add(valueToSignal);
                submitInfo.pNext = &timelineSubmitInfo;
                timelineSubmitInfo.signalSemaphoreValueCount = (uint32_t)signalValues.getCount();
                timelineSubmitInfo.pSignalSemaphoreValues = signalValues.getBuffer();
                timelineSubmitInfo.waitSemaphoreValueCount = (uint32_t)waitValues.getCount();
                timelineSubmitInfo.pWaitSemaphoreValues = waitValues.getBuffer();
            }
            submitInfo.waitSemaphoreCount = (uint32_t)waitSemaphores.getCount();
            if (submitInfo.waitSemaphoreCount)
            {
                submitInfo.pWaitSemaphores = waitSemaphores.getBuffer();
            }
            submitInfo.signalSemaphoreCount = (uint32_t)signalSemaphores.getCount();
            submitInfo.pSignalSemaphores = signalSemaphores.getBuffer();

            VkFence vkFence = VK_NULL_HANDLE;
            if (count)
            {
                auto commandBufferImpl = static_cast<CommandBufferImpl*>(commandBuffers[0]);
                vkFence = commandBufferImpl->m_transientHeap->getCurrentFence();
                vkAPI.vkResetFences(vkAPI.m_device, 1, &vkFence);
                commandBufferImpl->m_transientHeap->advanceFence();
            }
            vkAPI.vkQueueSubmit(m_queue, 1, &submitInfo, vkFence);
            m_pendingWaitSemaphores[0] = m_semaphore;
            m_pendingWaitSemaphores[1] = VK_NULL_HANDLE;
        }

        virtual SLANG_NO_THROW void SLANG_MCALL executeCommandBuffers(
            uint32_t count, ICommandBuffer* const* commandBuffers, IFence* fence, uint64_t valueToSignal) override
        {
            if (count == 0 && fence == nullptr)
                return;
            queueSubmitImpl(count, commandBuffers, fence, valueToSignal);
        }
    };

    class TransientResourceHeapImpl
        : public TransientResourceHeapBaseImpl<VKDevice, BufferResourceImpl>
    {
    private:
        typedef TransientResourceHeapBaseImpl<VKDevice, BufferResourceImpl> Super;

    public:
        VkCommandPool m_commandPool;
        DescriptorSetAllocator m_descSetAllocator;
        List<VkFence> m_fences;
        Index m_fenceIndex = -1;
        List<RefPtr<CommandBufferImpl>> m_commandBufferPool;
        uint32_t m_commandBufferAllocId = 0;
        VkFence getCurrentFence()
        {
            return m_fences[m_fenceIndex];
        }
        void advanceFence()
        {
            m_fenceIndex++;
            if (m_fenceIndex >= m_fences.getCount())
            {
                m_fences.setCount(m_fenceIndex + 1);
                VkFenceCreateInfo fenceCreateInfo = {};
                fenceCreateInfo.sType = VK_STRUCTURE_TYPE_FENCE_CREATE_INFO;
                fenceCreateInfo.flags = VK_FENCE_CREATE_SIGNALED_BIT;
                m_device->m_api.vkCreateFence(
                    m_device->m_api.m_device, &fenceCreateInfo, nullptr, &m_fences[m_fenceIndex]);
            }
        }

        Result init(const ITransientResourceHeap::Desc& desc, VKDevice* device);
        ~TransientResourceHeapImpl()
        {
            m_commandBufferPool = decltype(m_commandBufferPool)();
            m_device->m_api.vkDestroyCommandPool(m_device->m_api.m_device, m_commandPool, nullptr);
            for (auto fence : m_fences)
            {
                m_device->m_api.vkDestroyFence(m_device->m_api.m_device, fence, nullptr);
            }
            m_descSetAllocator.close();
        }
    public:
        virtual SLANG_NO_THROW Result SLANG_MCALL
            createCommandBuffer(ICommandBuffer** outCommandBuffer) override;
        virtual SLANG_NO_THROW Result SLANG_MCALL synchronizeAndReset() override;
    };

    class QueryPoolImpl : public QueryPoolBase
    {
    public:
        Result init(const IQueryPool::Desc& desc, VKDevice* device)
        {
            m_device = device;
            m_pool = VK_NULL_HANDLE;
            VkQueryPoolCreateInfo createInfo = {};
            createInfo.sType = VK_STRUCTURE_TYPE_QUERY_POOL_CREATE_INFO;
            createInfo.queryCount = (uint32_t)desc.count;
            switch (desc.type)
            {
            case QueryType::Timestamp:
                createInfo.queryType = VK_QUERY_TYPE_TIMESTAMP;
                break;
            case QueryType::AccelerationStructureCompactedSize:
                createInfo.queryType = VK_QUERY_TYPE_ACCELERATION_STRUCTURE_COMPACTED_SIZE_KHR;
                break;
            case QueryType::AccelerationStructureSerializedSize:
                createInfo.queryType = VK_QUERY_TYPE_ACCELERATION_STRUCTURE_SERIALIZATION_SIZE_KHR;
                break;
            case QueryType::AccelerationStructureCurrentSize:
                // Vulkan does not support CurrentSize query, will not create actual pools here.
                return SLANG_OK;
            default:
                return SLANG_E_INVALID_ARG;
            }
            SLANG_VK_RETURN_ON_FAIL(m_device->m_api.vkCreateQueryPool(
                m_device->m_api.m_device, &createInfo, nullptr, &m_pool));
            return SLANG_OK;
        }
        ~QueryPoolImpl()
        {
            m_device->m_api.vkDestroyQueryPool(m_device->m_api.m_device, m_pool, nullptr);
        }
    public:
        virtual SLANG_NO_THROW Result SLANG_MCALL getResult(SlangInt index, SlangInt count, uint64_t* data) override
        {
            if (!m_pool)
            {
                // Vulkan does not support CurrentSize query, return 0 here.
                for (SlangInt i = 0; i < count; i++)
                    data[i] = 0;
                return SLANG_OK;
            }

            SLANG_VK_RETURN_ON_FAIL(m_device->m_api.vkGetQueryPoolResults(
                m_device->m_api.m_device,
                m_pool,
                (uint32_t)index,
                (uint32_t)count,
                sizeof(uint64_t) * count,
                data,
                sizeof(uint64_t), 0));
            return SLANG_OK;
        }
    public:
        VkQueryPool m_pool;
        RefPtr<VKDevice> m_device;
    };

    class SwapchainImpl
        : public ISwapchain
        , public ComObject
    {
    public:
        SLANG_COM_OBJECT_IUNKNOWN_ALL
        ISwapchain* getInterface(const Guid& guid)
        {
            if (guid == GfxGUID::IID_ISlangUnknown || guid == GfxGUID::IID_ISwapchain)
                return static_cast<ISwapchain*>(this);
            return nullptr;
        }

    public:
        struct PlatformDesc
        {};

#if SLANG_WINDOWS_FAMILY
        struct WinPlatformDesc : public PlatformDesc
        {
            HINSTANCE m_hinstance;
            HWND m_hwnd;
        };
#else
        struct XPlatformDesc : public PlatformDesc
        {
            Display* m_display;
            Window m_window;
        };
#endif
    public:
        VkSwapchainKHR m_swapChain;
        VkSurfaceKHR m_surface;
        VkSemaphore m_nextImageSemaphore; // Semaphore to signal after `acquireNextImage`.
        ISwapchain::Desc m_desc;
        VkFormat m_vkformat;
        RefPtr<CommandQueueImpl> m_queue;
        ShortList<RefPtr<TextureResourceImpl>> m_images;
        RefPtr<VKDevice> m_renderer;
        VulkanApi* m_api;
        uint32_t m_currentImageIndex = 0;
        WindowHandle m_windowHandle;
        void destroySwapchainAndImages()
        {
            m_api->vkQueueWaitIdle(m_queue->m_queue);
            if (m_swapChain != VK_NULL_HANDLE)
            {
                m_api->vkDestroySwapchainKHR(m_api->m_device, m_swapChain, nullptr);
                m_swapChain = VK_NULL_HANDLE;
            }

            // Mark that it is no longer used
            m_images.clear();
        }

        void getWindowSize(int* widthOut, int* heightOut) const
        {
#if SLANG_WINDOWS_FAMILY
            RECT rc;
            ::GetClientRect((HWND)m_windowHandle.handleValues[0], &rc);
            *widthOut = rc.right - rc.left;
            *heightOut = rc.bottom - rc.top;
#elif defined(SLANG_ENABLE_XLIB)
            XWindowAttributes winAttr = {};
            XGetWindowAttributes(
                (Display*)m_windowHandle.handleValues[0],
                (Window)m_windowHandle.handleValues[1],
                &winAttr);

            *widthOut = winAttr.width;
            *heightOut = winAttr.height;
#else
            *widthOut = 0;
            *heightOut = 0;
#endif
        }

        Result createSwapchainAndImages()
        {
            int width, height;
            getWindowSize(&width, &height);

            VkExtent2D imageExtent = {};
            imageExtent.width = width;
            imageExtent.height = height;

            m_desc.width = width;
            m_desc.height = height;

            // catch this before throwing error
            if (width == 0 || height == 0)
            {
                return SLANG_FAIL;
            }

            // It is necessary to query the caps -> otherwise the LunarG verification layer will
            // issue an error
            {
                VkSurfaceCapabilitiesKHR surfaceCaps;

                SLANG_VK_RETURN_ON_FAIL(m_api->vkGetPhysicalDeviceSurfaceCapabilitiesKHR(
                    m_api->m_physicalDevice, m_surface, &surfaceCaps));
            }

            VkPresentModeKHR presentMode;
            List<VkPresentModeKHR> presentModes;
            uint32_t numPresentModes = 0;
            m_api->vkGetPhysicalDeviceSurfacePresentModesKHR(
                m_api->m_physicalDevice, m_surface, &numPresentModes, nullptr);
            presentModes.setCount(numPresentModes);
            m_api->vkGetPhysicalDeviceSurfacePresentModesKHR(
                m_api->m_physicalDevice, m_surface, &numPresentModes, presentModes.getBuffer());

            {
                int numCheckPresentOptions = 3;
                VkPresentModeKHR presentOptions[] = {
                    VK_PRESENT_MODE_IMMEDIATE_KHR,
                    VK_PRESENT_MODE_MAILBOX_KHR,
                    VK_PRESENT_MODE_FIFO_KHR};
                if (m_desc.enableVSync)
                {
                    presentOptions[0] = VK_PRESENT_MODE_FIFO_KHR;
                    presentOptions[1] = VK_PRESENT_MODE_IMMEDIATE_KHR;
                    presentOptions[2] = VK_PRESENT_MODE_MAILBOX_KHR;
                }

                presentMode = VK_PRESENT_MODE_MAX_ENUM_KHR; // Invalid

                // Find the first option that's available on the device
                for (int j = 0; j < numCheckPresentOptions; j++)
                {
                    if (presentModes.indexOf(presentOptions[j]) != Index(-1))
                    {
                        presentMode = presentOptions[j];
                        break;
                    }
                }

                if (presentMode == VK_PRESENT_MODE_MAX_ENUM_KHR)
                {
                    return SLANG_FAIL;
                }
            }

            VkSwapchainKHR oldSwapchain = VK_NULL_HANDLE;

            VkSwapchainCreateInfoKHR swapchainDesc = {};
            swapchainDesc.sType = VK_STRUCTURE_TYPE_SWAPCHAIN_CREATE_INFO_KHR;
            swapchainDesc.surface = m_surface;
            swapchainDesc.minImageCount = m_desc.imageCount;
            swapchainDesc.imageFormat = m_vkformat;
            swapchainDesc.imageColorSpace = VK_COLOR_SPACE_SRGB_NONLINEAR_KHR;
            swapchainDesc.imageExtent = imageExtent;
            swapchainDesc.imageArrayLayers = 1;
            swapchainDesc.imageUsage =
                VK_IMAGE_USAGE_COLOR_ATTACHMENT_BIT | VK_IMAGE_USAGE_TRANSFER_DST_BIT;
            swapchainDesc.imageSharingMode = VK_SHARING_MODE_EXCLUSIVE;
            swapchainDesc.preTransform = VK_SURFACE_TRANSFORM_IDENTITY_BIT_KHR;
            swapchainDesc.compositeAlpha = VK_COMPOSITE_ALPHA_OPAQUE_BIT_KHR;
            swapchainDesc.presentMode = presentMode;
            swapchainDesc.clipped = VK_TRUE;
            swapchainDesc.oldSwapchain = oldSwapchain;

            SLANG_VK_RETURN_ON_FAIL(m_api->vkCreateSwapchainKHR(
                m_api->m_device, &swapchainDesc, nullptr, &m_swapChain));

            uint32_t numSwapChainImages = 0;
            m_api->vkGetSwapchainImagesKHR(
                m_api->m_device, m_swapChain, &numSwapChainImages, nullptr);
            List<VkImage> vkImages;
            {
                vkImages.setCount(numSwapChainImages);
                m_api->vkGetSwapchainImagesKHR(
                    m_api->m_device, m_swapChain, &numSwapChainImages, vkImages.getBuffer());
            }

            for (uint32_t i = 0; i < m_desc.imageCount; i++)
            {
                ITextureResource::Desc imageDesc = {};
                imageDesc.allowedStates = ResourceStateSet(
                    ResourceState::Present,
                    ResourceState::RenderTarget,
                    ResourceState::CopyDestination);
                imageDesc.type = IResource::Type::Texture2D;
                imageDesc.arraySize = 0;
                imageDesc.format = m_desc.format;
                imageDesc.size.width = m_desc.width;
                imageDesc.size.height = m_desc.height;
                imageDesc.size.depth = 1;
                imageDesc.numMipLevels = 1;
                imageDesc.defaultState = ResourceState::Present;
                RefPtr<TextureResourceImpl> image = new TextureResourceImpl(imageDesc, m_renderer);
                image->m_image = vkImages[i];
                image->m_imageMemory = 0;
                image->m_vkformat = m_vkformat;
                image->m_isWeakImageReference = true;
                m_images.add(image);
            }
            return SLANG_OK;
        }
    public:
        ~SwapchainImpl()
        {
            destroySwapchainAndImages();
            if (m_surface)
            {
                m_api->vkDestroySurfaceKHR(m_api->m_instance, m_surface, nullptr);
                m_surface = VK_NULL_HANDLE;
            }
            m_renderer->m_api.vkDestroySemaphore(
                m_renderer->m_api.m_device, m_nextImageSemaphore, nullptr);
        }

        static Index _indexOfFormat(List<VkSurfaceFormatKHR>& formatsIn, VkFormat format)
        {
            const Index numFormats = formatsIn.getCount();
            const VkSurfaceFormatKHR* formats = formatsIn.getBuffer();

            for (Index i = 0; i < numFormats; ++i)
            {
                if (formats[i].format == format)
                {
                    return i;
                }
            }
            return -1;
        }

        Result init(VKDevice* renderer, const ISwapchain::Desc& desc, WindowHandle window)
        {
            m_desc = desc;
            m_renderer = renderer;
            m_api = &renderer->m_api;
            m_queue = static_cast<CommandQueueImpl*>(desc.queue);
            m_windowHandle = window;

            VkSemaphoreCreateInfo semaphoreCreateInfo = {};
            semaphoreCreateInfo.sType = VK_STRUCTURE_TYPE_SEMAPHORE_CREATE_INFO;
            SLANG_VK_RETURN_ON_FAIL(renderer->m_api.vkCreateSemaphore(
                renderer->m_api.m_device, &semaphoreCreateInfo, nullptr, &m_nextImageSemaphore));

            m_queue = static_cast<CommandQueueImpl*>(desc.queue);

             // Make sure it's not set initially
            m_vkformat = VK_FORMAT_UNDEFINED;

#if SLANG_WINDOWS_FAMILY
            VkWin32SurfaceCreateInfoKHR surfaceCreateInfo = {};
            surfaceCreateInfo.sType = VK_STRUCTURE_TYPE_WIN32_SURFACE_CREATE_INFO_KHR;
            surfaceCreateInfo.hinstance = ::GetModuleHandle(nullptr);
            surfaceCreateInfo.hwnd = (HWND)window.handleValues[0];
            SLANG_VK_RETURN_ON_FAIL(m_api->vkCreateWin32SurfaceKHR(
                m_api->m_instance, &surfaceCreateInfo, nullptr, &m_surface));
#else
            VkXlibSurfaceCreateInfoKHR surfaceCreateInfo = {};
            surfaceCreateInfo.sType = VK_STRUCTURE_TYPE_XLIB_SURFACE_CREATE_INFO_KHR;
            surfaceCreateInfo.dpy = (Display*)window.handleValues[0];
            surfaceCreateInfo.window = (Window)window.handleValues[1];
            SLANG_VK_RETURN_ON_FAIL(m_api->vkCreateXlibSurfaceKHR(
                m_api->m_instance, &surfaceCreateInfo, nullptr, &m_surface));
#endif

            VkBool32 supported = false;
            m_api->vkGetPhysicalDeviceSurfaceSupportKHR(
                m_api->m_physicalDevice, renderer->m_queueFamilyIndex, m_surface, &supported);

            uint32_t numSurfaceFormats = 0;
            List<VkSurfaceFormatKHR> surfaceFormats;
            m_api->vkGetPhysicalDeviceSurfaceFormatsKHR(
                m_api->m_physicalDevice, m_surface, &numSurfaceFormats, nullptr);
            surfaceFormats.setCount(int(numSurfaceFormats));
            m_api->vkGetPhysicalDeviceSurfaceFormatsKHR(
                m_api->m_physicalDevice, m_surface, &numSurfaceFormats, surfaceFormats.getBuffer());

            // Look for a suitable format
            List<VkFormat> formats;
            formats.add(VulkanUtil::getVkFormat(desc.format));
            // HACK! To check for a different format if couldn't be found
            if (desc.format == Format::R8G8B8A8_UNORM)
            {
                formats.add(VK_FORMAT_B8G8R8A8_UNORM);
            }

            for (Index i = 0; i < formats.getCount(); ++i)
            {
                VkFormat format = formats[i];
                if (_indexOfFormat(surfaceFormats, format) >= 0)
                {
                    m_vkformat = format;
                }
            }

            if (m_vkformat == VK_FORMAT_UNDEFINED)
            {
                return SLANG_FAIL;
            }

            // Save the desc
            m_desc = desc;
            if (m_desc.format == Format::R8G8B8A8_UNORM &&
                m_vkformat == VK_FORMAT_B8G8R8A8_UNORM)
            {
                m_desc.format = Format::B8G8R8A8_UNORM;
            }

            SLANG_RETURN_ON_FAIL(createSwapchainAndImages());
            return SLANG_OK;
        }

        virtual SLANG_NO_THROW const Desc& SLANG_MCALL getDesc() override { return m_desc; }
        virtual SLANG_NO_THROW Result
            SLANG_MCALL getImage(uint32_t index, ITextureResource** outResource) override
        {
            if (m_images.getCount() <= (Index)index)
                return SLANG_FAIL;
            returnComPtr(outResource, m_images[index]);
            return SLANG_OK;
        }
        virtual SLANG_NO_THROW Result SLANG_MCALL resize(uint32_t width, uint32_t height) override
        {
            SLANG_UNUSED(width);
            SLANG_UNUSED(height);
            destroySwapchainAndImages();
            return createSwapchainAndImages();
        }
        virtual SLANG_NO_THROW Result SLANG_MCALL present() override
        {
            // If there are pending fence wait operations, flush them as an
            // empty vkQueueSubmit.
            if (m_queue->m_pendingWaitFences.getCount() != 0)
            {
                m_queue->queueSubmitImpl(0, nullptr, nullptr, 0);
            }

            uint32_t swapChainIndices[] = {uint32_t(m_currentImageIndex)};

            VkPresentInfoKHR presentInfo = {};
            presentInfo.sType = VK_STRUCTURE_TYPE_PRESENT_INFO_KHR;
            presentInfo.swapchainCount = 1;
            presentInfo.pSwapchains = &m_swapChain;
            presentInfo.pImageIndices = swapChainIndices;
            Array<VkSemaphore, 2> waitSemaphores;
            for (auto s : m_queue->m_pendingWaitSemaphores)
            {
                if (s != VK_NULL_HANDLE)
                {
                    waitSemaphores.add(s);
                }
            }
            m_queue->m_pendingWaitSemaphores[0] = VK_NULL_HANDLE;
            m_queue->m_pendingWaitSemaphores[1] = VK_NULL_HANDLE;
            presentInfo.waitSemaphoreCount = (uint32_t)waitSemaphores.getCount();
            if (presentInfo.waitSemaphoreCount)
            {
                presentInfo.pWaitSemaphores = waitSemaphores.getBuffer();
            }
            if (m_currentImageIndex != -1)
                m_api->vkQueuePresentKHR(m_queue->m_queue, &presentInfo);
            return SLANG_OK;
        }
        virtual SLANG_NO_THROW int SLANG_MCALL acquireNextImage() override
        {
            if (!m_images.getCount())
            {
                m_queue->m_pendingWaitSemaphores[1] = VK_NULL_HANDLE;
                return -1;
            }

            m_currentImageIndex = -1;
            VkResult result = m_api->vkAcquireNextImageKHR(
                m_api->m_device,
                m_swapChain,
                UINT64_MAX,
                m_nextImageSemaphore,
                VK_NULL_HANDLE,
                (uint32_t*)&m_currentImageIndex);

            if (result != VK_SUCCESS)
            {
                m_currentImageIndex = -1;
                destroySwapchainAndImages();
                return m_currentImageIndex;
            }
            // Make the queue's next submit wait on `m_nextImageSemaphore`.
            m_queue->m_pendingWaitSemaphores[1] = m_nextImageSemaphore;
            return m_currentImageIndex;
        }
    };

    VkBool32 handleDebugMessage(VkDebugReportFlagsEXT flags, VkDebugReportObjectTypeEXT objType, uint64_t srcObject,
        size_t location, int32_t msgCode, const char* pLayerPrefix, const char* pMsg);

        /// Note that the outShaderModule value should be cleaned up when no longer needed by caller
        /// via vkShaderModuleDestroy()
    VkPipelineShaderStageCreateInfo compileEntryPoint(
        const char* entryPointName,
        ISlangBlob* code,
        VkShaderStageFlagBits stage,
        VkShaderModule& outShaderModule);

    static VKAPI_ATTR VkBool32 VKAPI_CALL debugMessageCallback(VkDebugReportFlagsEXT flags, VkDebugReportObjectTypeEXT objType, uint64_t srcObject,
        size_t location, int32_t msgCode, const char* pLayerPrefix, const char* pMsg, void* pUserData);

    void _transitionImageLayout(VkImage image, VkFormat format, const TextureResource::Desc& desc, VkImageLayout oldLayout, VkImageLayout newLayout);
    void _transitionImageLayout(
        VkCommandBuffer commandBuffer,
        VkImage image,
        VkFormat format,
        const TextureResource::Desc& desc,
        VkImageLayout oldLayout,
        VkImageLayout newLayout);

    uint32_t getQueueFamilyIndex(ICommandQueue::QueueType queueType)
    {
        switch (queueType)
        {
        case ICommandQueue::QueueType::Graphics:
        default:
            return m_queueFamilyIndex;
        }
    }
public:
    // VKDevice members.

    DeviceInfo m_info;
    String m_adapterName;

    VkDebugReportCallbackEXT m_debugReportCallback = VK_NULL_HANDLE;

    VkDevice m_device = VK_NULL_HANDLE;

    VulkanModule m_module;
    VulkanApi m_api;

    VulkanDeviceQueue m_deviceQueue;
    uint32_t m_queueFamilyIndex;

    Desc m_desc;

    DescriptorSetAllocator descriptorSetAllocator;

    uint32_t m_queueAllocCount;

    // A list to hold objects that may have a strong back reference to the device
    // instance. Because of the pipeline cache in `RendererBase`, there could be a reference
    // cycle among `VKDevice`->`PipelineStateImpl`->`ShaderProgramImpl`->`VkDevice`.
    // Depending on whether a `PipelineState` objects gets stored in pipeline cache, there
    // may or may not be such a reference cycle.
    // We need to hold strong references to any objects that may become part of the reference
    // cycle here, so that when objects like `ShaderProgramImpl` lost all public refernces, we
    // can always safely break the strong reference in `ShaderProgramImpl::m_device` without
    // worrying the `ShaderProgramImpl` object getting destroyed after the completion of
    // `VKDevice::~VKDevice()'.
    ChunkedList<RefPtr<RefObject>, 1024> m_deviceObjectsWithPotentialBackReferences;

    VkSampler m_defaultSampler;
};

void VKDevice::PipelineCommandEncoder::init(CommandBufferImpl* commandBuffer)
{
    m_commandBuffer = commandBuffer;
    m_device = commandBuffer->m_renderer;
    m_vkCommandBuffer = m_commandBuffer->m_commandBuffer;
    m_api = &m_commandBuffer->m_renderer->m_api;
}

Result VKDevice::PipelineCommandEncoder::bindRootShaderObjectImpl(
    VkPipelineBindPoint bindPoint)
{
    // Obtain specialized root layout.
    auto rootObjectImpl = &m_commandBuffer->m_rootObject;

    auto specializedLayout = rootObjectImpl->getSpecializedLayout();
    if (!specializedLayout)
        return SLANG_FAIL;

    // We will set up the context required when binding shader objects
    // to the pipeline. Note that this is mostly just being packaged
    // together to minimize the number of parameters that have to
    // be dealt with in the complex recursive call chains.
    //
    RootBindingContext context;
    context.pipelineLayout = specializedLayout->m_pipelineLayout;
    context.device = m_device;
    context.descriptorSetAllocator = &m_commandBuffer->m_transientHeap->m_descSetAllocator;
    context.pushConstantRanges = specializedLayout->getAllPushConstantRanges().getArrayView();

    // The context includes storage for the descriptor sets we will bind,
    // and the number of sets we need to make space for is determined
    // by the specialized program layout.
    //
    List<VkDescriptorSet> descriptorSetsStorage;
    auto descriptorSetCount = specializedLayout->getTotalDescriptorSetCount();

    descriptorSetsStorage.setCount(descriptorSetCount);
    auto descriptorSets = descriptorSetsStorage.getBuffer();

    context.descriptorSets = descriptorSets;

    // We kick off recursive binding of shader objects to the pipeline (plus
    // the state in `context`).
    //
    // Note: this logic will directly write any push-constant ranges needed,
    // and will also fill in any descriptor sets. Currently it does not
    // *bind* the descriptor sets it fills in.
    //
    // TODO: It could probably bind the descriptor sets as well.
    //
    rootObjectImpl->bindAsRoot(this, context, specializedLayout);

    // Once we've filled in all the descriptor sets, we bind them
    // to the pipeline at once.
    //
    m_device->m_api.vkCmdBindDescriptorSets(
        m_commandBuffer->m_commandBuffer,
        bindPoint,
        specializedLayout->m_pipelineLayout,
        0,
        (uint32_t) descriptorSetCount,
        descriptorSets,
        0,
        nullptr);

    return SLANG_OK;
}


/* !!!!!!!!!!!!!!!!!!!!!!!!!!!!!!!!!!!!! VKDevice::Buffer !!!!!!!!!!!!!!!!!!!!!!!!!!!!!!!!!!!!!!!!!!!!!!!!!!!! */

Result VKDevice::Buffer::init(
    const VulkanApi& api,
    size_t bufferSize,
    VkBufferUsageFlags usage,
    VkMemoryPropertyFlags reqMemoryProperties,
    bool isShared,
    VkExternalMemoryHandleTypeFlagsKHR extMemHandleType)
{
    assert(!isInitialized());

    m_api = &api;
    m_memory = VK_NULL_HANDLE;
    m_buffer = VK_NULL_HANDLE;

    VkBufferCreateInfo bufferCreateInfo = { VK_STRUCTURE_TYPE_BUFFER_CREATE_INFO };
    bufferCreateInfo.size = bufferSize;
    bufferCreateInfo.usage = usage;
    bufferCreateInfo.sharingMode = VK_SHARING_MODE_EXCLUSIVE;

    VkExternalMemoryBufferCreateInfo externalMemoryBufferCreateInfo = { VK_STRUCTURE_TYPE_EXTERNAL_MEMORY_BUFFER_CREATE_INFO };
    if (isShared)
    {
        externalMemoryBufferCreateInfo.handleTypes = extMemHandleType;
        bufferCreateInfo.pNext = &externalMemoryBufferCreateInfo;
    }

    SLANG_VK_CHECK(api.vkCreateBuffer(api.m_device, &bufferCreateInfo, nullptr, &m_buffer));
    
    VkMemoryRequirements memoryReqs = {};
    api.vkGetBufferMemoryRequirements(api.m_device, m_buffer, &memoryReqs);

    int memoryTypeIndex = api.findMemoryTypeIndex(memoryReqs.memoryTypeBits, reqMemoryProperties);
    assert(memoryTypeIndex >= 0);

    VkMemoryPropertyFlags actualMemoryProperites = api.m_deviceMemoryProperties.memoryTypes[memoryTypeIndex].propertyFlags;
    VkMemoryAllocateInfo allocateInfo = { VK_STRUCTURE_TYPE_MEMORY_ALLOCATE_INFO };
    allocateInfo.allocationSize = memoryReqs.size;
    allocateInfo.memoryTypeIndex = memoryTypeIndex;
#if SLANG_WINDOWS_FAMILY
    VkExportMemoryWin32HandleInfoKHR exportMemoryWin32HandleInfo = { VK_STRUCTURE_TYPE_EXPORT_MEMORY_WIN32_HANDLE_INFO_KHR };
    VkExportMemoryAllocateInfoKHR exportMemoryAllocateInfo = { VK_STRUCTURE_TYPE_EXPORT_MEMORY_ALLOCATE_INFO_KHR };
    if (isShared)
    {
        exportMemoryWin32HandleInfo.pNext = nullptr;
        exportMemoryWin32HandleInfo.pAttributes = nullptr;
        exportMemoryWin32HandleInfo.dwAccess = DXGI_SHARED_RESOURCE_READ | DXGI_SHARED_RESOURCE_WRITE;
        exportMemoryWin32HandleInfo.name = NULL;

        exportMemoryAllocateInfo.pNext =
            extMemHandleType & VK_EXTERNAL_MEMORY_HANDLE_TYPE_OPAQUE_WIN32_BIT_KHR
            ? &exportMemoryWin32HandleInfo
            : nullptr;
        exportMemoryAllocateInfo.handleTypes = extMemHandleType;
        allocateInfo.pNext = &exportMemoryAllocateInfo;
    }
#endif
    VkMemoryAllocateFlagsInfo flagInfo = {VK_STRUCTURE_TYPE_MEMORY_ALLOCATE_FLAGS_INFO};
    if (usage & VK_BUFFER_USAGE_SHADER_DEVICE_ADDRESS_BIT)
    {
        flagInfo.deviceMask = 1;
        flagInfo.flags = VK_MEMORY_ALLOCATE_DEVICE_ADDRESS_BIT;

        flagInfo.pNext = allocateInfo.pNext;
        allocateInfo.pNext = &flagInfo;
    }
 
    SLANG_VK_CHECK(api.vkAllocateMemory(api.m_device, &allocateInfo, nullptr, &m_memory));
    SLANG_VK_CHECK(api.vkBindBufferMemory(api.m_device, m_buffer, m_memory, 0));

    return SLANG_OK;
}

/* !!!!!!!!!!!!!!!!!!!!!!!!!!!!!!!!!!!!!!!! VKDevice !!!!!!!!!!!!!!!!!!!!!!!!!!!!!!!!!!!!!!!!!!!!!!!!!!!! */

Result SLANG_MCALL createVKDevice(const IDevice::Desc* desc, IDevice** outRenderer)
{
    RefPtr<VKDevice> result = new VKDevice();
    SLANG_RETURN_ON_FAIL(result->initialize(*desc));
    returnComPtr(outRenderer, result);
    return SLANG_OK;
}

VKDevice::~VKDevice()
{
    // Check the device queue is valid else, we can't wait on it..
    if (m_deviceQueue.isValid())
    {
        waitForGpu();
    }

    m_shaderObjectLayoutCache = decltype(m_shaderObjectLayoutCache)();
    shaderCache.free();
    m_deviceObjectsWithPotentialBackReferences.clearAndDeallocate();

    if (m_api.vkDestroySampler)
    {
        m_api.vkDestroySampler(m_device, m_defaultSampler, nullptr);
    }

    m_deviceQueue.destroy();

    descriptorSetAllocator.close();
    
    if (m_device != VK_NULL_HANDLE)
    {
        if (m_desc.existingDeviceHandles.handles[2].handleValue == 0)
            m_api.vkDestroyDevice(m_device, nullptr);
        m_device = VK_NULL_HANDLE;
        if (m_debugReportCallback != VK_NULL_HANDLE)
            m_api.vkDestroyDebugReportCallbackEXT(m_api.m_instance, m_debugReportCallback, nullptr);
        if (m_api.m_instance != VK_NULL_HANDLE && m_desc.existingDeviceHandles.handles[0].handleValue == 0)
            m_api.vkDestroyInstance(m_api.m_instance, nullptr);
    }
}


VkBool32 VKDevice::handleDebugMessage(VkDebugReportFlagsEXT flags, VkDebugReportObjectTypeEXT objType, uint64_t srcObject,
    size_t location, int32_t msgCode, const char* pLayerPrefix, const char* pMsg)
{
    DebugMessageType msgType = DebugMessageType::Info;

    char const* severity = "message";
    if (flags & VK_DEBUG_REPORT_WARNING_BIT_EXT)
    {
        severity = "warning";
        msgType = DebugMessageType::Warning;
    }
    if (flags & VK_DEBUG_REPORT_ERROR_BIT_EXT)
    {
        severity = "error";
        msgType = DebugMessageType::Error;
    }

    // pMsg can be really big (it can be assembler dump for example)
    // Use a dynamic buffer to store
    size_t bufferSize = strlen(pMsg) + 1 + 1024;
    List<char> bufferArray;
    bufferArray.setCount(bufferSize);
    char* buffer = bufferArray.getBuffer();

    sprintf_s(buffer,
        bufferSize,
        "%s: %s %d: %s\n",
        pLayerPrefix,
        severity,
        msgCode,
        pMsg);

    getDebugCallback()->handleMessage(msgType, DebugMessageSource::Driver, buffer);
    return VK_FALSE;
}

/* static */VKAPI_ATTR VkBool32 VKAPI_CALL VKDevice::debugMessageCallback(VkDebugReportFlagsEXT flags, VkDebugReportObjectTypeEXT objType, uint64_t srcObject,
    size_t location, int32_t msgCode, const char* pLayerPrefix, const char* pMsg, void* pUserData)
{
    return ((VKDevice*)pUserData)->handleDebugMessage(flags, objType, srcObject, location, msgCode, pLayerPrefix, pMsg);
}

VkPipelineShaderStageCreateInfo VKDevice::compileEntryPoint(
    const char* entryPointName,
    ISlangBlob* code,
    VkShaderStageFlagBits stage,
    VkShaderModule& outShaderModule)
{
    char const* dataBegin = (char const*) code->getBufferPointer();
    char const* dataEnd = (char const*)code->getBufferPointer() + code->getBufferSize();

    // We need to make a copy of the code, since the Slang compiler
    // will free the memory after a compile request is closed.

    VkShaderModuleCreateInfo moduleCreateInfo = { VK_STRUCTURE_TYPE_SHADER_MODULE_CREATE_INFO };
    moduleCreateInfo.pCode = (uint32_t*)code->getBufferPointer();
    moduleCreateInfo.codeSize = code->getBufferSize();

    VkShaderModule module;
    SLANG_VK_CHECK(m_api.vkCreateShaderModule(m_device, &moduleCreateInfo, nullptr, &module));
    outShaderModule = module;

    VkPipelineShaderStageCreateInfo shaderStageCreateInfo = { VK_STRUCTURE_TYPE_PIPELINE_SHADER_STAGE_CREATE_INFO };
    shaderStageCreateInfo.stage = stage;

    shaderStageCreateInfo.module = module;
    shaderStageCreateInfo.pName = entryPointName;

    return shaderStageCreateInfo;
}

// !!!!!!!!!!!!!!!!!!!!!!!!!!!! Renderer interface !!!!!!!!!!!!!!!!!!!!!!!!!!

Result VKDevice::getNativeDeviceHandles(InteropHandles* outHandles)
{
    outHandles->handles[0].handleValue = (uint64_t)m_api.m_instance;
    outHandles->handles[0].api = InteropHandleAPI::Vulkan;
    outHandles->handles[1].handleValue = (uint64_t)m_api.m_physicalDevice;
    outHandles->handles[1].api = InteropHandleAPI::Vulkan;
    outHandles->handles[2].handleValue = (uint64_t)m_api.m_device;
    outHandles->handles[2].api = InteropHandleAPI::Vulkan;
    return SLANG_OK;
}

Result VKDevice::initVulkanInstanceAndDevice(const InteropHandle* handles, bool useValidationLayer)
{
    m_features.clear();

    m_queueAllocCount = 0;

    VkInstance instance = VK_NULL_HANDLE;
    if (handles[0].handleValue == 0)
    {
        VkApplicationInfo applicationInfo = { VK_STRUCTURE_TYPE_APPLICATION_INFO };
        applicationInfo.pApplicationName = "slang-gfx";
        applicationInfo.pEngineName = "slang-gfx";
        applicationInfo.apiVersion = VK_API_VERSION_1_1;
        applicationInfo.engineVersion = 1;
        applicationInfo.applicationVersion = 1;

        Array<const char*, 6> instanceExtensions;

        instanceExtensions.add(VK_KHR_GET_PHYSICAL_DEVICE_PROPERTIES_2_EXTENSION_NAME);
        instanceExtensions.add(VK_KHR_EXTERNAL_MEMORY_CAPABILITIES_EXTENSION_NAME);

        // Software (swiftshader) implementation currently does not support surface extension,
        // so only use it with a hardware implementation.
        if (!m_api.m_module->isSoftware())
        {
            instanceExtensions.add(VK_KHR_SURFACE_EXTENSION_NAME);
            // Note: this extension is not yet supported by nvidia drivers, disable for now.
            // instanceExtensions.add("VK_GOOGLE_surfaceless_query");
#if SLANG_WINDOWS_FAMILY
            instanceExtensions.add(VK_KHR_WIN32_SURFACE_EXTENSION_NAME);
#elif defined(SLANG_ENABLE_XLIB)
            instanceExtensions.add(VK_KHR_XLIB_SURFACE_EXTENSION_NAME);
#endif
#if ENABLE_VALIDATION_LAYER
            instanceExtensions.add(VK_EXT_DEBUG_REPORT_EXTENSION_NAME);
#endif
        }

        VkInstanceCreateInfo instanceCreateInfo = { VK_STRUCTURE_TYPE_INSTANCE_CREATE_INFO };
        instanceCreateInfo.pApplicationInfo = &applicationInfo;
        instanceCreateInfo.enabledExtensionCount = (uint32_t)instanceExtensions.getCount();
        instanceCreateInfo.ppEnabledExtensionNames = &instanceExtensions[0];

        if (useValidationLayer)
        {
            // Depending on driver version, validation layer may or may not exist.
            // Newer drivers comes with "VK_LAYER_KHRONOS_validation", while older
            // drivers provide only the deprecated
            // "VK_LAYER_LUNARG_standard_validation" layer.
            // We will check what layers are available, and use the newer
            // "VK_LAYER_KHRONOS_validation" layer when possible.
            uint32_t layerCount;
            m_api.vkEnumerateInstanceLayerProperties(&layerCount, nullptr);

            List<VkLayerProperties> availableLayers;
            availableLayers.setCount(layerCount);
            m_api.vkEnumerateInstanceLayerProperties(&layerCount, availableLayers.getBuffer());

            const char* layerNames[] = { nullptr };
            for (auto& layer : availableLayers)
            {
                if (strncmp(
                    layer.layerName,
                    "VK_LAYER_KHRONOS_validation",
                    sizeof("VK_LAYER_KHRONOS_validation")) == 0)
                {
                    layerNames[0] = "VK_LAYER_KHRONOS_validation";
                    break;
                }
            }
            // On older drivers, only "VK_LAYER_LUNARG_standard_validation" exists,
            // so we try to use it if we can't find "VK_LAYER_KHRONOS_validation".
            if (!layerNames[0])
            {
                for (auto& layer : availableLayers)
                {
                    if (strncmp(
                        layer.layerName,
                        "VK_LAYER_LUNARG_standard_validation",
                        sizeof("VK_LAYER_LUNARG_standard_validation")) == 0)
                    {
                        layerNames[0] = "VK_LAYER_LUNARG_standard_validation";
                        break;
                    }
                }
            }
            if (layerNames[0])
            {
                instanceCreateInfo.enabledLayerCount = SLANG_COUNT_OF(layerNames);
                instanceCreateInfo.ppEnabledLayerNames = layerNames;
            }
        }
        uint32_t apiVersionsToTry[] = { VK_API_VERSION_1_2, VK_API_VERSION_1_1, VK_API_VERSION_1_0 };
        for (auto apiVersion : apiVersionsToTry)
        {
            applicationInfo.apiVersion = apiVersion;
            if (m_api.vkCreateInstance(&instanceCreateInfo, nullptr, &instance) == VK_SUCCESS)
            {
                break;
            }
        }
    }
    else
    {
        instance = (VkInstance)handles[0].handleValue;
    }
    if (!instance)
        return SLANG_FAIL;
    SLANG_RETURN_ON_FAIL(m_api.initInstanceProcs(instance));
    if (useValidationLayer && m_api.vkCreateDebugReportCallbackEXT)
    {
        VkDebugReportFlagsEXT debugFlags = VK_DEBUG_REPORT_ERROR_BIT_EXT | VK_DEBUG_REPORT_WARNING_BIT_EXT;

        VkDebugReportCallbackCreateInfoEXT debugCreateInfo = { VK_STRUCTURE_TYPE_DEBUG_REPORT_CREATE_INFO_EXT };
        debugCreateInfo.pfnCallback = &debugMessageCallback;
        debugCreateInfo.pUserData = this;
        debugCreateInfo.flags = debugFlags;

        SLANG_VK_RETURN_ON_FAIL(m_api.vkCreateDebugReportCallbackEXT(instance, &debugCreateInfo, nullptr, &m_debugReportCallback));
    }

    VkPhysicalDevice physicalDevice = VK_NULL_HANDLE;
    Index selectedDeviceIndex = 0;
    if (handles[1].handleValue == 0)
    {
        uint32_t numPhysicalDevices = 0;
        SLANG_VK_RETURN_ON_FAIL(m_api.vkEnumeratePhysicalDevices(instance, &numPhysicalDevices, nullptr));

        List<VkPhysicalDevice> physicalDevices;
        physicalDevices.setCount(numPhysicalDevices);
        SLANG_VK_RETURN_ON_FAIL(m_api.vkEnumeratePhysicalDevices(instance, &numPhysicalDevices, physicalDevices.getBuffer()));


        if (m_desc.adapter)
        {
            selectedDeviceIndex = -1;

            String lowerAdapter = String(m_desc.adapter).toLower();

            for (Index i = 0; i < physicalDevices.getCount(); ++i)
            {
                auto physicalDevice = physicalDevices[i];

                VkPhysicalDeviceProperties basicProps = {};
                m_api.vkGetPhysicalDeviceProperties(physicalDevice, &basicProps);

                String lowerName = String(basicProps.deviceName).toLower();

                if (lowerName.indexOf(lowerAdapter) != Index(-1))
                {
                    selectedDeviceIndex = i;
                    break;
                }
            }
            if (selectedDeviceIndex < 0)
            {
                // Device not found
                return SLANG_FAIL;
            }
        }

        physicalDevice = physicalDevices[selectedDeviceIndex];
    }
    else
    {
        physicalDevice = (VkPhysicalDevice)handles[1].handleValue;
    }

    SLANG_RETURN_ON_FAIL(m_api.initPhysicalDevice(physicalDevice));

    // Obtain the name of the selected adapter.
    {
        VkPhysicalDeviceProperties basicProps = {};
        m_api.vkGetPhysicalDeviceProperties(physicalDevice, &basicProps);
        m_adapterName = basicProps.deviceName;
        m_info.adapterName = m_adapterName.begin();
    }

    List<const char*> deviceExtensions;
    deviceExtensions.add(VK_KHR_SWAPCHAIN_EXTENSION_NAME);

    VkDeviceCreateInfo deviceCreateInfo = { VK_STRUCTURE_TYPE_DEVICE_CREATE_INFO };
    deviceCreateInfo.queueCreateInfoCount = 1;
    deviceCreateInfo.pEnabledFeatures = &m_api.m_deviceFeatures;

    // Get the device features (doesn't use, but useful when debugging)
    if (m_api.vkGetPhysicalDeviceFeatures2)
    {
        VkPhysicalDeviceFeatures2 deviceFeatures2 = {};
        deviceFeatures2.sType = VK_STRUCTURE_TYPE_PHYSICAL_DEVICE_FEATURES_2;
        m_api.vkGetPhysicalDeviceFeatures2(m_api.m_physicalDevice, &deviceFeatures2);
    }

    VkPhysicalDeviceProperties basicProps = {};
    m_api.vkGetPhysicalDeviceProperties(m_api.m_physicalDevice, &basicProps);

    // Compute timestamp frequency.
    m_info.timestampFrequency = uint64_t(1e9 / basicProps.limits.timestampPeriod);

    // Get the API version
    const uint32_t majorVersion = VK_VERSION_MAJOR(basicProps.apiVersion);
    const uint32_t minorVersion = VK_VERSION_MINOR(basicProps.apiVersion);

    auto& extendedFeatures = m_api.m_extendedFeatures;

    // API version check, can't use vkGetPhysicalDeviceProperties2 yet since this device might not support it
    if (VK_MAKE_VERSION(majorVersion, minorVersion, 0) >= VK_API_VERSION_1_1 &&
        m_api.vkGetPhysicalDeviceProperties2 &&
        m_api.vkGetPhysicalDeviceFeatures2)
    {
        // Get device features
        VkPhysicalDeviceFeatures2 deviceFeatures2 = {};
        deviceFeatures2.sType = VK_STRUCTURE_TYPE_PHYSICAL_DEVICE_FEATURES_2;

        // Inline uniform block
        extendedFeatures.inlineUniformBlockFeatures.pNext = deviceFeatures2.pNext;
        deviceFeatures2.pNext = &extendedFeatures.inlineUniformBlockFeatures;

        // Buffer device address features
        extendedFeatures.bufferDeviceAddressFeatures.pNext = deviceFeatures2.pNext;
        deviceFeatures2.pNext = &extendedFeatures.bufferDeviceAddressFeatures;

        // Ray query features
        extendedFeatures.rayQueryFeatures.pNext = deviceFeatures2.pNext;
        deviceFeatures2.pNext = &extendedFeatures.rayQueryFeatures;

        // Ray tracing pipeline features
        extendedFeatures.rayTracingPipelineFeatures.pNext = deviceFeatures2.pNext;
        deviceFeatures2.pNext = &extendedFeatures.rayTracingPipelineFeatures;

        // Acceleration structure features
        extendedFeatures.accelerationStructureFeatures.pNext = deviceFeatures2.pNext;
        deviceFeatures2.pNext = &extendedFeatures.accelerationStructureFeatures;

        // Subgroup features
        extendedFeatures.shaderSubgroupExtendedTypeFeatures.pNext = deviceFeatures2.pNext;
        deviceFeatures2.pNext = &extendedFeatures.shaderSubgroupExtendedTypeFeatures;

        // Extended dynamic states
        extendedFeatures.extendedDynamicStateFeatures.pNext = deviceFeatures2.pNext;
        deviceFeatures2.pNext = &extendedFeatures.extendedDynamicStateFeatures;

        // Timeline Semaphore
        extendedFeatures.timelineFeatures.pNext = deviceFeatures2.pNext;
        deviceFeatures2.pNext = &extendedFeatures.timelineFeatures;

        // Float16
        extendedFeatures.float16Features.pNext = deviceFeatures2.pNext;
        deviceFeatures2.pNext = &extendedFeatures.float16Features;

        // 16-bit storage
        extendedFeatures.storage16BitFeatures.pNext = deviceFeatures2.pNext;
        deviceFeatures2.pNext = &extendedFeatures.storage16BitFeatures;

        // Atomic64
        extendedFeatures.atomicInt64Features.pNext = deviceFeatures2.pNext;
        deviceFeatures2.pNext = &extendedFeatures.atomicInt64Features;

        // robustness2 features
        extendedFeatures.robustness2Features.pNext = deviceFeatures2.pNext;
        deviceFeatures2.pNext = &extendedFeatures.robustness2Features;

        // Atomic Float
        // To detect atomic float we need
        // https://www.khronos.org/registry/vulkan/specs/1.2-extensions/man/html/VkPhysicalDeviceShaderAtomicFloatFeaturesEXT.html

        extendedFeatures.atomicFloatFeatures.pNext = deviceFeatures2.pNext;
        deviceFeatures2.pNext = &extendedFeatures.atomicFloatFeatures;

        m_api.vkGetPhysicalDeviceFeatures2(m_api.m_physicalDevice, &deviceFeatures2);
        
        if (deviceFeatures2.features.shaderResourceMinLod)
        {
            m_features.add("shader-resource-min-lod");
        }
        if (deviceFeatures2.features.shaderFloat64)
        {
            m_features.add("double");
        }
        if (deviceFeatures2.features.shaderInt64)
        {
            m_features.add("int64");
        }
        if (deviceFeatures2.features.shaderInt16)
        {
            m_features.add("int16");
        }
        // If we have float16 features then enable
        if (extendedFeatures.float16Features.shaderFloat16)
        {
            // Link into the creation features
            extendedFeatures.float16Features.pNext = (void*)deviceCreateInfo.pNext;
            deviceCreateInfo.pNext = &extendedFeatures.float16Features;

            // Add the Float16 extension
            deviceExtensions.add(VK_KHR_SHADER_FLOAT16_INT8_EXTENSION_NAME);

            // We have half support
            m_features.add("half");
        }

        if (extendedFeatures.storage16BitFeatures.storageBuffer16BitAccess)
        {
            // Link into the creation features
            extendedFeatures.storage16BitFeatures.pNext = (void*)deviceCreateInfo.pNext;
            deviceCreateInfo.pNext = &extendedFeatures.storage16BitFeatures;

            // Add the 16-bit storage extension
            deviceExtensions.add(VK_KHR_16BIT_STORAGE_EXTENSION_NAME);

            // We have half support
            m_features.add("16-bit-storage");
        }

        if (extendedFeatures.atomicInt64Features.shaderBufferInt64Atomics)
        {
            // Link into the creation features
            extendedFeatures.atomicInt64Features.pNext = (void*)deviceCreateInfo.pNext;
            deviceCreateInfo.pNext = &extendedFeatures.atomicInt64Features;

            deviceExtensions.add(VK_KHR_SHADER_ATOMIC_INT64_EXTENSION_NAME);
            m_features.add("atomic-int64");
        }

        if (extendedFeatures.atomicFloatFeatures.shaderBufferFloat32AtomicAdd)
        {
            // Link into the creation features
            extendedFeatures.atomicFloatFeatures.pNext = (void*)deviceCreateInfo.pNext;
            deviceCreateInfo.pNext = &extendedFeatures.atomicFloatFeatures;

            deviceExtensions.add(VK_EXT_SHADER_ATOMIC_FLOAT_EXTENSION_NAME);
            m_features.add("atomic-float");
        }

        if (extendedFeatures.timelineFeatures.timelineSemaphore)
        {
            // Link into the creation features
            extendedFeatures.timelineFeatures.pNext = (void*)deviceCreateInfo.pNext;
            deviceCreateInfo.pNext = &extendedFeatures.timelineFeatures;
            deviceExtensions.add(VK_KHR_TIMELINE_SEMAPHORE_EXTENSION_NAME);
            m_features.add("timeline-semaphore");
        }

        if (extendedFeatures.extendedDynamicStateFeatures.extendedDynamicState)
        {
            // Link into the creation features
            extendedFeatures.extendedDynamicStateFeatures.pNext = (void*)deviceCreateInfo.pNext;
            deviceCreateInfo.pNext = &extendedFeatures.extendedDynamicStateFeatures;
            deviceExtensions.add(VK_EXT_EXTENDED_DYNAMIC_STATE_EXTENSION_NAME);
            m_features.add("extended-dynamic-states");
        }

        if (extendedFeatures.shaderSubgroupExtendedTypeFeatures.shaderSubgroupExtendedTypes)
        {
            extendedFeatures.shaderSubgroupExtendedTypeFeatures.pNext =
                (void*)deviceCreateInfo.pNext;
            deviceCreateInfo.pNext = &extendedFeatures.shaderSubgroupExtendedTypeFeatures;
            deviceExtensions.add(VK_KHR_SHADER_SUBGROUP_EXTENDED_TYPES_EXTENSION_NAME);
            m_features.add("shader-subgroup-extended-types");
        }

        if (extendedFeatures.accelerationStructureFeatures.accelerationStructure)
        {
            extendedFeatures.accelerationStructureFeatures.pNext = (void*)deviceCreateInfo.pNext;
            deviceCreateInfo.pNext = &extendedFeatures.accelerationStructureFeatures;
            deviceExtensions.add(VK_KHR_ACCELERATION_STRUCTURE_EXTENSION_NAME);
            deviceExtensions.add(VK_KHR_DEFERRED_HOST_OPERATIONS_EXTENSION_NAME);
            m_features.add("acceleration-structure");
        }

        if (extendedFeatures.rayTracingPipelineFeatures.rayTracingPipeline)
        {
            extendedFeatures.rayTracingPipelineFeatures.pNext = (void*)deviceCreateInfo.pNext;
            deviceCreateInfo.pNext = &extendedFeatures.rayTracingPipelineFeatures;
            deviceExtensions.add(VK_KHR_RAY_TRACING_PIPELINE_EXTENSION_NAME);
            m_features.add("ray-tracing-pipeline");
        }

        if (extendedFeatures.rayQueryFeatures.rayQuery)
        {
            extendedFeatures.rayQueryFeatures.pNext = (void*)deviceCreateInfo.pNext;
            deviceCreateInfo.pNext = &extendedFeatures.rayQueryFeatures;
            deviceExtensions.add(VK_KHR_RAY_QUERY_EXTENSION_NAME);
            m_features.add("ray-query");
            m_features.add("ray-tracing");
        }

        if (extendedFeatures.bufferDeviceAddressFeatures.bufferDeviceAddress)
        {
            extendedFeatures.bufferDeviceAddressFeatures.pNext = (void*)deviceCreateInfo.pNext;
            deviceCreateInfo.pNext = &extendedFeatures.bufferDeviceAddressFeatures;
            deviceExtensions.add(VK_KHR_BUFFER_DEVICE_ADDRESS_EXTENSION_NAME);

            m_features.add("buffer-device-address");
        }

        if (extendedFeatures.inlineUniformBlockFeatures.inlineUniformBlock)
        {
            extendedFeatures.inlineUniformBlockFeatures.pNext = (void*)deviceCreateInfo.pNext;
            deviceCreateInfo.pNext = &extendedFeatures.inlineUniformBlockFeatures;
            deviceExtensions.add(VK_KHR_BUFFER_DEVICE_ADDRESS_EXTENSION_NAME);
            m_features.add("inline-uniform-block");
        }

        if (extendedFeatures.robustness2Features.nullDescriptor)
        {
            extendedFeatures.robustness2Features.pNext = (void*)deviceCreateInfo.pNext;
            deviceCreateInfo.pNext = &extendedFeatures.robustness2Features;
            deviceExtensions.add(VK_EXT_ROBUSTNESS_2_EXTENSION_NAME);
            m_features.add("robustness2");
        }

        VkPhysicalDeviceProperties2 extendedProps = { VK_STRUCTURE_TYPE_PHYSICAL_DEVICE_PROPERTIES_2 };
        VkPhysicalDeviceRayTracingPipelinePropertiesKHR rtProps = { VK_STRUCTURE_TYPE_PHYSICAL_DEVICE_RAY_TRACING_PIPELINE_PROPERTIES_KHR };
        extendedProps.pNext = &rtProps;
        m_api.vkGetPhysicalDeviceProperties2(m_api.m_physicalDevice, &extendedProps);
        m_api.m_rtProperties = rtProps;

        uint32_t extensionCount = 0;
        m_api.vkEnumerateDeviceExtensionProperties(m_api.m_physicalDevice, NULL, &extensionCount, NULL);
        Slang::List<VkExtensionProperties> extensions;
        extensions.setCount(extensionCount);
        m_api.vkEnumerateDeviceExtensionProperties(m_api.m_physicalDevice, NULL, &extensionCount, extensions.getBuffer());

        HashSet<String> extensionNames;
        for (const auto& e : extensions)
        {
            extensionNames.Add(e.extensionName);
        }

        if (extensionNames.Contains("VK_KHR_external_memory"))
        {
            deviceExtensions.add(VK_KHR_EXTERNAL_MEMORY_EXTENSION_NAME);
#if SLANG_WINDOWS_FAMILY
            if (extensionNames.Contains("VK_KHR_external_memory_win32"))
            {
                deviceExtensions.add(VK_KHR_EXTERNAL_MEMORY_WIN32_EXTENSION_NAME);
            }
#endif
            m_features.add("external-memory");
        }
        if (extensionNames.Contains(VK_EXT_DEBUG_MARKER_EXTENSION_NAME))
        {
            deviceExtensions.add(VK_EXT_DEBUG_MARKER_EXTENSION_NAME);
        }
        if (extensionNames.Contains(VK_EXT_SHADER_VIEWPORT_INDEX_LAYER_EXTENSION_NAME))
        {
            deviceExtensions.add(VK_EXT_SHADER_VIEWPORT_INDEX_LAYER_EXTENSION_NAME);
        }
    }
    if (m_api.m_module->isSoftware())
    {
        m_features.add("software-device");
    }
    else
    {
        m_features.add("hardware-device");
    }

    m_queueFamilyIndex = m_api.findQueue(VK_QUEUE_GRAPHICS_BIT | VK_QUEUE_COMPUTE_BIT);
    assert(m_queueFamilyIndex >= 0);

    if (handles[2].handleValue == 0)
    {
        float queuePriority = 0.0f;
        VkDeviceQueueCreateInfo queueCreateInfo = { VK_STRUCTURE_TYPE_DEVICE_QUEUE_CREATE_INFO };
        queueCreateInfo.queueFamilyIndex = m_queueFamilyIndex;
        queueCreateInfo.queueCount = 1;
        queueCreateInfo.pQueuePriorities = &queuePriority;

        deviceCreateInfo.pQueueCreateInfos = &queueCreateInfo;

        deviceCreateInfo.enabledExtensionCount = uint32_t(deviceExtensions.getCount());
        deviceCreateInfo.ppEnabledExtensionNames = deviceExtensions.getBuffer();

        if (m_api.vkCreateDevice(m_api.m_physicalDevice, &deviceCreateInfo, nullptr, &m_device) != VK_SUCCESS)
            return SLANG_FAIL;
    }
    else
    {
        m_device = (VkDevice)handles[2].handleValue;
    }

    SLANG_RETURN_ON_FAIL(m_api.initDeviceProcs(m_device));

    return SLANG_OK;
}

SlangResult VKDevice::initialize(const Desc& desc)
{
    // Initialize device info.
    {
        m_info.apiName = "Vulkan";
        m_info.bindingStyle = BindingStyle::Vulkan;
        m_info.projectionStyle = ProjectionStyle::Vulkan;
        m_info.deviceType = DeviceType::Vulkan;
        static const float kIdentity[] = {1, 0, 0, 0, 0, 1, 0, 0, 0, 0, 1, 0, 0, 0, 0, 1};
        ::memcpy(m_info.identityProjectionMatrix, kIdentity, sizeof(kIdentity));
    }

    m_desc = desc;

    SLANG_RETURN_ON_FAIL(RendererBase::initialize(desc));
    SlangResult initDeviceResult = SLANG_OK;

    for (int forceSoftware = 0; forceSoftware <= 1; forceSoftware++)
    {
        initDeviceResult = m_module.init(forceSoftware != 0);
        if (initDeviceResult != SLANG_OK)
            continue;
        initDeviceResult = m_api.initGlobalProcs(m_module);
        if (initDeviceResult != SLANG_OK)
            continue;
        descriptorSetAllocator.m_api = &m_api;
        initDeviceResult = initVulkanInstanceAndDevice(desc.existingDeviceHandles.handles, ENABLE_VALIDATION_LAYER != 0);
        if (initDeviceResult == SLANG_OK)
            break;
    }
    SLANG_RETURN_ON_FAIL(initDeviceResult);

    {
        VkQueue queue;
        m_api.vkGetDeviceQueue(m_device, m_queueFamilyIndex, 0, &queue);
        SLANG_RETURN_ON_FAIL(m_deviceQueue.init(m_api, queue, m_queueFamilyIndex));
    }

    SLANG_RETURN_ON_FAIL(slangContext.initialize(
        desc.slang,
        SLANG_SPIRV,
        "sm_5_1",
        makeArray(slang::PreprocessorMacroDesc{ "__VK__", "1" }).getView()));

    // Create default sampler.
    {
        VkSamplerCreateInfo samplerInfo = {VK_STRUCTURE_TYPE_SAMPLER_CREATE_INFO};
        samplerInfo.magFilter = VK_FILTER_NEAREST;
        samplerInfo.minFilter = VK_FILTER_NEAREST;
        samplerInfo.addressModeU = VK_SAMPLER_ADDRESS_MODE_CLAMP_TO_BORDER;
        samplerInfo.addressModeV = VK_SAMPLER_ADDRESS_MODE_CLAMP_TO_BORDER;
        samplerInfo.addressModeW = VK_SAMPLER_ADDRESS_MODE_CLAMP_TO_BORDER;
        samplerInfo.anisotropyEnable = VK_FALSE;
        samplerInfo.maxAnisotropy = 1;
        samplerInfo.borderColor = VK_BORDER_COLOR_INT_OPAQUE_BLACK;
        samplerInfo.unnormalizedCoordinates = VK_FALSE;
        samplerInfo.compareEnable = VK_FALSE;
        samplerInfo.compareOp = VK_COMPARE_OP_NEVER;
        samplerInfo.mipmapMode = VK_SAMPLER_MIPMAP_MODE_NEAREST;
        samplerInfo.minLod = 0.0f;
        samplerInfo.maxLod = 0.0f;
        SLANG_VK_RETURN_ON_FAIL(m_api.vkCreateSampler(m_device, &samplerInfo, nullptr, &m_defaultSampler));
    }

    return SLANG_OK;
}

void VKDevice::waitForGpu()
{
    m_deviceQueue.flushAndWait();
}

Result VKDevice::TransientResourceHeapImpl::init(
    const ITransientResourceHeap::Desc& desc,
    VKDevice* device)
{
    Super::init(
        desc,
        (uint32_t)device->m_api.m_deviceProperties.limits.minUniformBufferOffsetAlignment,
        device);

    m_descSetAllocator.m_api = &device->m_api;

    VkCommandPoolCreateInfo poolCreateInfo = {};
    poolCreateInfo.sType = VK_STRUCTURE_TYPE_COMMAND_POOL_CREATE_INFO;
    poolCreateInfo.flags = VK_COMMAND_POOL_CREATE_RESET_COMMAND_BUFFER_BIT;
    poolCreateInfo.queueFamilyIndex =
        device->getQueueFamilyIndex(ICommandQueue::QueueType::Graphics);
    device->m_api.vkCreateCommandPool(
        device->m_api.m_device, &poolCreateInfo, nullptr, &m_commandPool);

    advanceFence();
    return SLANG_OK;
}

Result VKDevice::TransientResourceHeapImpl::createCommandBuffer(ICommandBuffer** outCmdBuffer)
{
    if (m_commandBufferAllocId < (uint32_t)m_commandBufferPool.getCount())
    {
        auto result = m_commandBufferPool[m_commandBufferAllocId];
        result->beginCommandBuffer();
        m_commandBufferAllocId++;
        returnComPtr(outCmdBuffer, result);
        return SLANG_OK;
    }

    RefPtr<CommandBufferImpl> commandBuffer = new CommandBufferImpl();
    SLANG_RETURN_ON_FAIL(commandBuffer->init(
        m_device, m_commandPool, this));
    m_commandBufferPool.add(commandBuffer);
    m_commandBufferAllocId++;
    returnComPtr(outCmdBuffer, commandBuffer);
    return SLANG_OK;
}

Result VKDevice::TransientResourceHeapImpl::synchronizeAndReset()
{
    m_commandBufferAllocId = 0;
    auto& api = m_device->m_api;
    if (api.vkWaitForFences(
            api.m_device, (uint32_t)m_fences.getCount(), m_fences.getBuffer(), 1, UINT64_MAX) !=
        VK_SUCCESS)
    {
        return SLANG_FAIL;
    }
    api.vkResetCommandPool(api.m_device, m_commandPool, 0);
    m_descSetAllocator.reset();
    m_fenceIndex = 0;
    Super::reset();
    return SLANG_OK;
}

Result VKDevice::createTransientResourceHeap(
    const ITransientResourceHeap::Desc& desc,
    ITransientResourceHeap** outHeap)
{
    RefPtr<TransientResourceHeapImpl> result = new TransientResourceHeapImpl();
    SLANG_RETURN_ON_FAIL(result->init(desc, this));
    returnComPtr(outHeap, result);
    return SLANG_OK;
}

Result VKDevice::createCommandQueue(const ICommandQueue::Desc& desc, ICommandQueue** outQueue)
{
    // Only support one queue for now.
    if (m_queueAllocCount != 0)
        return SLANG_FAIL;
    auto queueFamilyIndex = m_api.findQueue(VK_QUEUE_GRAPHICS_BIT | VK_QUEUE_COMPUTE_BIT);
    VkQueue vkQueue;
    m_api.vkGetDeviceQueue(m_api.m_device, queueFamilyIndex, 0, &vkQueue);
    RefPtr<CommandQueueImpl> result = new CommandQueueImpl();
    result->init(this, vkQueue, queueFamilyIndex);
    returnComPtr(outQueue, result);
    m_queueAllocCount++;
    return SLANG_OK;
}

Result VKDevice::createSwapchain(
    const ISwapchain::Desc& desc, WindowHandle window, ISwapchain** outSwapchain)
{
#if !defined(SLANG_ENABLE_XLIB)
    if (window.type == WindowHandle::Type::XLibHandle)
    {
        return SLANG_FAIL;
    }
#endif

    RefPtr<SwapchainImpl> sc = new SwapchainImpl();
    SLANG_RETURN_ON_FAIL(sc->init(this, desc, window));
    returnComPtr(outSwapchain, sc);
    return SLANG_OK;
}

Result VKDevice::createFramebufferLayout(const IFramebufferLayout::Desc& desc, IFramebufferLayout** outLayout)
{
    RefPtr<FramebufferLayoutImpl> layout = new FramebufferLayoutImpl();
    SLANG_RETURN_ON_FAIL(layout->init(this, desc));
    returnComPtr(outLayout, layout);
    return SLANG_OK;
}

Result VKDevice::createRenderPassLayout(
    const IRenderPassLayout::Desc& desc,
    IRenderPassLayout** outRenderPassLayout)
{
    RefPtr<RenderPassLayoutImpl> result = new RenderPassLayoutImpl();
    SLANG_RETURN_ON_FAIL(result->init(this, desc));
    returnComPtr(outRenderPassLayout, result);
    return SLANG_OK;
}

Result VKDevice::createFramebuffer(const IFramebuffer::Desc& desc, IFramebuffer** outFramebuffer)
{
    RefPtr<FramebufferImpl> fb = new FramebufferImpl();
    SLANG_RETURN_ON_FAIL(fb->init(this, desc));
    returnComPtr(outFramebuffer, fb);
    return SLANG_OK;
}

SlangResult VKDevice::readTextureResource(
    ITextureResource* texture,
    ResourceState state,
    ISlangBlob** outBlob,
    size_t* outRowPitch,
    size_t* outPixelSize)
{
    auto textureImpl = static_cast<TextureResourceImpl*>(texture);
    RefPtr<ListBlob> blob = new ListBlob();

    auto desc = textureImpl->getDesc();
    auto width = desc->size.width;
    auto height = desc->size.height;
    FormatInfo sizeInfo;
    SLANG_RETURN_ON_FAIL(gfxGetFormatInfo(desc->format, &sizeInfo));
    size_t pixelSize = sizeInfo.blockSizeInBytes / sizeInfo.pixelsPerBlock;
    size_t rowPitch = width * pixelSize;

    List<TextureResource::Size> mipSizes;

    const int numMipMaps = desc->numMipLevels;
    auto arraySize = calcEffectiveArraySize(*desc);

    // Calculate how large the buffer has to be
    size_t bufferSize = 0;
    // Calculate how large an array entry is
    for (int j = 0; j < numMipMaps; ++j)
    {
        const TextureResource::Size mipSize = calcMipSize(desc->size, j);

        auto rowSizeInBytes = calcRowSize(desc->format, mipSize.width);
        auto numRows = calcNumRows(desc->format, mipSize.height);

        mipSizes.add(mipSize);

        bufferSize += (rowSizeInBytes * numRows) * mipSize.depth;
    }
    // Calculate the total size taking into account the array
    bufferSize *= arraySize;
    blob->m_data.setCount(Index(bufferSize));

    Buffer staging;
    SLANG_RETURN_ON_FAIL(staging.init(
        m_api,
        bufferSize,
        VK_BUFFER_USAGE_TRANSFER_DST_BIT,
        VK_MEMORY_PROPERTY_HOST_VISIBLE_BIT | VK_MEMORY_PROPERTY_HOST_COHERENT_BIT));

    VkCommandBuffer commandBuffer = m_deviceQueue.getCommandBuffer();
    VkImage srcImage = textureImpl->m_image;
    VkImageLayout srcImageLayout = VulkanUtil::getImageLayoutFromState(state);

    size_t dstOffset = 0;
    for (int i = 0; i < arraySize; ++i)
    {
        for (Index j = 0; j < mipSizes.getCount(); ++j)
        {
            const auto& mipSize = mipSizes[j];

            auto rowSizeInBytes = calcRowSize(desc->format, mipSize.width);
            auto numRows = calcNumRows(desc->format, mipSize.height);

            VkBufferImageCopy region = {};

            region.bufferOffset = dstOffset;
            region.bufferRowLength = 0;
            region.bufferImageHeight = 0;

            region.imageSubresource.aspectMask = VK_IMAGE_ASPECT_COLOR_BIT;
            region.imageSubresource.mipLevel = uint32_t(j);
            region.imageSubresource.baseArrayLayer = i;
            region.imageSubresource.layerCount = 1;
            region.imageOffset = { 0, 0, 0 };
            region.imageExtent = { uint32_t(mipSize.width), uint32_t(mipSize.height), uint32_t(mipSize.depth) };

            m_api.vkCmdCopyImageToBuffer(commandBuffer, srcImage, srcImageLayout, staging.m_buffer, 1, &region);

            dstOffset += rowSizeInBytes * numRows * mipSize.depth;
        }
    }

    m_deviceQueue.flushAndWait();

    // Write out the data from the buffer
    void* mappedData = nullptr;
    SLANG_RETURN_ON_FAIL(
        m_api.vkMapMemory(m_device, staging.m_memory, 0, bufferSize, 0, &mappedData));

    ::memcpy(blob->m_data.getBuffer(), mappedData, bufferSize);
    m_api.vkUnmapMemory(m_device, staging.m_memory);

    *outPixelSize = pixelSize;
    *outRowPitch = rowPitch;
    returnComPtr(outBlob, blob);
    return SLANG_OK;
}

SlangResult VKDevice::readBufferResource(
    IBufferResource* inBuffer,
    size_t offset,
    size_t size,
    ISlangBlob** outBlob)
{
    BufferResourceImpl* buffer = static_cast<BufferResourceImpl*>(inBuffer);
    
    RefPtr<ListBlob> blob = new ListBlob();
    blob->m_data.setCount(size);

    // create staging buffer
    Buffer staging;

    SLANG_RETURN_ON_FAIL(staging.init(
        m_api,
        size,
        VK_BUFFER_USAGE_TRANSFER_DST_BIT,
        VK_MEMORY_PROPERTY_HOST_VISIBLE_BIT | VK_MEMORY_PROPERTY_HOST_COHERENT_BIT));

    // Copy from real buffer to staging buffer
    VkCommandBuffer commandBuffer = m_deviceQueue.getCommandBuffer();

    VkBufferCopy copyInfo = {};
    copyInfo.size = size;
    copyInfo.srcOffset = offset;
    m_api.vkCmdCopyBuffer(commandBuffer, buffer->m_buffer.m_buffer, staging.m_buffer, 1, &copyInfo);

    m_deviceQueue.flushAndWait();

    // Write out the data from the buffer
    void* mappedData = nullptr;
    SLANG_RETURN_ON_FAIL(
        m_api.vkMapMemory(m_device, staging.m_memory, 0, size, 0, &mappedData));

    ::memcpy(blob->m_data.getBuffer(), mappedData, size);
    m_api.vkUnmapMemory(m_device, staging.m_memory);

    returnComPtr(outBlob, blob);
    return SLANG_OK;
}

Result VKDevice::getAccelerationStructurePrebuildInfo(
    const IAccelerationStructure::BuildInputs& buildInputs,
    IAccelerationStructure::PrebuildInfo* outPrebuildInfo)
{
    if (!m_api.vkGetAccelerationStructureBuildSizesKHR)
    {
        return SLANG_E_NOT_AVAILABLE;
    }
    VkAccelerationStructureBuildSizesInfoKHR sizeInfo = {
        VK_STRUCTURE_TYPE_ACCELERATION_STRUCTURE_BUILD_SIZES_INFO_KHR};
    AccelerationStructureBuildGeometryInfoBuilder geomInfoBuilder;
    SLANG_RETURN_ON_FAIL(geomInfoBuilder.build(buildInputs, getDebugCallback()));
    m_api.vkGetAccelerationStructureBuildSizesKHR(
        m_api.m_device,
        VK_ACCELERATION_STRUCTURE_BUILD_TYPE_DEVICE_KHR,
        &geomInfoBuilder.buildInfo,
        geomInfoBuilder.primitiveCounts.getBuffer(),
        &sizeInfo);
    outPrebuildInfo->resultDataMaxSize = sizeInfo.accelerationStructureSize;
    outPrebuildInfo->scratchDataSize = sizeInfo.buildScratchSize;
    outPrebuildInfo->updateScratchDataSize = sizeInfo.updateScratchSize;
    return SLANG_OK;
}

Result VKDevice::createAccelerationStructure(
    const IAccelerationStructure::CreateDesc& desc,
    IAccelerationStructure** outAS)
{
    if (!m_api.vkCreateAccelerationStructureKHR)
    {
        return SLANG_E_NOT_AVAILABLE;
    }
    RefPtr<AccelerationStructureImpl> resultAS = new AccelerationStructureImpl();
    resultAS->m_offset = desc.offset;
    resultAS->m_size = desc.size;
    resultAS->m_buffer = static_cast<BufferResourceImpl*>(desc.buffer);
    resultAS->m_device = this;
    resultAS->m_desc.type = IResourceView::Type::AccelerationStructure;
    VkAccelerationStructureCreateInfoKHR createInfo = {VK_STRUCTURE_TYPE_ACCELERATION_STRUCTURE_CREATE_INFO_KHR};
    createInfo.buffer = resultAS->m_buffer->m_buffer.m_buffer;
    createInfo.offset = desc.offset;
    createInfo.size = desc.size;
    switch (desc.kind)
    {
    case IAccelerationStructure::Kind::BottomLevel:
        createInfo.type = VK_ACCELERATION_STRUCTURE_TYPE_BOTTOM_LEVEL_KHR;
        break;
    case IAccelerationStructure::Kind::TopLevel:
        createInfo.type = VK_ACCELERATION_STRUCTURE_TYPE_TOP_LEVEL_KHR;
        break;
    default:
        getDebugCallback()->handleMessage(
            DebugMessageType::Error,
            DebugMessageSource::Layer,
            "invalid value of IAccelerationStructure::Kind encountered in desc.kind");
        return SLANG_E_INVALID_ARG;
    }

    SLANG_VK_RETURN_ON_FAIL(m_api.vkCreateAccelerationStructureKHR(
        m_api.m_device, &createInfo, nullptr, &resultAS->m_vkHandle));
    returnComPtr(outAS, resultAS);
    return SLANG_OK;
}

static VkBufferUsageFlagBits _calcBufferUsageFlags(ResourceState state)
{
    switch (state)
    {
    case ResourceState::VertexBuffer:
        return VK_BUFFER_USAGE_VERTEX_BUFFER_BIT;
    case ResourceState::IndexBuffer:
        return VK_BUFFER_USAGE_INDEX_BUFFER_BIT;
    case ResourceState::ConstantBuffer:
        return VK_BUFFER_USAGE_UNIFORM_BUFFER_BIT;
    case ResourceState::StreamOutput:
        return VK_BUFFER_USAGE_TRANSFORM_FEEDBACK_BUFFER_BIT_EXT;
    case ResourceState::RenderTarget:
    case ResourceState::DepthRead:
    case ResourceState::DepthWrite:
        {
            assert(!"Invalid resource state for buffer resource.");
            return VkBufferUsageFlagBits(0);
        }
    case ResourceState::UnorderedAccess:
        return (VkBufferUsageFlagBits)(VK_BUFFER_USAGE_STORAGE_TEXEL_BUFFER_BIT | VK_BUFFER_USAGE_STORAGE_BUFFER_BIT);
    case ResourceState::ShaderResource:
        return (VkBufferUsageFlagBits)(VK_BUFFER_USAGE_UNIFORM_TEXEL_BUFFER_BIT | VK_BUFFER_USAGE_STORAGE_BUFFER_BIT);
    case ResourceState::CopySource:
        return VK_BUFFER_USAGE_TRANSFER_SRC_BIT;
    case ResourceState::CopyDestination:
        return VK_BUFFER_USAGE_TRANSFER_DST_BIT;
    case ResourceState::AccelerationStructure:
        return VK_BUFFER_USAGE_ACCELERATION_STRUCTURE_STORAGE_BIT_KHR;
    case ResourceState::IndirectArgument:
        return VK_BUFFER_USAGE_INDIRECT_BUFFER_BIT;
    default:
        return VkBufferUsageFlagBits(0);
    }
}

static VkBufferUsageFlagBits _calcBufferUsageFlags(ResourceStateSet states)
{
    int dstFlags = 0;
    for (uint32_t i = 0; i < (uint32_t)ResourceState::_Count; i++)
    {
        auto state = (ResourceState)i;
        if (states.contains(state))
            dstFlags |= _calcBufferUsageFlags(state);
    }
    return VkBufferUsageFlagBits(dstFlags);
}

static VkImageUsageFlagBits _calcImageUsageFlags(ResourceState state)
{
    switch (state)
    {
    case ResourceState::RenderTarget:
        return VK_IMAGE_USAGE_COLOR_ATTACHMENT_BIT;
    case ResourceState::DepthWrite:
        return VK_IMAGE_USAGE_DEPTH_STENCIL_ATTACHMENT_BIT;
    case ResourceState::DepthRead:
        return VK_IMAGE_USAGE_INPUT_ATTACHMENT_BIT;
    case ResourceState::ShaderResource:
        return VK_IMAGE_USAGE_SAMPLED_BIT;
    case ResourceState::UnorderedAccess:
        return VK_IMAGE_USAGE_STORAGE_BIT;
    case ResourceState::CopySource:
        return VK_IMAGE_USAGE_TRANSFER_SRC_BIT;
    case ResourceState::CopyDestination:
        return VK_IMAGE_USAGE_TRANSFER_DST_BIT;
    case ResourceState::ResolveSource:
        return VK_IMAGE_USAGE_TRANSFER_SRC_BIT;
    case ResourceState::ResolveDestination:
        return VK_IMAGE_USAGE_TRANSFER_DST_BIT;
    case ResourceState::Present:
        return VK_IMAGE_USAGE_TRANSFER_SRC_BIT;
    case ResourceState::General:
        return (VkImageUsageFlagBits)0;
    default:
        {
            assert(!"Unsupported");
            return VkImageUsageFlagBits(0);
        }
    }
}

static VkImageUsageFlagBits _calcImageUsageFlags(ResourceStateSet states)
{
    int dstFlags = 0;
    for (uint32_t i = 0; i < (uint32_t)ResourceState::_Count; i++)
    {
        auto state = (ResourceState)i;
        if (states.contains(state))
            dstFlags |= _calcImageUsageFlags(state);
    }
    return VkImageUsageFlagBits(dstFlags);
}

static VkImageUsageFlags _calcImageUsageFlags(
    ResourceStateSet states,
    MemoryType memoryType,
    const void* initData)
{
    VkImageUsageFlags usage = _calcImageUsageFlags(states);

    if (memoryType == MemoryType::Upload || initData)
    {
        usage |= VK_IMAGE_USAGE_TRANSFER_DST_BIT;
    }

    return usage;
}

VkAccessFlags calcAccessFlagsFromImageLayout(VkImageLayout layout)
{
    switch (layout)
    {
    case VK_IMAGE_LAYOUT_UNDEFINED:
    case VK_IMAGE_LAYOUT_GENERAL:
    case VK_IMAGE_LAYOUT_PREINITIALIZED:
    case VK_IMAGE_LAYOUT_PRESENT_SRC_KHR:
        return (VK_ACCESS_MEMORY_READ_BIT | VK_ACCESS_MEMORY_WRITE_BIT);
    case VK_IMAGE_LAYOUT_COLOR_ATTACHMENT_OPTIMAL:
        return (VK_ACCESS_COLOR_ATTACHMENT_READ_BIT | VK_ACCESS_COLOR_ATTACHMENT_WRITE_BIT);
    case VK_IMAGE_LAYOUT_DEPTH_STENCIL_ATTACHMENT_OPTIMAL:
    case VK_IMAGE_LAYOUT_DEPTH_ATTACHMENT_OPTIMAL:
    case VK_IMAGE_LAYOUT_STENCIL_ATTACHMENT_OPTIMAL:
    case VK_IMAGE_LAYOUT_DEPTH_READ_ONLY_STENCIL_ATTACHMENT_OPTIMAL:
    case VK_IMAGE_LAYOUT_DEPTH_ATTACHMENT_STENCIL_READ_ONLY_OPTIMAL:
        return (VK_ACCESS_DEPTH_STENCIL_ATTACHMENT_WRITE_BIT | VK_ACCESS_DEPTH_STENCIL_ATTACHMENT_READ_BIT);
    case VK_IMAGE_LAYOUT_DEPTH_STENCIL_READ_ONLY_OPTIMAL:
    case VK_IMAGE_LAYOUT_DEPTH_READ_ONLY_OPTIMAL:
    case VK_IMAGE_LAYOUT_STENCIL_READ_ONLY_OPTIMAL:
        return VK_ACCESS_DEPTH_STENCIL_ATTACHMENT_READ_BIT;
    case VK_IMAGE_LAYOUT_SHADER_READ_ONLY_OPTIMAL:
        return VK_ACCESS_SHADER_READ_BIT;
    case VK_IMAGE_LAYOUT_TRANSFER_SRC_OPTIMAL:
        return VK_ACCESS_TRANSFER_READ_BIT;
    case VK_IMAGE_LAYOUT_TRANSFER_DST_OPTIMAL:
        return VK_ACCESS_TRANSFER_WRITE_BIT;
    default:
        assert(!"Unsupported VkImageLayout");
        return (VK_ACCESS_MEMORY_READ_BIT | VK_ACCESS_MEMORY_WRITE_BIT);
    }
}

VkPipelineStageFlags calcPipelineStageFlagsFromImageLayout(VkImageLayout layout)
{
    switch (layout)
    {
    case VK_IMAGE_LAYOUT_UNDEFINED:
    case VK_IMAGE_LAYOUT_PREINITIALIZED:
    case VK_IMAGE_LAYOUT_PRESENT_SRC_KHR:
    case VK_IMAGE_LAYOUT_GENERAL:
        return VK_PIPELINE_STAGE_ALL_COMMANDS_BIT;
    case VK_IMAGE_LAYOUT_COLOR_ATTACHMENT_OPTIMAL:
        return VK_PIPELINE_STAGE_COLOR_ATTACHMENT_OUTPUT_BIT;
    case VK_IMAGE_LAYOUT_SHADER_READ_ONLY_OPTIMAL:
        return (VK_PIPELINE_STAGE_ALL_GRAPHICS_BIT | VK_PIPELINE_STAGE_COMPUTE_SHADER_BIT);
    case VK_IMAGE_LAYOUT_TRANSFER_SRC_OPTIMAL:
        return VK_PIPELINE_STAGE_TRANSFER_BIT;
    case VK_IMAGE_LAYOUT_TRANSFER_DST_OPTIMAL:
        return VK_PIPELINE_STAGE_TRANSFER_BIT;
    case VK_IMAGE_LAYOUT_DEPTH_STENCIL_ATTACHMENT_OPTIMAL:
    case VK_IMAGE_LAYOUT_DEPTH_STENCIL_READ_ONLY_OPTIMAL:
    case VK_IMAGE_LAYOUT_DEPTH_READ_ONLY_STENCIL_ATTACHMENT_OPTIMAL:
    case VK_IMAGE_LAYOUT_DEPTH_ATTACHMENT_STENCIL_READ_ONLY_OPTIMAL:
    case VK_IMAGE_LAYOUT_DEPTH_ATTACHMENT_OPTIMAL:
    case VK_IMAGE_LAYOUT_DEPTH_READ_ONLY_OPTIMAL:
    case VK_IMAGE_LAYOUT_STENCIL_ATTACHMENT_OPTIMAL:
    case VK_IMAGE_LAYOUT_STENCIL_READ_ONLY_OPTIMAL:
        return (VK_PIPELINE_STAGE_EARLY_FRAGMENT_TESTS_BIT | VK_PIPELINE_STAGE_LATE_FRAGMENT_TESTS_BIT);
    default:
        assert(!"Unsupported VkImageLayout");
        return VK_PIPELINE_STAGE_ALL_COMMANDS_BIT;
    }
}

void VKDevice::_transitionImageLayout(
    VkCommandBuffer commandBuffer,
    VkImage image,
    VkFormat format,
    const TextureResource::Desc& desc,
    VkImageLayout oldLayout,
    VkImageLayout newLayout)
{
    if (oldLayout == newLayout)
        return;

    VkImageMemoryBarrier barrier = {};
    barrier.sType = VK_STRUCTURE_TYPE_IMAGE_MEMORY_BARRIER;
    barrier.oldLayout = oldLayout;
    barrier.newLayout = newLayout;
    barrier.srcQueueFamilyIndex = VK_QUEUE_FAMILY_IGNORED;
    barrier.dstQueueFamilyIndex = VK_QUEUE_FAMILY_IGNORED;
    barrier.image = image;

    if (VulkanUtil::isDepthFormat(format))
        barrier.subresourceRange.aspectMask = VK_IMAGE_ASPECT_DEPTH_BIT;
    if (VulkanUtil::isStencilFormat(format))
        barrier.subresourceRange.aspectMask |= VK_IMAGE_ASPECT_STENCIL_BIT;
    if (barrier.subresourceRange.aspectMask == 0)
        barrier.subresourceRange.aspectMask = VK_IMAGE_ASPECT_COLOR_BIT;

    barrier.subresourceRange.baseMipLevel = 0;
    barrier.subresourceRange.levelCount = desc.numMipLevels;
    barrier.subresourceRange.baseArrayLayer = 0;
    barrier.subresourceRange.layerCount = VK_REMAINING_ARRAY_LAYERS;
    barrier.srcAccessMask = calcAccessFlagsFromImageLayout(oldLayout);
    barrier.dstAccessMask = calcAccessFlagsFromImageLayout(newLayout);

    VkPipelineStageFlags sourceStage = calcPipelineStageFlagsFromImageLayout(oldLayout);
    VkPipelineStageFlags destinationStage = calcPipelineStageFlagsFromImageLayout(newLayout);

    m_api.vkCmdPipelineBarrier(
        commandBuffer, sourceStage, destinationStage, 0, 0, nullptr, 0, nullptr, 1, &barrier);
}

void VKDevice::_transitionImageLayout(
        VkImage image,
        VkFormat format,
        const TextureResource::Desc& desc,
        VkImageLayout oldLayout,
        VkImageLayout newLayout)
{
    VkCommandBuffer commandBuffer = m_deviceQueue.getCommandBuffer();
    _transitionImageLayout(commandBuffer, image, format, desc, oldLayout, newLayout);
}

Result VKDevice::getTextureAllocationInfo(
    const ITextureResource::Desc& descIn, size_t* outSize, size_t* outAlignment)
{
    TextureResource::Desc desc = fixupTextureDesc(descIn);

    const VkFormat format = VulkanUtil::getVkFormat(desc.format);
    if (format == VK_FORMAT_UNDEFINED)
    {
        assert(!"Unhandled image format");
        return SLANG_FAIL;
    }
    const int arraySize = calcEffectiveArraySize(desc);

    VkImageCreateInfo imageInfo = {VK_STRUCTURE_TYPE_IMAGE_CREATE_INFO};
    switch (desc.type)
    {
    case IResource::Type::Texture1D:
        {
            imageInfo.imageType = VK_IMAGE_TYPE_1D;
            imageInfo.extent = VkExtent3D{uint32_t(descIn.size.width), 1, 1};
            break;
        }
    case IResource::Type::Texture2D:
        {
            imageInfo.imageType = VK_IMAGE_TYPE_2D;
            imageInfo.extent =
                VkExtent3D{uint32_t(descIn.size.width), uint32_t(descIn.size.height), 1};
            break;
        }
    case IResource::Type::TextureCube:
        {
            imageInfo.imageType = VK_IMAGE_TYPE_2D;
            imageInfo.extent =
                VkExtent3D{uint32_t(descIn.size.width), uint32_t(descIn.size.height), 1};
            imageInfo.flags = VK_IMAGE_CREATE_CUBE_COMPATIBLE_BIT;
            break;
        }
    case IResource::Type::Texture3D:
        {
            // Can't have an array and 3d texture
            assert(desc.arraySize <= 1);

            imageInfo.imageType = VK_IMAGE_TYPE_3D;
            imageInfo.extent = VkExtent3D{
                uint32_t(descIn.size.width),
                uint32_t(descIn.size.height),
                uint32_t(descIn.size.depth)};
            break;
        }
    default:
        {
            assert(!"Unhandled type");
            return SLANG_FAIL;
        }
    }

    imageInfo.mipLevels = desc.numMipLevels;
    imageInfo.arrayLayers = arraySize;

    imageInfo.format = format;

    imageInfo.tiling = VK_IMAGE_TILING_OPTIMAL;
    imageInfo.usage = _calcImageUsageFlags(desc.allowedStates, desc.memoryType, nullptr);
    imageInfo.sharingMode = VK_SHARING_MODE_EXCLUSIVE;

    imageInfo.samples = (VkSampleCountFlagBits)desc.sampleDesc.numSamples;

    VkImage image;
    SLANG_VK_RETURN_ON_FAIL(m_api.vkCreateImage(m_device, &imageInfo, nullptr, &image));

    VkMemoryRequirements memRequirements;
    m_api.vkGetImageMemoryRequirements(m_device, image, &memRequirements);

    *outSize = (size_t)memRequirements.size;
    *outAlignment = (size_t)memRequirements.alignment;

    m_api.vkDestroyImage(m_device, image, nullptr);
    return SLANG_OK;
}

Result VKDevice::createTextureResource(const ITextureResource::Desc& descIn, const ITextureResource::SubresourceData* initData, ITextureResource** outResource)
{
    TextureResource::Desc desc = fixupTextureDesc(descIn);

    const VkFormat format = VulkanUtil::getVkFormat(desc.format);
    if (format == VK_FORMAT_UNDEFINED)
    {
        assert(!"Unhandled image format");
        return SLANG_FAIL;
    }

    const int arraySize = calcEffectiveArraySize(desc);

    RefPtr<TextureResourceImpl> texture(new TextureResourceImpl(desc, this));
    texture->m_vkformat = format;
    // Create the image

    VkImageCreateInfo imageInfo = {VK_STRUCTURE_TYPE_IMAGE_CREATE_INFO};
    switch (desc.type)
    {
        case IResource::Type::Texture1D:
        {
            imageInfo.imageType = VK_IMAGE_TYPE_1D;
            imageInfo.extent = VkExtent3D{ uint32_t(descIn.size.width), 1, 1 };
            break;
        }
        case IResource::Type::Texture2D:
        {
            imageInfo.imageType = VK_IMAGE_TYPE_2D;
            imageInfo.extent = VkExtent3D{ uint32_t(descIn.size.width), uint32_t(descIn.size.height), 1 };
            break;
        }
        case IResource::Type::TextureCube:
        {
            imageInfo.imageType = VK_IMAGE_TYPE_2D;
            imageInfo.extent = VkExtent3D{ uint32_t(descIn.size.width), uint32_t(descIn.size.height), 1 };
            imageInfo.flags = VK_IMAGE_CREATE_CUBE_COMPATIBLE_BIT;
            break;
        }
        case IResource::Type::Texture3D:
        {
            // Can't have an array and 3d texture
            assert(desc.arraySize <= 1);

            imageInfo.imageType = VK_IMAGE_TYPE_3D;
            imageInfo.extent = VkExtent3D{ uint32_t(descIn.size.width), uint32_t(descIn.size.height), uint32_t(descIn.size.depth) };
            break;
        }
        default:
        {
            assert(!"Unhandled type");
            return SLANG_FAIL;
        }
    }

    imageInfo.mipLevels = desc.numMipLevels;
    imageInfo.arrayLayers = arraySize;

    imageInfo.format = format;

    imageInfo.tiling = VK_IMAGE_TILING_OPTIMAL;
    imageInfo.usage = _calcImageUsageFlags(desc.allowedStates, desc.memoryType, initData);
    imageInfo.sharingMode = VK_SHARING_MODE_EXCLUSIVE;
        
    imageInfo.samples = (VkSampleCountFlagBits)desc.sampleDesc.numSamples;

    VkExternalMemoryImageCreateInfo externalMemoryImageCreateInfo = { VK_STRUCTURE_TYPE_EXTERNAL_MEMORY_IMAGE_CREATE_INFO };
#if SLANG_WINDOWS_FAMILY
    VkExternalMemoryHandleTypeFlags extMemoryHandleType = VK_EXTERNAL_MEMORY_HANDLE_TYPE_OPAQUE_WIN32_BIT;
    if (descIn.isShared)
    {
        externalMemoryImageCreateInfo.pNext = nullptr;
        externalMemoryImageCreateInfo.handleTypes = extMemoryHandleType;
        imageInfo.pNext = &externalMemoryImageCreateInfo;
    }
#endif
    SLANG_VK_RETURN_ON_FAIL(m_api.vkCreateImage(m_device, &imageInfo, nullptr, &texture->m_image));

    VkMemoryRequirements memRequirements;
    m_api.vkGetImageMemoryRequirements(m_device, texture->m_image, &memRequirements);

    // Allocate the memory
    VkMemoryPropertyFlags reqMemoryProperties = VK_MEMORY_PROPERTY_DEVICE_LOCAL_BIT;
    int memoryTypeIndex = m_api.findMemoryTypeIndex(memRequirements.memoryTypeBits, reqMemoryProperties);
    assert(memoryTypeIndex >= 0);

    VkMemoryPropertyFlags actualMemoryProperites = m_api.m_deviceMemoryProperties.memoryTypes[memoryTypeIndex].propertyFlags;
    VkMemoryAllocateInfo allocInfo = {VK_STRUCTURE_TYPE_MEMORY_ALLOCATE_INFO};
    allocInfo.allocationSize = memRequirements.size;
    allocInfo.memoryTypeIndex = memoryTypeIndex;
#if SLANG_WINDOWS_FAMILY
    VkExportMemoryWin32HandleInfoKHR exportMemoryWin32HandleInfo = { VK_STRUCTURE_TYPE_EXPORT_MEMORY_WIN32_HANDLE_INFO_KHR };
    VkExportMemoryAllocateInfoKHR exportMemoryAllocateInfo = { VK_STRUCTURE_TYPE_EXPORT_MEMORY_ALLOCATE_INFO_KHR };
    if (descIn.isShared)
    {
        exportMemoryWin32HandleInfo.pNext = nullptr;
        exportMemoryWin32HandleInfo.pAttributes = nullptr;
        exportMemoryWin32HandleInfo.dwAccess = DXGI_SHARED_RESOURCE_READ | DXGI_SHARED_RESOURCE_WRITE;
        exportMemoryWin32HandleInfo.name = NULL;

        exportMemoryAllocateInfo.pNext =
            extMemoryHandleType & VK_EXTERNAL_MEMORY_HANDLE_TYPE_OPAQUE_WIN32_BIT_KHR
            ? &exportMemoryWin32HandleInfo
            : nullptr;
        exportMemoryAllocateInfo.handleTypes = extMemoryHandleType;
        allocInfo.pNext = &exportMemoryAllocateInfo;
    }
#endif
    SLANG_VK_RETURN_ON_FAIL(m_api.vkAllocateMemory(m_device, &allocInfo, nullptr, &texture->m_imageMemory));

    // Bind the memory to the image
    m_api.vkBindImageMemory(m_device, texture->m_image, texture->m_imageMemory, 0);

    Buffer uploadBuffer;
    if (initData)
    {
        List<TextureResource::Size> mipSizes;

        VkCommandBuffer commandBuffer = m_deviceQueue.getCommandBuffer();

        const int numMipMaps = desc.numMipLevels;

        // Calculate how large the buffer has to be
        size_t bufferSize = 0;
        // Calculate how large an array entry is
        for (int j = 0; j < numMipMaps; ++j)
        {
            const TextureResource::Size mipSize = calcMipSize(desc.size, j);

            auto rowSizeInBytes = calcRowSize(desc.format, mipSize.width);
            auto numRows = calcNumRows(desc.format, mipSize.height);

            mipSizes.add(mipSize);

            bufferSize += (rowSizeInBytes * numRows) * mipSize.depth;
        }


        // Calculate the total size taking into account the array
        bufferSize *= arraySize;

        SLANG_RETURN_ON_FAIL(uploadBuffer.init(m_api, bufferSize, VK_BUFFER_USAGE_TRANSFER_SRC_BIT, VK_MEMORY_PROPERTY_HOST_VISIBLE_BIT | VK_MEMORY_PROPERTY_HOST_COHERENT_BIT));

        assert(mipSizes.getCount() == numMipMaps);

        // Copy into upload buffer
        {
            int subResourceCounter = 0;

            uint8_t* dstData;
            m_api.vkMapMemory(m_device, uploadBuffer.m_memory, 0, bufferSize, 0, (void**)&dstData);
            uint8_t* dstDataStart;
            dstDataStart = dstData;

            size_t dstSubresourceOffset = 0;
            for (int i = 0; i < arraySize; ++i)
            {
                for (Index j = 0; j < mipSizes.getCount(); ++j)
                {
                    const auto& mipSize = mipSizes[j];

                    int subResourceIndex = subResourceCounter++;
                    auto initSubresource = initData[subResourceIndex];

                    const ptrdiff_t srcRowStride = (ptrdiff_t)initSubresource.strideY;
                    const ptrdiff_t srcLayerStride = (ptrdiff_t)initSubresource.strideZ;

                    auto dstRowSizeInBytes = calcRowSize(desc.format, mipSize.width);
                    auto numRows = calcNumRows(desc.format, mipSize.height);
                    auto dstLayerSizeInBytes = dstRowSizeInBytes * numRows;

                    const uint8_t* srcLayer = (const uint8_t*) initSubresource.data;
                    uint8_t* dstLayer = dstData + dstSubresourceOffset;

                    for (int k = 0; k < mipSize.depth; k++)
                    {
                        const uint8_t* srcRow = srcLayer;
                        uint8_t* dstRow = dstLayer;

                        for (uint32_t l = 0; l < numRows; l++)
                        {
                            ::memcpy(dstRow, srcRow, dstRowSizeInBytes);

                            dstRow += dstRowSizeInBytes;
                            srcRow += srcRowStride;
                        }

                        dstLayer += dstLayerSizeInBytes;
                        srcLayer += srcLayerStride;
                    }

                    dstSubresourceOffset += dstLayerSizeInBytes * mipSize.depth;
                }
            }

            m_api.vkUnmapMemory(m_device, uploadBuffer.m_memory);
        }

        _transitionImageLayout(texture->m_image, format, *texture->getDesc(), VK_IMAGE_LAYOUT_UNDEFINED, VK_IMAGE_LAYOUT_TRANSFER_DST_OPTIMAL);

        {
            size_t srcOffset = 0;
            for (int i = 0; i < arraySize; ++i)
            {
                for (Index j = 0; j < mipSizes.getCount(); ++j)
                {
                    const auto& mipSize = mipSizes[j];

                    auto rowSizeInBytes = calcRowSize(desc.format, mipSize.width);
                    auto numRows = calcNumRows(desc.format, mipSize.height);

                    // https://www.khronos.org/registry/vulkan/specs/1.1-extensions/man/html/VkBufferImageCopy.html
                    // bufferRowLength and bufferImageHeight specify the data in buffer memory as a subregion of a larger two- or three-dimensional image,
                    // and control the addressing calculations of data in buffer memory. If either of these values is zero, that aspect of the buffer memory
                    // is considered to be tightly packed according to the imageExtent.

                    VkBufferImageCopy region = {};

                    region.bufferOffset = srcOffset;
                    region.bufferRowLength = 0; //rowSizeInBytes;
                    region.bufferImageHeight = 0;

                    region.imageSubresource.aspectMask = VK_IMAGE_ASPECT_COLOR_BIT;
                    region.imageSubresource.mipLevel = uint32_t(j);
                    region.imageSubresource.baseArrayLayer = i;
                    region.imageSubresource.layerCount = 1;
                    region.imageOffset = { 0, 0, 0 };
                    region.imageExtent = { uint32_t(mipSize.width), uint32_t(mipSize.height), uint32_t(mipSize.depth) };

                    // Do the copy (do all depths in a single go)
                    m_api.vkCmdCopyBufferToImage(commandBuffer, uploadBuffer.m_buffer, texture->m_image, VK_IMAGE_LAYOUT_TRANSFER_DST_OPTIMAL, 1, &region);

                    // Next
                    srcOffset += rowSizeInBytes * numRows * mipSize.depth;
                }
            }
        }
        auto defaultLayout = VulkanUtil::getImageLayoutFromState(desc.defaultState);
        _transitionImageLayout(
            texture->m_image,
            format,
            *texture->getDesc(),
            VK_IMAGE_LAYOUT_TRANSFER_DST_OPTIMAL,
            defaultLayout);
    }
    else
    {
        auto defaultLayout = VulkanUtil::getImageLayoutFromState(desc.defaultState);
        if (defaultLayout != VK_IMAGE_LAYOUT_UNDEFINED)
        {
            _transitionImageLayout(
                texture->m_image,
                format,
                *texture->getDesc(),
                VK_IMAGE_LAYOUT_UNDEFINED,
                defaultLayout);
        }
    }
    m_deviceQueue.flushAndWait();
    returnComPtr(outResource, texture);
    return SLANG_OK;
}

Result VKDevice::createBufferResource(const IBufferResource::Desc& descIn, const void* initData, IBufferResource** outResource)
{
    BufferResource::Desc desc = fixupBufferDesc(descIn);

    const size_t bufferSize = desc.sizeInBytes;

    VkMemoryPropertyFlags reqMemoryProperties = 0;

    VkBufferUsageFlags usage = _calcBufferUsageFlags(desc.allowedStates);
    if (m_api.m_extendedFeatures.bufferDeviceAddressFeatures.bufferDeviceAddress)
    {
        usage |= VK_BUFFER_USAGE_SHADER_DEVICE_ADDRESS_BIT;
    }
    if (desc.allowedStates.contains(ResourceState::ShaderResource) &&
        m_api.m_extendedFeatures.accelerationStructureFeatures.accelerationStructure)
    {
        usage |= VK_BUFFER_USAGE_ACCELERATION_STRUCTURE_BUILD_INPUT_READ_ONLY_BIT_KHR;
    }
    if (initData)
    {
        usage |= VK_BUFFER_USAGE_TRANSFER_DST_BIT;
    }

    if (desc.allowedStates.contains(ResourceState::ConstantBuffer) ||
        desc.memoryType == MemoryType::Upload || desc.memoryType == MemoryType::ReadBack)
    {
        reqMemoryProperties = VK_MEMORY_PROPERTY_HOST_VISIBLE_BIT | VK_MEMORY_PROPERTY_HOST_COHERENT_BIT;
    }

    RefPtr<BufferResourceImpl> buffer(new BufferResourceImpl(desc, this));
    if (desc.isShared)
    {
        SLANG_RETURN_ON_FAIL(buffer->m_buffer.init(m_api, desc.sizeInBytes, usage, reqMemoryProperties, desc.isShared, VK_EXTERNAL_MEMORY_HANDLE_TYPE_OPAQUE_WIN32_BIT));
    }
    else
    {
        SLANG_RETURN_ON_FAIL(buffer->m_buffer.init(m_api, desc.sizeInBytes, usage, reqMemoryProperties));
    }

    if (initData)
    {
        if (desc.memoryType == MemoryType::DeviceLocal)
        {
            SLANG_RETURN_ON_FAIL(buffer->m_uploadBuffer.init(m_api, bufferSize, VK_BUFFER_USAGE_TRANSFER_SRC_BIT, VK_MEMORY_PROPERTY_HOST_VISIBLE_BIT | VK_MEMORY_PROPERTY_HOST_COHERENT_BIT));
            // Copy into staging buffer
            void* mappedData = nullptr;
            SLANG_VK_CHECK(m_api.vkMapMemory(m_device, buffer->m_uploadBuffer.m_memory, 0, bufferSize, 0, &mappedData));
            ::memcpy(mappedData, initData, bufferSize);
            m_api.vkUnmapMemory(m_device, buffer->m_uploadBuffer.m_memory);

            // Copy from staging buffer to real buffer
            VkCommandBuffer commandBuffer = m_deviceQueue.getCommandBuffer();

            VkBufferCopy copyInfo = {};
            copyInfo.size = bufferSize;
            m_api.vkCmdCopyBuffer(commandBuffer, buffer->m_uploadBuffer.m_buffer, buffer->m_buffer.m_buffer, 1, &copyInfo);
            m_deviceQueue.flush();
        }
        else
        {
            // Copy into mapped buffer directly
            void* mappedData = nullptr;
            SLANG_VK_CHECK(m_api.vkMapMemory(
                m_device, buffer->m_buffer.m_memory, 0, bufferSize, 0, &mappedData));
            ::memcpy(mappedData, initData, bufferSize);
            m_api.vkUnmapMemory(m_device, buffer->m_buffer.m_memory);
        }
    }

    returnComPtr(outResource, buffer);
    return SLANG_OK;
}

Result VKDevice::createBufferFromNativeHandle(InteropHandle handle, const IBufferResource::Desc& srcDesc, IBufferResource** outResource)
{
    RefPtr<BufferResourceImpl> buffer(new BufferResourceImpl(srcDesc, this));

    if (handle.api == InteropHandleAPI::Vulkan)
    {
        buffer->m_buffer.m_buffer = (VkBuffer)handle.handleValue;
    }
    else
    {
        return SLANG_FAIL;
    }

    returnComPtr(outResource, buffer);
    return SLANG_OK;
}

VkFilter translateFilterMode(TextureFilteringMode mode)
{
    switch (mode)
    {
    default:
        return VkFilter(0);

#define CASE(SRC, DST) \
    case TextureFilteringMode::SRC: return VK_FILTER_##DST

        CASE(Point, NEAREST);
        CASE(Linear, LINEAR);

#undef CASE
    }
}

VkSamplerMipmapMode translateMipFilterMode(TextureFilteringMode mode)
{
    switch (mode)
    {
    default:
        return VkSamplerMipmapMode(0);

#define CASE(SRC, DST) \
    case TextureFilteringMode::SRC: return VK_SAMPLER_MIPMAP_MODE_##DST

        CASE(Point, NEAREST);
        CASE(Linear, LINEAR);

#undef CASE
    }
}

VkSamplerAddressMode translateAddressingMode(TextureAddressingMode mode)
{
    switch (mode)
    {
    default:
        return VkSamplerAddressMode(0);

#define CASE(SRC, DST) \
    case TextureAddressingMode::SRC: return VK_SAMPLER_ADDRESS_MODE_##DST

    CASE(Wrap,          REPEAT);
    CASE(ClampToEdge,   CLAMP_TO_EDGE);
    CASE(ClampToBorder, CLAMP_TO_BORDER);
    CASE(MirrorRepeat,  MIRRORED_REPEAT);
    CASE(MirrorOnce,    MIRROR_CLAMP_TO_EDGE);

#undef CASE
    }
}

static VkCompareOp translateComparisonFunc(ComparisonFunc func)
{
    switch (func)
    {
    default:
        // TODO: need to report failures
        return VK_COMPARE_OP_ALWAYS;

#define CASE(FROM, TO) \
    case ComparisonFunc::FROM: return VK_COMPARE_OP_##TO

        CASE(Never, NEVER);
        CASE(Less, LESS);
        CASE(Equal, EQUAL);
        CASE(LessEqual, LESS_OR_EQUAL);
        CASE(Greater, GREATER);
        CASE(NotEqual, NOT_EQUAL);
        CASE(GreaterEqual, GREATER_OR_EQUAL);
        CASE(Always, ALWAYS);
#undef CASE
    }
}

static VkStencilOp translateStencilOp(StencilOp op)
{
    switch (op)
    {
    case StencilOp::DecrementSaturate:
        return VK_STENCIL_OP_DECREMENT_AND_CLAMP;
    case StencilOp::DecrementWrap:
        return VK_STENCIL_OP_DECREMENT_AND_WRAP;
    case StencilOp::IncrementSaturate:
        return VK_STENCIL_OP_INCREMENT_AND_CLAMP;
    case StencilOp::IncrementWrap:
        return VK_STENCIL_OP_INCREMENT_AND_WRAP;
    case StencilOp::Invert:
        return VK_STENCIL_OP_INVERT;
    case StencilOp::Keep:
        return VK_STENCIL_OP_KEEP;
    case StencilOp::Replace:
        return VK_STENCIL_OP_REPLACE;
    case StencilOp::Zero:
        return VK_STENCIL_OP_ZERO;
    default:
        return VK_STENCIL_OP_KEEP;
    }
}

static VkStencilOpState translateStencilState(DepthStencilOpDesc desc)
{
    VkStencilOpState rs;
    rs.compareMask = 0xFF;
    rs.compareOp = translateComparisonFunc(desc.stencilFunc);
    rs.depthFailOp = translateStencilOp(desc.stencilDepthFailOp);
    rs.failOp = translateStencilOp(desc.stencilFailOp);
    rs.passOp = translateStencilOp(desc.stencilPassOp);
    rs.reference = 0;
    rs.writeMask = 0xFF;
    return rs;
}

Result VKDevice::createSamplerState(ISamplerState::Desc const& desc, ISamplerState** outSampler)
{
    VkSamplerCreateInfo samplerInfo = { VK_STRUCTURE_TYPE_SAMPLER_CREATE_INFO };

    samplerInfo.magFilter = translateFilterMode(desc.minFilter);
    samplerInfo.minFilter = translateFilterMode(desc.magFilter);

    samplerInfo.addressModeU = translateAddressingMode(desc.addressU);
    samplerInfo.addressModeV = translateAddressingMode(desc.addressV);
    samplerInfo.addressModeW = translateAddressingMode(desc.addressW);

    samplerInfo.anisotropyEnable = desc.maxAnisotropy > 1;
    samplerInfo.maxAnisotropy = (float) desc.maxAnisotropy;

    // TODO: support translation of border color...
    samplerInfo.borderColor = VK_BORDER_COLOR_INT_OPAQUE_BLACK;

    samplerInfo.unnormalizedCoordinates = VK_FALSE;
    samplerInfo.compareEnable = desc.reductionOp == TextureReductionOp::Comparison;
    samplerInfo.compareOp = translateComparisonFunc(desc.comparisonFunc);
    samplerInfo.mipmapMode = translateMipFilterMode(desc.mipFilter);
    samplerInfo.minLod = Math::Max(0.0f, desc.minLOD);
    samplerInfo.maxLod = Math::Clamp(desc.maxLOD, samplerInfo.minLod, VK_LOD_CLAMP_NONE);

    VkSampler sampler;
    SLANG_VK_RETURN_ON_FAIL(m_api.vkCreateSampler(m_device, &samplerInfo, nullptr, &sampler));

    RefPtr<SamplerStateImpl> samplerImpl = new SamplerStateImpl(this);
    samplerImpl->m_sampler = sampler;
    returnComPtr(outSampler, samplerImpl);
    return SLANG_OK;
}

Result VKDevice::createTextureView(ITextureResource* texture, IResourceView::Desc const& desc, IResourceView** outView)
{
    auto resourceImpl = static_cast<TextureResourceImpl*>(texture);
    RefPtr<TextureResourceViewImpl> view = new TextureResourceViewImpl(this);
    view->m_texture = resourceImpl;
    view->m_desc = desc;
    if (!texture)
    {
        view->m_view = VK_NULL_HANDLE;
        returnComPtr(outView, view);
        return SLANG_OK;
    }

    bool isArray = desc.subresourceRange.layerCount > 1;
    VkImageViewCreateInfo createInfo = {};
    createInfo.sType = VK_STRUCTURE_TYPE_IMAGE_VIEW_CREATE_INFO;
    createInfo.flags = 0;
    createInfo.format = gfxIsTypelessFormat(texture->getDesc()->format) ? VulkanUtil::getVkFormat(desc.format) : resourceImpl->m_vkformat;
    createInfo.image = resourceImpl->m_image;
    createInfo.components = VkComponentMapping{ VK_COMPONENT_SWIZZLE_R, VK_COMPONENT_SWIZZLE_G,VK_COMPONENT_SWIZZLE_B,VK_COMPONENT_SWIZZLE_A };
    switch (resourceImpl->getType())
    {
    case IResource::Type::Texture1D:
        createInfo.viewType = isArray ? VK_IMAGE_VIEW_TYPE_1D_ARRAY : VK_IMAGE_VIEW_TYPE_1D;
        break;
    case IResource::Type::Texture2D:
        createInfo.viewType = isArray ? VK_IMAGE_VIEW_TYPE_2D_ARRAY : VK_IMAGE_VIEW_TYPE_2D;
        break;
    case IResource::Type::Texture3D:
        createInfo.viewType = VK_IMAGE_VIEW_TYPE_3D;
        break;
    case IResource::Type::TextureCube:
        createInfo.viewType = isArray ? VK_IMAGE_VIEW_TYPE_CUBE_ARRAY : VK_IMAGE_VIEW_TYPE_CUBE;
        break;
    default:
        SLANG_UNIMPLEMENTED_X("Unknown Texture type.");
        break;
    }
    switch (resourceImpl->m_vkformat)
    {
    case VK_FORMAT_D16_UNORM_S8_UINT:
    case VK_FORMAT_D24_UNORM_S8_UINT:
    case VK_FORMAT_D32_SFLOAT_S8_UINT:
        createInfo.subresourceRange.aspectMask =
            VK_IMAGE_ASPECT_DEPTH_BIT | VK_IMAGE_ASPECT_STENCIL_BIT;
        break;
    case VK_FORMAT_D16_UNORM:
    case VK_FORMAT_D32_SFLOAT:
    case VK_FORMAT_X8_D24_UNORM_PACK32:
        createInfo.subresourceRange.aspectMask = VK_IMAGE_ASPECT_DEPTH_BIT;
        break;
    case VK_FORMAT_S8_UINT:
        createInfo.subresourceRange.aspectMask = VK_IMAGE_ASPECT_STENCIL_BIT;
        break;
    default:
        createInfo.subresourceRange.aspectMask = VK_IMAGE_ASPECT_COLOR_BIT;
        break;
    }

    createInfo.subresourceRange.baseArrayLayer = desc.subresourceRange.baseArrayLayer;
    createInfo.subresourceRange.baseMipLevel = desc.subresourceRange.mipLevel;
    createInfo.subresourceRange.layerCount = desc.subresourceRange.layerCount == 0
                                                 ? VK_REMAINING_ARRAY_LAYERS
                                                 : desc.subresourceRange.layerCount;
    createInfo.subresourceRange.levelCount = desc.subresourceRange.mipLevelCount == 0
                                                 ? VK_REMAINING_MIP_LEVELS
                                                 : desc.subresourceRange.mipLevelCount;
    switch (desc.type)
    {
    case IResourceView::Type::DepthStencil:
        view->m_layout = VK_IMAGE_LAYOUT_DEPTH_STENCIL_ATTACHMENT_OPTIMAL;
        createInfo.subresourceRange.levelCount = 1;
        break;
    case IResourceView::Type::RenderTarget:
        view->m_layout = VK_IMAGE_LAYOUT_COLOR_ATTACHMENT_OPTIMAL;
        createInfo.subresourceRange.levelCount = 1;
        break;
    case IResourceView::Type::ShaderResource:
        view->m_layout = VK_IMAGE_LAYOUT_SHADER_READ_ONLY_OPTIMAL;
        break;
    case IResourceView::Type::UnorderedAccess:
        view->m_layout = VK_IMAGE_LAYOUT_GENERAL;
        break;
    default:
        SLANG_UNIMPLEMENTED_X("Unknown TextureViewDesc type.");
        break;
    }
    m_api.vkCreateImageView(m_device, &createInfo, nullptr, &view->m_view);
    returnComPtr(outView, view);
    return SLANG_OK;
}

Result VKDevice::getFormatSupportedResourceStates(Format format, ResourceStateSet* outStates)
{
    // TODO: Add variables to VkDevice to track supported surface presentable formats

    VkFormat vkFormat = VulkanUtil::getVkFormat(format);

    VkFormatProperties supportedProperties = {};
    m_api.vkGetPhysicalDeviceFormatProperties(
        m_api.m_physicalDevice, vkFormat, &supportedProperties);

    HashSet<VkFormat> presentableFormats;
    // TODO: enable this once we have VK_GOOGLE_surfaceless_query.
#if 0
    List<VkSurfaceFormatKHR> surfaceFormats;

    uint32_t surfaceFormatCount = 0;
    m_api.vkGetPhysicalDeviceSurfaceFormatsKHR(
        m_api.m_physicalDevice, VK_NULL_HANDLE, &surfaceFormatCount, nullptr);

    surfaceFormats.setCount(surfaceFormatCount);
    m_api.vkGetPhysicalDeviceSurfaceFormatsKHR(m_api.m_physicalDevice, VK_NULL_HANDLE, &surfaceFormatCount, surfaceFormats.getBuffer());
    for (auto surfaceFormat : surfaceFormats)
    {
        presentableFormats.Add(surfaceFormat.format);
    }
#else
    // Until we have a solution to query presentable formats without needing a surface,
    // hard code presentable formats that is supported by most drivers.
    presentableFormats.Add(VK_FORMAT_R8G8B8A8_UNORM);
    presentableFormats.Add(VK_FORMAT_B8G8R8A8_UNORM);
    presentableFormats.Add(VK_FORMAT_R8G8B8A8_SRGB);
    presentableFormats.Add(VK_FORMAT_B8G8R8A8_SRGB);
#endif

    ResourceStateSet allowedStates;
    // TODO: Currently only supports VK_IMAGE_TILING_OPTIMAL
    auto imageFeatures = supportedProperties.optimalTilingFeatures;
    auto bufferFeatures = supportedProperties.bufferFeatures;
    // PreInitialized - Only supported for VK_IMAGE_TILING_LINEAR
    // VertexBuffer
    if (bufferFeatures & VK_FORMAT_FEATURE_VERTEX_BUFFER_BIT)
        allowedStates.add(ResourceState::VertexBuffer);
    // IndexBuffer - Without extensions, Vulkan only supports two formats for index buffers.
    switch (format)
    {
    case Format::R32_UINT:
    case Format::R16_UINT:
        allowedStates.add(ResourceState::IndexBuffer);
        break;
    default:
        break;
    }
    // ConstantBuffer
    allowedStates.add(ResourceState::ConstantBuffer);
    // StreamOutput - TODO: Requires VK_EXT_transform_feedback
    // ShaderResource
    if (imageFeatures & VK_FORMAT_FEATURE_SAMPLED_IMAGE_BIT)
        allowedStates.add(ResourceState::ShaderResource);
    if (bufferFeatures & VK_FORMAT_FEATURE_UNIFORM_TEXEL_BUFFER_BIT)
        allowedStates.add(ResourceState::ShaderResource);
    // UnorderedAccess
    if (imageFeatures & (VK_FORMAT_FEATURE_STORAGE_IMAGE_BIT | VK_FORMAT_FEATURE_STORAGE_IMAGE_ATOMIC_BIT))
        allowedStates.add(ResourceState::UnorderedAccess);
    if (bufferFeatures & (VK_FORMAT_FEATURE_STORAGE_TEXEL_BUFFER_BIT | VK_FORMAT_FEATURE_STORAGE_TEXEL_BUFFER_ATOMIC_BIT))
        allowedStates.add(ResourceState::UnorderedAccess);
    // RenderTarget
    if (imageFeatures & VK_FORMAT_FEATURE_COLOR_ATTACHMENT_BIT)
        allowedStates.add(ResourceState::RenderTarget);
    // DepthRead, DepthWrite
    if (imageFeatures & VK_FORMAT_FEATURE_DEPTH_STENCIL_ATTACHMENT_BIT)
    {
        allowedStates.add(ResourceState::DepthRead);
        allowedStates.add(ResourceState::DepthWrite);
    }
    // Present
    if (presentableFormats.Contains(vkFormat))
        allowedStates.add(ResourceState::Present);
    // IndirectArgument
    allowedStates.add(ResourceState::IndirectArgument);
    // CopySource, ResolveSource
    if (imageFeatures & VK_FORMAT_FEATURE_TRANSFER_SRC_BIT)
    {
        allowedStates.add(ResourceState::CopySource);
        allowedStates.add(ResourceState::ResolveSource);
    }
    // CopyDestination, ResolveDestination
    if (imageFeatures & VK_FORMAT_FEATURE_TRANSFER_DST_BIT)
    {
        allowedStates.add(ResourceState::CopyDestination);
        allowedStates.add(ResourceState::ResolveDestination);
    }
    // AccelerationStructure
    if (bufferFeatures & VK_FORMAT_FEATURE_ACCELERATION_STRUCTURE_VERTEX_BUFFER_BIT_KHR)
        allowedStates.add(ResourceState::AccelerationStructure);

    *outStates = allowedStates;
    return SLANG_OK;
}

Result VKDevice::createBufferView(
    IBufferResource* buffer,
    IBufferResource* counterBuffer,
    IResourceView::Desc const& desc,
    IResourceView** outView)
{
    auto resourceImpl = (BufferResourceImpl*) buffer;

    // TODO: These should come from the `ResourceView::Desc`
    auto stride = desc.bufferElementSize;
    if (stride == 0)
    {
        if (desc.format == Format::Unknown)
        {
            stride = 1;
        }
        else
        {
            FormatInfo info;
            gfxGetFormatInfo(desc.format, &info);
            stride = info.blockSizeInBytes;
            assert(info.pixelsPerBlock == 1);
        }
    }
    VkDeviceSize offset = (VkDeviceSize)desc.bufferRange.firstElement * stride;
    VkDeviceSize size = desc.bufferRange.elementCount == 0
                            ? (buffer ? resourceImpl->getDesc()->sizeInBytes : 0)
                            : (VkDeviceSize)desc.bufferRange.elementCount * stride;

    // There are two different cases we need to think about for buffers.
    //
    // One is when we have a "uniform texel buffer" or "storage texel buffer,"
    // in which case we need to construct a `VkBufferView` to represent the
    // formatting that is applied to the buffer. This case would correspond
    // to a `textureBuffer` or `imageBuffer` in GLSL, and more or less to
    // `Buffer<..>` or `RWBuffer<...>` in HLSL.
    //
    // The other case is a `storage buffer` which is the catch-all for any
    // non-formatted R/W access to a buffer. In GLSL this is a `buffer { ... }`
    // declaration, while in HLSL it covers a bunch of different `RW*Buffer`
    // cases. In these cases we do *not* need a `VkBufferView`, but in
    // order to be compatible with other APIs that require views for any
    // potentially writable access, we will have to create one anyway.
    //
    // We will distinguish the two cases by looking at whether the view
    // is being requested with a format or not.
    //

    switch(desc.type)
    {
    default:
        assert(!"unhandled");
        return SLANG_FAIL;

    case IResourceView::Type::UnorderedAccess:
    case IResourceView::Type::ShaderResource:
        // Is this a formatted view?
        //
        if (desc.format == Format::Unknown)
        {
            // Buffer usage that doesn't involve formatting doesn't
            // require a view in Vulkan.
            RefPtr<PlainBufferResourceViewImpl> viewImpl = new PlainBufferResourceViewImpl(this);
            viewImpl->m_buffer = resourceImpl;
            viewImpl->offset = offset;
            viewImpl->size = size;
            viewImpl->m_desc = desc;

            returnComPtr(outView, viewImpl);
            return SLANG_OK;
        }
        //
        // If the view is formatted, then we need to handle
        // it just like we would for a "sampled" buffer:
        //
        // FALLTHROUGH
        {
            VkBufferViewCreateInfo info = { VK_STRUCTURE_TYPE_BUFFER_VIEW_CREATE_INFO };

            VkBufferView view = VK_NULL_HANDLE;

            if (buffer)
            {
                info.format = VulkanUtil::getVkFormat(desc.format);
                info.buffer = resourceImpl->m_buffer.m_buffer;
                info.offset = offset;
                info.range = size;

                SLANG_VK_RETURN_ON_FAIL(m_api.vkCreateBufferView(m_device, &info, nullptr, &view));
            }

            RefPtr<TexelBufferResourceViewImpl> viewImpl = new TexelBufferResourceViewImpl(this);
            viewImpl->m_buffer = resourceImpl;
            viewImpl->m_view = view;
            viewImpl->m_desc = desc;

            returnComPtr(outView, viewImpl);
            return SLANG_OK;
        }
        break;
    }
}

Result VKDevice::createInputLayout(IInputLayout::Desc const& desc, IInputLayout** outLayout)
{
    RefPtr<InputLayoutImpl> layout(new InputLayoutImpl);

    List<VkVertexInputAttributeDescription>& dstAttributes = layout->m_attributeDescs;
    List<VkVertexInputBindingDescription>& dstStreams = layout->m_streamDescs;

    auto elements = desc.inputElements;
    Int numElements = desc.inputElementCount;

    auto srcVertexStreams = desc.vertexStreams;
    Int vertexStreamCount = desc.vertexStreamCount;

    dstAttributes.setCount(numElements);
    dstStreams.setCount(vertexStreamCount);

    for (Int i = 0; i < vertexStreamCount; i++)
    {
        auto& dstStream = dstStreams[i];
        auto& srcStream = srcVertexStreams[i];
        dstStream.stride = srcStream.stride;
        dstStream.binding = (uint32_t)i;
        dstStream.inputRate = (srcStream.slotClass == InputSlotClass::PerInstance) ? VK_VERTEX_INPUT_RATE_INSTANCE : VK_VERTEX_INPUT_RATE_VERTEX;
    }

    for (Int i = 0; i < numElements; ++i)
    {
        const InputElementDesc& srcDesc = elements[i];
        auto streamIndex = srcDesc.bufferSlotIndex;

        VkVertexInputAttributeDescription& dstDesc = dstAttributes[i];

        dstDesc.location = uint32_t(i);
        dstDesc.binding = (uint32_t)streamIndex;
        dstDesc.format = VulkanUtil::getVkFormat(srcDesc.format);
        if (dstDesc.format == VK_FORMAT_UNDEFINED)
        {
            return SLANG_FAIL;
        }

        dstDesc.offset = uint32_t(srcDesc.offset);
    }

    // Work out the overall size
    returnComPtr(outLayout, layout);
    return SLANG_OK;
}

static VkImageViewType _calcImageViewType(ITextureResource::Type type, const ITextureResource::Desc& desc)
{
    switch (type)
    {
        case IResource::Type::Texture1D:        return desc.arraySize > 1 ? VK_IMAGE_VIEW_TYPE_1D_ARRAY : VK_IMAGE_VIEW_TYPE_1D;
        case IResource::Type::Texture2D:        return desc.arraySize > 1 ? VK_IMAGE_VIEW_TYPE_2D_ARRAY : VK_IMAGE_VIEW_TYPE_2D;
        case IResource::Type::TextureCube:      return desc.arraySize > 1 ? VK_IMAGE_VIEW_TYPE_CUBE_ARRAY : VK_IMAGE_VIEW_TYPE_CUBE;
        case IResource::Type::Texture3D:
        {
            // Can't have an array and 3d texture
            assert(desc.arraySize <= 1);
            if (desc.arraySize <= 1)
            {
                return VK_IMAGE_VIEW_TYPE_3D;
            }
            break;
        }
        default: break;
    }

    return VK_IMAGE_VIEW_TYPE_MAX_ENUM;
}

Result VKDevice::createProgram(
    const IShaderProgram::Desc& desc, IShaderProgram** outProgram, ISlangBlob** outDiagnosticBlob)
{
    RefPtr<ShaderProgramImpl> shaderProgram = new ShaderProgramImpl(this);
    shaderProgram->init(desc);

    m_deviceObjectsWithPotentialBackReferences.add(shaderProgram);

    RootShaderObjectLayout::create(
        this,
        shaderProgram->linkedProgram,
        shaderProgram->linkedProgram->getLayout(),
        shaderProgram->m_rootObjectLayout.writeRef());
    if (shaderProgram->isSpecializable())
    {
        // For a specializable program, we don't invoke any actual slang compilation yet.
        returnComPtr(outProgram, shaderProgram);
        return SLANG_OK;
    }

    // For a fully specialized program, create `VkShaderModule`s for each shader stage.
    auto compileShader = [&](slang::EntryPointReflection* entryPointInfo,
                             slang::IComponentType* component,
                             SlangInt entryPointIndex)
    {
        auto stage = entryPointInfo->getStage();
        ComPtr<ISlangBlob> kernelCode;
        ComPtr<ISlangBlob> diagnostics;
        auto compileResult = component->getEntryPointCode(
            entryPointIndex, 0, kernelCode.writeRef(), diagnostics.writeRef());
        if (diagnostics)
        {
            getDebugCallback()->handleMessage(
                compileResult == SLANG_OK ? DebugMessageType::Warning : DebugMessageType::Error,
                DebugMessageSource::Slang,
                (char*)diagnostics->getBufferPointer());
            if (outDiagnosticBlob)
                returnComPtr(outDiagnosticBlob, diagnostics);
        }
        SLANG_RETURN_ON_FAIL(compileResult);
        shaderProgram->m_codeBlobs.add(kernelCode);
        VkShaderModule shaderModule;
        // HACK: our direct-spirv-emit path generates SPIRV that respects
        // the original entry point name, while the glslang path always
        // uses "main" as the name. We should introduce a compiler parameter
        // to control the entry point naming behavior in SPIRV-direct path
        // so we can remove the ad-hoc logic here.
        auto realEntryPointName = entryPointInfo->getNameOverride();
        const char* spirvBinaryEntryPointName = "main";
        if (m_desc.slang.targetFlags & SLANG_TARGET_FLAG_GENERATE_SPIRV_DIRECTLY)
            spirvBinaryEntryPointName = realEntryPointName;
        shaderProgram->m_stageCreateInfos.add(compileEntryPoint(
            spirvBinaryEntryPointName,
            kernelCode,
            (VkShaderStageFlagBits)VulkanUtil::getShaderStage(stage),
            shaderModule));
        shaderProgram->m_entryPointNames.add(realEntryPointName);
        shaderProgram->m_modules.add(shaderModule);
        return SLANG_OK;
    };
    if (shaderProgram->linkedEntryPoints.getCount() == 0)
    {
        // If the user does not explicitly specify entry point components, find them from
        // `linkedEntryPoints`.
        auto programReflection = shaderProgram->linkedProgram->getLayout();
        for (SlangUInt i = 0; i < programReflection->getEntryPointCount(); i++)
        {
            auto entryPointInfo = programReflection->getEntryPointByIndex(i);
            SLANG_RETURN_ON_FAIL(compileShader(entryPointInfo, shaderProgram->linkedProgram, (SlangInt)i));
        }
    }
    else
    {
        // If the user specifies entry point components via the separated entry point array, compile
        // code from there.
        for (auto& entryPoint : shaderProgram->linkedEntryPoints)
        {
            SLANG_RETURN_ON_FAIL(compileShader(entryPoint->getLayout()->getEntryPointByIndex(0), entryPoint, 0));
        }
    }
    returnComPtr(outProgram, shaderProgram);
    return SLANG_OK;
}

Result VKDevice::createShaderObjectLayout(
    slang::TypeLayoutReflection* typeLayout,
    ShaderObjectLayoutBase** outLayout)
{
    RefPtr<ShaderObjectLayoutImpl> layout;
    SLANG_RETURN_ON_FAIL(
        ShaderObjectLayoutImpl::createForElementType(this, typeLayout, layout.writeRef()));
    returnRefPtrMove(outLayout, layout);
    return SLANG_OK;
}

Result VKDevice::createShaderObject(ShaderObjectLayoutBase* layout, IShaderObject** outObject)
{
    RefPtr<ShaderObjectImpl> shaderObject;
    SLANG_RETURN_ON_FAIL(ShaderObjectImpl::create(
        this, static_cast<ShaderObjectLayoutImpl*>(layout), shaderObject.writeRef()));
    returnComPtr(outObject, shaderObject);
    return SLANG_OK;
}

Result VKDevice::createMutableShaderObject(
    ShaderObjectLayoutBase* layout,
    IShaderObject** outObject)
{
    auto layoutImpl = static_cast<ShaderObjectLayoutImpl*>(layout);

    RefPtr<MutableShaderObjectImpl> result = new MutableShaderObjectImpl();
    SLANG_RETURN_ON_FAIL(result->init(this, layoutImpl));
    returnComPtr(outObject, result);

    return SLANG_OK;
}

Result VKDevice::createMutableRootShaderObject(
    IShaderProgram* program, IShaderObject** outObject)
{
    RefPtr<MutableRootShaderObject> result =
        new MutableRootShaderObject(this, static_cast<ShaderProgramBase*>(program));
    returnComPtr(outObject, result);
    return SLANG_OK;
}

Result VKDevice::createShaderTable(const IShaderTable::Desc& desc, IShaderTable** outShaderTable)
{
    RefPtr<ShaderTableImpl> result = new ShaderTableImpl();
    result->m_device = this;
    result->init(desc);
    returnComPtr(outShaderTable, result);
    return SLANG_OK;
}

VkSampleCountFlagBits translateSampleCount(uint32_t sampleCount)
{
    switch (sampleCount)
    {
    case 1:        return VK_SAMPLE_COUNT_1_BIT;
    case 2:        return VK_SAMPLE_COUNT_2_BIT;
    case 4:        return VK_SAMPLE_COUNT_4_BIT;
    case 8:        return VK_SAMPLE_COUNT_8_BIT;
    case 16:       return VK_SAMPLE_COUNT_16_BIT;
    case 32:       return VK_SAMPLE_COUNT_32_BIT;
    case 64:       return VK_SAMPLE_COUNT_64_BIT;
    default:
        assert(!"Unsupported sample count");
        return VK_SAMPLE_COUNT_1_BIT;
    }
}

VkCullModeFlags translateCullMode(CullMode cullMode)
{
    switch (cullMode)
    {
    case CullMode::None:        return VK_CULL_MODE_NONE;
    case CullMode::Front:       return VK_CULL_MODE_FRONT_BIT;
    case CullMode::Back:        return VK_CULL_MODE_BACK_BIT;
    default:
        assert(!"Unsupported cull mode");
        return VK_CULL_MODE_NONE;
    }
}

VkFrontFace translateFrontFaceMode(FrontFaceMode frontFaceMode)
{
    switch (frontFaceMode)
    {
    case FrontFaceMode::CounterClockwise:
        return VK_FRONT_FACE_COUNTER_CLOCKWISE;
    case FrontFaceMode::Clockwise:
        return VK_FRONT_FACE_CLOCKWISE;
    default:
        assert(!"Unsupported front face mode");
        return VK_FRONT_FACE_CLOCKWISE;
    }
}

VkPolygonMode translateFillMode(FillMode fillMode)
{
    switch (fillMode)
    {
    case FillMode::Solid:        return VK_POLYGON_MODE_FILL;
    case FillMode::Wireframe:    return VK_POLYGON_MODE_LINE;
    default:
        assert(!"Unsupported fill mode");
        return VK_POLYGON_MODE_FILL;
    }
}

VkBlendFactor translateBlendFactor(BlendFactor blendFactor)
{
    switch (blendFactor)
    {
    case BlendFactor::Zero:                     return VK_BLEND_FACTOR_ZERO;
    case BlendFactor::One:                      return VK_BLEND_FACTOR_ONE;
    case BlendFactor::SrcColor:                 return VK_BLEND_FACTOR_SRC_COLOR;
    case BlendFactor::InvSrcColor:              return VK_BLEND_FACTOR_ONE_MINUS_SRC_COLOR;
    case BlendFactor::SrcAlpha:                 return VK_BLEND_FACTOR_SRC_ALPHA;
    case BlendFactor::InvSrcAlpha:              return VK_BLEND_FACTOR_ONE_MINUS_SRC_ALPHA;
    case BlendFactor::DestAlpha:                return VK_BLEND_FACTOR_DST_ALPHA;
    case BlendFactor::InvDestAlpha:             return VK_BLEND_FACTOR_ONE_MINUS_DST_ALPHA;
    case BlendFactor::DestColor:                return VK_BLEND_FACTOR_DST_COLOR;
    case BlendFactor::InvDestColor:             return VK_BLEND_FACTOR_ONE_MINUS_DST_ALPHA;
    case BlendFactor::SrcAlphaSaturate:         return VK_BLEND_FACTOR_SRC_ALPHA_SATURATE;
    case BlendFactor::BlendColor:               return VK_BLEND_FACTOR_CONSTANT_COLOR;
    case BlendFactor::InvBlendColor:            return VK_BLEND_FACTOR_ONE_MINUS_CONSTANT_COLOR;
    case BlendFactor::SecondarySrcColor:        return VK_BLEND_FACTOR_SRC1_COLOR;
    case BlendFactor::InvSecondarySrcColor:     return VK_BLEND_FACTOR_ONE_MINUS_SRC1_COLOR;
    case BlendFactor::SecondarySrcAlpha:        return VK_BLEND_FACTOR_SRC1_ALPHA;
    case BlendFactor::InvSecondarySrcAlpha:     return VK_BLEND_FACTOR_ONE_MINUS_SRC1_ALPHA;

    default:
        assert(!"Unsupported blend factor");
        return VK_BLEND_FACTOR_ONE;
    }
}

VkBlendOp translateBlendOp(BlendOp op)
{
    switch (op)
    {
    case BlendOp::Add:              return VK_BLEND_OP_ADD;
    case BlendOp::Subtract:         return VK_BLEND_OP_SUBTRACT;
    case BlendOp::ReverseSubtract:  return VK_BLEND_OP_REVERSE_SUBTRACT;
    case BlendOp::Min:              return VK_BLEND_OP_MIN;
    case BlendOp::Max:              return VK_BLEND_OP_MAX;
    default:
        assert(!"Unsupported blend op");
        return VK_BLEND_OP_ADD;
    }
}

VkPrimitiveTopology translatePrimitiveTypeToListTopology(PrimitiveType primitiveType)
{
    switch (primitiveType)
    {
    case PrimitiveType::Point:        return VK_PRIMITIVE_TOPOLOGY_POINT_LIST;
    case PrimitiveType::Line:         return VK_PRIMITIVE_TOPOLOGY_LINE_LIST;
    case PrimitiveType::Triangle:     return VK_PRIMITIVE_TOPOLOGY_TRIANGLE_LIST;
    case PrimitiveType::Patch:        return VK_PRIMITIVE_TOPOLOGY_PATCH_LIST;
    default:
        assert(!"unknown topology type.");
        return VK_PRIMITIVE_TOPOLOGY_TRIANGLE_LIST;
    }
}

Result VKDevice::createGraphicsPipelineState(const GraphicsPipelineStateDesc& inDesc, IPipelineState** outState)
{
    GraphicsPipelineStateDesc desc = inDesc;
    auto programImpl = static_cast<ShaderProgramImpl*>(desc.program);

    if (!programImpl->m_rootObjectLayout->m_pipelineLayout)
    {
        RefPtr<PipelineStateImpl> pipelineStateImpl = new PipelineStateImpl(this);
        pipelineStateImpl->init(desc);
        pipelineStateImpl->establishStrongDeviceReference();
        m_deviceObjectsWithPotentialBackReferences.add(pipelineStateImpl);
        returnComPtr(outState, pipelineStateImpl);
        return SLANG_OK;
    }

    VkPipelineCache pipelineCache = VK_NULL_HANDLE;

    auto inputLayoutImpl = (InputLayoutImpl*) desc.inputLayout;

    // VertexBuffer/s
    VkPipelineVertexInputStateCreateInfo vertexInputInfo = { VK_STRUCTURE_TYPE_PIPELINE_VERTEX_INPUT_STATE_CREATE_INFO };
    vertexInputInfo.sType = VK_STRUCTURE_TYPE_PIPELINE_VERTEX_INPUT_STATE_CREATE_INFO;
    vertexInputInfo.vertexBindingDescriptionCount = 0;
    vertexInputInfo.vertexAttributeDescriptionCount = 0;

    if (inputLayoutImpl)
    {
        const auto& srcAttributeDescs = inputLayoutImpl->m_attributeDescs;
        const auto& srcStreamDescs = inputLayoutImpl->m_streamDescs;

        vertexInputInfo.vertexBindingDescriptionCount = (uint32_t)srcStreamDescs.getCount();
        vertexInputInfo.pVertexBindingDescriptions = srcStreamDescs.getBuffer();

        vertexInputInfo.vertexAttributeDescriptionCount = (uint32_t)srcAttributeDescs.getCount();
        vertexInputInfo.pVertexAttributeDescriptions = srcAttributeDescs.getBuffer();
    }

    VkPipelineInputAssemblyStateCreateInfo inputAssembly = {};
    inputAssembly.sType = VK_STRUCTURE_TYPE_PIPELINE_INPUT_ASSEMBLY_STATE_CREATE_INFO;
    // All other forms of primitive toplogies are specified via dynamic state.
    inputAssembly.topology = translatePrimitiveTypeToListTopology(inDesc.primitiveType);
    inputAssembly.primitiveRestartEnable = VK_FALSE; // TODO: Currently unsupported

    VkViewport viewport = {};
    viewport.x = 0.0f;
    viewport.y = 0.0f;
    // We are using dynamic viewport and scissor state.
    // Here we specify an arbitrary size, actual viewport will be set at `beginRenderPass` time.
    viewport.width = 16.0f;
    viewport.height = 16.0f;
    viewport.minDepth = 0.0f;
    viewport.maxDepth = 1.0f;

    VkRect2D scissor = {};
    scissor.offset = { 0, 0 };
    scissor.extent = { uint32_t(16), uint32_t(16) };

    VkPipelineViewportStateCreateInfo viewportState = {};
    viewportState.sType = VK_STRUCTURE_TYPE_PIPELINE_VIEWPORT_STATE_CREATE_INFO;
    viewportState.viewportCount = 1;
    viewportState.pViewports = &viewport;
    viewportState.scissorCount = 1;
    viewportState.pScissors = &scissor;

    auto rasterizerDesc = desc.rasterizer;

    VkPipelineRasterizationStateCreateInfo rasterizer = {};
    rasterizer.sType = VK_STRUCTURE_TYPE_PIPELINE_RASTERIZATION_STATE_CREATE_INFO;
    rasterizer.depthClampEnable = VK_TRUE; // TODO: Depth clipping and clamping are different between Vk and D3D12
    rasterizer.rasterizerDiscardEnable = VK_FALSE; // TODO: Currently unsupported
    rasterizer.polygonMode = translateFillMode(rasterizerDesc.fillMode);
    rasterizer.cullMode = translateCullMode(rasterizerDesc.cullMode);
    rasterizer.frontFace = translateFrontFaceMode(rasterizerDesc.frontFace);
    rasterizer.depthBiasEnable = (rasterizerDesc.depthBias == 0) ? VK_FALSE : VK_TRUE;
    rasterizer.depthBiasConstantFactor = (float)rasterizerDesc.depthBias;
    rasterizer.depthBiasClamp = rasterizerDesc.depthBiasClamp;
    rasterizer.depthBiasSlopeFactor = rasterizerDesc.slopeScaledDepthBias;
    rasterizer.lineWidth = 1.0f; // TODO: Currently unsupported

    auto framebufferLayoutImpl = static_cast<FramebufferLayoutImpl*>(desc.framebufferLayout);
    auto forcedSampleCount = rasterizerDesc.forcedSampleCount;
    auto blendDesc = desc.blend;

    VkPipelineMultisampleStateCreateInfo multisampling = {};
    multisampling.sType = VK_STRUCTURE_TYPE_PIPELINE_MULTISAMPLE_STATE_CREATE_INFO;
    multisampling.rasterizationSamples =
        (forcedSampleCount == 0) ? framebufferLayoutImpl->m_sampleCount : translateSampleCount(forcedSampleCount);
    multisampling.sampleShadingEnable = VK_FALSE; // TODO: Should check if fragment shader needs this
    // TODO: Sample mask is dynamic in D3D12 but PSO state in Vulkan
    multisampling.alphaToCoverageEnable = blendDesc.alphaToCoverageEnable;
    multisampling.alphaToOneEnable = VK_FALSE;

    auto targetCount = Math::Min(framebufferLayoutImpl->m_renderTargetCount, (uint32_t)blendDesc.targetCount);
    List<VkPipelineColorBlendAttachmentState> colorBlendAttachments;

    // Regardless of whether blending is enabled, Vulkan always applies the color write mask operation,
    // so if there is no blending then we need to add an attachment that defines the color write mask
    // to ensure colors are actually written.
    if (targetCount == 0)
    {
        colorBlendAttachments.setCount(1);
        auto& vkBlendDesc = colorBlendAttachments[0];
        memset(&vkBlendDesc, 0, sizeof(vkBlendDesc));
        vkBlendDesc.blendEnable = VK_FALSE;
        vkBlendDesc.srcColorBlendFactor = VK_BLEND_FACTOR_ONE;
        vkBlendDesc.dstColorBlendFactor = VK_BLEND_FACTOR_ONE;
        vkBlendDesc.colorBlendOp = VK_BLEND_OP_ADD;
        vkBlendDesc.srcAlphaBlendFactor = VK_BLEND_FACTOR_ONE;
        vkBlendDesc.dstAlphaBlendFactor = VK_BLEND_FACTOR_ONE;
        vkBlendDesc.alphaBlendOp = VK_BLEND_OP_ADD;
        vkBlendDesc.colorWriteMask = (VkColorComponentFlags)RenderTargetWriteMask::EnableAll;
    }
    else
    {
        colorBlendAttachments.setCount(targetCount);
        for (UInt i = 0; i < targetCount; ++i)
        {
            auto& gfxBlendDesc = blendDesc.targets[i];
            auto& vkBlendDesc = colorBlendAttachments[i];

            vkBlendDesc.blendEnable = gfxBlendDesc.enableBlend;
            vkBlendDesc.srcColorBlendFactor = translateBlendFactor(gfxBlendDesc.color.srcFactor);
            vkBlendDesc.dstColorBlendFactor = translateBlendFactor(gfxBlendDesc.color.dstFactor);
            vkBlendDesc.colorBlendOp = translateBlendOp(gfxBlendDesc.color.op);
            vkBlendDesc.srcAlphaBlendFactor = translateBlendFactor(gfxBlendDesc.alpha.srcFactor);
            vkBlendDesc.dstAlphaBlendFactor = translateBlendFactor(gfxBlendDesc.alpha.dstFactor);
            vkBlendDesc.alphaBlendOp = translateBlendOp(gfxBlendDesc.alpha.op);
            vkBlendDesc.colorWriteMask = (VkColorComponentFlags)gfxBlendDesc.writeMask;
        }
    }
    
    VkPipelineColorBlendStateCreateInfo colorBlending = {};
    colorBlending.sType = VK_STRUCTURE_TYPE_PIPELINE_COLOR_BLEND_STATE_CREATE_INFO;
    colorBlending.logicOpEnable = VK_FALSE; // TODO: D3D12 has per attachment logic op (and both have way more than one op)
    colorBlending.logicOp = VK_LOGIC_OP_COPY;
    colorBlending.attachmentCount = (uint32_t)colorBlendAttachments.getCount();
    colorBlending.pAttachments = colorBlendAttachments.getBuffer();
    colorBlending.blendConstants[0] = 0.0f;
    colorBlending.blendConstants[1] = 0.0f;
    colorBlending.blendConstants[2] = 0.0f;
    colorBlending.blendConstants[3] = 0.0f;

    Array<VkDynamicState, 8> dynamicStates;
    dynamicStates.add(VK_DYNAMIC_STATE_VIEWPORT);
    dynamicStates.add(VK_DYNAMIC_STATE_SCISSOR);
    dynamicStates.add(VK_DYNAMIC_STATE_STENCIL_REFERENCE);
    dynamicStates.add(VK_DYNAMIC_STATE_BLEND_CONSTANTS);
    if (m_api.m_extendedFeatures.extendedDynamicStateFeatures.extendedDynamicState)
    {
        dynamicStates.add(VK_DYNAMIC_STATE_PRIMITIVE_TOPOLOGY_EXT);
    }
    VkPipelineDynamicStateCreateInfo dynamicStateInfo = {};
    dynamicStateInfo.sType = VK_STRUCTURE_TYPE_PIPELINE_DYNAMIC_STATE_CREATE_INFO;
    dynamicStateInfo.dynamicStateCount = (uint32_t)dynamicStates.getCount();
    dynamicStateInfo.pDynamicStates = dynamicStates.getBuffer();

    VkPipelineDepthStencilStateCreateInfo depthStencilStateInfo = {};
    depthStencilStateInfo.sType = VK_STRUCTURE_TYPE_PIPELINE_DEPTH_STENCIL_STATE_CREATE_INFO;
    depthStencilStateInfo.depthTestEnable = inDesc.depthStencil.depthTestEnable ? 1 : 0;
    depthStencilStateInfo.back = translateStencilState(inDesc.depthStencil.backFace);
    depthStencilStateInfo.front = translateStencilState(inDesc.depthStencil.frontFace);
    depthStencilStateInfo.back.compareMask = inDesc.depthStencil.stencilReadMask;
    depthStencilStateInfo.back.writeMask = inDesc.depthStencil.stencilWriteMask;
    depthStencilStateInfo.front.compareMask = inDesc.depthStencil.stencilReadMask;
    depthStencilStateInfo.front.writeMask = inDesc.depthStencil.stencilWriteMask;
    depthStencilStateInfo.depthBoundsTestEnable = 0; // TODO: Currently unsupported
    depthStencilStateInfo.depthCompareOp = translateComparisonFunc(inDesc.depthStencil.depthFunc);
    depthStencilStateInfo.depthWriteEnable = inDesc.depthStencil.depthWriteEnable ? 1 : 0;
    depthStencilStateInfo.stencilTestEnable = inDesc.depthStencil.stencilEnable ? 1 : 0;

    VkGraphicsPipelineCreateInfo pipelineInfo = { VK_STRUCTURE_TYPE_GRAPHICS_PIPELINE_CREATE_INFO };

    pipelineInfo.sType = VK_STRUCTURE_TYPE_GRAPHICS_PIPELINE_CREATE_INFO;
    pipelineInfo.stageCount = (uint32_t)programImpl->m_stageCreateInfos.getCount();
    pipelineInfo.pStages = programImpl->m_stageCreateInfos.getBuffer();
    pipelineInfo.pVertexInputState = &vertexInputInfo;
    pipelineInfo.pInputAssemblyState = &inputAssembly;
    pipelineInfo.pViewportState = &viewportState;
    pipelineInfo.pRasterizationState = &rasterizer;
    pipelineInfo.pMultisampleState = &multisampling;
    pipelineInfo.pColorBlendState = &colorBlending;
    pipelineInfo.pDepthStencilState = &depthStencilStateInfo;
    pipelineInfo.layout = programImpl->m_rootObjectLayout->m_pipelineLayout;
    pipelineInfo.renderPass = framebufferLayoutImpl->m_renderPass;
    pipelineInfo.subpass = 0;
    pipelineInfo.basePipelineHandle = VK_NULL_HANDLE;
    pipelineInfo.pDynamicState = &dynamicStateInfo;

    VkPipeline pipeline = VK_NULL_HANDLE;
    SLANG_VK_CHECK(m_api.vkCreateGraphicsPipelines(m_device, pipelineCache, 1, &pipelineInfo, nullptr, &pipeline));

    RefPtr<PipelineStateImpl> pipelineStateImpl = new PipelineStateImpl(this);
    pipelineStateImpl->m_pipeline = pipeline;
    pipelineStateImpl->init(desc);
    pipelineStateImpl->establishStrongDeviceReference();
    m_deviceObjectsWithPotentialBackReferences.add(pipelineStateImpl);
    returnComPtr(outState, pipelineStateImpl);
    return SLANG_OK;
}

Result VKDevice::createComputePipelineState(const ComputePipelineStateDesc& inDesc, IPipelineState** outState)
{
    ComputePipelineStateDesc desc = inDesc;
    auto programImpl = static_cast<ShaderProgramImpl*>(desc.program);
    if (!programImpl->m_rootObjectLayout->m_pipelineLayout)
    {
        RefPtr<PipelineStateImpl> pipelineStateImpl = new PipelineStateImpl(this);
        pipelineStateImpl->init(desc);
        m_deviceObjectsWithPotentialBackReferences.add(pipelineStateImpl);
        pipelineStateImpl->establishStrongDeviceReference();
        returnComPtr(outState, pipelineStateImpl);
        return SLANG_OK;
    }
    
    VkPipelineCache pipelineCache = VK_NULL_HANDLE;

    VkPipeline pipeline = VK_NULL_HANDLE;

    VkComputePipelineCreateInfo computePipelineInfo = {
        VK_STRUCTURE_TYPE_COMPUTE_PIPELINE_CREATE_INFO };
    computePipelineInfo.stage = programImpl->m_stageCreateInfos[0];
    computePipelineInfo.layout = programImpl->m_rootObjectLayout->m_pipelineLayout;
    SLANG_VK_CHECK(m_api.vkCreateComputePipelines(
        m_device, pipelineCache, 1, &computePipelineInfo, nullptr, &pipeline));

    RefPtr<PipelineStateImpl> pipelineStateImpl = new PipelineStateImpl(this);
    pipelineStateImpl->m_pipeline = pipeline;
    pipelineStateImpl->init(desc);
    m_deviceObjectsWithPotentialBackReferences.add(pipelineStateImpl);
    pipelineStateImpl->establishStrongDeviceReference();
    returnComPtr(outState, pipelineStateImpl);
    return SLANG_OK;
}

VkPipelineCreateFlags translateFlags(RayTracingPipelineFlags::Enum flags)
{
    VkPipelineCreateFlags vkFlags = 0;
    if (flags & RayTracingPipelineFlags::Enum::SkipTriangles)
        vkFlags |= VK_PIPELINE_CREATE_RAY_TRACING_SKIP_TRIANGLES_BIT_KHR;
    if (flags & RayTracingPipelineFlags::Enum::SkipProcedurals)
        vkFlags |= VK_PIPELINE_CREATE_RAY_TRACING_SKIP_AABBS_BIT_KHR;

    return vkFlags;
}

uint32_t findEntryPointIndexByName(const Dictionary<String, Index>& entryPointNameToIndex, const char* name)
{
    if (!name) return VK_SHADER_UNUSED_KHR;

    auto indexPtr = entryPointNameToIndex.TryGetValue(String(name));
    if (indexPtr)
        return (uint32_t)*indexPtr;
    // TODO: Error reporting?
    return VK_SHADER_UNUSED_KHR;
}

Result VKDevice::createRayTracingPipelineState(const RayTracingPipelineStateDesc& desc, IPipelineState** outState)
{
    auto programImpl = static_cast<ShaderProgramImpl*>(desc.program);
    if (!programImpl->m_rootObjectLayout->m_pipelineLayout)
    {
        RefPtr<PipelineStateImpl> pipelineStateImpl = new PipelineStateImpl(this);
        pipelineStateImpl->init(desc);
        m_deviceObjectsWithPotentialBackReferences.add(pipelineStateImpl);
        pipelineStateImpl->establishStrongDeviceReference();
        returnComPtr(outState, pipelineStateImpl);
        return SLANG_OK;
    }

    VkRayTracingPipelineCreateInfoKHR raytracingPipelineInfo = { VK_STRUCTURE_TYPE_RAY_TRACING_PIPELINE_CREATE_INFO_KHR };
    raytracingPipelineInfo.pNext = nullptr;
    raytracingPipelineInfo.flags = translateFlags(desc.flags);

    raytracingPipelineInfo.stageCount = (uint32_t)programImpl->m_stageCreateInfos.getCount();
    raytracingPipelineInfo.pStages = programImpl->m_stageCreateInfos.getBuffer();

    // Build Dictionary from group name to group index
    Dictionary<String, Index> shaderGroupNameToIndex;
    // Build Dictionary from entry point name to entry point index (stageCreateInfos index) for all hit shaders - findShaderIndexByName
    Dictionary<String, Index> entryPointNameToIndex;

    List<VkRayTracingShaderGroupCreateInfoKHR> shaderGroupInfos;
    for (uint32_t i = 0; i < raytracingPipelineInfo.stageCount; ++i)
    {
        auto stageCreateInfo = programImpl->m_stageCreateInfos[i];
        auto entryPointName = programImpl->m_entryPointNames[i];
        entryPointNameToIndex.Add(entryPointName, i);
        if (stageCreateInfo.stage & (VK_SHADER_STAGE_ANY_HIT_BIT_KHR | VK_SHADER_STAGE_CLOSEST_HIT_BIT_KHR | VK_SHADER_STAGE_INTERSECTION_BIT_KHR))
            continue;

        VkRayTracingShaderGroupCreateInfoKHR shaderGroupInfo = { VK_STRUCTURE_TYPE_RAY_TRACING_SHADER_GROUP_CREATE_INFO_KHR };
        shaderGroupInfo.pNext = nullptr;
        shaderGroupInfo.type = VK_RAY_TRACING_SHADER_GROUP_TYPE_GENERAL_KHR;
        shaderGroupInfo.generalShader = i;
        shaderGroupInfo.closestHitShader = VK_SHADER_UNUSED_KHR;
        shaderGroupInfo.anyHitShader = VK_SHADER_UNUSED_KHR;
        shaderGroupInfo.intersectionShader = VK_SHADER_UNUSED_KHR;
        shaderGroupInfo.pShaderGroupCaptureReplayHandle = nullptr;

        // For groups with a single entry point, the group name is the entry point name.
        auto shaderGroupName = entryPointName;
        auto shaderGroupIndex = shaderGroupInfos.getCount();
        shaderGroupInfos.add(shaderGroupInfo);
        shaderGroupNameToIndex.Add(shaderGroupName, shaderGroupIndex);
    }

    for (int32_t i = 0; i < desc.hitGroupCount; ++i)
    {
        VkRayTracingShaderGroupCreateInfoKHR shaderGroupInfo = { VK_STRUCTURE_TYPE_RAY_TRACING_SHADER_GROUP_CREATE_INFO_KHR };
        auto& groupDesc = desc.hitGroups[i];

        shaderGroupInfo.pNext = nullptr;
        shaderGroupInfo.type = (groupDesc.intersectionEntryPoint)
            ? VK_RAY_TRACING_SHADER_GROUP_TYPE_PROCEDURAL_HIT_GROUP_KHR : VK_RAY_TRACING_SHADER_GROUP_TYPE_TRIANGLES_HIT_GROUP_KHR;
        shaderGroupInfo.generalShader = VK_SHADER_UNUSED_KHR;
        shaderGroupInfo.closestHitShader = findEntryPointIndexByName(entryPointNameToIndex, groupDesc.closestHitEntryPoint);
        shaderGroupInfo.anyHitShader = findEntryPointIndexByName(entryPointNameToIndex, groupDesc.anyHitEntryPoint);
        shaderGroupInfo.intersectionShader = findEntryPointIndexByName(entryPointNameToIndex, groupDesc.intersectionEntryPoint);
        shaderGroupInfo.pShaderGroupCaptureReplayHandle = nullptr;

        auto shaderGroupIndex = shaderGroupInfos.getCount();
        shaderGroupInfos.add(shaderGroupInfo);
        shaderGroupNameToIndex.Add(String(groupDesc.hitGroupName), shaderGroupIndex);
    }
    
    raytracingPipelineInfo.groupCount = (uint32_t)shaderGroupInfos.getCount();
    raytracingPipelineInfo.pGroups = shaderGroupInfos.getBuffer();

    raytracingPipelineInfo.maxPipelineRayRecursionDepth = (uint32_t)desc.maxRecursion;

    raytracingPipelineInfo.pLibraryInfo = nullptr;
    raytracingPipelineInfo.pLibraryInterface = nullptr;

    raytracingPipelineInfo.pDynamicState = nullptr;

    raytracingPipelineInfo.layout = programImpl->m_rootObjectLayout->m_pipelineLayout;
    raytracingPipelineInfo.basePipelineHandle = VK_NULL_HANDLE;
    raytracingPipelineInfo.basePipelineIndex = 0;

    VkPipelineCache pipelineCache = VK_NULL_HANDLE;
    VkPipeline pipeline = VK_NULL_HANDLE;
    SLANG_VK_CHECK(m_api.vkCreateRayTracingPipelinesKHR(m_device, VK_NULL_HANDLE, pipelineCache, 1, &raytracingPipelineInfo, nullptr, &pipeline));

    RefPtr<RayTracingPipelineStateImpl> pipelineStateImpl = new RayTracingPipelineStateImpl(this);
    pipelineStateImpl->m_pipeline = pipeline;
    pipelineStateImpl->init(desc);
    pipelineStateImpl->establishStrongDeviceReference();
    pipelineStateImpl->shaderGroupNameToIndex = shaderGroupNameToIndex;
    pipelineStateImpl->shaderGroupCount = shaderGroupInfos.getCount();
    m_deviceObjectsWithPotentialBackReferences.add(pipelineStateImpl);
    returnComPtr(outState, pipelineStateImpl);
    return SLANG_OK;
}

Result VKDevice::createQueryPool(
    const IQueryPool::Desc& desc,
    IQueryPool** outPool)
{
    RefPtr<QueryPoolImpl> result = new QueryPoolImpl();
    SLANG_RETURN_ON_FAIL(result->init(desc, this));
    returnComPtr(outPool, result);
    return SLANG_OK;
}

Result VKDevice::createFence(const IFence::Desc& desc, IFence** outFence)
{
    RefPtr<FenceImpl> fence = new FenceImpl(this);
    SLANG_RETURN_ON_FAIL(fence->init(desc));
    returnComPtr(outFence, fence);
    return SLANG_OK;
}

Result VKDevice::waitForFences(
    uint32_t fenceCount, IFence** fences, uint64_t* fenceValues, bool waitForAll, uint64_t timeout)
{
    ShortList<VkSemaphore> semaphores;
    for (uint32_t i = 0; i < fenceCount; ++i)
    {
        auto fenceImpl = static_cast<FenceImpl*>(fences[i]);
        semaphores.add(fenceImpl->m_semaphore);
    }
    VkSemaphoreWaitInfo waitInfo;
    waitInfo.sType = VK_STRUCTURE_TYPE_SEMAPHORE_WAIT_INFO;
    waitInfo.pNext = NULL;
    waitInfo.flags = 0;
    waitInfo.semaphoreCount = 1;
    waitInfo.pSemaphores = semaphores.getArrayView().getBuffer();
    waitInfo.pValues = fenceValues;
    auto result = m_api.vkWaitSemaphores(m_api.m_device, &waitInfo, timeout);
    if (result == VK_TIMEOUT)
        return SLANG_E_TIME_OUT;
    return result == VK_SUCCESS ? SLANG_OK : SLANG_FAIL;
}

} //  renderer_test<|MERGE_RESOLUTION|>--- conflicted
+++ resolved
@@ -5673,7 +5673,6 @@
                 setPipelineStateImpl(pipeline, outRootObject);
             }
 
-<<<<<<< HEAD
             virtual SLANG_NO_THROW Result SLANG_MCALL bindPipelineWithRootObject(
                 IPipelineState* pipelineState, IShaderObject* rootObject) override
             {
@@ -5681,8 +5680,6 @@
             }
 
             // TODO: Implement after implementing createRayTracingPipelineState
-=======
->>>>>>> e993ff5f
             virtual SLANG_NO_THROW void SLANG_MCALL dispatchRays(
                 uint32_t raygenShaderIndex,
                 IShaderTable* shaderTable,
