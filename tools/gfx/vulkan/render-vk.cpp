// render-vk.cpp
#include "render-vk.h"

//WORKING:#include "options.h"
#include "../renderer-shared.h"
#include "../transient-resource-heap-base.h"
#include "../mutable-shader-object.h"

#include "core/slang-basic.h"
#include "core/slang-blob.h"
#include "core/slang-chunked-list.h"

#include "vk-api.h"
#include "vk-util.h"
#include "vk-device-queue.h"

// Vulkan has a different coordinate system to ogl
// http://anki3d.org/vulkan-coordinate-system/
#ifndef ENABLE_VALIDATION_LAYER
#if _DEBUG
#define ENABLE_VALIDATION_LAYER 1
#else
#define ENABLE_VALIDATION_LAYER 0
#endif
#endif

#ifdef _MSC_VER
#   include <stddef.h>
#   pragma warning(disable: 4996)
#   if (_MSC_VER < 1900)
#       define snprintf sprintf_s
#   endif
#endif

// Undef xlib macros
#ifdef Always
#undef Always
#endif
#ifdef None
#undef None
#endif

#if SLANG_WINDOWS_FAMILY
#include <dxgi1_2.h>
#endif

namespace gfx {
using namespace Slang;

class VKDevice : public RendererBase
{
public:
    enum
    {
        kMaxRenderTargets = 8,
        kMaxAttachments = kMaxRenderTargets + 1,
        kMaxPushConstantSize = 256,
        kMaxDescriptorSets = 8,
    };
    // Renderer    implementation
    Result initVulkanInstanceAndDevice(const InteropHandle* handles, bool useValidationLayer);
    virtual SLANG_NO_THROW Result SLANG_MCALL initialize(const Desc& desc) override;
    virtual SLANG_NO_THROW Result SLANG_MCALL getFormatSupportedResourceStates(
        Format format, ResourceStateSet* outStates) override;
    virtual SLANG_NO_THROW Result SLANG_MCALL createTransientResourceHeap(
        const ITransientResourceHeap::Desc& desc,
        ITransientResourceHeap** outHeap) override;
    virtual SLANG_NO_THROW Result SLANG_MCALL
        createCommandQueue(const ICommandQueue::Desc& desc, ICommandQueue** outQueue) override;
    virtual SLANG_NO_THROW Result SLANG_MCALL createSwapchain(
        const ISwapchain::Desc& desc, WindowHandle window, ISwapchain** outSwapchain) override;
    virtual SLANG_NO_THROW Result SLANG_MCALL
        createFramebufferLayout(const IFramebufferLayout::Desc& desc, IFramebufferLayout** outLayout) override;
    virtual SLANG_NO_THROW Result SLANG_MCALL
        createFramebuffer(const IFramebuffer::Desc& desc, IFramebuffer** outFramebuffer) override;
    virtual SLANG_NO_THROW Result SLANG_MCALL createRenderPassLayout(
        const IRenderPassLayout::Desc& desc,
        IRenderPassLayout** outRenderPassLayout) override;
    virtual SLANG_NO_THROW Result SLANG_MCALL createTextureResource(
        const ITextureResource::Desc& desc,
        const ITextureResource::SubresourceData* initData,
        ITextureResource** outResource) override;
    virtual SLANG_NO_THROW Result SLANG_MCALL createBufferResource(
        const IBufferResource::Desc& desc,
        const void* initData,
        IBufferResource** outResource) override;
    virtual SLANG_NO_THROW Result SLANG_MCALL createBufferFromNativeHandle(
        InteropHandle handle,
        const IBufferResource::Desc& srcDesc,
        IBufferResource** outResource) override;
    virtual SLANG_NO_THROW Result SLANG_MCALL
        createSamplerState(ISamplerState::Desc const& desc, ISamplerState** outSampler) override;

    virtual SLANG_NO_THROW Result SLANG_MCALL createTextureView(
        ITextureResource* texture, IResourceView::Desc const& desc, IResourceView** outView) override;
    virtual SLANG_NO_THROW Result SLANG_MCALL createBufferView(
        IBufferResource* buffer, IResourceView::Desc const& desc, IResourceView** outView) override;

    virtual SLANG_NO_THROW Result SLANG_MCALL createInputLayout(
        IInputLayout::Desc const& desc,
        IInputLayout** outLayout) override;

    virtual Result createShaderObjectLayout(
        slang::TypeLayoutReflection* typeLayout,
        ShaderObjectLayoutBase** outLayout) override;
    virtual Result createShaderObject(ShaderObjectLayoutBase* layout, IShaderObject** outObject)
        override;
    virtual Result createMutableShaderObject(ShaderObjectLayoutBase* layout, IShaderObject** outObject)
        override;
    virtual SLANG_NO_THROW Result SLANG_MCALL
        createMutableRootShaderObject(
        IShaderProgram* program, IShaderObject** outObject) override;

    virtual SLANG_NO_THROW Result SLANG_MCALL createProgram(
        const IShaderProgram::Desc& desc,
        IShaderProgram** outProgram,
        ISlangBlob** outDiagnosticBlob) override;
    virtual SLANG_NO_THROW Result SLANG_MCALL createGraphicsPipelineState(
        const GraphicsPipelineStateDesc& desc,
        IPipelineState** outState) override;
    virtual SLANG_NO_THROW Result SLANG_MCALL createComputePipelineState(
        const ComputePipelineStateDesc& desc,
        IPipelineState** outState) override;
    // TODO: Add implementation for createRayTracingPipelineState() - calls VkCreateRayTracingPipelinesKHR
    virtual SLANG_NO_THROW Result SLANG_MCALL createQueryPool(
        const IQueryPool::Desc& desc,
        IQueryPool** outPool) override;

    virtual SLANG_NO_THROW SlangResult SLANG_MCALL readTextureResource(
        ITextureResource* texture,
        ResourceState state,
        ISlangBlob** outBlob,
        size_t* outRowPitch,
        size_t* outPixelSize) override;

    virtual SLANG_NO_THROW SlangResult SLANG_MCALL readBufferResource(
        IBufferResource* buffer,
        size_t offset,
        size_t size,
        ISlangBlob** outBlob) override;

    virtual SLANG_NO_THROW Result SLANG_MCALL getAccelerationStructurePrebuildInfo(
        const IAccelerationStructure::BuildInputs& buildInputs,
        IAccelerationStructure::PrebuildInfo* outPrebuildInfo) override;

    virtual SLANG_NO_THROW Result SLANG_MCALL createAccelerationStructure(
        const IAccelerationStructure::CreateDesc& desc,
        IAccelerationStructure** outView) override;

    virtual SLANG_NO_THROW Result SLANG_MCALL getTextureAllocationInfo(
        const ITextureResource::Desc& desc, size_t* outSize, size_t* outAlignment) override;

    virtual SLANG_NO_THROW Result SLANG_MCALL
        createFence(const IFence::Desc& desc, IFence** outFence) override;

    virtual SLANG_NO_THROW Result SLANG_MCALL waitForFences(
        uint32_t fenceCount,
        IFence** fences,
        uint64_t* fenceValues,
        bool waitForAll,
        uint64_t timeout) override;

    void waitForGpu();

    virtual SLANG_NO_THROW const DeviceInfo& SLANG_MCALL getDeviceInfo() const override
    {
        return m_info;
    }

    virtual SLANG_NO_THROW Result SLANG_MCALL getNativeDeviceHandles(InteropHandles* outHandles) override;
        /// Dtor
    ~VKDevice();

public:
    class TransientResourceHeapImpl;

    class Buffer
    {
        public:
            /// Initialize a buffer with specified size, and memory props
        Result init(
            const VulkanApi& api,
            size_t bufferSize,
            VkBufferUsageFlags usage,
            VkMemoryPropertyFlags reqMemoryProperties,
            bool isShared = false,
            VkExternalMemoryHandleTypeFlagsKHR extMemHandleType = 0);

            /// Returns true if has been initialized
        bool isInitialized() const { return m_api != nullptr; }

            // Default Ctor
        Buffer():
            m_api(nullptr)
        {}

            /// Dtor
        ~Buffer()
        {
            if (m_api)
            {
                m_api->vkDestroyBuffer(m_api->m_device, m_buffer, nullptr);
                m_api->vkFreeMemory(m_api->m_device, m_memory, nullptr);
            }
        }

        VkBuffer m_buffer;
        VkDeviceMemory m_memory;
        const VulkanApi* m_api;
    };

    class InputLayoutImpl : public InputLayoutBase
    {
    public:
        List<VkVertexInputAttributeDescription> m_attributeDescs;
        List<VkVertexInputBindingDescription> m_streamDescs;
    };

    class BufferResourceImpl: public BufferResource
    {
    public:
        typedef BufferResource Parent;

        BufferResourceImpl(const IBufferResource::Desc& desc, VKDevice* renderer)
            : Parent(desc)
            , m_renderer(renderer)
        {
            assert(renderer);
        }

        ~BufferResourceImpl()
        {
            if (sharedHandle.handleValue != 0)
            {
#if SLANG_WINDOWS_FAMILY
                CloseHandle((HANDLE)sharedHandle.handleValue);
#endif
            }
        }

        RefPtr<VKDevice> m_renderer;
        Buffer m_buffer;
        Buffer m_uploadBuffer;

        virtual SLANG_NO_THROW DeviceAddress SLANG_MCALL getDeviceAddress() override
        {
            if (!m_buffer.m_api->vkGetBufferDeviceAddress)
                return 0;
            VkBufferDeviceAddressInfo info = {};
            info.sType = VK_STRUCTURE_TYPE_BUFFER_DEVICE_ADDRESS_INFO;
            info.buffer = m_buffer.m_buffer;
            return (DeviceAddress)m_buffer.m_api->vkGetBufferDeviceAddress(
                m_buffer.m_api->m_device, &info);
        }

        virtual SLANG_NO_THROW Result SLANG_MCALL getNativeResourceHandle(InteropHandle* outHandle) override
        {
            outHandle->handleValue = (uint64_t)m_buffer.m_buffer;
            outHandle->api = InteropHandleAPI::Vulkan;
            return SLANG_OK;
        }

        virtual SLANG_NO_THROW Result SLANG_MCALL getSharedHandle(InteropHandle* outHandle) override
        {
            // Check if a shared handle already exists for this resource.
            if (sharedHandle.handleValue != 0)
            {
                *outHandle = sharedHandle;
                return SLANG_OK;
            }
            
            // If a shared handle doesn't exist, create one and store it.
#if SLANG_WINDOWS_FAMILY
            VkMemoryGetWin32HandleInfoKHR info = {};
            info.sType = VK_STRUCTURE_TYPE_MEMORY_GET_WIN32_HANDLE_INFO_KHR;
            info.pNext = nullptr;
            info.memory = m_buffer.m_memory;
            info.handleType = VK_EXTERNAL_MEMORY_HANDLE_TYPE_OPAQUE_WIN32_BIT;

            auto api = m_buffer.m_api;
            PFN_vkGetMemoryWin32HandleKHR vkCreateSharedHandle;
            vkCreateSharedHandle = api->vkGetMemoryWin32HandleKHR;
            if (!vkCreateSharedHandle)
            {
                return SLANG_FAIL;
            }
            SLANG_VK_RETURN_ON_FAIL(
                vkCreateSharedHandle(api->m_device, &info, (HANDLE*)&outHandle->handleValue));
#endif
            outHandle->api = InteropHandleAPI::Vulkan;
            return SLANG_OK;
        }

        virtual SLANG_NO_THROW Result SLANG_MCALL
            map(MemoryRange* rangeToRead, void** outPointer) override
        {
            SLANG_UNUSED(rangeToRead);
            auto api = m_buffer.m_api;
            SLANG_VK_RETURN_ON_FAIL(api->vkMapMemory(
                api->m_device, m_buffer.m_memory, 0, VK_WHOLE_SIZE, 0, outPointer));
            return SLANG_OK;
        }

        virtual SLANG_NO_THROW Result SLANG_MCALL unmap(MemoryRange* writtenRange) override
        {
            SLANG_UNUSED(writtenRange);
            auto api = m_buffer.m_api;
            api->vkUnmapMemory(api->m_device, m_buffer.m_memory);
            return SLANG_OK;
        }
    };

    class FenceImpl : public FenceBase
    {
    public:
        VkSemaphore m_semaphore = VK_NULL_HANDLE;
        RefPtr<VKDevice> m_device;

        FenceImpl(VKDevice* device)
            : m_device(device)
        {
            
        }

        ~FenceImpl()
        {
            if (m_semaphore)
            {
                m_device->m_api.vkDestroySemaphore(m_device->m_api.m_device, m_semaphore, nullptr);
            }
        }

        Result init(const IFence::Desc& desc)
        {
            if (!m_device->m_api.m_extendedFeatures.timelineFeatures.timelineSemaphore)
                return SLANG_E_NOT_AVAILABLE;

            VkSemaphoreTypeCreateInfo timelineCreateInfo;
            timelineCreateInfo.sType = VK_STRUCTURE_TYPE_SEMAPHORE_TYPE_CREATE_INFO;
            timelineCreateInfo.pNext = nullptr;
            timelineCreateInfo.semaphoreType = VK_SEMAPHORE_TYPE_TIMELINE;
            timelineCreateInfo.initialValue = desc.initialValue;

            VkSemaphoreCreateInfo createInfo;
            createInfo.sType = VK_STRUCTURE_TYPE_SEMAPHORE_CREATE_INFO;
            createInfo.pNext = &timelineCreateInfo;
            createInfo.flags = 0;

            SLANG_VK_RETURN_ON_FAIL(m_device->m_api.vkCreateSemaphore(
                m_device->m_api.m_device, &createInfo, nullptr, &m_semaphore));

            return SLANG_OK;
        }

        virtual SLANG_NO_THROW Result SLANG_MCALL getCurrentValue(uint64_t* outValue) override
        {
            SLANG_VK_RETURN_ON_FAIL(m_device->m_api.vkGetSemaphoreCounterValue(
                m_device->m_api.m_device, m_semaphore, outValue));
            return SLANG_OK;
        }

        virtual SLANG_NO_THROW Result SLANG_MCALL setCurrentValue(uint64_t value) override
        {
            VkSemaphoreSignalInfo signalInfo;
            signalInfo.sType = VK_STRUCTURE_TYPE_SEMAPHORE_SIGNAL_INFO;
            signalInfo.pNext = NULL;
            signalInfo.semaphore = m_semaphore;
            signalInfo.value = 2;

            SLANG_VK_RETURN_ON_FAIL(
                m_device->m_api.vkSignalSemaphore(m_device->m_api.m_device, &signalInfo));
            return SLANG_OK;
        }

        virtual SLANG_NO_THROW Result SLANG_MCALL getSharedHandle(InteropHandle* outHandle) override
        {
            outHandle->handleValue = 0;
            return SLANG_FAIL;
        }

        virtual SLANG_NO_THROW Result SLANG_MCALL
            getNativeHandle(InteropHandle* outNativeHandle) override
        {
            outNativeHandle->handleValue = 0;
            return SLANG_FAIL;
        }
    };

    class TextureResourceImpl : public TextureResource
    {
    public:
        typedef TextureResource Parent;
        TextureResourceImpl(const Desc& desc, VKDevice* device)
            : Parent(desc)
            , m_device(device)
        {
        }
        ~TextureResourceImpl()
        {
            auto& vkAPI = m_device->m_api;
            if (!m_isWeakImageReference)
            {
                vkAPI.vkFreeMemory(vkAPI.m_device, m_imageMemory, nullptr);
                vkAPI.vkDestroyImage(vkAPI.m_device, m_image, nullptr);
            }
            if (sharedHandle.handleValue != 0)
            {
#if SLANG_WINDOWS_FAMILY
                CloseHandle((HANDLE)sharedHandle.handleValue);
#endif
            }
        }

        VkImage m_image = VK_NULL_HANDLE;
        VkFormat m_vkformat = VK_FORMAT_R8G8B8A8_UNORM;
        VkDeviceMemory m_imageMemory = VK_NULL_HANDLE;
        bool m_isWeakImageReference = false;
        RefPtr<VKDevice> m_device;

        virtual SLANG_NO_THROW Result SLANG_MCALL getNativeResourceHandle(InteropHandle* outHandle) override
        {
            outHandle->handleValue = (uint64_t)m_image;
            outHandle->api = InteropHandleAPI::Vulkan;
            return SLANG_OK;
        }

        virtual SLANG_NO_THROW Result SLANG_MCALL getSharedHandle(InteropHandle* outHandle) override
        {
            // Check if a shared handle already exists for this resource.
            if (sharedHandle.handleValue != 0)
            {
                *outHandle = sharedHandle;
                return SLANG_OK;
            }

            // If a shared handle doesn't exist, create one and store it.
#if SLANG_WINDOWS_FAMILY
            VkMemoryGetWin32HandleInfoKHR info = {};
            info.sType = VK_STRUCTURE_TYPE_MEMORY_GET_WIN32_HANDLE_INFO_KHR;
            info.pNext = nullptr;
            info.memory = m_imageMemory;
            info.handleType = VK_EXTERNAL_MEMORY_HANDLE_TYPE_OPAQUE_WIN32_BIT;

            auto& api = m_device->m_api;
            PFN_vkGetMemoryWin32HandleKHR vkCreateSharedHandle;
            vkCreateSharedHandle = api.vkGetMemoryWin32HandleKHR;
            if (!vkCreateSharedHandle)
            {
                return SLANG_FAIL;
            }
            SLANG_RETURN_ON_FAIL(vkCreateSharedHandle(m_device->m_device, &info, (HANDLE*)&outHandle->handleValue) != VK_SUCCESS);
#endif
            outHandle->api = InteropHandleAPI::Vulkan;
            return SLANG_OK;
        }
    };

    class SamplerStateImpl : public SamplerStateBase
    {
    public:
        VkSampler m_sampler;
        RefPtr<VKDevice> m_device;
        SamplerStateImpl(VKDevice* device)
            : m_device(device)
        {
        }
        ~SamplerStateImpl()
        {
            m_device->m_api.vkDestroySampler(m_device->m_api.m_device, m_sampler, nullptr);
        }
        virtual SLANG_NO_THROW Result SLANG_MCALL getNativeHandle(InteropHandle* outHandle) override
        {
            outHandle->api = InteropHandleAPI::Vulkan;
            outHandle->handleValue = (uint64_t)(m_sampler);
            return SLANG_OK;
        }
    };

    class ResourceViewImpl : public ResourceViewBase
    {
    public:
        enum class ViewType
        {
            Texture,
            TexelBuffer,
            PlainBuffer,
        };
    public:
        ResourceViewImpl(ViewType viewType, VKDevice* device)
            : m_type(viewType)
            , m_device(device)
        {
        }
        ViewType            m_type;
        RefPtr<VKDevice> m_device;
    };

    class TextureResourceViewImpl : public ResourceViewImpl
    {
    public:
        TextureResourceViewImpl(VKDevice* device)
            : ResourceViewImpl(ViewType::Texture, device)
        {
        }
        ~TextureResourceViewImpl()
        {
            m_device->m_api.vkDestroyImageView(m_device->m_api.m_device, m_view, nullptr);
        }
        RefPtr<TextureResourceImpl> m_texture;
        VkImageView                 m_view;
        VkImageLayout               m_layout;

        virtual SLANG_NO_THROW Result SLANG_MCALL getNativeHandle(InteropHandle* outHandle) override
        {
            outHandle->api = InteropHandleAPI::Vulkan;
            outHandle->handleValue = (uint64_t)(m_view);
            return SLANG_OK;
        }
    };

    class TexelBufferResourceViewImpl : public ResourceViewImpl
    {
    public:
        TexelBufferResourceViewImpl(VKDevice* device)
            : ResourceViewImpl(ViewType::TexelBuffer, device)
        {
        }
        ~TexelBufferResourceViewImpl()
        {
            m_device->m_api.vkDestroyBufferView(m_device->m_api.m_device, m_view, nullptr);
        }
        RefPtr<BufferResourceImpl>  m_buffer;
        VkBufferView m_view;
        virtual SLANG_NO_THROW Result SLANG_MCALL getNativeHandle(InteropHandle* outHandle) override
        {
            outHandle->api = InteropHandleAPI::Vulkan;
            outHandle->handleValue = (uint64_t)(m_view);
            return SLANG_OK;
        }
    };

    class PlainBufferResourceViewImpl : public ResourceViewImpl
    {
    public:
        PlainBufferResourceViewImpl(VKDevice* device)
            : ResourceViewImpl(ViewType::PlainBuffer, device)
        {
        }
        RefPtr<BufferResourceImpl>  m_buffer;
        VkDeviceSize                offset;
        VkDeviceSize                size;

        virtual SLANG_NO_THROW Result SLANG_MCALL getNativeHandle(InteropHandle* outHandle) override
        {
            return m_buffer->getNativeResourceHandle(outHandle);
        }
    };

    class AccelerationStructureImpl : public AccelerationStructureBase
    {
    public:
        VkAccelerationStructureKHR m_vkHandle = VK_NULL_HANDLE;
        RefPtr<BufferResourceImpl> m_buffer;
        VkDeviceSize m_offset;
        VkDeviceSize m_size;
        RefPtr<VKDevice> m_device;
    public:
        virtual SLANG_NO_THROW DeviceAddress SLANG_MCALL getDeviceAddress() override
        {
            return m_buffer->getDeviceAddress() + m_offset;
        }
        virtual SLANG_NO_THROW Result SLANG_MCALL getNativeHandle(InteropHandle* outHandle) override
        {
            outHandle->api = InteropHandleAPI::Vulkan;
            outHandle->handleValue = (uint64_t)(m_vkHandle);
            return SLANG_OK;
        }
        ~AccelerationStructureImpl()
        {
            if (m_device)
            {
                m_device->m_api.vkDestroyAccelerationStructureKHR(m_device->m_api.m_device, m_vkHandle, nullptr);
            }
        }
    };

    class FramebufferLayoutImpl : public FramebufferLayoutBase
    {
    public:
        VkRenderPass m_renderPass;
        BreakableReference<VKDevice> m_renderer;
        Array<VkAttachmentDescription, kMaxAttachments> m_attachmentDescs;
        Array<VkAttachmentReference, kMaxRenderTargets> m_colorReferences;
        VkAttachmentReference m_depthReference;
        bool m_hasDepthStencilAttachment;
        uint32_t m_renderTargetCount;
        VkSampleCountFlagBits m_sampleCount = VK_SAMPLE_COUNT_1_BIT;

    public:
        ~FramebufferLayoutImpl()
        {
            m_renderer->m_api.vkDestroyRenderPass(m_renderer->m_api.m_device, m_renderPass, nullptr);
        }
        virtual void comFree() override { m_renderer.breakStrongReference(); }
        Result init(VKDevice* renderer, const IFramebufferLayout::Desc& desc)
        {
            m_renderer = renderer;
            m_renderTargetCount = desc.renderTargetCount;
            // Create render pass.
            int numAttachments = m_renderTargetCount;
            m_hasDepthStencilAttachment = (desc.depthStencil!=nullptr);
            if (m_hasDepthStencilAttachment)
            {
                numAttachments++;
            }
            // We need extra space if we have depth buffer
            m_attachmentDescs.setCount(numAttachments);
            for (uint32_t i = 0; i < desc.renderTargetCount; ++i)
            {
                auto& renderTarget = desc.renderTargets[i];
                VkAttachmentDescription& dst = m_attachmentDescs[i];

                dst.flags = 0;
                dst.format = VulkanUtil::getVkFormat(renderTarget.format);
                dst.samples = (VkSampleCountFlagBits)renderTarget.sampleCount;

                // The following load/store/layout settings does not matter.
                // In FramebufferLayout we just need a "compatible" render pass that
                // can be used to create a framebuffer. A framebuffer created
                // with this render pass setting can be used with actual render passes
                // that has a different loadOp/storeOp/layout setting.
                dst.loadOp = VK_ATTACHMENT_LOAD_OP_LOAD;
                dst.storeOp = VK_ATTACHMENT_STORE_OP_STORE;
                dst.stencilLoadOp = VK_ATTACHMENT_LOAD_OP_DONT_CARE;
                dst.stencilStoreOp = VK_ATTACHMENT_STORE_OP_DONT_CARE;
                dst.initialLayout = VK_IMAGE_LAYOUT_COLOR_ATTACHMENT_OPTIMAL;
                dst.finalLayout = VK_IMAGE_LAYOUT_COLOR_ATTACHMENT_OPTIMAL;

                m_sampleCount = Math::Max(dst.samples, m_sampleCount);
            }

            if (desc.depthStencil)
            {
                VkAttachmentDescription& dst = m_attachmentDescs[desc.renderTargetCount];
                dst.flags = 0;
                dst.format = VulkanUtil::getVkFormat(desc.depthStencil->format);
                dst.samples = (VkSampleCountFlagBits)desc.depthStencil->sampleCount;
                dst.loadOp = VK_ATTACHMENT_LOAD_OP_LOAD;
                dst.storeOp = VK_ATTACHMENT_STORE_OP_STORE;
                dst.stencilLoadOp = VK_ATTACHMENT_LOAD_OP_LOAD;
                dst.stencilStoreOp = VK_ATTACHMENT_STORE_OP_STORE;
                dst.initialLayout = VK_IMAGE_LAYOUT_DEPTH_STENCIL_ATTACHMENT_OPTIMAL;
                dst.finalLayout = VK_IMAGE_LAYOUT_DEPTH_STENCIL_ATTACHMENT_OPTIMAL;

                m_sampleCount = Math::Max(dst.samples, m_sampleCount);
            }

            Array<VkAttachmentReference, kMaxRenderTargets>& colorReferences = m_colorReferences;
            colorReferences.setCount(desc.renderTargetCount);
            for (uint32_t i = 0; i < desc.renderTargetCount; ++i)
            {
                VkAttachmentReference& dst = colorReferences[i];
                dst.attachment = i;
                dst.layout = VK_IMAGE_LAYOUT_COLOR_ATTACHMENT_OPTIMAL;
            }

            m_depthReference = VkAttachmentReference{};
            m_depthReference.attachment = desc.renderTargetCount;
            m_depthReference.layout = VK_IMAGE_LAYOUT_DEPTH_STENCIL_ATTACHMENT_OPTIMAL;

            VkSubpassDescription subpassDesc = {};
            subpassDesc.flags = 0;
            subpassDesc.pipelineBindPoint = VK_PIPELINE_BIND_POINT_GRAPHICS;
            subpassDesc.inputAttachmentCount = 0u;
            subpassDesc.pInputAttachments = nullptr;
            subpassDesc.colorAttachmentCount = desc.renderTargetCount;
            subpassDesc.pColorAttachments = colorReferences.getBuffer();
            subpassDesc.pResolveAttachments = nullptr;
            subpassDesc.pDepthStencilAttachment =
                m_hasDepthStencilAttachment ? &m_depthReference : nullptr;
            subpassDesc.preserveAttachmentCount = 0u;
            subpassDesc.pPreserveAttachments = nullptr;

            VkRenderPassCreateInfo renderPassCreateInfo = {};
            renderPassCreateInfo.sType = VK_STRUCTURE_TYPE_RENDER_PASS_CREATE_INFO;
            renderPassCreateInfo.attachmentCount = numAttachments;
            renderPassCreateInfo.pAttachments = m_attachmentDescs.getBuffer();
            renderPassCreateInfo.subpassCount = 1;
            renderPassCreateInfo.pSubpasses = &subpassDesc;
            SLANG_VK_RETURN_ON_FAIL(m_renderer->m_api.vkCreateRenderPass(
                m_renderer->m_api.m_device, &renderPassCreateInfo, nullptr, &m_renderPass));
            return SLANG_OK;
        }
    };

    class RenderPassLayoutImpl
        : public IRenderPassLayout
        , public ComObject
    {
    public:
        SLANG_COM_OBJECT_IUNKNOWN_ALL
        IRenderPassLayout* getInterface(const Guid& guid)
        {
            if (guid == GfxGUID::IID_ISlangUnknown || guid == GfxGUID::IID_IRenderPassLayout)
                return static_cast<IRenderPassLayout*>(this);
            return nullptr;
        }

    public:
        VkRenderPass m_renderPass;
        RefPtr<VKDevice> m_renderer;
        ~RenderPassLayoutImpl()
        {
            m_renderer->m_api.vkDestroyRenderPass(
                m_renderer->m_api.m_device, m_renderPass, nullptr);
        }

        static VkAttachmentLoadOp translateLoadOp(IRenderPassLayout::AttachmentLoadOp loadOp)
        {
            switch (loadOp)
            {
            case IRenderPassLayout::AttachmentLoadOp::Clear:
                return VK_ATTACHMENT_LOAD_OP_CLEAR;
            case IRenderPassLayout::AttachmentLoadOp::Load:
                return VK_ATTACHMENT_LOAD_OP_LOAD;
            default:
                return VK_ATTACHMENT_LOAD_OP_DONT_CARE;
            }
        }

        static VkAttachmentStoreOp translateStoreOp(IRenderPassLayout::AttachmentStoreOp storeOp)
        {
            switch (storeOp)
            {
            case IRenderPassLayout::AttachmentStoreOp::Store:
                return VK_ATTACHMENT_STORE_OP_STORE;
            default:
                return VK_ATTACHMENT_STORE_OP_DONT_CARE;
            }
        }

        Result init(VKDevice* renderer, const IRenderPassLayout::Desc& desc)
        {
            m_renderer = renderer;

            // Create render pass using load/storeOp and layouts info from `desc`.
            auto framebufferLayout = static_cast<FramebufferLayoutImpl*>(desc.framebufferLayout);
            assert(desc.renderTargetCount == framebufferLayout->m_renderTargetCount);

            // We need extra space if we have depth buffer
            Array<VkAttachmentDescription, kMaxAttachments> attachmentDescs;
            attachmentDescs = framebufferLayout->m_attachmentDescs;
            for (uint32_t i = 0; i < desc.renderTargetCount; ++i)
            {
                VkAttachmentDescription& dst = attachmentDescs[i];
                auto access = desc.renderTargetAccess[i];
                // Fill in loadOp/storeOp and layout from desc.
                dst.loadOp = translateLoadOp(access.loadOp);
                dst.storeOp = translateStoreOp(access.storeOp);
                dst.stencilLoadOp = translateLoadOp(access.stencilLoadOp);
                dst.stencilStoreOp = translateStoreOp(access.stencilStoreOp);
                dst.initialLayout = VulkanUtil::mapResourceStateToLayout(access.initialState);
                dst.finalLayout = VulkanUtil::mapResourceStateToLayout(access.finalState);
            }

            if (framebufferLayout->m_hasDepthStencilAttachment)
            {
                VkAttachmentDescription& dst = attachmentDescs[desc.renderTargetCount];
                auto access = *desc.depthStencilAccess;
                dst.loadOp = translateLoadOp(access.loadOp);
                dst.storeOp = translateStoreOp(access.storeOp);
                dst.stencilLoadOp = translateLoadOp(access.stencilLoadOp);
                dst.stencilStoreOp = translateStoreOp(access.stencilStoreOp);
                dst.initialLayout = VulkanUtil::mapResourceStateToLayout(access.initialState);
                dst.finalLayout = VulkanUtil::mapResourceStateToLayout(access.finalState);
            }

            VkSubpassDescription subpassDesc = {};
            subpassDesc.flags = 0;
            subpassDesc.pipelineBindPoint = VK_PIPELINE_BIND_POINT_GRAPHICS;
            subpassDesc.inputAttachmentCount = 0u;
            subpassDesc.pInputAttachments = nullptr;
            subpassDesc.colorAttachmentCount = desc.renderTargetCount;
            subpassDesc.pColorAttachments = framebufferLayout->m_colorReferences.getBuffer();
            subpassDesc.pResolveAttachments = nullptr;
            subpassDesc.pDepthStencilAttachment = framebufferLayout->m_hasDepthStencilAttachment
                                                      ? &framebufferLayout->m_depthReference
                                                      : nullptr;
            subpassDesc.preserveAttachmentCount = 0u;
            subpassDesc.pPreserveAttachments = nullptr;

            VkRenderPassCreateInfo renderPassCreateInfo = {};
            renderPassCreateInfo.sType = VK_STRUCTURE_TYPE_RENDER_PASS_CREATE_INFO;
            renderPassCreateInfo.attachmentCount = (uint32_t)attachmentDescs.getCount();
            renderPassCreateInfo.pAttachments = attachmentDescs.getBuffer();
            renderPassCreateInfo.subpassCount = 1;
            renderPassCreateInfo.pSubpasses = &subpassDesc;
            SLANG_VK_RETURN_ON_FAIL(m_renderer->m_api.vkCreateRenderPass(
                m_renderer->m_api.m_device, &renderPassCreateInfo, nullptr, &m_renderPass));
            return SLANG_OK;
        }
    };

    class FramebufferImpl : public FramebufferBase
    {
    public:
        VkFramebuffer m_handle;
        ShortList<ComPtr<IResourceView>> renderTargetViews;
        ComPtr<IResourceView> depthStencilView;
        uint32_t m_width;
        uint32_t m_height;
        RefPtr<VKDevice> m_renderer;
        VkClearValue m_clearValues[kMaxAttachments];
        RefPtr<FramebufferLayoutImpl> m_layout;
    public:
        ~FramebufferImpl()
        {
            m_renderer->m_api.vkDestroyFramebuffer(m_renderer->m_api.m_device, m_handle, nullptr);
        }
        Result init(VKDevice* renderer, const IFramebuffer::Desc& desc)
        {
            m_renderer = renderer;
            auto dsv = desc.depthStencilView
                           ? static_cast<TextureResourceViewImpl*>(desc.depthStencilView)
                           : nullptr;
            // Get frame dimensions from attachments.
            if (dsv)
            {
                // If we have a depth attachment, get frame size from there.
                auto size = dsv->m_texture->getDesc()->size;
                m_width = size.width;
                m_height = size.height;
            }
            else
            {
                // If we don't have a depth attachment, then we must have at least
                // one color attachment. Get frame dimension from there.
                auto size = static_cast<TextureResourceViewImpl*>(desc.renderTargetViews[0])
                                ->m_texture->getDesc()
                                ->size;
                m_width = size.width;
                m_height = size.height;
            }

            // Create render pass.
            int numAttachments = desc.renderTargetCount;
            if (desc.depthStencilView)
                numAttachments++;
            Array<VkImageView, kMaxAttachments> imageViews;
            imageViews.setCount(numAttachments);
            renderTargetViews.setCount(desc.renderTargetCount);
            for (uint32_t i = 0; i < desc.renderTargetCount; ++i)
            {
                auto resourceView =
                    static_cast<TextureResourceViewImpl*>(desc.renderTargetViews[i]);
                renderTargetViews[i] = resourceView;
                imageViews[i] = resourceView->m_view;
                memcpy(
                    &m_clearValues[i],
                    &resourceView->m_texture->getDesc()->optimalClearValue.color,
                    sizeof(gfx::ColorClearValue));
            }

            if (dsv)
            {
                imageViews[desc.renderTargetCount] = dsv->m_view;
                depthStencilView = dsv;
                memcpy(
                    &m_clearValues[desc.renderTargetCount],
                    &dsv->m_texture->getDesc()->optimalClearValue.depthStencil,
                    sizeof(gfx::DepthStencilClearValue));
            }


            // Create framebuffer.
            m_layout = static_cast<FramebufferLayoutImpl*>(desc.layout);
            VkFramebufferCreateInfo framebufferInfo = {};
            framebufferInfo.sType = VK_STRUCTURE_TYPE_FRAMEBUFFER_CREATE_INFO;
            framebufferInfo.renderPass = m_layout->m_renderPass;
            framebufferInfo.attachmentCount = numAttachments;
            framebufferInfo.pAttachments = imageViews.getBuffer();
            framebufferInfo.width = m_width;
            framebufferInfo.height = m_height;
            framebufferInfo.layers = 1;

            SLANG_VK_RETURN_ON_FAIL(m_renderer->m_api.vkCreateFramebuffer(
                m_renderer->m_api.m_device, &framebufferInfo, nullptr, &m_handle));
            return SLANG_OK;
        }
    };

    struct BoundVertexBuffer
    {
        RefPtr<BufferResourceImpl> m_buffer;
        int m_offset;
    };

    class PipelineStateImpl : public PipelineStateBase
    {
    public:
        PipelineStateImpl(VKDevice* device)
        {
            // Only weakly reference `device` at start.
            // We make it a strong reference only when the pipeline state is exposed to the user.
            // Note that `PipelineState`s may also be created via implicit specialization that
            // happens behind the scenes, and the user will not have access to those specialized
            // pipeline states. Only those pipeline states that are returned to the user needs to
            // hold a strong reference to `device`.
            m_device.setWeakReference(device);
        }
        ~PipelineStateImpl()
        {
            if (m_pipeline != VK_NULL_HANDLE)
            {
                m_device->m_api.vkDestroyPipeline(m_device->m_api.m_device, m_pipeline, nullptr);
            }
        }

        // Turns `m_device` into a strong reference.
        // This method should be called before returning the pipeline state object to
        // external users (i.e. via an `IPipelineState` pointer).
        void establishStrongDeviceReference() { m_device.establishStrongReference(); }

        virtual void comFree() override { m_device.breakStrongReference(); }

        void init(const GraphicsPipelineStateDesc& inDesc)
        {
            PipelineStateDesc pipelineDesc;
            pipelineDesc.type = PipelineType::Graphics;
            pipelineDesc.graphics = inDesc;
            initializeBase(pipelineDesc);
        }
        void init(const ComputePipelineStateDesc& inDesc)
        {
            PipelineStateDesc pipelineDesc;
            pipelineDesc.type = PipelineType::Compute;
            pipelineDesc.compute = inDesc;
            initializeBase(pipelineDesc);
        }

        BreakableReference<VKDevice> m_device;

        VkPipeline m_pipeline = VK_NULL_HANDLE;
    };

    // In order to bind shader parameters to the correct locations, we need to
    // be able to describe those locations. Most shader parameters in Vulkan
    // simply consume a single `binding`, but we also need to deal with
    // parameters that represent push-constant ranges.
    //
    // In more complex cases we might be binding an entire "sub-object" like
    // a parameter block, an entry point, etc. For the general case, we need
    // to be able to represent a composite offset that includes offsets for
    // each of the cases that Vulkan supports.

        /// A "simple" binding offset that records `binding`, `set`, etc. offsets
    struct SimpleBindingOffset
    {
            /// An offset in GLSL/SPIR-V `binding`s
        uint32_t binding = 0;

            /// The descriptor `set` that the `binding` field should be understood as an index into
        uint32_t bindingSet = 0;

            /// The starting index for any "child" descriptor sets to start at
        uint32_t childSet = 0;

        // The distinction between `bindingSet` and `childSet` above is subtle, but
        // potentially very important when objects contain nested parameter blocks.
        // Consider:
        //
        //      struct Stuff { ... }
        //      struct Things
        //      {
        //          Texture2D t;
        //          ParameterBlock<Stuff> stuff;
        //      }
        //
        //      ParameterBlock<Stuff> gStuff;
        //      Texture2D gTex;
        //      ConstantBuffer<Things> gThings;
        //
        // In this example, the global-scope parameters like `gTex` and `gThings`
        // are expected to be laid out in `set=0`, and we also expect `gStuff`
        // to be laid out as `set=1`. As a result we expect that `gThings.t`
        // will be laid out as `binding=1,set=0` (right after `gTex`), but
        // `gThings.stuff` should be laid out as `set=2`.
        //
        // In this case, when binding `gThings` we would want a binding offset
        // that has a `binding` or 1, a `bindingSet` of 0, and a `childSet` of 2.
        //
        // TODO: Validate that any of this works as intended.

            /// The offset in push-constant ranges (not bytes)
        uint32_t pushConstantRange = 0;

            /// Create a default (zero) offset
        SimpleBindingOffset()
        {}

            /// Create an offset based on offset information in the given Slang `varLayout`
        SimpleBindingOffset(slang::VariableLayoutReflection* varLayout)
        {
            if(varLayout)
            {
                bindingSet = (uint32_t) varLayout->getBindingSpace(SLANG_PARAMETER_CATEGORY_DESCRIPTOR_TABLE_SLOT);
                binding = (uint32_t) varLayout->getOffset(SLANG_PARAMETER_CATEGORY_DESCRIPTOR_TABLE_SLOT);

                childSet = (uint32_t) varLayout->getOffset(SLANG_PARAMETER_CATEGORY_REGISTER_SPACE);

                pushConstantRange = (uint32_t) varLayout->getOffset(SLANG_PARAMETER_CATEGORY_PUSH_CONSTANT_BUFFER);
            }
        }

            /// Add any values in the given `offset`
        void operator+=(SimpleBindingOffset const& offset)
        {
            binding += offset.binding;
            bindingSet += offset.bindingSet;
            childSet += offset.childSet;
            pushConstantRange += offset.pushConstantRange;
        }
    };

    // While a "simple" binding offset representation will work in many cases,
    // once we need to deal with layout for programs with interface-type parameters
    // that have been statically specialized, we also need to track the offset
    // for where to bind any "pending" data that arises from the process of static
    // specialization.
    //
    // In order to conveniently track both the "primary" and "pending" offset information,
    // we will define a more complete `BindingOffset` type that combines simple
    // binding offsets for the primary and pending parts.

        /// A representation of the offset at which to bind a shader parameter or sub-object
    struct BindingOffset : SimpleBindingOffset
    {
        // Offsets for "primary" data are stored directly in the `BindingOffset`
        // via the inheritance from `SimpleBindingOffset`.

            /// Offset for any "pending" data
        SimpleBindingOffset pending;

            /// Create a default (zero) offset
        BindingOffset()
        {}

            /// Create an offset from a simple offset
        explicit BindingOffset(SimpleBindingOffset const& offset)
            : SimpleBindingOffset(offset)
        {}

            /// Create an offset based on offset information in the given Slang `varLayout`
        BindingOffset(slang::VariableLayoutReflection* varLayout)
            : SimpleBindingOffset(varLayout)
            , pending(varLayout->getPendingDataLayout())
        {}

            /// Add any values in the given `offset`
        void operator+=(SimpleBindingOffset const& offset)
        {
            SimpleBindingOffset::operator+=(offset);
        }

            /// Add any values in the given `offset`
        void operator+=(BindingOffset const& offset)
        {
            SimpleBindingOffset::operator+=(offset);
            pending += offset.pending;
        }
    };

    class ShaderObjectLayoutImpl : public ShaderObjectLayoutBase
    {
    public:
        // A shader object comprises three main kinds of state:
        //
        // * Zero or more bytes of ordinary ("uniform") data
        // * Zero or more *bindings* for textures, buffers, and samplers
        // * Zero or more *sub-objects* representing nested parameter blocks, etc.
        //
        // A shader object *layout* stores information that can be used to
        // organize these different kinds of state and optimize access to them.
        //
        // For example, both texture/buffer/sampler bindings and sub-objects
        // are organized into logical *binding ranges* by the Slang reflection
        // API, and a shader object layout will store information about those
        // ranges in a form that is usable for the Vulkan API:

        struct BindingRangeInfo
        {
            slang::BindingType bindingType;
            Index count;
            Index baseIndex;

                /// An index into the sub-object array if this binding range is treated
                /// as a sub-object.
            Index subObjectIndex;

                /// The `binding` offset to apply for this range
            uint32_t bindingOffset;

                /// The `set` offset to apply for this range
            uint32_t setOffset;

            // Note: The 99% case is that `setOffset` will be zero. For any shader object
            // that was allocated from an ordinary Slang type (anything other than a root
            // shader object in fact), all of the bindings will have been allocated into
            // a single logical descriptor set.
            //
            // TODO: Ideally we could refactor so that only the root shader object layout
            // stores a set offset for its binding ranges, and all other objects skip
            // storing a field that never actually matters.
        };

        // Sometimes we just want to iterate over the ranges that represnet
        // sub-objects while skipping over the others, because sub-object
        // ranges often require extra handling or more state.
        //
        // For that reason we also store pre-computed information about each
        // sub-object range.

            /// Offset information for a sub-object range
        struct SubObjectRangeOffset : BindingOffset
        {
            SubObjectRangeOffset()
            {}

            SubObjectRangeOffset(slang::VariableLayoutReflection* varLayout)
                : BindingOffset(varLayout)
            {
                if(auto pendingLayout = varLayout->getPendingDataLayout())
                {
                    pendingOrdinaryData = (uint32_t) pendingLayout->getOffset(SLANG_PARAMETER_CATEGORY_UNIFORM);
                }
            }

                /// The offset for "pending" ordinary data related to this range
            uint32_t pendingOrdinaryData = 0;
        };

            /// Stride information for a sub-object range
        struct SubObjectRangeStride : BindingOffset
        {
            SubObjectRangeStride()
            {}

            SubObjectRangeStride(slang::TypeLayoutReflection* typeLayout)
            {
                if(auto pendingLayout = typeLayout->getPendingDataTypeLayout())
                {
                    pendingOrdinaryData = (uint32_t) pendingLayout->getStride();
                }
            }

                /// The strid for "pending" ordinary data related to this range
            uint32_t pendingOrdinaryData = 0;
        };

            /// Information about a logical binding range as reported by Slang reflection
        struct SubObjectRangeInfo
        {
                /// The index of the binding range that corresponds to this sub-object range
            Index bindingRangeIndex;

                /// The layout expected for objects bound to this range (if known)
            RefPtr<ShaderObjectLayoutImpl> layout;

                /// The offset to use when binding the first object in this range
            SubObjectRangeOffset offset;

                /// Stride between consecutive objects in this range
            SubObjectRangeStride stride;
        };

        struct DescriptorSetInfo
        {
            List<VkDescriptorSetLayoutBinding> vkBindings;
            Slang::Int space = -1;
            VkDescriptorSetLayout descriptorSetLayout = VK_NULL_HANDLE;
        };

        struct Builder
        {
        public:
            Builder(VKDevice* renderer)
                : m_renderer(renderer)
            {}

            VKDevice* m_renderer;
            slang::TypeLayoutReflection* m_elementTypeLayout;

            /// The container type of this shader object. When `m_containerType` is
            /// `StructuredBuffer` or `UnsizedArray`, this shader object represents a collection
            /// instead of a single object.
            ShaderObjectContainerType m_containerType = ShaderObjectContainerType::None;

            List<BindingRangeInfo> m_bindingRanges;
            List<SubObjectRangeInfo> m_subObjectRanges;

            Index m_resourceViewCount = 0;
            Index m_samplerCount = 0;
            Index m_combinedTextureSamplerCount = 0;
            Index m_subObjectCount = 0;
            Index m_varyingInputCount = 0;
            Index m_varyingOutputCount = 0;
            List<DescriptorSetInfo> m_descriptorSetBuildInfos;
            Dictionary<Index, Index> m_mapSpaceToDescriptorSetIndex;

                /// The number of descriptor sets allocated by child/descendent objects
            uint32_t m_childDescriptorSetCount = 0;

                /// The total number of `binding`s consumed by this object and its children/descendents
            uint32_t m_totalBindingCount = 0;

                /// The push-constant ranges that belong to this object itself (if any)
            List<VkPushConstantRange> m_ownPushConstantRanges;

                /// The number of push-constant ranges owned by child/descendent objects
            uint32_t m_childPushConstantRangeCount = 0;

            uint32_t m_totalOrdinaryDataSize = 0;

            Index findOrAddDescriptorSet(Index space)
            {
                Index index;
                if (m_mapSpaceToDescriptorSetIndex.TryGetValue(space, index))
                    return index;

                DescriptorSetInfo info = {};
                info.space = space;

                index = m_descriptorSetBuildInfos.getCount();
                m_descriptorSetBuildInfos.add(info);

                m_mapSpaceToDescriptorSetIndex.Add(space, index);
                return index;
            }

            static VkDescriptorType _mapDescriptorType(slang::BindingType slangBindingType)
            {
                switch (slangBindingType)
                {
                case slang::BindingType::PushConstant:
                default:
                    SLANG_ASSERT("unsupported binding type");
                    return VK_DESCRIPTOR_TYPE_MAX_ENUM;

                case slang::BindingType::Sampler:
                    return VK_DESCRIPTOR_TYPE_SAMPLER;
                case slang::BindingType::CombinedTextureSampler:
                    return VK_DESCRIPTOR_TYPE_COMBINED_IMAGE_SAMPLER;
                case slang::BindingType::Texture:
                    return VK_DESCRIPTOR_TYPE_SAMPLED_IMAGE;
                case slang::BindingType::MutableTexture:
                    return VK_DESCRIPTOR_TYPE_STORAGE_IMAGE;
                case slang::BindingType::TypedBuffer:
                    return VK_DESCRIPTOR_TYPE_UNIFORM_TEXEL_BUFFER;
                case slang::BindingType::MutableTypedBuffer:
                    return VK_DESCRIPTOR_TYPE_STORAGE_TEXEL_BUFFER;
                case slang::BindingType::RawBuffer:
                case slang::BindingType::MutableRawBuffer:
                    return VK_DESCRIPTOR_TYPE_STORAGE_BUFFER;
                case slang::BindingType::InputRenderTarget:
                    return VK_DESCRIPTOR_TYPE_INPUT_ATTACHMENT;
                case slang::BindingType::InlineUniformData:
                    return VK_DESCRIPTOR_TYPE_INLINE_UNIFORM_BLOCK_EXT;
                case slang::BindingType::RayTracingAccelerationStructure:
                    return VK_DESCRIPTOR_TYPE_ACCELERATION_STRUCTURE_KHR;
                case slang::BindingType::ConstantBuffer:
                    return VK_DESCRIPTOR_TYPE_UNIFORM_BUFFER;
                }
            }

                /// Add any descriptor ranges implied by this object containing a leaf
                /// sub-object described by `typeLayout`, at the given `offset`.
            void _addDescriptorRangesAsValue(
                slang::TypeLayoutReflection*    typeLayout,
                BindingOffset const&            offset)
            {
                // First we will scan through all the descriptor sets that the Slang reflection
                // information believes go into making up the given type.
                //
                // Note: We are initializing the sets in order so that their order in our
                // internal data structures should be deterministically based on the order
                // in which they are listed in Slang's reflection information.
                //
                Index descriptorSetCount = typeLayout->getDescriptorSetCount();
                for (Index i = 0; i < descriptorSetCount; ++i)
                {
                    SlangInt descriptorRangeCount = typeLayout->getDescriptorSetDescriptorRangeCount(i);
                    if (descriptorRangeCount == 0)
                        continue;
                    auto descriptorSetIndex = findOrAddDescriptorSet(offset.bindingSet + typeLayout->getDescriptorSetSpaceOffset(i));
                }

                // For actually populating the descriptor sets we prefer to enumerate
                // the binding ranges of the type instead of the descriptor sets.
                //
                Index bindRangeCount = typeLayout->getBindingRangeCount();
                for( Index i = 0; i < bindRangeCount; ++i )
                {
                    auto bindingRangeIndex = i;
                    auto bindingRangeType = typeLayout->getBindingRangeType(bindingRangeIndex);
                    switch(bindingRangeType)
                    {
                    default:
                        break;

                    // We will skip over ranges that represent sub-objects for now, and handle
                    // them in a separate pass.
                    //
                    case slang::BindingType::ParameterBlock:
                    case slang::BindingType::ConstantBuffer:
                    case slang::BindingType::ExistentialValue:
                    case slang::BindingType::PushConstant:
                        continue;
                    }

                    // Given a binding range we are interested in, we will then enumerate
                    // its contained descriptor ranges.

                    Index descriptorRangeCount = typeLayout->getBindingRangeDescriptorRangeCount(bindingRangeIndex);
                    if (descriptorRangeCount == 0)
                        continue;
                    auto slangDescriptorSetIndex = typeLayout->getBindingRangeDescriptorSetIndex(bindingRangeIndex);
                    auto descriptorSetIndex = findOrAddDescriptorSet(offset.bindingSet + typeLayout->getDescriptorSetSpaceOffset(slangDescriptorSetIndex));
                    auto& descriptorSetInfo = m_descriptorSetBuildInfos[descriptorSetIndex];

                    Index firstDescriptorRangeIndex = typeLayout->getBindingRangeFirstDescriptorRangeIndex(bindingRangeIndex);
                    for(Index j = 0; j < descriptorRangeCount; ++j)
                    {
                        Index descriptorRangeIndex = firstDescriptorRangeIndex + j;
                        auto slangDescriptorType = typeLayout->getDescriptorSetDescriptorRangeType(slangDescriptorSetIndex, descriptorRangeIndex);

                        // Certain kinds of descriptor ranges reflected by Slang do not
                        // manifest as descriptors at the Vulkan level, so we will skip those.
                        //
                        switch (slangDescriptorType)
                        {
                        case slang::BindingType::ExistentialValue:
                        case slang::BindingType::InlineUniformData:
                        case slang::BindingType::PushConstant:
                            continue;
                        default:
                            break;
                        }

                        auto vkDescriptorType = _mapDescriptorType(slangDescriptorType);
                        VkDescriptorSetLayoutBinding vkBindingRangeDesc = {};
                        vkBindingRangeDesc.binding = offset.binding + (uint32_t)typeLayout->getDescriptorSetDescriptorRangeIndexOffset(slangDescriptorSetIndex, descriptorRangeIndex);
                        vkBindingRangeDesc.descriptorCount = (uint32_t)typeLayout->getDescriptorSetDescriptorRangeDescriptorCount(slangDescriptorSetIndex, descriptorRangeIndex);
                        vkBindingRangeDesc.descriptorType = vkDescriptorType;
                        vkBindingRangeDesc.stageFlags = VK_SHADER_STAGE_ALL;

                        descriptorSetInfo.vkBindings.add(vkBindingRangeDesc);
                    }
                }

                // We skipped over the sub-object ranges when adding descriptors above,
                // and now we will address that oversight by iterating over just
                // the sub-object ranges.
                //
                Index subObjectRangeCount = typeLayout->getSubObjectRangeCount();
                for(Index subObjectRangeIndex = 0; subObjectRangeIndex < subObjectRangeCount; ++subObjectRangeIndex)
                {
                    auto bindingRangeIndex = typeLayout->getSubObjectRangeBindingRangeIndex(subObjectRangeIndex);
                    auto bindingType = typeLayout->getBindingRangeType(bindingRangeIndex);

                    auto subObjectTypeLayout = typeLayout->getBindingRangeLeafTypeLayout(bindingRangeIndex);
                    SLANG_ASSERT(subObjectTypeLayout);

                    BindingOffset subObjectRangeOffset = offset;
                    subObjectRangeOffset += BindingOffset(typeLayout->getSubObjectRangeOffset(subObjectRangeIndex));

                    switch(bindingType)
                    {
                    // A `ParameterBlock<X>` never contributes descripto ranges to the
                    // decriptor sets of a parent object.
                    //
                    case slang::BindingType::ParameterBlock:
                    default:
                        break;

                    case slang::BindingType::ExistentialValue:
                        // An interest/existential-typed sub-object range will only contribute descriptor
                        // ranges to a parent object in the case where it has been specialied, which
                        // is precisely the case where the Slang reflection information will tell us
                        // about its "pending" layout.
                        //
                        if(auto pendingTypeLayout = subObjectTypeLayout->getPendingDataTypeLayout())
                        {
                            BindingOffset pendingOffset = BindingOffset(subObjectRangeOffset.pending);
                            _addDescriptorRangesAsValue(pendingTypeLayout, pendingOffset);
                        }
                        break;

                    case slang::BindingType::ConstantBuffer:
                        {
                            // A `ConstantBuffer<X>` range will contribute any nested descriptor
                            // ranges in `X`, along with a leading descriptor range for a
                            // uniform buffer to hold ordinary/uniform data, if there is any.

                            SLANG_ASSERT(subObjectTypeLayout);

                            auto containerVarLayout = subObjectTypeLayout->getContainerVarLayout();
                            SLANG_ASSERT(containerVarLayout);

                            auto elementVarLayout = subObjectTypeLayout->getElementVarLayout();
                            SLANG_ASSERT(elementVarLayout);

                            auto elementTypeLayout = elementVarLayout->getTypeLayout();
                            SLANG_ASSERT(elementTypeLayout);

                            BindingOffset containerOffset = subObjectRangeOffset;
                            containerOffset += BindingOffset(subObjectTypeLayout->getContainerVarLayout());

                            BindingOffset elementOffset = subObjectRangeOffset;
                            elementOffset += BindingOffset(elementVarLayout);

                            _addDescriptorRangesAsConstantBuffer(elementTypeLayout, containerOffset, elementOffset);
                        }
                        break;

                    case slang::BindingType::PushConstant:
                        {
                            // This case indicates a `ConstantBuffer<X>` that was marked as being
                            // used for push constants.
                            //
                            // Much of the handling is the same as for an ordinary `ConstantBuffer<X>`,
                            // but of course we need to handle the ordinary data part differently.

                            SLANG_ASSERT(subObjectTypeLayout);

                            auto containerVarLayout = subObjectTypeLayout->getContainerVarLayout();
                            SLANG_ASSERT(containerVarLayout);

                            auto elementVarLayout = subObjectTypeLayout->getElementVarLayout();
                            SLANG_ASSERT(elementVarLayout);

                            auto elementTypeLayout = elementVarLayout->getTypeLayout();
                            SLANG_ASSERT(elementTypeLayout);

                            BindingOffset containerOffset = subObjectRangeOffset;
                            containerOffset += BindingOffset(subObjectTypeLayout->getContainerVarLayout());

                            BindingOffset elementOffset = subObjectRangeOffset;
                            elementOffset += BindingOffset(elementVarLayout);

                            _addDescriptorRangesAsPushConstantBuffer(elementTypeLayout, containerOffset, elementOffset);
                        }
                        break;
                    }

                }
            }

                /// Add the descriptor ranges implied by a `ConstantBuffer<X>` where `X` is
                /// described by `elementTypeLayout`.
                ///
                /// The `containerOffset` and `elementOffset` are the binding offsets that
                /// should apply to the buffer itself and the contents of the buffer, respectively.
                ///
            void _addDescriptorRangesAsConstantBuffer(
                slang::TypeLayoutReflection*    elementTypeLayout,
                BindingOffset const&            containerOffset,
                BindingOffset const&            elementOffset)
            {
                // If the type has ordinary uniform data fields, we need to make sure to create
                // a descriptor set with a constant buffer binding in the case that the shader
                // object is bound as a stand alone parameter block.
                if (elementTypeLayout->getSize(SLANG_PARAMETER_CATEGORY_UNIFORM) != 0)
                {
                    auto descriptorSetIndex = findOrAddDescriptorSet(containerOffset.bindingSet);
                    auto& descriptorSetInfo = m_descriptorSetBuildInfos[descriptorSetIndex];
                    VkDescriptorSetLayoutBinding vkBindingRangeDesc = {};
                    vkBindingRangeDesc.binding = containerOffset.binding;
                    vkBindingRangeDesc.descriptorCount = 1;
                    vkBindingRangeDesc.descriptorType = VK_DESCRIPTOR_TYPE_UNIFORM_BUFFER;
                    vkBindingRangeDesc.stageFlags = VK_SHADER_STAGE_ALL;
                    descriptorSetInfo.vkBindings.add(vkBindingRangeDesc);
                }

                _addDescriptorRangesAsValue(elementTypeLayout, elementOffset);
            }

                /// Add the descriptor ranges implied by a `PushConstantBuffer<X>` where `X` is
                /// described by `elementTypeLayout`.
                ///
                /// The `containerOffset` and `elementOffset` are the binding offsets that
                /// should apply to the buffer itself and the contents of the buffer, respectively.
                ///
            void _addDescriptorRangesAsPushConstantBuffer(
                slang::TypeLayoutReflection*    elementTypeLayout,
                BindingOffset const&            containerOffset,
                BindingOffset const&            elementOffset)
            {
                // If the type has ordinary uniform data fields, we need to make sure to create
                // a descriptor set with a constant buffer binding in the case that the shader
                // object is bound as a stand alone parameter block.
                auto ordinaryDataSize = (uint32_t) elementTypeLayout->getSize(SLANG_PARAMETER_CATEGORY_UNIFORM);
                if (ordinaryDataSize != 0)
                {
                    auto pushConstantRangeIndex = containerOffset.pushConstantRange;

                    VkPushConstantRange vkPushConstantRange = {};
                    vkPushConstantRange.size = ordinaryDataSize;
                    vkPushConstantRange.stageFlags = VK_SHADER_STAGE_ALL; // TODO: be more clever

                    while((uint32_t)m_ownPushConstantRanges.getCount() <= pushConstantRangeIndex)
                    {
                        VkPushConstantRange emptyRange = { 0 };
                        m_ownPushConstantRanges.add(emptyRange);
                    }

                    m_ownPushConstantRanges[pushConstantRangeIndex] = vkPushConstantRange;
                }

                _addDescriptorRangesAsValue(elementTypeLayout, elementOffset);
            }

                /// Add binding ranges to this shader object layout, as implied by the given `typeLayout`
            void addBindingRanges(
                slang::TypeLayoutReflection* typeLayout)
            {
                SlangInt bindingRangeCount = typeLayout->getBindingRangeCount();
                for (SlangInt r = 0; r < bindingRangeCount; ++r)
                {
                    slang::BindingType slangBindingType = typeLayout->getBindingRangeType(r);
                    uint32_t count = (uint32_t)typeLayout->getBindingRangeBindingCount(r);
                    slang::TypeLayoutReflection* slangLeafTypeLayout =
                        typeLayout->getBindingRangeLeafTypeLayout(r);

                    Index baseIndex = 0;
                    Index subObjectIndex = 0;
                    switch (slangBindingType)
                    {
                    case slang::BindingType::ConstantBuffer:
                    case slang::BindingType::ParameterBlock:
                    case slang::BindingType::ExistentialValue:
                        baseIndex = m_subObjectCount;
                        subObjectIndex = baseIndex;
                        m_subObjectCount += count;
                        break;
                    case slang::BindingType::RawBuffer:
                    case slang::BindingType::MutableRawBuffer:
                        if (slangLeafTypeLayout->getType()->getElementType() != nullptr)
                        {
                            // A structured buffer occupies both a resource slot and
                            // a sub-object slot.
                            subObjectIndex = m_subObjectCount;
                            m_subObjectCount += count;
                        }
                        baseIndex = m_resourceViewCount;
                        m_resourceViewCount += count;
                        break;
                    case slang::BindingType::Sampler:
                        baseIndex = m_samplerCount;
                        m_samplerCount += count;
                        m_totalBindingCount += 1;
                        break;

                    case slang::BindingType::CombinedTextureSampler:
                        baseIndex = m_combinedTextureSamplerCount;
                        m_combinedTextureSamplerCount += count;
                        m_totalBindingCount += 1;
                        break;

                    case slang::BindingType::VaryingInput:
                        baseIndex = m_varyingInputCount;
                        m_varyingInputCount += count;
                        break;

                    case slang::BindingType::VaryingOutput:
                        baseIndex = m_varyingOutputCount;
                        m_varyingOutputCount += count;
                        break;
                    default:
                        baseIndex = m_resourceViewCount;
                        m_resourceViewCount += count;
                        m_totalBindingCount += 1;
                        break;
                    }

                    BindingRangeInfo bindingRangeInfo;
                    bindingRangeInfo.bindingType = slangBindingType;
                    bindingRangeInfo.count = count;
                    bindingRangeInfo.baseIndex = baseIndex;
                    bindingRangeInfo.subObjectIndex = subObjectIndex;

                    // We'd like to extract the information on the GLSL/SPIR-V
                    // `binding` that this range should bind into (or whatever
                    // other specific kind of offset/index is appropriate to it).
                    //
                    // A binding range represents a logical member of the shader
                    // object type, and it may encompass zero or more *descriptor
                    // ranges* that describe how it is physically bound to pipeline
                    // state.
                    //
                    // If the current bindign range is backed by at least one descriptor
                    // range then we can query the binding offset of that descriptor
                    // range. We expect that in the common case there will be exactly
                    // one descriptor range, and we can extract the information easily.
                    //
                    if(typeLayout->getBindingRangeDescriptorRangeCount(r) != 0)
                    {
                        SlangInt descriptorSetIndex = typeLayout->getBindingRangeDescriptorSetIndex(r);
                        SlangInt descriptorRangeIndex = typeLayout->getBindingRangeFirstDescriptorRangeIndex(r);

                        auto set = typeLayout->getDescriptorSetSpaceOffset(descriptorSetIndex);
                        auto bindingOffset = typeLayout->getDescriptorSetDescriptorRangeIndexOffset(descriptorSetIndex, descriptorRangeIndex);

                        bindingRangeInfo.setOffset = uint32_t(set);
                        bindingRangeInfo.bindingOffset = uint32_t(bindingOffset);
                    }

                    m_bindingRanges.add(bindingRangeInfo);
                }

                SlangInt subObjectRangeCount = typeLayout->getSubObjectRangeCount();
                for (SlangInt r = 0; r < subObjectRangeCount; ++r)
                {
                    SlangInt bindingRangeIndex = typeLayout->getSubObjectRangeBindingRangeIndex(r);
                    auto& bindingRange = m_bindingRanges[bindingRangeIndex];
                    auto slangBindingType = typeLayout->getBindingRangeType(bindingRangeIndex);
                    slang::TypeLayoutReflection* slangLeafTypeLayout =
                        typeLayout->getBindingRangeLeafTypeLayout(bindingRangeIndex);

                    // A sub-object range can either represent a sub-object of a known
                    // type, like a `ConstantBuffer<Foo>` or `ParameterBlock<Foo>`
                    // (in which case we can pre-compute a layout to use, based on
                    // the type `Foo`) *or* it can represent a sub-object of some
                    // existential type (e.g., `IBar`) in which case we cannot
                    // know the appropraite type/layout of sub-object to allocate.
                    //
                    RefPtr<ShaderObjectLayoutImpl> subObjectLayout;
                    switch(slangBindingType)
                    {
                    default:
                        {
                            auto elementTypeLayout = slangLeafTypeLayout->getElementTypeLayout();
                            ShaderObjectLayoutImpl::createForElementType(
                                m_renderer,
                                elementTypeLayout,
                                subObjectLayout.writeRef());
                        }
                        break;

                    case slang::BindingType::ExistentialValue:
                        if(auto pendingTypeLayout = slangLeafTypeLayout->getPendingDataTypeLayout())
                        {
                            ShaderObjectLayoutImpl::createForElementType(
                                m_renderer,
                                pendingTypeLayout,
                                subObjectLayout.writeRef());
                        }
                        break;
                    }

                    SubObjectRangeInfo subObjectRange;
                    subObjectRange.bindingRangeIndex = bindingRangeIndex;
                    subObjectRange.layout = subObjectLayout;

                    // We will use Slang reflection infromation to extract the offset information
                    // for each sub-object range.
                    //
                    // TODO: We should also be extracting the uniform offset here.
                    //
                    subObjectRange.offset = SubObjectRangeOffset(typeLayout->getSubObjectRangeOffset(r));
                    subObjectRange.stride = SubObjectRangeStride(slangLeafTypeLayout);

                    switch(slangBindingType)
                    {
                    case slang::BindingType::ParameterBlock:
                        m_childDescriptorSetCount += subObjectLayout->getTotalDescriptorSetCount();
                        m_childPushConstantRangeCount += subObjectLayout->getTotalPushConstantRangeCount();
                        break;

                    case slang::BindingType::ConstantBuffer:
                        m_childDescriptorSetCount += subObjectLayout->getChildDescriptorSetCount();
                        m_totalBindingCount += subObjectLayout->getTotalBindingCount();
                        m_childPushConstantRangeCount += subObjectLayout->getTotalPushConstantRangeCount();
                        break;

                    case slang::BindingType::ExistentialValue:
                        if(subObjectLayout)
                        {
                            m_childDescriptorSetCount += subObjectLayout->getChildDescriptorSetCount();
                            m_totalBindingCount += subObjectLayout->getTotalBindingCount();
                            m_childPushConstantRangeCount += subObjectLayout->getTotalPushConstantRangeCount();

                            // An interface-type range that includes ordinary data can
                            // increase the size of the ordinary data buffer we need to
                            // allocate for the parent object.
                            //
                            uint32_t ordinaryDataEnd = subObjectRange.offset.pendingOrdinaryData
                                + (uint32_t) bindingRange.count * subObjectRange.stride.pendingOrdinaryData;

                            if(ordinaryDataEnd > m_totalOrdinaryDataSize)
                            {
                                m_totalOrdinaryDataSize = ordinaryDataEnd;
                            }
                        }
                        break;

                    default:
                        break;
                    }

                    m_subObjectRanges.add(subObjectRange);
                }
            }

            Result setElementTypeLayout(
                slang::TypeLayoutReflection* typeLayout)
            {
                typeLayout = _unwrapParameterGroups(typeLayout, m_containerType);
                m_elementTypeLayout = typeLayout;

                m_totalOrdinaryDataSize = (uint32_t) typeLayout->getSize();

                // Next we will compute the binding ranges that are used to store
                // the logical contents of the object in memory. These will relate
                // to the descriptor ranges in the various sets, but not always
                // in a one-to-one fashion.

                addBindingRanges(typeLayout);

                // Note: This routine does not take responsibility for
                // adding descriptor ranges at all, because the exact way
                // that descriptor ranges need to be added varies between
                // ordinary shader objects, root shader objects, and entry points.

                return SLANG_OK;
            }

            SlangResult build(ShaderObjectLayoutImpl** outLayout)
            {
                auto layout = RefPtr<ShaderObjectLayoutImpl>(new ShaderObjectLayoutImpl());
                SLANG_RETURN_ON_FAIL(layout->_init(this));

                returnRefPtrMove(outLayout, layout);
                return SLANG_OK;
            }
        };

        static Result createForElementType(
            VKDevice* renderer,
            slang::TypeLayoutReflection* elementType,
            ShaderObjectLayoutImpl** outLayout)
        {
            Builder builder(renderer);
            builder.setElementTypeLayout(elementType);

            // When constructing a shader object layout directly from a reflected
            // type in Slang, we want to compute the descriptor sets and ranges
            // that would be used if this object were bound as a parameter block.
            //
            // It might seem like we need to deal with the other cases for how
            // the shader object might be bound, but the descriptor ranges we
            // compute here will only ever be used in parameter-block case.
            //
            // One important wrinkle is that we know that the parameter block
            // allocated for `elementType` will potentially need a buffer `binding`
            // for any ordinary data it contains.

            bool needsOrdinaryDataBuffer = elementType->getSize(SLANG_PARAMETER_CATEGORY_UNIFORM) != 0;
            uint32_t ordinaryDataBufferCount = needsOrdinaryDataBuffer ? 1 : 0;

            // When binding the object, we know that the ordinary data buffer will
            // always use a the first available `binding`, so its offset will be
            // all zeroes.
            //
            BindingOffset containerOffset;

            // In contrast, the `binding`s used by all the other entries in the
            // parameter block will need to be offset by one if there was
            // an ordinary data buffer.
            //
            BindingOffset elementOffset;
            elementOffset.binding = ordinaryDataBufferCount;

            // Furthermore, any `binding`s that arise due to "pending" data
            // in the type of the object (due to specialization for existential types)
            // will need to come after all the other `binding`s that were
            // part of the "primary" (unspecialized) data.
            //
            uint32_t primaryDescriptorCount = ordinaryDataBufferCount
                + (uint32_t) elementType->getSize(SLANG_PARAMETER_CATEGORY_DESCRIPTOR_TABLE_SLOT);
            elementOffset.pending.binding = primaryDescriptorCount;

            // Once we've computed the offset information, we simply add the
            // descriptor ranges as if things were declared as a `ConstantBuffer<X>`,
            // since that is how things will be laid out inside the parameter block.
            //
            builder._addDescriptorRangesAsConstantBuffer(elementType, containerOffset, elementOffset);
            return builder.build(outLayout);
        }

        ~ShaderObjectLayoutImpl()
        {
            for (auto& descSetInfo : m_descriptorSetInfos)
            {
                getDevice()->m_api.vkDestroyDescriptorSetLayout(
                    getDevice()->m_api.m_device, descSetInfo.descriptorSetLayout, nullptr);
            }
        }

            /// Get the number of descriptor sets that are allocated for this object itself
            /// (if it needed to be bound as a parameter block).
            ///
        uint32_t getOwnDescriptorSetCount() { return uint32_t(m_descriptorSetInfos.getCount()); }

            /// Get information about the descriptor sets that would be allocated to
            /// represent this object itself as a parameter block.
            ///
        List<DescriptorSetInfo> const& getOwnDescriptorSets() { return m_descriptorSetInfos; }

            /// Get the number of descriptor sets that would need to be allocated and bound
            /// to represent the children of this object if it were bound as a parameter
            /// block.
            ///
            /// To a first approximation, this is the number of (transitive) children
            /// that are declared as `ParameterBlock<X>`.
            ///
        uint32_t getChildDescriptorSetCount() { return m_childDescriptorSetCount; }

            /// Get the total number of descriptor sets that would need to be allocated and bound
            /// to represent this object and its children (transitively) as a parameter block.
            ///
        uint32_t getTotalDescriptorSetCount() { return getOwnDescriptorSetCount() + getChildDescriptorSetCount(); }

            /// Get the total number of `binding`s required to represent this type and its
            /// (transitive) children.
            ///
            /// Note that this count does *not* include bindings that would be part of child
            /// parameter blocks, nor does it include the binding for an ordinary data buffer,
            /// if one is needed.
            ///
        uint32_t getTotalBindingCount() { return m_totalBindingCount; }


            /// Get the list of push constant ranges required to bind the state of this object itself.
        List<VkPushConstantRange> const& getOwnPushConstantRanges() const { return m_ownPushConstantRanges; }

            /// Get the number of push constant ranges required to bind the state of this object itself.
        uint32_t getOwnPushConstantRangeCount() { return (uint32_t) m_ownPushConstantRanges.getCount(); }

            /// Get the number of push constant ranges required to bind the state of the (transitive)
            /// children of this object.
        uint32_t getChildPushConstantRangeCount() { return m_childPushConstantRangeCount; }

            /// Get the total number of push constant ranges required to bind the state of this object
            /// and its (transitive) children.
        uint32_t getTotalPushConstantRangeCount() { return getOwnPushConstantRangeCount() + getChildPushConstantRangeCount(); }

        uint32_t getTotalOrdinaryDataSize() const { return m_totalOrdinaryDataSize; }

        List<BindingRangeInfo> const& getBindingRanges() { return m_bindingRanges; }

        Index getBindingRangeCount() { return m_bindingRanges.getCount(); }

        BindingRangeInfo const& getBindingRange(Index index) { return m_bindingRanges[index]; }

        Index getResourceViewCount() { return m_resourceViewCount; }
        Index getSamplerCount() { return m_samplerCount; }
        Index getCombinedTextureSamplerCount() { return m_combinedTextureSamplerCount; }
        Index getSubObjectCount() { return m_subObjectCount; }

        SubObjectRangeInfo const& getSubObjectRange(Index index)
        {
            return m_subObjectRanges[index];
        }
        List<SubObjectRangeInfo> const& getSubObjectRanges() { return m_subObjectRanges; }

        VKDevice* getDevice() { return static_cast<VKDevice*>(m_renderer); }

        slang::TypeReflection* getType() { return m_elementTypeLayout->getType(); }

    protected:
        Result _init(Builder const* builder)
        {
            auto renderer = builder->m_renderer;

            initBase(renderer, builder->m_elementTypeLayout);

            m_bindingRanges = builder->m_bindingRanges;

            m_descriptorSetInfos = _Move(builder->m_descriptorSetBuildInfos);
            m_ownPushConstantRanges = builder->m_ownPushConstantRanges;
            m_resourceViewCount = builder->m_resourceViewCount;
            m_samplerCount = builder->m_samplerCount;
            m_combinedTextureSamplerCount = builder->m_combinedTextureSamplerCount;
            m_childDescriptorSetCount = builder->m_childDescriptorSetCount;
            m_totalBindingCount = builder->m_totalBindingCount;
            m_subObjectCount = builder->m_subObjectCount;
            m_subObjectRanges = builder->m_subObjectRanges;
            m_totalOrdinaryDataSize = builder->m_totalOrdinaryDataSize;

            m_containerType = builder->m_containerType;

            // Create VkDescriptorSetLayout for all descriptor sets.
            for (auto& descriptorSetInfo : m_descriptorSetInfos)
            {
                VkDescriptorSetLayoutCreateInfo createInfo = {};
                createInfo.sType = VK_STRUCTURE_TYPE_DESCRIPTOR_SET_LAYOUT_CREATE_INFO;
                createInfo.pBindings = descriptorSetInfo.vkBindings.getBuffer();
                createInfo.bindingCount = (uint32_t)descriptorSetInfo.vkBindings.getCount();
                VkDescriptorSetLayout vkDescSetLayout;
                SLANG_RETURN_ON_FAIL(renderer->m_api.vkCreateDescriptorSetLayout(
                    renderer->m_api.m_device, &createInfo, nullptr, &vkDescSetLayout));
                descriptorSetInfo.descriptorSetLayout = vkDescSetLayout;
            }
            return SLANG_OK;
        }

        List<DescriptorSetInfo> m_descriptorSetInfos;
        List<BindingRangeInfo> m_bindingRanges;
        Index m_resourceViewCount = 0;
        Index m_samplerCount = 0;
        Index m_combinedTextureSamplerCount = 0;
        Index m_subObjectCount = 0;
        List<VkPushConstantRange> m_ownPushConstantRanges;
        uint32_t m_childPushConstantRangeCount = 0;

        uint32_t m_childDescriptorSetCount = 0;
        uint32_t m_totalBindingCount = 0;
        uint32_t m_totalOrdinaryDataSize = 0;

        List<SubObjectRangeInfo> m_subObjectRanges;
    };

    class EntryPointLayout : public ShaderObjectLayoutImpl
    {
        typedef ShaderObjectLayoutImpl Super;

    public:
        struct Builder : Super::Builder
        {
            Builder(VKDevice* device)
                : Super::Builder(device)
            {}

            Result build(EntryPointLayout** outLayout)
            {
                RefPtr<EntryPointLayout> layout = new EntryPointLayout();
                SLANG_RETURN_ON_FAIL(layout->_init(this));

                returnRefPtrMove(outLayout, layout);
                return SLANG_OK;
            }

            void addEntryPointParams(slang::EntryPointLayout* entryPointLayout)
            {
                m_slangEntryPointLayout = entryPointLayout;
                setElementTypeLayout(entryPointLayout->getTypeLayout());
                m_shaderStageFlag = VulkanUtil::getShaderStage(entryPointLayout->getStage());

                // Note: we do not bother adding any descriptor sets/ranges here,
                // because the descriptor ranges of an entry point will simply
                // be allocated as part of the descriptor sets for the root
                // shader object.
            }

            slang::EntryPointLayout* m_slangEntryPointLayout = nullptr;

            VkShaderStageFlags m_shaderStageFlag;
        };

        Result _init(Builder const* builder)
        {
            auto renderer = builder->m_renderer;

            SLANG_RETURN_ON_FAIL(Super::_init(builder));

            m_slangEntryPointLayout = builder->m_slangEntryPointLayout;
            m_shaderStageFlag = builder->m_shaderStageFlag;
            return SLANG_OK;
        }

        VkShaderStageFlags getShaderStageFlag() const { return m_shaderStageFlag; }

        slang::EntryPointLayout* getSlangLayout() const { return m_slangEntryPointLayout; };

        slang::EntryPointLayout* m_slangEntryPointLayout;
        VkShaderStageFlags m_shaderStageFlag;
    };

    class RootShaderObjectLayout : public ShaderObjectLayoutImpl
    {
        typedef ShaderObjectLayoutImpl Super;

    public:
        ~RootShaderObjectLayout()
        {
            if (m_pipelineLayout)
            {
                m_renderer->m_api.vkDestroyPipelineLayout(
                    m_renderer->m_api.m_device, m_pipelineLayout, nullptr);
            }
        }

            /// Information stored for each entry point of the program
        struct EntryPointInfo
        {
                /// Layout of the entry point
            RefPtr<EntryPointLayout> layout;

                /// Offset for binding the entry point, relative to the start of the program
            BindingOffset offset;
        };

        struct Builder : Super::Builder
        {
            Builder(
                VKDevice* renderer,
                slang::IComponentType* program,
                slang::ProgramLayout* programLayout)
                : Super::Builder(renderer)
                , m_program(program)
                , m_programLayout(programLayout)
            {}

            Result build(RootShaderObjectLayout** outLayout)
            {
                RefPtr<RootShaderObjectLayout> layout = new RootShaderObjectLayout();
                SLANG_RETURN_ON_FAIL(layout->_init(this));
                returnRefPtrMove(outLayout, layout);
                return SLANG_OK;
            }

            void addGlobalParams(slang::VariableLayoutReflection* globalsLayout)
            {
                setElementTypeLayout(globalsLayout->getTypeLayout());

                // We need to populate our descriptor sets/ranges with information
                // from the layout of the global scope.
                //
                // While we expect that the parameter in the global scope start
                // at an offset of zero, it is also worth querying the offset
                // information because it could impact the locations assigned
                // to "pending" data in the case of static specialization.
                //
                BindingOffset offset(globalsLayout);

                // Note: We are adding descriptor ranges here based directly on
                // the type of the global-scope layout. The type layout for the
                // global scope will either be something like a `struct GlobalParams`
                // that contains all the global-scope parameters or a `ConstantBuffer<GlobalParams>`
                // and in either case the `_addDescriptorRangesAsValue` can properly
                // add all the ranges implied.
                //
                // As a result we don't require any special-case logic here to
                // deal with the possibility of a "default" constant buffer allocated
                // for global-scope parameters of uniform/ordinary type.
                //
                _addDescriptorRangesAsValue(globalsLayout->getTypeLayout(), offset);

                // We want to keep track of the offset that was applied to "pending"
                // data because we will need it again later when it comes time to
                // actually bind things.
                //
                m_pendingDataOffset = offset.pending;
            }

            void addEntryPoint(EntryPointLayout* entryPointLayout)
            {
                auto slangEntryPointLayout = entryPointLayout->getSlangLayout();
                auto entryPointVarLayout = slangEntryPointLayout->getVarLayout();

                // The offset information for each entry point needs to
                // be adjusted by any offset for "pending" data that
                // was recorded in the global-scope layout.
                //
                // TODO(tfoley): Double-check that this is correct.

                BindingOffset entryPointOffset(entryPointVarLayout);
                entryPointOffset.pending += m_pendingDataOffset;

                EntryPointInfo info;
                info.layout = entryPointLayout;
                info.offset = entryPointOffset;

                // Similar to the case for the global scope, we expect the
                // type layout for the entry point parameters to be either
                // a `struct EntryPointParams` or a `PushConstantBuffer<EntryPointParams>`.
                // Rather than deal with the different cases here, we will
                // trust the `_addDescriptorRangesAsValue` code to handle
                // either case correctly.
                //
                _addDescriptorRangesAsValue(entryPointVarLayout->getTypeLayout(), entryPointOffset);

                m_entryPoints.add(info);
            }

            slang::IComponentType* m_program;
            slang::ProgramLayout* m_programLayout;
            List<EntryPointInfo> m_entryPoints;

                /// Offset to apply to "pending" data from this object, sub-objects, and entry points
            SimpleBindingOffset m_pendingDataOffset;
        };

        Index findEntryPointIndex(VkShaderStageFlags stage)
        {
            auto entryPointCount = m_entryPoints.getCount();
            for (Index i = 0; i < entryPointCount; ++i)
            {
                auto entryPoint = m_entryPoints[i];
                if (entryPoint.layout->getShaderStageFlag() == stage)
                    return i;
            }
            return -1;
        }

        EntryPointInfo const& getEntryPoint(Index index) { return m_entryPoints[index]; }

        List<EntryPointInfo> const& getEntryPoints() const { return m_entryPoints; }

        static Result create(
            VKDevice* renderer,
            slang::IComponentType* program,
            slang::ProgramLayout* programLayout,
            RootShaderObjectLayout** outLayout)
        {
            RootShaderObjectLayout::Builder builder(renderer, program, programLayout);
            builder.addGlobalParams(programLayout->getGlobalParamsVarLayout());

            SlangInt entryPointCount = programLayout->getEntryPointCount();
            for (SlangInt e = 0; e < entryPointCount; ++e)
            {
                auto slangEntryPoint = programLayout->getEntryPointByIndex(e);

                EntryPointLayout::Builder entryPointBuilder(renderer);
                entryPointBuilder.addEntryPointParams(slangEntryPoint);

                RefPtr<EntryPointLayout> entryPointLayout;
                SLANG_RETURN_ON_FAIL(entryPointBuilder.build(entryPointLayout.writeRef()));

                builder.addEntryPoint(entryPointLayout);
            }

            SLANG_RETURN_ON_FAIL(builder.build(outLayout));

            return SLANG_OK;
        }

        SimpleBindingOffset const& getPendingDataOffset() const { return m_pendingDataOffset; }

        slang::IComponentType* getSlangProgram() const { return m_program; }
        slang::ProgramLayout* getSlangProgramLayout() const { return m_programLayout; }

            /// Get all of the push constant ranges that will be bound for this object and all (transitive) sub-objects
        List<VkPushConstantRange> const& getAllPushConstantRanges() { return m_allPushConstantRanges; }

    protected:
        Result _init(Builder const* builder)
        {
            auto renderer = builder->m_renderer;

            SLANG_RETURN_ON_FAIL(Super::_init(builder));

            m_program = builder->m_program;
            m_programLayout = builder->m_programLayout;
            m_entryPoints = _Move(builder->m_entryPoints);
            m_pendingDataOffset = builder->m_pendingDataOffset;
            m_renderer = renderer;

            // If the program has unbound specialization parameters,
            // then we will avoid creating a final Vulkan pipeline layout.
            //
            // TODO: We should really create the information necessary
            // for binding as part of a separate object, so that we have
            // a clean seperation between what is needed for writing into
            // a shader object vs. what is needed for binding it to the
            // pipeline. We eventually need to be able to create bindable
            // state objects from unspecialized programs, in order to
            // support dynamic dispatch.
            //
            if (m_program->getSpecializationParamCount() != 0)
                return SLANG_OK;

            // Otherwise, we need to create a final (bindable) layout.
            //
            // We will use a recursive walk to collect all the `VkDescriptorSetLayout`s
            // that are required for the global scope, sub-objects, and entry points.
            //
            SLANG_RETURN_ON_FAIL(addAllDescriptorSets());

            // We will also use a recursive walk to collect all the push-constant
            // ranges needed for this object, sub-objects, and entry points.
            //
            SLANG_RETURN_ON_FAIL(addAllPushConstantRanges());

            // Once we've collected the information across the entire
            // tree of sub-objects

            // Now call Vulkan API to create a pipeline layout.
            VkPipelineLayoutCreateInfo pipelineLayoutCreateInfo = {};
            pipelineLayoutCreateInfo.sType = VK_STRUCTURE_TYPE_PIPELINE_LAYOUT_CREATE_INFO;
            pipelineLayoutCreateInfo.setLayoutCount = (uint32_t)m_vkDescriptorSetLayouts.getCount();
            pipelineLayoutCreateInfo.pSetLayouts = m_vkDescriptorSetLayouts.getBuffer();
            if (m_allPushConstantRanges.getCount())
            {
                pipelineLayoutCreateInfo.pushConstantRangeCount =
                    (uint32_t)m_allPushConstantRanges.getCount();
                pipelineLayoutCreateInfo.pPushConstantRanges =
                    m_allPushConstantRanges.getBuffer();
            }
            SLANG_RETURN_ON_FAIL(m_renderer->m_api.vkCreatePipelineLayout(
                m_renderer->m_api.m_device, &pipelineLayoutCreateInfo, nullptr, &m_pipelineLayout));
            return SLANG_OK;
        }

            /// Add all the descriptor sets implied by this root object and sub-objects
        Result addAllDescriptorSets()
        {
            SLANG_RETURN_ON_FAIL(addAllDescriptorSetsRec(this));

            // Note: the descriptor ranges/sets for direct entry point parameters
            // were already enumerated into the ranges/sets of the root object itself,
            // so we don't wnat to add them again.
            //
            // We do however have to deal with the possibility that an entry
            // point could introduce "child" descriptor sets, e.g., because it
            // has a `ParameterBlock<X>` parameter.
            //
            for(auto& entryPoint : getEntryPoints())
            {
                SLANG_RETURN_ON_FAIL(addChildDescriptorSetsRec(entryPoint.layout));
            }

            return SLANG_OK;
        }

            /// Recurisvely add descriptor sets defined by `layout` and sub-objects
        Result addAllDescriptorSetsRec(ShaderObjectLayoutImpl* layout)
        {
            // TODO: This logic assumes that descriptor sets are all contiguous
            // and have been allocated in a global order that matches the order
            // of enumeration here.

            for (auto& descSetInfo : layout->getOwnDescriptorSets())
            {
                m_vkDescriptorSetLayouts.add(descSetInfo.descriptorSetLayout);
            }

            SLANG_RETURN_ON_FAIL(addChildDescriptorSetsRec(layout));
            return SLANG_OK;
        }

            /// Recurisvely add descriptor sets defined by sub-objects of `layout`
        Result addChildDescriptorSetsRec(ShaderObjectLayoutImpl* layout)
        {
            for (auto& subObject : layout->getSubObjectRanges())
            {
                auto bindingRange = layout->getBindingRange(subObject.bindingRangeIndex);
                switch(bindingRange.bindingType)
                {
                case slang::BindingType::ParameterBlock:
                    SLANG_RETURN_ON_FAIL(addAllDescriptorSetsRec(subObject.layout));
                    break;

                default:
                    if(auto subObjectLayout = subObject.layout)
                    {
                        SLANG_RETURN_ON_FAIL(addChildDescriptorSetsRec(subObject.layout));
                    }
                    break;
                }
            }

            return SLANG_OK;
        }

            /// Add all the push-constant ranges implied by this root object and sub-objects
        Result addAllPushConstantRanges()
        {
            SLANG_RETURN_ON_FAIL(addAllPushConstantRangesRec(this));

            for(auto& entryPoint : getEntryPoints())
            {
                SLANG_RETURN_ON_FAIL(addChildPushConstantRangesRec(entryPoint.layout));
            }

            return SLANG_OK;
        }

            /// Recurisvely add push-constant ranges defined by `layout` and sub-objects
        Result addAllPushConstantRangesRec(ShaderObjectLayoutImpl* layout)
        {
            // TODO: This logic assumes that push-constant ranges are all contiguous
            // and have been allocated in a global order that matches the order
            // of enumeration here.

            for (auto pushConstantRange : layout->getOwnPushConstantRanges())
            {
                pushConstantRange.offset = m_totalPushConstantSize;
                m_totalPushConstantSize += pushConstantRange.size;

                m_allPushConstantRanges.add(pushConstantRange);
            }

            SLANG_RETURN_ON_FAIL(addChildPushConstantRangesRec(layout));
            return SLANG_OK;
        }

            /// Recurisvely add push-constant ranges defined by sub-objects of `layout`
        Result addChildPushConstantRangesRec(ShaderObjectLayoutImpl* layout)
        {
            for (auto& subObject : layout->getSubObjectRanges())
            {
                if(auto subObjectLayout = subObject.layout)
                {
                    SLANG_RETURN_ON_FAIL(addAllPushConstantRangesRec(subObject.layout));
                }
            }

            return SLANG_OK;
        }

    public:
        ComPtr<slang::IComponentType> m_program;
        slang::ProgramLayout* m_programLayout = nullptr;
        List<EntryPointInfo> m_entryPoints;
        VkPipelineLayout m_pipelineLayout = VK_NULL_HANDLE;
        Array<VkDescriptorSetLayout, kMaxDescriptorSets> m_vkDescriptorSetLayouts;
        List<VkPushConstantRange> m_allPushConstantRanges;
        uint32_t m_totalPushConstantSize = 0;

        SimpleBindingOffset m_pendingDataOffset;
        VKDevice* m_renderer = nullptr;
    };
    
    class ShaderProgramImpl : public ShaderProgramBase
    {
    public:
        ShaderProgramImpl(VKDevice* device)
            : m_device(device)
        {
            for (auto& shaderModule : m_modules)
                shaderModule = VK_NULL_HANDLE;
        }

        ~ShaderProgramImpl()
        {
            for (auto shaderModule : m_modules)
            {
                if (shaderModule != VK_NULL_HANDLE)
                {
                    m_device->m_api.vkDestroyShaderModule(
                        m_device->m_api.m_device, shaderModule, nullptr);
                }
            }
        }

        virtual void comFree() override
        {
            m_device.breakStrongReference();
        }

        BreakableReference<VKDevice> m_device;

        Array<VkPipelineShaderStageCreateInfo, 8> m_stageCreateInfos;
        Array<ComPtr<ISlangBlob>, 8> m_codeBlobs; //< To keep storage of code in scope
        Array<VkShaderModule, 8> m_modules;
        RefPtr<RootShaderObjectLayout> m_rootObjectLayout;
    };

    class CommandBufferImpl;

    class PipelineCommandEncoder : public RefObject
    {
    public:
        CommandBufferImpl* m_commandBuffer;
        VkCommandBuffer m_vkCommandBuffer;
        VkCommandBuffer m_vkPreCommandBuffer = VK_NULL_HANDLE;
        VkPipeline m_boundPipelines[3] = {};
        VKDevice* m_device = nullptr;
        RefPtr<PipelineStateImpl> m_currentPipeline;

        static int getBindPointIndex(VkPipelineBindPoint bindPoint)
        {
            switch (bindPoint)
            {
            case VK_PIPELINE_BIND_POINT_GRAPHICS:
                return 0;
            case VK_PIPELINE_BIND_POINT_COMPUTE:
                return 1;
            case VK_PIPELINE_BIND_POINT_RAY_TRACING_KHR:
                return 2;
            default:
                assert(!"unknown pipeline type.");
                return -1;
            }
        }
        VulkanApi* m_api;

        void init(CommandBufferImpl* commandBuffer);

        void endEncodingImpl()
        {
            for (auto& pipeline : m_boundPipelines)
                pipeline = VK_NULL_HANDLE;
        }

        static void _uploadBufferData(
            VkCommandBuffer commandBuffer,
            BufferResourceImpl* buffer,
            size_t offset,
            size_t size,
            void* data)
        {
            auto& api = buffer->m_renderer->m_api;

            assert(buffer->m_uploadBuffer.isInitialized());

            void* mappedData = nullptr;
            SLANG_VK_CHECK(api.vkMapMemory(
                api.m_device, buffer->m_uploadBuffer.m_memory, offset, size, 0, &mappedData));
            memcpy(mappedData, data, size);
            api.vkUnmapMemory(api.m_device, buffer->m_uploadBuffer.m_memory);

            // Copy from staging buffer to real buffer
            VkBufferCopy copyInfo = {};
            copyInfo.size = size;
            copyInfo.dstOffset = offset;
            copyInfo.srcOffset = offset;
            api.vkCmdCopyBuffer(
                commandBuffer,
                buffer->m_uploadBuffer.m_buffer,
                buffer->m_buffer.m_buffer,
                1,
                &copyInfo);
        }

        void uploadBufferDataImpl(IBufferResource* buffer, size_t offset, size_t size, void* data)
        {
            m_vkPreCommandBuffer = m_commandBuffer->getPreCommandBuffer();
            _uploadBufferData(
                m_vkPreCommandBuffer, static_cast<BufferResourceImpl*>(buffer), offset, size, data);
        }

        Result bindRootShaderObjectImpl(VkPipelineBindPoint bindPoint);

        Result setPipelineStateImpl(IPipelineState* state, IShaderObject** outRootObject)
        {
            m_currentPipeline = static_cast<PipelineStateImpl*>(state);
            SLANG_RETURN_ON_FAIL(m_commandBuffer->m_rootObject.init(
                m_commandBuffer->m_renderer,
                m_currentPipeline->getProgram<ShaderProgramImpl>()->m_rootObjectLayout));
            *outRootObject = &m_commandBuffer->m_rootObject;
            return SLANG_OK;
        }

        void flushBindingState(VkPipelineBindPoint pipelineBindPoint)
        {
            auto& api = *m_api;

            // Get specialized pipeline state and bind it.
            //
            RefPtr<PipelineStateBase> newPipeline;
            m_device->maybeSpecializePipeline(
                m_currentPipeline, &m_commandBuffer->m_rootObject, newPipeline);
            PipelineStateImpl* newPipelineImpl = static_cast<PipelineStateImpl*>(newPipeline.Ptr());

            bindRootShaderObjectImpl(pipelineBindPoint);

            auto pipelineBindPointId = getBindPointIndex(pipelineBindPoint);
            if (m_boundPipelines[pipelineBindPointId] != newPipelineImpl->m_pipeline)
            {
                api.vkCmdBindPipeline(
                    m_vkCommandBuffer, pipelineBindPoint, newPipelineImpl->m_pipeline);
                m_boundPipelines[pipelineBindPointId] = newPipelineImpl->m_pipeline;
            }
        }
    };

        /// Context information required when binding shader objects to the pipeline
    struct RootBindingContext
    {
            /// The pipeline layout being used for binding
        VkPipelineLayout pipelineLayout;

            /// An allocator to use for descriptor sets during binding
        DescriptorSetAllocator* descriptorSetAllocator;

            /// The dvice being used
        VKDevice* device;

            /// The descriptor sets that are being allocated and bound
        VkDescriptorSet* descriptorSets;

            /// Information about all the push-constant ranges that should be bound
        ConstArrayView<VkPushConstantRange> pushConstantRanges;
    };

    class ShaderObjectImpl : public ShaderObjectBaseImpl<ShaderObjectImpl, ShaderObjectLayoutImpl, SimpleShaderObjectData>
    {
    public:
        static Result create(
            IDevice* device,
            ShaderObjectLayoutImpl* layout,
            ShaderObjectImpl** outShaderObject)
        {
            auto object = RefPtr<ShaderObjectImpl>(new ShaderObjectImpl());
            SLANG_RETURN_ON_FAIL(object->init(device, layout));

            returnRefPtrMove(outShaderObject, object);
            return SLANG_OK;
        }

        RendererBase* getDevice() { return m_layout->getDevice(); }

        SLANG_NO_THROW UInt SLANG_MCALL getEntryPointCount() SLANG_OVERRIDE { return 0; }

        SLANG_NO_THROW Result SLANG_MCALL getEntryPoint(UInt index, IShaderObject** outEntryPoint)
            SLANG_OVERRIDE
        {
            *outEntryPoint = nullptr;
            return SLANG_OK;
        }

        virtual SLANG_NO_THROW const void* SLANG_MCALL getRawData() override
        {
            return m_data.getBuffer();
        }

        virtual SLANG_NO_THROW size_t SLANG_MCALL getSize() override
        {
            return (size_t)m_data.getCount();
        }

        SLANG_NO_THROW Result SLANG_MCALL
            setData(ShaderOffset const& inOffset, void const* data, size_t inSize) SLANG_OVERRIDE
        {
            Index offset = inOffset.uniformOffset;
            Index size = inSize;

            char* dest = m_data.getBuffer();
            Index availableSize = m_data.getCount();

            // TODO: We really should bounds-check access rather than silently ignoring sets
            // that are too large, but we have several test cases that set more data than
            // an object actually stores on several targets...
            //
            if (offset < 0)
            {
                size += offset;
                offset = 0;
            }
            if ((offset + size) >= availableSize)
            {
                size = availableSize - offset;
            }

            memcpy(dest + offset, data, size);

            m_isConstantBufferDirty = true;

            return SLANG_OK;
        }

        SLANG_NO_THROW Result SLANG_MCALL
            setResource(ShaderOffset const& offset, IResourceView* resourceView) SLANG_OVERRIDE
        {
            if (offset.bindingRangeIndex < 0)
                return SLANG_E_INVALID_ARG;
            auto layout = getLayout();
            if (offset.bindingRangeIndex >= layout->getBindingRangeCount())
                return SLANG_E_INVALID_ARG;
            auto& bindingRange = layout->getBindingRange(offset.bindingRangeIndex);
            if (resourceView->getViewDesc()->type == IResourceView::Type::AccelerationStructure)
            {
                m_resourceViews[bindingRange.baseIndex + offset.bindingArrayIndex] =
                    static_cast<AccelerationStructureImpl*>(resourceView);
            }
            else
            {
                m_resourceViews[bindingRange.baseIndex + offset.bindingArrayIndex] =
                    static_cast<ResourceViewImpl*>(resourceView);
            }
            return SLANG_OK;
        }

        SLANG_NO_THROW Result SLANG_MCALL
            setSampler(ShaderOffset const& offset, ISamplerState* sampler) SLANG_OVERRIDE
        {
            if (offset.bindingRangeIndex < 0)
                return SLANG_E_INVALID_ARG;
            auto layout = getLayout();
            if (offset.bindingRangeIndex >= layout->getBindingRangeCount())
                return SLANG_E_INVALID_ARG;
            auto& bindingRange = layout->getBindingRange(offset.bindingRangeIndex);

            m_samplers[bindingRange.baseIndex + offset.bindingArrayIndex] =
                static_cast<SamplerStateImpl*>(sampler);
            return SLANG_OK;
        }

        SLANG_NO_THROW Result SLANG_MCALL setCombinedTextureSampler(
            ShaderOffset const& offset,
            IResourceView* textureView,
            ISamplerState* sampler) SLANG_OVERRIDE
        {
            if (offset.bindingRangeIndex < 0)
                return SLANG_E_INVALID_ARG;
            auto layout = getLayout();
            if (offset.bindingRangeIndex >= layout->getBindingRangeCount())
                return SLANG_E_INVALID_ARG;
            auto& bindingRange = layout->getBindingRange(offset.bindingRangeIndex);

            auto& slot =
                m_combinedTextureSamplers[bindingRange.baseIndex + offset.bindingArrayIndex];
            slot.textureView = static_cast<TextureResourceViewImpl*>(textureView);
            slot.sampler = static_cast<SamplerStateImpl*>(sampler);
            return SLANG_OK;
        }

    protected:
        friend class RootShaderObjectLayout;

        Result init(IDevice* device, ShaderObjectLayoutImpl* layout)
        {
            m_layout = layout;

            m_constantBufferTransientHeap = nullptr;
            m_constantBufferTransientHeapVersion = 0;
            m_isConstantBufferDirty = true;

            // If the layout tells us that there is any uniform data,
            // then we will allocate a CPU memory buffer to hold that data
            // while it is being set from the host.
            //
            // Once the user is done setting the parameters/fields of this
            // shader object, we will produce a GPU-memory version of the
            // uniform data (which includes values from this object and
            // any existential-type sub-objects).
            //
            size_t uniformSize = layout->getElementTypeLayout()->getSize();
            if (uniformSize)
            {
                m_data.setCount(uniformSize);
                memset(m_data.getBuffer(), 0, uniformSize);
            }

#if 0
        // If the layout tells us there are any descriptor sets to
        // allocate, then we do so now.
        //
        for(auto descriptorSetInfo : layout->getDescriptorSets())
        {
            RefPtr<DescriptorSet> descriptorSet;
            SLANG_RETURN_ON_FAIL(renderer->createDescriptorSet(descriptorSetInfo->layout, descriptorSet.writeRef()));
            m_descriptorSets.add(descriptorSet);
        }
#endif

            m_resourceViews.setCount(layout->getResourceViewCount());
            m_samplers.setCount(layout->getSamplerCount());
            m_combinedTextureSamplers.setCount(layout->getCombinedTextureSamplerCount());

            // If the layout specifies that we have any sub-objects, then
            // we need to size the array to account for them.
            //
            Index subObjectCount = layout->getSubObjectCount();
            m_objects.setCount(subObjectCount);

            for (auto subObjectRangeInfo : layout->getSubObjectRanges())
            {
                auto subObjectLayout = subObjectRangeInfo.layout;

                // In the case where the sub-object range represents an
                // existential-type leaf field (e.g., an `IBar`), we
                // cannot pre-allocate the object(s) to go into that
                // range, since we can't possibly know what to allocate
                // at this point.
                //
                if (!subObjectLayout)
                    continue;
                //
                // Otherwise, we will allocate a sub-object to fill
                // in each entry in this range, based on the layout
                // information we already have.

                auto& bindingRangeInfo =
                    layout->getBindingRange(subObjectRangeInfo.bindingRangeIndex);
                for (Index i = 0; i < bindingRangeInfo.count; ++i)
                {
                    RefPtr<ShaderObjectImpl> subObject;
                    SLANG_RETURN_ON_FAIL(
                        ShaderObjectImpl::create(device, subObjectLayout, subObject.writeRef()));
                    m_objects[bindingRangeInfo.subObjectIndex + i] = subObject;
                }
            }

            return SLANG_OK;
        }

        /// Write the uniform/ordinary data of this object into the given `dest` buffer at the given
        /// `offset`
        Result _writeOrdinaryData(
            PipelineCommandEncoder* encoder,
            IBufferResource* buffer,
            size_t offset,
            size_t destSize,
            ShaderObjectLayoutImpl* specializedLayout)
        {
            auto src = m_data.getBuffer();
            auto srcSize = size_t(m_data.getCount());

            SLANG_ASSERT(srcSize <= destSize);

            encoder->uploadBufferDataImpl(buffer, offset, srcSize, src);

            // In the case where this object has any sub-objects of
            // existential/interface type, we need to recurse on those objects
            // that need to write their state into an appropriate "pending" allocation.
            //
            // Note: Any values that could fit into the "payload" included
            // in the existential-type field itself will have already been
            // written as part of `setObject()`. This loop only needs to handle
            // those sub-objects that do not "fit."
            //
            // An implementers looking at this code might wonder if things could be changed
            // so that *all* writes related to sub-objects for interface-type fields could
            // be handled in this one location, rather than having some in `setObject()` and
            // others handled here.
            //
            Index subObjectRangeCounter = 0;
            for (auto const& subObjectRangeInfo : specializedLayout->getSubObjectRanges())
            {
                Index subObjectRangeIndex = subObjectRangeCounter++;
                auto const& bindingRangeInfo =
                    specializedLayout->getBindingRange(subObjectRangeInfo.bindingRangeIndex);

                // We only need to handle sub-object ranges for interface/existential-type fields,
                // because fields of constant-buffer or parameter-block type are responsible for
                // the ordinary/uniform data of their own existential/interface-type sub-objects.
                //
                if (bindingRangeInfo.bindingType != slang::BindingType::ExistentialValue)
                    continue;

                // Each sub-object range represents a single "leaf" field, but might be nested
                // under zero or more outer arrays, such that the number of existential values
                // in the same range can be one or more.
                //
                auto count = bindingRangeInfo.count;

                // We are not concerned with the case where the existential value(s) in the range
                // git into the payload part of the leaf field.
                //
                // In the case where the value didn't fit, the Slang layout strategy would have
                // considered the requirements of the value as a "pending" allocation, and would
                // allocate storage for the ordinary/uniform part of that pending allocation inside
                // of the parent object's type layout.
                //
                // Here we assume that the Slang reflection API can provide us with a single byte
                // offset and stride for the location of the pending data allocation in the
                // specialized type layout, which will store the values for this sub-object range.
                //
                // TODO: The reflection API functions we are assuming here haven't been implemented
                // yet, so the functions being called here are stubs.
                //
                // TODO: It might not be that a single sub-object range can reliably map to a single
                // contiguous array with a single stride; we need to carefully consider what the
                // layout logic does for complex cases with multiple layers of nested arrays and
                // structures.
                //
                size_t subObjectRangePendingDataOffset = subObjectRangeInfo.offset.pendingOrdinaryData;
                size_t subObjectRangePendingDataStride = subObjectRangeInfo.stride.pendingOrdinaryData;

                // If the range doesn't actually need/use the "pending" allocation at all, then
                // we need to detect that case and skip such ranges.
                //
                // TODO: This should probably be handled on a per-object basis by caching a "does it
                // fit?" bit as part of the information for bound sub-objects, given that we already
                // compute the "does it fit?" status as part of `setObject()`.
                //
                if (subObjectRangePendingDataOffset == 0)
                    continue;

                for (Slang::Index i = 0; i < count; ++i)
                {
                    auto subObject = m_objects[bindingRangeInfo.subObjectIndex + i];

                    RefPtr<ShaderObjectLayoutImpl> subObjectLayout;
                    SLANG_RETURN_ON_FAIL(
                        subObject->_getSpecializedLayout(subObjectLayout.writeRef()));

                    auto subObjectOffset =
                        subObjectRangePendingDataOffset + i * subObjectRangePendingDataStride;

                    subObject->_writeOrdinaryData(
                        encoder,
                        buffer,
                        offset + subObjectOffset,
                        destSize - subObjectOffset,
                        subObjectLayout);
                }
            }

            return SLANG_OK;
        }

    public:
        struct CombinedTextureSamplerSlot
        {
            RefPtr<TextureResourceViewImpl> textureView;
            RefPtr<SamplerStateImpl> sampler;
            operator bool() { return textureView && sampler; }
        };

            /// Write a single desriptor using the Vulkan API
        static inline void writeDescriptor(
            RootBindingContext&         context,
            VkWriteDescriptorSet const& write)
        {
            auto device = context.device;
            device->m_api.vkUpdateDescriptorSets(
                device->m_device,
                1,
                &write,
                0,
                nullptr);
        }

        static void writeBufferDescriptor(
            RootBindingContext& context,
            BindingOffset const& offset,
            VkDescriptorType descriptorType,
            BufferResourceImpl* buffer,
            size_t bufferOffset,
            size_t bufferSize)
        {
            auto descriptorSet = context.descriptorSets[offset.bindingSet];

            VkDescriptorBufferInfo bufferInfo = {};
            bufferInfo.buffer = buffer->m_buffer.m_buffer;
            bufferInfo.offset = bufferOffset;
            bufferInfo.range = bufferSize;

            VkWriteDescriptorSet write = {};
            write.sType = VK_STRUCTURE_TYPE_WRITE_DESCRIPTOR_SET;
            write.descriptorCount = 1;
            write.descriptorType = descriptorType;
            write.dstArrayElement = 0;
            write.dstBinding = offset.binding;
            write.dstSet = descriptorSet;
            write.pBufferInfo = &bufferInfo;

            writeDescriptor(context, write);
        }

        static void writeBufferDescriptor(
            RootBindingContext& context,
            BindingOffset const& offset,
            VkDescriptorType descriptorType,
            BufferResourceImpl* buffer)
        {
            writeBufferDescriptor(
                context, offset, descriptorType, buffer, 0, buffer->getDesc()->sizeInBytes);
        }


        static void writePlainBufferDescriptor(
            RootBindingContext& context,
            BindingOffset const& offset,
            VkDescriptorType descriptorType,
            ArrayView<RefPtr<ResourceViewInternalBase>> resourceViews)
        {
            auto descriptorSet = context.descriptorSets[offset.bindingSet];

            Index count = resourceViews.getCount();
            for(Index i = 0; i < count; ++i)
            {
                auto bufferView = static_cast<PlainBufferResourceViewImpl*>(resourceViews[i].Ptr());

                VkDescriptorBufferInfo bufferInfo = {};

                if(bufferView)
                {
                    bufferInfo.buffer = bufferView->m_buffer->m_buffer.m_buffer;
                    bufferInfo.offset = 0;
                    bufferInfo.range = bufferView->m_buffer->getDesc()->sizeInBytes;
                }

                VkWriteDescriptorSet write = {};
                write.sType = VK_STRUCTURE_TYPE_WRITE_DESCRIPTOR_SET;
                write.descriptorCount = 1;
                write.descriptorType = descriptorType;
                write.dstArrayElement = uint32_t(i);
                write.dstBinding = offset.binding;
                write.dstSet = descriptorSet;
                write.pBufferInfo = &bufferInfo;

                writeDescriptor(context, write);
            }
        }

        static void writeTexelBufferDescriptor(
            RootBindingContext& context,
            BindingOffset const& offset,
            VkDescriptorType descriptorType,
            ArrayView<RefPtr<ResourceViewInternalBase>> resourceViews)
        {
            auto descriptorSet = context.descriptorSets[offset.bindingSet];

            Index count = resourceViews.getCount();
            for(Index i = 0; i < count; ++i)
            {
                auto resourceView = static_cast<TexelBufferResourceViewImpl*>(resourceViews[i].Ptr());
                if (!resourceView)
                    continue;
                VkBufferView bufferView = resourceView->m_view;

                VkWriteDescriptorSet write = {};
                write.sType = VK_STRUCTURE_TYPE_WRITE_DESCRIPTOR_SET;
                write.descriptorCount = 1;
                write.descriptorType = descriptorType;
                write.dstArrayElement = uint32_t(i);
                write.dstBinding = offset.binding;
                write.dstSet = descriptorSet;
                write.pTexelBufferView = &bufferView;

                writeDescriptor(context, write);
            }
        }

        static void writeTextureSamplerDescriptor(
            RootBindingContext& context,
            BindingOffset const& offset,
            VkDescriptorType descriptorType,
            ArrayView<CombinedTextureSamplerSlot> slots)
        {
            auto descriptorSet = context.descriptorSets[offset.bindingSet];

            Index count = slots.getCount();
            for(Index i = 0; i < count; ++i)
            {
                auto texture = slots[i].textureView;
                auto sampler = slots[i].sampler;
                if (!texture)
                    continue;
                VkDescriptorImageInfo imageInfo = {};
                imageInfo.imageView = texture->m_view;
                imageInfo.imageLayout = texture->m_layout;
                imageInfo.sampler = sampler->m_sampler;

                VkWriteDescriptorSet write = {};
                write.sType = VK_STRUCTURE_TYPE_WRITE_DESCRIPTOR_SET;
                write.descriptorCount = 1;
                write.descriptorType = descriptorType;
                write.dstArrayElement = uint32_t(i);
                write.dstBinding = offset.binding;
                write.dstSet = descriptorSet;
                write.pImageInfo = &imageInfo;

                writeDescriptor(context, write);
            }
        }

        static void writeAccelerationStructureDescriptor(
            RootBindingContext& context,
            BindingOffset const& offset,
            VkDescriptorType descriptorType,
            ArrayView<RefPtr<ResourceViewInternalBase>> resourceViews)
        {
            auto descriptorSet = context.descriptorSets[offset.bindingSet];

            Index count = resourceViews.getCount();
            for (Index i = 0; i < count; ++i)
            {
                auto accelerationStructure =
                    static_cast<AccelerationStructureImpl*>(resourceViews[i].Ptr());
                if (!accelerationStructure)
                    continue;
                VkWriteDescriptorSetAccelerationStructureKHR writeAS = {};
                writeAS.sType = VK_STRUCTURE_TYPE_WRITE_DESCRIPTOR_SET_ACCELERATION_STRUCTURE_KHR;
                writeAS.accelerationStructureCount = 1;
                writeAS.pAccelerationStructures = &accelerationStructure->m_vkHandle;
                VkWriteDescriptorSet write = {};
                write.sType = VK_STRUCTURE_TYPE_WRITE_DESCRIPTOR_SET;
                write.descriptorCount = 1;
                write.descriptorType = descriptorType;
                write.dstArrayElement = uint32_t(i);
                write.dstBinding = offset.binding;
                write.dstSet = descriptorSet;
                write.pNext = &writeAS;
                writeDescriptor(context, write);
            }
        }

        static void writeTextureDescriptor(
            RootBindingContext& context,
            BindingOffset const& offset,
            VkDescriptorType descriptorType,
            ArrayView<RefPtr<ResourceViewInternalBase>> resourceViews)
        {
            auto descriptorSet = context.descriptorSets[offset.bindingSet];

            Index count = resourceViews.getCount();
            for(Index i = 0; i < count; ++i)
            {
                auto texture = static_cast<TextureResourceViewImpl*>(resourceViews[i].Ptr());
                if (!texture)
                    continue;
                VkDescriptorImageInfo imageInfo = {};
                imageInfo.imageView = texture->m_view;
                imageInfo.imageLayout = texture->m_layout;
                imageInfo.sampler = 0;

                VkWriteDescriptorSet write = {};
                write.sType = VK_STRUCTURE_TYPE_WRITE_DESCRIPTOR_SET;
                write.descriptorCount = 1;
                write.descriptorType = descriptorType;
                write.dstArrayElement = uint32_t(i);
                write.dstBinding = offset.binding;
                write.dstSet = descriptorSet;
                write.pImageInfo = &imageInfo;

                writeDescriptor(context, write);
            }
        }

        static void writeSamplerDescriptor(
            RootBindingContext& context,
            BindingOffset const& offset,
            VkDescriptorType descriptorType,
            ArrayView<RefPtr<SamplerStateImpl>> samplers)
        {
            auto descriptorSet = context.descriptorSets[offset.bindingSet];

            Index count = samplers.getCount();
            for(Index i = 0; i < count; ++i)
            {
                auto sampler = samplers[i];
                if (!sampler)
                    continue;
                VkDescriptorImageInfo imageInfo = {};
                imageInfo.imageView = 0;
                imageInfo.imageLayout = VK_IMAGE_LAYOUT_GENERAL;
                imageInfo.sampler = sampler->m_sampler;

                VkWriteDescriptorSet write = {};
                write.sType = VK_STRUCTURE_TYPE_WRITE_DESCRIPTOR_SET;
                write.descriptorCount = 1;
                write.descriptorType = descriptorType;
                write.dstArrayElement = uint32_t(i);
                write.dstBinding = offset.binding;
                write.dstSet = descriptorSet;
                write.pImageInfo = &imageInfo;

                writeDescriptor(context, write);
            }
        }

        bool shouldAllocateConstantBuffer(TransientResourceHeapImpl* transientHeap)
        {
            return m_isConstantBufferDirty || m_constantBufferTransientHeap != transientHeap ||
                m_constantBufferTransientHeapVersion != transientHeap->getVersion();
        }

        /// Ensure that the `m_ordinaryDataBuffer` has been created, if it is needed
        Result _ensureOrdinaryDataBufferCreatedIfNeeded(
            PipelineCommandEncoder* encoder,
            ShaderObjectLayoutImpl* specializedLayout)
        {
            // If data has been changed since last allocation/filling of constant buffer,
            // we will need to allocate a new one.
            //
            if (!shouldAllocateConstantBuffer(encoder->m_commandBuffer->m_transientHeap))
            {
                return SLANG_OK;
            }
            m_isConstantBufferDirty = false;
            m_constantBufferTransientHeap = encoder->m_commandBuffer->m_transientHeap;
            m_constantBufferTransientHeapVersion = encoder->m_commandBuffer->m_transientHeap->getVersion();

            m_constantBufferSize = specializedLayout->getTotalOrdinaryDataSize();
            if (m_constantBufferSize == 0)
            {
                return SLANG_OK;
            }

            // Once we have computed how large the buffer should be, we can allocate
            // it from the transient resource heap.
            //
            SLANG_RETURN_ON_FAIL(encoder->m_commandBuffer->m_transientHeap->allocateConstantBuffer(
                m_constantBufferSize, m_constantBuffer, m_constantBufferOffset));

            // Once the buffer is allocated, we can use `_writeOrdinaryData` to fill it in.
            //
            // Note that `_writeOrdinaryData` is potentially recursive in the case
            // where this object contains interface/existential-type fields, so we
            // don't need or want to inline it into this call site.
            //
            SLANG_RETURN_ON_FAIL(_writeOrdinaryData(
                encoder,
                m_constantBuffer,
                m_constantBufferOffset,
                m_constantBufferSize,
                specializedLayout));

            return SLANG_OK;
        }

    public:

            /// Bind this shader object as a "value"
            ///
            /// This is the mode used for binding sub-objects for existential-type
            /// fields, and is also used as part of the implementation of the
            /// parameter-block and constant-buffer cases.
            ///
        Result bindAsValue(
            PipelineCommandEncoder* encoder,
            RootBindingContext&     context,
            BindingOffset const&    offset,
            ShaderObjectLayoutImpl* specializedLayout)
        {
            // We start by iterating over the "simple" (non-sub-object) binding
            // ranges and writing them to the descriptor sets that are being
            // passed down.
            //
            for (auto bindingRangeInfo : specializedLayout->getBindingRanges())
            {
                BindingOffset rangeOffset = offset;

                auto baseIndex = bindingRangeInfo.baseIndex;
                auto count = (uint32_t)bindingRangeInfo.count;
                switch (bindingRangeInfo.bindingType)
                {
                case slang::BindingType::ConstantBuffer:
                case slang::BindingType::ParameterBlock:
                case slang::BindingType::ExistentialValue:
                    break;

                case slang::BindingType::Texture:
                    rangeOffset.bindingSet += bindingRangeInfo.setOffset;
                    rangeOffset.binding += bindingRangeInfo.bindingOffset;
                    writeTextureDescriptor(
                        context,
                        rangeOffset,
                        VK_DESCRIPTOR_TYPE_SAMPLED_IMAGE,
                        m_resourceViews.getArrayView(baseIndex, count));
                    break;
                case slang::BindingType::MutableTexture:
                    rangeOffset.bindingSet += bindingRangeInfo.setOffset;
                    rangeOffset.binding += bindingRangeInfo.bindingOffset;
                    writeTextureDescriptor(
                        context,
                        rangeOffset,
                        VK_DESCRIPTOR_TYPE_STORAGE_IMAGE,
                        m_resourceViews.getArrayView(baseIndex, count));
                    break;
                case slang::BindingType::CombinedTextureSampler:
                    rangeOffset.bindingSet += bindingRangeInfo.setOffset;
                    rangeOffset.binding += bindingRangeInfo.bindingOffset;
                    writeTextureSamplerDescriptor(
                        context,
                        rangeOffset,
                        VK_DESCRIPTOR_TYPE_COMBINED_IMAGE_SAMPLER,
                        m_combinedTextureSamplers.getArrayView(baseIndex, count));
                    break;

                case slang::BindingType::Sampler:
                    rangeOffset.bindingSet += bindingRangeInfo.setOffset;
                    rangeOffset.binding += bindingRangeInfo.bindingOffset;
                    writeSamplerDescriptor(
                        context,
                        rangeOffset,
                        VK_DESCRIPTOR_TYPE_SAMPLER,
                        m_samplers.getArrayView(baseIndex, count));
                    break;

                case slang::BindingType::RawBuffer:
                case slang::BindingType::MutableRawBuffer:
                    rangeOffset.bindingSet += bindingRangeInfo.setOffset;
                    rangeOffset.binding += bindingRangeInfo.bindingOffset;
                    writePlainBufferDescriptor(
                        context,
                        rangeOffset,
                        VK_DESCRIPTOR_TYPE_STORAGE_BUFFER,
                        m_resourceViews.getArrayView(baseIndex, count));
                    break;

                case slang::BindingType::TypedBuffer:
                    rangeOffset.bindingSet += bindingRangeInfo.setOffset;
                    rangeOffset.binding += bindingRangeInfo.bindingOffset;
                    writeTexelBufferDescriptor(
                        context,
                        rangeOffset,
                        VK_DESCRIPTOR_TYPE_UNIFORM_TEXEL_BUFFER,
                        m_resourceViews.getArrayView(baseIndex, count));
                    break;
                case slang::BindingType::MutableTypedBuffer:
                    rangeOffset.bindingSet += bindingRangeInfo.setOffset;
                    rangeOffset.binding += bindingRangeInfo.bindingOffset;
                    writeTexelBufferDescriptor(
                        context,
                        rangeOffset,
                        VK_DESCRIPTOR_TYPE_STORAGE_TEXEL_BUFFER,
                        m_resourceViews.getArrayView(baseIndex, count));
                    break;
                case slang::BindingType::RayTracingAccelerationStructure:
                    rangeOffset.bindingSet += bindingRangeInfo.setOffset;
                    rangeOffset.binding += bindingRangeInfo.bindingOffset;
                    writeAccelerationStructureDescriptor(
                        context,
                        rangeOffset,
                        VK_DESCRIPTOR_TYPE_ACCELERATION_STRUCTURE_KHR,
                        m_resourceViews.getArrayView(baseIndex, count));
                    break;
                case slang::BindingType::VaryingInput:
                case slang::BindingType::VaryingOutput:
                    break;

                default:
                    SLANG_ASSERT(!"unsupported binding type");
                    return SLANG_FAIL;
                    break;
                }
            }

            // Once we've handled the simpel binding ranges, we move on to the
            // sub-object ranges, which are generally more involved.
            //
            for( auto const& subObjectRange : specializedLayout->getSubObjectRanges() )
            {
                auto const& bindingRangeInfo = specializedLayout->getBindingRange(subObjectRange.bindingRangeIndex);
                auto count = bindingRangeInfo.count;
                auto subObjectIndex = bindingRangeInfo.subObjectIndex;

                auto subObjectLayout = subObjectRange.layout;

                // The starting offset to use for the sub-object
                // has already been computed and stored as part
                // of the layout, so we can get to the starting
                // offset for the range easily.
                //
                BindingOffset rangeOffset = offset;
                rangeOffset += subObjectRange.offset;

                BindingOffset rangeStride = subObjectRange.stride;

                switch( bindingRangeInfo.bindingType )
                {
                case slang::BindingType::ConstantBuffer:
                    {
                        BindingOffset objOffset = rangeOffset;
                        for (Index i = 0; i < count; ++i)
                        {
                            // Binding a constant buffer sub-object is simple enough:
                            // we just call `bindAsConstantBuffer` on it to bind
                            // the ordinary data buffer (if needed) and any other
                            // bindings it recursively contains.
                            //
                            ShaderObjectImpl* subObject = m_objects[subObjectIndex + i];
                            subObject->bindAsConstantBuffer(encoder, context, objOffset, subObjectLayout);

                            // When dealing with arrays of sub-objects, we need to make
                            // sure to increment the offset for each subsequent object
                            // by the appropriate stride.
                            //
                            objOffset += rangeStride;
                        }
                    }
                    break;
                case slang::BindingType::ParameterBlock:
                    {
                        BindingOffset objOffset = rangeOffset;
                        for (Index i = 0; i < count; ++i)
                        {
                            // The case for `ParameterBlock<X>` is not that different
                            // from `ConstantBuffer<X>`, except that we call `bindAsParameterBlock`
                            // instead (understandably).
                            //
                            ShaderObjectImpl* subObject = m_objects[subObjectIndex + i];
                            subObject->bindAsParameterBlock(encoder, context, objOffset, subObjectLayout);

                            objOffset += rangeStride;
                        }
                    }
                    break;

                case slang::BindingType::ExistentialValue:
                    // Interface/existential-type sub-object ranges are the most complicated case.
                    //
                    // First, we can only bind things if we have static specialization information
                    // to work with, which is exactly the case where `subObjectLayout` will be non-null.
                    //
                    if( subObjectLayout )
                    {
                        // Second, the offset where we want to start binding for existential-type
                        // ranges is a bit different, because we don't wnat to bind at the "primary"
                        // offset that got passed down, but instead at the "pending" offset.
                        //
                        // For the purposes of nested binding, what used to be the pending offset
                        // will now be used as the primary offset.
                        //
                        SimpleBindingOffset objOffset = rangeOffset.pending;
                        SimpleBindingOffset objStride = rangeStride.pending;
                        for (Index i = 0; i < count; ++i)
                        {
                            // An existential-type sub-object is always bound just as a value,
                            // which handles its nested bindings and descriptor sets, but
                            // does not deal with ordianry data. The ordinary data should
                            // have been handled as part of the buffer for a parent object
                            // already.
                            //
                            ShaderObjectImpl* subObject = m_objects[subObjectIndex + i];
                            subObject->bindAsValue(encoder, context, BindingOffset(objOffset), subObjectLayout);
                            objOffset += objStride;
                        }
                    }
                    break;
                case slang::BindingType::RawBuffer:
                case slang::BindingType::MutableRawBuffer:
                    // No action needed for sub-objects bound though a `StructuredBuffer`.
                    break;
                default:
                    SLANG_ASSERT(!"unsupported sub-object type");
                    return SLANG_FAIL;
                    break;
                }
            }

            return SLANG_OK;
        }

            /// Allocate the descriptor sets needed for binding this object (but not nested parameter blocks)
        Result allocateDescriptorSets(
            PipelineCommandEncoder* encoder,
            RootBindingContext&     context,
            BindingOffset const&    offset,
            ShaderObjectLayoutImpl* specializedLayout)
        {
            auto baseDescriptorSetIndex = offset.childSet;

            // The number of sets to allocate and their layouts was already pre-computed
            // as part of the shader object layout, so we use that information here.
            //
            for (auto descriptorSetInfo : specializedLayout->getOwnDescriptorSets())
            {
                auto descriptorSetHandle = context.descriptorSetAllocator->allocate(
                        descriptorSetInfo.descriptorSetLayout).handle;

                // For each set, we need to write it into the set of descriptor sets
                // being used for binding. This is done both so that other steps
                // in binding can find the set to fill it in, but also so that
                // we can bind all the descriptor sets to the pipeline when the
                // time comes.
                //
                auto descriptorSetIndex = baseDescriptorSetIndex + descriptorSetInfo.space;
                context.descriptorSets[descriptorSetIndex] = descriptorSetHandle;
            }

            return SLANG_OK;
        }

            /// Bind this object as a `ParameterBlock<X>`.
        Result bindAsParameterBlock(
            PipelineCommandEncoder* encoder,
            RootBindingContext&     context,
            BindingOffset const&    inOffset,
            ShaderObjectLayoutImpl* specializedLayout)
        {
            // Because we are binding into a nested parameter block,
            // any texture/buffer/sampler bindings will now want to
            // write into the sets we allocate for this object and
            // not the sets for any parent object(s).
            //
            BindingOffset offset = inOffset;
            offset.bindingSet = offset.childSet;
            offset.binding = 0;

            // TODO: We should also be writing to `offset.pending` here,
            // because any resource/sampler bindings related to "pending"
            // data should *also* be writing into the chosen set.
            //
            // The challenge here is that we need to compute the right
            // value for `offset.pending.binding`, so that it writes after
            // all the other bindings.

            // Writing the bindings for a parameter block is relatively easy:
            // we just need to allocate the descriptor set(s) needed for this
            // object and then fill it in like a `ConstantBuffer<X>`.
            //
            SLANG_RETURN_ON_FAIL(allocateDescriptorSets(encoder, context, offset, specializedLayout));
            SLANG_RETURN_ON_FAIL(bindAsConstantBuffer(encoder, context, offset, specializedLayout));

            return SLANG_OK;
        }

            /// Bind the ordinary data buffer if needed, and adjust `ioOffset` accordingly
        Result bindOrdinaryDataBufferIfNeeded(
            PipelineCommandEncoder* encoder,
            RootBindingContext&     context,
            BindingOffset&          ioOffset,
            ShaderObjectLayoutImpl* specializedLayout)
        {
            // We start by ensuring that the buffer is created, if it is needed.
            //
            SLANG_RETURN_ON_FAIL(_ensureOrdinaryDataBufferCreatedIfNeeded(encoder, specializedLayout));

            // If we did indeed need/create a buffer, then we must bind it into
            // the given `descriptorSet` and update the base range index for
            // subsequent binding operations to account for it.
            //
            if (m_constantBuffer)
            {
                auto bufferImpl = static_cast<BufferResourceImpl*>(m_constantBuffer);
                writeBufferDescriptor(
                    context,
                    ioOffset,
                    VK_DESCRIPTOR_TYPE_UNIFORM_BUFFER,
                    bufferImpl,
                    m_constantBufferOffset,
                    m_constantBufferSize);
                ioOffset.binding++;
            }

            return SLANG_OK;
        }

            /// Bind this object as a `ConstantBuffer<X>`.
        Result bindAsConstantBuffer(
            PipelineCommandEncoder*     encoder,
            RootBindingContext&         context,
            BindingOffset const&        inOffset,
            ShaderObjectLayoutImpl*     specializedLayout)
        {
            // To bind an object as a constant buffer, we first
            // need to bind its ordinary data (if any) into an
            // ordinary data buffer, and then bind it as a "value"
            // which handles any of its recursively-contained bindings.
            //
            // The one detail is taht when binding the ordinary data
            // buffer we need to adjust the `binding` index used for
            // subsequent operations based on whether or not an ordinary
            // data buffer was used (and thus consumed a `binding`).
            //
            BindingOffset offset = inOffset;
            SLANG_RETURN_ON_FAIL(bindOrdinaryDataBufferIfNeeded(encoder, context, /*inout*/ offset, specializedLayout));
            SLANG_RETURN_ON_FAIL(bindAsValue(encoder, context, offset, specializedLayout));
            return SLANG_OK;
        }

        List<RefPtr<ResourceViewInternalBase>> m_resourceViews;

        List<RefPtr<SamplerStateImpl>> m_samplers;

        List<CombinedTextureSamplerSlot> m_combinedTextureSamplers;

        // The transient constant buffer that holds the GPU copy of the constant data,
        // weak referenced.
        IBufferResource* m_constantBuffer = nullptr;
        // The offset into the transient constant buffer where the constant data starts.
        size_t m_constantBufferOffset = 0;
        size_t m_constantBufferSize = 0;

        /// Dirty bit tracking whether the constant buffer needs to be updated.
        bool m_isConstantBufferDirty = true;
        /// The transient heap from which the constant buffer is allocated.
        VKDevice::TransientResourceHeapImpl* m_constantBufferTransientHeap;
        /// The version of the transient heap when the constant buffer is allocated.
        uint64_t m_constantBufferTransientHeapVersion;

        /// Get the layout of this shader object with specialization arguments considered
        ///
        /// This operation should only be called after the shader object has been
        /// fully filled in and finalized.
        ///
        Result _getSpecializedLayout(ShaderObjectLayoutImpl** outLayout)
        {
            if (!m_specializedLayout)
            {
                SLANG_RETURN_ON_FAIL(_createSpecializedLayout(m_specializedLayout.writeRef()));
            }
            returnRefPtr(outLayout, m_specializedLayout);
            return SLANG_OK;
        }

        /// Create the layout for this shader object with specialization arguments considered
        ///
        /// This operation is virtual so that it can be customized by `ProgramVars`.
        ///
        virtual Result _createSpecializedLayout(ShaderObjectLayoutImpl** outLayout)
        {
            ExtendedShaderObjectType extendedType;
            SLANG_RETURN_ON_FAIL(getSpecializedShaderObjectType(&extendedType));

            auto device = getDevice();
            RefPtr<ShaderObjectLayoutImpl> layout;
            SLANG_RETURN_ON_FAIL(device->getShaderObjectLayout(
                extendedType.slangType,
                m_layout->getContainerType(),
                (ShaderObjectLayoutBase**)layout.writeRef()));

            returnRefPtrMove(outLayout, layout);
            return SLANG_OK;
        }

        RefPtr<ShaderObjectLayoutImpl> m_specializedLayout;
    };

    class MutableShaderObjectImpl : public MutableShaderObject<MutableShaderObjectImpl, ShaderObjectLayoutImpl>
    {};

    class EntryPointShaderObject : public ShaderObjectImpl
    {
        typedef ShaderObjectImpl Super;

    public:
        static Result create(
            IDevice* device,
            EntryPointLayout* layout,
            EntryPointShaderObject** outShaderObject)
        {
            RefPtr<EntryPointShaderObject> object = new EntryPointShaderObject();
            SLANG_RETURN_ON_FAIL(object->init(device, layout));

            returnRefPtrMove(outShaderObject, object);
            return SLANG_OK;
        }

        EntryPointLayout* getLayout() { return static_cast<EntryPointLayout*>(m_layout.Ptr()); }

            /// Bind this shader object as an entry point
        Result bindAsEntryPoint(
            PipelineCommandEncoder* encoder,
            RootBindingContext&     context,
            BindingOffset const&    inOffset,
            EntryPointLayout*       layout)
        {
            BindingOffset offset = inOffset;

            // Any ordinary data in an entry point is assumed to be allocated
            // as a push-constant range.
            //
            // TODO: Can we make this operation not bake in that assumption?
            //
            // TODO: Can/should this function be renamed as just `bindAsPushConstantBuffer`?
            //
            if (m_data.getCount())
            {
                // The index of the push constant range to bind should be
                // passed down as part of the `offset`, and we will increment
                // it here so that any further recursively-contained push-constant
                // ranges use the next index.
                //
                auto pushConstantRangeIndex = offset.pushConstantRange++;

                // Information about the push constant ranges (including offsets
                // and stage flags) was pre-computed for the entire program and
                // stored on the binding context.
                //
                auto const& pushConstantRange = context.pushConstantRanges[pushConstantRangeIndex];

                // We expect that the size of the range as reflected matches the
                // amount of ordinary data stored on this object.
                //
                // TODO: This would not be the case if specialization for interface-type
                // parameters led to the entry point having "pending" ordinary data.
                //
                SLANG_ASSERT(pushConstantRange.size == (uint32_t)m_data.getCount());

                auto pushConstantData = m_data.getBuffer();

                encoder->m_api->vkCmdPushConstants(
                    encoder->m_commandBuffer->m_commandBuffer,
                    context.pipelineLayout,
                    pushConstantRange.stageFlags,
                    pushConstantRange.offset,
                    pushConstantRange.size,
                    pushConstantData);
            }

            // Any remaining bindings in the object can be handled through the
            // "value" case.
            //
            SLANG_RETURN_ON_FAIL(bindAsValue(encoder, context, offset, layout));
            return SLANG_OK;
        }

    protected:
        Result init(IDevice* device, EntryPointLayout* layout)
        {
            SLANG_RETURN_ON_FAIL(Super::init(device, layout));
            return SLANG_OK;
        }
    };

    class RootShaderObjectImpl : public ShaderObjectImpl
    {
        typedef ShaderObjectImpl Super;
    public:
        // Override default reference counting behavior to disable lifetime management.
        // Root objects are managed by command buffer and does not need to be freed by the user.
        SLANG_NO_THROW uint32_t SLANG_MCALL addRef() override { return 1; }
        SLANG_NO_THROW uint32_t SLANG_MCALL release() override { return 1; }
    public:
        RootShaderObjectLayout* getLayout()
        {
            return static_cast<RootShaderObjectLayout*>(m_layout.Ptr());
        }

        RootShaderObjectLayout* getSpecializedLayout()
        {
            RefPtr<ShaderObjectLayoutImpl> specializedLayout;
            _getSpecializedLayout(specializedLayout.writeRef());
            return static_cast<RootShaderObjectLayout*>(m_specializedLayout.Ptr());
        }

        List<RefPtr<EntryPointShaderObject>> const& getEntryPoints() const { return m_entryPoints; }

        UInt SLANG_MCALL getEntryPointCount() SLANG_OVERRIDE
        {
            return (UInt)m_entryPoints.getCount();
        }
        SlangResult SLANG_MCALL getEntryPoint(UInt index, IShaderObject** outEntryPoint)
            SLANG_OVERRIDE
        {
            returnComPtr(outEntryPoint, m_entryPoints[index]);
            return SLANG_OK;
        }

        virtual SLANG_NO_THROW Result SLANG_MCALL
            copyFrom(IShaderObject* object, ITransientResourceHeap* transientHeap) override
        {
            SLANG_RETURN_ON_FAIL(Super::copyFrom(object, transientHeap));
            if (auto srcObj = dynamic_cast<MutableRootShaderObject*>(object))
            {
                for (Index i = 0; i < srcObj->m_entryPoints.getCount(); i++)
                {
                    m_entryPoints[i]->copyFrom(srcObj->m_entryPoints[i], transientHeap);
                }
                return SLANG_OK;
            }
            return SLANG_FAIL;
        }

            /// Bind this object as a root shader object
        Result bindAsRoot(
            PipelineCommandEncoder*     encoder,
            RootBindingContext&         context,
            RootShaderObjectLayout*     layout)
        {
            BindingOffset offset = {};
            offset.pending = layout->getPendingDataOffset();

            // Note: the operations here are quite similar to what `bindAsParameterBlock` does.
            // The key difference in practice is that we do *not* make use of the adjustment
            // that `bindOrdinaryDataBufferIfNeeded` applied to the offset passed into it.
            //
            // The reason for this difference in behavior is that the layout information
            // for root shader parameters is in practice *already* offset appropriately
            // (so that it ends up using absolute offsets).
            //
            // TODO: One more wrinkle here is that the `ordinaryDataBufferOffset` below
            // might not be correct if `binding=0,set=0` was already claimed via explicit
            // binding information. We should really be getting the offset information for
            // the ordinary data buffer directly from the reflection information for
            // the global scope.

            SLANG_RETURN_ON_FAIL(allocateDescriptorSets(encoder, context, offset, layout));

            BindingOffset ordinaryDataBufferOffset = offset;
            SLANG_RETURN_ON_FAIL(bindOrdinaryDataBufferIfNeeded(encoder, context, /*inout*/ ordinaryDataBufferOffset, layout));

            SLANG_RETURN_ON_FAIL(bindAsValue(encoder, context, offset, layout));

            auto entryPointCount = layout->getEntryPoints().getCount();
            for( Index i = 0; i < entryPointCount; ++i )
            {
                auto entryPoint = m_entryPoints[i];
                auto const& entryPointInfo = layout->getEntryPoint(i);

                // Note: we do *not* need to add the entry point offset
                // information to the global `offset` because the
                // `RootShaderObjectLayout` has already baked any offsets
                // from the global layout into the `entryPointInfo`.

                entryPoint->bindAsEntryPoint(encoder, context, entryPointInfo.offset, entryPointInfo.layout);
            }

            return SLANG_OK;
        }

        virtual Result collectSpecializationArgs(ExtendedShaderObjectTypeList& args) override
        {
            SLANG_RETURN_ON_FAIL(ShaderObjectImpl::collectSpecializationArgs(args));
            for (auto& entryPoint : m_entryPoints)
            {
                SLANG_RETURN_ON_FAIL(entryPoint->collectSpecializationArgs(args));
            }
            return SLANG_OK;
        }

    public:
        Result init(IDevice* device, RootShaderObjectLayout* layout)
        {
            SLANG_RETURN_ON_FAIL(Super::init(device, layout));
            m_specializedLayout = nullptr;
            m_entryPoints.clear();
            for (auto entryPointInfo : layout->getEntryPoints())
            {
                RefPtr<EntryPointShaderObject> entryPoint;
                SLANG_RETURN_ON_FAIL(EntryPointShaderObject::create(
                    device, entryPointInfo.layout, entryPoint.writeRef()));
                m_entryPoints.add(entryPoint);
            }

            return SLANG_OK;
        }

    protected:
        Result _createSpecializedLayout(ShaderObjectLayoutImpl** outLayout) SLANG_OVERRIDE
        {
            ExtendedShaderObjectTypeList specializationArgs;
            SLANG_RETURN_ON_FAIL(collectSpecializationArgs(specializationArgs));

            // Note: There is an important policy decision being made here that we need
            // to approach carefully.
            //
            // We are doing two different things that affect the layout of a program:
            //
            // 1. We are *composing* one or more pieces of code (notably the shared global/module
            //    stuff and the per-entry-point stuff).
            //
            // 2. We are *specializing* code that includes generic/existential parameters
            //    to concrete types/values.
            //
            // We need to decide the relative *order* of these two steps, because of how it impacts
            // layout. The layout for `specialize(compose(A,B), X, Y)` is potentially different
            // form that of `compose(specialize(A,X), speciealize(B,Y))`, even when both are
            // semantically equivalent programs.
            //
            // Right now we are using the first option: we are first generating a full composition
            // of all the code we plan to use (global scope plus all entry points), and then
            // specializing it to the concatenated specialization argumenst for all of that.
            //
            // In some cases, though, this model isn't appropriate. For example, when dealing with
            // ray-tracing shaders and local root signatures, we really want the parameters of each
            // entry point (actually, each entry-point *group*) to be allocated distinct storage,
            // which really means we want to compute something like:
            //
            //      SpecializedGlobals = specialize(compose(ModuleA, ModuleB, ...), X, Y, ...)
            //
            //      SpecializedEP1 = compose(SpecializedGlobals, specialize(EntryPoint1, T, U, ...))
            //      SpecializedEP2 = compose(SpecializedGlobals, specialize(EntryPoint2, A, B, ...))
            //
            // Note how in this case all entry points agree on the layout for the shared/common
            // parmaeters, but their layouts are also independent of one another.
            //
            // Furthermore, in this example, loading another entry point into the system would not
            // rquire re-computing the layouts (or generated kernel code) for any of the entry
            // points that had already been loaded (in contrast to a compose-then-specialize
            // approach).
            //
            ComPtr<slang::IComponentType> specializedComponentType;
            ComPtr<slang::IBlob> diagnosticBlob;
            auto result = getLayout()->getSlangProgram()->specialize(
                specializationArgs.components.getArrayView().getBuffer(),
                specializationArgs.getCount(),
                specializedComponentType.writeRef(),
                diagnosticBlob.writeRef());

            // TODO: print diagnostic message via debug output interface.

            if (result != SLANG_OK)
                return result;

            auto slangSpecializedLayout = specializedComponentType->getLayout();
            RefPtr<RootShaderObjectLayout> specializedLayout;
            RootShaderObjectLayout::create(
                static_cast<VKDevice*>(getRenderer()),
                specializedComponentType,
                slangSpecializedLayout,
                specializedLayout.writeRef());

            // Note: Computing the layout for the specialized program will have also computed
            // the layouts for the entry points, and we really need to attach that information
            // to them so that they don't go and try to compute their own specializations.
            //
            // TODO: Well, if we move to the specialization model described above then maybe
            // we *will* want entry points to do their own specialization work...
            //
            auto entryPointCount = m_entryPoints.getCount();
            for (Index i = 0; i < entryPointCount; ++i)
            {
                auto entryPointInfo = specializedLayout->getEntryPoint(i);
                auto entryPointVars = m_entryPoints[i];

                entryPointVars->m_specializedLayout = entryPointInfo.layout;
            }

            returnRefPtrMove(outLayout, specializedLayout);
            return SLANG_OK;
        }

        List<RefPtr<EntryPointShaderObject>> m_entryPoints;
    };

    class CommandBufferImpl
        : public ICommandBuffer
        , public ComObject
    {
    public:
        // There are a pair of cyclic references between a `TransientResourceHeap` and
        // a `CommandBuffer` created from the heap. We need to break the cycle when
        // the public reference count of a command buffer drops to 0.
        SLANG_COM_OBJECT_IUNKNOWN_ALL
        ICommandBuffer* getInterface(const Guid& guid)
        {
            if (guid == GfxGUID::IID_ISlangUnknown || guid == GfxGUID::IID_ICommandBuffer)
                return static_cast<ICommandBuffer*>(this);
            return nullptr;
        }
        virtual void comFree() override { m_transientHeap.breakStrongReference(); }
        virtual SLANG_NO_THROW Result SLANG_MCALL resetDescriptorHeaps() override
        {
            return SLANG_OK;
        }
    public:
        VkCommandBuffer m_commandBuffer;
        VkCommandBuffer m_preCommandBuffer = VK_NULL_HANDLE;
        VkCommandPool m_pool;
        VKDevice* m_renderer;
        BreakableReference<TransientResourceHeapImpl> m_transientHeap;
        bool m_isPreCommandBufferEmpty = true;
        RootShaderObjectImpl m_rootObject;
        // Command buffers are deallocated by its command pool,
        // so no need to free individually.
        ~CommandBufferImpl() = default;

        Result init(
            VKDevice* renderer,
            VkCommandPool pool,
            TransientResourceHeapImpl* transientHeap)
        {
            m_renderer = renderer;
            m_transientHeap = transientHeap;
            m_pool = pool;

            auto& api = renderer->m_api;
            VkCommandBufferAllocateInfo allocInfo = {};
            allocInfo.sType = VK_STRUCTURE_TYPE_COMMAND_BUFFER_ALLOCATE_INFO;
            allocInfo.commandPool = pool;
            allocInfo.level = VK_COMMAND_BUFFER_LEVEL_PRIMARY;
            allocInfo.commandBufferCount = 1;
            SLANG_VK_RETURN_ON_FAIL(
                api.vkAllocateCommandBuffers(api.m_device, &allocInfo, &m_commandBuffer));

            beginCommandBuffer();
            return SLANG_OK;
        }

        void beginCommandBuffer()
        {
            auto& api = m_renderer->m_api;
            VkCommandBufferBeginInfo beginInfo = {
                VK_STRUCTURE_TYPE_COMMAND_BUFFER_BEGIN_INFO,
                nullptr,
                VK_COMMAND_BUFFER_USAGE_ONE_TIME_SUBMIT_BIT };
            api.vkBeginCommandBuffer(m_commandBuffer, &beginInfo);
            if (m_preCommandBuffer)
            {
                api.vkBeginCommandBuffer(m_preCommandBuffer, &beginInfo);
            }
            m_isPreCommandBufferEmpty = true;
        }

        Result createPreCommandBuffer()
        {
            VkCommandBufferAllocateInfo allocInfo = {};
            allocInfo.sType = VK_STRUCTURE_TYPE_COMMAND_BUFFER_ALLOCATE_INFO;
            allocInfo.commandPool = m_pool;
            allocInfo.level = VK_COMMAND_BUFFER_LEVEL_PRIMARY;
            allocInfo.commandBufferCount = 1;
            auto& api = m_renderer->m_api;
            SLANG_VK_RETURN_ON_FAIL(
                api.vkAllocateCommandBuffers(api.m_device, &allocInfo, &m_preCommandBuffer));
            VkCommandBufferBeginInfo beginInfo = {
                VK_STRUCTURE_TYPE_COMMAND_BUFFER_BEGIN_INFO,
                nullptr,
                VK_COMMAND_BUFFER_USAGE_ONE_TIME_SUBMIT_BIT };
            api.vkBeginCommandBuffer(m_preCommandBuffer, &beginInfo);
            return SLANG_OK;
        }

        VkCommandBuffer getPreCommandBuffer()
        {
            m_isPreCommandBufferEmpty = false;
            if (m_preCommandBuffer)
                return m_preCommandBuffer;
            createPreCommandBuffer();
            return m_preCommandBuffer;
        }

        static void _writeTimestamp(
            VulkanApi* api,
            VkCommandBuffer vkCmdBuffer,
            IQueryPool* queryPool,
            SlangInt index)
        {
            auto queryPoolImpl = static_cast<QueryPoolImpl*>(queryPool);
            api->vkCmdResetQueryPool(vkCmdBuffer, queryPoolImpl->m_pool, (uint32_t)index, 1);
            api->vkCmdWriteTimestamp(vkCmdBuffer,
                VK_PIPELINE_STAGE_BOTTOM_OF_PIPE_BIT,
                queryPoolImpl->m_pool,
                (uint32_t)index);
        }

    public:
        class RenderCommandEncoder
            : public IRenderCommandEncoder
            , public PipelineCommandEncoder

        {
        public:
            List<VkViewport> m_viewports;
            List<VkRect2D> m_scissorRects;

        public:
            void beginPass(IRenderPassLayout* renderPass, IFramebuffer* framebuffer)
            {
                FramebufferImpl* framebufferImpl = static_cast<FramebufferImpl*>(framebuffer);
                RenderPassLayoutImpl* renderPassImpl =
                    static_cast<RenderPassLayoutImpl*>(renderPass);
                VkClearValue clearValues[kMaxAttachments] = {};
                VkRenderPassBeginInfo beginInfo = {};
                beginInfo.sType = VK_STRUCTURE_TYPE_RENDER_PASS_BEGIN_INFO;
                beginInfo.framebuffer = framebufferImpl->m_handle;
                beginInfo.renderPass = renderPassImpl->m_renderPass;
                uint32_t attachmentCount = (uint32_t)framebufferImpl->renderTargetViews.getCount();
                if (framebufferImpl->depthStencilView)
                    attachmentCount++;
                beginInfo.clearValueCount = attachmentCount;
                beginInfo.renderArea.extent.width = framebufferImpl->m_width;
                beginInfo.renderArea.extent.height = framebufferImpl->m_height;
                beginInfo.pClearValues = framebufferImpl->m_clearValues;
                auto& api = *m_api;
                api.vkCmdBeginRenderPass(m_vkCommandBuffer, &beginInfo, VK_SUBPASS_CONTENTS_INLINE);
            }

            virtual SLANG_NO_THROW void SLANG_MCALL endEncoding() override
            {
                auto& api = *m_api;
                api.vkCmdEndRenderPass(m_vkCommandBuffer);
                endEncodingImpl();
            }

            virtual SLANG_NO_THROW void SLANG_MCALL writeTimestamp(IQueryPool* queryPool, SlangInt index) override
            {
                _writeTimestamp(m_api, m_vkCommandBuffer, queryPool, index);
            }

            virtual SLANG_NO_THROW Result SLANG_MCALL
                bindPipeline(IPipelineState* pipelineState, IShaderObject** outRootObject) override
            {
                return setPipelineStateImpl(pipelineState, outRootObject);
            }

            virtual SLANG_NO_THROW void SLANG_MCALL
                setViewports(uint32_t count, const Viewport* viewports) override
            {
                static const int kMaxViewports = 8; // TODO: base on device caps
                assert(count <= kMaxViewports);

                m_viewports.setCount(count);
                for (UInt ii = 0; ii < count; ++ii)
                {
                    auto& inViewport = viewports[ii];
                    auto& vkViewport = m_viewports[ii];

                    vkViewport.x = inViewport.originX;
                    vkViewport.y = inViewport.originY + inViewport.extentY;
                    vkViewport.width = inViewport.extentX;
                    vkViewport.height = -inViewport.extentY;
                    vkViewport.minDepth = inViewport.minZ;
                    vkViewport.maxDepth = inViewport.maxZ;
                }

                auto& api = *m_api;
                api.vkCmdSetViewport(m_vkCommandBuffer, 0, uint32_t(count), m_viewports.getBuffer());
            }

            virtual SLANG_NO_THROW void SLANG_MCALL
                setScissorRects(uint32_t count, const ScissorRect* rects) override
            {
                static const int kMaxScissorRects = 8; // TODO: base on device caps
                assert(count <= kMaxScissorRects);

                m_scissorRects.setCount(count);
                for (UInt ii = 0; ii < count; ++ii)
                {
                    auto& inRect = rects[ii];
                    auto& vkRect = m_scissorRects[ii];

                    vkRect.offset.x = int32_t(inRect.minX);
                    vkRect.offset.y = int32_t(inRect.minY);
                    vkRect.extent.width = uint32_t(inRect.maxX - inRect.minX);
                    vkRect.extent.height = uint32_t(inRect.maxY - inRect.minY);
                }

                auto& api = *m_api;
                api.vkCmdSetScissor(
                    m_vkCommandBuffer,
                    0,
                    uint32_t(count),
                    m_scissorRects.getBuffer());
            }

            virtual SLANG_NO_THROW void SLANG_MCALL
                setPrimitiveTopology(PrimitiveTopology topology) override
            {
                auto& api = *m_api;
                if (api.vkCmdSetPrimitiveTopologyEXT)
                {
                    api.vkCmdSetPrimitiveTopologyEXT(
                        m_vkCommandBuffer,
                        VulkanUtil::getVkPrimitiveTopology(topology));
                }
                else
                {
                    switch (topology)
                    {
                    case PrimitiveTopology::TriangleList:
                        break;
                    default:
                        // We are using a non-list topology, but we don't have dynmaic state
                        // extension, error out.
                        assert(!"Non-list topology requires VK_EXT_extended_dynamic_states, which is not present.");
                        break;
                    }
                }
            }

            virtual SLANG_NO_THROW void SLANG_MCALL setVertexBuffers(
                uint32_t startSlot,
                uint32_t slotCount,
                IBufferResource* const* buffers,
                const uint32_t* offsets) override
            {
                for (Index i = 0; i < Index(slotCount); i++)
                {
                    Index slotIndex = startSlot + i;
                    BufferResourceImpl* buffer = static_cast<BufferResourceImpl*>(buffers[i]);
                    if (buffer)
                    {
                        VkBuffer vertexBuffers[] = { buffer->m_buffer.m_buffer };
                        VkDeviceSize offset = VkDeviceSize(offsets[i]);

                        m_api->vkCmdBindVertexBuffers(m_vkCommandBuffer, (uint32_t)slotIndex, 1, vertexBuffers, &offset);
                    }
                }
            }

            virtual SLANG_NO_THROW void SLANG_MCALL setIndexBuffer(
                IBufferResource* buffer, Format indexFormat, uint32_t offset = 0) override
            {
                VkIndexType indexType = VK_INDEX_TYPE_UINT16;
                switch (indexFormat)
                {
                case Format::R16_UINT:
                    indexType = VK_INDEX_TYPE_UINT16;
                    break;
                case Format::R32_UINT:
                    indexType = VK_INDEX_TYPE_UINT32;
                    break;
                default:
                    assert(!"unsupported index format");
                }

                BufferResourceImpl* bufferImpl = static_cast<BufferResourceImpl*>(buffer);

                m_api->vkCmdBindIndexBuffer(
                    m_vkCommandBuffer,
                    bufferImpl->m_buffer.m_buffer,
                    (VkDeviceSize)offset,
                    indexType);
            }

            void prepareDraw()
            {
                auto pipeline = static_cast<PipelineStateImpl*>(m_currentPipeline.Ptr());
                if (!pipeline)
                {
                    assert(!"Invalid render pipeline");
                    return;
                }
                flushBindingState(VK_PIPELINE_BIND_POINT_GRAPHICS);
            }

            virtual SLANG_NO_THROW void SLANG_MCALL
                draw(uint32_t vertexCount, uint32_t startVertex = 0) override
            {
                prepareDraw();
                auto& api = *m_api;
                api.vkCmdDraw(m_vkCommandBuffer, vertexCount, 1, 0, 0);
            }
            virtual SLANG_NO_THROW void SLANG_MCALL drawIndexed(
                uint32_t indexCount, uint32_t startIndex = 0, uint32_t baseVertex = 0) override
            {
                prepareDraw();
                auto& api = *m_api;
                api.vkCmdDrawIndexed(m_vkCommandBuffer, indexCount, 1, startIndex, baseVertex, 0);
            }

            virtual SLANG_NO_THROW void SLANG_MCALL
                setStencilReference(uint32_t referenceValue) override
            {
                auto& api = *m_api;
                api.vkCmdSetStencilReference(
                    m_vkCommandBuffer, VK_STENCIL_FRONT_AND_BACK, referenceValue);
            }

            virtual SLANG_NO_THROW void SLANG_MCALL drawIndirect(
                uint32_t maxDrawCount,
                IBufferResource* argBuffer,
                uint64_t argOffset,
                IBufferResource* countBuffer,
                uint64_t countOffset) override
            {
                // Vulkan does not support sourcing the count from a buffer.
                assert(!countBuffer);

                prepareDraw();
                auto& api = *m_api;
                auto argBufferImpl = static_cast<BufferResourceImpl*>(argBuffer);
                api.vkCmdDrawIndirect(
                    m_vkCommandBuffer,
                    argBufferImpl->m_buffer.m_buffer,
                    argOffset,
                    maxDrawCount,
                    sizeof(VkDrawIndirectCommand));
            }

            virtual SLANG_NO_THROW void SLANG_MCALL drawIndexedIndirect(
                uint32_t maxDrawCount,
                IBufferResource* argBuffer,
                uint64_t argOffset,
                IBufferResource* countBuffer,
                uint64_t countOffset) override
            {
                // Vulkan does not support sourcing the count from a buffer.
                assert(!countBuffer);

                prepareDraw();
                auto& api = *m_api;
                auto argBufferImpl = static_cast<BufferResourceImpl*>(argBuffer);
                api.vkCmdDrawIndexedIndirect(
                    m_vkCommandBuffer,
                    argBufferImpl->m_buffer.m_buffer,
                    argOffset,
                    maxDrawCount,
                    sizeof(VkDrawIndexedIndirectCommand));
            }

            virtual SLANG_NO_THROW Result SLANG_MCALL setSamplePositions(
                uint32_t samplesPerPixel,
                uint32_t pixelCount,
                const SamplePosition* samplePositions) override
            {
                if (m_api->vkCmdSetSampleLocationsEXT)
                {
                    VkSampleLocationsInfoEXT sampleLocInfo = {};
                    sampleLocInfo.sType = VK_STRUCTURE_TYPE_SAMPLE_LOCATIONS_INFO_EXT;
                    sampleLocInfo.sampleLocationsCount = samplesPerPixel * pixelCount;
                    sampleLocInfo.sampleLocationsPerPixel = (VkSampleCountFlagBits)samplesPerPixel;
                    m_api->vkCmdSetSampleLocationsEXT(m_vkCommandBuffer, &sampleLocInfo);
                    return SLANG_OK;
                }
                return SLANG_E_NOT_AVAILABLE;
            }

            virtual SLANG_NO_THROW void SLANG_MCALL drawInstanced(
                uint32_t vertexCount,
                uint32_t instanceCount,
                uint32_t startVertex,
                uint32_t startInstanceLocation) override
            {
                prepareDraw();
                auto& api = *m_api;
                api.vkCmdDraw(
                    m_vkCommandBuffer,
                    vertexCount,
                    instanceCount,
                    startVertex,
                    startInstanceLocation);
            }

            virtual SLANG_NO_THROW void SLANG_MCALL drawIndexedInstanced(
                uint32_t indexCount,
                uint32_t instanceCount,
                uint32_t startIndexLocation,
                int32_t baseVertexLocation,
                uint32_t startInstanceLocation) override
            {
                prepareDraw();
                auto& api = *m_api;
                api.vkCmdDrawIndexed(
                    m_vkCommandBuffer,
                    indexCount,
                    instanceCount,
                    startIndexLocation,
                    baseVertexLocation,
                    startInstanceLocation);
            }
        };

        RefPtr<RenderCommandEncoder> m_renderCommandEncoder;

        virtual SLANG_NO_THROW void SLANG_MCALL encodeRenderCommands(
            IRenderPassLayout* renderPass,
            IFramebuffer* framebuffer,
            IRenderCommandEncoder** outEncoder) override
        {
            if (!m_renderCommandEncoder)
            {
                m_renderCommandEncoder = new RenderCommandEncoder();
                m_renderCommandEncoder->init(this);
            }
            m_renderCommandEncoder->beginPass(renderPass, framebuffer);
            *outEncoder = m_renderCommandEncoder.Ptr();
        }

        class ComputeCommandEncoder
            : public IComputeCommandEncoder
            , public PipelineCommandEncoder
        {
        public:
            virtual SLANG_NO_THROW void SLANG_MCALL endEncoding() override
            {
                endEncodingImpl();
            }

            virtual SLANG_NO_THROW Result SLANG_MCALL
                bindPipeline(IPipelineState* pipelineState, IShaderObject** outRootObject) override
            {
                return setPipelineStateImpl(pipelineState, outRootObject);
            }

            virtual SLANG_NO_THROW void SLANG_MCALL dispatchCompute(int x, int y, int z) override
            {
                auto pipeline = static_cast<PipelineStateImpl*>(m_currentPipeline.Ptr());
                if (!pipeline)
                {
                    assert(!"Invalid compute pipeline");
                    return;
                }

                // Also create descriptor sets based on the given pipeline layout
                flushBindingState(VK_PIPELINE_BIND_POINT_COMPUTE);
                m_api->vkCmdDispatch(m_vkCommandBuffer, x, y, z);
            }

            virtual SLANG_NO_THROW void SLANG_MCALL writeTimestamp(IQueryPool* queryPool, SlangInt index) override
            {
                _writeTimestamp(m_api, m_vkCommandBuffer, queryPool, index);
            }

            virtual SLANG_NO_THROW void SLANG_MCALL
                dispatchComputeIndirect(IBufferResource* argBuffer, uint64_t offset) override
            {
                SLANG_UNIMPLEMENTED_X("dispatchComputeIndirect");
            }
        };

        RefPtr<ComputeCommandEncoder> m_computeCommandEncoder;

        virtual SLANG_NO_THROW void SLANG_MCALL
            encodeComputeCommands(IComputeCommandEncoder** outEncoder) override
        {
            if (!m_computeCommandEncoder)
            {
                m_computeCommandEncoder = new ComputeCommandEncoder();
                m_computeCommandEncoder->init(this);
            }
            *outEncoder = m_computeCommandEncoder.Ptr();
        }

        class ResourceCommandEncoder
            : public IResourceCommandEncoder
            , public RefObject
        {
        public:
        static VkImageLayout translateImageLayout(ResourceState state)
        {
            switch (state)
            {
            case ResourceState::Undefined:
                return VK_IMAGE_LAYOUT_UNDEFINED;
            case ResourceState::PreInitialized:
                return VK_IMAGE_LAYOUT_PREINITIALIZED;
            case ResourceState::UnorderedAccess:
                return VK_IMAGE_LAYOUT_GENERAL;
            case ResourceState::RenderTarget:
                return VK_IMAGE_LAYOUT_COLOR_ATTACHMENT_OPTIMAL;
            case ResourceState::DepthRead:
                return VK_IMAGE_LAYOUT_DEPTH_STENCIL_READ_ONLY_OPTIMAL;
            case ResourceState::DepthWrite:
                return VK_IMAGE_LAYOUT_DEPTH_STENCIL_ATTACHMENT_OPTIMAL;
            case ResourceState::ShaderResource:
                return VK_IMAGE_LAYOUT_SHADER_READ_ONLY_OPTIMAL;
            case ResourceState::ResolveDestination:
            case ResourceState::CopyDestination:
                return VK_IMAGE_LAYOUT_TRANSFER_DST_OPTIMAL;
            case ResourceState::ResolveSource:
            case ResourceState::CopySource:
                return VK_IMAGE_LAYOUT_TRANSFER_SRC_OPTIMAL;
            case ResourceState::Present:
                return VK_IMAGE_LAYOUT_PRESENT_SRC_KHR;
            default:
                assert(!"Unsupported");
                return VK_IMAGE_LAYOUT_UNDEFINED;
            }
        }

        static VkAccessFlagBits calcAccessFlags(ResourceState state)
        {
            switch (state)
            {
            case ResourceState::Undefined:
            case ResourceState::Present:
            case ResourceState::PreInitialized:
                return VkAccessFlagBits(0);
            case ResourceState::VertexBuffer:
                return VK_ACCESS_VERTEX_ATTRIBUTE_READ_BIT;
            case ResourceState::ConstantBuffer:
                return VK_ACCESS_UNIFORM_READ_BIT;
            case ResourceState::IndexBuffer:
                return VK_ACCESS_INDEX_READ_BIT;
            case ResourceState::RenderTarget:
                return VkAccessFlagBits(VK_ACCESS_COLOR_ATTACHMENT_WRITE_BIT | VK_ACCESS_COLOR_ATTACHMENT_READ_BIT);
            case ResourceState::ShaderResource:
                return VK_ACCESS_INPUT_ATTACHMENT_READ_BIT;
            case ResourceState::UnorderedAccess:
                return VkAccessFlagBits(VK_ACCESS_SHADER_READ_BIT | VK_ACCESS_SHADER_WRITE_BIT);
            case ResourceState::DepthRead:
                return VK_ACCESS_DEPTH_STENCIL_ATTACHMENT_READ_BIT;
            case ResourceState::DepthWrite:
                return VkAccessFlagBits(VK_ACCESS_DEPTH_STENCIL_ATTACHMENT_READ_BIT | VK_ACCESS_DEPTH_STENCIL_ATTACHMENT_WRITE_BIT);
            case ResourceState::IndirectArgument:
                return VK_ACCESS_INDIRECT_COMMAND_READ_BIT;
            case ResourceState::ResolveDestination:
            case ResourceState::CopyDestination:
                return VK_ACCESS_TRANSFER_WRITE_BIT;
            case ResourceState::ResolveSource:
            case ResourceState::CopySource:
                return VK_ACCESS_TRANSFER_READ_BIT;
            case ResourceState::AccelerationStructure:
                return VkAccessFlagBits(VK_ACCESS_ACCELERATION_STRUCTURE_READ_BIT_KHR | VK_ACCESS_ACCELERATION_STRUCTURE_WRITE_BIT_KHR);
            default:
                assert(!"Unsupported");
                return VkAccessFlagBits(0);
            }
        }

        static VkPipelineStageFlagBits calcPipelineStageFlags(ResourceState state, bool src)
        {
            switch (state)
            {
            case ResourceState::Undefined:
            case ResourceState::PreInitialized:
                assert(src);
                return VK_PIPELINE_STAGE_TOP_OF_PIPE_BIT;
            case ResourceState::IndexBuffer:
                return VK_PIPELINE_STAGE_VERTEX_INPUT_BIT;
            case ResourceState::ConstantBuffer:
            case ResourceState::UnorderedAccess:
                return VkPipelineStageFlagBits(VK_PIPELINE_STAGE_VERTEX_SHADER_BIT |
                    VK_PIPELINE_STAGE_TESSELLATION_CONTROL_SHADER_BIT |
                    VK_PIPELINE_STAGE_TESSELLATION_EVALUATION_SHADER_BIT |
                    VK_PIPELINE_STAGE_GEOMETRY_SHADER_BIT |
                    VK_PIPELINE_STAGE_FRAGMENT_SHADER_BIT |
                    VK_PIPELINE_STAGE_COMPUTE_SHADER_BIT);
            case ResourceState::ShaderResource:
                return VK_PIPELINE_STAGE_FRAGMENT_SHADER_BIT;
            case ResourceState::RenderTarget:
                return VK_PIPELINE_STAGE_COLOR_ATTACHMENT_OUTPUT_BIT;
            case ResourceState::DepthRead:
            case ResourceState::DepthWrite:
                return VkPipelineStageFlagBits(VK_PIPELINE_STAGE_EARLY_FRAGMENT_TESTS_BIT | VK_PIPELINE_STAGE_LATE_FRAGMENT_TESTS_BIT);
            case ResourceState::IndirectArgument:
                return VK_PIPELINE_STAGE_DRAW_INDIRECT_BIT;
            case ResourceState::CopySource:
            case ResourceState::CopyDestination:
            case ResourceState::ResolveSource:
            case ResourceState::ResolveDestination:
                return VK_PIPELINE_STAGE_TRANSFER_BIT;
            case ResourceState::Present:
                return src ? VkPipelineStageFlagBits(VK_PIPELINE_STAGE_ALL_GRAPHICS_BIT | VK_PIPELINE_STAGE_ALL_COMMANDS_BIT) : VK_PIPELINE_STAGE_TOP_OF_PIPE_BIT;
            default:
                assert(!"Unsupported");
                return VkPipelineStageFlagBits(0);
            }
        }
        public:
            CommandBufferImpl* m_commandBuffer;
        public:
            virtual SLANG_NO_THROW void SLANG_MCALL copyBuffer(
                IBufferResource* dst,
                size_t dstOffset,
                IBufferResource* src,
                size_t srcOffset,
                size_t size) override
            {
                auto& vkAPI = m_commandBuffer->m_renderer->m_api;

                auto dstBuffer = static_cast<BufferResourceImpl*>(dst);
                auto srcBuffer = static_cast<BufferResourceImpl*>(src);

                VkBufferCopy copyRegion;
                copyRegion.dstOffset = dstOffset;
                copyRegion.srcOffset = srcOffset;
                copyRegion.size = size;

                // Note: Vulkan puts the source buffer first in the copy
                // command, going against the dominant tradition for copy
                // operations in C/C++.
                //
                vkAPI.vkCmdCopyBuffer(
                    m_commandBuffer->m_commandBuffer,
                    srcBuffer->m_buffer.m_buffer,
                    dstBuffer->m_buffer.m_buffer,
                    /* regionCount: */ 1,
                    &copyRegion);
            }
            virtual SLANG_NO_THROW void SLANG_MCALL
                uploadBufferData(IBufferResource* buffer, size_t offset, size_t size, void* data) override
            {
                PipelineCommandEncoder::_uploadBufferData(
                    m_commandBuffer->m_commandBuffer,
                    static_cast<BufferResourceImpl*>(buffer),
                    offset,
                    size,
                    data);
            }
            virtual SLANG_NO_THROW void SLANG_MCALL textureBarrier(
                size_t count,
                ITextureResource* const* textures,
                ResourceState src,
                ResourceState dst) override
            {
                List<VkImageMemoryBarrier> barriers;
                barriers.setCount(count);

                for (size_t i = 0; i < count; i++)
                {
                    auto image = static_cast<TextureResourceImpl*>(textures[i]);
                    auto desc = image->getDesc();

                    VkImageMemoryBarrier barrier = {};
                    barrier.sType = VK_STRUCTURE_TYPE_IMAGE_MEMORY_BARRIER;
                    barrier.image = image->m_image;
                    barrier.oldLayout = translateImageLayout(src);
                    barrier.newLayout = translateImageLayout(dst);
                    if (VulkanUtil::isDepthFormat(image->m_vkformat))
                        barrier.subresourceRange.aspectMask = VK_IMAGE_ASPECT_DEPTH_BIT;
                    if (VulkanUtil::isStencilFormat(image->m_vkformat))
                        barrier.subresourceRange.aspectMask |= VK_IMAGE_ASPECT_STENCIL_BIT;
                    if (barrier.subresourceRange.aspectMask == 0)
                        barrier.subresourceRange.aspectMask = VK_IMAGE_ASPECT_COLOR_BIT;
                    barrier.subresourceRange.baseArrayLayer = 0;
                    barrier.subresourceRange.baseMipLevel = 0;
                    barrier.subresourceRange.layerCount = desc->arraySize;
                    barrier.subresourceRange.levelCount = desc->numMipLevels;
                    barrier.srcAccessMask = calcAccessFlags(src);
                    barrier.dstAccessMask = calcAccessFlags(dst);
                    barriers.add(barrier);
                }

                VkPipelineStageFlagBits srcStage = calcPipelineStageFlags(src, true);
                VkPipelineStageFlagBits dstStage = calcPipelineStageFlags(dst, false);

                auto& vkApi = m_commandBuffer->m_renderer->m_api;
                vkApi.vkCmdPipelineBarrier(m_commandBuffer->m_commandBuffer, srcStage, dstStage, 0, 0, nullptr, 0, nullptr, (uint32_t)count, barriers.getBuffer());
            }
            virtual SLANG_NO_THROW void SLANG_MCALL bufferBarrier(
                size_t count,
                IBufferResource* const* buffers,
                ResourceState src,
                ResourceState dst) override
            {
                List<VkBufferMemoryBarrier> barriers;
                barriers.reserve(count);

                for (size_t i = 0; i < count; i++)
                {
                    auto bufferImpl = static_cast<BufferResourceImpl*>(buffers[i]);

                    VkBufferMemoryBarrier barrier = {};
                    barrier.sType = VK_STRUCTURE_TYPE_BUFFER_MEMORY_BARRIER;
                    barrier.srcAccessMask = calcAccessFlags(src);
                    barrier.dstAccessMask = calcAccessFlags(dst);
                    barrier.buffer = bufferImpl->m_buffer.m_buffer;
                    barrier.offset = 0;
                    barrier.size = bufferImpl->getDesc()->sizeInBytes;

                    barriers.add(barrier);
                }

                VkPipelineStageFlagBits srcStage = calcPipelineStageFlags(src, true);
                VkPipelineStageFlagBits dstStage = calcPipelineStageFlags(dst, false);

                auto& vkApi = m_commandBuffer->m_renderer->m_api;
                vkApi.vkCmdPipelineBarrier(m_commandBuffer->m_commandBuffer, srcStage, dstStage, 0, 0, nullptr, (uint32_t)count, barriers.getBuffer(), 0, nullptr);
            }
            virtual SLANG_NO_THROW void SLANG_MCALL endEncoding() override
            {
                // Insert memory barrier to ensure transfers are visible to the GPU.
                auto& vkAPI = m_commandBuffer->m_renderer->m_api;

                VkMemoryBarrier memBarrier = {VK_STRUCTURE_TYPE_MEMORY_BARRIER};
                memBarrier.srcAccessMask = VK_ACCESS_TRANSFER_WRITE_BIT;
                memBarrier.dstAccessMask = VK_ACCESS_MEMORY_READ_BIT;
                vkAPI.vkCmdPipelineBarrier(
                    m_commandBuffer->m_commandBuffer,
                    VK_PIPELINE_STAGE_TRANSFER_BIT,
                    VK_PIPELINE_STAGE_TOP_OF_PIPE_BIT,
                    0,
                    1,
                    &memBarrier,
                    0,
                    nullptr,
                    0,
                    nullptr);
            }

            virtual SLANG_NO_THROW void SLANG_MCALL writeTimestamp(IQueryPool* queryPool, SlangInt index) override
            {
                _writeTimestamp(
                    &m_commandBuffer->m_renderer->m_api,
                    m_commandBuffer->m_commandBuffer,
                    queryPool,
                    index);
            }

            void init(CommandBufferImpl* commandBuffer)
            {
                m_commandBuffer = commandBuffer;
            }

            VkImageAspectFlags getAspectMask(TextureAspect aspect)
            {
                if (aspect == TextureAspect::Depth)
                    return VK_IMAGE_ASPECT_DEPTH_BIT;
                if (aspect == TextureAspect::Stencil)
                    return VK_IMAGE_ASPECT_STENCIL_BIT;
                return VK_IMAGE_ASPECT_COLOR_BIT;
            }

            virtual SLANG_NO_THROW void SLANG_MCALL copyTexture(
                ITextureResource* dst,
                ResourceState dstState,
                SubresourceRange dstSubresource,
                ITextureResource::Offset3D dstOffset,
                ITextureResource* src,
                ResourceState srcState,
                SubresourceRange srcSubresource,
                ITextureResource::Offset3D srcOffset,
                ITextureResource::Size extent) override
            {
                auto srcImage = static_cast<TextureResourceImpl*>(src);
                auto srcDesc = srcImage->getDesc();
                auto srcImageLayout = VulkanUtil::getImageLayoutFromState(srcState);
                auto dstImage = static_cast<TextureResourceImpl*>(dst);
                auto dstDesc = dstImage->getDesc();
                auto dstImageLayout = VulkanUtil::getImageLayoutFromState(dstState);

                for (Int layer = 0; layer < srcSubresource.layerCount; ++layer)
                {
                    for (Int mipId = 0; mipId < srcSubresource.mipLevelCount; ++mipId)
                    {
                        VkImageCopy region = {};
                        region.srcSubresource.aspectMask = getAspectMask(srcSubresource.aspectMask);
                        region.srcSubresource.baseArrayLayer = (uint32_t)(layer + srcSubresource.baseArrayLayer);
                        region.srcSubresource.mipLevel = (uint32_t)(mipId + srcSubresource.mipLevel);
                        region.srcSubresource.layerCount = 1;
                        region.srcOffset = { (int32_t)srcOffset.x, (int32_t)srcOffset.y, (int32_t)srcOffset.z };
                        region.dstSubresource.aspectMask = getAspectMask(dstSubresource.aspectMask);
                        region.dstSubresource.baseArrayLayer =
                            (uint32_t)(layer + dstSubresource.baseArrayLayer);
                        region.dstSubresource.mipLevel = (uint32_t)(mipId + dstSubresource.mipLevel);
                        region.dstSubresource.layerCount = 1;
                        region.dstOffset = { (int32_t)dstOffset.x, (int32_t)dstOffset.y, (int32_t)dstOffset.z };
                        region.extent = { (uint32_t)extent.width, (uint32_t)extent.height, (uint32_t)extent.depth };

                        auto& vkApi = m_commandBuffer->m_renderer->m_api;
                        vkApi.vkCmdCopyImage(m_commandBuffer->m_commandBuffer, srcImage->m_image, srcImageLayout, dstImage->m_image, dstImageLayout, 1, &region);
                    }
                }
            }

            virtual SLANG_NO_THROW void SLANG_MCALL uploadTextureData(
                ITextureResource* dst,
                SubresourceRange subResourceRange,
                ITextureResource::Offset3D offset,
                ITextureResource::Size extend,
                ITextureResource::SubresourceData* subResourceData,
                size_t subResourceDataCount) override
            {
                SLANG_UNUSED(dst);
                SLANG_UNUSED(subResourceRange);
                SLANG_UNUSED(offset);
                SLANG_UNUSED(extend);
                SLANG_UNUSED(subResourceData);
                SLANG_UNUSED(subResourceDataCount);
                SLANG_UNIMPLEMENTED_X("uploadTextureData");
            }

            void _clearColorImage(TextureResourceViewImpl* viewImpl, ClearValue* clearValue)
            {
                auto& api = m_commandBuffer->m_renderer->m_api;
                auto layout = viewImpl->m_layout;
                if (layout != VK_IMAGE_LAYOUT_GENERAL &&
                    layout != VK_IMAGE_LAYOUT_TRANSFER_DST_OPTIMAL)
                {
                    layout = VK_IMAGE_LAYOUT_TRANSFER_DST_OPTIMAL;
                    m_commandBuffer->m_renderer->_transitionImageLayout(
                        m_commandBuffer->m_commandBuffer,
                        viewImpl->m_texture->m_image,
                        viewImpl->m_texture->m_vkformat,
                        *viewImpl->m_texture->getDesc(),
                        viewImpl->m_layout,
                        layout);
                }

                VkImageSubresourceRange subresourceRange = {};
                subresourceRange.aspectMask = VK_IMAGE_ASPECT_COLOR_BIT;
                subresourceRange.baseArrayLayer = viewImpl->m_desc.renderTarget.arrayIndex;
                subresourceRange.baseMipLevel = viewImpl->m_desc.renderTarget.mipSlice;
                subresourceRange.layerCount = 1;
                subresourceRange.levelCount = 1;

                VkClearColorValue vkClearColor = {};
                memcpy(vkClearColor.float32, clearValue->color.floatValues, sizeof(float) * 4);

                api.vkCmdClearColorImage(
                    m_commandBuffer->m_commandBuffer,
                    viewImpl->m_texture->m_image,
                    layout,
                    &vkClearColor,
                    1,
                    &subresourceRange);

                if (layout != viewImpl->m_layout)
                {
                    m_commandBuffer->m_renderer->_transitionImageLayout(
                        m_commandBuffer->m_commandBuffer,
                        viewImpl->m_texture->m_image,
                        viewImpl->m_texture->m_vkformat,
                        *viewImpl->m_texture->getDesc(),
                        layout,
                        viewImpl->m_layout);
                }
            }

            void _clearDepthImage(
                TextureResourceViewImpl* viewImpl,
                ClearValue* clearValue,
                ClearResourceViewFlags::Enum flags)
            {
                auto& api = m_commandBuffer->m_renderer->m_api;
                auto layout = viewImpl->m_layout;
                if (layout != VK_IMAGE_LAYOUT_GENERAL &&
                    layout != VK_IMAGE_LAYOUT_TRANSFER_DST_OPTIMAL)
                {
                    layout = VK_IMAGE_LAYOUT_TRANSFER_DST_OPTIMAL;
                    m_commandBuffer->m_renderer->_transitionImageLayout(
                        m_commandBuffer->m_commandBuffer,
                        viewImpl->m_texture->m_image,
                        viewImpl->m_texture->m_vkformat,
                        *viewImpl->m_texture->getDesc(),
                        viewImpl->m_layout,
                        layout);
                }

                VkImageSubresourceRange subresourceRange = {};
                if (flags & ClearResourceViewFlags::ClearDepth)
                    subresourceRange.aspectMask |= VK_IMAGE_ASPECT_DEPTH_BIT;
                if (flags & ClearResourceViewFlags::ClearStencil)
                    subresourceRange.aspectMask |= VK_IMAGE_ASPECT_STENCIL_BIT;
                subresourceRange.baseArrayLayer = viewImpl->m_desc.renderTarget.arrayIndex;
                subresourceRange.baseMipLevel = viewImpl->m_desc.renderTarget.mipSlice;
                subresourceRange.layerCount = 1;
                subresourceRange.levelCount = 1;

                VkClearDepthStencilValue vkClearValue = {};
                vkClearValue.depth = clearValue->depthStencil.depth;
                vkClearValue.stencil = clearValue->depthStencil.stencil;

                api.vkCmdClearDepthStencilImage(
                    m_commandBuffer->m_commandBuffer,
                    viewImpl->m_texture->m_image,
                    layout,
                    &vkClearValue,
                    1,
                    &subresourceRange);

                if (layout != viewImpl->m_layout)
                {
                    m_commandBuffer->m_renderer->_transitionImageLayout(
                        m_commandBuffer->m_commandBuffer,
                        viewImpl->m_texture->m_image,
                        viewImpl->m_texture->m_vkformat,
                        *viewImpl->m_texture->getDesc(),
                        layout,
                        viewImpl->m_layout);
                }
            }

            void _clearBuffer(VkBuffer buffer, uint64_t bufferSize, const IResourceView::Desc& desc, uint32_t clearValue)
            {
                auto& api = m_commandBuffer->m_renderer->m_api;

                FormatInfo info = {};
                gfxGetFormatInfo(desc.format, &info);
                auto texelSize = info.blockSizeInBytes;
                auto elementCount = desc.bufferRange.elementCount;
                auto clearStart = (uint64_t)desc.bufferRange.firstElement * texelSize;
                auto clearSize = bufferSize - clearStart;
                if (elementCount != 0)
                {
                    clearSize = (uint64_t)elementCount * texelSize;
                }
                api.vkCmdFillBuffer(
                    m_commandBuffer->m_commandBuffer,
                    buffer,
                    clearStart,
                    clearSize,
                    clearValue);
            }

            virtual SLANG_NO_THROW void SLANG_MCALL clearResourceView(
                IResourceView* view,
                ClearValue* clearValue,
                ClearResourceViewFlags::Enum flags) override
            {
                auto& api = m_commandBuffer->m_renderer->m_api;
                switch (view->getViewDesc()->type)
                {
                case IResourceView::Type::RenderTarget:
                    {
                        auto viewImpl = static_cast<TextureResourceViewImpl*>(view);
                        _clearColorImage(viewImpl, clearValue);
                    }
                    break;
                case IResourceView::Type::DepthStencil:
                    {
                        auto viewImpl = static_cast<TextureResourceViewImpl*>(view);
                        _clearDepthImage(viewImpl, clearValue, flags);
                    }
                    break;
                case IResourceView::Type::UnorderedAccess:
                    {
                        auto viewImplBase = static_cast<ResourceViewImpl*>(view);
                        switch (viewImplBase->m_type)
                        {
                        case ResourceViewImpl::ViewType::Texture:
                            {
                            auto viewImpl = static_cast<TextureResourceViewImpl*>(viewImplBase);
                            if ((flags & ClearResourceViewFlags::ClearDepth) ||
                                (flags & ClearResourceViewFlags::ClearStencil))
                            {
                                _clearDepthImage(viewImpl, clearValue, flags);
                            }
                            else
                            {
                                _clearColorImage(viewImpl, clearValue);
                            }
                            }
                            break;
                        case ResourceViewImpl::ViewType::PlainBuffer:
                            {
                                assert(
                                    clearValue->color.uintValues[1] ==
                                        clearValue->color.uintValues[0] &&
                                    clearValue->color.uintValues[2] ==
                                        clearValue->color.uintValues[0] &&
                                    clearValue->color.uintValues[3] ==
                                        clearValue->color.uintValues[0]);
                                auto viewImpl =
                                    static_cast<PlainBufferResourceViewImpl*>(viewImplBase);
                                uint64_t clearStart = viewImpl->m_desc.bufferRange.firstElement;
                                uint64_t clearSize = viewImpl->m_desc.bufferRange.elementCount;
                                if (clearSize == 0)
                                    clearSize = viewImpl->m_buffer->getDesc()->sizeInBytes - clearStart;
                                api.vkCmdFillBuffer(
                                    m_commandBuffer->m_commandBuffer,
                                    viewImpl->m_buffer->m_buffer.m_buffer,
                                    clearStart,
                                    clearSize,
                                    clearValue->color.uintValues[0]);
                            }
                            break;
                        case ResourceViewImpl::ViewType::TexelBuffer:
                            {
                                assert(
                                    clearValue->color.uintValues[1] ==
                                        clearValue->color.uintValues[0] &&
                                    clearValue->color.uintValues[2] ==
                                        clearValue->color.uintValues[0] &&
                                    clearValue->color.uintValues[3] ==
                                        clearValue->color.uintValues[0]);
                                auto viewImpl =
                                    static_cast<TexelBufferResourceViewImpl*>(viewImplBase);
                                _clearBuffer(
                                    viewImpl->m_buffer->m_buffer.m_buffer,
                                    viewImpl->m_buffer->getDesc()->sizeInBytes,
                                    viewImpl->m_desc,
                                    clearValue->color.uintValues[0]);
                            }
                            break;
                        }
                    }
                    break;
                }
            }

            virtual SLANG_NO_THROW void SLANG_MCALL resolveResource(
                ITextureResource* source,
                ResourceState sourceState,
                SubresourceRange sourceRange,
                ITextureResource* dest,
                ResourceState destState,
                SubresourceRange destRange) override
            {
                auto srcTexture = static_cast<TextureResourceImpl*>(source);
                auto srcExtent = srcTexture->getDesc()->size;
                auto dstTexture = static_cast<TextureResourceImpl*>(dest);

                auto srcImage = srcTexture->m_image;
                auto dstImage = dstTexture->m_image;

                auto srcImageLayout = VulkanUtil::getImageLayoutFromState(sourceState);
                auto dstImageLayout = VulkanUtil::getImageLayoutFromState(destState);

                for (uint32_t layer = 0; layer < sourceRange.layerCount; ++layer)
                {
                    for (uint32_t mip = 0; mip < sourceRange.mipLevelCount; ++mip)
                    {
                        VkImageResolve region = {};
                        region.srcSubresource.aspectMask = getAspectMask(sourceRange.aspectMask);
                        region.srcSubresource.baseArrayLayer = layer + sourceRange.baseArrayLayer;
                        region.srcSubresource.layerCount = 1;
                        region.srcSubresource.mipLevel = mip + sourceRange.mipLevel;
                        region.srcOffset = { 0, 0, 0 };
                        region.dstSubresource.aspectMask = getAspectMask(destRange.aspectMask);
                        region.dstSubresource.baseArrayLayer = layer + destRange.baseArrayLayer;
                        region.dstSubresource.layerCount = 1;
                        region.dstSubresource.mipLevel = mip + destRange.mipLevel;
                        region.dstOffset = { 0, 0, 0 };
                        region.extent = { (uint32_t)srcExtent.width, (uint32_t)srcExtent.height, (uint32_t)srcExtent.depth };

                        auto& vkApi = m_commandBuffer->m_renderer->m_api;
                        vkApi.vkCmdResolveImage(m_commandBuffer->m_commandBuffer, srcImage, srcImageLayout, dstImage, dstImageLayout, 1, &region);
                    }
                }
            }

            virtual SLANG_NO_THROW void SLANG_MCALL copyTextureToBuffer(
                IBufferResource* dst,
                size_t dstOffset,
                size_t dstSize,
                ITextureResource* src,
                ResourceState srcState,
                SubresourceRange srcSubresource,
                ITextureResource::Offset3D srcOffset,
                ITextureResource::Size extent) override
            {
                assert(srcSubresource.mipLevelCount <= 1);

                auto image = static_cast<TextureResourceImpl*>(src);
                auto desc = image->getDesc();
                auto buffer = static_cast<BufferResourceImpl*>(dst);
                auto srcImageLayout = VulkanUtil::getImageLayoutFromState(srcState);

                VkBufferImageCopy region = {};
                region.bufferOffset = dstOffset;
                region.bufferRowLength = 0;
                region.bufferImageHeight = 0;
                region.imageSubresource.aspectMask = getAspectMask(srcSubresource.aspectMask);
                region.imageSubresource.mipLevel = srcSubresource.mipLevel;
                region.imageSubresource.baseArrayLayer = srcSubresource.baseArrayLayer;
                region.imageSubresource.layerCount = srcSubresource.layerCount;
                region.imageOffset = { (int32_t)srcOffset.x, (int32_t)srcOffset.y, (int32_t)srcOffset.z };
                region.imageExtent = { uint32_t(extent.width), uint32_t(extent.height), uint32_t(extent.depth) };

                auto& vkApi = m_commandBuffer->m_renderer->m_api;
                vkApi.vkCmdCopyImageToBuffer(m_commandBuffer->m_commandBuffer, image->m_image, srcImageLayout, buffer->m_buffer.m_buffer, 1, &region);
            }

            virtual SLANG_NO_THROW void SLANG_MCALL textureSubresourceBarrier(
                ITextureResource* texture,
                SubresourceRange subresourceRange,
                ResourceState src,
                ResourceState dst) override
            {
                ShortList<VkImageMemoryBarrier> barriers;
                auto image = static_cast<TextureResourceImpl*>(texture);
                auto desc = image->getDesc();

                VkImageMemoryBarrier barrier = {};
                barrier.sType = VK_STRUCTURE_TYPE_IMAGE_MEMORY_BARRIER;
                barrier.image = image->m_image;
                barrier.oldLayout = translateImageLayout(src);
                barrier.newLayout = translateImageLayout(dst);
                barrier.subresourceRange.aspectMask = getAspectMask(subresourceRange.aspectMask);
                barrier.subresourceRange.baseArrayLayer = subresourceRange.baseArrayLayer;
                barrier.subresourceRange.baseMipLevel = subresourceRange.mipLevel;
                barrier.subresourceRange.layerCount = subresourceRange.layerCount;
                barrier.subresourceRange.levelCount = subresourceRange.mipLevelCount;
                barrier.srcAccessMask = calcAccessFlags(src);
                barrier.dstAccessMask = calcAccessFlags(dst);
                barriers.add(barrier);

                VkPipelineStageFlagBits srcStage = calcPipelineStageFlags(src, true);
                VkPipelineStageFlagBits dstStage = calcPipelineStageFlags(dst, false);

                auto& vkApi = m_commandBuffer->m_renderer->m_api;
                vkApi.vkCmdPipelineBarrier(
                    m_commandBuffer->m_commandBuffer,
                    srcStage,
                    dstStage,
                    0,
                    0,
                    nullptr,
                    0,
                    nullptr,
                    (uint32_t)barriers.getCount(),
                    barriers.getArrayView().getBuffer());
            }
        };

        RefPtr<ResourceCommandEncoder> m_resourceCommandEncoder;

        virtual SLANG_NO_THROW void SLANG_MCALL
            encodeResourceCommands(IResourceCommandEncoder** outEncoder) override
        {
            if (!m_resourceCommandEncoder)
            {
                m_resourceCommandEncoder = new ResourceCommandEncoder();
                m_resourceCommandEncoder->init(this);
            }
            *outEncoder = m_resourceCommandEncoder.Ptr();
        }

        class RayTracingCommandEncoder
            : public IRayTracingCommandEncoder
            , public RefObject
        {
        public:
            CommandBufferImpl* m_commandBuffer;

        public:
            void init(CommandBufferImpl* commandBuffer) { m_commandBuffer = commandBuffer; }

            inline VkAccessFlags translateAccelerationStructureAccessFlag(AccessFlag access)
            {
                VkAccessFlags result = 0;
                if ((uint32_t)access & (uint32_t)AccessFlag::Read)
                    result |= VK_ACCESS_ACCELERATION_STRUCTURE_READ_BIT_KHR |
                              VK_ACCESS_SHADER_READ_BIT | VK_ACCESS_TRANSFER_READ_BIT;
                if ((uint32_t)access & (uint32_t)AccessFlag::Write)
                    result |= VK_ACCESS_ACCELERATION_STRUCTURE_WRITE_BIT_KHR;
                return result;
            }

            inline void _memoryBarrier(
                int count,
                IAccelerationStructure* const* structures,
                AccessFlag srcAccess,
                AccessFlag destAccess)
            {
                ShortList<VkBufferMemoryBarrier> memBarriers;
                memBarriers.setCount(count);
                for (int i = 0; i < count; i++)
                {
                    memBarriers[i].sType = VK_STRUCTURE_TYPE_BUFFER_MEMORY_BARRIER;
                    memBarriers[i].pNext = nullptr;
                    memBarriers[i].dstAccessMask =
                        translateAccelerationStructureAccessFlag(destAccess);
                    memBarriers[i].srcAccessMask =
                        translateAccelerationStructureAccessFlag(srcAccess);
                    memBarriers[i].srcQueueFamilyIndex =
                        m_commandBuffer->m_renderer->m_queueFamilyIndex;
                    memBarriers[i].dstQueueFamilyIndex =
                        m_commandBuffer->m_renderer->m_queueFamilyIndex;

                    auto asImpl = static_cast<AccelerationStructureImpl*>(structures[i]);
                    memBarriers[i].buffer = asImpl->m_buffer->m_buffer.m_buffer;
                    memBarriers[i].offset = asImpl->m_offset;
                    memBarriers[i].size = asImpl->m_size;
                }
                m_commandBuffer->m_renderer->m_api.vkCmdPipelineBarrier(
                    m_commandBuffer->m_commandBuffer,
                    VK_PIPELINE_STAGE_ACCELERATION_STRUCTURE_BUILD_BIT_KHR |
                        VK_PIPELINE_STAGE_BOTTOM_OF_PIPE_BIT,
                    VK_PIPELINE_STAGE_ACCELERATION_STRUCTURE_BUILD_BIT_KHR |
                    VK_PIPELINE_STAGE_TOP_OF_PIPE_BIT | VK_PIPELINE_STAGE_TRANSFER_BIT |
                    VK_PIPELINE_STAGE_VERTEX_SHADER_BIT | VK_PIPELINE_STAGE_FRAGMENT_SHADER_BIT |
                    VK_PIPELINE_STAGE_COMPUTE_SHADER_BIT | VK_PIPELINE_STAGE_RAY_TRACING_SHADER_BIT_KHR,
                    0,
                    0,
                    nullptr,
                    (uint32_t)memBarriers.getCount(),
                    memBarriers.getArrayView().getBuffer(),
                    0,
                    nullptr);
            }

            inline void _queryAccelerationStructureProperties(
                int accelerationStructureCount,
                IAccelerationStructure* const* accelerationStructures,
                int queryCount,
                AccelerationStructureQueryDesc* queryDescs)
            {
                ShortList<VkAccelerationStructureKHR> vkHandles;
                vkHandles.setCount(accelerationStructureCount);
                for (int i = 0; i < accelerationStructureCount; i++)
                {
                    vkHandles[i] =
                        static_cast<AccelerationStructureImpl*>(accelerationStructures[i])
                            ->m_vkHandle;
                }
                auto vkHandlesView = vkHandles.getArrayView();
                for (int i = 0; i < queryCount; i++)
                {
                    VkQueryType queryType;
                    switch (queryDescs[i].queryType)
                    {
                    case QueryType::AccelerationStructureCompactedSize:
                        queryType = VK_QUERY_TYPE_ACCELERATION_STRUCTURE_COMPACTED_SIZE_KHR;
                        break;
                    case QueryType::AccelerationStructureSerializedSize:
                        queryType = VK_QUERY_TYPE_ACCELERATION_STRUCTURE_SERIALIZATION_SIZE_KHR;
                        break;
                    case QueryType::AccelerationStructureCurrentSize:
                        continue;
                    default:
                        getDebugCallback()->handleMessage(DebugMessageType::Error, DebugMessageSource::Layer,
                            "Invalid query type for use in queryAccelerationStructureProperties.");
                        return;
                    }
                    auto queryPool = static_cast<QueryPoolImpl*>(queryDescs[i].queryPool)->m_pool;
                    m_commandBuffer->m_renderer->m_api.vkCmdResetQueryPool(
                        m_commandBuffer->m_commandBuffer,
                        queryPool,
                        (uint32_t)queryDescs[i].firstQueryIndex,
                        1);
                    m_commandBuffer->m_renderer->m_api
                        .vkCmdWriteAccelerationStructuresPropertiesKHR(
                            m_commandBuffer->m_commandBuffer,
                            accelerationStructureCount,
                            vkHandlesView.getBuffer(),
                            queryType,
                            queryPool,
                            queryDescs[i].firstQueryIndex);
                }
            }

            virtual SLANG_NO_THROW void SLANG_MCALL buildAccelerationStructure(
                const IAccelerationStructure::BuildDesc& desc,
                int propertyQueryCount,
                AccelerationStructureQueryDesc* queryDescs) override
            {
                AccelerationStructureBuildGeometryInfoBuilder geomInfoBuilder;
                if (geomInfoBuilder.build(desc.inputs, getDebugCallback()) != SLANG_OK)
                    return;

                if (desc.dest)
                {
                    geomInfoBuilder.buildInfo.dstAccelerationStructure =
                        static_cast<AccelerationStructureImpl*>(desc.dest)->m_vkHandle;
                }
                if (desc.source)
                {
                    geomInfoBuilder.buildInfo.srcAccelerationStructure =
                        static_cast<AccelerationStructureImpl*>(desc.source)->m_vkHandle;
                }
                geomInfoBuilder.buildInfo.scratchData.deviceAddress = desc.scratchData;

                List<VkAccelerationStructureBuildRangeInfoKHR> rangeInfos;
                rangeInfos.setCount(geomInfoBuilder.primitiveCounts.getCount());
                for (Index i = 0; i < geomInfoBuilder.primitiveCounts.getCount(); i++)
                {
                    auto& rangeInfo = rangeInfos[i];
                    rangeInfo.primitiveCount = geomInfoBuilder.primitiveCounts[i];
                    rangeInfo.firstVertex = 0;
                    rangeInfo.primitiveOffset = 0;
                    rangeInfo.transformOffset = 0;
                }

                auto rangeInfoPtr = rangeInfos.getBuffer();
                m_commandBuffer->m_renderer->m_api.vkCmdBuildAccelerationStructuresKHR(
                    m_commandBuffer->m_commandBuffer, 1, &geomInfoBuilder.buildInfo, &rangeInfoPtr);

                if (propertyQueryCount)
                {
                    _memoryBarrier(1, &desc.dest, AccessFlag::Write, AccessFlag::Read);
                    _queryAccelerationStructureProperties(
                        1, &desc.dest, propertyQueryCount, queryDescs);
                }
            }

            virtual SLANG_NO_THROW void SLANG_MCALL copyAccelerationStructure(
                IAccelerationStructure* dest,
                IAccelerationStructure* src,
                AccelerationStructureCopyMode mode) override
            {
                VkCopyAccelerationStructureInfoKHR copyInfo = {
                    VK_STRUCTURE_TYPE_COPY_ACCELERATION_STRUCTURE_INFO_KHR};
                copyInfo.src = static_cast<AccelerationStructureImpl*>(src)->m_vkHandle;
                copyInfo.dst = static_cast<AccelerationStructureImpl*>(dest)->m_vkHandle;
                switch (mode)
                {
                case AccelerationStructureCopyMode::Clone:
                    copyInfo.mode = VK_COPY_ACCELERATION_STRUCTURE_MODE_CLONE_KHR;
                    break;
                case AccelerationStructureCopyMode::Compact:
                    copyInfo.mode = VK_COPY_ACCELERATION_STRUCTURE_MODE_COMPACT_KHR;
                    break;
                default:
                    getDebugCallback()->handleMessage(
                        DebugMessageType::Error,
                        DebugMessageSource::Layer,
                        "Unsupported AccelerationStructureCopyMode.");
                    return;
                }
                m_commandBuffer->m_renderer->m_api.vkCmdCopyAccelerationStructureKHR(
                    m_commandBuffer->m_commandBuffer, &copyInfo);
            }

            virtual SLANG_NO_THROW void SLANG_MCALL queryAccelerationStructureProperties(
                int accelerationStructureCount,
                IAccelerationStructure* const* accelerationStructures,
                int queryCount,
                AccelerationStructureQueryDesc* queryDescs) override
            {
                _queryAccelerationStructureProperties(
                    accelerationStructureCount, accelerationStructures, queryCount, queryDescs);
            }

            virtual SLANG_NO_THROW void SLANG_MCALL serializeAccelerationStructure(
                DeviceAddress dest,
                IAccelerationStructure* source) override
            {
                VkCopyAccelerationStructureToMemoryInfoKHR copyInfo = {
                    VK_STRUCTURE_TYPE_COPY_ACCELERATION_STRUCTURE_TO_MEMORY_INFO_KHR};
                copyInfo.src = static_cast<AccelerationStructureImpl*>(source)->m_vkHandle;
                copyInfo.dst.deviceAddress = dest;
                copyInfo.mode = VK_COPY_ACCELERATION_STRUCTURE_MODE_SERIALIZE_KHR;
                m_commandBuffer->m_renderer->m_api.vkCmdCopyAccelerationStructureToMemoryKHR(
                    m_commandBuffer->m_commandBuffer, &copyInfo);
            }

            virtual SLANG_NO_THROW void SLANG_MCALL deserializeAccelerationStructure(
                IAccelerationStructure* dest,
                DeviceAddress source) override
            {
                VkCopyMemoryToAccelerationStructureInfoKHR copyInfo = {
                    VK_STRUCTURE_TYPE_COPY_MEMORY_TO_ACCELERATION_STRUCTURE_INFO_KHR};
                copyInfo.src.deviceAddress = source;
                copyInfo.dst = static_cast<AccelerationStructureImpl*>(dest)->m_vkHandle;
                copyInfo.mode = VK_COPY_ACCELERATION_STRUCTURE_MODE_DESERIALIZE_KHR;
                m_commandBuffer->m_renderer->m_api.vkCmdCopyMemoryToAccelerationStructureKHR(
                    m_commandBuffer->m_commandBuffer, &copyInfo);
            }

            virtual SLANG_NO_THROW void SLANG_MCALL memoryBarrier(
                int count,
                IAccelerationStructure* const* structures,
                AccessFlag srcAccess,
                AccessFlag destAccess) override
            {
                _memoryBarrier(count, structures, srcAccess, destAccess);
            }

            // TODO: Bind ray tracing pipeline state
            virtual SLANG_NO_THROW void SLANG_MCALL
                bindPipeline(IPipelineState* pipeline, IShaderObject** outRootObject) override
            {
                SLANG_UNUSED(pipeline);
                SLANG_UNUSED(outRootObject);
            }

            // TODO: Implement after implementing createRayTracingPipelineState
            virtual SLANG_NO_THROW void SLANG_MCALL dispatchRays(
                uint32_t raygenShaderIndex,
                IShaderTable* shaderTable,
                int32_t width,
                int32_t height,
                int32_t depth) override
            {
                SLANG_UNUSED(raygenShaderIndex);
                SLANG_UNUSED(shaderTable);
                SLANG_UNUSED(width);
                SLANG_UNUSED(height);
                SLANG_UNUSED(depth);
            }

            virtual SLANG_NO_THROW void SLANG_MCALL endEncoding() override
            {
            }

            virtual SLANG_NO_THROW void SLANG_MCALL
                writeTimestamp(IQueryPool* queryPool, SlangInt index) override
            {
                _writeTimestamp(
                    &m_commandBuffer->m_renderer->m_api,
                    m_commandBuffer->m_commandBuffer,
                    queryPool,
                    index);
            }
        };

        RefPtr<RayTracingCommandEncoder> m_rayTracingCommandEncoder;

        virtual SLANG_NO_THROW void SLANG_MCALL
            encodeRayTracingCommands(IRayTracingCommandEncoder** outEncoder) override
        {
            if (!m_rayTracingCommandEncoder)
            {
                if (m_renderer->m_api.vkCmdBuildAccelerationStructuresKHR)
                {
                    m_rayTracingCommandEncoder = new RayTracingCommandEncoder();
                    m_rayTracingCommandEncoder->init(this);
                }
            }
            *outEncoder = m_rayTracingCommandEncoder.Ptr();
        }

        virtual SLANG_NO_THROW void SLANG_MCALL close() override
        {
            auto& vkAPI = m_renderer->m_api;
            if (!m_isPreCommandBufferEmpty)
            {
                // `preCmdBuffer` contains buffer transfer commands for shader object
                // uniform buffers, and we need a memory barrier here to ensure the
                // transfers are visible to shaders.
                VkMemoryBarrier memBarrier = {VK_STRUCTURE_TYPE_MEMORY_BARRIER};
                memBarrier.srcAccessMask = VK_ACCESS_TRANSFER_WRITE_BIT;
                memBarrier.dstAccessMask = VK_ACCESS_MEMORY_READ_BIT;
                vkAPI.vkCmdPipelineBarrier(
                    m_preCommandBuffer,
                    VK_PIPELINE_STAGE_TRANSFER_BIT,
                    VK_PIPELINE_STAGE_TOP_OF_PIPE_BIT,
                    0,
                    1,
                    &memBarrier,
                    0,
                    nullptr,
                    0,
                    nullptr);
                vkAPI.vkEndCommandBuffer(m_preCommandBuffer);
            }
            vkAPI.vkEndCommandBuffer(m_commandBuffer);
        }

        virtual SLANG_NO_THROW Result SLANG_MCALL getNativeHandle(InteropHandle* outHandle) override
        {
            outHandle->api = InteropHandleAPI::Vulkan;
            outHandle->handleValue = (uint64_t)m_commandBuffer;
            return SLANG_OK;
        }
    };

    class CommandQueueImpl
        : public ICommandQueue
        , public ComObject
    {
    public:
        SLANG_COM_OBJECT_IUNKNOWN_ALL
        ICommandQueue* getInterface(const Guid& guid)
        {
            if (guid == GfxGUID::IID_ISlangUnknown || guid == GfxGUID::IID_ICommandQueue)
                return static_cast<ICommandQueue*>(this);
            return nullptr;
        }

    public:
        Desc m_desc;
        RefPtr<VKDevice> m_renderer;
        VkQueue m_queue;
        uint32_t m_queueFamilyIndex;
        struct FenceWaitInfo
        {
            RefPtr<FenceImpl> fence;
            uint64_t waitValue;
        };
        List<FenceWaitInfo> m_pendingWaitFences;
        VkSemaphore m_pendingWaitSemaphores[2] = {VK_NULL_HANDLE, VK_NULL_HANDLE};
        List<VkCommandBuffer> m_submitCommandBuffers;
        VkSemaphore m_semaphore;
        ~CommandQueueImpl()
        {
            m_renderer->m_api.vkQueueWaitIdle(m_queue);

            m_renderer->m_queueAllocCount--;
            m_renderer->m_api.vkDestroySemaphore(
                m_renderer->m_api.m_device, m_semaphore, nullptr);
        }

        void init(VKDevice* renderer, VkQueue queue, uint32_t queueFamilyIndex)
        {
            m_renderer = renderer;
            m_queue = queue;
            m_queueFamilyIndex = queueFamilyIndex;
            VkSemaphoreCreateInfo semaphoreCreateInfo = {};
            semaphoreCreateInfo.sType = VK_STRUCTURE_TYPE_SEMAPHORE_CREATE_INFO;
            semaphoreCreateInfo.flags = 0;
            m_renderer->m_api.vkCreateSemaphore(
                m_renderer->m_api.m_device, &semaphoreCreateInfo, nullptr, &m_semaphore);
        }

        virtual SLANG_NO_THROW void SLANG_MCALL waitOnHost() override
        {
            auto& vkAPI = m_renderer->m_api;
            vkAPI.vkQueueWaitIdle(m_queue);
        }

        virtual SLANG_NO_THROW Result SLANG_MCALL getNativeHandle(InteropHandle* outHandle) override
        {
            outHandle->api = InteropHandleAPI::D3D12;
            outHandle->handleValue = (uint64_t)m_queue;
            return SLANG_OK;
        }

        virtual SLANG_NO_THROW const Desc& SLANG_MCALL getDesc() override
        {
            return m_desc;
        }

        virtual SLANG_NO_THROW Result SLANG_MCALL waitForFenceValuesOnDevice(
            uint32_t fenceCount, IFence** fences, uint64_t* waitValues) override
        {
            for (uint32_t i = 0; i < fenceCount; ++i)
            {
                FenceWaitInfo waitInfo;
                waitInfo.fence = static_cast<FenceImpl*>(fences[i]);
                waitInfo.waitValue = waitValues[i];
                m_pendingWaitFences.add(waitInfo);
            }
            return SLANG_OK;
        }

        void queueSubmitImpl(
            uint32_t count,
            ICommandBuffer* const* commandBuffers,
            IFence* fence,
            uint64_t valueToSignal)
        {
            auto& vkAPI = m_renderer->m_api;
            m_submitCommandBuffers.clear();
            for (uint32_t i = 0; i < count; i++)
            {
                auto cmdBufImpl = static_cast<CommandBufferImpl*>(commandBuffers[i]);
                if (!cmdBufImpl->m_isPreCommandBufferEmpty)
                    m_submitCommandBuffers.add(cmdBufImpl->m_preCommandBuffer);
                auto vkCmdBuf = cmdBufImpl->m_commandBuffer;
                m_submitCommandBuffers.add(vkCmdBuf);
            }
            Array<VkSemaphore, 2> signalSemaphores;
            Array<uint64_t, 2> signalValues;
            signalSemaphores.add(m_semaphore);
            signalValues.add(0);

            VkSubmitInfo submitInfo = {};
            submitInfo.sType = VK_STRUCTURE_TYPE_SUBMIT_INFO;
            VkPipelineStageFlags stageFlag[] = {
                VK_PIPELINE_STAGE_BOTTOM_OF_PIPE_BIT, VK_PIPELINE_STAGE_BOTTOM_OF_PIPE_BIT};
            submitInfo.pWaitDstStageMask = stageFlag;
            submitInfo.commandBufferCount = (uint32_t)m_submitCommandBuffers.getCount();
            submitInfo.pCommandBuffers = m_submitCommandBuffers.getBuffer();
            Array<VkSemaphore, 3> waitSemaphores;
            Array<uint64_t, 3> waitValues;
            for (auto s : m_pendingWaitSemaphores)
            {
                if (s != VK_NULL_HANDLE)
                {
                    waitSemaphores.add(s);
                    waitValues.add(0);
                }
            }
            for (auto& fenceWait : m_pendingWaitFences)
            {
                waitSemaphores.add(fenceWait.fence->m_semaphore);
                waitValues.add(fenceWait.waitValue);
            }
            m_pendingWaitFences.clear();
            VkTimelineSemaphoreSubmitInfo timelineSubmitInfo = {
                VK_STRUCTURE_TYPE_TIMELINE_SEMAPHORE_SUBMIT_INFO};
            if (fence)
            {
                auto fenceImpl = static_cast<FenceImpl*>(fence);
                signalSemaphores.add(fenceImpl->m_semaphore);
                signalValues.add(valueToSignal);
                submitInfo.pNext = &timelineSubmitInfo;
                timelineSubmitInfo.signalSemaphoreValueCount = (uint32_t)signalValues.getCount();
                timelineSubmitInfo.pSignalSemaphoreValues = signalValues.getBuffer();
                timelineSubmitInfo.waitSemaphoreValueCount = (uint32_t)waitValues.getCount();
                timelineSubmitInfo.pWaitSemaphoreValues = waitValues.getBuffer();
            }
            submitInfo.waitSemaphoreCount = (uint32_t)waitSemaphores.getCount();
            if (submitInfo.waitSemaphoreCount)
            {
                submitInfo.pWaitSemaphores = waitSemaphores.getBuffer();
            }
            submitInfo.signalSemaphoreCount = (uint32_t)signalSemaphores.getCount();
            submitInfo.pSignalSemaphores = signalSemaphores.getBuffer();

            auto commandBufferImpl = static_cast<CommandBufferImpl*>(commandBuffers[0]);
            auto vkFence = commandBufferImpl->m_transientHeap->getCurrentFence();
            vkAPI.vkResetFences(vkAPI.m_device, 1, &vkFence);
            vkAPI.vkQueueSubmit(m_queue, 1, &submitInfo, vkFence);
            m_pendingWaitSemaphores[0] = m_semaphore;
            m_pendingWaitSemaphores[1] = VK_NULL_HANDLE;
            commandBufferImpl->m_transientHeap->advanceFence();
        }

        virtual SLANG_NO_THROW void SLANG_MCALL executeCommandBuffers(
            uint32_t count, ICommandBuffer* const* commandBuffers, IFence* fence, uint64_t valueToSignal) override
        {
            if (count == 0 && fence == nullptr)
                return;
            queueSubmitImpl(count, commandBuffers, fence, valueToSignal);
        }
    };

    class TransientResourceHeapImpl
        : public TransientResourceHeapBaseImpl<VKDevice, BufferResourceImpl>
    {
    private:
        typedef TransientResourceHeapBaseImpl<VKDevice, BufferResourceImpl> Super;

    public:
        VkCommandPool m_commandPool;
        DescriptorSetAllocator m_descSetAllocator;
        List<VkFence> m_fences;
        Index m_fenceIndex = -1;
        List<RefPtr<CommandBufferImpl>> m_commandBufferPool;
        uint32_t m_commandBufferAllocId = 0;
        VkFence getCurrentFence()
        {
            return m_fences[m_fenceIndex];
        }
        void advanceFence()
        {
            m_fenceIndex++;
            if (m_fenceIndex >= m_fences.getCount())
            {
                m_fences.setCount(m_fenceIndex + 1);
                VkFenceCreateInfo fenceCreateInfo = {};
                fenceCreateInfo.sType = VK_STRUCTURE_TYPE_FENCE_CREATE_INFO;
                fenceCreateInfo.flags = VK_FENCE_CREATE_SIGNALED_BIT;
                m_device->m_api.vkCreateFence(
                    m_device->m_api.m_device, &fenceCreateInfo, nullptr, &m_fences[m_fenceIndex]);
            }
        }

        Result init(const ITransientResourceHeap::Desc& desc, VKDevice* device);
        ~TransientResourceHeapImpl()
        {
            m_commandBufferPool = decltype(m_commandBufferPool)();
            m_device->m_api.vkDestroyCommandPool(m_device->m_api.m_device, m_commandPool, nullptr);
            for (auto fence : m_fences)
            {
                m_device->m_api.vkDestroyFence(m_device->m_api.m_device, fence, nullptr);
            }
            m_descSetAllocator.close();
        }
    public:
        virtual SLANG_NO_THROW Result SLANG_MCALL
            createCommandBuffer(ICommandBuffer** outCommandBuffer) override;
        virtual SLANG_NO_THROW Result SLANG_MCALL synchronizeAndReset() override;
    };

    class QueryPoolImpl : public QueryPoolBase
    {
    public:
        Result init(const IQueryPool::Desc& desc, VKDevice* device)
        {
            m_device = device;
            m_pool = VK_NULL_HANDLE;
            VkQueryPoolCreateInfo createInfo = {};
            createInfo.sType = VK_STRUCTURE_TYPE_QUERY_POOL_CREATE_INFO;
            createInfo.queryCount = (uint32_t)desc.count;
            switch (desc.type)
            {
            case QueryType::Timestamp:
                createInfo.queryType = VK_QUERY_TYPE_TIMESTAMP;
                break;
            case QueryType::AccelerationStructureCompactedSize:
                createInfo.queryType = VK_QUERY_TYPE_ACCELERATION_STRUCTURE_COMPACTED_SIZE_KHR;
                break;
            case QueryType::AccelerationStructureSerializedSize:
                createInfo.queryType = VK_QUERY_TYPE_ACCELERATION_STRUCTURE_SERIALIZATION_SIZE_KHR;
                break;
            case QueryType::AccelerationStructureCurrentSize:
                // Vulkan does not support CurrentSize query, will not create actual pools here.
                return SLANG_OK;
            default:
                return SLANG_E_INVALID_ARG;
            }
            SLANG_VK_RETURN_ON_FAIL(m_device->m_api.vkCreateQueryPool(
                m_device->m_api.m_device, &createInfo, nullptr, &m_pool));
            return SLANG_OK;
        }
        ~QueryPoolImpl()
        {
            m_device->m_api.vkDestroyQueryPool(m_device->m_api.m_device, m_pool, nullptr);
        }
    public:
        virtual SLANG_NO_THROW Result SLANG_MCALL getResult(SlangInt index, SlangInt count, uint64_t* data) override
        {
            if (!m_pool)
            {
                // Vulkan does not support CurrentSize query, return 0 here.
                for (SlangInt i = 0; i < count; i++)
                    data[i] = 0;
                return SLANG_OK;
            }

            SLANG_VK_RETURN_ON_FAIL(m_device->m_api.vkGetQueryPoolResults(
                m_device->m_api.m_device,
                m_pool,
                (uint32_t)index,
                (uint32_t)count,
                sizeof(uint64_t) * count,
                data,
                sizeof(uint64_t), 0));
            return SLANG_OK;
        }
    public:
        VkQueryPool m_pool;
        RefPtr<VKDevice> m_device;
    };

    class SwapchainImpl
        : public ISwapchain
        , public ComObject
    {
    public:
        SLANG_COM_OBJECT_IUNKNOWN_ALL
        ISwapchain* getInterface(const Guid& guid)
        {
            if (guid == GfxGUID::IID_ISlangUnknown || guid == GfxGUID::IID_ISwapchain)
                return static_cast<ISwapchain*>(this);
            return nullptr;
        }

    public:
        struct PlatformDesc
        {};

#if SLANG_WINDOWS_FAMILY
        struct WinPlatformDesc : public PlatformDesc
        {
            HINSTANCE m_hinstance;
            HWND m_hwnd;
        };
#else
        struct XPlatformDesc : public PlatformDesc
        {
            Display* m_display;
            Window m_window;
        };
#endif
    public:
        VkSwapchainKHR m_swapChain;
        VkSurfaceKHR m_surface;
        VkSemaphore m_nextImageSemaphore; // Semaphore to signal after `acquireNextImage`.
        ISwapchain::Desc m_desc;
        VkFormat m_vkformat;
        RefPtr<CommandQueueImpl> m_queue;
        ShortList<RefPtr<TextureResourceImpl>> m_images;
        RefPtr<VKDevice> m_renderer;
        VulkanApi* m_api;
        uint32_t m_currentImageIndex = 0;
        WindowHandle m_windowHandle;
        void destroySwapchainAndImages()
        {
            m_api->vkQueueWaitIdle(m_queue->m_queue);
            if (m_swapChain != VK_NULL_HANDLE)
            {
                m_api->vkDestroySwapchainKHR(m_api->m_device, m_swapChain, nullptr);
                m_swapChain = VK_NULL_HANDLE;
            }

            // Mark that it is no longer used
            m_images.clear();
        }

        void getWindowSize(int* widthOut, int* heightOut) const
        {
#if SLANG_WINDOWS_FAMILY
            RECT rc;
            ::GetClientRect((HWND)m_windowHandle.handleValues[0], &rc);
            *widthOut = rc.right - rc.left;
            *heightOut = rc.bottom - rc.top;
#elif defined(SLANG_ENABLE_XLIB)
            XWindowAttributes winAttr = {};
            XGetWindowAttributes(
                (Display*)m_windowHandle.handleValues[0],
                (Window)m_windowHandle.handleValues[1],
                &winAttr);

            *widthOut = winAttr.width;
            *heightOut = winAttr.height;
#else
            *widthOut = 0;
            *heightOut = 0;
#endif
        }

        Result createSwapchainAndImages()
        {
            int width, height;
            getWindowSize(&width, &height);

            VkExtent2D imageExtent = {};
            imageExtent.width = width;
            imageExtent.height = height;

            m_desc.width = width;
            m_desc.height = height;

            // catch this before throwing error
            if (width == 0 || height == 0)
            {
                return SLANG_FAIL;
            }

            // It is necessary to query the caps -> otherwise the LunarG verification layer will
            // issue an error
            {
                VkSurfaceCapabilitiesKHR surfaceCaps;

                SLANG_VK_RETURN_ON_FAIL(m_api->vkGetPhysicalDeviceSurfaceCapabilitiesKHR(
                    m_api->m_physicalDevice, m_surface, &surfaceCaps));
            }

            VkPresentModeKHR presentMode;
            List<VkPresentModeKHR> presentModes;
            uint32_t numPresentModes = 0;
            m_api->vkGetPhysicalDeviceSurfacePresentModesKHR(
                m_api->m_physicalDevice, m_surface, &numPresentModes, nullptr);
            presentModes.setCount(numPresentModes);
            m_api->vkGetPhysicalDeviceSurfacePresentModesKHR(
                m_api->m_physicalDevice, m_surface, &numPresentModes, presentModes.getBuffer());

            {
                int numCheckPresentOptions = 3;
                VkPresentModeKHR presentOptions[] = {
                    VK_PRESENT_MODE_IMMEDIATE_KHR,
                    VK_PRESENT_MODE_MAILBOX_KHR,
                    VK_PRESENT_MODE_FIFO_KHR};
                if (m_desc.enableVSync)
                {
                    presentOptions[0] = VK_PRESENT_MODE_FIFO_KHR;
                    presentOptions[1] = VK_PRESENT_MODE_IMMEDIATE_KHR;
                    presentOptions[2] = VK_PRESENT_MODE_MAILBOX_KHR;
                }

                presentMode = VK_PRESENT_MODE_MAX_ENUM_KHR; // Invalid

                // Find the first option that's available on the device
                for (int j = 0; j < numCheckPresentOptions; j++)
                {
                    if (presentModes.indexOf(presentOptions[j]) != Index(-1))
                    {
                        presentMode = presentOptions[j];
                        break;
                    }
                }

                if (presentMode == VK_PRESENT_MODE_MAX_ENUM_KHR)
                {
                    return SLANG_FAIL;
                }
            }

            VkSwapchainKHR oldSwapchain = VK_NULL_HANDLE;

            VkSwapchainCreateInfoKHR swapchainDesc = {};
            swapchainDesc.sType = VK_STRUCTURE_TYPE_SWAPCHAIN_CREATE_INFO_KHR;
            swapchainDesc.surface = m_surface;
            swapchainDesc.minImageCount = m_desc.imageCount;
            swapchainDesc.imageFormat = m_vkformat;
            swapchainDesc.imageColorSpace = VK_COLOR_SPACE_SRGB_NONLINEAR_KHR;
            swapchainDesc.imageExtent = imageExtent;
            swapchainDesc.imageArrayLayers = 1;
            swapchainDesc.imageUsage =
                VK_IMAGE_USAGE_COLOR_ATTACHMENT_BIT | VK_IMAGE_USAGE_TRANSFER_DST_BIT;
            swapchainDesc.imageSharingMode = VK_SHARING_MODE_EXCLUSIVE;
            swapchainDesc.preTransform = VK_SURFACE_TRANSFORM_IDENTITY_BIT_KHR;
            swapchainDesc.compositeAlpha = VK_COMPOSITE_ALPHA_OPAQUE_BIT_KHR;
            swapchainDesc.presentMode = presentMode;
            swapchainDesc.clipped = VK_TRUE;
            swapchainDesc.oldSwapchain = oldSwapchain;

            SLANG_VK_RETURN_ON_FAIL(m_api->vkCreateSwapchainKHR(
                m_api->m_device, &swapchainDesc, nullptr, &m_swapChain));

            uint32_t numSwapChainImages = 0;
            m_api->vkGetSwapchainImagesKHR(
                m_api->m_device, m_swapChain, &numSwapChainImages, nullptr);
            List<VkImage> vkImages;
            {
                vkImages.setCount(numSwapChainImages);
                m_api->vkGetSwapchainImagesKHR(
                    m_api->m_device, m_swapChain, &numSwapChainImages, vkImages.getBuffer());
            }

            for (uint32_t i = 0; i < m_desc.imageCount; i++)
            {
                ITextureResource::Desc imageDesc = {};
                imageDesc.allowedStates = ResourceStateSet(
                    ResourceState::Present,
                    ResourceState::RenderTarget,
                    ResourceState::CopyDestination);
                imageDesc.type = IResource::Type::Texture2D;
                imageDesc.arraySize = 0;
                imageDesc.format = m_desc.format;
                imageDesc.size.width = m_desc.width;
                imageDesc.size.height = m_desc.height;
                imageDesc.size.depth = 1;
                imageDesc.numMipLevels = 1;
                imageDesc.defaultState = ResourceState::Present;
                RefPtr<TextureResourceImpl> image = new TextureResourceImpl(imageDesc, m_renderer);
                image->m_image = vkImages[i];
                image->m_imageMemory = 0;
                image->m_vkformat = m_vkformat;
                image->m_isWeakImageReference = true;
                m_images.add(image);
            }
            return SLANG_OK;
        }
    public:
        ~SwapchainImpl()
        {
            destroySwapchainAndImages();
            if (m_surface)
            {
                m_api->vkDestroySurfaceKHR(m_api->m_instance, m_surface, nullptr);
                m_surface = VK_NULL_HANDLE;
            }
            m_renderer->m_api.vkDestroySemaphore(
                m_renderer->m_api.m_device, m_nextImageSemaphore, nullptr);
        }

        static Index _indexOfFormat(List<VkSurfaceFormatKHR>& formatsIn, VkFormat format)
        {
            const Index numFormats = formatsIn.getCount();
            const VkSurfaceFormatKHR* formats = formatsIn.getBuffer();

            for (Index i = 0; i < numFormats; ++i)
            {
                if (formats[i].format == format)
                {
                    return i;
                }
            }
            return -1;
        }

        Result init(VKDevice* renderer, const ISwapchain::Desc& desc, WindowHandle window)
        {
            m_desc = desc;
            m_renderer = renderer;
            m_api = &renderer->m_api;
            m_queue = static_cast<CommandQueueImpl*>(desc.queue);
            m_windowHandle = window;

            VkSemaphoreCreateInfo semaphoreCreateInfo = {};
            semaphoreCreateInfo.sType = VK_STRUCTURE_TYPE_SEMAPHORE_CREATE_INFO;
            SLANG_VK_RETURN_ON_FAIL(renderer->m_api.vkCreateSemaphore(
                renderer->m_api.m_device, &semaphoreCreateInfo, nullptr, &m_nextImageSemaphore));

            m_queue = static_cast<CommandQueueImpl*>(desc.queue);

             // Make sure it's not set initially
            m_vkformat = VK_FORMAT_UNDEFINED;

#if SLANG_WINDOWS_FAMILY
            VkWin32SurfaceCreateInfoKHR surfaceCreateInfo = {};
            surfaceCreateInfo.sType = VK_STRUCTURE_TYPE_WIN32_SURFACE_CREATE_INFO_KHR;
            surfaceCreateInfo.hinstance = ::GetModuleHandle(nullptr);
            surfaceCreateInfo.hwnd = (HWND)window.handleValues[0];
            SLANG_VK_RETURN_ON_FAIL(m_api->vkCreateWin32SurfaceKHR(
                m_api->m_instance, &surfaceCreateInfo, nullptr, &m_surface));
#else
            VkXlibSurfaceCreateInfoKHR surfaceCreateInfo = {};
            surfaceCreateInfo.sType = VK_STRUCTURE_TYPE_XLIB_SURFACE_CREATE_INFO_KHR;
            surfaceCreateInfo.dpy = (Display*)window.handleValues[0];
            surfaceCreateInfo.window = (Window)window.handleValues[1];
            SLANG_VK_RETURN_ON_FAIL(m_api->vkCreateXlibSurfaceKHR(
                m_api->m_instance, &surfaceCreateInfo, nullptr, &m_surface));
#endif

            VkBool32 supported = false;
            m_api->vkGetPhysicalDeviceSurfaceSupportKHR(
                m_api->m_physicalDevice, renderer->m_queueFamilyIndex, m_surface, &supported);

            uint32_t numSurfaceFormats = 0;
            List<VkSurfaceFormatKHR> surfaceFormats;
            m_api->vkGetPhysicalDeviceSurfaceFormatsKHR(
                m_api->m_physicalDevice, m_surface, &numSurfaceFormats, nullptr);
            surfaceFormats.setCount(int(numSurfaceFormats));
            m_api->vkGetPhysicalDeviceSurfaceFormatsKHR(
                m_api->m_physicalDevice, m_surface, &numSurfaceFormats, surfaceFormats.getBuffer());

            // Look for a suitable format
            List<VkFormat> formats;
            formats.add(VulkanUtil::getVkFormat(desc.format));
            // HACK! To check for a different format if couldn't be found
            if (desc.format == Format::R8G8B8A8_UNORM)
            {
                formats.add(VK_FORMAT_B8G8R8A8_UNORM);
            }

            for (Index i = 0; i < formats.getCount(); ++i)
            {
                VkFormat format = formats[i];
                if (_indexOfFormat(surfaceFormats, format) >= 0)
                {
                    m_vkformat = format;
                }
            }

            if (m_vkformat == VK_FORMAT_UNDEFINED)
            {
                return SLANG_FAIL;
            }

            // Save the desc
            m_desc = desc;
            if (m_desc.format == Format::R8G8B8A8_UNORM &&
                m_vkformat == VK_FORMAT_B8G8R8A8_UNORM)
            {
                m_desc.format = Format::B8G8R8A8_UNORM;
            }

            SLANG_RETURN_ON_FAIL(createSwapchainAndImages());
            return SLANG_OK;
        }

        virtual SLANG_NO_THROW const Desc& SLANG_MCALL getDesc() override { return m_desc; }
        virtual SLANG_NO_THROW Result
            SLANG_MCALL getImage(uint32_t index, ITextureResource** outResource) override
        {
            if (m_images.getCount() <= (Index)index)
                return SLANG_FAIL;
            returnComPtr(outResource, m_images[index]);
            return SLANG_OK;
        }
        virtual SLANG_NO_THROW Result SLANG_MCALL resize(uint32_t width, uint32_t height) override
        {
            SLANG_UNUSED(width);
            SLANG_UNUSED(height);
            destroySwapchainAndImages();
            return createSwapchainAndImages();
        }
        virtual SLANG_NO_THROW Result SLANG_MCALL present() override
        {
            // If there are pending fence wait operations, flush them as an
            // empty vkQueueSubmit.
            if (m_queue->m_pendingWaitFences.getCount() != 0)
            {
                m_queue->queueSubmitImpl(0, nullptr, nullptr, 0);
            }

            uint32_t swapChainIndices[] = {uint32_t(m_currentImageIndex)};

            VkPresentInfoKHR presentInfo = {};
            presentInfo.sType = VK_STRUCTURE_TYPE_PRESENT_INFO_KHR;
            presentInfo.swapchainCount = 1;
            presentInfo.pSwapchains = &m_swapChain;
            presentInfo.pImageIndices = swapChainIndices;
            Array<VkSemaphore, 2> waitSemaphores;
            for (auto s : m_queue->m_pendingWaitSemaphores)
            {
                if (s != VK_NULL_HANDLE)
                {
                    waitSemaphores.add(s);
                }
            }
            presentInfo.waitSemaphoreCount = (uint32_t)waitSemaphores.getCount();
            if (presentInfo.waitSemaphoreCount)
            {
                presentInfo.pWaitSemaphores = waitSemaphores.getBuffer();
            }
            m_api->vkQueuePresentKHR(m_queue->m_queue, &presentInfo);
            m_queue->m_pendingWaitSemaphores[0] = VK_NULL_HANDLE;
            m_queue->m_pendingWaitSemaphores[1] = VK_NULL_HANDLE;
            return SLANG_OK;
        }
        virtual SLANG_NO_THROW int SLANG_MCALL acquireNextImage() override
        {
            if (!m_images.getCount())
                return -1;

            m_currentImageIndex = -1;
            VkResult result = m_api->vkAcquireNextImageKHR(
                m_api->m_device,
                m_swapChain,
                UINT64_MAX,
                m_nextImageSemaphore,
                VK_NULL_HANDLE,
                (uint32_t*)&m_currentImageIndex);

            if (result != VK_SUCCESS)
            {
                m_currentImageIndex = -1;
                destroySwapchainAndImages();
                return m_currentImageIndex;
            }
            // Make the queue's next submit wait on `m_nextImageSemaphore`.
            m_queue->m_pendingWaitSemaphores[1] = m_nextImageSemaphore;
            return m_currentImageIndex;
        }
    };

    VkBool32 handleDebugMessage(VkDebugReportFlagsEXT flags, VkDebugReportObjectTypeEXT objType, uint64_t srcObject,
        size_t location, int32_t msgCode, const char* pLayerPrefix, const char* pMsg);

        /// Note that the outShaderModule value should be cleaned up when no longer needed by caller
        /// via vkShaderModuleDestroy()
    VkPipelineShaderStageCreateInfo compileEntryPoint(
        const char* entryPointName,
        ISlangBlob* code,
        VkShaderStageFlagBits stage,
        VkShaderModule& outShaderModule);

    static VKAPI_ATTR VkBool32 VKAPI_CALL debugMessageCallback(VkDebugReportFlagsEXT flags, VkDebugReportObjectTypeEXT objType, uint64_t srcObject,
        size_t location, int32_t msgCode, const char* pLayerPrefix, const char* pMsg, void* pUserData);

    void _transitionImageLayout(VkImage image, VkFormat format, const TextureResource::Desc& desc, VkImageLayout oldLayout, VkImageLayout newLayout);
    void _transitionImageLayout(
        VkCommandBuffer commandBuffer,
        VkImage image,
        VkFormat format,
        const TextureResource::Desc& desc,
        VkImageLayout oldLayout,
        VkImageLayout newLayout);

    uint32_t getQueueFamilyIndex(ICommandQueue::QueueType queueType)
    {
        switch (queueType)
        {
        case ICommandQueue::QueueType::Graphics:
        default:
            return m_queueFamilyIndex;
        }
    }
public:
    // VKDevice members.

    DeviceInfo m_info;
    String m_adapterName;

    VkDebugReportCallbackEXT m_debugReportCallback = VK_NULL_HANDLE;

    VkDevice m_device = VK_NULL_HANDLE;

    VulkanModule m_module;
    VulkanApi m_api;

    VulkanDeviceQueue m_deviceQueue;
    uint32_t m_queueFamilyIndex;

    Desc m_desc;

    DescriptorSetAllocator descriptorSetAllocator;

    uint32_t m_queueAllocCount;

    // A list to hold objects that may have a strong back reference to the device
    // instance. Because of the pipeline cache in `RendererBase`, there could be a reference
    // cycle among `VKDevice`->`PipelineStateImpl`->`ShaderProgramImpl`->`VkDevice`.
    // Depending on whether a `PipelineState` objects gets stored in pipeline cache, there
    // may or may not be such a reference cycle.
    // We need to hold strong references to any objects that may become part of the reference
    // cycle here, so that when objects like `ShaderProgramImpl` lost all public refernces, we
    // can always safely break the strong reference in `ShaderProgramImpl::m_device` without
    // worrying the `ShaderProgramImpl` object getting destroyed after the completion of
    // `VKDevice::~VKDevice()'.
    ChunkedList<RefPtr<RefObject>, 1024> m_deviceObjectsWithPotentialBackReferences;
};

void VKDevice::PipelineCommandEncoder::init(CommandBufferImpl* commandBuffer)
{
    m_commandBuffer = commandBuffer;
    m_device = commandBuffer->m_renderer;
    m_vkCommandBuffer = m_commandBuffer->m_commandBuffer;
    m_api = &m_commandBuffer->m_renderer->m_api;
}

Result VKDevice::PipelineCommandEncoder::bindRootShaderObjectImpl(
    VkPipelineBindPoint bindPoint)
{
    // Obtain specialized root layout.
    auto rootObjectImpl = &m_commandBuffer->m_rootObject;

    auto specializedLayout = rootObjectImpl->getSpecializedLayout();
    if (!specializedLayout)
        return SLANG_FAIL;

    // We will set up the context required when binding shader objects
    // to the pipeline. Note that this is mostly just being packaged
    // together to minimize the number of parameters that have to
    // be dealt with in the complex recursive call chains.
    //
    RootBindingContext context;
    context.pipelineLayout = specializedLayout->m_pipelineLayout;
    context.device = m_device;
    context.descriptorSetAllocator = &m_commandBuffer->m_transientHeap->m_descSetAllocator;
    context.pushConstantRanges = specializedLayout->getAllPushConstantRanges().getArrayView();

    // The context includes storage for the descriptor sets we will bind,
    // and the number of sets we need to make space for is determined
    // by the specialized program layout.
    //
    List<VkDescriptorSet> descriptorSetsStorage;
    auto descriptorSetCount = specializedLayout->getTotalDescriptorSetCount();

    descriptorSetsStorage.setCount(descriptorSetCount);
    auto descriptorSets = descriptorSetsStorage.getBuffer();

    context.descriptorSets = descriptorSets;

    // We kick off recursive binding of shader objects to the pipeline (plus
    // the state in `context`).
    //
    // Note: this logic will directly write any push-constant ranges needed,
    // and will also fill in any descriptor sets. Currently it does not
    // *bind* the descriptor sets it fills in.
    //
    // TODO: It could probably bind the descriptor sets as well.
    //
    rootObjectImpl->bindAsRoot(this, context, specializedLayout);

    // Once we've filled in all the descriptor sets, we bind them
    // to the pipeline at once.
    //
    m_device->m_api.vkCmdBindDescriptorSets(
        m_commandBuffer->m_commandBuffer,
        bindPoint,
        specializedLayout->m_pipelineLayout,
        0,
        (uint32_t) descriptorSetCount,
        descriptorSets,
        0,
        nullptr);

    return SLANG_OK;
}


/* !!!!!!!!!!!!!!!!!!!!!!!!!!!!!!!!!!!!! VKDevice::Buffer !!!!!!!!!!!!!!!!!!!!!!!!!!!!!!!!!!!!!!!!!!!!!!!!!!!! */

Result VKDevice::Buffer::init(
    const VulkanApi& api,
    size_t bufferSize,
    VkBufferUsageFlags usage,
    VkMemoryPropertyFlags reqMemoryProperties,
    bool isShared,
    VkExternalMemoryHandleTypeFlagsKHR extMemHandleType)
{
    assert(!isInitialized());

    m_api = &api;
    m_memory = VK_NULL_HANDLE;
    m_buffer = VK_NULL_HANDLE;

    VkBufferCreateInfo bufferCreateInfo = { VK_STRUCTURE_TYPE_BUFFER_CREATE_INFO };
    bufferCreateInfo.size = bufferSize;
    bufferCreateInfo.usage = usage;
    bufferCreateInfo.sharingMode = VK_SHARING_MODE_EXCLUSIVE;

    VkExternalMemoryBufferCreateInfo externalMemoryBufferCreateInfo = { VK_STRUCTURE_TYPE_EXTERNAL_MEMORY_BUFFER_CREATE_INFO };
    if (isShared)
    {
        externalMemoryBufferCreateInfo.handleTypes = extMemHandleType;
        bufferCreateInfo.pNext = &externalMemoryBufferCreateInfo;
    }

    SLANG_VK_CHECK(api.vkCreateBuffer(api.m_device, &bufferCreateInfo, nullptr, &m_buffer));
    
    VkMemoryRequirements memoryReqs = {};
    api.vkGetBufferMemoryRequirements(api.m_device, m_buffer, &memoryReqs);

    int memoryTypeIndex = api.findMemoryTypeIndex(memoryReqs.memoryTypeBits, reqMemoryProperties);
    assert(memoryTypeIndex >= 0);

    VkMemoryPropertyFlags actualMemoryProperites = api.m_deviceMemoryProperties.memoryTypes[memoryTypeIndex].propertyFlags;
    VkMemoryAllocateInfo allocateInfo = { VK_STRUCTURE_TYPE_MEMORY_ALLOCATE_INFO };
    allocateInfo.allocationSize = memoryReqs.size;
    allocateInfo.memoryTypeIndex = memoryTypeIndex;
#if SLANG_WINDOWS_FAMILY
    VkExportMemoryWin32HandleInfoKHR exportMemoryWin32HandleInfo = { VK_STRUCTURE_TYPE_EXPORT_MEMORY_WIN32_HANDLE_INFO_KHR };
    VkExportMemoryAllocateInfoKHR exportMemoryAllocateInfo = { VK_STRUCTURE_TYPE_EXPORT_MEMORY_ALLOCATE_INFO_KHR };
    if (isShared)
    {
        exportMemoryWin32HandleInfo.pNext = nullptr;
        exportMemoryWin32HandleInfo.pAttributes = nullptr;
        exportMemoryWin32HandleInfo.dwAccess = DXGI_SHARED_RESOURCE_READ | DXGI_SHARED_RESOURCE_WRITE;
        exportMemoryWin32HandleInfo.name = NULL;

        exportMemoryAllocateInfo.pNext =
            extMemHandleType & VK_EXTERNAL_MEMORY_HANDLE_TYPE_OPAQUE_WIN32_BIT_KHR
            ? &exportMemoryWin32HandleInfo
            : nullptr;
        exportMemoryAllocateInfo.handleTypes = extMemHandleType;
        allocateInfo.pNext = &exportMemoryAllocateInfo;
    }
#endif
    VkMemoryAllocateFlagsInfo flagInfo = {VK_STRUCTURE_TYPE_MEMORY_ALLOCATE_FLAGS_INFO};
    if (usage & VK_BUFFER_USAGE_SHADER_DEVICE_ADDRESS_BIT)
    {
        flagInfo.deviceMask = 1;
        flagInfo.flags = VK_MEMORY_ALLOCATE_DEVICE_ADDRESS_BIT;

        flagInfo.pNext = allocateInfo.pNext;
        allocateInfo.pNext = &flagInfo;
    }
 
    SLANG_VK_CHECK(api.vkAllocateMemory(api.m_device, &allocateInfo, nullptr, &m_memory));
    SLANG_VK_CHECK(api.vkBindBufferMemory(api.m_device, m_buffer, m_memory, 0));

    return SLANG_OK;
}

/* !!!!!!!!!!!!!!!!!!!!!!!!!!!!!!!!!!!!!!!! VKDevice !!!!!!!!!!!!!!!!!!!!!!!!!!!!!!!!!!!!!!!!!!!!!!!!!!!! */

Result SLANG_MCALL createVKDevice(const IDevice::Desc* desc, IDevice** outRenderer)
{
    RefPtr<VKDevice> result = new VKDevice();
    SLANG_RETURN_ON_FAIL(result->initialize(*desc));
    returnComPtr(outRenderer, result);
    return SLANG_OK;
}

VKDevice::~VKDevice()
{
    // Check the device queue is valid else, we can't wait on it..
    if (m_deviceQueue.isValid())
    {
        waitForGpu();
    }

    m_shaderObjectLayoutCache = decltype(m_shaderObjectLayoutCache)();
    shaderCache.free();
    m_deviceObjectsWithPotentialBackReferences.clearAndDeallocate();

    // Same as clear but, also dtors all elements, which clear does not
    m_deviceQueue.destroy();

    descriptorSetAllocator.close();
    
    if (m_device != VK_NULL_HANDLE)
    {
        if (m_desc.existingDeviceHandles.handles[2].handleValue == 0)
            m_api.vkDestroyDevice(m_device, nullptr);
        m_device = VK_NULL_HANDLE;
        if (m_debugReportCallback != VK_NULL_HANDLE)
            m_api.vkDestroyDebugReportCallbackEXT(m_api.m_instance, m_debugReportCallback, nullptr);
        if (m_api.m_instance != VK_NULL_HANDLE && m_desc.existingDeviceHandles.handles[0].handleValue == 0)
            m_api.vkDestroyInstance(m_api.m_instance, nullptr);
    }
}


VkBool32 VKDevice::handleDebugMessage(VkDebugReportFlagsEXT flags, VkDebugReportObjectTypeEXT objType, uint64_t srcObject,
    size_t location, int32_t msgCode, const char* pLayerPrefix, const char* pMsg)
{
    DebugMessageType msgType = DebugMessageType::Info;

    char const* severity = "message";
    if (flags & VK_DEBUG_REPORT_WARNING_BIT_EXT)
    {
        severity = "warning";
        msgType = DebugMessageType::Warning;
    }
    if (flags & VK_DEBUG_REPORT_ERROR_BIT_EXT)
    {
        severity = "error";
        msgType = DebugMessageType::Error;
    }

    // pMsg can be really big (it can be assembler dump for example)
    // Use a dynamic buffer to store
    size_t bufferSize = strlen(pMsg) + 1 + 1024;
    List<char> bufferArray;
    bufferArray.setCount(bufferSize);
    char* buffer = bufferArray.getBuffer();

    sprintf_s(buffer,
        bufferSize,
        "%s: %s %d: %s\n",
        pLayerPrefix,
        severity,
        msgCode,
        pMsg);

    getDebugCallback()->handleMessage(msgType, DebugMessageSource::Driver, buffer);
    return VK_FALSE;
}

/* static */VKAPI_ATTR VkBool32 VKAPI_CALL VKDevice::debugMessageCallback(VkDebugReportFlagsEXT flags, VkDebugReportObjectTypeEXT objType, uint64_t srcObject,
    size_t location, int32_t msgCode, const char* pLayerPrefix, const char* pMsg, void* pUserData)
{
    return ((VKDevice*)pUserData)->handleDebugMessage(flags, objType, srcObject, location, msgCode, pLayerPrefix, pMsg);
}

VkPipelineShaderStageCreateInfo VKDevice::compileEntryPoint(
    const char* entryPointName,
    ISlangBlob* code,
    VkShaderStageFlagBits stage,
    VkShaderModule& outShaderModule)
{
    char const* dataBegin = (char const*) code->getBufferPointer();
    char const* dataEnd = (char const*)code->getBufferPointer() + code->getBufferSize();

    // We need to make a copy of the code, since the Slang compiler
    // will free the memory after a compile request is closed.

    VkShaderModuleCreateInfo moduleCreateInfo = { VK_STRUCTURE_TYPE_SHADER_MODULE_CREATE_INFO };
    moduleCreateInfo.pCode = (uint32_t*)code->getBufferPointer();
    moduleCreateInfo.codeSize = code->getBufferSize();

    VkShaderModule module;
    SLANG_VK_CHECK(m_api.vkCreateShaderModule(m_device, &moduleCreateInfo, nullptr, &module));
    outShaderModule = module;

    VkPipelineShaderStageCreateInfo shaderStageCreateInfo = { VK_STRUCTURE_TYPE_PIPELINE_SHADER_STAGE_CREATE_INFO };
    shaderStageCreateInfo.stage = stage;

    shaderStageCreateInfo.module = module;
    shaderStageCreateInfo.pName = entryPointName;

    return shaderStageCreateInfo;
}

// !!!!!!!!!!!!!!!!!!!!!!!!!!!! Renderer interface !!!!!!!!!!!!!!!!!!!!!!!!!!

Result VKDevice::getNativeDeviceHandles(InteropHandles* outHandles)
{
    outHandles->handles[0].handleValue = (uint64_t)m_api.m_instance;
    outHandles->handles[0].api = InteropHandleAPI::Vulkan;
    outHandles->handles[1].handleValue = (uint64_t)m_api.m_physicalDevice;
    outHandles->handles[1].api = InteropHandleAPI::Vulkan;
    outHandles->handles[2].handleValue = (uint64_t)m_api.m_device;
    outHandles->handles[2].api = InteropHandleAPI::Vulkan;
    return SLANG_OK;
}

Result VKDevice::initVulkanInstanceAndDevice(const InteropHandle* handles, bool useValidationLayer)
{
    m_features.clear();

    m_queueAllocCount = 0;

    VkInstance instance = VK_NULL_HANDLE;
    if (handles[0].handleValue == 0)
    {
        VkApplicationInfo applicationInfo = { VK_STRUCTURE_TYPE_APPLICATION_INFO };
        applicationInfo.pApplicationName = "slang-gfx";
        applicationInfo.pEngineName = "slang-gfx";
        applicationInfo.apiVersion = VK_API_VERSION_1_1;
        applicationInfo.engineVersion = 1;
        applicationInfo.applicationVersion = 1;

        Array<const char*, 5> instanceExtensions;

        instanceExtensions.add(VK_KHR_GET_PHYSICAL_DEVICE_PROPERTIES_2_EXTENSION_NAME);
        instanceExtensions.add(VK_KHR_EXTERNAL_MEMORY_CAPABILITIES_EXTENSION_NAME);

        // Software (swiftshader) implementation currently does not support surface extension,
        // so only use it with a hardware implementation.
        if (!m_api.m_module->isSoftware())
        {
            instanceExtensions.add(VK_KHR_SURFACE_EXTENSION_NAME);
#if SLANG_WINDOWS_FAMILY
            instanceExtensions.add(VK_KHR_WIN32_SURFACE_EXTENSION_NAME);
#elif defined(SLANG_ENABLE_XLIB)
            instanceExtensions.add(VK_KHR_XLIB_SURFACE_EXTENSION_NAME);
#endif
#if ENABLE_VALIDATION_LAYER
            instanceExtensions.add(VK_EXT_DEBUG_REPORT_EXTENSION_NAME);
#endif
        }

        VkInstanceCreateInfo instanceCreateInfo = { VK_STRUCTURE_TYPE_INSTANCE_CREATE_INFO };
        instanceCreateInfo.pApplicationInfo = &applicationInfo;
        instanceCreateInfo.enabledExtensionCount = (uint32_t)instanceExtensions.getCount();
        instanceCreateInfo.ppEnabledExtensionNames = &instanceExtensions[0];

        if (useValidationLayer)
        {
            // Depending on driver version, validation layer may or may not exist.
            // Newer drivers comes with "VK_LAYER_KHRONOS_validation", while older
            // drivers provide only the deprecated
            // "VK_LAYER_LUNARG_standard_validation" layer.
            // We will check what layers are available, and use the newer
            // "VK_LAYER_KHRONOS_validation" layer when possible.
            uint32_t layerCount;
            m_api.vkEnumerateInstanceLayerProperties(&layerCount, nullptr);

            List<VkLayerProperties> availableLayers;
            availableLayers.setCount(layerCount);
            m_api.vkEnumerateInstanceLayerProperties(&layerCount, availableLayers.getBuffer());

            const char* layerNames[] = { nullptr };
            for (auto& layer : availableLayers)
            {
                if (strncmp(
                    layer.layerName,
                    "VK_LAYER_KHRONOS_validation",
                    sizeof("VK_LAYER_KHRONOS_validation")) == 0)
                {
                    layerNames[0] = "VK_LAYER_KHRONOS_validation";
                    break;
                }
            }
            // On older drivers, only "VK_LAYER_LUNARG_standard_validation" exists,
            // so we try to use it if we can't find "VK_LAYER_KHRONOS_validation".
            if (!layerNames[0])
            {
                for (auto& layer : availableLayers)
                {
                    if (strncmp(
                        layer.layerName,
                        "VK_LAYER_LUNARG_standard_validation",
                        sizeof("VK_LAYER_LUNARG_standard_validation")) == 0)
                    {
                        layerNames[0] = "VK_LAYER_LUNARG_standard_validation";
                        break;
                    }
                }
            }
            if (layerNames[0])
            {
                instanceCreateInfo.enabledLayerCount = SLANG_COUNT_OF(layerNames);
                instanceCreateInfo.ppEnabledLayerNames = layerNames;
            }
        }
        uint32_t apiVersionsToTry[] = { VK_API_VERSION_1_2, VK_API_VERSION_1_1, VK_API_VERSION_1_0 };
        for (auto apiVersion : apiVersionsToTry)
        {
            applicationInfo.apiVersion = apiVersion;
            if (m_api.vkCreateInstance(&instanceCreateInfo, nullptr, &instance) == VK_SUCCESS)
            {
                break;
            }
        }
    }
    else
    {
        instance = (VkInstance)handles[0].handleValue;
    }
    if (!instance)
        return SLANG_FAIL;
    SLANG_RETURN_ON_FAIL(m_api.initInstanceProcs(instance));
    if (useValidationLayer && m_api.vkCreateDebugReportCallbackEXT)
    {
        VkDebugReportFlagsEXT debugFlags = VK_DEBUG_REPORT_ERROR_BIT_EXT | VK_DEBUG_REPORT_WARNING_BIT_EXT;

        VkDebugReportCallbackCreateInfoEXT debugCreateInfo = { VK_STRUCTURE_TYPE_DEBUG_REPORT_CREATE_INFO_EXT };
        debugCreateInfo.pfnCallback = &debugMessageCallback;
        debugCreateInfo.pUserData = this;
        debugCreateInfo.flags = debugFlags;

        SLANG_VK_RETURN_ON_FAIL(m_api.vkCreateDebugReportCallbackEXT(instance, &debugCreateInfo, nullptr, &m_debugReportCallback));
    }

    VkPhysicalDevice physicalDevice = VK_NULL_HANDLE;
    Index selectedDeviceIndex = 0;
    if (handles[1].handleValue == 0)
    {
        uint32_t numPhysicalDevices = 0;
        SLANG_VK_RETURN_ON_FAIL(m_api.vkEnumeratePhysicalDevices(instance, &numPhysicalDevices, nullptr));

        List<VkPhysicalDevice> physicalDevices;
        physicalDevices.setCount(numPhysicalDevices);
        SLANG_VK_RETURN_ON_FAIL(m_api.vkEnumeratePhysicalDevices(instance, &numPhysicalDevices, physicalDevices.getBuffer()));


        if (m_desc.adapter)
        {
            selectedDeviceIndex = -1;

            String lowerAdapter = String(m_desc.adapter).toLower();

            for (Index i = 0; i < physicalDevices.getCount(); ++i)
            {
                auto physicalDevice = physicalDevices[i];

                VkPhysicalDeviceProperties basicProps = {};
                m_api.vkGetPhysicalDeviceProperties(physicalDevice, &basicProps);

                String lowerName = String(basicProps.deviceName).toLower();

                if (lowerName.indexOf(lowerAdapter) != Index(-1))
                {
                    selectedDeviceIndex = i;
                    break;
                }
            }
            if (selectedDeviceIndex < 0)
            {
                // Device not found
                return SLANG_FAIL;
            }
        }

        physicalDevice = physicalDevices[selectedDeviceIndex];
    }
    else
    {
        physicalDevice = (VkPhysicalDevice)handles[1].handleValue;
    }

    SLANG_RETURN_ON_FAIL(m_api.initPhysicalDevice(physicalDevice));

    // Obtain the name of the selected adapter.
    {
        VkPhysicalDeviceProperties basicProps = {};
        m_api.vkGetPhysicalDeviceProperties(physicalDevice, &basicProps);
        m_adapterName = basicProps.deviceName;
        m_info.adapterName = m_adapterName.begin();
    }

    List<const char*> deviceExtensions;
    deviceExtensions.add(VK_KHR_SWAPCHAIN_EXTENSION_NAME);

    VkDeviceCreateInfo deviceCreateInfo = { VK_STRUCTURE_TYPE_DEVICE_CREATE_INFO };
    deviceCreateInfo.queueCreateInfoCount = 1;
    deviceCreateInfo.pEnabledFeatures = &m_api.m_deviceFeatures;

    // Get the device features (doesn't use, but useful when debugging)
    if (m_api.vkGetPhysicalDeviceFeatures2)
    {
        VkPhysicalDeviceFeatures2 deviceFeatures2 = {};
        deviceFeatures2.sType = VK_STRUCTURE_TYPE_PHYSICAL_DEVICE_FEATURES_2;
        m_api.vkGetPhysicalDeviceFeatures2(m_api.m_physicalDevice, &deviceFeatures2);
    }

    VkPhysicalDeviceProperties basicProps = {};
    m_api.vkGetPhysicalDeviceProperties(m_api.m_physicalDevice, &basicProps);

    // Compute timestamp frequency.
    m_info.timestampFrequency = uint64_t(1e9 / basicProps.limits.timestampPeriod);

    // Get the API version
    const uint32_t majorVersion = VK_VERSION_MAJOR(basicProps.apiVersion);
    const uint32_t minorVersion = VK_VERSION_MINOR(basicProps.apiVersion);

    auto& extendedFeatures = m_api.m_extendedFeatures;

    // API version check, can't use vkGetPhysicalDeviceProperties2 yet since this device might not support it
    if (VK_MAKE_VERSION(majorVersion, minorVersion, 0) >= VK_API_VERSION_1_1 &&
        m_api.vkGetPhysicalDeviceProperties2 &&
        m_api.vkGetPhysicalDeviceFeatures2)
    {
        // Get device features
        VkPhysicalDeviceFeatures2 deviceFeatures2 = {};
        deviceFeatures2.sType = VK_STRUCTURE_TYPE_PHYSICAL_DEVICE_FEATURES_2;

        // Inline uniform block
        extendedFeatures.inlineUniformBlockFeatures.pNext = deviceFeatures2.pNext;
        deviceFeatures2.pNext = &extendedFeatures.inlineUniformBlockFeatures;

        // Buffer device address features
        extendedFeatures.bufferDeviceAddressFeatures.pNext = deviceFeatures2.pNext;
        deviceFeatures2.pNext = &extendedFeatures.bufferDeviceAddressFeatures;

        // Ray query features
        extendedFeatures.rayQueryFeatures.pNext = deviceFeatures2.pNext;
        deviceFeatures2.pNext = &extendedFeatures.rayQueryFeatures;

        // Acceleration structure features
        extendedFeatures.accelerationStructureFeatures.pNext = deviceFeatures2.pNext;
        deviceFeatures2.pNext = &extendedFeatures.accelerationStructureFeatures;

        // Subgroup features
        extendedFeatures.shaderSubgroupExtendedTypeFeatures.pNext = deviceFeatures2.pNext;
        deviceFeatures2.pNext = &extendedFeatures.shaderSubgroupExtendedTypeFeatures;

        // Extended dynamic states
        extendedFeatures.extendedDynamicStateFeatures.pNext = deviceFeatures2.pNext;
        deviceFeatures2.pNext = &extendedFeatures.extendedDynamicStateFeatures;

        // Timeline Semaphore
        extendedFeatures.timelineFeatures.pNext = deviceFeatures2.pNext;
        deviceFeatures2.pNext = &extendedFeatures.timelineFeatures;

        // Float16
        extendedFeatures.float16Features.pNext = deviceFeatures2.pNext;
        deviceFeatures2.pNext = &extendedFeatures.float16Features;

        // 16-bit storage
        extendedFeatures.storage16BitFeatures.pNext = deviceFeatures2.pNext;
        deviceFeatures2.pNext = &extendedFeatures.storage16BitFeatures;

        // Atomic64
        extendedFeatures.atomicInt64Features.pNext = deviceFeatures2.pNext;
        deviceFeatures2.pNext = &extendedFeatures.atomicInt64Features;

        // Atomic Float
        // To detect atomic float we need
        // https://www.khronos.org/registry/vulkan/specs/1.2-extensions/man/html/VkPhysicalDeviceShaderAtomicFloatFeaturesEXT.html

        extendedFeatures.atomicFloatFeatures.pNext = deviceFeatures2.pNext;
        deviceFeatures2.pNext = &extendedFeatures.atomicFloatFeatures;

        m_api.vkGetPhysicalDeviceFeatures2(m_api.m_physicalDevice, &deviceFeatures2);
        
        if (deviceFeatures2.features.shaderResourceMinLod)
        {
            m_features.add("shader-resource-min-lod");
        }
        if (deviceFeatures2.features.shaderFloat64)
        {
            m_features.add("double");
        }
        if (deviceFeatures2.features.shaderInt64)
        {
            m_features.add("int64");
        }
        if (deviceFeatures2.features.shaderInt16)
        {
            m_features.add("int16");
        }
        // If we have float16 features then enable
        if (extendedFeatures.float16Features.shaderFloat16)
        {
            // Link into the creation features
            extendedFeatures.float16Features.pNext = (void*)deviceCreateInfo.pNext;
            deviceCreateInfo.pNext = &extendedFeatures.float16Features;

            // Add the Float16 extension
            deviceExtensions.add(VK_KHR_SHADER_FLOAT16_INT8_EXTENSION_NAME);

            // We have half support
            m_features.add("half");
        }

        if (extendedFeatures.storage16BitFeatures.storageBuffer16BitAccess)
        {
            // Link into the creation features
            extendedFeatures.storage16BitFeatures.pNext = (void*)deviceCreateInfo.pNext;
            deviceCreateInfo.pNext = &extendedFeatures.storage16BitFeatures;

            // Add the 16-bit storage extension
            deviceExtensions.add(VK_KHR_16BIT_STORAGE_EXTENSION_NAME);

            // We have half support
            m_features.add("16-bit-storage");
        }

        if (extendedFeatures.atomicInt64Features.shaderBufferInt64Atomics)
        {
            // Link into the creation features
            extendedFeatures.atomicInt64Features.pNext = (void*)deviceCreateInfo.pNext;
            deviceCreateInfo.pNext = &extendedFeatures.atomicInt64Features;

            deviceExtensions.add(VK_KHR_SHADER_ATOMIC_INT64_EXTENSION_NAME);
            m_features.add("atomic-int64");
        }

        if (extendedFeatures.atomicFloatFeatures.shaderBufferFloat32AtomicAdd)
        {
            // Link into the creation features
            extendedFeatures.atomicFloatFeatures.pNext = (void*)deviceCreateInfo.pNext;
            deviceCreateInfo.pNext = &extendedFeatures.atomicFloatFeatures;

            deviceExtensions.add(VK_EXT_SHADER_ATOMIC_FLOAT_EXTENSION_NAME);
            m_features.add("atomic-float");
        }

        if (extendedFeatures.timelineFeatures.timelineSemaphore)
        {
            // Link into the creation features
            extendedFeatures.timelineFeatures.pNext = (void*)deviceCreateInfo.pNext;
            deviceCreateInfo.pNext = &extendedFeatures.timelineFeatures;
            deviceExtensions.add(VK_KHR_TIMELINE_SEMAPHORE_EXTENSION_NAME);
            m_features.add("timeline-semaphore");
        }

        if (extendedFeatures.extendedDynamicStateFeatures.extendedDynamicState)
        {
            // Link into the creation features
            extendedFeatures.extendedDynamicStateFeatures.pNext = (void*)deviceCreateInfo.pNext;
            deviceCreateInfo.pNext = &extendedFeatures.extendedDynamicStateFeatures;
            deviceExtensions.add(VK_EXT_EXTENDED_DYNAMIC_STATE_EXTENSION_NAME);
            m_features.add("extended-dynamic-states");
        }

        if (extendedFeatures.shaderSubgroupExtendedTypeFeatures.shaderSubgroupExtendedTypes)
        {
            extendedFeatures.shaderSubgroupExtendedTypeFeatures.pNext =
                (void*)deviceCreateInfo.pNext;
            deviceCreateInfo.pNext = &extendedFeatures.shaderSubgroupExtendedTypeFeatures;
            deviceExtensions.add(VK_KHR_SHADER_SUBGROUP_EXTENDED_TYPES_EXTENSION_NAME);
            m_features.add("shader-subgroup-extended-types");
        }
        if (extendedFeatures.accelerationStructureFeatures.accelerationStructure)
        {
            extendedFeatures.accelerationStructureFeatures.pNext = (void*)deviceCreateInfo.pNext;
            deviceCreateInfo.pNext = &extendedFeatures.accelerationStructureFeatures;
            deviceExtensions.add(VK_KHR_ACCELERATION_STRUCTURE_EXTENSION_NAME);
            deviceExtensions.add(VK_KHR_DEFERRED_HOST_OPERATIONS_EXTENSION_NAME);
            m_features.add("acceleration-structure");
        }

        if (extendedFeatures.rayQueryFeatures.rayQuery)
        {
            extendedFeatures.rayQueryFeatures.pNext = (void*)deviceCreateInfo.pNext;
            deviceCreateInfo.pNext = &extendedFeatures.rayQueryFeatures;
            deviceExtensions.add(VK_KHR_RAY_QUERY_EXTENSION_NAME);
            m_features.add("ray-query");
            m_features.add("ray-tracing");
        }
        if (extendedFeatures.bufferDeviceAddressFeatures.bufferDeviceAddress)
        {
            extendedFeatures.bufferDeviceAddressFeatures.pNext = (void*)deviceCreateInfo.pNext;
            deviceCreateInfo.pNext = &extendedFeatures.bufferDeviceAddressFeatures;
            deviceExtensions.add(VK_KHR_BUFFER_DEVICE_ADDRESS_EXTENSION_NAME);

            m_features.add("buffer-device-address");
        }

        if (extendedFeatures.inlineUniformBlockFeatures.inlineUniformBlock)
        {
            extendedFeatures.inlineUniformBlockFeatures.pNext = (void*)deviceCreateInfo.pNext;
            deviceCreateInfo.pNext = &extendedFeatures.inlineUniformBlockFeatures;
            deviceExtensions.add(VK_KHR_BUFFER_DEVICE_ADDRESS_EXTENSION_NAME);
            m_features.add("inline-uniform-block");
        }

        uint32_t extensionCount = 0;
        m_api.vkEnumerateDeviceExtensionProperties(m_api.m_physicalDevice, NULL, &extensionCount, NULL);
        Slang::List<VkExtensionProperties> extensions;
        extensions.setCount(extensionCount);
        m_api.vkEnumerateDeviceExtensionProperties(m_api.m_physicalDevice, NULL, &extensionCount, extensions.getBuffer());

        HashSet<String> extensionNames;
        for (const auto& e : extensions)
        {
            extensionNames.Add(e.extensionName);
        }

        if (extensionNames.Contains("VK_KHR_external_memory"))
        {
            deviceExtensions.add(VK_KHR_EXTERNAL_MEMORY_EXTENSION_NAME);
#if SLANG_WINDOWS_FAMILY
            if (extensionNames.Contains("VK_KHR_external_memory_win32"))
            {
                deviceExtensions.add(VK_KHR_EXTERNAL_MEMORY_WIN32_EXTENSION_NAME);
            }
#endif
            m_features.add("external-memory");
        }
    }
    if (m_api.m_module->isSoftware())
    {
        m_features.add("software-device");
    }
    else
    {
        m_features.add("hardware-device");
    }

    m_queueFamilyIndex = m_api.findQueue(VK_QUEUE_GRAPHICS_BIT | VK_QUEUE_COMPUTE_BIT);
    assert(m_queueFamilyIndex >= 0);

    if (handles[2].handleValue == 0)
    {
        float queuePriority = 0.0f;
        VkDeviceQueueCreateInfo queueCreateInfo = { VK_STRUCTURE_TYPE_DEVICE_QUEUE_CREATE_INFO };
        queueCreateInfo.queueFamilyIndex = m_queueFamilyIndex;
        queueCreateInfo.queueCount = 1;
        queueCreateInfo.pQueuePriorities = &queuePriority;

        deviceCreateInfo.pQueueCreateInfos = &queueCreateInfo;

        deviceCreateInfo.enabledExtensionCount = uint32_t(deviceExtensions.getCount());
        deviceCreateInfo.ppEnabledExtensionNames = deviceExtensions.getBuffer();

        if (m_api.vkCreateDevice(m_api.m_physicalDevice, &deviceCreateInfo, nullptr, &m_device) != VK_SUCCESS)
            return SLANG_FAIL;
    }
    else
    {
        m_device = (VkDevice)handles[2].handleValue;
    }

    SLANG_RETURN_ON_FAIL(m_api.initDeviceProcs(m_device));

    return SLANG_OK;
}

SlangResult VKDevice::initialize(const Desc& desc)
{
    // Initialize device info.
    {
        m_info.apiName = "Vulkan";
        m_info.bindingStyle = BindingStyle::Vulkan;
        m_info.projectionStyle = ProjectionStyle::Vulkan;
        m_info.deviceType = DeviceType::Vulkan;
        static const float kIdentity[] = {1, 0, 0, 0, 0, 1, 0, 0, 0, 0, 1, 0, 0, 0, 0, 1};
        ::memcpy(m_info.identityProjectionMatrix, kIdentity, sizeof(kIdentity));
    }

    m_desc = desc;

    SLANG_RETURN_ON_FAIL(RendererBase::initialize(desc));
    SlangResult initDeviceResult = SLANG_OK;

    for (int forceSoftware = 0; forceSoftware <= 1; forceSoftware++)
    {
        initDeviceResult = m_module.init(forceSoftware != 0);
        if (initDeviceResult != SLANG_OK)
            continue;
        initDeviceResult = m_api.initGlobalProcs(m_module);
        if (initDeviceResult != SLANG_OK)
            continue;
        descriptorSetAllocator.m_api = &m_api;
        initDeviceResult = initVulkanInstanceAndDevice(desc.existingDeviceHandles.handles, ENABLE_VALIDATION_LAYER != 0);
        if (initDeviceResult == SLANG_OK)
            break;
    }
    SLANG_RETURN_ON_FAIL(initDeviceResult);

    {
        VkQueue queue;
        m_api.vkGetDeviceQueue(m_device, m_queueFamilyIndex, 0, &queue);
        SLANG_RETURN_ON_FAIL(m_deviceQueue.init(m_api, queue, m_queueFamilyIndex));
    }

    SLANG_RETURN_ON_FAIL(slangContext.initialize(
        desc.slang,
        SLANG_SPIRV,
        "sm_5_1",
        makeArray(slang::PreprocessorMacroDesc{ "__VK__", "1" }).getView()));
    return SLANG_OK;
}

void VKDevice::waitForGpu()
{
    m_deviceQueue.flushAndWait();
}

Result VKDevice::TransientResourceHeapImpl::init(
    const ITransientResourceHeap::Desc& desc,
    VKDevice* device)
{
    Super::init(
        desc,
        (uint32_t)device->m_api.m_deviceProperties.limits.minUniformBufferOffsetAlignment,
        device);

    m_descSetAllocator.m_api = &device->m_api;

    VkCommandPoolCreateInfo poolCreateInfo = {};
    poolCreateInfo.sType = VK_STRUCTURE_TYPE_COMMAND_POOL_CREATE_INFO;
    poolCreateInfo.flags = VK_COMMAND_POOL_CREATE_RESET_COMMAND_BUFFER_BIT;
    poolCreateInfo.queueFamilyIndex =
        device->getQueueFamilyIndex(ICommandQueue::QueueType::Graphics);
    device->m_api.vkCreateCommandPool(
        device->m_api.m_device, &poolCreateInfo, nullptr, &m_commandPool);

    advanceFence();
    return SLANG_OK;
}

Result VKDevice::TransientResourceHeapImpl::createCommandBuffer(ICommandBuffer** outCmdBuffer)
{
    if (m_commandBufferAllocId < (uint32_t)m_commandBufferPool.getCount())
    {
        auto result = m_commandBufferPool[m_commandBufferAllocId];
        result->beginCommandBuffer();
        m_commandBufferAllocId++;
        returnComPtr(outCmdBuffer, result);
        return SLANG_OK;
    }

    RefPtr<CommandBufferImpl> commandBuffer = new CommandBufferImpl();
    SLANG_RETURN_ON_FAIL(commandBuffer->init(
        m_device, m_commandPool, this));
    m_commandBufferPool.add(commandBuffer);
    m_commandBufferAllocId++;
    returnComPtr(outCmdBuffer, commandBuffer);
    return SLANG_OK;
}

Result VKDevice::TransientResourceHeapImpl::synchronizeAndReset()
{
    m_commandBufferAllocId = 0;
    auto& api = m_device->m_api;
    if (api.vkWaitForFences(
            api.m_device, (uint32_t)m_fences.getCount(), m_fences.getBuffer(), 1, UINT64_MAX) !=
        VK_SUCCESS)
    {
        return SLANG_FAIL;
    }
    api.vkResetCommandPool(api.m_device, m_commandPool, 0);
    m_descSetAllocator.reset();
    m_fenceIndex = 0;
    Super::reset();
    return SLANG_OK;
}

Result VKDevice::createTransientResourceHeap(
    const ITransientResourceHeap::Desc& desc,
    ITransientResourceHeap** outHeap)
{
    RefPtr<TransientResourceHeapImpl> result = new TransientResourceHeapImpl();
    SLANG_RETURN_ON_FAIL(result->init(desc, this));
    returnComPtr(outHeap, result);
    return SLANG_OK;
}

Result VKDevice::createCommandQueue(const ICommandQueue::Desc& desc, ICommandQueue** outQueue)
{
    // Only support one queue for now.
    if (m_queueAllocCount != 0)
        return SLANG_FAIL;
    auto queueFamilyIndex = m_api.findQueue(VK_QUEUE_GRAPHICS_BIT | VK_QUEUE_COMPUTE_BIT);
    VkQueue vkQueue;
    m_api.vkGetDeviceQueue(m_api.m_device, queueFamilyIndex, 0, &vkQueue);
    RefPtr<CommandQueueImpl> result = new CommandQueueImpl();
    result->init(this, vkQueue, queueFamilyIndex);
    returnComPtr(outQueue, result);
    m_queueAllocCount++;
    return SLANG_OK;
}

Result VKDevice::createSwapchain(
    const ISwapchain::Desc& desc, WindowHandle window, ISwapchain** outSwapchain)
{
#if !defined(SLANG_ENABLE_XLIB)
    if (window.type == WindowHandle::Type::XLibHandle)
    {
        return SLANG_FAIL;
    }
#endif

    RefPtr<SwapchainImpl> sc = new SwapchainImpl();
    SLANG_RETURN_ON_FAIL(sc->init(this, desc, window));
    returnComPtr(outSwapchain, sc);
    return SLANG_OK;
}

Result VKDevice::createFramebufferLayout(const IFramebufferLayout::Desc& desc, IFramebufferLayout** outLayout)
{
    RefPtr<FramebufferLayoutImpl> layout = new FramebufferLayoutImpl();
    SLANG_RETURN_ON_FAIL(layout->init(this, desc));
    m_deviceObjectsWithPotentialBackReferences.add(layout);
    returnComPtr(outLayout, layout);
    return SLANG_OK;
}

Result VKDevice::createRenderPassLayout(
    const IRenderPassLayout::Desc& desc,
    IRenderPassLayout** outRenderPassLayout)
{
    RefPtr<RenderPassLayoutImpl> result = new RenderPassLayoutImpl();
    SLANG_RETURN_ON_FAIL(result->init(this, desc));
    returnComPtr(outRenderPassLayout, result);
    return SLANG_OK;
}

Result VKDevice::createFramebuffer(const IFramebuffer::Desc& desc, IFramebuffer** outFramebuffer)
{
    RefPtr<FramebufferImpl> fb = new FramebufferImpl();
    SLANG_RETURN_ON_FAIL(fb->init(this, desc));
    returnComPtr(outFramebuffer, fb);
    return SLANG_OK;
}

size_t calcRowSize(Format format, int width)
{
    FormatInfo sizeInfo;
    gfxGetFormatInfo(format, &sizeInfo);
    return size_t((width + sizeInfo.blockWidth - 1) / sizeInfo.blockWidth * sizeInfo.blockSizeInBytes);
}

size_t calcNumRows(Format format, int height)
{
    FormatInfo sizeInfo;
    gfxGetFormatInfo(format, &sizeInfo);
    return (size_t)(height + sizeInfo.blockHeight - 1) / sizeInfo.blockHeight;
}

SlangResult VKDevice::readTextureResource(
    ITextureResource* texture,
    ResourceState state,
    ISlangBlob** outBlob,
    size_t* outRowPitch,
    size_t* outPixelSize)
{
    auto textureImpl = static_cast<TextureResourceImpl*>(texture);
    RefPtr<ListBlob> blob = new ListBlob();

    auto desc = textureImpl->getDesc();
    auto width = desc->size.width;
    auto height = desc->size.height;
    FormatInfo sizeInfo;
    SLANG_RETURN_ON_FAIL(gfxGetFormatInfo(desc->format, &sizeInfo));
    size_t pixelSize = sizeInfo.blockSizeInBytes / sizeInfo.pixelsPerBlock;
    size_t rowPitch = width * pixelSize;

    List<TextureResource::Size> mipSizes;

    const int numMipMaps = desc->numMipLevels;
    auto arraySize = calcEffectiveArraySize(*desc);

    // Calculate how large the buffer has to be
    size_t bufferSize = 0;
    // Calculate how large an array entry is
    for (int j = 0; j < numMipMaps; ++j)
    {
        const TextureResource::Size mipSize = calcMipSize(desc->size, j);

        auto rowSizeInBytes = calcRowSize(desc->format, mipSize.width);
        auto numRows = calcNumRows(desc->format, mipSize.height);

        mipSizes.add(mipSize);

        bufferSize += (rowSizeInBytes * numRows) * mipSize.depth;
    }
    // Calculate the total size taking into account the array
    bufferSize *= arraySize;
    blob->m_data.setCount(Index(bufferSize));

    Buffer staging;
    SLANG_RETURN_ON_FAIL(staging.init(
        m_api,
        bufferSize,
        VK_BUFFER_USAGE_TRANSFER_DST_BIT,
        VK_MEMORY_PROPERTY_HOST_VISIBLE_BIT | VK_MEMORY_PROPERTY_HOST_COHERENT_BIT));

    VkCommandBuffer commandBuffer = m_deviceQueue.getCommandBuffer();
    VkImage srcImage = textureImpl->m_image;
    VkImageLayout srcImageLayout = VulkanUtil::getImageLayoutFromState(state);

    size_t dstOffset = 0;
    for (int i = 0; i < arraySize; ++i)
    {
        for (Index j = 0; j < mipSizes.getCount(); ++j)
        {
            const auto& mipSize = mipSizes[j];

            auto rowSizeInBytes = calcRowSize(desc->format, mipSize.width);
            auto numRows = calcNumRows(desc->format, mipSize.height);

            VkBufferImageCopy region = {};

            region.bufferOffset = dstOffset;
            region.bufferRowLength = 0;
            region.bufferImageHeight = 0;

            region.imageSubresource.aspectMask = VK_IMAGE_ASPECT_COLOR_BIT;
            region.imageSubresource.mipLevel = uint32_t(j);
            region.imageSubresource.baseArrayLayer = i;
            region.imageSubresource.layerCount = 1;
            region.imageOffset = { 0, 0, 0 };
            region.imageExtent = { uint32_t(mipSize.width), uint32_t(mipSize.height), uint32_t(mipSize.depth) };

            m_api.vkCmdCopyImageToBuffer(commandBuffer, srcImage, srcImageLayout, staging.m_buffer, 1, &region);

            dstOffset += rowSizeInBytes * numRows * mipSize.depth;
        }
    }

    m_deviceQueue.flushAndWait();

    // Write out the data from the buffer
    void* mappedData = nullptr;
    SLANG_RETURN_ON_FAIL(
        m_api.vkMapMemory(m_device, staging.m_memory, 0, bufferSize, 0, &mappedData));

    ::memcpy(blob->m_data.getBuffer(), mappedData, bufferSize);
    m_api.vkUnmapMemory(m_device, staging.m_memory);

    *outPixelSize = pixelSize;
    *outRowPitch = rowPitch;
    returnComPtr(outBlob, blob);
    return SLANG_OK;
}

SlangResult VKDevice::readBufferResource(
    IBufferResource* inBuffer,
    size_t offset,
    size_t size,
    ISlangBlob** outBlob)
{
    BufferResourceImpl* buffer = static_cast<BufferResourceImpl*>(inBuffer);
    
    RefPtr<ListBlob> blob = new ListBlob();
    blob->m_data.setCount(size);

    // create staging buffer
    Buffer staging;

    SLANG_RETURN_ON_FAIL(staging.init(
        m_api,
        size,
        VK_BUFFER_USAGE_TRANSFER_DST_BIT,
        VK_MEMORY_PROPERTY_HOST_VISIBLE_BIT | VK_MEMORY_PROPERTY_HOST_COHERENT_BIT));

    // Copy from real buffer to staging buffer
    VkCommandBuffer commandBuffer = m_deviceQueue.getCommandBuffer();

    VkBufferCopy copyInfo = {};
    copyInfo.size = size;
    copyInfo.srcOffset = offset;
    m_api.vkCmdCopyBuffer(commandBuffer, buffer->m_buffer.m_buffer, staging.m_buffer, 1, &copyInfo);

    m_deviceQueue.flushAndWait();

    // Write out the data from the buffer
    void* mappedData = nullptr;
    SLANG_RETURN_ON_FAIL(
        m_api.vkMapMemory(m_device, staging.m_memory, 0, size, 0, &mappedData));

    ::memcpy(blob->m_data.getBuffer(), mappedData, size);
    m_api.vkUnmapMemory(m_device, staging.m_memory);

    returnComPtr(outBlob, blob);
    return SLANG_OK;
}

Result VKDevice::getAccelerationStructurePrebuildInfo(
    const IAccelerationStructure::BuildInputs& buildInputs,
    IAccelerationStructure::PrebuildInfo* outPrebuildInfo)
{
    if (!m_api.vkGetAccelerationStructureBuildSizesKHR)
    {
        return SLANG_E_NOT_AVAILABLE;
    }
    VkAccelerationStructureBuildSizesInfoKHR sizeInfo = {
        VK_STRUCTURE_TYPE_ACCELERATION_STRUCTURE_BUILD_SIZES_INFO_KHR};
    AccelerationStructureBuildGeometryInfoBuilder geomInfoBuilder;
    SLANG_RETURN_ON_FAIL(geomInfoBuilder.build(buildInputs, getDebugCallback()));
    m_api.vkGetAccelerationStructureBuildSizesKHR(
        m_api.m_device,
        VK_ACCELERATION_STRUCTURE_BUILD_TYPE_DEVICE_KHR,
        &geomInfoBuilder.buildInfo,
        geomInfoBuilder.primitiveCounts.getBuffer(),
        &sizeInfo);
    outPrebuildInfo->resultDataMaxSize = sizeInfo.accelerationStructureSize;
    outPrebuildInfo->scratchDataSize = sizeInfo.buildScratchSize;
    outPrebuildInfo->updateScratchDataSize = sizeInfo.updateScratchSize;
    return SLANG_OK;
}

Result VKDevice::createAccelerationStructure(
    const IAccelerationStructure::CreateDesc& desc,
    IAccelerationStructure** outAS)
{
    if (!m_api.vkCreateAccelerationStructureKHR)
    {
        return SLANG_E_NOT_AVAILABLE;
    }
    RefPtr<AccelerationStructureImpl> resultAS = new AccelerationStructureImpl();
    resultAS->m_offset = desc.offset;
    resultAS->m_size = desc.size;
    resultAS->m_buffer = static_cast<BufferResourceImpl*>(desc.buffer);
    resultAS->m_device = this;
    resultAS->m_desc.type = IResourceView::Type::AccelerationStructure;
    VkAccelerationStructureCreateInfoKHR createInfo = {VK_STRUCTURE_TYPE_ACCELERATION_STRUCTURE_CREATE_INFO_KHR};
    createInfo.buffer = resultAS->m_buffer->m_buffer.m_buffer;
    createInfo.offset = desc.offset;
    createInfo.size = desc.size;
    switch (desc.kind)
    {
    case IAccelerationStructure::Kind::BottomLevel:
        createInfo.type = VK_ACCELERATION_STRUCTURE_TYPE_BOTTOM_LEVEL_KHR;
        break;
    case IAccelerationStructure::Kind::TopLevel:
        createInfo.type = VK_ACCELERATION_STRUCTURE_TYPE_TOP_LEVEL_KHR;
        break;
    default:
        getDebugCallback()->handleMessage(
            DebugMessageType::Error,
            DebugMessageSource::Layer,
            "invalid value of IAccelerationStructure::Kind encountered in desc.kind");
        return SLANG_E_INVALID_ARG;
    }

    SLANG_VK_RETURN_ON_FAIL(m_api.vkCreateAccelerationStructureKHR(
        m_api.m_device, &createInfo, nullptr, &resultAS->m_vkHandle));
    returnComPtr(outAS, resultAS);
    return SLANG_OK;
}

static VkBufferUsageFlagBits _calcBufferUsageFlags(ResourceState state)
{
    switch (state)
    {
    case ResourceState::VertexBuffer:
        return VK_BUFFER_USAGE_VERTEX_BUFFER_BIT;
    case ResourceState::IndexBuffer:
        return VK_BUFFER_USAGE_INDEX_BUFFER_BIT;
    case ResourceState::ConstantBuffer:
        return VK_BUFFER_USAGE_UNIFORM_BUFFER_BIT;
    case ResourceState::StreamOutput:
        return VK_BUFFER_USAGE_TRANSFORM_FEEDBACK_BUFFER_BIT_EXT;
    case ResourceState::RenderTarget:
    case ResourceState::DepthRead:
    case ResourceState::DepthWrite:
        {
            assert(!"Invalid resource state for buffer resource.");
            return VkBufferUsageFlagBits(0);
        }
    case ResourceState::UnorderedAccess:
        return (VkBufferUsageFlagBits)(VK_BUFFER_USAGE_STORAGE_TEXEL_BUFFER_BIT | VK_BUFFER_USAGE_STORAGE_BUFFER_BIT);
    case ResourceState::ShaderResource:
        return (VkBufferUsageFlagBits)(VK_BUFFER_USAGE_UNIFORM_TEXEL_BUFFER_BIT | VK_BUFFER_USAGE_STORAGE_BUFFER_BIT);
    case ResourceState::CopySource:
        return VK_BUFFER_USAGE_TRANSFER_SRC_BIT;
    case ResourceState::CopyDestination:
        return VK_BUFFER_USAGE_TRANSFER_DST_BIT;
    case ResourceState::AccelerationStructure:
        return VK_BUFFER_USAGE_ACCELERATION_STRUCTURE_STORAGE_BIT_KHR;
    default:
        return VkBufferUsageFlagBits(0);
    }
}

static VkBufferUsageFlagBits _calcBufferUsageFlags(ResourceStateSet states)
{
    int dstFlags = 0;
    for (uint32_t i = 0; i < (uint32_t)ResourceState::_Count; i++)
    {
        auto state = (ResourceState)i;
        if (states.contains(state))
            dstFlags |= _calcBufferUsageFlags(state);
    }
    return VkBufferUsageFlagBits(dstFlags);
}

static VkImageUsageFlagBits _calcImageUsageFlags(ResourceState state)
{
    switch (state)
    {
    case ResourceState::RenderTarget:
        return VK_IMAGE_USAGE_COLOR_ATTACHMENT_BIT;
    case ResourceState::DepthWrite:
        return VK_IMAGE_USAGE_DEPTH_STENCIL_ATTACHMENT_BIT;
    case ResourceState::DepthRead:
        return VK_IMAGE_USAGE_INPUT_ATTACHMENT_BIT;
    case ResourceState::ShaderResource:
        return VK_IMAGE_USAGE_SAMPLED_BIT;
    case ResourceState::UnorderedAccess:
        return VK_IMAGE_USAGE_STORAGE_BIT;
    case ResourceState::CopySource:
        return VK_IMAGE_USAGE_TRANSFER_SRC_BIT;
    case ResourceState::CopyDestination:
        return VK_IMAGE_USAGE_TRANSFER_DST_BIT;
    case ResourceState::ResolveSource:
        return VK_IMAGE_USAGE_TRANSFER_SRC_BIT;
    case ResourceState::ResolveDestination:
        return VK_IMAGE_USAGE_TRANSFER_DST_BIT;
    default:
        {
            assert(!"Unsupported");
            return VkImageUsageFlagBits(0);
        }
    }
}

static VkImageUsageFlagBits _calcImageUsageFlags(ResourceStateSet states)
{
    int dstFlags = 0;
    for (uint32_t i = 0; i < (uint32_t)ResourceState::_Count; i++)
    {
        auto state = (ResourceState)i;
        if (states.contains(state))
            dstFlags |= _calcImageUsageFlags(state);
    }
    return VkImageUsageFlagBits(dstFlags);
}

static VkImageUsageFlags _calcImageUsageFlags(
    ResourceStateSet states,
    MemoryType memoryType,
    const void* initData)
{
    VkImageUsageFlags usage = _calcImageUsageFlags(states);

    if (memoryType == MemoryType::Upload || initData)
    {
        usage |= VK_IMAGE_USAGE_TRANSFER_DST_BIT;
    }

    return usage;
}

void VKDevice::_transitionImageLayout(
    VkCommandBuffer commandBuffer,
    VkImage image,
    VkFormat format,
    const TextureResource::Desc& desc,
    VkImageLayout oldLayout,
    VkImageLayout newLayout)
{
    if (oldLayout == newLayout)
        return;

    VkImageMemoryBarrier barrier = {};
    barrier.sType = VK_STRUCTURE_TYPE_IMAGE_MEMORY_BARRIER;
    barrier.oldLayout = oldLayout;
    barrier.newLayout = newLayout;
    barrier.srcQueueFamilyIndex = VK_QUEUE_FAMILY_IGNORED;
    barrier.dstQueueFamilyIndex = VK_QUEUE_FAMILY_IGNORED;
    barrier.image = image;

    if (VulkanUtil::isDepthFormat(format))
        barrier.subresourceRange.aspectMask = VK_IMAGE_ASPECT_DEPTH_BIT;
    if (VulkanUtil::isStencilFormat(format))
        barrier.subresourceRange.aspectMask |= VK_IMAGE_ASPECT_STENCIL_BIT;
    if (barrier.subresourceRange.aspectMask == 0)
        barrier.subresourceRange.aspectMask = VK_IMAGE_ASPECT_COLOR_BIT;

    barrier.subresourceRange.baseMipLevel = 0;
    barrier.subresourceRange.levelCount = desc.numMipLevels;
    barrier.subresourceRange.baseArrayLayer = 0;
    barrier.subresourceRange.layerCount = VK_REMAINING_ARRAY_LAYERS;

    VkPipelineStageFlags sourceStage;
    VkPipelineStageFlags destinationStage;

    if (oldLayout == VK_IMAGE_LAYOUT_UNDEFINED && newLayout == VK_IMAGE_LAYOUT_TRANSFER_DST_OPTIMAL)
    {
        barrier.srcAccessMask = 0;
        barrier.dstAccessMask = VK_ACCESS_TRANSFER_WRITE_BIT;

        sourceStage = VK_PIPELINE_STAGE_TOP_OF_PIPE_BIT;
        destinationStage = VK_PIPELINE_STAGE_TRANSFER_BIT;
    }
    else if (
        oldLayout == VK_IMAGE_LAYOUT_TRANSFER_DST_OPTIMAL &&
        newLayout == VK_IMAGE_LAYOUT_SHADER_READ_ONLY_OPTIMAL)
    {
        barrier.srcAccessMask = VK_ACCESS_TRANSFER_WRITE_BIT;
        barrier.dstAccessMask = VK_ACCESS_SHADER_READ_BIT;

        sourceStage = VK_PIPELINE_STAGE_TRANSFER_BIT;
        destinationStage = VK_PIPELINE_STAGE_FRAGMENT_SHADER_BIT;
    }
    else if (
        oldLayout == VK_IMAGE_LAYOUT_UNDEFINED &&
        newLayout == VK_IMAGE_LAYOUT_COLOR_ATTACHMENT_OPTIMAL)
    {
        barrier.srcAccessMask = 0;
        barrier.dstAccessMask = VK_ACCESS_COLOR_ATTACHMENT_WRITE_BIT;

        sourceStage = VK_PIPELINE_STAGE_BOTTOM_OF_PIPE_BIT;
        destinationStage = VK_PIPELINE_STAGE_COLOR_ATTACHMENT_OUTPUT_BIT;
    }
    else if (
        oldLayout == VK_IMAGE_LAYOUT_UNDEFINED &&
        (newLayout == VK_IMAGE_LAYOUT_DEPTH_ATTACHMENT_OPTIMAL ||
         newLayout == VK_IMAGE_LAYOUT_DEPTH_STENCIL_ATTACHMENT_OPTIMAL))
    {
        barrier.srcAccessMask = 0;
        barrier.dstAccessMask = VK_ACCESS_DEPTH_STENCIL_ATTACHMENT_WRITE_BIT;

        sourceStage = VK_PIPELINE_STAGE_BOTTOM_OF_PIPE_BIT;
        destinationStage = VK_PIPELINE_STAGE_EARLY_FRAGMENT_TESTS_BIT;
    }
    else if (
        oldLayout == VK_IMAGE_LAYOUT_COLOR_ATTACHMENT_OPTIMAL &&
        newLayout == VK_IMAGE_LAYOUT_PRESENT_SRC_KHR)
    {
        barrier.srcAccessMask = VK_ACCESS_COLOR_ATTACHMENT_WRITE_BIT;
        barrier.dstAccessMask = 0;

        sourceStage = VK_PIPELINE_STAGE_COLOR_ATTACHMENT_OUTPUT_BIT;
        destinationStage = VK_PIPELINE_STAGE_BOTTOM_OF_PIPE_BIT;
    }
    else if (
        oldLayout == VK_IMAGE_LAYOUT_PRESENT_SRC_KHR &&
        newLayout == VK_IMAGE_LAYOUT_COLOR_ATTACHMENT_OPTIMAL)
    {
        barrier.srcAccessMask = 0;
        barrier.dstAccessMask = VK_ACCESS_COLOR_ATTACHMENT_WRITE_BIT;

        sourceStage = VK_PIPELINE_STAGE_BOTTOM_OF_PIPE_BIT;
        destinationStage = VK_PIPELINE_STAGE_TOP_OF_PIPE_BIT;
    }
    else if (oldLayout == VK_IMAGE_LAYOUT_UNDEFINED && newLayout == VK_IMAGE_LAYOUT_GENERAL)
    {
        barrier.srcAccessMask = 0;
        barrier.dstAccessMask = VK_ACCESS_MEMORY_READ_BIT | VK_ACCESS_MEMORY_WRITE_BIT;

        sourceStage = VK_PIPELINE_STAGE_TOP_OF_PIPE_BIT;
        destinationStage = VK_PIPELINE_STAGE_TOP_OF_PIPE_BIT;
    }
    else if (
        oldLayout == VK_IMAGE_LAYOUT_TRANSFER_DST_OPTIMAL && newLayout == VK_IMAGE_LAYOUT_GENERAL)
    {
        barrier.srcAccessMask = VK_ACCESS_TRANSFER_WRITE_BIT;
        barrier.dstAccessMask = VK_ACCESS_MEMORY_READ_BIT | VK_ACCESS_MEMORY_WRITE_BIT;

        sourceStage = VK_PIPELINE_STAGE_TRANSFER_BIT;
        destinationStage = VK_PIPELINE_STAGE_TOP_OF_PIPE_BIT;
    }
    else
    {
        assert(!"unsupported layout transition!");
        return;
    }

    m_api.vkCmdPipelineBarrier(
        commandBuffer, sourceStage, destinationStage, 0, 0, nullptr, 0, nullptr, 1, &barrier);
}

void VKDevice::_transitionImageLayout(
        VkImage image,
        VkFormat format,
        const TextureResource::Desc& desc,
        VkImageLayout oldLayout,
        VkImageLayout newLayout)
{
    VkCommandBuffer commandBuffer = m_deviceQueue.getCommandBuffer();
    _transitionImageLayout(commandBuffer, image, format, desc, oldLayout, newLayout);
}

Result VKDevice::getTextureAllocationInfo(
    const ITextureResource::Desc& descIn, size_t* outSize, size_t* outAlignment)
{
    TextureResource::Desc desc = fixupTextureDesc(descIn);

    const VkFormat format = VulkanUtil::getVkFormat(desc.format);
    if (format == VK_FORMAT_UNDEFINED)
    {
        assert(!"Unhandled image format");
        return SLANG_FAIL;
    }
    const int arraySize = calcEffectiveArraySize(desc);

    VkImageCreateInfo imageInfo = {VK_STRUCTURE_TYPE_IMAGE_CREATE_INFO};
    switch (desc.type)
    {
    case IResource::Type::Texture1D:
        {
            imageInfo.imageType = VK_IMAGE_TYPE_1D;
            imageInfo.extent = VkExtent3D{uint32_t(descIn.size.width), 1, 1};
            break;
        }
    case IResource::Type::Texture2D:
        {
            imageInfo.imageType = VK_IMAGE_TYPE_2D;
            imageInfo.extent =
                VkExtent3D{uint32_t(descIn.size.width), uint32_t(descIn.size.height), 1};
            break;
        }
    case IResource::Type::TextureCube:
        {
            imageInfo.imageType = VK_IMAGE_TYPE_2D;
            imageInfo.extent =
                VkExtent3D{uint32_t(descIn.size.width), uint32_t(descIn.size.height), 1};
            imageInfo.flags = VK_IMAGE_CREATE_CUBE_COMPATIBLE_BIT;
            break;
        }
    case IResource::Type::Texture3D:
        {
            // Can't have an array and 3d texture
            assert(desc.arraySize <= 1);

            imageInfo.imageType = VK_IMAGE_TYPE_3D;
            imageInfo.extent = VkExtent3D{
                uint32_t(descIn.size.width),
                uint32_t(descIn.size.height),
                uint32_t(descIn.size.depth)};
            break;
        }
    default:
        {
            assert(!"Unhandled type");
            return SLANG_FAIL;
        }
    }

    imageInfo.mipLevels = desc.numMipLevels;
    imageInfo.arrayLayers = arraySize;

    imageInfo.format = format;

    imageInfo.tiling = VK_IMAGE_TILING_OPTIMAL;
    imageInfo.usage = _calcImageUsageFlags(desc.allowedStates, desc.memoryType, nullptr);
    imageInfo.sharingMode = VK_SHARING_MODE_EXCLUSIVE;

    imageInfo.samples = (VkSampleCountFlagBits)desc.sampleDesc.numSamples;

    VkImage image;
    SLANG_VK_RETURN_ON_FAIL(m_api.vkCreateImage(m_device, &imageInfo, nullptr, &image));

    VkMemoryRequirements memRequirements;
    m_api.vkGetImageMemoryRequirements(m_device, image, &memRequirements);

    *outSize = (size_t)memRequirements.size;
    *outAlignment = (size_t)memRequirements.alignment;

    m_api.vkDestroyImage(m_device, image, nullptr);
    return SLANG_OK;
}

Result VKDevice::createTextureResource(const ITextureResource::Desc& descIn, const ITextureResource::SubresourceData* initData, ITextureResource** outResource)
{
    TextureResource::Desc desc = fixupTextureDesc(descIn);

    const VkFormat format = VulkanUtil::getVkFormat(desc.format);
    if (format == VK_FORMAT_UNDEFINED)
    {
        assert(!"Unhandled image format");
        return SLANG_FAIL;
    }

    const int arraySize = calcEffectiveArraySize(desc);

    RefPtr<TextureResourceImpl> texture(new TextureResourceImpl(desc, this));
    texture->m_vkformat = format;
    // Create the image

    VkImageCreateInfo imageInfo = {VK_STRUCTURE_TYPE_IMAGE_CREATE_INFO};
    switch (desc.type)
    {
        case IResource::Type::Texture1D:
        {
            imageInfo.imageType = VK_IMAGE_TYPE_1D;
            imageInfo.extent = VkExtent3D{ uint32_t(descIn.size.width), 1, 1 };
            break;
        }
        case IResource::Type::Texture2D:
        {
            imageInfo.imageType = VK_IMAGE_TYPE_2D;
            imageInfo.extent = VkExtent3D{ uint32_t(descIn.size.width), uint32_t(descIn.size.height), 1 };
            break;
        }
        case IResource::Type::TextureCube:
        {
            imageInfo.imageType = VK_IMAGE_TYPE_2D;
            imageInfo.extent = VkExtent3D{ uint32_t(descIn.size.width), uint32_t(descIn.size.height), 1 };
            imageInfo.flags = VK_IMAGE_CREATE_CUBE_COMPATIBLE_BIT;
            break;
        }
        case IResource::Type::Texture3D:
        {
            // Can't have an array and 3d texture
            assert(desc.arraySize <= 1);

            imageInfo.imageType = VK_IMAGE_TYPE_3D;
            imageInfo.extent = VkExtent3D{ uint32_t(descIn.size.width), uint32_t(descIn.size.height), uint32_t(descIn.size.depth) };
            break;
        }
        default:
        {
            assert(!"Unhandled type");
            return SLANG_FAIL;
        }
    }

    imageInfo.mipLevels = desc.numMipLevels;
    imageInfo.arrayLayers = arraySize;

    imageInfo.format = format;

    imageInfo.tiling = VK_IMAGE_TILING_OPTIMAL;
    imageInfo.usage = _calcImageUsageFlags(desc.allowedStates, desc.memoryType, initData);
    imageInfo.sharingMode = VK_SHARING_MODE_EXCLUSIVE;
        
    imageInfo.samples = (VkSampleCountFlagBits)desc.sampleDesc.numSamples;

    VkExternalMemoryImageCreateInfo externalMemoryImageCreateInfo = { VK_STRUCTURE_TYPE_EXTERNAL_MEMORY_IMAGE_CREATE_INFO };
#if SLANG_WINDOWS_FAMILY
    VkExternalMemoryHandleTypeFlags extMemoryHandleType = VK_EXTERNAL_MEMORY_HANDLE_TYPE_OPAQUE_WIN32_BIT;
    if (descIn.isShared)
    {
        externalMemoryImageCreateInfo.pNext = nullptr;
        externalMemoryImageCreateInfo.handleTypes = extMemoryHandleType;
        imageInfo.pNext = &externalMemoryImageCreateInfo;
    }
#endif
    SLANG_VK_RETURN_ON_FAIL(m_api.vkCreateImage(m_device, &imageInfo, nullptr, &texture->m_image));

    VkMemoryRequirements memRequirements;
    m_api.vkGetImageMemoryRequirements(m_device, texture->m_image, &memRequirements);

    // Allocate the memory
    VkMemoryPropertyFlags reqMemoryProperties = VK_MEMORY_PROPERTY_DEVICE_LOCAL_BIT;
    int memoryTypeIndex = m_api.findMemoryTypeIndex(memRequirements.memoryTypeBits, reqMemoryProperties);
    assert(memoryTypeIndex >= 0);

    VkMemoryPropertyFlags actualMemoryProperites = m_api.m_deviceMemoryProperties.memoryTypes[memoryTypeIndex].propertyFlags;
    VkMemoryAllocateInfo allocInfo = {VK_STRUCTURE_TYPE_MEMORY_ALLOCATE_INFO};
    allocInfo.allocationSize = memRequirements.size;
    allocInfo.memoryTypeIndex = memoryTypeIndex;
#if SLANG_WINDOWS_FAMILY
    VkExportMemoryWin32HandleInfoKHR exportMemoryWin32HandleInfo = { VK_STRUCTURE_TYPE_EXPORT_MEMORY_WIN32_HANDLE_INFO_KHR };
    VkExportMemoryAllocateInfoKHR exportMemoryAllocateInfo = { VK_STRUCTURE_TYPE_EXPORT_MEMORY_ALLOCATE_INFO_KHR };
    if (descIn.isShared)
    {
        exportMemoryWin32HandleInfo.pNext = nullptr;
        exportMemoryWin32HandleInfo.pAttributes = nullptr;
        exportMemoryWin32HandleInfo.dwAccess = DXGI_SHARED_RESOURCE_READ | DXGI_SHARED_RESOURCE_WRITE;
        exportMemoryWin32HandleInfo.name = NULL;

        exportMemoryAllocateInfo.pNext =
            extMemoryHandleType & VK_EXTERNAL_MEMORY_HANDLE_TYPE_OPAQUE_WIN32_BIT_KHR
            ? &exportMemoryWin32HandleInfo
            : nullptr;
        exportMemoryAllocateInfo.handleTypes = extMemoryHandleType;
        allocInfo.pNext = &exportMemoryAllocateInfo;
    }
#endif
    SLANG_VK_RETURN_ON_FAIL(m_api.vkAllocateMemory(m_device, &allocInfo, nullptr, &texture->m_imageMemory));

    // Bind the memory to the image
    m_api.vkBindImageMemory(m_device, texture->m_image, texture->m_imageMemory, 0);

    Buffer uploadBuffer;
    if (initData)
    {
        List<TextureResource::Size> mipSizes;

        VkCommandBuffer commandBuffer = m_deviceQueue.getCommandBuffer();

        const int numMipMaps = desc.numMipLevels;

        // Calculate how large the buffer has to be
        size_t bufferSize = 0;
        // Calculate how large an array entry is
        for (int j = 0; j < numMipMaps; ++j)
        {
            const TextureResource::Size mipSize = calcMipSize(desc.size, j);

            auto rowSizeInBytes = calcRowSize(desc.format, mipSize.width);
            auto numRows = calcNumRows(desc.format, mipSize.height);

            mipSizes.add(mipSize);

            bufferSize += (rowSizeInBytes * numRows) * mipSize.depth;
        }


        // Calculate the total size taking into account the array
        bufferSize *= arraySize;

        SLANG_RETURN_ON_FAIL(uploadBuffer.init(m_api, bufferSize, VK_BUFFER_USAGE_TRANSFER_SRC_BIT, VK_MEMORY_PROPERTY_HOST_VISIBLE_BIT | VK_MEMORY_PROPERTY_HOST_COHERENT_BIT));

        assert(mipSizes.getCount() == numMipMaps);

        // Copy into upload buffer
        {
            int subResourceCounter = 0;

            uint8_t* dstData;
            m_api.vkMapMemory(m_device, uploadBuffer.m_memory, 0, bufferSize, 0, (void**)&dstData);
            uint8_t* dstDataStart;
            dstDataStart = dstData;

            size_t dstSubresourceOffset = 0;
            for (int i = 0; i < arraySize; ++i)
            {
                for (Index j = 0; j < mipSizes.getCount(); ++j)
                {
                    const auto& mipSize = mipSizes[j];

                    int subResourceIndex = subResourceCounter++;
                    auto initSubresource = initData[subResourceIndex];

                    const ptrdiff_t srcRowStride = (ptrdiff_t)initSubresource.strideY;
                    const ptrdiff_t srcLayerStride = (ptrdiff_t)initSubresource.strideZ;

                    auto dstRowSizeInBytes = calcRowSize(desc.format, mipSize.width);
                    auto numRows = calcNumRows(desc.format, mipSize.height);
                    auto dstLayerSizeInBytes = dstRowSizeInBytes * numRows;

                    const uint8_t* srcLayer = (const uint8_t*) initSubresource.data;
                    uint8_t* dstLayer = dstData + dstSubresourceOffset;

                    for (int k = 0; k < mipSize.depth; k++)
                    {
                        const uint8_t* srcRow = srcLayer;
                        uint8_t* dstRow = dstLayer;

                        for (uint32_t l = 0; l < numRows; l++)
                        {
                            ::memcpy(dstRow, srcRow, dstRowSizeInBytes);

                            dstRow += dstRowSizeInBytes;
                            srcRow += srcRowStride;
                        }

                        dstLayer += dstLayerSizeInBytes;
                        srcLayer += srcLayerStride;
                    }

                    dstSubresourceOffset += dstLayerSizeInBytes * mipSize.depth;
                }
            }

            m_api.vkUnmapMemory(m_device, uploadBuffer.m_memory);
        }

        _transitionImageLayout(texture->m_image, format, *texture->getDesc(), VK_IMAGE_LAYOUT_UNDEFINED, VK_IMAGE_LAYOUT_TRANSFER_DST_OPTIMAL);

        {
            size_t srcOffset = 0;
            for (int i = 0; i < arraySize; ++i)
            {
                for (Index j = 0; j < mipSizes.getCount(); ++j)
                {
                    const auto& mipSize = mipSizes[j];

                    auto rowSizeInBytes = calcRowSize(desc.format, mipSize.width);
                    auto numRows = calcNumRows(desc.format, mipSize.height);

                    // https://www.khronos.org/registry/vulkan/specs/1.1-extensions/man/html/VkBufferImageCopy.html
                    // bufferRowLength and bufferImageHeight specify the data in buffer memory as a subregion of a larger two- or three-dimensional image,
                    // and control the addressing calculations of data in buffer memory. If either of these values is zero, that aspect of the buffer memory
                    // is considered to be tightly packed according to the imageExtent.

                    VkBufferImageCopy region = {};

                    region.bufferOffset = srcOffset;
                    region.bufferRowLength = 0; //rowSizeInBytes;
                    region.bufferImageHeight = 0;

                    region.imageSubresource.aspectMask = VK_IMAGE_ASPECT_COLOR_BIT;
                    region.imageSubresource.mipLevel = uint32_t(j);
                    region.imageSubresource.baseArrayLayer = i;
                    region.imageSubresource.layerCount = 1;
                    region.imageOffset = { 0, 0, 0 };
                    region.imageExtent = { uint32_t(mipSize.width), uint32_t(mipSize.height), uint32_t(mipSize.depth) };

                    // Do the copy (do all depths in a single go)
                    m_api.vkCmdCopyBufferToImage(commandBuffer, uploadBuffer.m_buffer, texture->m_image, VK_IMAGE_LAYOUT_TRANSFER_DST_OPTIMAL, 1, &region);

                    // Next
                    srcOffset += rowSizeInBytes * numRows * mipSize.depth;
                }
            }
        }
        auto defaultLayout = VulkanUtil::getImageLayoutFromState(desc.defaultState);
        _transitionImageLayout(
            texture->m_image,
            format,
            *texture->getDesc(),
            VK_IMAGE_LAYOUT_TRANSFER_DST_OPTIMAL,
            defaultLayout);
    }
    else
    {
        auto defaultLayout = VulkanUtil::getImageLayoutFromState(desc.defaultState);
        if (defaultLayout != VK_IMAGE_LAYOUT_UNDEFINED)
        {
            _transitionImageLayout(
                texture->m_image,
                format,
                *texture->getDesc(),
                VK_IMAGE_LAYOUT_UNDEFINED,
                defaultLayout);
        }
    }
    m_deviceQueue.flushAndWait();
    returnComPtr(outResource, texture);
    return SLANG_OK;
}

Result VKDevice::createBufferResource(const IBufferResource::Desc& descIn, const void* initData, IBufferResource** outResource)
{
    BufferResource::Desc desc = fixupBufferDesc(descIn);

    const size_t bufferSize = desc.sizeInBytes;

    VkMemoryPropertyFlags reqMemoryProperties = 0;

    VkBufferUsageFlags usage = _calcBufferUsageFlags(desc.allowedStates);
    if (m_api.m_extendedFeatures.bufferDeviceAddressFeatures.bufferDeviceAddress)
    {
        usage |= VK_BUFFER_USAGE_SHADER_DEVICE_ADDRESS_BIT;
    }
    if (desc.allowedStates.contains(ResourceState::ShaderResource) &&
        m_api.m_extendedFeatures.accelerationStructureFeatures.accelerationStructure)
    {
        usage |= VK_BUFFER_USAGE_ACCELERATION_STRUCTURE_BUILD_INPUT_READ_ONLY_BIT_KHR;
    }
    if (initData)
    {
        usage |= VK_BUFFER_USAGE_TRANSFER_DST_BIT;
    }

    if (desc.allowedStates.contains(ResourceState::ConstantBuffer))
    {
        reqMemoryProperties = VK_MEMORY_PROPERTY_HOST_VISIBLE_BIT | VK_MEMORY_PROPERTY_HOST_COHERENT_BIT;
    }

    RefPtr<BufferResourceImpl> buffer(new BufferResourceImpl(desc, this));
    if (desc.isShared)
    {
        SLANG_RETURN_ON_FAIL(buffer->m_buffer.init(m_api, desc.sizeInBytes, usage, reqMemoryProperties, desc.isShared, VK_EXTERNAL_MEMORY_HANDLE_TYPE_OPAQUE_WIN32_BIT));
    }
    else
    {
        SLANG_RETURN_ON_FAIL(buffer->m_buffer.init(m_api, desc.sizeInBytes, usage, reqMemoryProperties));
    }

    if (desc.memoryType == MemoryType::Upload || initData)
    {
        SLANG_RETURN_ON_FAIL(buffer->m_uploadBuffer.init(m_api, bufferSize, VK_BUFFER_USAGE_TRANSFER_SRC_BIT, VK_MEMORY_PROPERTY_HOST_VISIBLE_BIT | VK_MEMORY_PROPERTY_HOST_COHERENT_BIT));
    }

    if (initData)
    {
        // TODO: only create staging buffer if the memory type
        // used for the buffer doesn't let us fill things in
        // directly.
        // Copy into staging buffer
        void* mappedData = nullptr;
        SLANG_VK_CHECK(m_api.vkMapMemory(m_device, buffer->m_uploadBuffer.m_memory, 0, bufferSize, 0, &mappedData));
        ::memcpy(mappedData, initData, bufferSize);
        m_api.vkUnmapMemory(m_device, buffer->m_uploadBuffer.m_memory);

        // Copy from staging buffer to real buffer
        VkCommandBuffer commandBuffer = m_deviceQueue.getCommandBuffer();

        VkBufferCopy copyInfo = {};
        copyInfo.size = bufferSize;
        m_api.vkCmdCopyBuffer(commandBuffer, buffer->m_uploadBuffer.m_buffer, buffer->m_buffer.m_buffer, 1, &copyInfo);
        m_deviceQueue.flush();
    }

    returnComPtr(outResource, buffer);
    return SLANG_OK;
}

Result VKDevice::createBufferFromNativeHandle(InteropHandle handle, const IBufferResource::Desc& srcDesc, IBufferResource** outResource)
{
    RefPtr<BufferResourceImpl> buffer(new BufferResourceImpl(srcDesc, this));

    if (handle.api == InteropHandleAPI::Vulkan)
    {
        buffer->m_buffer.m_buffer = (VkBuffer)handle.handleValue;
    }
    else
    {
        return SLANG_FAIL;
    }

    returnComPtr(outResource, buffer);
    return SLANG_OK;
}

VkFilter translateFilterMode(TextureFilteringMode mode)
{
    switch (mode)
    {
    default:
        return VkFilter(0);

#define CASE(SRC, DST) \
    case TextureFilteringMode::SRC: return VK_FILTER_##DST

        CASE(Point, NEAREST);
        CASE(Linear, LINEAR);

#undef CASE
    }
}

VkSamplerMipmapMode translateMipFilterMode(TextureFilteringMode mode)
{
    switch (mode)
    {
    default:
        return VkSamplerMipmapMode(0);

#define CASE(SRC, DST) \
    case TextureFilteringMode::SRC: return VK_SAMPLER_MIPMAP_MODE_##DST

        CASE(Point, NEAREST);
        CASE(Linear, LINEAR);

#undef CASE
    }
}

VkSamplerAddressMode translateAddressingMode(TextureAddressingMode mode)
{
    switch (mode)
    {
    default:
        return VkSamplerAddressMode(0);

#define CASE(SRC, DST) \
    case TextureAddressingMode::SRC: return VK_SAMPLER_ADDRESS_MODE_##DST

    CASE(Wrap,          REPEAT);
    CASE(ClampToEdge,   CLAMP_TO_EDGE);
    CASE(ClampToBorder, CLAMP_TO_BORDER);
    CASE(MirrorRepeat,  MIRRORED_REPEAT);
    CASE(MirrorOnce,    MIRROR_CLAMP_TO_EDGE);

#undef CASE
    }
}

static VkCompareOp translateComparisonFunc(ComparisonFunc func)
{
    switch (func)
    {
    default:
        // TODO: need to report failures
        return VK_COMPARE_OP_ALWAYS;

#define CASE(FROM, TO) \
    case ComparisonFunc::FROM: return VK_COMPARE_OP_##TO

        CASE(Never, NEVER);
        CASE(Less, LESS);
        CASE(Equal, EQUAL);
        CASE(LessEqual, LESS_OR_EQUAL);
        CASE(Greater, GREATER);
        CASE(NotEqual, NOT_EQUAL);
        CASE(GreaterEqual, GREATER_OR_EQUAL);
        CASE(Always, ALWAYS);
#undef CASE
    }
}

static VkStencilOp translateStencilOp(StencilOp op)
{
    switch (op)
    {
    case StencilOp::DecrementSaturate:
        return VK_STENCIL_OP_DECREMENT_AND_CLAMP;
    case StencilOp::DecrementWrap:
        return VK_STENCIL_OP_DECREMENT_AND_WRAP;
    case StencilOp::IncrementSaturate:
        return VK_STENCIL_OP_INCREMENT_AND_CLAMP;
    case StencilOp::IncrementWrap:
        return VK_STENCIL_OP_INCREMENT_AND_WRAP;
    case StencilOp::Invert:
        return VK_STENCIL_OP_INVERT;
    case StencilOp::Keep:
        return VK_STENCIL_OP_KEEP;
    case StencilOp::Replace:
        return VK_STENCIL_OP_REPLACE;
    case StencilOp::Zero:
        return VK_STENCIL_OP_ZERO;
    default:
        return VK_STENCIL_OP_KEEP;
    }
}

static VkStencilOpState translateStencilState(DepthStencilOpDesc desc)
{
    VkStencilOpState rs;
    rs.compareMask = 0xFF;
    rs.compareOp = translateComparisonFunc(desc.stencilFunc);
    rs.depthFailOp = translateStencilOp(desc.stencilDepthFailOp);
    rs.failOp = translateStencilOp(desc.stencilFailOp);
    rs.passOp = translateStencilOp(desc.stencilPassOp);
    rs.reference = 0;
    rs.writeMask = 0xFF;
    return rs;
}

Result VKDevice::createSamplerState(ISamplerState::Desc const& desc, ISamplerState** outSampler)
{
    VkSamplerCreateInfo samplerInfo = { VK_STRUCTURE_TYPE_SAMPLER_CREATE_INFO };

    samplerInfo.magFilter = translateFilterMode(desc.minFilter);
    samplerInfo.minFilter = translateFilterMode(desc.magFilter);

    samplerInfo.addressModeU = translateAddressingMode(desc.addressU);
    samplerInfo.addressModeV = translateAddressingMode(desc.addressV);
    samplerInfo.addressModeW = translateAddressingMode(desc.addressW);

    samplerInfo.anisotropyEnable = desc.maxAnisotropy > 1;
    samplerInfo.maxAnisotropy = (float) desc.maxAnisotropy;

    // TODO: support translation of border color...
    samplerInfo.borderColor = VK_BORDER_COLOR_INT_OPAQUE_BLACK;

    samplerInfo.unnormalizedCoordinates = VK_FALSE;
    samplerInfo.compareEnable = desc.reductionOp == TextureReductionOp::Comparison;
    samplerInfo.compareOp = translateComparisonFunc(desc.comparisonFunc);
    samplerInfo.mipmapMode = translateMipFilterMode(desc.mipFilter);
    samplerInfo.minLod = Math::Max(0.0f, desc.minLOD);
    samplerInfo.maxLod = Math::Clamp(desc.maxLOD, samplerInfo.minLod, VK_LOD_CLAMP_NONE);

    VkSampler sampler;
    SLANG_VK_RETURN_ON_FAIL(m_api.vkCreateSampler(m_device, &samplerInfo, nullptr, &sampler));

    RefPtr<SamplerStateImpl> samplerImpl = new SamplerStateImpl(this);
    samplerImpl->m_sampler = sampler;
    returnComPtr(outSampler, samplerImpl);
    return SLANG_OK;
}

Result VKDevice::createTextureView(ITextureResource* texture, IResourceView::Desc const& desc, IResourceView** outView)
{
    auto resourceImpl = static_cast<TextureResourceImpl*>(texture);
    RefPtr<TextureResourceViewImpl> view = new TextureResourceViewImpl(this);
    view->m_texture = resourceImpl;
    VkImageViewCreateInfo createInfo = {};
    createInfo.sType = VK_STRUCTURE_TYPE_IMAGE_VIEW_CREATE_INFO;
    createInfo.flags = 0;
    createInfo.format = gfxIsTypelessFormat(texture->getDesc()->format) ? VulkanUtil::getVkFormat(desc.format) : resourceImpl->m_vkformat;
    createInfo.image = resourceImpl->m_image;
    createInfo.components = VkComponentMapping{ VK_COMPONENT_SWIZZLE_R, VK_COMPONENT_SWIZZLE_G,VK_COMPONENT_SWIZZLE_B,VK_COMPONENT_SWIZZLE_A };
    bool isArray = resourceImpl->getDesc()->arraySize != 0;
    switch (resourceImpl->getType())
    {
    case IResource::Type::Texture1D:
        createInfo.viewType = isArray ? VK_IMAGE_VIEW_TYPE_1D_ARRAY : VK_IMAGE_VIEW_TYPE_1D;
        break;
    case IResource::Type::Texture2D:
        createInfo.viewType = isArray ? VK_IMAGE_VIEW_TYPE_2D_ARRAY : VK_IMAGE_VIEW_TYPE_2D;
        break;
    case IResource::Type::Texture3D:
        createInfo.viewType = VK_IMAGE_VIEW_TYPE_3D;
        break;
    case IResource::Type::TextureCube:
        createInfo.viewType = isArray ? VK_IMAGE_VIEW_TYPE_CUBE_ARRAY : VK_IMAGE_VIEW_TYPE_CUBE;
        break;
    default:
        SLANG_UNIMPLEMENTED_X("Unknown Texture type.");
        break;
    }
    createInfo.subresourceRange.aspectMask = VK_IMAGE_ASPECT_COLOR_BIT;
    createInfo.subresourceRange.baseArrayLayer = desc.subresourceRange.baseArrayLayer;
    createInfo.subresourceRange.baseMipLevel = desc.subresourceRange.mipLevel;
    createInfo.subresourceRange.layerCount = desc.subresourceRange.layerCount == 0
                                                 ? VK_REMAINING_ARRAY_LAYERS
                                                 : desc.subresourceRange.layerCount;
    createInfo.subresourceRange.levelCount = desc.subresourceRange.mipLevelCount == 0
                                                 ? VK_REMAINING_MIP_LEVELS
                                                 : desc.subresourceRange.mipLevelCount;
    switch (desc.type)
    {
    case IResourceView::Type::DepthStencil:
        view->m_layout = VK_IMAGE_LAYOUT_DEPTH_STENCIL_ATTACHMENT_OPTIMAL;
        switch (resourceImpl->m_vkformat)
        {
        case VK_FORMAT_D16_UNORM_S8_UINT:
        case VK_FORMAT_D24_UNORM_S8_UINT:
        case VK_FORMAT_D32_SFLOAT_S8_UINT:
            createInfo.subresourceRange.aspectMask = VK_IMAGE_ASPECT_DEPTH_BIT | VK_IMAGE_ASPECT_STENCIL_BIT;
            break;
        case VK_FORMAT_D16_UNORM:
        case VK_FORMAT_D32_SFLOAT:
        case VK_FORMAT_X8_D24_UNORM_PACK32:
            createInfo.subresourceRange.aspectMask = VK_IMAGE_ASPECT_DEPTH_BIT;
            break;
        case VK_FORMAT_S8_UINT:
            createInfo.subresourceRange.aspectMask = VK_IMAGE_ASPECT_STENCIL_BIT;
            break;
        default:
            break;
        }
        createInfo.subresourceRange.levelCount = 1;
        break;
    case IResourceView::Type::RenderTarget:
        view->m_layout = VK_IMAGE_LAYOUT_COLOR_ATTACHMENT_OPTIMAL;
        createInfo.subresourceRange.levelCount = 1;
        break;
    case IResourceView::Type::ShaderResource:
        view->m_layout = VK_IMAGE_LAYOUT_SHADER_READ_ONLY_OPTIMAL;
        break;
    case IResourceView::Type::UnorderedAccess:
        view->m_layout = VK_IMAGE_LAYOUT_GENERAL;
        break;
    default:
        SLANG_UNIMPLEMENTED_X("Unknown TextureViewDesc type.");
        break;
    }
    view->m_desc = desc;
    m_api.vkCreateImageView(m_device, &createInfo, nullptr, &view->m_view);
    returnComPtr(outView, view);
    return SLANG_OK;
}

// TODO: Buffer vs texture specific?
Result VKDevice::getFormatSupportedResourceStates(Format format, ResourceStateSet* outStates)
{
    VkFormatProperties supportedProperties;
    m_api.vkGetPhysicalDeviceFormatProperties(m_api.m_physicalDevice, VulkanUtil::getVkFormat(format), &supportedProperties);

    ResourceStateSet allowedStates;
    // TODO: Currently only supports VK_IMAGE_TILING_OPTIMAL
    auto imageFeatures = supportedProperties.optimalTilingFeatures;
    auto bufferFeatures = supportedProperties.bufferFeatures;
    // PreInitialized - Only supported for VK_IMAGE_TILING_LINEAR
    // VertexBuffer
    if (bufferFeatures & VK_FORMAT_FEATURE_VERTEX_BUFFER_BIT)
        allowedStates.add(ResourceState::VertexBuffer);
    // IndexBuffer - Without extensions, Vulkan only supports two formats for index buffers.
    switch (format)
    {
    case Format::R32_UINT:
    case Format::R16_UINT:
        allowedStates.add(ResourceState::IndexBuffer);
        break;
    default:
        break;
    }
    // ConstantBuffer
    allowedStates.add(ResourceState::ConstantBuffer);
    // StreamOutput - TODO: Requires VK_EXT_transform_feedback
    // ShaderResource
    if (imageFeatures & VK_FORMAT_FEATURE_SAMPLED_IMAGE_BIT)
        allowedStates.add(ResourceState::ShaderResource);
    if (bufferFeatures & VK_FORMAT_FEATURE_UNIFORM_TEXEL_BUFFER_BIT)
        allowedStates.add(ResourceState::ShaderResource);
    // UnorderedAccess
    if (imageFeatures & (VK_FORMAT_FEATURE_STORAGE_IMAGE_BIT | VK_FORMAT_FEATURE_STORAGE_IMAGE_ATOMIC_BIT))
        allowedStates.add(ResourceState::UnorderedAccess);
    if (bufferFeatures & (VK_FORMAT_FEATURE_STORAGE_TEXEL_BUFFER_BIT | VK_FORMAT_FEATURE_STORAGE_TEXEL_BUFFER_ATOMIC_BIT))
        allowedStates.add(ResourceState::UnorderedAccess);
    // RenderTarget
    if (imageFeatures & VK_FORMAT_FEATURE_COLOR_ATTACHMENT_BIT)
        allowedStates.add(ResourceState::RenderTarget);
    // DepthRead, DepthWrite
    if (imageFeatures & VK_FORMAT_FEATURE_DEPTH_STENCIL_ATTACHMENT_BIT)
    {
        allowedStates.add(ResourceState::DepthRead);
        allowedStates.add(ResourceState::DepthWrite);
    }
    // Present - TODO: Requires VK_GOOGLE_surfaceless_query and calling vkGetPhysicalDeviceSurfaceFormatsKHR
    // IndirectArgument
    allowedStates.add(ResourceState::IndirectArgument);
    // CopySource, ResolveSource
    if (imageFeatures & VK_FORMAT_FEATURE_TRANSFER_SRC_BIT)
    {
        allowedStates.add(ResourceState::CopySource);
        allowedStates.add(ResourceState::ResolveSource);
    }
    // CopyDestination, ResolveDestination
    if (imageFeatures & VK_FORMAT_FEATURE_TRANSFER_DST_BIT)
    {
        allowedStates.add(ResourceState::CopyDestination);
        allowedStates.add(ResourceState::ResolveDestination);
    }
    // AccelerationStructure
    if (bufferFeatures & VK_FORMAT_FEATURE_ACCELERATION_STRUCTURE_VERTEX_BUFFER_BIT_KHR)
        allowedStates.add(ResourceState::AccelerationStructure);
    // General - VK_IMAGE_LAYOUT_GENERAL supports all types of device access. Should only be set if everything else
    // is included?
    allowedStates.add(ResourceState::General);

    *outStates = allowedStates;
    return SLANG_OK;
}

Result VKDevice::createBufferView(IBufferResource* buffer, IResourceView::Desc const& desc, IResourceView** outView)
{
    auto resourceImpl = (BufferResourceImpl*) buffer;

    // TODO: These should come from the `ResourceView::Desc`
    auto stride = resourceImpl->getDesc()->elementSize;
    if (stride == 0)
    {
        if (desc.format == Format::Unknown)
        {
            stride = 1;
        }
        else
        {
            FormatInfo info;
            gfxGetFormatInfo(desc.format, &info);
            stride = info.blockSizeInBytes;
            assert(info.pixelsPerBlock == 1);
        }
    }
    VkDeviceSize offset = (VkDeviceSize)desc.bufferRange.firstElement * stride;
    VkDeviceSize size = desc.bufferRange.elementCount == 0 ? resourceImpl->getDesc()->sizeInBytes
                                                           : (VkDeviceSize)desc.bufferRange.elementCount * stride;

    // There are two different cases we need to think about for buffers.
    //
    // One is when we have a "uniform texel buffer" or "storage texel buffer,"
    // in which case we need to construct a `VkBufferView` to represent the
    // formatting that is applied to the buffer. This case would correspond
    // to a `textureBuffer` or `imageBuffer` in GLSL, and more or less to
    // `Buffer<..>` or `RWBuffer<...>` in HLSL.
    //
    // The other case is a `storage buffer` which is the catch-all for any
    // non-formatted R/W access to a buffer. In GLSL this is a `buffer { ... }`
    // declaration, while in HLSL it covers a bunch of different `RW*Buffer`
    // cases. In these cases we do *not* need a `VkBufferView`, but in
    // order to be compatible with other APIs that require views for any
    // potentially writable access, we will have to create one anyway.
    //
    // We will distinguish the two cases by looking at whether the view
    // is being requested with a format or not.
    //

    switch(desc.type)
    {
    default:
        assert(!"unhandled");
        return SLANG_FAIL;

    case IResourceView::Type::UnorderedAccess:
    case IResourceView::Type::ShaderResource:
        // Is this a formatted view?
        //
        if (desc.format == Format::Unknown)
        {
            // Buffer usage that doesn't involve formatting doesn't
            // require a view in Vulkan.
            RefPtr<PlainBufferResourceViewImpl> viewImpl = new PlainBufferResourceViewImpl(this);
            viewImpl->m_buffer = resourceImpl;
            viewImpl->offset = offset;
            viewImpl->size = size;
            viewImpl->m_desc = desc;

            returnComPtr(outView, viewImpl);
            return SLANG_OK;
        }
        //
        // If the view is formatted, then we need to handle
        // it just like we would for a "sampled" buffer:
        //
        // FALLTHROUGH
        {
            VkBufferViewCreateInfo info = { VK_STRUCTURE_TYPE_BUFFER_VIEW_CREATE_INFO };

            info.format = VulkanUtil::getVkFormat(desc.format);
            info.buffer = resourceImpl->m_buffer.m_buffer;
            info.offset = offset;
            info.range = size;

            VkBufferView view;
            SLANG_VK_RETURN_ON_FAIL(m_api.vkCreateBufferView(m_device, &info, nullptr, &view));

            RefPtr<TexelBufferResourceViewImpl> viewImpl = new TexelBufferResourceViewImpl(this);
            viewImpl->m_buffer = resourceImpl;
            viewImpl->m_view = view;
            viewImpl->m_desc = desc;

            returnComPtr(outView, viewImpl);
            return SLANG_OK;
        }
        break;
    }
}

Result VKDevice::createInputLayout(IInputLayout::Desc const& desc, IInputLayout** outLayout)
{
    RefPtr<InputLayoutImpl> layout(new InputLayoutImpl);

    List<VkVertexInputAttributeDescription>& dstAttributes = layout->m_attributeDescs;
    List<VkVertexInputBindingDescription>& dstStreams = layout->m_streamDescs;

    auto elements = desc.inputElements;
    Int numElements = desc.inputElementCount;

    auto srcVertexStreams = desc.vertexStreams;
    Int vertexStreamCount = desc.vertexStreamCount;

    dstAttributes.setCount(numElements);
    dstStreams.setCount(vertexStreamCount);

    for (Int i = 0; i < vertexStreamCount; i++)
    {
        auto& dstStream = dstStreams[i];
        auto& srcStream = srcVertexStreams[i];
        dstStream.stride = srcStream.stride;
        dstStream.binding = (uint32_t)i;
        dstStream.inputRate = (srcStream.slotClass == InputSlotClass::PerInstance) ? VK_VERTEX_INPUT_RATE_INSTANCE : VK_VERTEX_INPUT_RATE_VERTEX;
    }

    for (Int i = 0; i < numElements; ++i)
    {
        const InputElementDesc& srcDesc = elements[i];
        auto streamIndex = srcDesc.bufferSlotIndex;

        VkVertexInputAttributeDescription& dstDesc = dstAttributes[i];

        dstDesc.location = uint32_t(i);
        dstDesc.binding = (uint32_t)streamIndex;
        dstDesc.format = VulkanUtil::getVkFormat(srcDesc.format);
        if (dstDesc.format == VK_FORMAT_UNDEFINED)
        {
            return SLANG_FAIL;
        }

        dstDesc.offset = uint32_t(srcDesc.offset);
    }

    // Work out the overall size
    returnComPtr(outLayout, layout);
    return SLANG_OK;
}

static VkImageViewType _calcImageViewType(ITextureResource::Type type, const ITextureResource::Desc& desc)
{
    switch (type)
    {
        case IResource::Type::Texture1D:        return desc.arraySize > 1 ? VK_IMAGE_VIEW_TYPE_1D_ARRAY : VK_IMAGE_VIEW_TYPE_1D;
        case IResource::Type::Texture2D:        return desc.arraySize > 1 ? VK_IMAGE_VIEW_TYPE_2D_ARRAY : VK_IMAGE_VIEW_TYPE_2D;
        case IResource::Type::TextureCube:      return desc.arraySize > 1 ? VK_IMAGE_VIEW_TYPE_CUBE_ARRAY : VK_IMAGE_VIEW_TYPE_CUBE;
        case IResource::Type::Texture3D:
        {
            // Can't have an array and 3d texture
            assert(desc.arraySize <= 1);
            if (desc.arraySize <= 1)
            {
                return VK_IMAGE_VIEW_TYPE_3D;
            }
            break;
        }
        default: break;
    }

    return VK_IMAGE_VIEW_TYPE_MAX_ENUM;
}

Result VKDevice::createProgram(
    const IShaderProgram::Desc& desc, IShaderProgram** outProgram, ISlangBlob** outDiagnosticBlob)
{
    RefPtr<ShaderProgramImpl> shaderProgram = new ShaderProgramImpl(this);
    shaderProgram->slangProgram = desc.slangProgram;
    m_deviceObjectsWithPotentialBackReferences.add(shaderProgram);

    RootShaderObjectLayout::create(
        this,
        desc.slangProgram,
        desc.slangProgram->getLayout(),
        shaderProgram->m_rootObjectLayout.writeRef());
    if (desc.slangProgram->getSpecializationParamCount() != 0)
    {
        // For a specializable program, we don't invoke any actual slang compilation yet.
        returnComPtr(outProgram, shaderProgram);
        return SLANG_OK;
    }

    // For a fully specialized program, create `VkShaderModule`s for each shader stage.
    auto programReflection = desc.slangProgram->getLayout();
    for (SlangUInt i = 0; i < programReflection->getEntryPointCount(); i++)
    {
        auto entryPointInfo = programReflection->getEntryPointByIndex(i);
        auto stage = entryPointInfo->getStage();
        ComPtr<ISlangBlob> kernelCode;
        ComPtr<ISlangBlob> diagnostics;
        auto compileResult = desc.slangProgram->getEntryPointCode(
            (SlangInt)i, 0, kernelCode.writeRef(), diagnostics.writeRef());
        if (diagnostics)
        {
            getDebugCallback()->handleMessage(
                compileResult == SLANG_OK ? DebugMessageType::Warning : DebugMessageType::Error,
                DebugMessageSource::Slang,
                (char*)diagnostics->getBufferPointer());
            if (outDiagnosticBlob)
                returnComPtr(outDiagnosticBlob, diagnostics);
        }
        SLANG_RETURN_ON_FAIL(compileResult);
        shaderProgram->m_codeBlobs.add(kernelCode);
        VkShaderModule shaderModule;
        // HACK: our direct-spirv-emit path generates SPIRV that respects
        // the original entry point name, while the glslang path always
        // uses "main" as the name. We should introduce a compiler parameter
        // to control the entry point naming behavior in SPIRV-direct path
        // so we can remove the ad-hoc logic here.
        const char* entryPointName = "main";
        if (m_desc.slang.targetFlags & SLANG_TARGET_FLAG_GENERATE_SPIRV_DIRECTLY)
            entryPointName = entryPointInfo->getName();
        shaderProgram->m_stageCreateInfos.add(compileEntryPoint(
            entryPointName,
            kernelCode,
            (VkShaderStageFlagBits)VulkanUtil::getShaderStage(stage),
            shaderModule));
        shaderProgram->m_modules.add(shaderModule);
    }
    returnComPtr(outProgram, shaderProgram);
    return SLANG_OK;
}

Result VKDevice::createShaderObjectLayout(
    slang::TypeLayoutReflection* typeLayout,
    ShaderObjectLayoutBase** outLayout)
{
    RefPtr<ShaderObjectLayoutImpl> layout;
    SLANG_RETURN_ON_FAIL(
        ShaderObjectLayoutImpl::createForElementType(this, typeLayout, layout.writeRef()));
    returnRefPtrMove(outLayout, layout);
    return SLANG_OK;
}

Result VKDevice::createShaderObject(ShaderObjectLayoutBase* layout, IShaderObject** outObject)
{
    RefPtr<ShaderObjectImpl> shaderObject;
    SLANG_RETURN_ON_FAIL(ShaderObjectImpl::create(
        this, static_cast<ShaderObjectLayoutImpl*>(layout), shaderObject.writeRef()));
    returnComPtr(outObject, shaderObject);
    return SLANG_OK;
}

Result VKDevice::createMutableShaderObject(
    ShaderObjectLayoutBase* layout,
    IShaderObject** outObject)
{
    auto layoutImpl = static_cast<ShaderObjectLayoutImpl*>(layout);

    RefPtr<MutableShaderObjectImpl> result = new MutableShaderObjectImpl();
    SLANG_RETURN_ON_FAIL(result->init(this, layoutImpl));
    returnComPtr(outObject, result);

    return SLANG_OK;
}

Result VKDevice::createMutableRootShaderObject(
    IShaderProgram* program, IShaderObject** outObject)
{
    RefPtr<MutableRootShaderObject> result =
        new MutableRootShaderObject(this, static_cast<ShaderProgramBase*>(program));
    returnComPtr(outObject, result);
    return SLANG_OK;
}

VkSampleCountFlagBits translateSampleCount(uint32_t sampleCount)
{
    switch (sampleCount)
    {
    case 1:        return VK_SAMPLE_COUNT_1_BIT;
    case 2:        return VK_SAMPLE_COUNT_2_BIT;
    case 4:        return VK_SAMPLE_COUNT_4_BIT;
    case 8:        return VK_SAMPLE_COUNT_8_BIT;
    case 16:       return VK_SAMPLE_COUNT_16_BIT;
    case 32:       return VK_SAMPLE_COUNT_32_BIT;
    case 64:       return VK_SAMPLE_COUNT_64_BIT;
    default:
        assert(!"Unsupported sample count");
        return VK_SAMPLE_COUNT_1_BIT;
    }
}

VkCullModeFlags translateCullMode(CullMode cullMode)
{
    switch (cullMode)
    {
    case CullMode::None:        return VK_CULL_MODE_NONE;
    case CullMode::Front:       return VK_CULL_MODE_FRONT_BIT;
    case CullMode::Back:        return VK_CULL_MODE_BACK_BIT;
    default:
        assert(!"Unsupported cull mode");
        return VK_CULL_MODE_NONE;
    }
}

VkFrontFace translateFrontFaceMode(FrontFaceMode frontFaceMode)
{
    // TODO: May need to be reversed due to the viewport flip
    switch (frontFaceMode)
    {
    case FrontFaceMode::CounterClockwise:       return VK_FRONT_FACE_CLOCKWISE;
    case FrontFaceMode::Clockwise:              return VK_FRONT_FACE_COUNTER_CLOCKWISE;
    default:
        assert(!"Unsupported front face mode");
        return VK_FRONT_FACE_CLOCKWISE;
    }
}

VkPolygonMode translateFillMode(FillMode fillMode)
{
    switch (fillMode)
    {
    case FillMode::Solid:        return VK_POLYGON_MODE_FILL;
    case FillMode::Wireframe:    return VK_POLYGON_MODE_LINE;
    default:
        assert(!"Unsupported fill mode");
        return VK_POLYGON_MODE_FILL;
    }
}

VkBlendFactor translateBlendFactor(BlendFactor blendFactor)
{
    switch (blendFactor)
    {
    case BlendFactor::Zero:                     return VK_BLEND_FACTOR_ZERO;
    case BlendFactor::One:                      return VK_BLEND_FACTOR_ONE;
    case BlendFactor::SrcColor:                 return VK_BLEND_FACTOR_SRC_COLOR;
    case BlendFactor::InvSrcColor:              return VK_BLEND_FACTOR_ONE_MINUS_SRC_COLOR;
    case BlendFactor::SrcAlpha:                 return VK_BLEND_FACTOR_SRC_ALPHA;
    case BlendFactor::InvSrcAlpha:              return VK_BLEND_FACTOR_ONE_MINUS_SRC_ALPHA;
    case BlendFactor::DestAlpha:                return VK_BLEND_FACTOR_DST_ALPHA;
    case BlendFactor::InvDestAlpha:             return VK_BLEND_FACTOR_ONE_MINUS_DST_ALPHA;
    case BlendFactor::DestColor:                return VK_BLEND_FACTOR_DST_COLOR;
    case BlendFactor::InvDestColor:             return VK_BLEND_FACTOR_ONE_MINUS_DST_ALPHA;
    case BlendFactor::SrcAlphaSaturate:         return VK_BLEND_FACTOR_SRC_ALPHA_SATURATE;
    case BlendFactor::BlendColor:               return VK_BLEND_FACTOR_CONSTANT_COLOR;
    case BlendFactor::InvBlendColor:            return VK_BLEND_FACTOR_ONE_MINUS_CONSTANT_COLOR;
    case BlendFactor::SecondarySrcColor:        return VK_BLEND_FACTOR_SRC1_COLOR;
    case BlendFactor::InvSecondarySrcColor:     return VK_BLEND_FACTOR_ONE_MINUS_SRC1_COLOR;
    case BlendFactor::SecondarySrcAlpha:        return VK_BLEND_FACTOR_SRC1_ALPHA;
    case BlendFactor::InvSecondarySrcAlpha:     return VK_BLEND_FACTOR_ONE_MINUS_SRC1_ALPHA;

    default:
        assert(!"Unsupported blend factor");
        return VK_BLEND_FACTOR_ONE;
    }
}

VkBlendOp translateBlendOp(BlendOp op)
{
    switch (op)
    {
    case BlendOp::Add:              return VK_BLEND_OP_ADD;
    case BlendOp::Subtract:         return VK_BLEND_OP_SUBTRACT;
    case BlendOp::ReverseSubtract:  return VK_BLEND_OP_REVERSE_SUBTRACT;
    case BlendOp::Min:              return VK_BLEND_OP_MIN;
    case BlendOp::Max:              return VK_BLEND_OP_MAX;
    default:
        assert(!"Unsupported blend op");
        return VK_BLEND_OP_ADD;
    }
}

VkPrimitiveTopology translatePrimitiveTypeToListTopology(PrimitiveType primitiveType)
{
    switch (primitiveType)
    {
    case PrimitiveType::Point:        return VK_PRIMITIVE_TOPOLOGY_POINT_LIST;
    case PrimitiveType::Line:         return VK_PRIMITIVE_TOPOLOGY_LINE_LIST;
    case PrimitiveType::Triangle:     return VK_PRIMITIVE_TOPOLOGY_TRIANGLE_LIST;
    case PrimitiveType::Patch:        return VK_PRIMITIVE_TOPOLOGY_PATCH_LIST;
    default:
        assert(!"unknown topology type.");
        return VK_PRIMITIVE_TOPOLOGY_TRIANGLE_LIST;
    }
}

Result VKDevice::createGraphicsPipelineState(const GraphicsPipelineStateDesc& inDesc, IPipelineState** outState)
{
    GraphicsPipelineStateDesc desc = inDesc;
    auto programImpl = static_cast<ShaderProgramImpl*>(desc.program);

    if (!programImpl->m_rootObjectLayout->m_pipelineLayout)
    {
        RefPtr<PipelineStateImpl> pipelineStateImpl = new PipelineStateImpl(this);
        pipelineStateImpl->init(desc);
        pipelineStateImpl->establishStrongDeviceReference();
        m_deviceObjectsWithPotentialBackReferences.add(pipelineStateImpl);
        returnComPtr(outState, pipelineStateImpl);
        return SLANG_OK;
    }

    VkPipelineCache pipelineCache = VK_NULL_HANDLE;

    auto inputLayoutImpl = (InputLayoutImpl*) desc.inputLayout;

    // VertexBuffer/s
    VkPipelineVertexInputStateCreateInfo vertexInputInfo = { VK_STRUCTURE_TYPE_PIPELINE_VERTEX_INPUT_STATE_CREATE_INFO };
    vertexInputInfo.sType = VK_STRUCTURE_TYPE_PIPELINE_VERTEX_INPUT_STATE_CREATE_INFO;
    vertexInputInfo.vertexBindingDescriptionCount = 0;
    vertexInputInfo.vertexAttributeDescriptionCount = 0;

    if (inputLayoutImpl)
    {
        const auto& srcAttributeDescs = inputLayoutImpl->m_attributeDescs;
        const auto& srcStreamDescs = inputLayoutImpl->m_streamDescs;

        vertexInputInfo.vertexBindingDescriptionCount = (uint32_t)srcStreamDescs.getCount();
        vertexInputInfo.pVertexBindingDescriptions = srcStreamDescs.getBuffer();

        vertexInputInfo.vertexAttributeDescriptionCount = (uint32_t)srcAttributeDescs.getCount();
        vertexInputInfo.pVertexAttributeDescriptions = srcAttributeDescs.getBuffer();
    }

    VkPipelineInputAssemblyStateCreateInfo inputAssembly = {};
    inputAssembly.sType = VK_STRUCTURE_TYPE_PIPELINE_INPUT_ASSEMBLY_STATE_CREATE_INFO;
    // All other forms of primitive toplogies are specified via dynamic state.
    inputAssembly.topology = translatePrimitiveTypeToListTopology(inDesc.primitiveType);
    inputAssembly.primitiveRestartEnable = VK_FALSE; // TODO: Currently unsupported

    VkViewport viewport = {};
    viewport.x = 0.0f;
    viewport.y = 0.0f;
    // We are using dynamic viewport and scissor state.
    // Here we specify an arbitrary size, actual viewport will be set at `beginRenderPass` time.
    viewport.width = 16.0f;
    viewport.height = 16.0f;
    viewport.minDepth = 0.0f;
    viewport.maxDepth = 1.0f;

    VkRect2D scissor = {};
    scissor.offset = { 0, 0 };
    scissor.extent = { uint32_t(16), uint32_t(16) };

    VkPipelineViewportStateCreateInfo viewportState = {};
    viewportState.sType = VK_STRUCTURE_TYPE_PIPELINE_VIEWPORT_STATE_CREATE_INFO;
    viewportState.viewportCount = 1;
    viewportState.pViewports = &viewport;
    viewportState.scissorCount = 1;
    viewportState.pScissors = &scissor;

    auto rasterizerDesc = desc.rasterizer;

    VkPipelineRasterizationStateCreateInfo rasterizer = {};
    rasterizer.sType = VK_STRUCTURE_TYPE_PIPELINE_RASTERIZATION_STATE_CREATE_INFO;
    rasterizer.depthClampEnable = VK_TRUE; // TODO: Depth clipping and clamping are different between Vk and D3D12
    rasterizer.rasterizerDiscardEnable = VK_FALSE; // TODO: Currently unsupported
    rasterizer.polygonMode = translateFillMode(rasterizerDesc.fillMode);
    rasterizer.cullMode = translateCullMode(rasterizerDesc.cullMode);
    rasterizer.frontFace = translateFrontFaceMode(rasterizerDesc.frontFace);
    rasterizer.depthBiasEnable = (rasterizerDesc.depthBias == 0) ? VK_FALSE : VK_TRUE;
    rasterizer.depthBiasConstantFactor = (float)rasterizerDesc.depthBias;
    rasterizer.depthBiasClamp = rasterizerDesc.depthBiasClamp;
    rasterizer.depthBiasSlopeFactor = rasterizerDesc.slopeScaledDepthBias;
    rasterizer.lineWidth = 1.0f; // TODO: Currently unsupported

    auto framebufferLayoutImpl = static_cast<FramebufferLayoutImpl*>(desc.framebufferLayout);
    auto forcedSampleCount = rasterizerDesc.forcedSampleCount;
    auto blendDesc = desc.blend;

    VkPipelineMultisampleStateCreateInfo multisampling = {};
    multisampling.sType = VK_STRUCTURE_TYPE_PIPELINE_MULTISAMPLE_STATE_CREATE_INFO;
    multisampling.rasterizationSamples =
        (forcedSampleCount == 0) ? framebufferLayoutImpl->m_sampleCount : translateSampleCount(forcedSampleCount);
    multisampling.sampleShadingEnable = VK_FALSE; // TODO: Should check if fragment shader needs this
    // TODO: Sample mask is dynamic in D3D12 but PSO state in Vulkan
    multisampling.alphaToCoverageEnable = blendDesc.alphaToCoverageEnable;
    multisampling.alphaToOneEnable = VK_FALSE;

    auto targetCount = blendDesc.targetCount;
    List<VkPipelineColorBlendAttachmentState> colorBlendAttachments;

    // Regardless of whether blending is enabled, Vulkan always applies the color write mask operation,
    // so if there is no blending then we need to add an attachment that defines the color write mask
    // to ensure colors are actually written.
    if (targetCount == 0)
    {
        colorBlendAttachments.setCount(1);
        auto& vkBlendDesc = colorBlendAttachments[0];
        vkBlendDesc.blendEnable = VK_FALSE;
        vkBlendDesc.colorWriteMask = (VkColorComponentFlags)RenderTargetWriteMask::EnableAll;
    }
    else
    {
        colorBlendAttachments.setCount(targetCount);
        for (UInt i = 0; i < targetCount; ++i)
        {
            auto& gfxBlendDesc = blendDesc.targets[i];
            auto& vkBlendDesc = colorBlendAttachments[i];

            vkBlendDesc.blendEnable = gfxBlendDesc.enableBlend;
            vkBlendDesc.srcColorBlendFactor = translateBlendFactor(gfxBlendDesc.color.srcFactor);
            vkBlendDesc.dstColorBlendFactor = translateBlendFactor(gfxBlendDesc.color.dstFactor);
            vkBlendDesc.colorBlendOp = translateBlendOp(gfxBlendDesc.color.op);
            vkBlendDesc.srcAlphaBlendFactor = translateBlendFactor(gfxBlendDesc.alpha.srcFactor);
            vkBlendDesc.dstAlphaBlendFactor = translateBlendFactor(gfxBlendDesc.alpha.dstFactor);
            vkBlendDesc.alphaBlendOp = translateBlendOp(gfxBlendDesc.alpha.op);
            vkBlendDesc.colorWriteMask = (VkColorComponentFlags)gfxBlendDesc.writeMask;
        }
    }
    
    VkPipelineColorBlendStateCreateInfo colorBlending = {};
    colorBlending.sType = VK_STRUCTURE_TYPE_PIPELINE_COLOR_BLEND_STATE_CREATE_INFO;
    colorBlending.logicOpEnable = VK_FALSE; // TODO: D3D12 has per attachment logic op (and both have way more than one op)
    colorBlending.logicOp = VK_LOGIC_OP_COPY;
<<<<<<< HEAD
    colorBlending.attachmentCount = (targetCount == 0) ? 1 : (uint32_t)targetCount;
=======
    colorBlending.attachmentCount = (uint32_t)colorBlendAttachments.getCount();
>>>>>>> e586610a
    colorBlending.pAttachments = colorBlendAttachments.getBuffer();
    colorBlending.blendConstants[0] = 0.0f;
    colorBlending.blendConstants[1] = 0.0f;
    colorBlending.blendConstants[2] = 0.0f;
    colorBlending.blendConstants[3] = 0.0f;

    VkDynamicState dynamicStates[] = {
        VK_DYNAMIC_STATE_VIEWPORT,
        VK_DYNAMIC_STATE_SCISSOR,
        VK_DYNAMIC_STATE_STENCIL_REFERENCE,
        VK_DYNAMIC_STATE_BLEND_CONSTANTS,
        // TODO: Add VK_DYNAMIC_STATE_PRIMITIVE_TOPOLOGY_EXT if supported
    };
    VkPipelineDynamicStateCreateInfo dynamicStateInfo = {};
    dynamicStateInfo.sType = VK_STRUCTURE_TYPE_PIPELINE_DYNAMIC_STATE_CREATE_INFO;
    dynamicStateInfo.dynamicStateCount = SLANG_COUNT_OF(dynamicStates);
    dynamicStateInfo.pDynamicStates = dynamicStates;

    VkPipelineDepthStencilStateCreateInfo depthStencilStateInfo = {};
    depthStencilStateInfo.sType = VK_STRUCTURE_TYPE_PIPELINE_DEPTH_STENCIL_STATE_CREATE_INFO;
    depthStencilStateInfo.depthTestEnable = inDesc.depthStencil.depthTestEnable ? 1 : 0;
    depthStencilStateInfo.back = translateStencilState(inDesc.depthStencil.backFace);
    depthStencilStateInfo.front = translateStencilState(inDesc.depthStencil.frontFace);
    depthStencilStateInfo.back.compareMask = inDesc.depthStencil.stencilReadMask;
    depthStencilStateInfo.back.writeMask = inDesc.depthStencil.stencilWriteMask;
    depthStencilStateInfo.front.compareMask = inDesc.depthStencil.stencilReadMask;
    depthStencilStateInfo.front.writeMask = inDesc.depthStencil.stencilWriteMask;
    depthStencilStateInfo.depthBoundsTestEnable = 0; // TODO: Currently unsupported
    depthStencilStateInfo.depthCompareOp = translateComparisonFunc(inDesc.depthStencil.depthFunc);
    depthStencilStateInfo.depthWriteEnable = inDesc.depthStencil.depthWriteEnable ? 1 : 0;
    depthStencilStateInfo.stencilTestEnable = inDesc.depthStencil.stencilEnable ? 1 : 0;

    VkGraphicsPipelineCreateInfo pipelineInfo = { VK_STRUCTURE_TYPE_GRAPHICS_PIPELINE_CREATE_INFO };

    pipelineInfo.sType = VK_STRUCTURE_TYPE_GRAPHICS_PIPELINE_CREATE_INFO;
    pipelineInfo.stageCount = (uint32_t)programImpl->m_stageCreateInfos.getCount();
    pipelineInfo.pStages = programImpl->m_stageCreateInfos.getBuffer();
    pipelineInfo.pVertexInputState = &vertexInputInfo;
    pipelineInfo.pInputAssemblyState = &inputAssembly;
    pipelineInfo.pViewportState = &viewportState;
    pipelineInfo.pRasterizationState = &rasterizer;
    pipelineInfo.pMultisampleState = &multisampling;
    pipelineInfo.pColorBlendState = &colorBlending;
    pipelineInfo.pDepthStencilState = &depthStencilStateInfo;
    pipelineInfo.layout = programImpl->m_rootObjectLayout->m_pipelineLayout;
    pipelineInfo.renderPass = framebufferLayoutImpl->m_renderPass;
    pipelineInfo.subpass = 0;
    pipelineInfo.basePipelineHandle = VK_NULL_HANDLE;
    pipelineInfo.pDynamicState = &dynamicStateInfo;

    VkPipeline pipeline = VK_NULL_HANDLE;
    SLANG_VK_CHECK(m_api.vkCreateGraphicsPipelines(m_device, pipelineCache, 1, &pipelineInfo, nullptr, &pipeline));

    RefPtr<PipelineStateImpl> pipelineStateImpl = new PipelineStateImpl(this);
    pipelineStateImpl->m_pipeline = pipeline;
    pipelineStateImpl->init(desc);
    pipelineStateImpl->establishStrongDeviceReference();
    m_deviceObjectsWithPotentialBackReferences.add(pipelineStateImpl);
    returnComPtr(outState, pipelineStateImpl);
    return SLANG_OK;
}

Result VKDevice::createComputePipelineState(const ComputePipelineStateDesc& inDesc, IPipelineState** outState)
{
    ComputePipelineStateDesc desc = inDesc;
    auto programImpl = static_cast<ShaderProgramImpl*>(desc.program);
    if (!programImpl->m_rootObjectLayout->m_pipelineLayout)
    {
        RefPtr<PipelineStateImpl> pipelineStateImpl = new PipelineStateImpl(this);
        pipelineStateImpl->init(desc);
        m_deviceObjectsWithPotentialBackReferences.add(pipelineStateImpl);
        pipelineStateImpl->establishStrongDeviceReference();
        returnComPtr(outState, pipelineStateImpl);
        return SLANG_OK;
    }
    
    VkPipelineCache pipelineCache = VK_NULL_HANDLE;

    VkPipeline pipeline = VK_NULL_HANDLE;

    VkComputePipelineCreateInfo computePipelineInfo = {
        VK_STRUCTURE_TYPE_COMPUTE_PIPELINE_CREATE_INFO };
    computePipelineInfo.stage = programImpl->m_stageCreateInfos[0];
    computePipelineInfo.layout = programImpl->m_rootObjectLayout->m_pipelineLayout;
    SLANG_VK_CHECK(m_api.vkCreateComputePipelines(
        m_device, pipelineCache, 1, &computePipelineInfo, nullptr, &pipeline));

    RefPtr<PipelineStateImpl> pipelineStateImpl = new PipelineStateImpl(this);
    pipelineStateImpl->m_pipeline = pipeline;
    pipelineStateImpl->init(desc);
    m_deviceObjectsWithPotentialBackReferences.add(pipelineStateImpl);
    pipelineStateImpl->establishStrongDeviceReference();
    returnComPtr(outState, pipelineStateImpl);
    return SLANG_OK;
}

Result VKDevice::createQueryPool(
    const IQueryPool::Desc& desc,
    IQueryPool** outPool)
{
    RefPtr<QueryPoolImpl> result = new QueryPoolImpl();
    SLANG_RETURN_ON_FAIL(result->init(desc, this));
    returnComPtr(outPool, result);
    return SLANG_OK;
}

Result VKDevice::createFence(const IFence::Desc& desc, IFence** outFence)
{
    RefPtr<FenceImpl> fence = new FenceImpl(this);
    SLANG_RETURN_ON_FAIL(fence->init(desc));
    returnComPtr(outFence, fence);
    return SLANG_OK;
}

Result VKDevice::waitForFences(
    uint32_t fenceCount, IFence** fences, uint64_t* fenceValues, bool waitForAll, uint64_t timeout)
{
    ShortList<VkSemaphore> semaphores;
    for (uint32_t i = 0; i < fenceCount; ++i)
    {
        auto fenceImpl = static_cast<FenceImpl*>(fences[i]);
        semaphores.add(fenceImpl->m_semaphore);
    }
    VkSemaphoreWaitInfo waitInfo;
    waitInfo.sType = VK_STRUCTURE_TYPE_SEMAPHORE_WAIT_INFO;
    waitInfo.pNext = NULL;
    waitInfo.flags = 0;
    waitInfo.semaphoreCount = 1;
    waitInfo.pSemaphores = semaphores.getArrayView().getBuffer();
    waitInfo.pValues = fenceValues;
    auto result = m_api.vkWaitSemaphores(m_api.m_device, &waitInfo, timeout);
    if (result == VK_TIMEOUT)
        return SLANG_E_TIME_OUT;
    return result == VK_SUCCESS ? SLANG_OK : SLANG_FAIL;
}

} //  renderer_test<|MERGE_RESOLUTION|>--- conflicted
+++ resolved
@@ -8572,11 +8572,7 @@
     colorBlending.sType = VK_STRUCTURE_TYPE_PIPELINE_COLOR_BLEND_STATE_CREATE_INFO;
     colorBlending.logicOpEnable = VK_FALSE; // TODO: D3D12 has per attachment logic op (and both have way more than one op)
     colorBlending.logicOp = VK_LOGIC_OP_COPY;
-<<<<<<< HEAD
-    colorBlending.attachmentCount = (targetCount == 0) ? 1 : (uint32_t)targetCount;
-=======
     colorBlending.attachmentCount = (uint32_t)colorBlendAttachments.getCount();
->>>>>>> e586610a
     colorBlending.pAttachments = colorBlendAttachments.getBuffer();
     colorBlending.blendConstants[0] = 0.0f;
     colorBlending.blendConstants[1] = 0.0f;
