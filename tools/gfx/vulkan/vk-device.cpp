--- conflicted
+++ resolved
@@ -483,18 +483,15 @@
         extendedFeatures.atomicFloatFeatures.pNext = deviceFeatures2.pNext;
         deviceFeatures2.pNext = &extendedFeatures.atomicFloatFeatures;
 
-<<<<<<< HEAD
-        // Image Int64 Atomic
-        // https://registry.khronos.org/vulkan/specs/1.3-extensions/man/html/VkPhysicalDeviceShaderImageAtomicInt64FeaturesEXT.html
-        
-        extendedFeatures.imageInt64AtomicFeatures.pNext = deviceFeatures2.pNext;
-        deviceFeatures2.pNext = &extendedFeatures.imageInt64AtomicFeatures;
-=======
         // https://registry.khronos.org/vulkan/specs/1.3-extensions/man/html/VkPhysicalDeviceShaderAtomicFloat2FeaturesEXT.html
         extendedFeatures.atomicFloat2Features.pNext = deviceFeatures2.pNext;
         deviceFeatures2.pNext = &extendedFeatures.atomicFloat2Features;
->>>>>>> 9ee88a43
-
+
+        // Image Int64 Atomic
+        // https://registry.khronos.org/vulkan/specs/1.3-extensions/man/html/VkPhysicalDeviceShaderImageAtomicInt64FeaturesEXT.html        
+        extendedFeatures.imageInt64AtomicFeatures.pNext = deviceFeatures2.pNext;
+        deviceFeatures2.pNext = &extendedFeatures.imageInt64AtomicFeatures;
+        
         // mesh shader features
         extendedFeatures.meshShaderFeatures.pNext = deviceFeatures2.pNext;
         deviceFeatures2.pNext = &extendedFeatures.meshShaderFeatures;
@@ -581,17 +578,17 @@
         );
 
         SIMPLE_EXTENSION_FEATURE(
-<<<<<<< HEAD
+            extendedFeatures.atomicFloat2Features,
+            shaderBufferFloat16Atomics,
+            VK_EXT_SHADER_ATOMIC_FLOAT_2_EXTENSION_NAME,
+            "atomic-float-2"
+        );
+
+        SIMPLE_EXTENSION_FEATURE(
             extendedFeatures.imageInt64AtomicFeatures,
             shaderImageInt64Atomics,
             VK_EXT_SHADER_IMAGE_ATOMIC_INT64_EXTENSION_NAME,
             "image-atomic-int64"
-=======
-            extendedFeatures.atomicFloat2Features,
-            shaderBufferFloat16Atomics,
-            VK_EXT_SHADER_ATOMIC_FLOAT_2_EXTENSION_NAME,
-            "atomic-float-2"
->>>>>>> 9ee88a43
         );
 
         SIMPLE_EXTENSION_FEATURE(
