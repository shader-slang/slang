#
# Tools used to generate source during the build:
#

add_custom_target(
    all-generators
    COMMENT "meta target which depends on all generators"
)
set_target_properties(all-generators PROPERTIES FOLDER generators)

if(CMAKE_HOST_WIN32)
    set(CMAKE_HOST_EXECUTABLE_SUFFIX ".exe")
else()
    set(CMAKE_HOST_EXECUTABLE_SUFFIX "")
endif()
function(generator dir)
    if(SLANG_GENERATORS_PATH)
        cmake_parse_arguments(ARG "" "TARGET_NAME" "" ${ARGN})
        if(ARG_TARGET_NAME)
            set(target ${ARG_TARGET_NAME})
        else()
            get_filename_component(target ${dir} NAME)
        endif()
        add_executable(${target} IMPORTED GLOBAL)
        set_property(
            TARGET ${target}
            PROPERTY
                IMPORTED_LOCATION
                    "${SLANG_GENERATORS_PATH}/${target}${CMAKE_HOST_EXECUTABLE_SUFFIX}"
        )
    else()
        slang_add_target(
            ${dir}
            EXECUTABLE
            EXCLUDE_FROM_ALL
            USE_FEWER_WARNINGS
            LINK_WITH_PRIVATE core
            OUTPUT_DIR generators
            REQUIRED_BY all-generators
            FOLDER generators
            INSTALL_COMPONENT generators
            EXPORT_SET_NAME SlangGeneratorTargets
            ${ARGN}
        )
    endif()
endfunction()

if(NOT SLANG_OVERRIDE_LUA_PATH)
    generator(
        slang-fiddle
        LINK_WITH_PRIVATE
        compiler-core
        INCLUDE_DIRECTORIES_PUBLIC
        ${slang_SOURCE_DIR}/external
    )
else()
    generator(
        slang-fiddle
        LINK_WITH_PRIVATE
        compiler-core
        INCLUDE_DIRECTORIES_PUBLIC
        ${SLANG_OVERRIDE_LUA_PATH}
    )
endif()
generator(slang-embed)
generator(slang-generate USE_FEWER_WARNINGS)
generator(slang-lookup-generator LINK_WITH_PRIVATE compiler-core)
generator(slang-capability-generator LINK_WITH_PRIVATE compiler-core)
generator(slang-spirv-embed-generator LINK_WITH_PRIVATE compiler-core)
generator(
    ${slang_SOURCE_DIR}/source/slangc
    TARGET_NAME
    slang-bootstrap
    USE_FEWER_WARNINGS
    EXTRA_COMPILE_DEFINITIONS_PRIVATE
    SLANG_BOOTSTRAP=1
    LINK_WITH_PUBLIC
    slang-without-embedded-core-module
    LINK_WITH_PRIVATE
    prelude
    slang-capability-lookup
    slang-lookup-tables
    Threads::Threads
)

slang_add_target(
    slang-cpp-parser
    STATIC
    EXPORT_MACRO_PREFIX SLANG
    USE_FEWER_WARNINGS
    LINK_WITH_PRIVATE core compiler-core
    INCLUDE_DIRECTORIES_PUBLIC .
    FOLDER generators
)

#
# Language Server
#
if(SLANG_ENABLE_SLANGD)
    slang_add_target(
        slangd
        EXECUTABLE
        LINK_WITH_PRIVATE
            core
            compiler-core
            slang
            slang-fiddle-output
            slang-capability-defs
            Threads::Threads
        INSTALL
        EXPORT_SET_NAME SlangTargets
    )
endif()

#
# Slang Interpreter
#
if(SLANG_ENABLE_SLANGI)
    slang_add_target(
        slangi
        EXECUTABLE
        LINK_WITH_PRIVATE core compiler-core slang
        INSTALL
        EXPORT_SET_NAME SlangTargets
    )
endif()

if(SLANG_ENABLE_GFX)
    #
    # GFX
    #
    # `gfx` is kept here for legacy reasons. It's not used by any slang tests but some external
    # projects use it. We should remove it in the future.
    slang_add_target(
        gfx
        ${SLANG_LIB_TYPE}
        USE_FEWER_WARNINGS
        LINK_WITH_PRIVATE
            core
            slang
            Vulkan-Headers
            metal-cpp
            stb
            $<$<BOOL:${SLANG_ENABLE_XLIB}>:X11::X11>
            $<$<BOOL:${SLANG_ENABLE_CUDA}>:CUDA::cuda_driver>
            $<$<BOOL:${SLANG_ENABLE_NVAPI}>:${NVAPI_LIBRARIES}>
        LINK_WITH_FRAMEWORK Foundation Cocoa QuartzCore Metal
        EXTRA_COMPILE_DEFINITIONS_PRIVATE
            $<$<BOOL:${SLANG_ENABLE_CUDA}>:GFX_ENABLE_CUDA>
            $<$<BOOL:${SLANG_ENABLE_OPTIX}>:GFX_OPTIX>
            $<$<BOOL:${SLANG_ENABLE_NVAPI}>:GFX_NVAPI>
            $<$<BOOL:${SLANG_ENABLE_XLIB}>:SLANG_ENABLE_XLIB>
        # This is a shared library, so we need to set a preprocessor macro to mark
        # exported symbols
        EXPORT_MACRO_PREFIX SLANG_GFX
        # slang-gfx is in this directory, anything which depends on gfx should include
        # this
        INCLUDE_DIRECTORIES_PUBLIC
            ${slang_SOURCE_DIR}
            ${slang_SOURCE_DIR}/include
            if
            (not ${SLANG_OVERRIDE_SPIRV_TOOLS_PATH})
        INCLUDE_DIRECTORIES_PUBLIC ${slang_SOURCE_DIR}/external else ()
        INCLUDE_DIRECTORIES_PUBLIC
            ${SLANG_OVERRIDE_SPIRV_TOOLS_PATH}
            endif
            ()
            if
            (not ${SLANG_OVERRIDE_GLM_PATH})
        INCLUDE_DIRECTORIES_PUBLIC ${slang_SOURCE_DIR}/external else ()
        INCLUDE_DIRECTORIES_PUBLIC
            ${SLANG_OVERRIDE_GLM_PATH}
            endif
            ()
            if
            (not ${SLANG_OVERRIDE_IMGUI_PATH})
        INCLUDE_DIRECTORIES_PUBLIC ${slang_SOURCE_DIR}/external else ()
        INCLUDE_DIRECTORIES_PUBLIC
            ${SLANG_OVERRIDE_IMGUI_PATH}
            endif
            ()
            if
            (not ${SLANG_OVERRIDE_TINYOBJLOADER_PATH})
        INCLUDE_DIRECTORIES_PUBLIC ${slang_SOURCE_DIR}/external else ()
        INCLUDE_DIRECTORIES_PUBLIC ${SLANG_OVERRIDE_TINYOBJLOADER_PATH} endif ()
        INCLUDE_DIRECTORIES_PRIVATE ${NVAPI_INCLUDE_DIRS}
        INSTALL
        EXPORT_SET_NAME SlangTargets
        FOLDER gfx
    )

<<<<<<< HEAD
    # since slang-test does not depend on gfx, we just copy the gfx modules to the slangc
    # directory. So even if slang-test is not built, the gfx modules are still available.
    set(modules_dest_dir $<TARGET_FILE_DIR:slangc>)
=======
    set(modules_dest_dir $<TARGET_FILE_DIR:slang-test>)
>>>>>>> 0447187b
    add_custom_target(
        copy-gfx-slang-modules
        COMMAND ${CMAKE_COMMAND} -E make_directory ${modules_dest_dir}
        COMMAND
            ${CMAKE_COMMAND} -E copy ${CMAKE_CURRENT_LIST_DIR}/gfx/gfx.slang
            ${modules_dest_dir}/gfx.slang
        COMMAND
            ${CMAKE_COMMAND} -E copy ${CMAKE_CURRENT_LIST_DIR}/gfx/slang.slang
            ${modules_dest_dir}/slang.slang
        WORKING_DIRECTORY ${slang_SOURCE_DIR}
        VERBATIM
    )
    set_target_properties(copy-gfx-slang-modules PROPERTIES FOLDER generators)
    install(
        FILES ${modules_dest_dir}/gfx.slang ${modules_dest_dir}/slang.slang
        DESTINATION ${runtime_subdir}
    )
endif()
if(SLANG_ENABLE_TESTS AND SLANG_ENABLE_SLANG_RHI)
    # The test executables and runtime-loaded modules
    slang_add_target(
        test-server
        EXECUTABLE
        EXCLUDE_FROM_ALL
        LINK_WITH_PRIVATE core compiler-core slang
        INCLUDE_FROM_PRIVATE
            unit-test
            slang-rhi
        FOLDER test
    )
    slang_add_target(
        test-process
        EXECUTABLE
        EXCLUDE_FROM_ALL
        LINK_WITH_PRIVATE core compiler-core
        FOLDER test
    )

    slang_add_target(
        slang-test
        EXECUTABLE
        USE_FEWER_WARNINGS
        INCLUDE_DIRECTORIES_PUBLIC .
        LINK_WITH_PRIVATE
            core
            compiler-core
            slang
            stb
            ${CMAKE_DL_LIBS}
            Threads::Threads
        INCLUDE_FROM_PRIVATE slang-rhi
        REQUIRES
            # Shared libraries dlopened by slang-test
            slang-reflection-test
            slang-unit-test
            # Used by some tests when they run
            slangd
            test-server
            test-process
        OPTIONAL_REQUIRES
            slang-rt
            slang-glslang
            slang-llvm
            copy-webgpu_dawn
            copy-slang-tint
            # See issue 5305.
            copy-prebuilt-binaries
        FOLDER test
        DEBUG_DIR ${slang_SOURCE_DIR}
    )
    set_property(
        DIRECTORY ${slang_SOURCE_DIR}
        PROPERTY VS_STARTUP_PROJECT slang-test
    )

    if(SLANG_ENABLE_GFX)
        add_dependencies(slang-test copy-gfx-slang-modules)
    endif()

    include(CTest)
    add_test(
        NAME slang-test
        COMMAND
            slang-test -bindir
            ${slang_SOURCE_DIR}/build/$<CONFIG>/${runtime_subdir}
            -expected-failure-list
            ${slang_SOURCE_DIR}/tests/expected-failure.txt
            -expected-failure-list
            ${slang_SOURCE_DIR}/tests/expected-failure-github.txt
        WORKING_DIRECTORY ${slang_SOURCE_DIR}
    )

    slang_add_target(
        unit-test
        OBJECT
        EXCLUDE_FROM_ALL
        INCLUDE_DIRECTORIES_PUBLIC .
        INCLUDE_FROM_PRIVATE slang core
        INCLUDE_DIRECTORIES_PRIVATE ${slang_SOURCE_DIR}/include
        FOLDER test
    )

    # These are libraries loaded at runtime from the test executable:
        #
        # `platform` contains all the platform abstractions for a GUI application.
        #
        slang_add_target(
            platform
            ${SLANG_LIB_TYPE}
            EXCLUDE_FROM_ALL
            USE_FEWER_WARNINGS
            LINK_WITH_PRIVATE
                core
                imgui
                stb
                $<$<BOOL:${SLANG_ENABLE_XLIB}>:X11::X11>
                slang-rhi
                "$<$<PLATFORM_ID:Darwin>:-framework Cocoa>"
                "$<$<PLATFORM_ID:Darwin>:-framework QuartzCore>"
                ${CMAKE_DL_LIBS}
            LINK_WITH_FRAMEWORK Foundation Cocoa QuartzCore
            EXTRA_COMPILE_DEFINITIONS_PRIVATE
                $<$<BOOL:${SLANG_ENABLE_XLIB}>:SLANG_ENABLE_XLIB=1>
            INCLUDE_FROM_PRIVATE imgui slang-rhi
            INCLUDE_DIRECTORIES_PUBLIC
                .
                platform
                if
                (not ${SLANG_OVERRIDE_GLM_PATH})
            INCLUDE_DIRECTORIES_PUBLIC ${slang_SOURCE_DIR}/external else ()
            INCLUDE_DIRECTORIES_PUBLIC ${SLANG_OVERRIDE_GLM_PATH} endif ()
            EXPORT_MACRO_PREFIX SLANG_PLATFORM
        )

        slang_add_target(
            gfx-unit-test
            MODULE
            EXCLUDE_FROM_ALL
            EXTRA_COMPILE_DEFINITIONS_PRIVATE SLANG_SHARED_LIBRARY_TOOL
            USE_FEWER_WARNINGS
            LINK_WITH_PRIVATE core slang unit-test stb platform slang-rhi
            INCLUDE_FROM_PRIVATE slang-rhi
            INCLUDE_DIRECTORIES_PUBLIC
                .
                platform
                if
                (not ${SLANG_OVERRIDE_GLM_PATH})
            INCLUDE_DIRECTORIES_PUBLIC ${slang_SOURCE_DIR}/external else ()
            INCLUDE_DIRECTORIES_PUBLIC ${SLANG_OVERRIDE_GLM_PATH} endif ()
            OUTPUT_NAME gfx-unit-test-tool
            REQUIRED_BY slang-test
            FOLDER test/tools
        )

        slang_add_target(
            render-test
            MODULE
            EXCLUDE_FROM_ALL
            EXTRA_COMPILE_DEFINITIONS_PRIVATE SLANG_SHARED_LIBRARY_TOOL
            USE_FEWER_WARNINGS
            LINK_WITH_PRIVATE
                core
                compiler-core
                slang
                slang-rhi
                platform
                stb
                $<$<BOOL:${SLANG_ENABLE_CUDA}>:CUDA::cuda_driver>
            INCLUDE_FROM_PRIVATE slang-rhi
            EXTRA_COMPILE_DEFINITIONS_PRIVATE
                $<$<BOOL:${SLANG_ENABLE_CUDA}>:RENDER_TEST_CUDA>
                $<$<BOOL:${SLANG_ENABLE_OPTIX}>:RENDER_TEST_OPTIX>
            EXTRA_COMPILE_OPTIONS_PRIVATE $<$<CXX_COMPILER_ID:MSVC>:/EHa>
            OUTPUT_NAME render-test-tool
            REQUIRED_BY slang-test
            FOLDER test/tools
        )

    slang_add_target(
        slang-unit-test
        MODULE
        EXCLUDE_FROM_ALL
        EXTRA_COMPILE_DEFINITIONS_PRIVATE
            SLANG_SHARED_LIBRARY_TOOL
            SLANG_NO_DEPRECATION
        USE_FEWER_WARNINGS
        LINK_WITH_PRIVATE core compiler-core unit-test slang Threads::Threads
        OUTPUT_NAME slang-unit-test-tool
        FOLDER test/tools
    )
    slang_add_target(
        slang-reflection-test
        MODULE
        EXCLUDE_FROM_ALL
        EXTRA_COMPILE_DEFINITIONS_PRIVATE SLANG_SHARED_LIBRARY_TOOL
        USE_FEWER_WARNINGS
        LINK_WITH_PRIVATE core slang Threads::Threads
        OUTPUT_NAME slang-reflection-test-tool
        FOLDER test/tools
    )

    slang_add_target(
        slang-profile
        EXECUTABLE
        EXCLUDE_FROM_ALL
        LINK_WITH_PRIVATE core slang
        FOLDER test
    )
endif()

#
# slang-replay tool for replaying the record files
#
if(SLANG_ENABLE_REPLAYER)
    slang_add_target(
        slang-replay
        EXECUTABLE
        EXTRA_SOURCE_DIRS
            ${slang_SOURCE_DIR}/source/slang-record-replay/replay
            ${slang_SOURCE_DIR}/source/slang-record-replay/util
        LINK_WITH_PRIVATE core compiler-core slang
        INCLUDE_DIRECTORIES_PUBLIC
            ${slang_SOURCE_DIR}/source/slang-record-replay
        FOLDER test
    )
endif()<|MERGE_RESOLUTION|>--- conflicted
+++ resolved
@@ -189,13 +189,9 @@
         FOLDER gfx
     )
 
-<<<<<<< HEAD
-    # since slang-test does not depend on gfx, we just copy the gfx modules to the slangc
+    # Since slang-test does not depend on gfx, we just copy the gfx modules to the slangc
     # directory. So even if slang-test is not built, the gfx modules are still available.
     set(modules_dest_dir $<TARGET_FILE_DIR:slangc>)
-=======
-    set(modules_dest_dir $<TARGET_FILE_DIR:slang-test>)
->>>>>>> 0447187b
     add_custom_target(
         copy-gfx-slang-modules
         COMMAND ${CMAKE_COMMAND} -E make_directory ${modules_dest_dir}
