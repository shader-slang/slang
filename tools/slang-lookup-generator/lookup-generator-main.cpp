// perfect-hash-main.cpp

#include <stdio.h>
#include "../../source/compiler-core/slang-json-parser.h"
#include "../../source/compiler-core/slang-json-value.h"
#include "../../source/compiler-core/slang-lexer.h"
#include "../../source/compiler-core/slang-perfect-hash-codegen.h"
#include "../../source/core/slang-io.h"
#include "../../source/core/slang-secure-crt.h"
#include "../../source/core/slang-string-util.h"

using namespace Slang;

static SlangResult parseJson(const char* inputPath, DiagnosticSink* sink, JSONListener& listener)
{
    auto sourceManager = sink->getSourceManager();

    String contents;
    SLANG_RETURN_ON_FAIL(File::readAllText(inputPath, contents));
    PathInfo    pathInfo = PathInfo::makeFromString(inputPath);
    SourceFile* sourceFile = sourceManager->createSourceFileWithString(pathInfo, contents);
    SourceView* sourceView = sourceManager->createSourceView(sourceFile, nullptr, SourceLoc());
    JSONLexer   lexer;
    lexer.init(sourceView, sink);
    JSONParser parser;
    SLANG_RETURN_ON_FAIL(parser.parse(&lexer, sourceView, &listener, sink));
    return SLANG_OK;
}

// Extract from a json value, the "opname" member from all the objects in the
// "instructions" array.
// Returns the empty list on failure
static List<String> extractOpNames(UnownedStringSlice& error, const JSONValue& v, JSONContainer& container)
{
    List<String> opnames;

    // Wish we could just write à la jq
    // List<String> result = match(myJSONValue, "instructions", AsArray, "opname", AsString);
    const auto instKey = container.findKey(UnownedStringSlice("instructions"));
    const auto opnameKey = container.findKey(UnownedStringSlice("opname"));
    if (!instKey)
    {
        error = UnownedStringSlice("JSON parsing failed, no \"instructions\" key\n");
        return {};
    }
    if (!opnameKey)
    {
        error = UnownedStringSlice("JSON parsing failed, no \"opname\" key\n");
        return {};
    }

    const auto instructions = container.findObjectValue(v, instKey);
    if (!instructions.isValid() || instructions.type != JSONValue::Type::Array)
    {
        error = UnownedStringSlice("JSON parsing failed, no \"instructions\" member of array type\n");
        return {};
    }
    for (const auto& inst : container.getArray(instructions))
    {
        const auto opname = container.findObjectValue(inst, opnameKey);
        if (!opname.isValid() || opname.getKind() != JSONValue::Kind::String)
        {
            error = UnownedStringSlice("JSON parsing failed, no \"opname\" member of string type for instruction\n");
            return {};
        }
        opnames.add(container.getString(opname));
    }

    return opnames;
}

int main(int argc, const char* const* argv)
{
    using namespace Slang;

    if (argc != 6)
    {
        fprintf(
            stderr,
            "Usage: %s input.grammar.json output.cpp enum-name enumerant-prefix enum-header-file\n",
            argc >= 1 ? argv[0] : "slang-lookup-generator");
        return 1;
    }

    const char* const inPath = argv[1];
    const char* const outCppPath = argv[2];
    const char* const enumName = argv[3];
    const char* const enumerantPrefix = argv[4];
    const char* const enumHeader = argv[5];

    RefPtr<FileWriter> writer(new FileWriter(stderr, WriterFlag::AutoFlush));
    SourceManager      sourceManager;
    sourceManager.initialize(nullptr, nullptr);
    DiagnosticSink sink(&sourceManager, Lexer::sourceLocationLexer);
    sink.writer = writer;

    List<String> opnames;

    if (String(inPath).endsWith("json"))
    {
        // If source is a json file parse it.
        JSONContainer container(sink.getSourceManager());
        JSONBuilder   builder(&container);
        if (SLANG_FAILED(parseJson(inPath, &sink, builder)))
        {
            sink.diagnoseRaw(Severity::Error, "Json parsing failed\n");
            return 1;
        }

        UnownedStringSlice error;
        opnames = extractOpNames(error, builder.getRootValue(), container);
        if (error.getLength())
        {
            sink.diagnoseRaw(Severity::Error, error);
            return 1;
        }
    }
    else
    {
        // Otherwise, we assume the input is a text file with one name per line.
        String content;
        File::readAllText(inPath, content);
        List<UnownedStringSlice> words;
        StringUtil::split(content.getUnownedSlice(), '\n', words);
        for (auto w : words)
            opnames.add(w);
    }

<<<<<<< HEAD
    HashParams hashParams;
    auto r = minimalPerfectHash(opnames, hashParams);
    switch (r)
    {
    case HashFindResult::UnavoidableHashCollision:
        {
            sink.diagnoseRaw(
                Severity::Error,
                "Unable to find a non-overlapping hash function.\n"
                "The hash function probably has a unavoidable "
                "collision for some input words\n");
            return 1;
        }
    case HashFindResult::NonUniqueKeys:
        {
            sink.diagnoseRaw(Severity::Error, "Input word list has duplicates\n");
            return 1;
        }
    case HashFindResult::Success:;
    }

    List<String> values;
    values.reserve (hashParams.destTable.getCount());
    for(const auto& v : hashParams.destTable)
        values.add(enumerantPrefix + v);
    writeHashFile(
        outCppPath,
        enumName,
        enumerantPrefix,
        { "core/slang-common.h", "core/slang-string.h", enumHeader },
        hashParams,
        values);
=======
    if (SLANG_FAILED(writePerfectHashLookupCppFile(outCppPath, opnames, enumName, enumerantPrefix, enumHeader, &sink)))
        return -1;
>>>>>>> 84b21438

    return 0;
}<|MERGE_RESOLUTION|>--- conflicted
+++ resolved
@@ -126,43 +126,8 @@
             opnames.add(w);
     }
 
-<<<<<<< HEAD
-    HashParams hashParams;
-    auto r = minimalPerfectHash(opnames, hashParams);
-    switch (r)
-    {
-    case HashFindResult::UnavoidableHashCollision:
-        {
-            sink.diagnoseRaw(
-                Severity::Error,
-                "Unable to find a non-overlapping hash function.\n"
-                "The hash function probably has a unavoidable "
-                "collision for some input words\n");
-            return 1;
-        }
-    case HashFindResult::NonUniqueKeys:
-        {
-            sink.diagnoseRaw(Severity::Error, "Input word list has duplicates\n");
-            return 1;
-        }
-    case HashFindResult::Success:;
-    }
-
-    List<String> values;
-    values.reserve (hashParams.destTable.getCount());
-    for(const auto& v : hashParams.destTable)
-        values.add(enumerantPrefix + v);
-    writeHashFile(
-        outCppPath,
-        enumName,
-        enumerantPrefix,
-        { "core/slang-common.h", "core/slang-string.h", enumHeader },
-        hashParams,
-        values);
-=======
     if (SLANG_FAILED(writePerfectHashLookupCppFile(outCppPath, opnames, enumName, enumerantPrefix, enumHeader, &sink)))
         return -1;
->>>>>>> 84b21438
 
     return 0;
 }