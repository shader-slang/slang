--- conflicted
+++ resolved
@@ -44,12 +44,6 @@
 };
 
 static const char someSource[] =
-<<<<<<< HEAD
-=======
-"#define SLANG_REFLECTED\n"
-"\n"
-"SLANG_REFLECTED\n"  
->>>>>>> 8533dd23
 "class ISomeInterface\n"
 "{\n"
 "    public:\n"
@@ -57,15 +51,30 @@
 "    virtual float SLANG_MCALL anotherMethod(float a) = 0;\n"
 "};\n"
 "\n"
+"struct SomeStruct\n"
+"{\n"
+"    SomeStruct() = default;\n"
+"    SomeStruct(float v = 0.0f):b(v) {}\n"
+"    ~SomeStruct() {}\n"
+"    int a = 10; \n"
+"    float b; \n"
+"    int another[10];\n"
+"    const char* yetAnother = nullptr;\n"
+"};\n"
+"\n"
 "enum SomeEnum\n"
 "{\n"
 "    Value,\n"
 "    Another = 10,\n"
 "};\n"
+"\n"
+"typedef int (*SomeFunc)(int a);\n"
+"\n"
 "typedef SomeEnum AliasEnum;\n"
 "void someFunc(int a, float b) { }\n"
 "namespace Blah {\n"
 "int add(int a, int b) { return a + b; }\n"
+"unsigned add(unsigned a, unsigned b) { return a + b; }\n"
 "}\n";
 
 
@@ -85,8 +94,6 @@
         SourceOrigin* sourceOrigin = tree.addSourceOrigin(sourceFile, state.m_options);
 
         Parser parser(&tree, &state.m_sink);
-        // We don't require markers to reflect
-        parser.setRequireMarker(false);
 
         
         {
@@ -94,8 +101,17 @@
             parser.setKindsEnabled(enableKinds, SLANG_COUNT_OF(enableKinds));
         }
 
-        SLANG_RETURN_ON_FAIL(parser.parse(sourceOrigin, &state.m_options));
+        SlangResult res = parser.parse(sourceOrigin, &state.m_options);
 
+        if (state.m_sink.outputBuffer.getLength())
+        {
+            printf("%s\n", state.m_sink.outputBuffer.getBuffer());
+        }
+
+        if (SLANG_FAILED(res))
+        {
+            return res;
+        }
 
         {
             StringBuilder buf;
