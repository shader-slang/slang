--- conflicted
+++ resolved
@@ -34,13 +34,6 @@
     void setKindEnabled(Node::Kind kind, bool isEnabled = true);
     bool isTypeEnabled(Node::Kind kind) { return (m_nodeTypeEnabled & (NodeTypeBitType(1) << int(kind))) != 0; }
 
-<<<<<<< HEAD
-=======
-        /// If set classes require a 'marker' to be reflected
-    void setRequireMarker(bool requireMarker) { m_requireMarker = requireMarker;  }
-    bool getRequireMarker() const { return m_requireMarker; }
-
->>>>>>> 8533dd23
     void setKindsEnabled(const Node::Kind* kinds, Index kindsCount, bool isEnabled = true);
 
     Parser(NodeTree* nodeTree, DiagnosticSink* sink);
@@ -61,26 +54,33 @@
     SlangResult _parseTypeDef();
     SlangResult _parseEnum();
     SlangResult _parseMarker();
+    SlangResult _parseSpecialMacro();
 
-    SlangResult _maybeParseType(List<Token>& outToks);
-    SlangResult _maybeParseType(UnownedStringSlice& outType);
+    SlangResult _maybeParseType(List<Token>& outToks, Token& outName);
+    SlangResult _maybeParseType(UnownedStringSlice& outType, Token& outName);
+    SlangResult _maybeParseType(Index& ioTemplateDepth, TokenReader::ParsingCursor& outCursor);
 
     SlangResult _parseExpression(List<Token>& outExprTokens);
-
-    SlangResult _maybeParseType(Index& ioTemplateDepth);
+    
     SlangResult _maybeParseTemplateArgs(Index& ioTemplateDepth);
     SlangResult _maybeParseTemplateArg(Index& ioTemplateDepth);
 
         /// Parse balanced - if a sink is set will report to that sink
     SlangResult _parseBalanced(DiagnosticSink* sink);
 
+    bool _isCtor();
+
         /// Concatenate all tokens from start to the current position
     UnownedStringSlice _concatTokens(TokenReader::ParsingCursor start);
+    UnownedStringSlice _concatTokens(const Token* toks, Index toksCount);
+
+    UnownedStringSlice _concatType(TokenReader::ParsingCursor start, TokenReader::ParsingCursor nameCursor);
+
+    void _getTypeTokens(TokenReader::ParsingCursor start, TokenReader::ParsingCursor nameCursor, List<Token>& outToks);
 
         /// Consume what looks like a template definition
     SlangResult _consumeTemplate();
-
-    void _consumeTypeModifiers();
+    SlangResult _maybeConsume(IdentifierStyle style);
 
     SlangResult _consumeToSync();
         /// Consumes balanced parens. Will return an error if not matched. Assumes starts on opening (
@@ -91,9 +91,7 @@
     TokenList m_tokenList;
     TokenReader m_reader;
 
-        /// For handling special scopes such as extern "C" {. The count is the amount of non regular scopes.
-        /// The can be seen as the amount of scopes on top of the current scope.
-    Index m_specialScopeCount = 0;
+    List<ScopeNode*> m_scopeStack;
 
     ScopeNode* m_currentScope;          ///< The current scope being processed
     SourceOrigin* m_sourceOrigin;       ///< The source origin that all tokens are in
@@ -102,8 +100,6 @@
 
     NodeTree* m_nodeTree;    ///< Shared state between parses. Nodes will be added to this
 
-    bool m_requireMarker = true;
-
     const Options* m_options;
 };
 
