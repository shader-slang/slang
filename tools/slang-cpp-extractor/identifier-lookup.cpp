#include "identifier-lookup.h"

namespace CppExtract {
using namespace Slang;

/* static */const IdentifierFlags IdentifierLookup::kIdentifierFlags[Index(IdentifierStyle::CountOf)] =
{
    0,              /// None
    0,              /// Identifier
    0,              /// Declare type
    0,              /// Type set
    IdentifierFlag::Keyword,              /// TypeModifier
    IdentifierFlag::Keyword,              /// Keyword

    IdentifierFlag::Keyword | IdentifierFlag::StartScope | IdentifierFlag::ClassLike, /// Class
    IdentifierFlag::Keyword | IdentifierFlag::StartScope | IdentifierFlag::ClassLike, /// Struct
    IdentifierFlag::Keyword | IdentifierFlag::StartScope, /// Namespace
    IdentifierFlag::Keyword | IdentifierFlag::StartScope, /// Enum

    IdentifierFlag::Keyword,                              /// Typedef 

    IdentifierFlag::Keyword,                              /// Access
    IdentifierFlag::Reflection,                           /// Reflected
    IdentifierFlag::Reflection,                           /// Unreflected

    IdentifierFlag::Keyword,                              /// virtual
    0,                                                    /// Calling convention
    IdentifierFlag::Keyword,                              /// template
    IdentifierFlag::Keyword,                              /// static
<<<<<<< HEAD

    IdentifierFlag::Keyword,                              /// unsigned/signed

    IdentifierFlag::Keyword,                              /// extern
=======
>>>>>>> 8533dd23
};

void IdentifierLookup::set(const UnownedStringSlice& name, IdentifierStyle style)
{
    StringSlicePool::Handle handle;
    if (m_pool.findOrAdd(name, handle))
    {
        // Add the extra flags
        m_styles[Index(handle)] = style;
    }
    else
    {
        Index index = Index(handle);
        SLANG_ASSERT(index == m_styles.getCount());
        m_styles.add(style);
    }
}

void IdentifierLookup::set(const char*const* names, size_t namesCount, IdentifierStyle style)
{
    for (size_t i = 0; i < namesCount; ++i)
    {
        set(UnownedStringSlice(names[i]), style);
    }
}

void IdentifierLookup::set(const Pair* pairs, Index pairsCount)
{
    for (Index i = 0; i < pairsCount; ++i)
    {
        const auto& pair = pairs[i];
        set(UnownedStringSlice(pair.name), pair.style);
    }
}

void IdentifierLookup::initDefault(const UnownedStringSlice& markPrefix)
{
    reset();

    // Some keywords
    {
        const char* names[] = { "continue", "if", "case", "break", "catch", "default", "delete", "do", "else", "for", "new", "goto", "return", "switch", "throw", "using", "while", "operator", "explicit"};
        set(names, SLANG_COUNT_OF(names), IdentifierStyle::Keyword);
    }

    // Type modifier keywords
    {
        const char* names[] = { "const", "volatile" };
        set(names, SLANG_COUNT_OF(names), IdentifierStyle::TypeModifier);
    }

    // Special markers
    {
        const char* names[] = { "PRE_DECLARE", "TYPE_SET", "REFLECTED", "UNREFLECTED" };
        const IdentifierStyle styles[] = { IdentifierStyle::PreDeclare, IdentifierStyle::TypeSet, IdentifierStyle::Reflected, IdentifierStyle::Unreflected };
        SLANG_COMPILE_TIME_ASSERT(SLANG_COUNT_OF(names) == SLANG_COUNT_OF(styles));

        StringBuilder buf;
        for (Index i = 0; i < SLANG_COUNT_OF(names); ++i)
        {
            buf.Clear();
            buf << markPrefix << names[i];
            set(buf.getUnownedSlice(), styles[i]);
        }
    }

    {
        set("virtual", IdentifierStyle::Virtual);
        set("SLANG_MCALL", IdentifierStyle::CallingConvention);
        set("template", IdentifierStyle::Template);
        set("static", IdentifierStyle::Static);
<<<<<<< HEAD
        set("extern", IdentifierStyle::Extern);
=======
>>>>>>> 8533dd23
    }

    // Keywords which introduce types/scopes
    {
        const Pair pairs[] =
        {
            { "struct", IdentifierStyle::Struct },
            { "class", IdentifierStyle::Class },
            { "namespace", IdentifierStyle::Namespace },
            { "enum", IdentifierStyle::Enum },
            { "typedef", IdentifierStyle::TypeDef },
        };

        set(pairs, SLANG_COUNT_OF(pairs));
    }

    // Keywords that control access
    {
        const char* names[] = { "private", "protected", "public" };
        set(names, SLANG_COUNT_OF(names), IdentifierStyle::Access);
    }
    {
        const char* names[] = { "signed", "unsigned"};

        set(names, SLANG_COUNT_OF(names), IdentifierStyle::IntegerModifier);
    }
}

} // namespace CppExtract<|MERGE_RESOLUTION|>--- conflicted
+++ resolved
@@ -27,13 +27,15 @@
     0,                                                    /// Calling convention
     IdentifierFlag::Keyword,                              /// template
     IdentifierFlag::Keyword,                              /// static
-<<<<<<< HEAD
 
     IdentifierFlag::Keyword,                              /// unsigned/signed
 
     IdentifierFlag::Keyword,                              /// extern
-=======
->>>>>>> 8533dd23
+
+    0,                                                    /// Callable misc
+    0,                                                    /// IntegerType int, short, char, long
+
+    IdentifierFlag::Keyword,                              /// default
 };
 
 void IdentifierLookup::set(const UnownedStringSlice& name, IdentifierStyle style)
@@ -75,7 +77,7 @@
 
     // Some keywords
     {
-        const char* names[] = { "continue", "if", "case", "break", "catch", "default", "delete", "do", "else", "for", "new", "goto", "return", "switch", "throw", "using", "while", "operator", "explicit"};
+        const char* names[] = { "continue", "if", "case", "break", "catch", "delete", "do", "else", "for", "new", "goto", "return", "switch", "throw", "using", "while", "operator", "explicit"};
         set(names, SLANG_COUNT_OF(names), IdentifierStyle::Keyword);
     }
 
@@ -102,13 +104,26 @@
 
     {
         set("virtual", IdentifierStyle::Virtual);
-        set("SLANG_MCALL", IdentifierStyle::CallingConvention);
+        
         set("template", IdentifierStyle::Template);
         set("static", IdentifierStyle::Static);
-<<<<<<< HEAD
         set("extern", IdentifierStyle::Extern);
-=======
->>>>>>> 8533dd23
+        set("default", IdentifierStyle::Default);
+    }
+
+    {
+        const char* names[] = { "char", "short", "int", "long"};
+        set(names, SLANG_COUNT_OF(names), IdentifierStyle::IntegerType);
+    }
+
+    {
+        const char* names[] = { "SLANG_MCALL" };
+        set(names, SLANG_COUNT_OF(names), IdentifierStyle::CallingConvention);
+    }
+
+    {
+        const char* names[] = { "SLANG_NO_THROW", "inline"};
+        set(names, SLANG_COUNT_OF(names), IdentifierStyle::CallableMisc);
     }
 
     // Keywords which introduce types/scopes
