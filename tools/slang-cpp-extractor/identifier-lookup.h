#ifndef CPP_EXTRACT_IDENTIFIER_LOOKUP_H
#define CPP_EXTRACT_IDENTIFIER_LOOKUP_H

#include "diagnostics.h"

namespace CppExtract {
using namespace Slang;

enum class IdentifierStyle
{
    None,               ///< It's not an identifier

    Identifier,         ///< Just an identifier

    PreDeclare,        ///< Declare a type (not visible in C++ code)
    TypeSet,            ///< TypeSet

    TypeModifier,       ///< const, volatile etc
    Keyword,            ///< A keyword C/C++ keyword that is not another type

    Class,              ///< class
    Struct,             ///< struct
    Namespace,          ///< namespace
    Enum,               ///< enum

    TypeDef,            ///< typedef

    Access,             ///< public, protected, private

    Reflected,
    Unreflected,

    CallingConvention,  ///< Used on a method
    Virtual,            ///< 

    Template,

    Static,         

<<<<<<< HEAD
    IntegerModifier,

    Extern,

=======
>>>>>>> 8533dd23
    CountOf,
};

typedef uint32_t IdentifierFlags;
struct IdentifierFlag
{
    enum Enum : IdentifierFlags
    {
        StartScope = 0x1,          ///< namespace, struct or class
        ClassLike = 0x2,          ///< Struct or class
        Keyword = 0x4,
        Reflection = 0x8,
    };
};


class IdentifierLookup
{
public:

    struct Pair
    {
        const char* name;
        IdentifierStyle style;
    };

    IdentifierStyle get(const UnownedStringSlice& slice) const
    {
        Index index = m_pool.findIndex(slice);
        return (index >= 0) ? m_styles[index] : IdentifierStyle::None;
    }

    void set(const char* name, IdentifierStyle style)
    {
        set(UnownedStringSlice(name), style);
    }

    void set(const UnownedStringSlice& name, IdentifierStyle style);

    void set(const char*const* names, size_t namesCount, IdentifierStyle style);

    void set(const Pair* pairs, Index pairsCount);

    void reset()
    {
        m_styles.clear();
        m_pool.clear();
    }

    void initDefault(const UnownedStringSlice& markPrefix);

    IdentifierLookup() :
        m_pool(StringSlicePool::Style::Empty)
    {
        SLANG_ASSERT(m_pool.getSlicesCount() == 0);
    }

    static const IdentifierFlags kIdentifierFlags[Index(IdentifierStyle::CountOf)];

protected:
    List<IdentifierStyle> m_styles;
    StringSlicePool m_pool;
};


SLANG_FORCE_INLINE IdentifierFlags getFlags(IdentifierStyle style)
{
    return IdentifierLookup::kIdentifierFlags[Index(style)];
}

SLANG_FORCE_INLINE bool hasFlag(IdentifierStyle style, IdentifierFlag::Enum flag)
{
    return (getFlags(style) & flag) != 0;
}

} // CppExtract

#endif<|MERGE_RESOLUTION|>--- conflicted
+++ resolved
@@ -37,13 +37,16 @@
 
     Static,         
 
-<<<<<<< HEAD
     IntegerModifier,
 
     Extern,
 
-=======
->>>>>>> 8533dd23
+    CallableMisc,       ///< For SLANG_NO_THROW etc
+
+    IntegerType,        ///< Built in integer type
+
+    Default,            /// default
+
     CountOf,
 };
 
