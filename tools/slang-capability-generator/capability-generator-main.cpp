--- conflicted
+++ resolved
@@ -664,11 +664,7 @@
     resultBuilder << "    " << nameOfBuffer << ".resizeBackingBufferDirectly(" << set.getBuffer().getCount() << ");\n";
     for (Index i = 0; i < set.getBuffer().getCount(); i++)
     {
-<<<<<<< HEAD
         resultBuilder << "    " << nameOfBuffer << ".addRawElement(UIntSet::Element(" << set.getBuffer()[i] << "UL), " << i << "); \n";
-=======
-        resultBuilder << "    generatedSet.addRawElement(UIntSet::Element(" << set.getBuffer()[i] << "UL), " << i << ");\n";
->>>>>>> 72f10a8c
     }
 }
 
