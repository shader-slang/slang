// main.cpp

#include <stdio.h>
#include <stdlib.h>
#include <string.h>
#include "../../source/core/slang-secure-crt.h"

#include "../../source/core/slang-list.h"
#include "../../source/core/slang-string.h"
#include "../../source/core/slang-string-util.h"

using namespace Slang;

typedef Slang::UnownedStringSlice StringSpan;

struct Node
{
    enum class Flavor
    {
        text,   // Ordinary text to write to output
        escape, // Meta-level code (statements)
        splice, // Meta-level expression to splice into output
    };

    // What sort of node is this?
    Flavor      flavor;

    // The text of this node for `Flavor::text`
    StringSpan  span;

    // The body of this node for other flavors
    Node*       body;

    // The next node in the document
    Node*       next;
};

// Information about a source file
struct SourceFile
{
    char const* inputPath;
    StringSpan  text;
    Node*       node;
};

void addNode(
    Node**&         ioLink,
    Node::Flavor    flavor,
    char const*     spanBegin,
    char const*     spanEnd)
{
    Node* node = new Node();
    node->flavor = flavor;
    node->span = StringSpan(spanBegin, spanEnd);
    node->next = nullptr;

    *ioLink = node;
    ioLink = &node->next;
}

void addNode(
    Node**&         ioLink,
    Node::Flavor    flavor,
    Node*           body)
{
    Node* node = new Node();
    node->flavor = flavor;
    node->body = body;
    node->next = nullptr;

    *ioLink = node;
    ioLink = &node->next;
}

bool isAlpha(int c)
{
    return ((c >= 'a') && (c <= 'z'))
        || ((c >= 'A') && (c <= 'Z'))
        || (c == '_');
}

void addTextSpan(
    Node**&         ioLink,
    char const*     spanBegin,
    char const*     spanEnd)
{
    // Don't add an empty text span.
    if (spanBegin == spanEnd)
        return;

    addNode(ioLink, Node::Flavor::text, spanBegin, spanEnd);
}

void addSpliceSpan(
    Node**&         ioLink,
    Node*           body)
{
    addNode(ioLink, Node::Flavor::splice, body);
}

void addEscapeSpan(
    Node**&         ioLink,
    Node*           body)
{
    addNode(ioLink, Node::Flavor::escape, body);
}

void addEscapeSpan(
    Node**&         ioLink,
    char const*     spanBegin,
    char const*     spanEnd)
{
    Node* body = nullptr;
    Node** link = &body;

    addTextSpan(link, spanBegin, spanEnd);

    return addEscapeSpan(ioLink, body);
}

bool isIdentifierChar(int c)
{
    if (c >= 'a' && c <= 'z')   return true;
    if (c >= 'A' && c <= 'Z')   return true;
    if (c == '_')               return true;

    return false;

}

struct Reader
{
    char const* cursor;
    char const* end;
};

int peek(Reader const& reader)
{
    if (reader.cursor == reader.end)
        return EOF;

    return *reader.cursor;
}

int get(Reader& reader)
{
    if (reader.cursor == reader.end)
        return -1;

    return *reader.cursor++;
}

void handleNewline(Reader& reader, int c)
{
    int d = peek(reader);
    if ((c ^ d) == ('\r' ^ '\n'))
    {
        get(reader);
    }
}

bool isHorizontalSpace(int c)
{
    return (c == ' ') || (c == '\t');
}

void skipHorizontalSpace(Reader& reader)
{
    while (isHorizontalSpace(peek(reader)))
        get(reader);
}

void skipOptionalNewline(Reader& reader)
{
    switch (peek(reader))
    {
    default:
        break;

    case '\r': case '\n':
        {
            int c = get(reader);
            handleNewline(reader, c);
        }
        break;
    }
}

typedef unsigned int NodeReadFlags;
enum
{
    kNodeReadFlag_AllowEscape = 1 << 0,
};

Node* readBody(
    Reader&         reader,
    NodeReadFlags   flags,
    char            openChar,
    int             openCount,
    char            closeChar)
{
    while (peek(reader) == openChar)
    {
        get(reader);
        openCount++;
    }

    Node* nodes = nullptr;
    Node** link = &nodes;

    bool atStartOfLine = true;
    int depth = 0;

    char const* spanBegin = reader.cursor;
    char const* lineBegin = reader.cursor;
    for (;;)
    {
        int c = get(reader);

        switch (c)
        {
        default:
            atStartOfLine = false;
            break;

        case EOF:
            {
                addTextSpan(link, spanBegin, reader.cursor);
                return nodes;
            }

        case '{': case '(':
            if (c == openChar)
            {
                depth++;
            }
            atStartOfLine = false;
            break;

        case ')': case '}':
            if (c == closeChar)
            {
                char const* spanEnd = reader.cursor - 1;

                if (openCount == 1)
                {
                    if (depth == 0)
                    {
                        // We are at the end of the body.
                        addTextSpan(link, spanBegin, spanEnd);
                        return nodes;
                    }

                    depth--;
                }
                else
                {
                    // Count how many closing chars are stacked up

                    int closeCount = 1;
                    while (peek(reader) == closeChar)
                    {
                        get(reader);
                        closeCount++;
                    }

                    if (closeCount == openCount)
                    {
                        // We are at the end of the body.
                        addTextSpan(link, spanBegin, spanEnd);
                        return nodes;
                    }
                }
            }
            atStartOfLine = false;
            break;


        case ' ': case '\t':
            break;

        case '\r': case '\n':
            {
                addTextSpan(link, spanBegin, reader.cursor);

                handleNewline(reader, c);

                lineBegin = reader.cursor;
                spanBegin = reader.cursor;
                atStartOfLine = true;
            }
            break;

        case '$':
            {
                // If this is the start of a splice, then
                // the end of the preceding raw-text space
                // will be the byte before `$`
                char const* spanEnd = reader.cursor - 1;

                if (peek(reader) == '(')
                {
                    // This appears to be an expression splice.
                    //
                    // We must end the preceding span.
                    //
                    addTextSpan(link, spanBegin, spanEnd);

                    Node* body = readBody(
                        reader,
                        0,
                        '(',
                        0,
                        ')');

                    addSpliceSpan(link, body);

                    spanBegin = reader.cursor;
                    atStartOfLine = false;
                }
                else if (peek(reader) == '{')
                {
                    // This is the start of a block-structured escape, which will
                    // end at a matching `}`.

                    addTextSpan(link, spanBegin, lineBegin);

                    Node* body = readBody(
                        reader,
                        0,
                        '{',
                        0,
                        '}');

                    addEscapeSpan(link, body);

                    spanBegin = reader.cursor;
                    atStartOfLine = false;
                }
                else if (atStartOfLine && peek(reader) == ':')
                {
                    // This is a statement escape, which will
                    // continue to the end of the line.
                    //
                    // The spliced text begins *after* the `:`
                    get(reader);
                    char const* spliceBegin = reader.cursor;

                    // The preceding text span will end at the
                    // start of this line.
                    addTextSpan(link, spanBegin, lineBegin);

                    // Any indentation on this line will be ignored.

                    // Read up to end of line.
                    for (;;)
                    {
                        int c = get(reader);
                        switch (c)
                        {
                        default:
                            continue;

                        case EOF:
                            break;

                        case '\r':
                        case '\n':
                            handleNewline(reader, c);
                            break;
                        }

                        break;
                    }

                    addEscapeSpan(link, spliceBegin, reader.cursor);

                    spanBegin = reader.cursor;
                    lineBegin = reader.cursor;
                }
                else if (atStartOfLine && isIdentifierChar(peek(reader)))
                {
                    // This is a statement splice, which will use a {}-enclosed
                    // body for the template to generate.

                    // Consume an optional identifier
                    while (isIdentifierChar(peek(reader)))
                        get(reader);

                    // Consume optional horizontal space
                    skipHorizontalSpace(reader);

                    // Consume an optional `()`-enclosed block (strip
                    // all but the outer-most `()`.

                    // optional space/newline/space before `{`
                    skipHorizontalSpace(reader);
                    skipOptionalNewline(reader);
                    skipHorizontalSpace(reader);

                    throw 99;
                }
                else
                {
                    // Doesn't seem to be a splice at all, just
                    // a literal `$` in the output.
                    atStartOfLine = false;
                }
            }
            break;
        }
    }

}

Node* readInput(
    char const*     inputBegin,
    char const*     inputEnd)
{
    Reader reader;
    reader.cursor = inputBegin;
    reader.end = inputEnd;

    return readBody(
        reader,
        kNodeReadFlag_AllowEscape,
        -2,
        0,
        -2);
}

void emitRaw(
    FILE* stream,
    char const* begin,
    char const* end)
{
    // We will write the raw text to our output file.

    // TODO: need to output `#line` directives as well

    fputs("sb << \"", stream);
    for( char const* cc = begin; cc != end; ++cc )
    {
        int c = *cc;
        switch( c )
        {
        case '\\':
            fputs("\\\\", stream);
            break;

        case '\r': break;
        case '\t': fputs("\\t", stream); break;
        case '\"': fputs("\\\"", stream); break;
        case '\n':
            fputs("\\n\";\n", stream);
            fputs("sb << \"", stream);
            break;

        default:
            if((c >= 32) && (c <= 126))
            {
                fputc(c, stream);
            }
            else
            {
                assert(false);
            }
        }

    }
    fprintf(stream, "\";\n");
}

void emitCode(
    FILE*   stream,
    char const* begin,
    char const* end)
{
    for( auto cc = begin; cc != end; ++cc )
    {
        if(*cc == '\r')
            continue;

        fputc(*cc, stream);
    }
}

void emit(
    FILE*       stream,
    char const* text)
{
    fprintf(stream, "%s", text);
}

void emit(
    FILE*       stream,
    StringSpan const&   span)
{
    fprintf(stream, "%.*s", int(span.end() - span.begin()), span.begin());
}

bool isASCIIPrintable(int c)
{
    return (c >= 0x20) && (c <= 0x7E);
}

void emitStringLiteralText(
    FILE*               stream,
    StringSpan const&   span)
{
    char const* cursor = span.begin();
    char const* end = span.end();

    while (cursor != end)
    {
        int c = *cursor++;
        switch (c)
        {
        case '\r': case '\n':
            fprintf(stream, "\\n");
            break;

        case '\t':
            fprintf(stream, "\\t");
            break;

        case ' ':
            fprintf(stream, " ");
            break;

        case '"':
            fprintf(stream, "\\\"");
            break;

        case '\\':
            fprintf(stream, "\\\\");
            break;

        default:
            if (isASCIIPrintable(c))
            {
                fprintf(stream, "%c", c);
            }
            else
            {
                fprintf(stream, "%03u", c);
            }
            break;
        }
    }
}

void emitSimpleText(
    FILE*               stream,
    StringSpan const&   span)
{
<<<<<<< HEAD
    UnownedStringSlice content = span;
    while (true)
    {
        const auto line = StringUtil::extractLine(content);
        if (line.begin() == nullptr)
        {
            break;
        }

        // Write the line
        fwrite(line.begin(), 1, line.size(), stream);

=======
    UnownedStringSlice content(span), line;
    while (StringUtil::extractLine(content, line))
    {
        // Write the line
        fwrite(line.begin(), 1, line.size(), stream);

>>>>>>> bd3a1ff5
        // Specially handle the 'final line', excluding an empty line after \n.
        // We can detect, as if input ends with 'cr/lf' combination, content.begin == span.end(), else if content.begin() == nullptr.
        if (content.begin() == nullptr || content.begin() == span.end())
        {
            break;
        }

        fprintf(stream, "\n");
    }
}

void emitCodeNodes(
    FILE*   stream,
    Node*   node)
{
    for (auto nn = node; nn; nn = nn->next)
    {
        switch (nn->flavor)
        {
        case Node::Flavor::text:
            emitSimpleText(stream, nn->span);
            emit(stream, "\n");
            break;

        default:
            throw "unexpected";
            break;
        }
    }
}

// Given line starts and a location, find the line number. Returns -1 if not found
static Index _findLineIndex(const List<UnownedStringSlice>& lineBreaks, const char* location)
{
    if (location == nullptr)
    {
        return -1;
    }

    // Use a binary chop to find the associated line
    Index lo = 0;
    Index hi = lineBreaks.getCount();

    while (lo + 1 < hi)
    {
        const auto mid = (hi + lo) >> 1;
        const auto midOffset = lineBreaks[mid].begin();
        if (midOffset <= location)
        {
            lo = mid;
        }
        else
        {
            hi = mid;
        }
    }

    return lo;
}

void emitTemplateNodes(
    SourceFile* sourceFile,
    FILE*   stream,
    Node*   node)
{
    // Work out
    List<UnownedStringSlice> lineBreaks;
    StringUtil::calcLines(sourceFile->text, lineBreaks);

    Node* prev = nullptr;
    for (auto nn = node; nn; prev = nn, nn = nn->next)
    {
        // If we transition from escape to text, insert line number directive
        bool enable = true;
        if (enable && prev && prev->flavor == Node::Flavor::escape && nn->flavor == Node::Flavor::text)
        {
            // Find the line
            Index lineIndex = _findLineIndex(lineBreaks, nn->span.begin());
            // If found, output the directive
            if (lineIndex >= 0)
            {
                StringBuilder buf;
                buf << "SLANG_RAW(\"#line " << (lineIndex + 1) << " \\\"" << sourceFile->inputPath << "\\\"\")\n";

                emit(stream, buf.getUnownedSlice());
            }
        }

        switch (nn->flavor)
        {
        case Node::Flavor::text:
            emit(stream, "SLANG_RAW(\"");
            emitStringLiteralText(stream, nn->span);
            emit(stream, "\")\n");
            break;

        case Node::Flavor::splice:
            emit(stream, "SLANG_SPLICE(");
            emitCodeNodes(stream, nn->body);
            emit(stream, ")\n");
            break;

        case Node::Flavor::escape:
            emitCodeNodes(stream, nn->body);
            break;
        }  
    }
}

void usage(char const* appName)
{
    fprintf(stderr, "usage: %s <input>\n", appName);
}

SlangResult readAllText(char const * fileName, String& stringOut)
{
    FILE * f;
    fopen_s(&f, fileName, "rb");
    if (!f)
    {
        stringOut = "";
        return SLANG_FAIL;
    }
    else
    {
        stringOut = 
        fseek(f, 0, SEEK_END);
        auto size = ftell(f);

        StringRepresentation* stringRep = StringRepresentation::createWithCapacityAndLength(size, size);
        stringOut = String(stringRep);

        char * buffer = stringRep->getData();
        memset(buffer, 0, size);
        fseek(f, 0, SEEK_SET);
        fread(buffer, sizeof(char), size, f);
        fclose(f);

        return SLANG_OK;
    }
}

void writeAllText(char const *srcFileName, char const* fileName, const char* content)
{
    FILE * f = nullptr;
    fopen_s(&f, fileName, "wb");
    if (!f)
    {
        printf("%s(0): error G0001: cannot write file %s\n", srcFileName, fileName);
    }
    else
    {
        fwrite(content, 1, strlen(content), f);
        fclose(f);
    }
}

#define PARSE_HANDLER(NAME) \
    Node* NAME(StringSpan const& text)

typedef PARSE_HANDLER((*ParseHandler));

PARSE_HANDLER(parseTemplateFile)
{
    // Read a template node!
    return readInput(text.begin(), text.end());
}

PARSE_HANDLER(parseCxxFile)
{
    // TODO: "scrape" the source file for metadata
    return nullptr;
}

PARSE_HANDLER(parseUnknownFile)
{
    // Don't process files we don't know how to handle.
    return nullptr;
}



Node* parseSourceFile(SourceFile* file)
{
    auto path = file->inputPath;
    auto text = file->text;

    static const struct
    {
        char const*     extension;
        ParseHandler    handler;
    } kHandlers[] =
    {
        { ".meta.slang",    &parseTemplateFile },
        { ".meta.cpp",      &parseTemplateFile },
        { ".cpp",           &parseCxxFile },
        { "",               &parseUnknownFile },
    };

    for (auto hh : kHandlers)
    {
        if (UnownedTerminatedStringSlice(path).endsWith(hh.extension))
        {
            return hh.handler(text);
        }
    }

    return nullptr;
}



SourceFile* parseSourceFile(char const* path)
{
    FILE* inputStream;
    fopen_s(&inputStream, path, "rb");
    fseek(inputStream, 0, SEEK_END);
    size_t inputSize = ftell(inputStream);
    fseek(inputStream, 0, SEEK_SET);

    char* input = (char*)malloc(inputSize + 1);
    fread(input, inputSize, 1, inputStream);
    input[inputSize] = 0;

    char const* inputEnd = input + inputSize;
    StringSpan span = StringSpan(input, inputEnd);

    SourceFile* sourceFile = new SourceFile();
    sourceFile->inputPath = path;
    sourceFile->text = span;

    Node* node = parseSourceFile(sourceFile);

    sourceFile->node = node;
    return sourceFile;
}

List<SourceFile*> gSourceFiles;

int main(
    int     argc,
    const char*const*  argv)
{
    // Parse command-line arguments.
    List<const char*> inputPaths;
    char const* appName = "slang-generate";

    {
        const char*const* argCursor = argv;
        const char*const* argEnd = argv + argc;
        // Copy the app name
        if( argCursor != argEnd )
        {
            appName = *argCursor++;
        }
        // Copy the input paths
        for (; argCursor != argEnd; ++argCursor)
        {
            inputPaths.add(*argCursor);
        }
    }

    if(inputPaths.getCount() == 0)
    {
        usage(appName);
        exit(1);
    }

    // Read each input file and process it according
    // to the type of treatment it requires.
    for (const char* inputPath: inputPaths)
    {
        SourceFile* sourceFile = parseSourceFile(inputPath);
        if (sourceFile)
        {
            gSourceFiles.add(sourceFile);
        }
    }

    // Once all inputs have been read, we can start
    // to produce output files by expanding templates.
    for (auto sourceFile : gSourceFiles)
    {
        auto inputPath = sourceFile->inputPath;
        auto node = sourceFile->node;

        // write output to a temporary file first
        StringBuilder outputPath;
        outputPath << inputPath << ".temp.h";

        FILE* outputStream;
        fopen_s(&outputStream, outputPath.getBuffer(), "w");

        emitTemplateNodes(sourceFile, outputStream, node);

        fclose(outputStream);

        // update final output only when content has changed
        StringBuilder outputPathFinal;
        outputPathFinal << inputPath << ".h";

        String allTextOld, allTextNew;
        readAllText(outputPathFinal.getBuffer(), allTextOld);
        readAllText(outputPath.getBuffer(), allTextNew);
        if (allTextOld != allTextNew)
        {
            writeAllText(inputPath, outputPathFinal.getBuffer(), allTextNew.getBuffer());
        }
        remove(outputPath.getBuffer());
    }

    return 0;
}<|MERGE_RESOLUTION|>--- conflicted
+++ resolved
@@ -554,27 +554,12 @@
     FILE*               stream,
     StringSpan const&   span)
 {
-<<<<<<< HEAD
-    UnownedStringSlice content = span;
-    while (true)
-    {
-        const auto line = StringUtil::extractLine(content);
-        if (line.begin() == nullptr)
-        {
-            break;
-        }
-
+    UnownedStringSlice content(span), line;
+    while (StringUtil::extractLine(content, line))
+    {
         // Write the line
         fwrite(line.begin(), 1, line.size(), stream);
 
-=======
-    UnownedStringSlice content(span), line;
-    while (StringUtil::extractLine(content, line))
-    {
-        // Write the line
-        fwrite(line.begin(), 1, line.size(), stream);
-
->>>>>>> bd3a1ff5
         // Specially handle the 'final line', excluding an empty line after \n.
         // We can detect, as if input ends with 'cr/lf' combination, content.begin == span.end(), else if content.begin() == nullptr.
         if (content.begin() == nullptr || content.begin() == span.end())
