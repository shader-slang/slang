// hello.cpp

// This file implements an extremely simple example of loading and
// executing a Slang shader program.
//
// The comments in the file will attempt to explain concepts as
// they are introduced.
//
// Of course, in order to use the Slang API, we need to include
// its header. We have set up the build options for this project
// so that it is as simple as:
//
#include <slang.h>
<<<<<<< HEAD
#include <slang-com-helper.h>
=======
//
// Other build setups are possible, and Slang doesn't assume that
// its include directory must be added to your global include
// path.

// For the purposes of keeping the demo code as simple as possible,
// while still retaining some level of portability, our examples
// make use of a small platform and graphics API abstraction layer,
// which is included in the Slang source distribution under the
// `tools/` directory.
//
// Applications can of course use Slang without ever touching this
// abstraction layer, so we will not focus on it when explaining
// examples, except in places where best practices for interacting
// with Slang may depend on an application/engine making certain
// design choices in their abstraction layer.
//
#include "slang-graphics/render.h"
#include "slang-graphics/render-d3d11.h"
#include "slang-graphics/window.h"
using namespace slang_graphics;

// We will start with a function that will invoke the Slang compiler
// to generate target-specific code from a shader file, and then
// use that to initialize an API shader program.
//
// Note that `Renderer` and `ShaderProgram` here are types from
// the graphics API abstraction layer, and *not* part of the
// Slang API. This function is representative of code that a user
// might write to integrate Slang into their renderer/engine.
//
ShaderProgram* loadShaderProgram(Renderer* renderer)
{
    // First, we need to create a "session" for interacting with the Slang
    // compiler. This scopes all of our application's interactions
    // with the Slang library. At the moment, creating a session causes
    // Slang to load and validate its standard library, so this is a
    // somewhat heavy-weight operation. When possible, an application
    // should try to re-use the same session across multiple compiles.
    SlangSession* slangSession = spCreateSession(NULL);
>>>>>>> 338a7701

    // A compile request represents a single invocation of the compiler,
    // to process some inputs and produce outputs (or errors).
    SlangCompileRequest* slangRequest = spCreateCompileRequest(slangSession);

    // We would like to request a single target (output) format: DirectX shader bytecode (DXBC)
    int targetIndex = spAddCodeGenTarget(slangRequest, SLANG_DXBC);

    // We will specify the desired "profile" for this one target in terms of the
    // DirectX "shader model" that should be supported.
    spSetTargetProfile(slangRequest, targetIndex, spFindProfile(slangSession, "sm_4_0"));

    // A compile request can include one or more "translation units," which more or
    // less amount to individual source files (think `.c` files, not the `.h` files they
    // might include).
    //
    // For this example, our code will all be in the Slang language. The user may
    // also specify HLSL input here, but that currently doesn't affect the compiler's
    // behavior much.
    int translationUnitIndex = spAddTranslationUnit(slangRequest, SLANG_SOURCE_LANGUAGE_SLANG, nullptr);

    // We will load source code for our translation unit from the file `hello.slang`.
    // There are also variations of this API for adding source code from application-provided buffers.
    spAddTranslationUnitSourceFile(slangRequest, translationUnitIndex, "hello.slang");

    // Next we will specify the entry points we'd like to compile.
    // It is often convenient to put more than one entry point in the same file,
    // and the Slang API makes it convenient to use a single run of the compiler
    // to compile all entry points.
    //
    // For each entry point, we need to specify the name of a function, the
    // translation unit in which that function can be found, and the stage
    // that we need to compile for (e.g., vertex, fragment, geometry, ...).
    //
    char const* vertexEntryPointName    = "vertexMain";
    char const* fragmentEntryPointName  = "fragmentMain";
    int vertexIndex   = spAddEntryPoint(slangRequest, translationUnitIndex, vertexEntryPointName,   SLANG_STAGE_VERTEX);
    int fragmentIndex = spAddEntryPoint(slangRequest, translationUnitIndex, fragmentEntryPointName, SLANG_STAGE_FRAGMENT);

    // Once all of the input options for hte compiler have been specified,
    // we can invoke `spCompile` to run the compiler and see if any errors
    // were detected.
    //
    int compileErr = spCompile(slangRequest);

    // Even if there were no errors that forced compilation to fail, the
    // compiler may have produced "diagnostic" output such as warnings.
    // We will go ahead and print that output here.
    //
    if(auto diagnostics = spGetDiagnosticOutput(slangRequest))
    {
        reportError("%s", diagnostics);
    }

    // If compilation failed, there is no point in continuing any further.
    if(compileErr)
    {
        spDestroyCompileRequest(slangRequest);
        spDestroySession(slangSession);
        return nullptr;
    }

    // If compilation was successful, then we will extract the code for
    // our two entry points as "blobs".
    //
    // If you are using a D3D API, then your application may want to
    // take advantage of the fact taht these blobs are binary compatible
    // with the `ID3DBlob`, `ID3D10Blob`, etc. interfaces.

    ISlangBlob* vertexShaderBlob = nullptr;
    spGetEntryPointCodeBlob(slangRequest, vertexIndex, 0, &vertexShaderBlob);

    ISlangBlob* fragmentShaderBlob = nullptr;
    spGetEntryPointCodeBlob(slangRequest, fragmentIndex, 0, &fragmentShaderBlob);

    // We extract the begin/end pointers to the output code buffers
    // using operations on the `ISlangBlob` interface.
    char const* vertexCode = (char const*) vertexShaderBlob->getBufferPointer();
    char const* vertexCodeEnd = vertexCode + vertexShaderBlob->getBufferSize();

    char const* fragmentCode = (char const*) fragmentShaderBlob->getBufferPointer();
    char const* fragmentCodeEnd = fragmentCode + fragmentShaderBlob->getBufferSize();

    // Once we have extract the output blobs, it is safe to destroy
    // the compile request and even the session.
    //
    spDestroyCompileRequest(slangRequest);
    spDestroySession(slangSession);

    // Now we use the operations of the example graphics API abstraction
    // layer to load shader code into the underlying API.
    //
    // Reminder: this section does not involve the Slang API at all.
    //

    ShaderProgram::KernelDesc kernelDescs[] =
    {
        { StageType::Vertex,    vertexCode,     vertexCodeEnd},
        { StageType::Fragment,  fragmentCode,   fragmentCodeEnd},
    };

    ShaderProgram::Desc programDesc;
    programDesc.pipelineType = PipelineType::Graphics;
    programDesc.kernels = &kernelDescs[0];
    programDesc.kernelCount = 2;

    ShaderProgram* shaderProgram = renderer->createProgram(programDesc);

    // Once we've used the output blobs from the Slang compiler to initialize
    // the API-specific shader program, we can release their memory.
    //
    vertexShaderBlob->release();
    fragmentShaderBlob->release();

    return shaderProgram;
}

//
// The above function shows the core of what is required to use the
// Slang API as a simple compiler (e.g., a drop-in replacement for
// fxc or dxc).
//
// The rest of this file implements an extremely simple rendering application
// that will execute the vertex/fragment shaders loaded with the function
// we have just defined.
//

// We will hard-code the size of our rendering window.
//
static int gWindowWidth = 1024;
static int gWindowHeight = 768;

// For the purposes of a small example, we will define the vertex data for a
// single triangle directly in the source file. It should be easy to extend
// this example to load data from an external source, if desired.
//
struct Vertex
{
    float position[3];
    float color[3];
};

static const int kVertexCount = 3;
static const Vertex kVertexData[kVertexCount] =
{
    { { 0,  0, 0.5 }, {1, 0, 0} },
    { { 0,  1, 0.5 }, {0, 0, 1} },
    { { 1,  0, 0.5 }, {0, 1, 0} },
};

// We will define global variables for the various platform and
// graphics API objects that our application needs:
//
<<<<<<< HEAD

// Global variabels for the various D3D11 API objects to be used for rendering
ID3D11Buffer*       dxConstantBuffer;
ID3D11InputLayout*  dxInputLayout;
ID3D11Buffer*       dxVertexBuffer;
ID3D11VertexShader* dxVertexShader;
ID3D11PixelShader*  dxPixelShader;

// The Slang compiler currently generates HLSL source, so we'll need a utility
// routine (defined later) to translate that into D3D11 shader bytecode.
ID3DBlob* compileHLSLShader(
    char const* source,
    char const* entryPointName,
    char const* dxProfileName);

static SlangResult maybeDumpDiagnostic(SlangResult res, SlangCompileRequest* request)
{
    const char* diagnostics;
    if (SLANG_FAILED(res) && (diagnostics = spGetDiagnosticOutput(request)))
    {
        OutputDebugStringA(diagnostics);
        fprintf(stderr, "%s", diagnostics);
    }
    return res;
}

//
// At initialization time, we are going to load and compile our Slang shader
// code, and then create the D3D11 API objects we need for rendering.
=======
// As a reminder, *none* of these are Slang API objects. All
// of them come from the utility library we are using to simplify
// building an example program.
>>>>>>> 338a7701
//
ApplicationContext* gAppContext;
Window* gWindow;
Renderer* gRenderer;
BufferResource* gConstantBuffer;
InputLayout* gInputLayout;
BufferResource* gVertexBuffer;
ShaderProgram* gShaderProgram;
BindingState* gBindingState;

enum
{
    OKAY,
    FAILURE,
};

int initialize()
{
    // Create a window for our application to render into.
    WindowDesc windowDesc;
    windowDesc.title = "Hello, World!";
    windowDesc.width = gWindowWidth;
    windowDesc.height = gWindowHeight;
    gWindow = createWindow(windowDesc);

    // Initialize the rendering layer.
    //
    // Note: for now we are hard-coding logic to use the
    // Direct3D11 back-end for the graphics API abstraction.
    // A future version of this example may support multiple
    // platforms/APIs.
    //
    gRenderer = createD3D11Renderer();
    Renderer::Desc rendererDesc;
    rendererDesc.width = gWindowWidth;
    rendererDesc.height = gWindowHeight;
    gRenderer->initialize(rendererDesc, getPlatformWindowHandle(gWindow));

<<<<<<< HEAD
    // The argument here is an optional directory where the Slang compiler
    // can cache files to speed up compilation of many kernels.
    SlangSession* slangSession = spCreateSession(NULL);

    // A compile request represents a single invocation of the compiler,
    // to process some inputs and produce outputs (or errors).
    SlangCompileRequest* slangRequest = spCreateCompileRequest(slangSession);

    // Instruct Slang to generate code as HLSL
    spSetCodeGenTarget(slangRequest, SLANG_HLSL);

    int translationUnitIndex = spAddTranslationUnit(slangRequest, SLANG_SOURCE_LANGUAGE_SLANG, nullptr);

    spAddTranslationUnitSourceFile(slangRequest, translationUnitIndex, "hello.slang");

    char const* vertexEntryPointName    = "vertexMain";
    char const* fragmentEntryPointName  = "fragmentMain";

    char const* vertexProfileName   = "vs_4_0";
    char const* fragmentProfileName = "ps_4_0";

    int vertexIndex = spAddEntryPoint(slangRequest, translationUnitIndex, vertexEntryPointName,   spFindProfile(slangSession, vertexProfileName));
    int fragmentIndex = spAddEntryPoint(slangRequest, translationUnitIndex, fragmentEntryPointName, spFindProfile(slangSession, fragmentProfileName));

    SLANG_RETURN_ON_FAIL(maybeDumpDiagnostic(spCompile(slangRequest), slangRequest));

    char const* vertexCode = spGetEntryPointSource(slangRequest, vertexIndex);
    char const* fragmentCode = spGetEntryPointSource(slangRequest, fragmentIndex);

    // TODO(tfoley): Query the required constant-buffer size
    int constantBufferSize = 16 * sizeof(float);

    // Compile the generated HLSL code
    ID3DBlob* dxVertexShaderBlob = compileHLSLShader(vertexCode, vertexEntryPointName, vertexProfileName);
    if(!dxVertexShaderBlob) return SLANG_FAIL;

    ID3DBlob* dxPixelShaderBlob = compileHLSLShader(fragmentCode, fragmentEntryPointName, fragmentProfileName);
    if(!dxPixelShaderBlob) return SLANG_FAIL;
=======
    // Create a constant buffer for passing the model-view-projection matrix.
    //
    // TODO: A future version of this example will show how to
    // use the Slang reflection API to query the required size
    // for the data in this constant buffer.
    //
    int constantBufferSize = 16 * sizeof(float);

    BufferResource::Desc constantBufferDesc;
    constantBufferDesc.init(constantBufferSize);
    constantBufferDesc.setDefaults(Resource::Usage::ConstantBuffer);
    constantBufferDesc.cpuAccessFlags = Resource::AccessFlag::Write;

    gConstantBuffer = gRenderer->createBufferResource(
        Resource::Usage::ConstantBuffer,
        constantBufferDesc);
    if(!gConstantBuffer) return FAILURE;
>>>>>>> 338a7701

    // Input Assembler (IA)

    // Input Layout

    InputElementDesc inputElements[] = {
        {"POSITION", 0, Format::RGB_Float32, offsetof(Vertex, position) },
        {"COLOR",    0, Format::RGB_Float32, offsetof(Vertex, color) },
    };
    gInputLayout = gRenderer->createInputLayout(
        &inputElements[0],
        2);
    if(!gInputLayout) return FAILURE;

<<<<<<< HEAD
    SLANG_RETURN_ON_FAIL(dxDevice->CreateBuffer(&dxConstantBufferDesc, NULL, &dxConstantBuffer));
=======
    // Vertex Buffer
>>>>>>> 338a7701

    BufferResource::Desc vertexBufferDesc;
    vertexBufferDesc.init(kVertexCount * sizeof(Vertex));
    vertexBufferDesc.setDefaults(Resource::Usage::VertexBuffer);

    gVertexBuffer = gRenderer->createBufferResource(
        Resource::Usage::VertexBuffer,
        vertexBufferDesc,
        &kVertexData[0]);
    if(!gVertexBuffer) return FAILURE;

<<<<<<< HEAD
    // In Slang-generated HLSL, all vertex shader inputs have a semantic
    // like: `A0`, `A1`, `A2`, etc., rather than trying to do by-name
    // matching. The user is thus responsibile for ensuring that the
    // order of their "input element descs" here matches the order
    // in which inputs are declared in the shader code.
    D3D11_INPUT_ELEMENT_DESC dxInputElements[] = {
        {"A", 0, DXGI_FORMAT_R32G32B32_FLOAT, 0, offsetof(Vertex, position), D3D11_INPUT_PER_VERTEX_DATA, 0 },
        {"A", 1, DXGI_FORMAT_R32G32B32_FLOAT, 0, offsetof(Vertex, color), D3D11_INPUT_PER_VERTEX_DATA, 0 },
    };
    SLANG_RETURN_ON_FAIL(dxDevice->CreateInputLayout(
        &dxInputElements[0],
        2,
        dxVertexShaderBlob->GetBufferPointer(),
        dxVertexShaderBlob->GetBufferSize(),
        &dxInputLayout));

    D3D11_BUFFER_DESC dxVertexBufferDesc = { 0 };
    dxVertexBufferDesc.ByteWidth = kVertexCount * sizeof(Vertex);
    dxVertexBufferDesc.Usage = D3D11_USAGE_IMMUTABLE;
    dxVertexBufferDesc.BindFlags = D3D11_BIND_VERTEX_BUFFER;

    D3D11_SUBRESOURCE_DATA dxVertexBufferInitData = { 0 };
    dxVertexBufferInitData.pSysMem = &kVertexData[0];

    SLANG_RETURN_ON_FAIL(dxDevice->CreateBuffer(&dxVertexBufferDesc, &dxVertexBufferInitData, &dxVertexBuffer));
=======
    // Shaders (VS, PS, ...)
>>>>>>> 338a7701

    gShaderProgram = loadShaderProgram(gRenderer);
    if(!gShaderProgram) return FAILURE;

    // Resource binding state

    BindingState::Desc bindingStateDesc;
    bindingStateDesc.addBufferResource(gConstantBuffer, BindingState::RegisterRange::makeSingle(0));
    gBindingState = gRenderer->createBindingState(bindingStateDesc);

<<<<<<< HEAD
    dxDevice->CreatePixelShader(
        dxPixelShaderBlob->GetBufferPointer(),
        dxPixelShaderBlob->GetBufferSize(),
        NULL,
        &dxPixelShader);
    dxPixelShaderBlob->Release();
    if(FAILED(hr)) return hr;
#endif

    return SLANG_OK;
=======
    // Once we've initialized all the graphics API objects,
    // it is time to show our application window and start rendering.

    showWindow(gWindow);

    return OKAY;
>>>>>>> 338a7701
}

void renderFrame()
{
    // Clear our framebuffer (color target only)
    //
    static const float kClearColor[] = { 0.25, 0.25, 0.25, 1.0 };
    gRenderer->setClearColor(kClearColor);
    gRenderer->clearFrame();


    // We update our constant buffer per-frame, just for the purposes
    // of the example, but we don't actually load different data
    // per-frame (we always use an identity projection).
    //
    if(float* data = (float*) gRenderer->map(gConstantBuffer, MapFlavor::WriteDiscard))
    {
        static const float kIdentity[] =
        { 1, 0, 0, 0,
            0, 1, 0, 0,
            0, 0, 1, 0,
            0, 0, 0, 1 };
        memcpy(data, kIdentity, sizeof(kIdentity));

        gRenderer->unmap(gConstantBuffer);
    }

    // Input Assembler (IA)

    gRenderer->setInputLayout(gInputLayout);
    gRenderer->setPrimitiveTopology(PrimitiveTopology::TriangleList);

    UInt vertexStride = sizeof(Vertex);
    UInt vertexBufferOffset = 0;
    gRenderer->setVertexBuffers(0, 1, &gVertexBuffer, &vertexStride, &vertexBufferOffset);

    // Vertex Shader (VS)
    // Pixel Shader (PS)

    gRenderer->setShaderProgram(gShaderProgram);
    gRenderer->setBindingState(gBindingState);

    //

    gRenderer->draw(3);

    gRenderer->presentFrame();
}

void finalize()
{
    // TODO: Proper cleanup.
}

// This "inner" main function is used by the platform abstraction
// layer to deal with differences in how an entry point needs
// to be defined for different platforms.
//
void innerMain(ApplicationContext* context)
{
<<<<<<< HEAD
    // Rather than statically link against the `d3dcompile` library, we
    // dynamically load it.
    //
    // Note: A more realistic application would compile from HLSL text to D3D
    // shader bytecode as part of an offline process, rather than doing it
    // on-the-fly like this
    //
    static pD3DCompile D3DCompile_ = nullptr;
    if( !D3DCompile_ )
    {
        // TODO(tfoley): maybe want to search for one of a few versions of the DLL
        HMODULE d3dcompiler = LoadLibraryA("d3dcompiler_47.dll");
        if(!d3dcompiler)
        {
            fprintf(stderr, "error: failed load 'd3dcompiler_47.dll'\n");
            return nullptr; 
        }

        D3DCompile_ = (pD3DCompile)GetProcAddress(d3dcompiler, "D3DCompile");
        if( !D3DCompile_ )
        {
            fprintf(stderr, "error: failed load symbol 'D3DCompile'\n");
            return nullptr; 
        }
    }

    // For this example, we turn on debug output, and turn off all
    // optimization. A real application would only use these flags
    // when shader debugging is needed.
    UINT flags = 0;
    flags |= D3DCOMPILE_DEBUG;
    flags |= D3DCOMPILE_OPTIMIZATION_LEVEL0 | D3DCOMPILE_SKIP_OPTIMIZATION;

    // The `D3DCompile` entry point takes a bunch of parameters, but we
    // don't really need most of them for Slang-generated code.
    ID3DBlob* dxShaderBlob = nullptr;
    ID3DBlob* dxErrorBlob = nullptr;
    HRESULT hr = D3DCompile_(
        source,
        strlen(source),
        "slangGeneratedCode", // TODO: proper path for error messages
        nullptr,
        nullptr,
        entryPointName,
        dxProfileName,
        flags,
        0,
        &dxShaderBlob,
        &dxErrorBlob);

    // If the HLSL-to-bytecode compilation produced any diagnostic messages
    // then we will print them out (whether or not the compilation failed).
    if( dxErrorBlob )
=======
    if(initialize() != OKAY)
>>>>>>> 338a7701
    {
        exitApplication(context, 1);
    }

    while(dispatchEvents(context))
    {
        renderFrame();
    }

    finalize();
}

<<<<<<< HEAD
static SlangResult innerWinMain(
    HINSTANCE instance,
    HINSTANCE /* prevInstance */,
    LPSTR     /* commandLine */,
    int       showCommand, 
    int* exitCodeOut)
{
    *exitCodeOut = 0;

    WNDCLASSEXW windowClassDesc;
    windowClassDesc.cbSize = sizeof(windowClassDesc);
    windowClassDesc.style = CS_OWNDC | CS_HREDRAW | CS_VREDRAW;
    windowClassDesc.lpfnWndProc = &windowProc;
    windowClassDesc.cbClsExtra = 0;
    windowClassDesc.cbWndExtra = 0;
    windowClassDesc.hInstance = instance;
    windowClassDesc.hIcon = 0;
    windowClassDesc.hCursor = 0;
    windowClassDesc.hbrBackground = 0;
    windowClassDesc.lpszMenuName = 0;
    windowClassDesc.lpszClassName = L"HelloWorld";
    windowClassDesc.hIconSm = 0;
    ATOM windowClassAtom = RegisterClassExW(&windowClassDesc);
    if (!windowClassAtom)
    {
        fprintf(stderr, "error: failed to register window class\n");
        return SLANG_FAIL;
    }

    // Next, we create a window using that window class.

    DWORD windowExtendedStyle = 0;
    DWORD windowStyle = 0;
    LPWSTR windowName = L"Slang Hello World";
    HWND windowHandle = CreateWindowExW(
        windowExtendedStyle,
        (LPWSTR)windowClassAtom,
        windowName,
        windowStyle,
        0, 0, // x, y
        gWindowWidth, gWindowHeight,
        NULL, // parent
        NULL, // menu
        instance,
        NULL);
    if (!windowHandle)
    {
        fprintf(stderr, "error: failed to create window\n");
        return SLANG_FAIL;
    }

    // Rather than statically link against D3D, we load it dynamically.
    HMODULE d3d11 = LoadLibraryA("d3d11.dll");
    if (!d3d11)
    {
        fprintf(stderr, "error: failed load 'd3d11.dll'\n");
        return SLANG_FAIL;
    }

    PFN_D3D11_CREATE_DEVICE_AND_SWAP_CHAIN D3D11CreateDeviceAndSwapChain_ =
        (PFN_D3D11_CREATE_DEVICE_AND_SWAP_CHAIN)GetProcAddress(
            d3d11,
            "D3D11CreateDeviceAndSwapChain");
    if (!D3D11CreateDeviceAndSwapChain_)
    {
        fprintf(stderr,
            "error: failed load symbol 'D3D11CreateDeviceAndSwapChain'\n");
        return SLANG_FAIL;
    }

    // We create our device in debug mode, just so that we can check that the
    // example doesn't trigger warnings.
    UINT deviceFlags = 0;
    deviceFlags |= D3D11_CREATE_DEVICE_DEBUG;

    // We will ask for the highest feature level that can be supported.

    D3D_FEATURE_LEVEL featureLevels[] = {
        D3D_FEATURE_LEVEL_11_1,
        D3D_FEATURE_LEVEL_11_0,
        D3D_FEATURE_LEVEL_10_1,
        D3D_FEATURE_LEVEL_10_0,
        D3D_FEATURE_LEVEL_9_3,
        D3D_FEATURE_LEVEL_9_2,
        D3D_FEATURE_LEVEL_9_1,
    };
    D3D_FEATURE_LEVEL dxFeatureLevel = D3D_FEATURE_LEVEL_9_1;

    // Our swap chain uses RGBA8 with sRGB, with double buffering.

    DXGI_SWAP_CHAIN_DESC dxSwapChainDesc = { 0 };
    dxSwapChainDesc.BufferUsage = DXGI_USAGE_RENDER_TARGET_OUTPUT;
    dxSwapChainDesc.BufferDesc.Format = DXGI_FORMAT_R8G8B8A8_UNORM_SRGB;
    dxSwapChainDesc.SampleDesc.Count = 1;
    dxSwapChainDesc.SampleDesc.Quality = 0;
    dxSwapChainDesc.BufferCount = 2;
    dxSwapChainDesc.OutputWindow = windowHandle;
    dxSwapChainDesc.Windowed = TRUE;
    dxSwapChainDesc.SwapEffect = DXGI_SWAP_EFFECT_DISCARD;
    dxSwapChainDesc.Flags = 0;

    // On a machine that does not have an up-to-date version of D3D installed,
    // the `D3D11CreateDeviceAndSwapChain` call will fail with `E_INVALIDARG`
    // if you ask for featuer level 11_1. The workaround is to call
    // `D3D11CreateDeviceAndSwapChain` up to twice: the first time with 11_1
    // at the start of the list of requested feature levels, and the second
    // time without it.

    IDXGISwapChain* dxSwapChain = NULL;
    ID3D11Device* dxDevice = NULL;
    ID3D11DeviceContext* dxImmediateContext = NULL;
    HRESULT hr = S_OK;
    for (int ii = 0; ii < 2; ++ii)
    {
        hr = D3D11CreateDeviceAndSwapChain_(
            NULL,                    // adapter (use default)
            D3D_DRIVER_TYPE_HARDWARE,
            NULL,                    // software
            deviceFlags,
            &featureLevels[ii],
            (sizeof(featureLevels) / sizeof(featureLevels[0])) - 1,
            D3D11_SDK_VERSION,
            &dxSwapChainDesc,
            &dxSwapChain,
            &dxDevice,
            &dxFeatureLevel,
            &dxImmediateContext);

        // Failures with `E_INVALIDARG` might be due to feature level 11_1
        // not being supported. Other failures are real, though.
        if (hr != E_INVALIDARG)
            break;
    }
    SLANG_RETURN_ON_FAIL(hr);
    
    // After we've created the swap chain, we can request a pointer to the
    // back buffer as a D3D11 texture, and create a render-target view from it.

    ID3D11Texture2D* dxBackBufferTexture = NULL;
    static const IID kIID_ID3D11Texture2D = {
        0x6f15aaf2, 0xd208, 0x4e89, 0x9a, 0xb4, 0x48,
        0x95, 0x35, 0xd3, 0x4f, 0x9c };
    dxSwapChain->GetBuffer(
        0,
        kIID_ID3D11Texture2D,
        (void**)&dxBackBufferTexture);

    ID3D11RenderTargetView* dxBackBufferRTV = NULL;
    dxDevice->CreateRenderTargetView(
        dxBackBufferTexture,
        NULL,
        &dxBackBufferRTV);

    // We immediately bind the back-buffer render target view, and we aren't
    // going to switch. We don't bother with a depth buffer.
    dxImmediateContext->OMSetRenderTargets(
        1,
        &dxBackBufferRTV,
        NULL);

    // Similarly, we are going to set up a viewport once, and then never
    // switch, since this is a simple test app.
    D3D11_VIEWPORT dxViewport;
    dxViewport.TopLeftX = 0;
    dxViewport.TopLeftY = 0;
    dxViewport.Width = (float)gWindowWidth;
    dxViewport.Height = (float)gWindowHeight;
    dxViewport.MaxDepth = 1; // TODO(tfoley): use reversed depth
    dxViewport.MinDepth = 0;
    dxImmediateContext->RSSetViewports(1, &dxViewport);

    // Once we've done the general-purpose initialization, we
    // initialize anything specific to the "hello world" application
    SLANG_RETURN_ON_FAIL(initialize(dxDevice));

    // Once initialization is all complete, we show the window...
    ShowWindow(windowHandle, showCommand);

    // ... and enter the event loop:
    for (;;)
    {
        MSG message;

        int result = PeekMessageW(&message, NULL, 0, 0, PM_REMOVE);
        if (result != 0)
        {
            if (message.message == WM_QUIT)
            {
                *exitCodeOut = (int)message.wParam;
                return SLANG_OK;
            }

            TranslateMessage(&message);
            DispatchMessageW(&message);
        }
        else
        {
            // Whenver we don't have Windows events to process,
            // we render a frame.

            static const float kClearColor[] = { 0.25, 0.25, 0.25, 1.0 };
            dxImmediateContext->ClearRenderTargetView(
                dxBackBufferRTV,
                kClearColor);

            renderFrame(dxImmediateContext);

            dxSwapChain->Present(0, 0);
        }
    }
}


//
// Our `WinMain` handles the basic task of getting a window and rendering
// context up and running. There should be nothing surprising or interesting
// here.
//

int WINAPI WinMain(
    HINSTANCE instance,
    HINSTANCE prevInstance,
    LPSTR     commandLine,
    int       showCommand)
{
    // First we register a window class.
    int exitCode = 0;
    SlangResult res = innerWinMain(instance, prevInstance, commandLine, showCommand, &exitCode);

    return SLANG_FAILED(res) ? 1 : exitCode;
}
=======
// This macro instantiates an appropriate main function to
// invoke the `innerMain` above.
//
SG_UI_MAIN(innerMain)
>>>>>>> 338a7701
<|MERGE_RESOLUTION|>--- conflicted
+++ resolved
@@ -11,9 +11,6 @@
 // so that it is as simple as:
 //
 #include <slang.h>
-<<<<<<< HEAD
-#include <slang-com-helper.h>
-=======
 //
 // Other build setups are possible, and Slang doesn't assume that
 // its include directory must be added to your global include
@@ -54,7 +51,6 @@
     // somewhat heavy-weight operation. When possible, an application
     // should try to re-use the same session across multiple compiles.
     SlangSession* slangSession = spCreateSession(NULL);
->>>>>>> 338a7701
 
     // A compile request represents a single invocation of the compiler,
     // to process some inputs and produce outputs (or errors).
@@ -89,28 +85,28 @@
     // translation unit in which that function can be found, and the stage
     // that we need to compile for (e.g., vertex, fragment, geometry, ...).
     //
-    char const* vertexEntryPointName    = "vertexMain";
-    char const* fragmentEntryPointName  = "fragmentMain";
-    int vertexIndex   = spAddEntryPoint(slangRequest, translationUnitIndex, vertexEntryPointName,   SLANG_STAGE_VERTEX);
+    char const* vertexEntryPointName = "vertexMain";
+    char const* fragmentEntryPointName = "fragmentMain";
+    int vertexIndex = spAddEntryPoint(slangRequest, translationUnitIndex, vertexEntryPointName, SLANG_STAGE_VERTEX);
     int fragmentIndex = spAddEntryPoint(slangRequest, translationUnitIndex, fragmentEntryPointName, SLANG_STAGE_FRAGMENT);
 
-    // Once all of the input options for hte compiler have been specified,
+    // Once all of the input options for the compiler have been specified,
     // we can invoke `spCompile` to run the compiler and see if any errors
     // were detected.
     //
-    int compileErr = spCompile(slangRequest);
+    const SlangResult compileRes = spCompile(slangRequest);
 
     // Even if there were no errors that forced compilation to fail, the
     // compiler may have produced "diagnostic" output such as warnings.
     // We will go ahead and print that output here.
     //
-    if(auto diagnostics = spGetDiagnosticOutput(slangRequest))
+    if (auto diagnostics = spGetDiagnosticOutput(slangRequest))
     {
         reportError("%s", diagnostics);
     }
 
     // If compilation failed, there is no point in continuing any further.
-    if(compileErr)
+    if (SLANG_FAILED(compileRes))
     {
         spDestroyCompileRequest(slangRequest);
         spDestroySession(slangSession);
@@ -132,10 +128,10 @@
 
     // We extract the begin/end pointers to the output code buffers
     // using operations on the `ISlangBlob` interface.
-    char const* vertexCode = (char const*) vertexShaderBlob->getBufferPointer();
+    char const* vertexCode = (char const*)vertexShaderBlob->getBufferPointer();
     char const* vertexCodeEnd = vertexCode + vertexShaderBlob->getBufferSize();
 
-    char const* fragmentCode = (char const*) fragmentShaderBlob->getBufferPointer();
+    char const* fragmentCode = (char const*)fragmentShaderBlob->getBufferPointer();
     char const* fragmentCodeEnd = fragmentCode + fragmentShaderBlob->getBufferSize();
 
     // Once we have extract the output blobs, it is safe to destroy
@@ -152,8 +148,8 @@
 
     ShaderProgram::KernelDesc kernelDescs[] =
     {
-        { StageType::Vertex,    vertexCode,     vertexCodeEnd},
-        { StageType::Fragment,  fragmentCode,   fragmentCodeEnd},
+        { StageType::Vertex,    vertexCode,     vertexCodeEnd },
+        { StageType::Fragment,  fragmentCode,   fragmentCodeEnd },
     };
 
     ShaderProgram::Desc programDesc;
@@ -200,49 +196,17 @@
 static const int kVertexCount = 3;
 static const Vertex kVertexData[kVertexCount] =
 {
-    { { 0,  0, 0.5 }, {1, 0, 0} },
-    { { 0,  1, 0.5 }, {0, 0, 1} },
-    { { 1,  0, 0.5 }, {0, 1, 0} },
+    { { 0,  0, 0.5 },{ 1, 0, 0 } },
+    { { 0,  1, 0.5 },{ 0, 0, 1 } },
+    { { 1,  0, 0.5 },{ 0, 1, 0 } },
 };
 
 // We will define global variables for the various platform and
 // graphics API objects that our application needs:
 //
-<<<<<<< HEAD
-
-// Global variabels for the various D3D11 API objects to be used for rendering
-ID3D11Buffer*       dxConstantBuffer;
-ID3D11InputLayout*  dxInputLayout;
-ID3D11Buffer*       dxVertexBuffer;
-ID3D11VertexShader* dxVertexShader;
-ID3D11PixelShader*  dxPixelShader;
-
-// The Slang compiler currently generates HLSL source, so we'll need a utility
-// routine (defined later) to translate that into D3D11 shader bytecode.
-ID3DBlob* compileHLSLShader(
-    char const* source,
-    char const* entryPointName,
-    char const* dxProfileName);
-
-static SlangResult maybeDumpDiagnostic(SlangResult res, SlangCompileRequest* request)
-{
-    const char* diagnostics;
-    if (SLANG_FAILED(res) && (diagnostics = spGetDiagnosticOutput(request)))
-    {
-        OutputDebugStringA(diagnostics);
-        fprintf(stderr, "%s", diagnostics);
-    }
-    return res;
-}
-
-//
-// At initialization time, we are going to load and compile our Slang shader
-// code, and then create the D3D11 API objects we need for rendering.
-=======
 // As a reminder, *none* of these are Slang API objects. All
 // of them come from the utility library we are using to simplify
 // building an example program.
->>>>>>> 338a7701
 //
 ApplicationContext* gAppContext;
 Window* gWindow;
@@ -253,13 +217,7 @@
 ShaderProgram* gShaderProgram;
 BindingState* gBindingState;
 
-enum
-{
-    OKAY,
-    FAILURE,
-};
-
-int initialize()
+SlangResult initialize()
 {
     // Create a window for our application to render into.
     WindowDesc windowDesc;
@@ -279,48 +237,11 @@
     Renderer::Desc rendererDesc;
     rendererDesc.width = gWindowWidth;
     rendererDesc.height = gWindowHeight;
-    gRenderer->initialize(rendererDesc, getPlatformWindowHandle(gWindow));
-
-<<<<<<< HEAD
-    // The argument here is an optional directory where the Slang compiler
-    // can cache files to speed up compilation of many kernels.
-    SlangSession* slangSession = spCreateSession(NULL);
-
-    // A compile request represents a single invocation of the compiler,
-    // to process some inputs and produce outputs (or errors).
-    SlangCompileRequest* slangRequest = spCreateCompileRequest(slangSession);
-
-    // Instruct Slang to generate code as HLSL
-    spSetCodeGenTarget(slangRequest, SLANG_HLSL);
-
-    int translationUnitIndex = spAddTranslationUnit(slangRequest, SLANG_SOURCE_LANGUAGE_SLANG, nullptr);
-
-    spAddTranslationUnitSourceFile(slangRequest, translationUnitIndex, "hello.slang");
-
-    char const* vertexEntryPointName    = "vertexMain";
-    char const* fragmentEntryPointName  = "fragmentMain";
-
-    char const* vertexProfileName   = "vs_4_0";
-    char const* fragmentProfileName = "ps_4_0";
-
-    int vertexIndex = spAddEntryPoint(slangRequest, translationUnitIndex, vertexEntryPointName,   spFindProfile(slangSession, vertexProfileName));
-    int fragmentIndex = spAddEntryPoint(slangRequest, translationUnitIndex, fragmentEntryPointName, spFindProfile(slangSession, fragmentProfileName));
-
-    SLANG_RETURN_ON_FAIL(maybeDumpDiagnostic(spCompile(slangRequest), slangRequest));
-
-    char const* vertexCode = spGetEntryPointSource(slangRequest, vertexIndex);
-    char const* fragmentCode = spGetEntryPointSource(slangRequest, fragmentIndex);
-
-    // TODO(tfoley): Query the required constant-buffer size
-    int constantBufferSize = 16 * sizeof(float);
-
-    // Compile the generated HLSL code
-    ID3DBlob* dxVertexShaderBlob = compileHLSLShader(vertexCode, vertexEntryPointName, vertexProfileName);
-    if(!dxVertexShaderBlob) return SLANG_FAIL;
-
-    ID3DBlob* dxPixelShaderBlob = compileHLSLShader(fragmentCode, fragmentEntryPointName, fragmentProfileName);
-    if(!dxPixelShaderBlob) return SLANG_FAIL;
-=======
+    {
+        const SlangResult res = gRenderer->initialize(rendererDesc, getPlatformWindowHandle(gWindow));
+        if (SLANG_FAILED(res)) return res;
+    }
+
     // Create a constant buffer for passing the model-view-projection matrix.
     //
     // TODO: A future version of this example will show how to
@@ -337,27 +258,22 @@
     gConstantBuffer = gRenderer->createBufferResource(
         Resource::Usage::ConstantBuffer,
         constantBufferDesc);
-    if(!gConstantBuffer) return FAILURE;
->>>>>>> 338a7701
+    if (!gConstantBuffer) return SLANG_FAIL;
 
     // Input Assembler (IA)
 
     // Input Layout
 
     InputElementDesc inputElements[] = {
-        {"POSITION", 0, Format::RGB_Float32, offsetof(Vertex, position) },
-        {"COLOR",    0, Format::RGB_Float32, offsetof(Vertex, color) },
+        { "POSITION", 0, Format::RGB_Float32, offsetof(Vertex, position) },
+        { "COLOR",    0, Format::RGB_Float32, offsetof(Vertex, color) },
     };
     gInputLayout = gRenderer->createInputLayout(
         &inputElements[0],
         2);
-    if(!gInputLayout) return FAILURE;
-
-<<<<<<< HEAD
-    SLANG_RETURN_ON_FAIL(dxDevice->CreateBuffer(&dxConstantBufferDesc, NULL, &dxConstantBuffer));
-=======
+    if (!gInputLayout) return SLANG_FAIL;
+
     // Vertex Buffer
->>>>>>> 338a7701
 
     BufferResource::Desc vertexBufferDesc;
     vertexBufferDesc.init(kVertexCount * sizeof(Vertex));
@@ -367,40 +283,12 @@
         Resource::Usage::VertexBuffer,
         vertexBufferDesc,
         &kVertexData[0]);
-    if(!gVertexBuffer) return FAILURE;
-
-<<<<<<< HEAD
-    // In Slang-generated HLSL, all vertex shader inputs have a semantic
-    // like: `A0`, `A1`, `A2`, etc., rather than trying to do by-name
-    // matching. The user is thus responsibile for ensuring that the
-    // order of their "input element descs" here matches the order
-    // in which inputs are declared in the shader code.
-    D3D11_INPUT_ELEMENT_DESC dxInputElements[] = {
-        {"A", 0, DXGI_FORMAT_R32G32B32_FLOAT, 0, offsetof(Vertex, position), D3D11_INPUT_PER_VERTEX_DATA, 0 },
-        {"A", 1, DXGI_FORMAT_R32G32B32_FLOAT, 0, offsetof(Vertex, color), D3D11_INPUT_PER_VERTEX_DATA, 0 },
-    };
-    SLANG_RETURN_ON_FAIL(dxDevice->CreateInputLayout(
-        &dxInputElements[0],
-        2,
-        dxVertexShaderBlob->GetBufferPointer(),
-        dxVertexShaderBlob->GetBufferSize(),
-        &dxInputLayout));
-
-    D3D11_BUFFER_DESC dxVertexBufferDesc = { 0 };
-    dxVertexBufferDesc.ByteWidth = kVertexCount * sizeof(Vertex);
-    dxVertexBufferDesc.Usage = D3D11_USAGE_IMMUTABLE;
-    dxVertexBufferDesc.BindFlags = D3D11_BIND_VERTEX_BUFFER;
-
-    D3D11_SUBRESOURCE_DATA dxVertexBufferInitData = { 0 };
-    dxVertexBufferInitData.pSysMem = &kVertexData[0];
-
-    SLANG_RETURN_ON_FAIL(dxDevice->CreateBuffer(&dxVertexBufferDesc, &dxVertexBufferInitData, &dxVertexBuffer));
-=======
+    if (!gVertexBuffer) return SLANG_FAIL;
+
     // Shaders (VS, PS, ...)
->>>>>>> 338a7701
 
     gShaderProgram = loadShaderProgram(gRenderer);
-    if(!gShaderProgram) return FAILURE;
+    if (!gShaderProgram) return SLANG_FAIL;
 
     // Resource binding state
 
@@ -408,25 +296,12 @@
     bindingStateDesc.addBufferResource(gConstantBuffer, BindingState::RegisterRange::makeSingle(0));
     gBindingState = gRenderer->createBindingState(bindingStateDesc);
 
-<<<<<<< HEAD
-    dxDevice->CreatePixelShader(
-        dxPixelShaderBlob->GetBufferPointer(),
-        dxPixelShaderBlob->GetBufferSize(),
-        NULL,
-        &dxPixelShader);
-    dxPixelShaderBlob->Release();
-    if(FAILED(hr)) return hr;
-#endif
-
-    return SLANG_OK;
-=======
     // Once we've initialized all the graphics API objects,
     // it is time to show our application window and start rendering.
 
     showWindow(gWindow);
 
-    return OKAY;
->>>>>>> 338a7701
+    return SLANG_OK;
 }
 
 void renderFrame()
@@ -437,15 +312,14 @@
     gRenderer->setClearColor(kClearColor);
     gRenderer->clearFrame();
 
-
     // We update our constant buffer per-frame, just for the purposes
     // of the example, but we don't actually load different data
     // per-frame (we always use an identity projection).
     //
-    if(float* data = (float*) gRenderer->map(gConstantBuffer, MapFlavor::WriteDiscard))
-    {
-        static const float kIdentity[] =
-        { 1, 0, 0, 0,
+    if (float* data = (float*)gRenderer->map(gConstantBuffer, MapFlavor::WriteDiscard))
+    {
+        static const float kIdentity[] = {
+            1, 0, 0, 0,
             0, 1, 0, 0,
             0, 0, 1, 0,
             0, 0, 0, 1 };
@@ -487,68 +361,12 @@
 //
 void innerMain(ApplicationContext* context)
 {
-<<<<<<< HEAD
-    // Rather than statically link against the `d3dcompile` library, we
-    // dynamically load it.
-    //
-    // Note: A more realistic application would compile from HLSL text to D3D
-    // shader bytecode as part of an offline process, rather than doing it
-    // on-the-fly like this
-    //
-    static pD3DCompile D3DCompile_ = nullptr;
-    if( !D3DCompile_ )
-    {
-        // TODO(tfoley): maybe want to search for one of a few versions of the DLL
-        HMODULE d3dcompiler = LoadLibraryA("d3dcompiler_47.dll");
-        if(!d3dcompiler)
-        {
-            fprintf(stderr, "error: failed load 'd3dcompiler_47.dll'\n");
-            return nullptr; 
-        }
-
-        D3DCompile_ = (pD3DCompile)GetProcAddress(d3dcompiler, "D3DCompile");
-        if( !D3DCompile_ )
-        {
-            fprintf(stderr, "error: failed load symbol 'D3DCompile'\n");
-            return nullptr; 
-        }
-    }
-
-    // For this example, we turn on debug output, and turn off all
-    // optimization. A real application would only use these flags
-    // when shader debugging is needed.
-    UINT flags = 0;
-    flags |= D3DCOMPILE_DEBUG;
-    flags |= D3DCOMPILE_OPTIMIZATION_LEVEL0 | D3DCOMPILE_SKIP_OPTIMIZATION;
-
-    // The `D3DCompile` entry point takes a bunch of parameters, but we
-    // don't really need most of them for Slang-generated code.
-    ID3DBlob* dxShaderBlob = nullptr;
-    ID3DBlob* dxErrorBlob = nullptr;
-    HRESULT hr = D3DCompile_(
-        source,
-        strlen(source),
-        "slangGeneratedCode", // TODO: proper path for error messages
-        nullptr,
-        nullptr,
-        entryPointName,
-        dxProfileName,
-        flags,
-        0,
-        &dxShaderBlob,
-        &dxErrorBlob);
-
-    // If the HLSL-to-bytecode compilation produced any diagnostic messages
-    // then we will print them out (whether or not the compilation failed).
-    if( dxErrorBlob )
-=======
-    if(initialize() != OKAY)
->>>>>>> 338a7701
-    {
-        exitApplication(context, 1);
-    }
-
-    while(dispatchEvents(context))
+    if (SLANG_FAILED(initialize()))
+    {
+        return exitApplication(context, 1);
+    }
+
+    while (dispatchEvents(context))
     {
         renderFrame();
     }
@@ -556,241 +374,7 @@
     finalize();
 }
 
-<<<<<<< HEAD
-static SlangResult innerWinMain(
-    HINSTANCE instance,
-    HINSTANCE /* prevInstance */,
-    LPSTR     /* commandLine */,
-    int       showCommand, 
-    int* exitCodeOut)
-{
-    *exitCodeOut = 0;
-
-    WNDCLASSEXW windowClassDesc;
-    windowClassDesc.cbSize = sizeof(windowClassDesc);
-    windowClassDesc.style = CS_OWNDC | CS_HREDRAW | CS_VREDRAW;
-    windowClassDesc.lpfnWndProc = &windowProc;
-    windowClassDesc.cbClsExtra = 0;
-    windowClassDesc.cbWndExtra = 0;
-    windowClassDesc.hInstance = instance;
-    windowClassDesc.hIcon = 0;
-    windowClassDesc.hCursor = 0;
-    windowClassDesc.hbrBackground = 0;
-    windowClassDesc.lpszMenuName = 0;
-    windowClassDesc.lpszClassName = L"HelloWorld";
-    windowClassDesc.hIconSm = 0;
-    ATOM windowClassAtom = RegisterClassExW(&windowClassDesc);
-    if (!windowClassAtom)
-    {
-        fprintf(stderr, "error: failed to register window class\n");
-        return SLANG_FAIL;
-    }
-
-    // Next, we create a window using that window class.
-
-    DWORD windowExtendedStyle = 0;
-    DWORD windowStyle = 0;
-    LPWSTR windowName = L"Slang Hello World";
-    HWND windowHandle = CreateWindowExW(
-        windowExtendedStyle,
-        (LPWSTR)windowClassAtom,
-        windowName,
-        windowStyle,
-        0, 0, // x, y
-        gWindowWidth, gWindowHeight,
-        NULL, // parent
-        NULL, // menu
-        instance,
-        NULL);
-    if (!windowHandle)
-    {
-        fprintf(stderr, "error: failed to create window\n");
-        return SLANG_FAIL;
-    }
-
-    // Rather than statically link against D3D, we load it dynamically.
-    HMODULE d3d11 = LoadLibraryA("d3d11.dll");
-    if (!d3d11)
-    {
-        fprintf(stderr, "error: failed load 'd3d11.dll'\n");
-        return SLANG_FAIL;
-    }
-
-    PFN_D3D11_CREATE_DEVICE_AND_SWAP_CHAIN D3D11CreateDeviceAndSwapChain_ =
-        (PFN_D3D11_CREATE_DEVICE_AND_SWAP_CHAIN)GetProcAddress(
-            d3d11,
-            "D3D11CreateDeviceAndSwapChain");
-    if (!D3D11CreateDeviceAndSwapChain_)
-    {
-        fprintf(stderr,
-            "error: failed load symbol 'D3D11CreateDeviceAndSwapChain'\n");
-        return SLANG_FAIL;
-    }
-
-    // We create our device in debug mode, just so that we can check that the
-    // example doesn't trigger warnings.
-    UINT deviceFlags = 0;
-    deviceFlags |= D3D11_CREATE_DEVICE_DEBUG;
-
-    // We will ask for the highest feature level that can be supported.
-
-    D3D_FEATURE_LEVEL featureLevels[] = {
-        D3D_FEATURE_LEVEL_11_1,
-        D3D_FEATURE_LEVEL_11_0,
-        D3D_FEATURE_LEVEL_10_1,
-        D3D_FEATURE_LEVEL_10_0,
-        D3D_FEATURE_LEVEL_9_3,
-        D3D_FEATURE_LEVEL_9_2,
-        D3D_FEATURE_LEVEL_9_1,
-    };
-    D3D_FEATURE_LEVEL dxFeatureLevel = D3D_FEATURE_LEVEL_9_1;
-
-    // Our swap chain uses RGBA8 with sRGB, with double buffering.
-
-    DXGI_SWAP_CHAIN_DESC dxSwapChainDesc = { 0 };
-    dxSwapChainDesc.BufferUsage = DXGI_USAGE_RENDER_TARGET_OUTPUT;
-    dxSwapChainDesc.BufferDesc.Format = DXGI_FORMAT_R8G8B8A8_UNORM_SRGB;
-    dxSwapChainDesc.SampleDesc.Count = 1;
-    dxSwapChainDesc.SampleDesc.Quality = 0;
-    dxSwapChainDesc.BufferCount = 2;
-    dxSwapChainDesc.OutputWindow = windowHandle;
-    dxSwapChainDesc.Windowed = TRUE;
-    dxSwapChainDesc.SwapEffect = DXGI_SWAP_EFFECT_DISCARD;
-    dxSwapChainDesc.Flags = 0;
-
-    // On a machine that does not have an up-to-date version of D3D installed,
-    // the `D3D11CreateDeviceAndSwapChain` call will fail with `E_INVALIDARG`
-    // if you ask for featuer level 11_1. The workaround is to call
-    // `D3D11CreateDeviceAndSwapChain` up to twice: the first time with 11_1
-    // at the start of the list of requested feature levels, and the second
-    // time without it.
-
-    IDXGISwapChain* dxSwapChain = NULL;
-    ID3D11Device* dxDevice = NULL;
-    ID3D11DeviceContext* dxImmediateContext = NULL;
-    HRESULT hr = S_OK;
-    for (int ii = 0; ii < 2; ++ii)
-    {
-        hr = D3D11CreateDeviceAndSwapChain_(
-            NULL,                    // adapter (use default)
-            D3D_DRIVER_TYPE_HARDWARE,
-            NULL,                    // software
-            deviceFlags,
-            &featureLevels[ii],
-            (sizeof(featureLevels) / sizeof(featureLevels[0])) - 1,
-            D3D11_SDK_VERSION,
-            &dxSwapChainDesc,
-            &dxSwapChain,
-            &dxDevice,
-            &dxFeatureLevel,
-            &dxImmediateContext);
-
-        // Failures with `E_INVALIDARG` might be due to feature level 11_1
-        // not being supported. Other failures are real, though.
-        if (hr != E_INVALIDARG)
-            break;
-    }
-    SLANG_RETURN_ON_FAIL(hr);
-    
-    // After we've created the swap chain, we can request a pointer to the
-    // back buffer as a D3D11 texture, and create a render-target view from it.
-
-    ID3D11Texture2D* dxBackBufferTexture = NULL;
-    static const IID kIID_ID3D11Texture2D = {
-        0x6f15aaf2, 0xd208, 0x4e89, 0x9a, 0xb4, 0x48,
-        0x95, 0x35, 0xd3, 0x4f, 0x9c };
-    dxSwapChain->GetBuffer(
-        0,
-        kIID_ID3D11Texture2D,
-        (void**)&dxBackBufferTexture);
-
-    ID3D11RenderTargetView* dxBackBufferRTV = NULL;
-    dxDevice->CreateRenderTargetView(
-        dxBackBufferTexture,
-        NULL,
-        &dxBackBufferRTV);
-
-    // We immediately bind the back-buffer render target view, and we aren't
-    // going to switch. We don't bother with a depth buffer.
-    dxImmediateContext->OMSetRenderTargets(
-        1,
-        &dxBackBufferRTV,
-        NULL);
-
-    // Similarly, we are going to set up a viewport once, and then never
-    // switch, since this is a simple test app.
-    D3D11_VIEWPORT dxViewport;
-    dxViewport.TopLeftX = 0;
-    dxViewport.TopLeftY = 0;
-    dxViewport.Width = (float)gWindowWidth;
-    dxViewport.Height = (float)gWindowHeight;
-    dxViewport.MaxDepth = 1; // TODO(tfoley): use reversed depth
-    dxViewport.MinDepth = 0;
-    dxImmediateContext->RSSetViewports(1, &dxViewport);
-
-    // Once we've done the general-purpose initialization, we
-    // initialize anything specific to the "hello world" application
-    SLANG_RETURN_ON_FAIL(initialize(dxDevice));
-
-    // Once initialization is all complete, we show the window...
-    ShowWindow(windowHandle, showCommand);
-
-    // ... and enter the event loop:
-    for (;;)
-    {
-        MSG message;
-
-        int result = PeekMessageW(&message, NULL, 0, 0, PM_REMOVE);
-        if (result != 0)
-        {
-            if (message.message == WM_QUIT)
-            {
-                *exitCodeOut = (int)message.wParam;
-                return SLANG_OK;
-            }
-
-            TranslateMessage(&message);
-            DispatchMessageW(&message);
-        }
-        else
-        {
-            // Whenver we don't have Windows events to process,
-            // we render a frame.
-
-            static const float kClearColor[] = { 0.25, 0.25, 0.25, 1.0 };
-            dxImmediateContext->ClearRenderTargetView(
-                dxBackBufferRTV,
-                kClearColor);
-
-            renderFrame(dxImmediateContext);
-
-            dxSwapChain->Present(0, 0);
-        }
-    }
-}
-
-
-//
-// Our `WinMain` handles the basic task of getting a window and rendering
-// context up and running. There should be nothing surprising or interesting
-// here.
-//
-
-int WINAPI WinMain(
-    HINSTANCE instance,
-    HINSTANCE prevInstance,
-    LPSTR     commandLine,
-    int       showCommand)
-{
-    // First we register a window class.
-    int exitCode = 0;
-    SlangResult res = innerWinMain(instance, prevInstance, commandLine, showCommand, &exitCode);
-
-    return SLANG_FAILED(res) ? 1 : exitCode;
-}
-=======
 // This macro instantiates an appropriate main function to
 // invoke the `innerMain` above.
 //
-SG_UI_MAIN(innerMain)
->>>>>>> 338a7701
+SG_UI_MAIN(innerMain)