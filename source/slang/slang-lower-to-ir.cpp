--- conflicted
+++ resolved
@@ -2231,15 +2231,13 @@
         {
             builder->addSemanticDecoration(inst, hlslSemantic->name.getContent());
         }
-<<<<<<< HEAD
+        else if (auto dynamicUniform = as<DynamicUniformModifier>(mod))
+        {
+            builder->addDynamicUniformDecoration(inst);
+        }
         else
         {
             addMemoryQualifierDecorations(context, inst, mod, false);
-=======
-        else if (auto dynamicUniform = as<DynamicUniformModifier>(mod))
-        {
-            builder->addDynamicUniformDecoration(inst);
->>>>>>> 9ee88a43
         }
         // TODO: what are other modifiers we need to propagate through?
     }
