--- conflicted
+++ resolved
@@ -6408,6 +6408,7 @@
         return as<IRStringLit>(builder->getStringValue(stringLitExpr->value.getUnownedSlice()));
     }
 
+#if 0
     void _lowerFuncResultAndParameterTypes(
         ParameterLists& parameterLists,
         List<IRType*>& paramTypes,
@@ -6416,34 +6417,13 @@
         IRGenContext* subContext,
         FunctionDeclBase* decl)
     {
-<<<<<<< HEAD
-        // We are going to use a nested builder, because we will
-        // change the parent node that things get nested into.
-        //
-        NestedContext nestedContext(this);
-        auto subBuilder = nestedContext.getBuilder();
-        auto subContext = nestedContext.getContext();
-
-        // The actual `IRFunction` that we emit needs to be nested
-        // inside of one `IRGeneric` for every outer `GenericDecl`
-        // in the declaration hierarchy.
-
-        emitOuterGenerics(subContext, decl, decl);
-
-        FuncDeclBaseTypeInfo info;
-        _lowerFuncDeclBaseTypeInfo(
-            subContext,
+        // Collect the parameter lists we will use for our new function.
+        collectParameterLists(
+            context,
             createDefaultSpecializedDeclRef(context, decl),
-            info);
-
-        auto irFuncType = info.type;
-        auto& irResultType = info.resultType;
-        auto& parameterLists = info.parameterLists;
-        auto& paramTypes = info.paramTypes;
-
-=======
-        // Collect the parameter lists we will use for our new function.
-        collectParameterLists(decl, &parameterLists, kParameterListCollectMode_Default);
+            &parameterLists,
+            kParameterListCollectMode_Default,
+            kParameterDirection_In);
 
         // In most cases the return type for a declaration can be read off the declaration
         // itself, but things get a bit more complicated when we have to deal with
@@ -6527,7 +6507,9 @@
             irResultType = subBuilder->getPtrType(irResultType);
         }
     }
-
+#endif
+
+#if 0
     IRFuncType* _lowerFuncTypeImpl(
         ParameterLists& parameterLists,
         List<IRType*>& paramTypes,
@@ -6551,6 +6533,7 @@
 
         return irFuncType;
     }
+#endif
 
     IRInst* lowerFuncType(FunctionDeclBase* decl)
     {
@@ -6560,16 +6543,13 @@
 
         auto outerGenerics = emitOuterGenerics(funcTypeContext, decl, decl);
 
-        ParameterLists parameterLists;
-        List<IRType*> paramTypes;
-        IRType* irResultType = nullptr;
-        auto irFuncType = _lowerFuncTypeImpl(
-            parameterLists,
-            paramTypes,
-            irResultType,
-            funcTypeBuilder,
+        FuncDeclBaseTypeInfo info;
+        _lowerFuncDeclBaseTypeInfo(
             funcTypeContext,
-            decl);
+            createDefaultSpecializedDeclRef(funcTypeContext, decl),
+            info);
+
+        auto irFuncType = info.type;
 
         return finishOuterGenerics(funcTypeBuilder, irFuncType, outerGenerics);
     }
@@ -6585,26 +6565,23 @@
 
         auto outerGeneric = emitOuterGenerics(subContext, decl, decl);
 
->>>>>>> 3e8bdb60
         // need to create an IR function here
 
         IRFunc* irFunc = subBuilder->createFunc();
         addNameHint(context, irFunc, decl);
         addLinkageDecoration(context, irFunc, decl);
 
-<<<<<<< HEAD
-=======
-        ParameterLists parameterLists;
-        List<IRType*> paramTypes;
-        IRType* irResultType = nullptr;
-        auto irFuncType = _lowerFuncTypeImpl(
-            parameterLists,
-            paramTypes,
-            irResultType,
-            subBuilder,
+        FuncDeclBaseTypeInfo info;
+        _lowerFuncDeclBaseTypeInfo(
             subContext,
-            decl);
->>>>>>> 3e8bdb60
+            createDefaultSpecializedDeclRef(context, decl),
+            info);
+
+        auto irFuncType = info.type;
+        auto& irResultType = info.resultType;
+        auto& parameterLists = info.parameterLists;
+        auto& paramTypes = info.paramTypes;
+
         irFunc->setFullType(irFuncType);
 
         subBuilder->setInsertInto(irFunc);
