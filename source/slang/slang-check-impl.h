--- conflicted
+++ resolved
@@ -11,8 +11,6 @@
 
 namespace Slang
 {
-<<<<<<< HEAD
-=======
     template<typename P, typename... Args>
     bool diagnoseCapabilityErrors(DiagnosticSink* sink, CompilerOptionSet& optionSet, P const& pos, DiagnosticInfo const& info, Args const&... args)
     {
@@ -28,7 +26,6 @@
         NotReadyForLookup = 1 << 0,
     };
 
->>>>>>> b7e82434
         /// Should the given `decl` be treated as a static rather than instance declaration?
     bool isEffectivelyStatic(
         Decl*           decl);
