--- conflicted
+++ resolved
@@ -237,7 +237,6 @@
         Dictionary<LookupRequestKey, LookupResult> lookupCache;
     };
 
-<<<<<<< HEAD
     struct DifferentiableTypeSemanticContext
     {
     
@@ -278,12 +277,11 @@
             /// Flag to indicate if a differentiable type dictionary is required.
         bool                                        m_isTypeDictionaryRequired = false;
     };
-=======
 
         /// Give a cache and a name, will remove all entries associated with a name
         /// Might be useful/necessary if a new name is introduced
     void removeLookupForName(TypeCheckingCache* cache, Name* name);
->>>>>>> 344898b0
+
 
         /// Shared state for a semantics-checking session.
     struct SharedSemanticsContext
