// slang-check-impl.h
#pragma once

// This file provides the private interfaces used by
// the various `slang-check-*` files that provide
// the semantic checking infrastructure.

#include "slang-check.h"
#include "slang-compiler.h"
#include "slang-visitor.h"

namespace Slang
{
    template<typename P, typename... Args>
    bool diagnoseCapabilityErrors(DiagnosticSink* sink, CompilerOptionSet& optionSet, P const& pos, DiagnosticInfo const& info, Args const&... args)
    {
        if (optionSet.getBoolOption(CompilerOptionName::IgnoreCapabilities))
            return false;
        return sink->diagnose(pos, info, args...);
    }

    enum class IsSubTypeOptions
    {
        None = 0,

        /// A type may not be finished 'DeclCheckState::ReadyForLookup` while `isSubType` is called.
        /// We should not cache any negative results when this flag is set.
        NoCaching = 1 << 0,
    };

        /// Should the given `decl` be treated as a static rather than instance declaration?
    bool isEffectivelyStatic(
        Decl*           decl);

    bool isGlobalDecl(Decl* decl);

    bool isUnsafeForceInlineFunc(FunctionDeclBase* funcDecl);

    bool isUniformParameterType(Type* type);

    Type* checkProperType(
        Linkage*        linkage,
        TypeExp         typeExp,
        DiagnosticSink* sink);

        /// Get the element type if `type` is Ptr or PtrLike type, otherwise returns null.
        /// Note: this currently does not include PtrTypeBase.
    Type* getPointedToTypeIfCanImplicitDeref(Type* type);

    inline int getIntValueBitSize(IntegerLiteralValue val)
    {
        uint64_t v = val > 0 ? (uint64_t)val : (uint64_t)-val;
        int result = 1;
        while (v >>= 1)
        {
            result++;
        }
        return result;
    }

    int getTypeBitSize(Type* t);

    // A flat representation of basic types (scalars, vectors and matrices)
    // that can be used as lookup key in caches
    struct BasicTypeKey
    {
        uint32_t baseType : 8;
        uint32_t dim1 : 4;
        uint32_t dim2 : 4;
        uint32_t knownConstantBitCount : 8;
        uint32_t knownNegative : 1;
        uint32_t isLValue : 1;
        uint32_t reserved : 6;
        uint32_t getRaw() const
        {
            uint32_t val;
            memcpy(&val, this, sizeof(uint32_t));
            return val;
        }
        bool operator==(BasicTypeKey other) const
        {
            return getRaw() == other.getRaw();
        }
        static BasicTypeKey invalid() { return BasicTypeKey{ 0xff, 0, 0, 0, 0, 0, 0 }; }
    };

    SLANG_FORCE_INLINE BasicTypeKey makeBasicTypeKey(BaseType baseType, IntegerLiteralValue dim1 = 0, IntegerLiteralValue dim2 = 0, bool inIsLValue = false)
    {
        SLANG_ASSERT(dim1 >= 0 && dim2 >= 0);
        return BasicTypeKey{ uint8_t(baseType), uint8_t(dim1), uint8_t(dim2), 0, 0, (inIsLValue?1u:0u), 0 };
    }

    inline BasicTypeKey makeBasicTypeKey(QualType typeIn, Expr* exprIn = nullptr)
    {
        if (auto basicType = as<BasicExpressionType>(typeIn))
        {
            auto rs = makeBasicTypeKey(basicType->getBaseType());
            if (auto constInt = as<IntegerLiteralExpr>(exprIn))
            {
                if (constInt->value < 0)
                {
                    rs.knownNegative = 1;
                }
                rs.knownConstantBitCount = getIntValueBitSize(constInt->value);
            }
            rs.isLValue = typeIn.isLeftValue ? 1u : 0u;
            return rs;
        }
        else if (auto vectorType = as<VectorExpressionType>(typeIn))
        {
            if (auto elemCount = as<ConstantIntVal>(vectorType->getElementCount()))
            {
                if( auto elemBasicType = as<BasicExpressionType>(vectorType->getElementType()) )
                {
                    return makeBasicTypeKey(elemBasicType->getBaseType(), elemCount->getValue(), 0, typeIn.isLeftValue);
                }
            }
        }
        else if (auto matrixType = as<MatrixExpressionType>(typeIn))
        {
            if (auto elemCount1 = as<ConstantIntVal>(matrixType->getRowCount()))
            {
                if (auto elemCount2 = as<ConstantIntVal>(matrixType->getColumnCount()))
                {
                    if( auto elemBasicType = as<BasicExpressionType>(matrixType->getElementType()) )
                    {
                        return makeBasicTypeKey(elemBasicType->getBaseType(), elemCount1->getValue(), elemCount2->getValue(), typeIn.isLeftValue);
                    }
                }
            }
        }
        return BasicTypeKey::invalid();
    }

    struct BasicTypeKeyPair
    {
        BasicTypeKey type1, type2;
        bool operator==(const BasicTypeKeyPair& rhs) const { return type1 == rhs.type1 && type2 == rhs.type2; }
        bool operator!=(const BasicTypeKeyPair& rhs) const { return !(*this == rhs); }

        bool isValid() const { return type1.getRaw() != BasicTypeKey::invalid().getRaw() && type2.getRaw() != BasicTypeKey::invalid().getRaw(); }

        HashCode getHashCode() const
        {
            return combineHash(type1.getRaw(), type2.getRaw());
        }
    };

    struct OperatorOverloadCacheKey
    {
        intptr_t operatorName;
        BasicTypeKey args[2];
        bool operator == (OperatorOverloadCacheKey key) const
        {
            return operatorName == key.operatorName && args[0] == key.args[0] && args[1] == key.args[1];
        }
        HashCode getHashCode() const
        {
            return combineHash((int)(UInt64)(void*)(operatorName), args[0].getRaw(), args[1].getRaw());
        }
        bool fromOperatorExpr(OperatorExpr* opExpr)
        {
            // First, lets see if the argument types are ones
            // that we can encode in our space of keys.
            args[0] = BasicTypeKey::invalid();
            args[1] = BasicTypeKey::invalid();
            if (opExpr->arguments.getCount() > 2)
                return false;

            for (Index i = 0; i < opExpr->arguments.getCount(); i++)
            {
                auto key = makeBasicTypeKey(opExpr->arguments[i]->type, opExpr->arguments[i]);
                if (key.getRaw() == BasicTypeKey::invalid().getRaw())
                {
                    return false;
                }
                args[i] = key;
            }

            // Next, lets see if we can find an intrinsic opcode
            // attached to an overloaded definition (filtered for
            // definitions that could conceivably apply to us).
            //
            // TODO: This should really be parsed on the operator name
            // plus fixity, rather than the intrinsic opcode...
            //
            // We will need to reject postfix definitions for prefix
            // operators, and vice versa, to ensure things work.
            //
            auto prefixExpr = as<PrefixExpr>(opExpr);
            auto postfixExpr = as<PostfixExpr>(opExpr);

            if (auto overloadedBase = as<OverloadedExpr>(opExpr->functionExpr))
            {
                for(auto item : overloadedBase->lookupResult2 )
                {
                    // Look at a candidate definition to be called and
                    // see if it gives us a key to work with.
                    //
                    Decl* funcDecl = item.declRef.getDecl();
                    if (auto genDecl = as<GenericDecl>(funcDecl))
                        funcDecl = genDecl->inner;

                    // Reject definitions that have the wrong fixity.
                    //
                    if(prefixExpr && !funcDecl->findModifier<PrefixModifier>())
                        continue;
                    if(postfixExpr && !funcDecl->findModifier<PostfixModifier>())
                        continue;

                    if (auto intrinsicOp = funcDecl->findModifier<IntrinsicOpModifier>())
                    {
                        operatorName = intrinsicOp->op;
                        return true;
                    }
                }
            }
            return false;
        }
    };

    struct OverloadCandidate
    {
        enum class Flavor
        {
            Func,
            Generic,
            UnspecializedGeneric,
            Expr,
        };
        Flavor flavor;

        enum class Status
        {
            GenericArgumentInferenceFailed,
            Unchecked,
            ArityChecked,
            FixityChecked,
            TypeChecked,
            DirectionChecked,
            VisibilityChecked,
            Applicable,
        };
        Status status = Status::Unchecked;

        typedef unsigned int Flags;
        enum Flag : Flags
        {
            IsPartiallyAppliedGeneric = 1 << 0,
        };
        Flags flags = 0;

        // Reference to the declaration being applied
        LookupResultItem item;

        // The expression when flavor is Expr.
        Expr* exprVal = nullptr;

        // Type of function being applied (for cases where `item` is not used)
        FuncType* funcType = nullptr;

        // The type of the result expression if this candidate is selected
        Type*	resultType = nullptr;

        // A system for tracking constraints introduced on generic parameters
        //            ConstraintSystem constraintSystem;

        // How much conversion cost should be considered for this overload,
        // when ranking candidates.
        ConversionCost conversionCostSum = kConversionCost_None;

        // When required, a candidate can store a pre-checked list of
        // arguments so that we don't have to repeat work across checking
        // phases. Currently this is only needed for generics.
        SubstitutionSet   subst;
    };

    struct TypeCheckingCache
    {
        Dictionary<OperatorOverloadCacheKey, OverloadCandidate> resolvedOperatorOverloadCache;
        Dictionary<BasicTypeKeyPair, ConversionCost> conversionCostCache;
    };

    enum class CoercionSite
    {
        General,
        Assignment,
        Argument,
        Return,
        Initializer,
    };

    struct FacetImpl;

        /// Information about one "facet" of a type or declaration
        ///
        /// In the simplest terms, a facet represents a grouping of
        /// member declarations that were all originally declared
        /// as part of the same `{}`-enclosed body.
        ///
        /// A given *entity* (a type, type declaration, or `extension`
        /// declaration) may have multiple facets, depending on what it
        /// declares, what it inherits from, or what `extension`s apply to it.
        ///
        /// Broadly, an entity will have:
        ///
        /// * A *self facet*, if it has a body, that contains the members
        ///   the entity directly declares.
        ///
        /// * An *inherited facet* for each base type that it (transitively)
        ///   inherits from. Inherited facets are either *direct*, if the
        ///   original entity stated the inheritance relationship, or
        ///   *indirect* if they arise from the transitive closure of the
        ///   inheritance relationship. Each inherited facet contains the
        ///   members of the entity that was inherited from.
        ///
        /// * An *extension facet* for each `extension` declaration that
        ///   is known to apply to the entity in the context where semantic
        ///   checking is being performed. Each extension facet contains the
        ///   members of the `extension` that applied.
        ///
    struct Facet
    {
    public:
            /// Kinds of facets that can occur
        enum class Kind
        {
            Type,
            Extension,
        };

            /// How many indirections away from the self facet?
        typedef unsigned int DirectnessVal;
        enum class Directness : DirectnessVal
        {
            Self = 0,
            Direct = 1,
        };

            /// The *origin* of a facet is the type and/or declaration
            /// that the facet's members belong to.
            ///
        struct Origin
        {
            /// A `DeclRef` to the declaration this facet corresponds to, if any.
            ///
            /// This might be a type declaration, an `extension` declaration,
            /// or nothing.
            ///
            DeclRef<Decl> declRef;

            /// The type that this facet corresponds to, if any
            Type* type = nullptr;

            Origin()
            {}

            explicit Origin(DeclRef<Decl> declRef, Type* type = nullptr)
                : declRef(declRef)
                , type(type)
            {}
        };

        Facet()
        {}

        typedef FacetImpl Impl;

        Facet(Impl* impl)
            : _impl(impl)
        {}

        Impl* getImpl() const { return _impl; }
        Impl* operator->() const { return _impl; }

    private:
        Impl* _impl = nullptr;
    };


        /// Do the origins of `left` and `right` match,
        /// such that they are both facets for the same
        /// base type or `extension`?
        ///
    bool originsMatch(Facet left, Facet right);

    inline bool operator!(Facet facet) { return !facet.getImpl(); }

    bool operator==(Facet::Origin left, Facet::Origin right);

    inline bool operator!=(Facet::Origin left, Facet::Origin right)
    {
        return !(left == right);
    }

        /// Heap-allocated implementation of a single facet.
    struct FacetImpl
    {
            /// The kind of this facet
        Facet::Kind kind = Facet::Kind::Type;

            /// How many indirections away from the self facet?
        Facet::Directness directness = Facet::Directness::Self;

            /// The origin of this facet.
            ///
            /// This is the type or declaration that the facet
            /// corresponds to.
            ///
        Facet::Origin origin;

        Type* getType() const { return origin.type; }
        DeclRef<Decl> getDeclRef() const { return origin.declRef; }

            /// A witness that the type this facet belongs to
            /// is a subtype of `origin.type` (if both of those
            /// types exist).
            ///
        SubtypeWitness* subtypeWitness = nullptr;

            /// The next facet in the linearized inheritance list of the entity.
        Facet next;

        FacetImpl()
        {}

        FacetImpl(
            Facet::Kind         kind,
            Facet::Directness   directness,
            DeclRef<Decl>       declRef,
            Type*               type,
            SubtypeWitness*     subtypeWitness)
            : kind(kind)
            , directness(directness)
            , origin(declRef, type)
            , subtypeWitness(subtypeWitness)
        {}
    };

    struct FacetListBuilder;

        /// A singly linked list of facets.
    struct FacetList
    {
    public:
        FacetList()
        {}

        explicit FacetList(Facet head)
            : _head(head)
        {}

        Facet getHead() const { return _head; }
        Facet& getHead() { return _head; }

        Facet advanceHead()
        {
            SLANG_ASSERT(_head.getImpl());
            auto facet = _head;
            _head = facet->next;
            return facet;
        }

        Facet popHead()
        {
            auto facet = advanceHead();
            facet->next = nullptr;
            return facet;
        }

        FacetList getTail() const
        {
            SLANG_ASSERT(_head.getImpl());
            return FacetList(_head->next);
        }

        bool containsMatchFor(Facet facet) const;

        bool isEmpty() const { return _head.getImpl() == nullptr; }

        struct Iterator
        {
        public:
            Iterator()
            {}

            Iterator(Facet::Impl* cursor)
                : _cursor(cursor)
            {}

            bool operator!=(Iterator const& that) const
            {
                return this->_cursor != that._cursor;
            }

            void operator++()
            {
                SLANG_ASSERT(_cursor);
                _cursor = _cursor->next.getImpl();
            }

            Facet operator*() const
            {
                return _cursor;
            }

        private:
            Facet::Impl* _cursor = nullptr;
        };

        Iterator begin() const { return Iterator(_head.getImpl()); }
        Iterator end() const { return Iterator(); }

        struct Appender
        {
        public:
            Appender(FacetList& list)
            {
                _link = &list._head;
            }

            void add(Facet facet)
            {
                *_link = facet;
                _link = &facet->next;
            }

        protected:
            Appender()
            {}

            Facet* _link = nullptr;
        };

        typedef FacetListBuilder Builder;

    protected:

        Facet _head;
    };

    struct FacetListBuilder : FacetList, FacetList::Appender
    {
    public:
        FacetListBuilder()
        {
            _link = &_head;
        }
    };

        /// Information about the inheritance of an entity (type or declaration)
        ///
        /// Currently this is only used to store a linearized list of the
        /// `Facet`s that the type/declaration transitively inherits.
        ///
    struct InheritanceInfo
    {
        FacetList facets;
    };

        /// Cached information about how to convert between two types.
    struct ImplicitCastMethod
    {
        OverloadCandidate conversionFuncOverloadCandidate = OverloadCandidate();
        ConversionCost cost = kConversionCost_Impossible;
        bool isAmbiguous = false;
    };

    struct ImplicitCastMethodKey
    {
        Type* fromType; // nullptr means default construct.
        bool isLValue;
        Type* toType;
        uint64_t constantVal;
        bool isConstant;
        HashCode getHashCode() const
        {
            return combineHash(Slang::getHashCode(fromType), Slang::getHashCode(toType), Slang::getHashCode(constantVal), (HashCode32)isConstant, (HashCode32)isLValue);
        }
        bool operator == (const ImplicitCastMethodKey& other) const
        {
            return fromType == other.fromType && toType == other.toType && isConstant == other.isConstant && constantVal == other.constantVal && isLValue == other.isLValue;
        }
        ImplicitCastMethodKey() = default;
        ImplicitCastMethodKey(QualType fromType, Type* toType, Expr* fromExpr)
            : fromType(fromType)
            , toType(toType)
            , constantVal(0)
            , isConstant(false)
            , isLValue(fromType.isLeftValue)
        {
            if (auto constInt = as<IntegerLiteralExpr>(fromExpr))
            {
                constantVal = constInt->value;
                isConstant = true;
            }
        }
    };

        /// Shared state for a semantics-checking session.
    struct SharedSemanticsContext : public RefObject
    {
        Linkage*        m_linkage   = nullptr;

            /// The (optional) "primary" module that is the parent to everything that will be checked.
        Module*         m_module    = nullptr;

        DiagnosticSink* m_sink      = nullptr;

            /// (optional) modules that comes from previously processed translation units in the
            /// front-end request that are made visible to the module being checked. This allows
            /// `import` to use them instead of trying to find the files in file system.
        LoadedModuleDictionary* m_environmentModules = nullptr;

            /// (optional) The translation unit that is being checked.
            /// Needed for handling `__include`s.
        TranslationUnitRequest* m_translationUnitRequest = nullptr;

        DiagnosticSink* getSink()
        {
            return m_sink;
        }

        CompilerOptionSet& getOptionSet()
        {
            return m_linkage->m_optionSet;
        }

        // We need to track what has been `import`ed into
        // the scope of this semantic checking session,
        // and also to avoid importing the same thing more
        // than once.
        //
        List<ModuleDecl*> importedModulesList;
        HashSet<ModuleDecl*> importedModulesSet;
    public:
        SharedSemanticsContext(
            Linkage*        linkage,
            Module*         module,
            DiagnosticSink* sink,
            LoadedModuleDictionary* environmentModules = nullptr,
            TranslationUnitRequest* translationUnit = nullptr)
            : m_linkage(linkage)
            , m_module(module)
            , m_sink(sink)
            , m_environmentModules(environmentModules)
            , m_translationUnitRequest(translationUnit)
        {}

        Session* getSession()
        {
            return m_linkage->getSessionImpl();
        }

        Linkage* getLinkage()
        {
            return m_linkage;
        }

        Module* getModule()
        {
            return m_module;
        }

        TranslationUnitRequest* getTranslationUnitRequest()
        {
            return m_translationUnitRequest;
        }

        bool isInLanguageServer()
        {
            if (m_linkage)
                return m_linkage->isInLanguageServer();
            return false;
        }
            /// Get the list of extension declarations that appear to apply to `decl` in this context
        List<ExtensionDecl*> const& getCandidateExtensionsForTypeDecl(AggTypeDecl* decl);

            /// Register a candidate extension `extDecl` for `typeDecl` encountered during checking.
        void registerCandidateExtension(AggTypeDecl* typeDecl, ExtensionDecl* extDecl);

        void registerAssociatedDecl(Decl* original, DeclAssociationKind assoc, Decl* declaration);

        List<RefPtr<DeclAssociation>> const& getAssociatedDeclsForDecl(Decl* decl);

        bool isDifferentiableFunc(FunctionDeclBase* func);
        bool isBackwardDifferentiableFunc(FunctionDeclBase* func);
        FunctionDifferentiableLevel _getFuncDifferentiableLevelImpl(FunctionDeclBase* func, int recurseLimit);
        FunctionDifferentiableLevel getFuncDifferentiableLevel(FunctionDeclBase* func);

        struct InheritanceCircularityInfo
        {
            InheritanceCircularityInfo(
                Decl* decl,
                InheritanceCircularityInfo* next)
                : decl(decl)
                , next(next)
            {}

            /// A declaration whose inheritance is being calculated
            Decl* decl = nullptr;

            /// The rest of the links in the chain of declarations being processed
            InheritanceCircularityInfo* next = nullptr;
        };

            /// Get the processed inheritance information for `type`, including all its facets
        InheritanceInfo getInheritanceInfo(Type* type, InheritanceCircularityInfo* circularityInfo = nullptr);

            /// Get the processed inheritance information for `extension`, including all its facets
        InheritanceInfo getInheritanceInfo(DeclRef<ExtensionDecl> const& extension, InheritanceCircularityInfo* circularityInfo = nullptr);

            /// Prevent an unsupported case of
            /// ```
            ///     extension<T:IFoo> : IBar{};
            ///     extesnion<T:IBar> : IFoo{};
            /// ```
            /// from causing infinite recursion.
        bool _checkForCircularityInExtensionTargetType(
            Decl* decl,
            InheritanceCircularityInfo* circularityInfo);

            /// Try get subtype witness from cache, returns true if cache contains a result for the query.
        bool tryGetSubtypeWitnessFromCache(Type* sub, Type* sup, SubtypeWitness*& outWitness)
        {
            auto pair = TypePair{ sub, sup };
            return m_mapTypePairToSubtypeWitness.tryGetValue(pair, outWitness);
        }
        void cacheSubtypeWitness(Type* sub, Type* sup, SubtypeWitness*& outWitness)
        {
            auto pair = TypePair{ sub, sup };
            m_mapTypePairToSubtypeWitness[pair] = outWitness;
        }
        ImplicitCastMethod* tryGetImplicitCastMethod(ImplicitCastMethodKey key)
        {
            return m_mapTypePairToImplicitCastMethod.tryGetValue(key);
        }
        void cacheImplicitCastMethod(ImplicitCastMethodKey key, ImplicitCastMethod candidate)
        {
            m_mapTypePairToImplicitCastMethod[key] = candidate;
        }

<<<<<<< HEAD
        void cacheIsCStyleStruct(StructDecl* structDecl, bool isCStyleStruct)
        {
            m_isCStyleStruct[structDecl] = isCStyleStruct;
        }
        bool* tryGetIsCStyleStructFromCache(StructDecl* structDecl)
        {
            return m_isCStyleStruct.tryGetValue(structDecl);
        }
=======
        // Get the inner most generic decl that a decl-ref is dependent on.
        // For example, `Foo<T>` depends on the generic decl that defines `T`.
        //
        DeclRef<GenericDecl> getDependentGenericParent(DeclRef<Decl> declRef);
>>>>>>> b4c851fb
    private:
            /// Mapping from type declarations to the known extensiosn that apply to them
        Dictionary<AggTypeDecl*, RefPtr<CandidateExtensionList>> m_mapTypeDeclToCandidateExtensions;

            /// Is the `m_mapTypeDeclToCandidateExtensions` dictionary valid and up to date?
        bool m_candidateExtensionListsBuilt = false;

            /// Add candidate extensions declared in `moduleDecl` to `m_mapTypeDeclToCandidateExtensions`
        void _addCandidateExtensionsFromModule(ModuleDecl* moduleDecl);

            /// Mapping from a decl to additional declarations of the same decl.
            /// The additional declarations provide a location to hold extra decorations.
        OrderedDictionary<Decl*, RefPtr<DeclAssociationList>> m_mapDeclToAssociatedDecls;

            /// Is the `m_mapDeclToAssociatedDecls` dictionary valid and up to date?
        bool m_associatedDeclListsBuilt = false;

            /// Add associated decls declared in `moduleDecl` to `m_mapDeclToAssociatedDecls`
        void _addDeclAssociationsFromModule(ModuleDecl* moduleDecl);

        ASTBuilder* _getASTBuilder() { return m_linkage->getASTBuilder(); }

        InheritanceInfo _getInheritanceInfo(DeclRef<Decl> declRef, DeclRefType* correspondingType, InheritanceCircularityInfo* circularityInfo);
        InheritanceInfo _calcInheritanceInfo(Type* type, InheritanceCircularityInfo* circularityInfo);
        InheritanceInfo _calcInheritanceInfo(DeclRef<Decl> declRef, DeclRefType* correspondingType, InheritanceCircularityInfo* circularityInfo);

        void getDependentGenericParentImpl(DeclRef<GenericDecl>& genericParent, DeclRef<Decl> declRef);

        struct DirectBaseInfo
        {
            FacetList facets;

            Facet::Impl facetImpl;

            DirectBaseInfo* next = nullptr;
        };

        struct DirectBaseListBuilder;

        struct DirectBaseList
        {
        public:
            struct Iterator
            {
            public:
                Iterator()
                {}

                Iterator(DirectBaseInfo* cursor)
                    : _cursor(cursor)
                {}

                bool operator!=(Iterator that) const
                {
                    return _cursor != that._cursor;
                }

                void operator++()
                {
                    SLANG_ASSERT(_cursor);
                    _cursor = _cursor->next;
                }

                DirectBaseInfo* operator*()
                {
                    return _cursor;
                }

            private:
                DirectBaseInfo* _cursor = nullptr;
            };

            Iterator begin() const { return Iterator(_head); }
            Iterator end() const { return Iterator(); }

            bool isEmpty() const
            {
                return _head == nullptr;
            }

            bool doesAnyTailContainMatchFor(Facet facet) const;

            void removeEmptyLists();

            typedef DirectBaseListBuilder Builder;

        public:
            DirectBaseInfo* _head = nullptr;
        };

        struct DirectBaseListBuilder : DirectBaseList
        {
        public:
            DirectBaseListBuilder()
            {
                _link = &_head;
            }

            void add(DirectBaseInfo* base)
            {
                *_link = base;
                _link = &base->next;
            }

        private:
            DirectBaseInfo** _link = nullptr;
        };

        void _mergeFacetLists(DirectBaseList bases, FacetList baseFacets, FacetList::Builder& ioMergedFacets);

        struct TypePair
        {
            Type* type0;
            Type* type1;
            HashCode getHashCode() const { return combineHash(Slang::getHashCode(type0), Slang::getHashCode(type1)); }
            bool operator == (const TypePair& other) const { return type0 == other.type0 && type1 == other.type1; }
        };
        Dictionary<Type*, InheritanceInfo> m_mapTypeToInheritanceInfo;
        Dictionary<DeclRef<Decl>, InheritanceInfo> m_mapDeclRefToInheritanceInfo;
        Dictionary<TypePair, SubtypeWitness*> m_mapTypePairToSubtypeWitness;
        Dictionary<ImplicitCastMethodKey, ImplicitCastMethod> m_mapTypePairToImplicitCastMethod;
        Dictionary<StructDecl*, bool> m_isCStyleStruct;
    };

        /// Local/scoped state of the semantic-checking system
        ///
        /// This type is kept distinct from `SharedSemanticsContext` so that we
        /// can avoid unncessary mutable state being propagated through the
        /// checking process.
        ///
        /// Semantic-checking code should make a new local `SemanticsContext`
        /// in cases where it want to check a sub-entity (expression, statement,
        /// declaration, etc.) in a modified or extended context.
        ///
    struct SemanticsContext
    {
    public:
        friend struct OuterScopeContextRAII;

        explicit SemanticsContext(
            SharedSemanticsContext* shared)
            : m_shared(shared)
            , m_sink(shared->getSink())
            , m_astBuilder(shared->getLinkage()->getASTBuilder())
        {
            if (shared->getLinkage()->m_optionSet.hasOption(CompilerOptionName::DisableShortCircuit))
            {
                m_shouldShortCircuitLogicExpr =
                    !shared->getLinkage()->m_optionSet.getBoolOption(CompilerOptionName::DisableShortCircuit);
            }
        }

        SharedSemanticsContext* getShared() { return m_shared; }
        CompilerOptionSet& getOptionSet() { return getShared()->getOptionSet(); }
        ASTBuilder* getASTBuilder() { return m_astBuilder; }

        DiagnosticSink* getSink() { return m_sink; }

        Session* getSession() { return m_shared->getSession(); }

        Linkage* getLinkage() { return m_shared->m_linkage; }
        NamePool* getNamePool() { return getLinkage()->getNamePool(); }
        SourceManager* getSourceManager() { return getLinkage()->getSourceManager(); }

        SemanticsContext withSink(DiagnosticSink* sink)
        {
            SemanticsContext result(*this);
            result.m_sink = sink;
            return result;
        }

        FunctionDeclBase* getParentFuncOfVisitor() { return m_parentFunc; }
        void setParentFuncOfVisitor(FunctionDeclBase* funcDecl) { m_parentFunc = funcDecl; }

        SemanticsContext withParentFunc(FunctionDeclBase* parentFunc)
        {
            SemanticsContext result(*this);
            result.m_parentFunc = parentFunc;
            result.m_outerStmts = nullptr;
            result.m_parentDifferentiableAttr = parentFunc->findModifier<DifferentiableAttribute>();
            if (parentFunc->ownedScope)
                result.m_outerScope = parentFunc->ownedScope;
            return result;
        }

        SemanticsContext withParentExpandExpr(ExpandExpr* expr, OrderedHashSet<Type*>* capturedTypes)
        {
            SemanticsContext result(*this);
            result.m_parentExpandExpr = expr;
            result.m_capturedTypePacks = capturedTypes;
            return result;
        }

            /// Information for tracking one or more outer statements.
            ///
            /// During checking of statements, we need to track what
            /// outer statements are in scope, so that we can resolve
            /// the target for a `break` or `continue` statement (and
            /// validate that such statements are only used in contexts
            /// where such a target exists).
            ///
            /// We use a linked list of `OuterStmtInfo` threaded up
            /// through the recursive call stack to track the statements
            /// that are lexically surrounding the one we are checking.
            ///
        struct OuterStmtInfo
        {
            Stmt* stmt = nullptr;
            OuterStmtInfo* next;
        };

        OuterStmtInfo* getOuterStmts() { return m_outerStmts; }

        SemanticsContext withOuterStmts(OuterStmtInfo* outerStmts)
        {
            SemanticsContext result(*this);
            result.m_outerStmts = outerStmts;
            return result;
        }

        // Setup the flag to indicate disabling the short-circuiting evaluation
        // for the logical expressions associted with the subcontext
        SemanticsContext disableShortCircuitLogicalExpr()
        {
            SemanticsContext result(*this);
            result.m_shouldShortCircuitLogicExpr = false;
            return result;
        }

        TryClauseType getEnclosingTryClauseType() { return m_enclosingTryClauseType; }

        SemanticsContext withEnclosingTryClauseType(TryClauseType tryClauseType)
        {
            SemanticsContext result(*this);
            result.m_enclosingTryClauseType = tryClauseType;
            return result;
        }

        DifferentiableAttribute* getParentDifferentiableAttribute()
        {
            return m_parentDifferentiableAttr;
        }

            /// A scope that is local to a particular expression, and
            /// that can be used to allocate temporary bindings that
            /// might be needed by that expression or its sub-expressions.
            ///
            /// The scope is represented as a sequence of nested `LetExpr`s
            /// that introduce the bindings needed in the scope.
            ///
        struct ExprLocalScope
        {
        public:
            void addBinding(LetExpr* binding);

            LetExpr* getOuterMostBinding() const { return m_outerMostBinding; }

        private:
            LetExpr* m_outerMostBinding = nullptr;
            LetExpr* m_innerMostBinding = nullptr;
        };

        ExprLocalScope* getExprLocalScope() { return m_exprLocalScope; }
        Scope* getOuterScope() { return m_outerScope; }

        SemanticsContext withExprLocalScope(ExprLocalScope* exprLocalScope)
        {
            SemanticsContext result(*this);
            result.m_exprLocalScope = exprLocalScope;
            return result;
        }

        SemanticsContext withOuterScope(Scope* scope)
        {
            SemanticsContext result(*this);
            result.m_outerScope = scope;
            return result;
        }

        SemanticsContext withTreatAsDifferentiable(TreatAsDifferentiableExpr* expr)
        {
            SemanticsContext result(*this);
            result.m_treatAsDifferentiableExpr = expr;
            return result;
        }

        SemanticsContext allowStaticReferenceToNonStaticMember()
        {
            SemanticsContext result(*this);
            result.m_allowStaticReferenceToNonStaticMember = true;
            return result;
        }

        SemanticsContext withDeclToExcludeFromLookup(Decl* decl)
        {
            SemanticsContext result(*this);
            result.m_declToExcludeFromLookup = decl;
            return result;
        }

        Decl* getDeclToExcludeFromLookup() { return m_declToExcludeFromLookup; }

        OrderedHashSet<Type*>* getCapturedTypePacks() { return m_capturedTypePacks; }

    private:
        SharedSemanticsContext* m_shared = nullptr;

        DiagnosticSink* m_sink = nullptr;

        ExprLocalScope* m_exprLocalScope = nullptr;

        Decl* m_declToExcludeFromLookup = nullptr;

    protected:
        // TODO: consider making more of this state `private`...

            /// The parent function (if any) that surrounds the statement being checked.
        FunctionDeclBase* m_parentFunc = nullptr;

        DifferentiableAttribute* m_parentDifferentiableAttr = nullptr;

            /// The linked list of lexically surrounding statements.
        OuterStmtInfo* m_outerStmts = nullptr;

            /// The type of a try clause (if any) enclosing current expr.
        TryClauseType m_enclosingTryClauseType = TryClauseType::None;

            /// Whether an expr referencing to a non-static member in static style (e.g. `Type.member`)
            /// is considered valid in the current context.
        bool m_allowStaticReferenceToNonStaticMember = false;

            /// Whether or not we are in a `no_diff` environment (and therefore should treat the call to
            /// a non-differentiable function as differentiable and not issue a diagnostic).
        TreatAsDifferentiableExpr* m_treatAsDifferentiableExpr = nullptr;

        ASTBuilder* m_astBuilder = nullptr;

        Scope* m_outerScope = nullptr;

        // By default, we will support short-circuit evaluation for the logic expression.
        // However, there are few exceptions where we will disable it:
        // 1. the logic expression is inside the generic parameter list.
        // 2. the logic expression is in the init expression of a static const variable.
        // 3. the logic expression is in an array size declaration.
        bool m_shouldShortCircuitLogicExpr = true;

        ExpandExpr* m_parentExpandExpr = nullptr;

        OrderedHashSet<Type*>* m_capturedTypePacks = nullptr;
    };

    struct OuterScopeContextRAII
    {
        SemanticsContext* m_context;
        Scope* m_oldOuterScope;

        OuterScopeContextRAII(SemanticsContext* context, Scope* outerScope)
            : m_context(context)
            , m_oldOuterScope(context->getOuterScope())
        {
            context->m_outerScope = outerScope;
        }

        ~OuterScopeContextRAII()
        {
            m_context->m_outerScope = m_oldOuterScope;
        }
    };

#define SLANG_OUTER_SCOPE_CONTEXT_RAII(context, scope) OuterScopeContextRAII _outerScopeContextRAII(context, scope)
#define SLANG_OUTER_SCOPE_CONTEXT_DECL_RAII(context, decl) OuterScopeContextRAII _outerScopeContextRAII(context, decl->ownedScope?decl->ownedScope:context->getOuterScope())

    struct SemanticsVisitor : public SemanticsContext
    {
        typedef SemanticsContext Super;

        explicit SemanticsVisitor(
            SharedSemanticsContext* shared)
            : Super(shared)
        {}

        SemanticsVisitor(
            SemanticsContext const& context)
            : Super(context)
        {}

        CompilerOptionSet& getOptionSet()
        {
            return getShared()->getOptionSet();
        }
    public:
        // Translate Types


        Expr* TranslateTypeNodeImpl(Expr* node);
        Type* ExtractTypeFromTypeRepr(Expr* typeRepr);
        Type* TranslateTypeNode(Expr* node);
        TypeExp TranslateTypeNodeForced(TypeExp const& typeExp);
        TypeExp TranslateTypeNode(TypeExp const& typeExp);
        Type* getRemovedModifierType(ModifiedType* type, ModifierVal* modifier);
        DeclRefType* getExprDeclRefType(Expr * expr);

            /// Is `decl` usable as a static member?
        bool isDeclUsableAsStaticMember(
            Decl*   decl);

            /// Is `item` usable as a static member?
        bool isUsableAsStaticMember(
            LookupResultItem const& item);

            /// Move `expr` into a temporary variable and execute `func` on that variable.
            ///
            /// Returns an expression that wraps both the creation and initialization of
            /// the temporary, and the computation created by `func`.
            ///
        template<typename F>
        Expr* moveTemp(Expr* const& expr, F const& func);

            /// Execute `func` on a variable with the value of `expr`.
            ///
            /// If `expr` is just a reference to an immutable (e.g., `let`) variable
            /// then this might use the existing variable. Otherwise it will create
            /// a new variable to hold `expr`, using `moveTemp()`.
            ///
        template<typename F>
        Expr* maybeMoveTemp(Expr* const& expr, F const& func);

            /// Return an expression that represents "opening" the existential `expr`.
            ///
            /// The type of `expr` must be an interface type, matching `interfaceDeclRef`.
            ///
            /// If we scope down the PL theory to just the case that Slang cares about,
            /// a value of an existential type like `IMover` is a tuple of:
            ///
            ///  * a concrete type `X`
            ///  * a witness `w` of the fact that `X` implements `IMover`
            ///  * a value `v` of type `X`
            ///
            /// "Opening" an existential value is the process of decomposing a single
            /// value `e : IMover` into the pieces `X`, `w`, and `v`.
            ///
            /// Rather than return all those pieces individually, this operation
            /// returns an expression that logically corresponds to `v`: an expression
            /// of type `X`, where the type carries the knowledge that `X` implements `IMover`.
            ///
        Expr* openExistential(
            Expr*            expr,
            DeclRef<InterfaceDecl>  interfaceDeclRef);

            /// If `expr` has existential type, then open it.
            ///
            /// Returns an expression that opens `expr` if it had existential type.
            /// Otherwise returns `expr` itself.
            ///
            /// See `openExistential` for a discussion of what "opening" an
            /// existential-type value means.
            ///
        Expr* maybeOpenExistential(Expr* expr);

            /// If `expr` has Ref<T> Type, convert it into an l-value expr that has T type.
        Expr* maybeOpenRef(Expr* expr);

        Scope* getScope(SyntaxNode* node);

        void diagnoseDeprecatedDeclRefUsage(DeclRef<Decl> declRef, SourceLoc loc, Expr* originalExpr);

        DeclRef<Decl> getDefaultDeclRef(Decl* decl)
        {
            return createDefaultSubstitutionsIfNeeded(m_astBuilder, this, makeDeclRef(decl));
        }

        DeclRef<Decl> getSpecializedDeclRef(DeclRef<Decl> declToSpecialize, DeclRef<Decl> declRefWithSpecializationArgs)
        {
            return declRefWithSpecializationArgs.substitute(m_astBuilder, declToSpecialize);
        }

        DeclRef<Decl> getSpecializedDeclRef(Decl* declToSpecialize, DeclRef<Decl> declRefWithSpecializationArgs)
        {
            return declRefWithSpecializationArgs.substitute(m_astBuilder, getDefaultDeclRef(declToSpecialize));
        }

        DeclRefExpr* ConstructDeclRefExpr(
            DeclRef<Decl> declRef,
            Expr* baseExpr,
            Name* name,
            SourceLoc loc,
            Expr* originalExpr);

        Expr* ConstructDerefExpr(
            Expr*    base,
            SourceLoc       loc);

        InvokeExpr* constructUncheckedInvokeExpr(Expr* callee, const List<Expr*>& arguments);

        Expr* maybeUseSynthesizedDeclForLookupResult(
            LookupResultItem const& item,
            Expr* orignalExpr);

        Expr* ConstructLookupResultExpr(
            LookupResultItem const& item,
            Expr* baseExpr,
            Name* name,
            SourceLoc loc,
            Expr* originalExpr);

        Expr* createLookupResultExpr(
            Name* name,
            LookupResult const& lookupResult,
            Expr* baseExpr,
            SourceLoc loc,
            Expr* originalExpr);

        DeclVisibility getTypeVisibility(Type* type);
        bool isVisibilityOfDeclVisibleInScope(DeclRef<Decl> declRef, DeclVisibility visibility, Scope* scope);
        bool isDeclVisibleFromScope(DeclRef<Decl> declRef, Scope* scope);
        bool isDeclVisible(DeclRef<Decl> declRef);
        LookupResult filterLookupResultByVisibility(const LookupResult& lookupResult);
        LookupResult filterLookupResultByVisibilityAndDiagnose(const LookupResult& lookupResult, SourceLoc loc, bool& outDiagnosed);

        Val* resolveVal(Val* val)
        {
            if (!val) return nullptr;
            return val->resolve();
        }
        Type* resolveType(Type* type)
        {
            return (Type*)resolveVal(type);
        }
        DeclRef<Decl> resolveDeclRef(DeclRef<Decl> declRef);

            /// Attempt to "resolve" an overloaded `LookupResult` to only include the "best" results
        LookupResult resolveOverloadedLookup(LookupResult const& lookupResult);

            /// Attempt to resolve `expr` into an expression that refers to a single declaration/value.
            /// If `expr` isn't overloaded, then it will be returned as-is.
            ///
            /// The provided `mask` is used to filter items down to those that are applicable in a given context (e.g., just types).
            ///
            /// If the expression cannot be resolved to a single value then *if* `diagSink` is non-null an
            /// appropriate "ambiguous reference" error will be reported, and an error expression will be returned.
            /// Otherwise, the original expression is returned if resolution fails.
            ///
        Expr* maybeResolveOverloadedExpr(Expr* expr, LookupMask mask, DiagnosticSink* diagSink);

            /// Attempt to resolve `overloadedExpr` into an expression that refers to a single declaration/value.
            ///
            /// Equivalent to `maybeResolveOverloadedExpr` with `diagSink` bound to the sink for the `SemanticsVisitor`.
        Expr* resolveOverloadedExpr(OverloadedExpr* overloadedExpr, LookupMask mask);

            /// Worker reoutine for `maybeResolveOverloadedExpr` and `resolveOverloadedExpr`.
        Expr* _resolveOverloadedExprImpl(OverloadedExpr* overloadedExpr, LookupMask mask, DiagnosticSink* diagSink);

        void diagnoseAmbiguousReference(OverloadedExpr* overloadedExpr, LookupResult const& lookupResult);
        void diagnoseAmbiguousReference(Expr* overloadedExpr);


        Expr* ExpectATypeRepr(Expr* expr);

        Type* ExpectAType(Expr* expr);

        Type* ExtractGenericArgType(Expr* exp);

        IntVal* ExtractGenericArgInteger(Expr* exp, Type* genericParamType, DiagnosticSink* sink);
        IntVal* ExtractGenericArgInteger(Expr* exp, Type* genericParamType);

        Val* ExtractGenericArgVal(Expr* exp);

        // Construct a type representing the instantiation of
        // the given generic declaration for the given arguments.
        // The arguments should already be checked against
        // the declaration.
        Type* InstantiateGenericType(
            DeclRef<GenericDecl>        genericDeclRef,
            List<Expr*> const&   args);

        // These routines are bottlenecks for semantic checking,
        // so that we can add some quality-of-life features for users
        // in cases where the compiler crashes
        //
        void dispatchStmt(Stmt* stmt, SemanticsContext const& context);
        Expr* dispatchExpr(Expr* expr, SemanticsContext const& context);

            /// Ensure that a declaration has been checked up to some state
            /// (aka, a phase of semantic checking) so that we can safely
            /// perform certain operations on it.
            ///
            /// Calling `ensureDecl` may cause the type-checker to recursively
            /// start checking `decl` on top of the stack that is already
            /// doing other semantic checking. Care should be taken when relying
            /// on this function to avoid blowing out the stack or (even worse
            /// creating a circular dependency).
            ///
        void ensureDecl(Decl* decl, DeclCheckState state, SemanticsContext* baseContext = nullptr);

            /// Helper routine allowing `ensureDecl` to be called on a `DeclRef`
        void ensureDecl(DeclRefBase* declRef, DeclCheckState state)
        {
            ensureDecl(declRef->getDecl(), state);
        }

        void ensureAllDeclsRec(
            Decl* decl,
            DeclCheckState              state);

            /// Helper routine allowing `ensureDecl` to be used on a `DeclBase`
            ///
            /// `DeclBase` is the base clas of `Decl` and `DeclGroup`. When
            /// called on a `DeclGroup` this function just calls `ensureDecl()`
            /// on each declaration in the group.
            ///
        void ensureDeclBase(DeclBase* decl, DeclCheckState state, SemanticsContext* baseContext);

        // A "proper" type is one that can be used as the type of an expression.
        // Put simply, it can be a concrete type like `int`, or a generic
        // type that is applied to arguments, like `Texture2D<float4>`.
        // The type `void` is also a proper type, since we can have expressions
        // that return a `void` result (e.g., many function calls).
        //
        // A "non-proper" type is any type that can't actually have values.
        // A simple example of this in C++ is `std::vector` - you can't have
        // a value of this type.
        //
        // Part of what this function does is give errors if somebody tries
        // to use a non-proper type as the type of a variable (or anything
        // else that needs a proper type).
        //
        // The other thing it handles is the fact that HLSL lets you use
        // the name of a non-proper type, and then have the compiler fill
        // in the default values for its type arguments (e.g., a variable
        // given type `Texture2D` will actually have type `Texture2D<float4>`).
        bool CoerceToProperTypeImpl(
            TypeExp const&  typeExp,
            Type**   outProperType,
            DiagnosticSink* diagSink);

        TypeExp CoerceToProperType(TypeExp const& typeExp);

        TypeExp tryCoerceToProperType(TypeExp const& typeExp);

        // Check a type, and coerce it to be proper
        TypeExp CheckProperType(TypeExp typeExp);

        // For our purposes, a "usable" type is one that can be
        // used to declare a function parameter, variable, etc.
        // These turn out to be all the proper types except
        // `void`.
        //
        // TODO(tfoley): consider just allowing `void` as a
        // simple example of a "unit" type, and get rid of
        // this check.
        TypeExp CoerceToUsableType(TypeExp const& typeExp, Decl* decl);

        // Check a type, and coerce it to be usable
        TypeExp CheckUsableType(TypeExp typeExp, Decl* decl);

        Expr* CheckTerm(Expr* term);

        Expr* _CheckTerm(Expr* term);

        Expr* CreateErrorExpr(Expr* expr);

        bool IsErrorExpr(Expr* expr);

        // Capture the "base" expression in case this is a member reference
        Expr* GetBaseExpr(Expr* expr);

            /// Validate a declaration to ensure that it doesn't introduce a circularly-defined constant
            ///
            /// Circular definition in a constant may lead to infinite looping or stack overflow in
            /// the compiler, so it needs to be protected against.
            ///
            /// Note that this function does *not* protect against circular definitions in general,
            /// and a program that indirectly initializes a global variable using its own value (e.g.,
            /// by calling a function that indirectly reads the variable) will be allowed and then
            /// exhibit undefined behavior at runtime.
            ///
        void _validateCircularVarDefinition(VarDeclBase* varDecl);

        bool shouldSkipChecking(Decl* decl, DeclCheckState state);

        // Auto-diff convenience functions for translating primal types to differential types.
        Type* _toDifferentialParamType(Type* primalType);

        Type* getDifferentialPairType(Type* primalType);

        // Convert a function's original type to it's forward/backward diff'd type.
        Type* getForwardDiffFuncType(FuncType* originalType);
        Type* getBackwardDiffFuncType(FuncType* originalType);

        /// Registers a type as conforming to IDifferentiable, along with a witness 
        /// describing the relationship.
        ///
        void addDifferentiableTypeToDiffTypeRegistry(DeclRefType* type, SubtypeWitness* witness);
        void maybeRegisterDifferentiableTypeImplRecursive(ASTBuilder* builder, Type* type);

        // Construct the differential for 'type', if it exists.
        Type* getDifferentialType(ASTBuilder* builder, Type* type, SourceLoc loc);
        Type* tryGetDifferentialType(ASTBuilder* builder, Type* type);

        // Helper function to check if a struct can be used as its own differential type.
        bool canStructBeUsedAsSelfDifferentialType(AggTypeDecl *aggTypeDecl);
        void markSelfDifferentialMembersOfType(AggTypeDecl *parent, Type* type);

        void checkDerivativeMemberAttributeReferences(
            VarDeclBase* varDecl, DerivativeMemberAttribute* derivativeMemberAttr);
        
    public:

        bool ValuesAreEqual(
            IntVal* left,
            IntVal* right);

        // Compute the cost of using a particular declaration to
        // perform implicit type conversion.
        ConversionCost getImplicitConversionCost(
            Decl* decl);

        ConversionCost getImplicitConversionCostWithKnownArg(Decl* decl, Type* toType, Expr* arg);


        BuiltinConversionKind getImplicitConversionBuiltinKind(
            Decl* decl);

        bool isEffectivelyScalarForInitializerLists(
            Type*    type);

            /// Should the provided expression (from an initializer list) be used directly to initialize `toType`?
        bool shouldUseInitializerDirectly(
            Type*    toType,
            Expr*    fromExpr);

            /// Read a value from an initializer list expression.
            ///
            /// This reads one or more argument from the initializer list
            /// given as `fromInitializerListExpr` to initialize a value
            /// of type `toType`. This may involve reading one or
            /// more arguments from the initializer list, depending
            /// on whether `toType` is an aggregate or not, and on
            /// whether the next argument in the initializer list is
            /// itself an initializer list.
            ///
            /// This routine returns `true` if it was able to read
            /// arguments that can form a value of type `toType`,
            /// and `false` otherwise.
            ///
            /// If the routine succeeds and `outToExpr` is non-null,
            /// then it will be filled in with an expression
            /// representing the value (or type `toType`) that was read,
            /// or it will be left null to indicate that a default
            /// value should be used.
            ///
            /// If the routine fails and `outToExpr` is non-null,
            /// then a suitable diagnostic will be emitted.
            ///
        template<bool UseLegacyLogic>
        bool _readValueFromInitializerList(
            Type*                toType,
            Expr**               outToExpr,
            InitializerListExpr* fromInitializerListExpr,
            UInt                 &ioInitArgIndex);

            /// Read an aggregate value from an initializer list expression.
            ///
            /// This reads one or more arguments from the initializer list
            /// given as `fromInitializerListExpr` to initialize the
            /// fields/elements of a value of type `toType`.
            ///
            /// This routine returns `true` if it was able to read
            /// arguments that can form a value of type `toType`,
            /// and `false` otherwise.
            ///
            /// If the routine succeeds and `outToExpr` is non-null,
            /// then it will be filled in with an expression
            /// representing the value (or type `toType`) that was read,
            /// or it will be left null to indicate that a default
            /// value should be used.
            ///
            /// If the routine fails and `outToExpr` is non-null,
            /// then a suitable diagnostic will be emitted.
            ///
        template<bool UseLegacyLogic>
        bool _readAggregateValueFromInitializerList(
            Type*                inToType,
            Expr**               outToExpr,
            InitializerListExpr* fromInitializerListExpr,
            UInt                       &ioArgIndex);

            /// Coerce an initializer-list expression to a specific type.
            ///
            /// This reads one or more arguments from the initializer list
            /// given as `fromInitializerListExpr` to initialize the
            /// fields/elements of a value of type `toType`.
            ///
            /// This routine returns `true` if it was able to read
            /// arguments that can form a value of type `toType`,
            /// with no arguments left over, and `false` otherwise.
            ///
            /// If the routine succeeds and `outToExpr` is non-null,
            /// then it will be filled in with an expression
            /// representing the value (or type `toType`) that was read,
            /// or it will be left null to indicate that a default
            /// value should be used.
            ///
            /// If the routine fails and `outToExpr` is non-null,
            /// then a suitable diagnostic will be emitted.
            ///
        bool _coerceInitializerList(
            Type*                toType,
            Expr**               outToExpr,
            InitializerListExpr* fromInitializerListExpr);

            /// Report that implicit type coercion is not possible.
        bool _failedCoercion(
            Type*    toType,
            Expr**   outToExpr,
            Expr*    fromExpr);

            /// Central engine for implementing implicit coercion logic
            ///
            /// This function tries to find an implicit conversion path from
            /// `fromType` to `toType`. It returns `true` if a conversion
            /// is found, and `false` if not.
            ///
            /// If a conversion is found, then its cost will be written to `outCost`.
            ///
            /// If a `fromExpr` is provided, it must be of type `fromType`,
            /// and represent a value to be converted.
            ///
            /// If `outToExpr` is non-null, and if a conversion is found, then
            /// `*outToExpr` will be set to an expression that performs the
            /// implicit conversion of `fromExpr` (which must be non-null
            /// to `toType`).
            ///
            /// The case where `outToExpr` is non-null is used to identify
            /// when a conversion is being done "for real" so that diagnostics
            /// should be emitted on failure.
            ///
        bool _coerce(
            CoercionSite site,
            Type*    toType,
            Expr**   outToExpr,
            QualType fromType,
            Expr*    fromExpr,
            ConversionCost* outCost);

            /// Check whether implicit type coercion from `fromType` to `toType` is possible.
            ///
            /// If conversion is possible, returns `true` and sets `outCost` to the cost
            /// of the conversion found (if `outCost` is non-null).
            ///
            /// If conversion is not possible, returns `false`.
            ///
        bool canCoerce(
            Type*    toType,
            QualType fromType,
            Expr*    fromExpr,
            ConversionCost* outCost = 0);

        TypeCastExpr* createImplicitCastExpr();

        Expr* CreateImplicitCastExpr(
            Type*	toType,
            Expr*	fromExpr);

            /// Create an "up-cast" from a value to an interface type
            ///
            /// This operation logically constructs an "existential" value,
            /// which packages up the value, its type, and the witness
            /// of its conformance to the interface.
            ///
        Expr* createCastToInterfaceExpr(
            Type*    toType,
            Expr*    fromExpr,
            Val*     witness);

            /// Implicitly coerce `fromExpr` to `toType` and diagnose errors if it isn't possible
        Expr* coerce(
            CoercionSite site,
            Type*    toType,
            Expr*    fromExpr);

        // Fill in default substitutions for the 'subtype' part of a type constraint decl
        void CheckConstraintSubType(TypeExp& typeExp);

        void checkGenericDeclHeader(GenericDecl* genericDecl);

        IntVal* checkLinkTimeConstantIntVal(
            Expr* expr);

        ConstantIntVal* checkConstantIntVal(
            Expr*    expr);

        ConstantIntVal* checkConstantEnumVal(
            Expr*    expr);

        // Check an expression, coerce it to the `String` type, and then
        // ensure that it has a literal (not just compile-time constant) value.
        bool checkLiteralStringVal(
            Expr*    expr,
            String*         outVal);

        bool checkCapabilityName(Expr* expr, CapabilityName& outCapabilityName);

        void visitModifier(Modifier*);

        AttributeDecl* lookUpAttributeDecl(Name* attributeName, Scope* scope);

        bool hasIntArgs(Attribute* attr, int numArgs);
        bool hasStringArgs(Attribute* attr, int numArgs);

        bool getAttributeTargetSyntaxClasses(SyntaxClass<NodeBase> & cls, uint32_t typeFlags);

        // Check an attribute, and return a checked modifier that represents it.
        //
        Modifier* validateAttribute(Attribute* attr, AttributeDecl* attribClassDecl, ModifiableSyntaxNode* attrTarget);

        AttributeBase* checkAttribute(
            UncheckedAttribute*     uncheckedAttr,
            ModifiableSyntaxNode*   attrTarget);

        Modifier* checkModifier(
            Modifier*        m,
            ModifiableSyntaxNode*   syntaxNode,
            bool ignoreUnallowedModifier);

        void checkModifiers(ModifiableSyntaxNode* syntaxNode);
        void checkVisibility(Decl* decl);

        bool doesSignatureMatchRequirement(
            DeclRef<CallableDecl>   satisfyingMemberDeclRef,
            DeclRef<CallableDecl>   requiredMemberDeclRef,
            RefPtr<WitnessTable>    witnessTable);

        bool doesAccessorMatchRequirement(
            DeclRef<AccessorDecl>   satisfyingMemberDeclRef,
            DeclRef<AccessorDecl>   requiredMemberDeclRef);

        bool doesPropertyMatchRequirement(
            DeclRef<PropertyDecl>   satisfyingMemberDeclRef,
            DeclRef<PropertyDecl>   requiredMemberDeclRef,
            RefPtr<WitnessTable>    witnessTable);

        bool doesSubscriptMatchRequirement(
            DeclRef<SubscriptDecl>  satisfyingMemberDeclRef,
            DeclRef<SubscriptDecl>  requiredMemberDeclRef,
            RefPtr<WitnessTable>    witnessTable);

        bool doesVarMatchRequirement(
            DeclRef<VarDeclBase>   satisfyingMemberDeclRef,
            DeclRef<VarDeclBase>   requiredMemberDeclRef,
            RefPtr<WitnessTable>    witnessTable);

        bool doesGenericSignatureMatchRequirement(
            DeclRef<GenericDecl>        genDecl,
            DeclRef<GenericDecl>        requirementGenDecl,
            RefPtr<WitnessTable>        witnessTable);

        bool doesTypeSatisfyAssociatedTypeConstraintRequirement(
            Type* satisfyingType,
            DeclRef<AssocTypeDecl>  requiredAssociatedTypeDeclRef,
            RefPtr<WitnessTable>    witnessTable);

        bool doesTypeSatisfyAssociatedTypeRequirement(
            Type*            satisfyingType,
            DeclRef<AssocTypeDecl>  requiredAssociatedTypeDeclRef,
            RefPtr<WitnessTable>    witnessTable);

        // Does the given `memberDecl` work as an implementation
        // to satisfy the requirement `requiredMemberDeclRef`
        // from an interface?
        //
        // If it does, then inserts a witness into `witnessTable`
        // and returns `true`, otherwise returns `false`
        bool doesMemberSatisfyRequirement(
            DeclRef<Decl>               memberDeclRef,
            DeclRef<Decl>               requiredMemberDeclRef,
            RefPtr<WitnessTable>        witnessTable);

        // State used while checking if a declaration (either a type declaration
        // or an extension of that type) conforms to the interfaces it claims
        // via its inheritance clauses.
        //
        struct ConformanceCheckingContext
        {
                /// The type for which conformances are being checked
            Type*           conformingType;

                /// The outer declaration for the conformances being checked (either a type or `extension` declaration)
            ContainerDecl*  parentDecl;

            Dictionary<DeclRef<InterfaceDecl>, RefPtr<WitnessTable>>    mapInterfaceToWitnessTable;
        };

        void addModifiersToSynthesizedDecl(
            ConformanceCheckingContext* context,
            DeclRef<Decl> requirement,
            CallableDecl* synthesized,
            ThisExpr* &synThis);

        void addRequiredParamsToSynthesizedDecl(
            DeclRef<CallableDecl> requirement,
            CallableDecl* synthesized,
            List<Expr*>& synArgs);

        CallableDecl* synthesizeMethodSignatureForRequirementWitnessInner(
            ConformanceCheckingContext* context,
            DeclRef<CallableDecl> requiredMemberDeclRef,
            List<Expr*>& synArgs,
            ThisExpr*& synThis);

        CallableDecl* synthesizeMethodSignatureForRequirementWitness(
            ConformanceCheckingContext* context,
            DeclRef<CallableDecl> requiredMemberDeclRef,
            List<Expr*>& synArgs,
            ThisExpr*& synThis);
        
        GenericDecl* synthesizeGenericSignatureForRequirementWitness(
            ConformanceCheckingContext* context,
            DeclRef<GenericDecl> requiredMemberDeclRef,
            List<Expr*>& synArgs,
            List<Expr*>& synGenericArgs,
            ThisExpr*& synThis);

        bool synthesizeAccessorRequirements(
            ConformanceCheckingContext* context,
            DeclRef<ContainerDecl> requiredMemberDeclRef,
            Type* resultType,
            Expr* synBoundStorageExpr,
            ContainerDecl* synAccesorContainer,
            RefPtr<WitnessTable> witnessTable);

        void _addMethodWitness(
            WitnessTable* witnessTable,
            DeclRef<CallableDecl> requirement,
            DeclRef<CallableDecl> method);

            /// Attempt to synthesize a method that can satisfy `requiredMemberDeclRef` using `lookupResult`.
            ///
            /// On success, installs the syntethesized method in `witnessTable` and returns `true`.
            /// Otherwise, returns `false`.
        bool trySynthesizeMethodRequirementWitness(
            ConformanceCheckingContext* context,
            LookupResult const&         lookupResult,
            DeclRef<FuncDecl>           requiredMemberDeclRef,
            RefPtr<WitnessTable>        witnessTable);

        bool trySynthesizeConstructorRequirementWitness(
            ConformanceCheckingContext* context,
            LookupResult const&         lookupResult,
            DeclRef<ConstructorDecl>    requiredMemberDeclRef,
            RefPtr<WitnessTable>        witnessTable);

            /// Attempt to synthesize a property that can satisfy `requiredMemberDeclRef` using `lookupResult`.
            ///
            /// On success, installs the syntethesized method in `witnessTable` and returns `true`.
            /// Otherwise, returns `false`.
            ///
        bool trySynthesizePropertyRequirementWitness(
            ConformanceCheckingContext* context,
            LookupResult const&         lookupResult,
            DeclRef<PropertyDecl>       requiredMemberDeclRef,
            RefPtr<WitnessTable>        witnessTable);

        bool trySynthesizeWrapperTypePropertyRequirementWitness(
            ConformanceCheckingContext* context,
            DeclRef<PropertyDecl>       requiredMemberDeclRef,
            RefPtr<WitnessTable>        witnessTable);

        bool trySynthesizeSubscriptRequirementWitness(
            ConformanceCheckingContext* context,
            const LookupResult& lookupResult,
            DeclRef<SubscriptDecl>      requiredMemberDeclRef,
            RefPtr<WitnessTable>        witnessTable);

        bool trySynthesizeWrapperTypeSubscriptRequirementWitness(
            ConformanceCheckingContext* context,
            DeclRef<SubscriptDecl>      requiredMemberDeclRef,
            RefPtr<WitnessTable>        witnessTable);

        bool trySynthesizeAssociatedTypeRequirementWitness(
            ConformanceCheckingContext* context,
            LookupResult const& lookupResult,
            DeclRef<AssocTypeDecl>       requiredMemberDeclRef,
            RefPtr<WitnessTable>        witnessTable);

        bool trySynthesizeAssociatedConstantRequirementWitness(
            ConformanceCheckingContext* context,
            LookupResult const& lookupResult,
            DeclRef<VarDeclBase>        requiredMemberDeclRef,
            RefPtr<WitnessTable>        witnessTable);

            /// Attempt to synthesize a declartion that can satisfy `requiredMemberDeclRef` using `lookupResult`.
            ///
            /// On success, installs the syntethesized declaration in `witnessTable` and returns `true`.
            /// Otherwise, returns `false`.
        bool trySynthesizeRequirementWitness(
            ConformanceCheckingContext* context,
            LookupResult const&         lookupResult,
            DeclRef<Decl>               requiredMemberDeclRef,
            RefPtr<WitnessTable>        witnessTable);
        

        enum SynthesisPattern
        {
            // Synthesized method inducts over all arguments.
            // T fn(T x, T y, T z, ...) 
            // { 
            //     typeof(T::member0)::fn(x.member0, y.member0, z.member0, ...);
            //     typeof(T::member1)::fn(x.member1, y.member1, z.member1, ...);
            //     ...
            // }
            // 
            AllInductive,

            // Synthesized method inducts over all arguments except the first.
            // T fn(U x, T y, T z)
            // {
            //     typeof(T::member0)::fn(x, y.member0, z.member0, ...);
            //     typeof(T::member1)::fn(x, y.member1, z.member1, ...);
            //     ...
            // }
            FixedFirstArg
        };

            /// Attempt to synthesize `zero`, `dadd` & `dmul` methods for a type that conforms to
            /// `IDifferentiable`.
            /// On success, installs the syntethesized functions and returns `true`.
            /// Otherwise, returns `false`.
        bool trySynthesizeDifferentialMethodRequirementWitness(
            ConformanceCheckingContext* context,
            DeclRef<Decl> requirementDeclRef,
            RefPtr<WitnessTable> witnessTable,
            SynthesisPattern pattern);

            /// Attempt to synthesize an associated `Differential` type for a type that conforms to
            /// `IDifferentiable`.
            ///
            /// On success, installs the syntethesized type in `witnessTable`, injects `[DerivativeMember]`
            /// modifiers on differentiable fields to point to the corresponding field in the synthesized
            /// differential type, and returns `true`.
            /// Otherwise, returns `false`.
        bool trySynthesizeDifferentialAssociatedTypeRequirementWitness(
            ConformanceCheckingContext* context,
            DeclRef<AssocTypeDecl> requirementDeclRef,
            RefPtr<WitnessTable> witnessTable);

            /// Attempt to synthesize function requirements for enum types to make them conform to `ILogical`.
        bool trySynthesizeEnumTypeMethodRequirementWitness(ConformanceCheckingContext* context,
            DeclRef<FunctionDeclBase> requirementDeclRef,
            RefPtr<WitnessTable> witnessTable,
            BuiltinRequirementKind requirementKind);

            /// Check references from`[DerivativeMember(...)]` attributes on members of the agg-decl.
            /// this is typically deferred until after types are ready for reference.
        void checkDifferentiableMembersInType(AggTypeDecl* decl);

        struct DifferentiableMemberInfo
        {
            Decl* memberDecl;
            Type* diffType;
        };

            /// Gather differentiable members from decl.
        List<DifferentiableMemberInfo> collectDifferentiableMemberInfo(ContainerDecl* decl);

        // Check and register a type if it is differentiable.
        void maybeRegisterDifferentiableType(ASTBuilder* builder, Type* type);

        // Find the appropriate member of a declared type to
        // satisfy a requirement of an interface the type
        // claims to conform to.
        //
        // The type declaration `typeDecl` has declared that it
        // conforms to the interface `interfaceDeclRef`, and
        // `requiredMemberDeclRef` is a required member of
        // the interface.
        //
        // If a satisfying value is found, registers it in
        // `witnessTable` and returns `true`, otherwise
        // returns `false`.
        //
        bool findWitnessForInterfaceRequirement(
            ConformanceCheckingContext* context,
            Type*                       subType,
            Type*                       superInterfaceType,
            InheritanceDecl*            inheritanceDecl,
            DeclRef<InterfaceDecl>      superInterfaceDeclRef,
            DeclRef<Decl>               requiredMemberDeclRef,
            RefPtr<WitnessTable>        witnessTable,
            SubtypeWitness*             subTypeConformsToSuperInterfaceWitness);

        // Check that the type declaration `typeDecl`, which
        // declares conformance to the interface `interfaceDeclRef`,
        // (via the given `inheritanceDecl`) actually provides
        // members to satisfy all the requirements in the interface.
        bool checkInterfaceConformance(
            ConformanceCheckingContext* context,
            Type*                       subType,
            Type*                       superInterfaceType,
            InheritanceDecl*            inheritanceDecl,
            DeclRef<InterfaceDecl>      superInterfaceDeclRef,
            SubtypeWitness*             subTypeConformsToSuperInterfaceWitness,
            WitnessTable*               witnessTable);

        RefPtr<WitnessTable> checkInterfaceConformance(
            ConformanceCheckingContext* context,
            Type*                       subType,
            Type*                       superInterfaceType,
            InheritanceDecl*            inheritanceDecl,
            DeclRef<InterfaceDecl>      superInterfaceDeclRef,
            SubtypeWitness*             subTypeConformsToSuperInterfaceWitness);

        bool checkConformanceToType(
            ConformanceCheckingContext* context,
            Type*                       subType,
            InheritanceDecl*            inheritanceDecl,
            Type*                       superType,
            SubtypeWitness*             subIsSuperWitness,
            WitnessTable*               witnessTable);

            /// Check that `type` which has declared that it inherits from (and/or implements)
            /// another type via `inheritanceDecl` actually does what it needs to for that
            /// inheritance to be valid.
        bool checkConformance(
            Type*                       type,
            InheritanceDecl*            inheritanceDecl,
            ContainerDecl*              parentDecl);

        void checkExtensionConformance(ExtensionDecl* decl);

        void checkAggTypeConformance(AggTypeDecl* decl);

        bool isIntegerBaseType(BaseType baseType);

            /// Is `type` a scalar integer type.
        bool isScalarIntegerType(Type* type);

            /// Is `type` something we allow as compile time constants, i.e. scalar integer and enum types.
        bool isValidCompileTimeConstantType(Type* type);

        bool isIntValueInRangeOfType(IntegerLiteralValue value, Type* type);

        // Validate that `type` is a suitable type to use
        // as the tag type for an `enum`
        void validateEnumTagType(Type* type, SourceLoc const& loc);

        void checkStmt(Stmt* stmt, SemanticsContext const& context);

        void getGenericParams(
            GenericDecl*                        decl,
            List<Decl*>&                        outParams,
            List<GenericTypeConstraintDecl*>&   outConstraints);

            /// Determine if `left` and `right` have matching generic signatures.
            /// If they do, then outputs a specialized declRef to `ioSubstRightToLeft` that
            /// represents a reference to `right` with the parameters of `left`.
        bool doGenericSignaturesMatch(
            GenericDecl*                    left,
            GenericDecl*                    right,
            DeclRef<Decl>*                  outSpecializedRightInner);

        // Check if two functions have the same signature for the purposes
        // of overload resolution.
        bool doFunctionSignaturesMatch(
            DeclRef<FuncDecl> fst,
            DeclRef<FuncDecl> snd);

        Result checkRedeclaration(Decl* newDecl, Decl* oldDecl);
        Result checkFuncRedeclaration(FuncDecl* newDecl, FuncDecl* oldDecl);
        void checkForRedeclaration(Decl* decl);

        Expr* checkPredicateExpr(Expr* expr);

        enum class ConstantFoldingKind
        {
            CompileTime,
            LinkTime,
        };
        Expr* checkExpressionAndExpectIntegerConstant(Expr* expr, IntVal** outIntVal, ConstantFoldingKind kind);

        IntegerLiteralValue GetMinBound(IntVal* val);

        void maybeInferArraySizeForVariable(VarDeclBase* varDecl);

        void validateArraySizeForVariable(VarDeclBase* varDecl);

        IntVal* getIntVal(IntegerLiteralExpr* expr);

        inline IntVal* getIntVal(SubstExpr<IntegerLiteralExpr> expr)
        {
            return getIntVal(expr.getExpr());
        }

        Name* getName(String const& text)
        {
            return getNamePool()->getName(text);
        }

            /// Helper type to detect and catch circular definitions when folding constants,
            /// to prevent the compiler from going into infinite loops or overflowing the stack.
        struct ConstantFoldingCircularityInfo
        {
            ConstantFoldingCircularityInfo(
                Decl*                           decl,
                ConstantFoldingCircularityInfo* next)
                : decl(decl)
                , next(next)
            {}

                /// A declaration whose value is contributing to the constant being folded
            Decl*                           decl = nullptr;

                /// The rest of the links in the chain of declarations being folded
            ConstantFoldingCircularityInfo* next = nullptr;
        };
            /// Try to apply front-end constant folding to determine the value of `invokeExpr`.
        IntVal* tryConstantFoldExpr(
            SubstExpr<InvokeExpr>           invokeExpr,
            ConstantFoldingKind             kind,
            ConstantFoldingCircularityInfo* circularityInfo);

            /// Try to apply front-end constant folding to determine the value of `expr`.
        IntVal* tryConstantFoldExpr(
            SubstExpr<Expr>                 expr,
            ConstantFoldingKind             kind,
            ConstantFoldingCircularityInfo* circularityInfo);

        bool _checkForCircularityInConstantFolding(
            Decl*                           decl,
            ConstantFoldingCircularityInfo* circularityInfo);

            /// Try to resolve a compile-time constant `IntVal` from the given `declRef`.
        IntVal* tryConstantFoldDeclRef(
            DeclRef<VarDeclBase> const&     declRef,
            ConstantFoldingKind             kind,
            ConstantFoldingCircularityInfo* circularityInfo);

            /// Try to extract the value of an integer constant expression, either
            /// returning the `IntVal` value, or null if the expression isn't recognized
            /// as an integer constant.
            ///
        IntVal* tryFoldIntegerConstantExpression(
            SubstExpr<Expr>                 expr,
            ConstantFoldingKind             kind,
            ConstantFoldingCircularityInfo* circularityInfo);

        // Enforce that an expression resolves to an integer constant, and get its value
        enum class IntegerConstantExpressionCoercionType
        {
            SpecificType,
            AnyInteger
        };
        IntVal* CheckIntegerConstantExpression(Expr* inExpr, IntegerConstantExpressionCoercionType coercionType, Type* expectedType, ConstantFoldingKind kind);
        IntVal* CheckIntegerConstantExpression(Expr* inExpr, IntegerConstantExpressionCoercionType coercionType, Type* expectedType, ConstantFoldingKind kind, DiagnosticSink* sink);

        IntVal* CheckEnumConstantExpression(Expr* expr, ConstantFoldingKind kind);


        Expr* CheckSimpleSubscriptExpr(
            IndexExpr*   subscriptExpr,
            Type*              elementType);

        // The way that we have designed out type system, pretyt much *every*
        // type is a reference to some declaration in the standard library.
        // That means that when we construct a new type on the fly, we need
        // to make sure that it is wired up to reference the appropriate
        // declaration, or else it won't compare as equal to other types
        // that *do* reference the declaration.
        //
        // This function is used to construct a `vector<T,N>` type
        // programmatically, so that it will work just like a type of
        // that form constructed by the user.
        VectorExpressionType* createVectorType(
            Type*  elementType,
            IntVal*          elementCount);

        //

            /// Given an immutable `expr` used as an l-value emit a special diagnostic if it was derived from `this`.
        void maybeDiagnoseThisNotLValue(Expr* expr);

        // Figure out what type an initializer/constructor declaration
        // is supposed to return. In most cases this is just the type
        // declaration that its declaration is nested inside.
        Type* findResultTypeForConstructorDecl(ConstructorDecl* decl);

            /// Determine what type `This` should refer to in the context of the given parent `decl`.
        Type* calcThisType(DeclRef<Decl> decl);

            /// Determine what type `This` should refer to in an extension of `type`.
        Type* calcThisType(Type* type);


        //

        struct Constraint
        {
            Decl*		decl = nullptr; // the declaration of the thing being constraints
            Index indexInPack = 0; // If the constraint is for a type parameter pack, which index in the pack is this constraint for?

            Val*	val = nullptr; // the value to which we are constraining it
            bool isUsedAsLValue = false;   // If this constraint is for a type parameter, is the type used in an l-value parameter?
            bool satisfied = false; // Has this constraint been met?

            // Is this constraint optional? An optional constraint provides a hint value to a parameter
            // if it is otherwise unconstrained, but doesn't take precedence over a constraint that is not optional.
            bool isOptional = false;
        };

        // A collection of constraints that will need to be satisfied (solved)
        // in order for checking to succeed.
        struct ConstraintSystem
        {
            // A source location to use in reporting any issues
            SourceLoc loc;

            // The generic declaration whose parameters we
            // are trying to solve for.
            GenericDecl* genericDecl = nullptr;

            // Constraints we have accumulated, which constrain
            // the possible arguments for those parameters.
            List<Constraint> constraints;

            // Additional subtype witnesses available to the currentt constraint solving context.
            Type* subTypeForAdditionalWitnesses = nullptr;
            Dictionary<Type*, SubtypeWitness*>* additionalSubtypeWitnesses = nullptr;
        };

        Type* TryJoinVectorAndScalarType(
            ConstraintSystem* constraints,
            VectorExpressionType* vectorType,
            BasicExpressionType*  scalarType);

            /// Is the given interface one that a tagged-union type can conform to?
            ///
            /// If a tagged union type `__TaggedUnion(A,B)` is going to be
            /// plugged in for a type parameter `T : IFoo` then we need to
            /// be sure that the interface `IFoo` doesn't have anything
            /// that could lead to unsafe/unsound behavior. This function
            /// checks that all the requirements on the interfaceare safe ones.
            ///
        bool isInterfaceSafeForTaggedUnion(
            DeclRef<InterfaceDecl> interfaceDeclRef);

            /// Is the given interface requirement one that a tagged-union type can satisfy?
            ///
            /// Unsafe requirements include any `static` requirements,
            /// any associated types, and also any requirements that make
            /// use of the `This` type (once we support it).
            ///
        bool isInterfaceRequirementSafeForTaggedUnion(
            DeclRef<InterfaceDecl>  interfaceDeclRef,
            DeclRef<Decl>           requirementDeclRef);

            /// Check whether `subType` is a subtype of `superType`
            ///
            /// If `subType` is a subtype of `superType`, returns
            /// a witness value for the subtype relationship.
            ///
            /// If `subType` is *not* a subtype of `superType`, returns null.
            ///
        SubtypeWitness* isSubtype(
            Type*                   subType,
            Type*                   superType,
            IsSubTypeOptions        isSubTypeOptions
        );

        SubtypeWitness* checkAndConstructSubtypeWitness(
            Type* subType,
            Type* superType,
            IsSubTypeOptions isSubTypeOptions
        );

        bool isValidGenericConstraintType(Type* type);

        SubtypeWitness* isTypeDifferentiable(Type* type);

        bool doesTypeHaveTag(Type* type, TypeTag tag);

        TypeTag getTypeTags(Type* type);

        Type* getConstantBufferElementType(Type* type);

            /// Check whether `subType` is a sub-type of `superTypeDeclRef`,
            /// and return a witness to the sub-type relationship if it holds
            /// (return null otherwise).
            ///
        SubtypeWitness* tryGetSubtypeWitness(
            Type* subType,
            Type* superType)
        {
            return isSubtype(subType, superType, IsSubTypeOptions::None);
        }

            /// Check whether `type` conforms to `interfaceDeclRef`,
            /// and return a witness to the conformance if it holds
            /// (return null otherwise).
            ///
            /// This function is equivalent to `tryGetSubtypeWitness()`.
            ///
        SubtypeWitness* tryGetInterfaceConformanceWitness(
            Type* type,
            Type* interfaceType);

        Expr* createCastToSuperTypeExpr(
            Type*    toType,
            Expr*    fromExpr,
            Val*     witness);

        Expr* createModifierCastExpr(
            Type*    toType,
            Expr*    fromExpr);

        /// Does there exist an implicit conversion from `fromType` to `toType`?
        bool canConvertImplicitly(
            Type* toType,
            QualType fromType);

        bool canConvertImplicitly(
            ConversionCost cost);

        ConversionCost getConversionCost(Type* toType, QualType fromType);

        Type* _tryJoinTypeWithInterface(
            ConstraintSystem* constraints,
            Type*                   type,
            Type*                   interfaceType);

        // Try to compute the "join" between two types
        Type* TryJoinTypes(
            ConstraintSystem* constraints,
            QualType  left,
            QualType  right);

        // Try to solve a system of generic constraints.
        // The `system` argument provides the constraints.
        // The `varSubst` argument provides the list of constraint
        // variables that were created for the system.
        //
        // Returns a new declref to the inner decl of `genericDeclRef`,
        // representing the specialized generic with the values
        // we solved for along the way.
        DeclRef<Decl> trySolveConstraintSystem(
            ConstraintSystem*       system,
            DeclRef<GenericDecl>    genericDeclRef,
            ArrayView<Val*> knownGenericArgs,
            ConversionCost& outBaseCost);


        // State related to overload resolution for a call
        // to an overloaded symbol
        struct OverloadResolveContext
        {
            enum class Mode
            {
                // We are just checking if a candidate works or not
                JustTrying,

                // We want to actually update the AST for a chosen candidate
                ForReal,
            };

            // Location to use when reporting overload-resolution errors.
            SourceLoc loc;

            // The original expression (if any) that triggered things
            AppExprBase* originalExpr = nullptr;

            // Source location of the "function" part of the expression, if any
            SourceLoc       funcLoc;

            // The source scope of the lookup for performing visibiliity tests.
            Scope* sourceScope = nullptr;

            // The original arguments to the call
            Index argCount = 0;
            List<Expr*>* args = nullptr;
            Type** argTypes = nullptr;

            Index getArgCount() { return argCount; }
            Expr*& getArg(Index index) { return (*args)[index]; }
            Type* getArgType(Index index)
            {
                if(argTypes)
                    return argTypes[index];
                else
                    return getArg(index)->type.type;
            }
            Type* getArgTypeForInference(Index index, SemanticsVisitor* semantics)
            {
                if(argTypes)
                    return argTypes[index];
                else
                    return semantics->maybeResolveOverloadedExpr(getArg(index), LookupMask::Default, nullptr)->type;
            }
            struct MatchedArg
            {
                Expr* argExpr = nullptr;
                Type* argType = nullptr;
            };
            bool matchArgumentsToParams(SemanticsVisitor* semantics, const List<QualType>& params, bool computeTypes, ShortList<MatchedArg>& outMatchedArgs);

            bool disallowNestedConversions = false;

            Expr* baseExpr = nullptr;

            // Are we still trying out candidates, or are we
            // checking the chosen one for real?
            Mode mode = Mode::JustTrying;

            // We store one candidate directly, so that we don't
            // need to do dynamic allocation on the list every time
            OverloadCandidate bestCandidateStorage;
            OverloadCandidate*	bestCandidate = nullptr;

            // Full list of all candidates being considered, in the ambiguous case
            List<OverloadCandidate> bestCandidates;
        };

        struct ParamCounts
        {
            Count required;
            Count allowed;
        };

        // count the number of parameters required/allowed for a callable
        ParamCounts CountParameters(FilteredMemberRefList<ParamDecl> params);

        // count the number of parameters required/allowed for a generic
        ParamCounts CountParameters(DeclRef<GenericDecl> genericRef);

        bool TryCheckOverloadCandidateClassNewMatchUp(
            OverloadResolveContext& context,
            OverloadCandidate const& candidate);

        bool TryCheckOverloadCandidateArity(
            OverloadResolveContext&		context,
            OverloadCandidate const&	candidate);

        bool TryCheckOverloadCandidateFixity(
            OverloadResolveContext&		context,
            OverloadCandidate const&	candidate);

        bool TryCheckOverloadCandidateVisibility(
            OverloadResolveContext& context,
            OverloadCandidate const& candidate);

        bool TryCheckGenericOverloadCandidateTypes(
            OverloadResolveContext&	context,
            OverloadCandidate&		candidate);

        bool TryCheckOverloadCandidateTypes(
            OverloadResolveContext&	context,
            OverloadCandidate&		candidate);

        bool TryCheckOverloadCandidateDirections(
            OverloadResolveContext&		/*context*/,
            OverloadCandidate const&	/*candidate*/);

            /// Check if the given `expr` refers to an `in` function
            /// parameter, or part of one (through field reference, etc.).
            ///
            /// If the expression refers into a parameter, returns
            /// the declaration of the parameter. Otherwise returns
            /// null.
            ///
        ParamDecl* isReferenceIntoFunctionInputParameter(
            Expr* expr);

        // Create a witness that attests to the fact that `type`
        // is equal to itself.
        TypeEqualityWitness* createTypeEqualityWitness(
            Type*  type);

        // In the case where we are explicitly applying a generic
        // to arguments (e.g., `G<A,B>`) check that the constraints
        // on those parameters are satisfied.
        //
        // Note: the constraints actually work as additional parameters/arguments
        // of the generic, and so we need to reify them into the final
        // argument list.
        //
        bool TryCheckOverloadCandidateConstraints(
            OverloadResolveContext&		context,
            OverloadCandidate&	candidate);

        // Try to check an overload candidate, but bail out
        // if any step fails
        void TryCheckOverloadCandidate(
            OverloadResolveContext&		context,
            OverloadCandidate&			candidate);

        // Create the representation of a given generic applied to some arguments
        Expr* createGenericDeclRef(
            Expr*            baseExpr,
            Expr*            originalExpr,
            SubstitutionSet  substSet);

        // Take an overload candidate that previously got through
        // `TryCheckOverloadCandidate` above, and try to finish
        // up the work and turn it into a real expression.
        //
        // If the candidate isn't actually applicable, this is
        // where we'd start reporting the issue(s).
        Expr* CompleteOverloadCandidate(
            OverloadResolveContext&		context,
            OverloadCandidate&			candidate);

        // Implement a comparison operation between overload candidates,
        // so that the better candidate compares as less-than the other
        int CompareOverloadCandidates(
            OverloadCandidate*	left,
            OverloadCandidate*	right);

            /// If `declRef` representations a specialization of a generic, returns the number of specialized generic arguments.
            /// Otherwise, returns zero.
            ///
        Int getSpecializedParamCount(DeclRef<Decl> const& declRef);

            /// Compare items `left` and `right` produced by lookup, to see if one should be favored for overloading.
        int CompareLookupResultItems(
            LookupResultItem const& left,
            LookupResultItem const& right);

            /// Compare items `left` and `right` being considered as overload candidates, and determine if one should be favored for structural reasons.
        int compareOverloadCandidateSpecificity(
            LookupResultItem const& left,
            LookupResultItem const& right);

        void AddOverloadCandidateInner(
            OverloadResolveContext& context,
            OverloadCandidate&		candidate);

        void AddOverloadCandidate(
            OverloadResolveContext& context,
            OverloadCandidate&		candidate,
            ConversionCost baseCost);
        
        void AddHigherOrderOverloadCandidates(
            Expr*                   funcExpr,
            OverloadResolveContext& context,
            ConversionCost baseCost);

        void AddFuncOverloadCandidate(
            LookupResultItem			item,
            DeclRef<CallableDecl>             funcDeclRef,
            OverloadResolveContext&		context,
            ConversionCost baseCost);

        void AddFuncOverloadCandidate(
            FuncType*		/*funcType*/,
            OverloadResolveContext&	/*context*/,
            ConversionCost baseCost);

        void AddFuncExprOverloadCandidate(
            FuncType* funcType,
            OverloadResolveContext& context,
            Expr* expr,
            ConversionCost baseCost);

        // Add a candidate callee for overload resolution, based on
        // calling a particular `ConstructorDecl`.
        void AddCtorOverloadCandidate(
            LookupResultItem            typeItem,
            Type*                type,
            DeclRef<ConstructorDecl>    ctorDeclRef,
            OverloadResolveContext&     context,
            Type*                resultType,
            ConversionCost baseCost);

        // If the given declaration has generic parameters, then
        // return the corresponding `GenericDecl` that holds the
        // parameters, etc. This returns the immediate generic parent
        // of `decl`, e.g. the generic for f<T>, and *not* any indirect
        // generic parents, such as P<T>.f().
        GenericDecl* GetOuterGeneric(Decl* decl);

        // If `decl` is inside a generic, return that outer generic,
        // otherwise returns `decl`.
        Decl* getOuterGenericOrSelf(Decl* decl);

        // Find the next outer generic parent of `decl`, including
        // indirect parents.
        GenericDecl* findNextOuterGeneric(Decl* decl);

        struct ValUnificationContext
        {
            Index indexInTypePack = 0;
        };

        // Try to find a unification for two values
        bool TryUnifyVals(
            ConstraintSystem&	constraints,
            ValUnificationContext unificationContext,
            Val*			fst,
            bool            fstLVal,
            Val*			snd,
            bool            sndLVal);

        bool tryUnifyDeclRef(
            ConstraintSystem&       constraints,
            ValUnificationContext unificationContext,
            DeclRefBase*   fst,
            bool           fstLVal,
            DeclRefBase*   snd,
            bool           sndLVal);

        bool tryUnifyGenericAppDeclRef(
            ConstraintSystem& constraints,
            ValUnificationContext unificationContext,
            GenericAppDeclRef* fst,
            bool            fstLVal,
            GenericAppDeclRef* snd,
            bool            sndLVal);

        bool TryUnifyTypeParam(
            ConstraintSystem&     constraints,
            ValUnificationContext unificationContext,
            GenericTypeParamDeclBase* typeParamDecl,
            QualType              type);

        bool TryUnifyIntParam(
            ConstraintSystem&               constraints,
            ValUnificationContext unificationContext,
            GenericValueParamDecl*	paramDecl,
            IntVal*                  val);

        bool TryUnifyIntParam(
            ConstraintSystem&       constraints,
            ValUnificationContext unificationContext,
            DeclRef<VarDeclBase> const&   varRef,
            IntVal*          val);

        bool TryUnifyTypesByStructuralMatch(
            ConstraintSystem&       constraints,
            ValUnificationContext unificationContext,
            QualType fst,
            QualType snd);

        bool TryUnifyTypes(
            ConstraintSystem&       constraints,
            ValUnificationContext unificationContext,
            QualType fst,
            QualType snd);

        bool TryUnifyConjunctionType(
            ConstraintSystem&   constraints,
            ValUnificationContext unificationContext,
            QualType            fst,
            QualType            snd);

        void maybeUnifyUnconstraintIntParam(
            ConstraintSystem& constraints,
            ValUnificationContext unificationContext,
            IntVal* param,
            IntVal* arg,
            bool paramIsLVal);

        // Is the candidate extension declaration actually applicable to the given type
        DeclRef<ExtensionDecl> applyExtensionToType(
            ExtensionDecl*  extDecl,
            Type*    type,
            Dictionary<Type*, SubtypeWitness*>* additionalSubtypeWitnessesForType = nullptr);

            // Take a generic declaration that is being applied
            // in a context and attempt to infer any missing generic
            // arguments to form a `DeclRef` to the inner declaration
            // that could be applicable in the context of the given
            // overloaded call.
            // Also computes a `baseCost` for the inferred arguments,
            // so that we can prefer a more specialized generic candidate
            // when there is ambiguity. For example, given
            // ```
            //     interface IBase;
            //     interface IDerived : IBase;
            //     struct Derived : IDerived {}
            //     void f1<T:IBase>(T b)
            //     void f2<T:IDerived>(T b);
            // ```
            // We will prefer f2 when seeing f(Derived()), because it takes
            // less steps to upcast `Derived` to  `IDerived` than it does
            // to `IBase`.
            //
        DeclRef<Decl> inferGenericArguments(
            DeclRef<GenericDecl>    genericDeclRef,
            OverloadResolveContext& context,
            ArrayView<Val*>         knownGenericArgs,
            ConversionCost          &outBaseCost,
            List<QualType>          *innerParameterTypes = nullptr);

        void AddTypeOverloadCandidates(
            Type*	        type,
            OverloadResolveContext&	context);

        void AddDeclRefOverloadCandidates(
            LookupResultItem		item,
            OverloadResolveContext&	context,
            ConversionCost          baseCost);

        void AddOverloadCandidates(
            LookupResult const&     result,
            OverloadResolveContext&	context);

        void AddOverloadCandidates(
            Expr*	funcExpr,
            OverloadResolveContext&			context);

        String getCallSignatureString(
            OverloadResolveContext&     context);

        Expr* ResolveInvoke(InvokeExpr * expr);

        void AddGenericOverloadCandidate(
            LookupResultItem		baseItem,
            OverloadResolveContext&	context);

        void AddGenericOverloadCandidates(
            Expr*	baseExpr,
            OverloadResolveContext&			context);

        template<class T>
        void trySetGenericToRayTracingWithParamAttribute(
            LookupResultItem                genericItem,
            DeclRef<GenericDecl>            genericDeclRef,
            OverloadResolveContext&         context);

            // Add overload candidates based on use of `genericDeclRef`
            // in an ordinary function-call context (that is, where it
            // has been applied to arguments using `()` and not `<>`).
            //
            // If some or all of the generic arguments to `genericDeclRef`
            // are known at the call site, they should be passed in via
            // `substWithKnownGenericArgs`.
            //
        void addOverloadCandidatesForCallToGeneric(
            LookupResultItem        genericItem,
            OverloadResolveContext& context,
            ArrayView<Val*>     knownGenericArgs);

            /// Check a generic application where the operands have already been checked.
        Expr* checkGenericAppWithCheckedArgs(GenericAppExpr* genericAppExpr);

        Expr* CheckExpr(Expr* expr);


        void compareMemoryQualifierOfParamToArgument(ParamDecl* paramIn, Expr* argIn);
        Expr* CheckInvokeExprWithCheckedOperands(InvokeExpr *expr);
        // Get the type to use when referencing a declaration
        QualType GetTypeForDeclRef(DeclRef<Decl> declRef, SourceLoc loc);

        //
        //
        //

        Expr* MaybeDereference(Expr* inExpr);

        Expr* CheckMatrixSwizzleExpr(
            MemberExpr* memberRefExpr,
            Type*      baseElementType,
            IntegerLiteralValue        baseElementRowCount,
            IntegerLiteralValue        baseElementColCount);

        Expr* CheckMatrixSwizzleExpr(
            MemberExpr* memberRefExpr,
            Type*      baseElementType,
            IntVal*        baseElementRowCount,
            IntVal*        baseElementColCount);

        Expr* checkTupleSwizzleExpr(MemberExpr* memberExpr, TupleType* baseTupleType);

        Expr* CheckSwizzleExpr(
            MemberExpr* memberRefExpr,
            Type*      baseElementType,
            IntegerLiteralValue         baseElementCount);

        Expr* CheckSwizzleExpr(
            MemberExpr*	memberRefExpr,
            Type*		baseElementType,
            IntVal*				baseElementCount);

        // Check a member expr as a general member lookup.
        // This is the default/fallback behavior if the base type isn't swizzlable.
        Expr* checkGeneralMemberLookupExpr(MemberExpr* expr, Type* baseType);

            /// Perform semantic checking of an assignment where the operands have already been checked.
        Expr* checkAssignWithCheckedOperands(AssignExpr* expr);

        // Look up a static member
        // @param expr Can be StaticMemberExpr or MemberExpr
        // @param baseExpression Is the underlying type expression determined from resolving expr
        Expr* _lookupStaticMember(DeclRefExpr* expr, Expr* baseExpression);

        Expr* visitStaticMemberExpr(StaticMemberExpr* expr);

            /// Perform checking operations required for the "base" expression of a member-reference like `base.someField`
        Expr* checkBaseForMemberExpr(Expr* baseExpr, bool& outNeedDeref);

            /// Prepare baseExpr for use as the base of a member expr.
            /// This include inserting implicit open-existential operations as needed.
        Expr* maybeInsertImplicitOpForMemberBase(Expr* baseExpr, bool& outNeedDeref);

        Expr* lookupMemberResultFailure(
            DeclRefExpr*     expr,
            QualType const& baseType,
            bool supressDiagnostic = false);

        SharedSemanticsContext& operator=(const SharedSemanticsContext &) = delete;


        //

        void importModuleIntoScope(Scope* scope, ModuleDecl* moduleDecl);
        void importFileDeclIntoScope(Scope* scope, FileDecl* fileDecl);


        void suggestCompletionItems(
            CompletionSuggestions::ScopeKind scopeKind, LookupResult const& lookupResult);
    };


    inline void ensureDecl(SemanticsVisitor* visitor, Decl* decl, DeclCheckState state)
    {
        visitor->ensureDecl(decl, state);
    }

    DeclRef<ExtensionDecl> applyExtensionToType(
        SemanticsVisitor*   semantics,
        ExtensionDecl*      extDecl,
        Type*               type,
        Dictionary<Type*, SubtypeWitness*>* additionalSubtypeWitness = nullptr);


    struct SemanticsExprVisitor
        : public SemanticsVisitor
        , ExprVisitor<SemanticsExprVisitor, Expr*>
    {
    public:
        SemanticsExprVisitor(SemanticsContext const& outer)
            : SemanticsVisitor(outer)
        {}

        Expr* visitSizeOfLikeExpr(SizeOfLikeExpr* expr);

        Expr* visitIncompleteExpr(IncompleteExpr* expr);
        Expr* visitBoolLiteralExpr(BoolLiteralExpr* expr);
        Expr* visitNullPtrLiteralExpr(NullPtrLiteralExpr* expr);
        Expr* visitNoneLiteralExpr(NoneLiteralExpr* expr);
        Expr* visitIntegerLiteralExpr(IntegerLiteralExpr* expr);
        Expr* visitFloatingPointLiteralExpr(FloatingPointLiteralExpr* expr);
        Expr* visitStringLiteralExpr(StringLiteralExpr* expr);

        Expr* visitIndexExpr(IndexExpr* subscriptExpr);

        Expr* visitParenExpr(ParenExpr* expr);

        Expr* visitAssignExpr(AssignExpr* expr);

        Expr* visitGenericAppExpr(GenericAppExpr* genericAppExpr);

        Expr* visitSharedTypeExpr(SharedTypeExpr* expr);

        Expr* visitInvokeExpr(InvokeExpr *expr);

        Expr* visitSelectExpr(SelectExpr* expr);

        Expr* visitVarExpr(VarExpr *expr);

        Expr* visitTypeCastExpr(TypeCastExpr * expr);

        Expr* visitTryExpr(TryExpr* expr);

        Expr* visitIsTypeExpr(IsTypeExpr* expr);

        Expr* visitAsTypeExpr(AsTypeExpr* expr);

        Expr* visitExpandExpr(ExpandExpr* expr);

        Expr* visitEachExpr(EachExpr* expr);

        void maybeCheckKnownBuiltinInvocation(Expr* invokeExpr);

        //
        // Some syntax nodes should not occur in the concrete input syntax,
        // and will only appear *after* checking is complete. We need to
        // deal with this cases here, even if they are no-ops.
        //

        // Do not error and just return since a term may
        // be checked so it can be resolved into a valid
        // term (argument of an 'Invoke' for example)
    #define CASE(NAME)                                                                           \
        Expr* visit##NAME(NAME* expr)                                                            \
        {                                                                                        \
            return expr;                                                                         \
        }

        CASE(DerefExpr)
        CASE(MakeRefExpr)
        CASE(MatrixSwizzleExpr)
        CASE(SwizzleExpr)
        CASE(OverloadedExpr)
        CASE(OverloadedExpr2)
        CASE(AggTypeCtorExpr)
        CASE(ModifierCastExpr)
        CASE(LetExpr)
        CASE(ExtractExistentialValueExpr)
        CASE(OpenRefExpr)
        CASE(MakeOptionalExpr)
        CASE(PartiallyAppliedGenericExpr)
        CASE(PackExpr)
    #undef CASE

        Expr* visitStaticMemberExpr(StaticMemberExpr* expr);

        Expr* visitMemberExpr(MemberExpr * expr);

        Expr* visitInitializerListExpr(InitializerListExpr* expr);

        Expr* visitThisExpr(ThisExpr* expr);
        Expr* visitThisTypeExpr(ThisTypeExpr* expr);
        Expr* visitCastToSuperTypeExpr(CastToSuperTypeExpr* expr);
        Expr* visitReturnValExpr(ReturnValExpr* expr);
        Expr* visitAndTypeExpr(AndTypeExpr* expr);
        Expr* visitPointerTypeExpr(PointerTypeExpr* expr);
        Expr* visitModifiedTypeExpr(ModifiedTypeExpr* expr);
        Expr* visitFuncTypeExpr(FuncTypeExpr* expr);
        Expr* visitTupleTypeExpr(TupleTypeExpr* expr);

        Expr* visitForwardDifferentiateExpr(ForwardDifferentiateExpr* expr);
        Expr* visitBackwardDifferentiateExpr(BackwardDifferentiateExpr* expr);
        Expr* visitPrimalSubstituteExpr(PrimalSubstituteExpr* expr);
        Expr* visitDispatchKernelExpr(DispatchKernelExpr* expr);

        Expr* visitTreatAsDifferentiableExpr(TreatAsDifferentiableExpr* expr);

        Expr* visitGetArrayLengthExpr(GetArrayLengthExpr* expr);

        Expr* visitDefaultConstructExpr(DefaultConstructExpr* expr);

        Expr* visitDetachExpr(DetachExpr* expr);

        Expr* visitSPIRVAsmExpr(SPIRVAsmExpr*);

            /// Perform semantic checking on a `modifier` that is being applied to the given `type`
        Val* checkTypeModifier(Modifier* modifier, Type* type);
    private:
        // Convert the logic operator expression to not use 'InvokeExpr' type
        Expr* convertToLogicOperatorExpr(InvokeExpr* expr);

    };

    struct SemanticsStmtVisitor
        : public SemanticsVisitor
        , StmtVisitor<SemanticsStmtVisitor>
    {
        SemanticsStmtVisitor(SemanticsContext const& outer)
            : SemanticsVisitor(outer)
        {}

        FunctionDeclBase* getParentFunc() { return m_parentFunc; }

        void checkStmt(Stmt* stmt);

        template<typename T>
        T* FindOuterStmt();

        Stmt* findOuterStmtWithLabel(Name* label);

        void visitDeclStmt(DeclStmt* stmt);

        void visitBlockStmt(BlockStmt* stmt);

        void visitSeqStmt(SeqStmt* stmt);

        void visitLabelStmt(LabelStmt* stmt);

        void visitBreakStmt(BreakStmt *stmt);

        void visitContinueStmt(ContinueStmt *stmt);

        void visitDoWhileStmt(DoWhileStmt *stmt);

        void visitForStmt(ForStmt *stmt);

        void visitCompileTimeForStmt(CompileTimeForStmt* stmt);

        void visitSwitchStmt(SwitchStmt* stmt);

        void visitCaseStmt(CaseStmt* stmt);

        void visitTargetSwitchStmt(TargetSwitchStmt* stmt);

        void visitTargetCaseStmt(TargetCaseStmt* stmt);

        void visitIntrinsicAsmStmt(IntrinsicAsmStmt*);

        void visitDefaultStmt(DefaultStmt* stmt);

        void visitIfStmt(IfStmt *stmt);

        void visitUnparsedStmt(UnparsedStmt*);

        void visitEmptyStmt(EmptyStmt*);

        void visitDiscardStmt(DiscardStmt*);

        void visitReturnStmt(ReturnStmt *stmt);

        void visitWhileStmt(WhileStmt *stmt);
        
        void visitGpuForeachStmt(GpuForeachStmt *stmt);

        void visitExpressionStmt(ExpressionStmt *stmt);

        // Try to infer the max number of iterations the loop will run.
        void tryInferLoopMaxIterations(ForStmt* stmt);

        void checkLoopInDifferentiableFunc(Stmt* stmt);

    private:
        void validateCaseStmts(SwitchStmt* stmt, DiagnosticSink* sink);
    };

    struct SemanticsDeclVisitorBase
        : public SemanticsVisitor
    {
        SemanticsDeclVisitorBase(SemanticsContext const& outer)
            : SemanticsVisitor(outer)
        {}

        void checkBodyStmt(Stmt* stmt, FunctionDeclBase* parentDecl)
        {
            checkStmt(stmt, withParentFunc(parentDecl));
        }

        void checkModule(ModuleDecl* programNode);
    };

    bool isUnsizedArrayType(Type* type);

    bool isInterfaceType(Type* type);

    EnumDecl* isEnumType(Type* type);

    DeclVisibility getDeclVisibility(Decl* decl);

    // If `type` is unsized, return the trailing unsized array field that makes it so.
    VarDeclBase* getTrailingUnsizedArrayElement(Type* type, VarDeclBase* rootObject, ArrayExpressionType*& outArrayType);

    // Test if `type` can be an opaque handle on certain targets, this includes
    // texture, buffer, sampler, acceleration structure, etc.
    bool isOpaqueHandleType(Type* type);

    void diagnoseMissingCapabilityProvenance(CompilerOptionSet& optionSet, DiagnosticSink* sink, Decl* decl, CapabilitySet& setToFind);
    void diagnoseCapabilityProvenance(CompilerOptionSet& optionSet, DiagnosticSink* sink, Decl* decl, CapabilityAtom atomToFind, HashSet<Decl*>& printedDecls);

    void _ensureAllDeclsRec(
        SemanticsDeclVisitorBase* visitor,
        Decl* decl,
        DeclCheckState              state);

    RefPtr<EntryPoint> findAndValidateEntryPoint(
        FrontEndEntryPointRequest* entryPointReq);

    bool resolveStageOfProfileWithEntryPoint(Profile& entryPointProfile, CompilerOptionSet& optionSet, const List<RefPtr<TargetRequest>>& targets, FuncDecl* entryPointFuncDecl, DiagnosticSink* sink);

    LookupResult lookUpMember(
        ASTBuilder* astBuilder,
        SemanticsVisitor* semantics,
        Name* name,
        Type* type,
        Scope* sourceScope,
        LookupMask          mask,
        LookupOptions       options);

    ConstructorDecl* _getDefaultCtor(StructDecl* structDecl);
    bool allParamHaveInitExpr(ConstructorDecl* ctor);
    List<ConstructorDecl*> _getCtorList(ASTBuilder* m_astBuilder, SemanticsVisitor* visitor, StructDecl* structDecl, ConstructorDecl** defaultCtorOut);
    bool DiagnoseIsAllowedInitExpr(VarDeclBase* varDecl, DiagnosticSink* sink);
    bool isDefaultInitializable(Type* varDeclType, VarDeclBase* associatedDecl);
    Expr* constructDefaultInitExprForVar(SemanticsVisitor* visitor, TypeExp varDeclType, VarDeclBase* decl);

    enum class ConstructZeroInitListOptions : UInt
    {
        None = 0 << 0,
        PreferZeroInitFunc = 1 << 0,
        CheckToAvoidRecursion = 1 << 2,
    };
    Expr* constructZeroInitListFunc(SemanticsVisitor* visitor, StructDecl* structDecl, Type* structDeclType, ConstructZeroInitListOptions options);
    FuncDecl* findZeroInitListFunc(StructDecl* structDecl);

    bool isCStyleStructDecl(SemanticsVisitor* visitor, StructDecl* decl, List<ConstructorDecl*> const& ctorList);

    DefaultConstructExpr* createDefaultConstructExprForType(ASTBuilder* m_astBuilder, QualType type, SourceLoc loc);

    DeclRefBase* _getDeclRefFromVal(Val* val);

}<|MERGE_RESOLUTION|>--- conflicted
+++ resolved
@@ -740,7 +740,6 @@
             m_mapTypePairToImplicitCastMethod[key] = candidate;
         }
 
-<<<<<<< HEAD
         void cacheIsCStyleStruct(StructDecl* structDecl, bool isCStyleStruct)
         {
             m_isCStyleStruct[structDecl] = isCStyleStruct;
@@ -749,12 +748,11 @@
         {
             return m_isCStyleStruct.tryGetValue(structDecl);
         }
-=======
+
         // Get the inner most generic decl that a decl-ref is dependent on.
         // For example, `Foo<T>` depends on the generic decl that defines `T`.
         //
         DeclRef<GenericDecl> getDependentGenericParent(DeclRef<Decl> declRef);
->>>>>>> b4c851fb
     private:
             /// Mapping from type declarations to the known extensiosn that apply to them
         Dictionary<AggTypeDecl*, RefPtr<CandidateExtensionList>> m_mapTypeDeclToCandidateExtensions;
