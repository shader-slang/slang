// slang-check-impl.h
#pragma once

// This file provides the private interfaces used by
// the various `slang-check-*` files that provide
// the semantic checking infrastructure.

#include "slang-check.h"
#include "slang-compiler.h"
#include "slang-visitor.h"

namespace Slang
{
    
        /// Should the given `decl` be treated as a static rather than instance declaration?
    bool isEffectivelyStatic(
        Decl*           decl);

    Type* checkProperType(
        Linkage*        linkage,
        TypeExp         typeExp,
        DiagnosticSink* sink);

    // A flat representation of basic types (scalars, vectors and matrices)
    // that can be used as lookup key in caches
    enum class BasicTypeKey : uint8_t
    {
        Invalid = 0xff,                 ///< Value that can never be a valid type                
    };

    SLANG_FORCE_INLINE BasicTypeKey makeBasicTypeKey(BaseType baseType, IntegerLiteralValue dim1 = 1, IntegerLiteralValue dim2 = 1)
    {
        SLANG_ASSERT(dim1 > 0 && dim2 > 0);
        return BasicTypeKey((uint8_t(baseType) << 4) | ((uint8_t(dim1) - 1) << 2) | (uint8_t(dim2) - 1));
    }

    inline BasicTypeKey makeBasicTypeKey(Type* typeIn)
    {
        if (auto basicType = as<BasicExpressionType>(typeIn))
        {
            return makeBasicTypeKey(basicType->baseType);
        }
        else if (auto vectorType = as<VectorExpressionType>(typeIn))
        {
            if (auto elemCount = as<ConstantIntVal>(vectorType->elementCount))
            {
                auto elemBasicType = as<BasicExpressionType>(vectorType->elementType);
                return makeBasicTypeKey(elemBasicType->baseType, elemCount->value);
            }
        }
        else if (auto matrixType = as<MatrixExpressionType>(typeIn))
        {
            if (auto elemCount1 = as<ConstantIntVal>(matrixType->getRowCount()))
            {
                if (auto elemCount2 = as<ConstantIntVal>(matrixType->getColumnCount()))
                {
                    auto elemBasicType = as<BasicExpressionType>(matrixType->getElementType());
                    return makeBasicTypeKey(elemBasicType->baseType, elemCount1->value, elemCount2->value);
                }
            }
        }
        return BasicTypeKey::Invalid;
    }

    struct BasicTypeKeyPair
    {
        BasicTypeKey type1, type2;
        bool operator==(const BasicTypeKeyPair& rhs) const { return type1 == rhs.type1 && type2 == rhs.type2; }
        bool operator!=(const BasicTypeKeyPair& rhs) const { return !(*this == rhs); }

        bool isValid() const { return type1 != BasicTypeKey::Invalid && type2 != BasicTypeKey::Invalid; }

        HashCode getHashCode()
        {
            return HashCode(int(type1) << 16 | int(type2));
        }
    };

    struct OperatorOverloadCacheKey
    {
        intptr_t operatorName;
        BasicTypeKey args[2];
        bool operator == (OperatorOverloadCacheKey key)
        {
            return operatorName == key.operatorName && args[0] == key.args[0] && args[1] == key.args[1];
        }
        HashCode getHashCode()
        {
            return HashCode(((int)(UInt64)(void*)(operatorName) << 16) ^ (int(args[0]) << 8) ^ (int(args[1])));
        }
        bool fromOperatorExpr(OperatorExpr* opExpr)
        {
            // First, lets see if the argument types are ones
            // that we can encode in our space of keys.
            args[0] = BasicTypeKey::Invalid;
            args[1] = BasicTypeKey::Invalid;
            if (opExpr->arguments.getCount() > 2)
                return false;

            for (Index i = 0; i < opExpr->arguments.getCount(); i++)
            {
                auto key = makeBasicTypeKey(opExpr->arguments[i]->type.Ptr());
                if (key == BasicTypeKey::Invalid)
                {
                    return false;
                }
                args[i]=  key;
            }

            // Next, lets see if we can find an intrinsic opcode
            // attached to an overloaded definition (filtered for
            // definitions that could conceivably apply to us).
            //
            // TODO: This should really be parsed on the operator name
            // plus fixity, rather than the intrinsic opcode...
            //
            // We will need to reject postfix definitions for prefix
            // operators, and vice versa, to ensure things work.
            //
            auto prefixExpr = as<PrefixExpr>(opExpr);
            auto postfixExpr = as<PostfixExpr>(opExpr);

            if (auto overloadedBase = as<OverloadedExpr>(opExpr->functionExpr))
            {
                for(auto item : overloadedBase->lookupResult2 )
                {
                    // Look at a candidate definition to be called and
                    // see if it gives us a key to work with.
                    //
                    Decl* funcDecl = overloadedBase->lookupResult2.item.declRef.decl;
                    if (auto genDecl = as<GenericDecl>(funcDecl))
                        funcDecl = genDecl->inner;

                    // Reject definitions that have the wrong fixity.
                    //
                    if(prefixExpr && !funcDecl->findModifier<PrefixModifier>())
                        continue;
                    if(postfixExpr && !funcDecl->findModifier<PostfixModifier>())
                        continue;

                    if (auto intrinsicOp = funcDecl->findModifier<IntrinsicOpModifier>())
                    {
                        operatorName = intrinsicOp->op;
                        return true;
                    }
                }
            }
            return false;
        }
    };

    struct OverloadCandidate
    {
        enum class Flavor
        {
            Func,
            Generic,
            UnspecializedGeneric,
        };
        Flavor flavor;

        enum class Status
        {
            GenericArgumentInferenceFailed,
            Unchecked,
            ArityChecked,
            FixityChecked,
            TypeChecked,
            DirectionChecked,
            Applicable,
        };
        Status status = Status::Unchecked;

        // Reference to the declaration being applied
        LookupResultItem item;

        // The type of the result expression if this candidate is selected
        Type*	resultType = nullptr;

        // A system for tracking constraints introduced on generic parameters
        //            ConstraintSystem constraintSystem;

        // How much conversion cost should be considered for this overload,
        // when ranking candidates.
        ConversionCost conversionCostSum = kConversionCost_None;

        // When required, a candidate can store a pre-checked list of
        // arguments so that we don't have to repeat work across checking
        // phases. Currently this is only needed for generics.
        Substitutions*   subst = nullptr;
    };

    struct TypeCheckingCache
    {
        Dictionary<OperatorOverloadCacheKey, OverloadCandidate> resolvedOperatorOverloadCache;
        Dictionary<BasicTypeKeyPair, ConversionCost> conversionCostCache;
    };

        /// Shared state for a semantics-checking session.
    struct SharedSemanticsContext
    {
        Linkage* m_linkage = nullptr;
        DiagnosticSink* m_sink = nullptr;

        DiagnosticSink* getSink()
        {
            return m_sink;
        }

        // We need to track what has been `import`ed,
        // to avoid importing the same thing more than once
        //
        // TODO: a smarter approach might be to filter
        // out duplicate references during lookup.
        HashSet<ModuleDecl*> importedModules;

    public:
        SharedSemanticsContext(
            Linkage*        linkage,
            DiagnosticSink* sink)
            : m_linkage(linkage)
            , m_sink(sink)
        {}

        Session* getSession()
        {
            return m_linkage->getSessionImpl();
        }

        Linkage* getLinkage()
        {
            return m_linkage;
        }
    };

    struct SemanticsVisitor
    {
        SemanticsVisitor(
            SharedSemanticsContext* shared)
            : m_shared(shared),
            m_astBuilder(shared->getLinkage()->getASTBuilder())
        {}

        SharedSemanticsContext* m_shared = nullptr;
        ASTBuilder* m_astBuilder = nullptr;

        SharedSemanticsContext* getShared() { return m_shared; }
        ASTBuilder* getASTBuilder() { return m_astBuilder;}

        DiagnosticSink* getSink() { return m_shared->getSink(); }

        Session* getSession() { return m_shared->getSession(); }

        Linkage* getLinkage() { return m_shared->m_linkage; }
        NamePool* getNamePool() { return getLinkage()->getNamePool(); }

            /// Information for tracking one or more outer statements.
            ///
            /// During checking of statements, we need to track what
            /// outer statements are in scope, so that we can resolve
            /// the target for a `break` or `continue` statement (and
            /// validate that such statements are only used in contexts
            /// where such a target exists).
            ///
            /// We use a linked list of `OuterStmtInfo` threaded up
            /// through the recursive call stack to track the statements
            /// that are lexically surrounding the one we are checking.
            ///
        struct OuterStmtInfo
        {
            Stmt*           stmt = nullptr;
            OuterStmtInfo*  next;
        };

    public:
        // Translate Types


        Expr* TranslateTypeNodeImpl(Expr* node);
        Type* ExtractTypeFromTypeRepr(Expr* typeRepr);
        Type* TranslateTypeNode(Expr* node);
        TypeExp TranslateTypeNodeForced(TypeExp const& typeExp);
        TypeExp TranslateTypeNode(TypeExp const& typeExp);

        DeclRefType* getExprDeclRefType(Expr * expr);

            /// Is `decl` usable as a static member?
        bool isDeclUsableAsStaticMember(
            Decl*   decl);

            /// Is `item` usable as a static member?
        bool isUsableAsStaticMember(
            LookupResultItem const& item);

            /// Move `expr` into a temporary variable and execute `func` on that variable.
            ///
            /// Returns an expression that wraps both the creation and initialization of
            /// the temporary, and the computation created by `func`.
            ///
        template<typename F>
        Expr* moveTemp(Expr* const& expr, F const& func);

            /// Execute `func` on a variable with the value of `expr`.
            ///
            /// If `expr` is just a reference to an immutable (e.g., `let`) variable
            /// then this might use the existing variable. Otherwise it will create
            /// a new variable to hold `expr`, using `moveTemp()`.
            ///
        template<typename F>
        Expr* maybeMoveTemp(Expr* const& expr, F const& func);

            /// Return an expression that represents "opening" the existential `expr`.
            ///
            /// The type of `expr` must be an interface type, matching `interfaceDeclRef`.
            ///
            /// If we scope down the PL theory to just the case that Slang cares about,
            /// a value of an existential type like `IMover` is a tuple of:
            ///
            ///  * a concrete type `X`
            ///  * a witness `w` of the fact that `X` implements `IMover`
            ///  * a value `v` of type `X`
            ///
            /// "Opening" an existential value is the process of decomposing a single
            /// value `e : IMover` into the pieces `X`, `w`, and `v`.
            ///
            /// Rather than return all those pieces individually, this operation
            /// returns an expression that logically corresponds to `v`: an expression
            /// of type `X`, where the type carries the knowledge that `X` implements `IMover`.
            ///
        Expr* openExistential(
            Expr*            expr,
            DeclRef<InterfaceDecl>  interfaceDeclRef);

            /// If `expr` has existential type, then open it.
            ///
            /// Returns an expression that opens `expr` if it had existential type.
            /// Otherwise returns `expr` itself.
            ///
            /// See `openExistential` for a discussion of what "opening" an
            /// existential-type value means.
            ///
        Expr* maybeOpenExistential(Expr* expr);

        Expr* ConstructDeclRefExpr(
            DeclRef<Decl>   declRef,
            Expr*    baseExpr,
            SourceLoc       loc);

        Expr* ConstructDerefExpr(
            Expr*    base,
            SourceLoc       loc);

        Expr* ConstructLookupResultExpr(
            LookupResultItem const& item,
            Expr*            baseExpr,
            SourceLoc               loc);

        Expr* createLookupResultExpr(
            Name*                   name,
            LookupResult const&     lookupResult,
            Expr*            baseExpr,
            SourceLoc               loc);

            /// Attempt to "resolve" an overloaded `LookupResult` to only include the "best" results
        LookupResult resolveOverloadedLookup(LookupResult const& lookupResult);

            /// Attempt to resolve `expr` into an expression that refers to a single declaration/value.
            /// If `expr` isn't overloaded, then it will be returned as-is.
            ///
            /// The provided `mask` is used to filter items down to those that are applicable in a given context (e.g., just types).
            ///
            /// If the expression cannot be resolved to a single value then *if* `diagSink` is non-null an
            /// appropriate "ambiguous reference" error will be reported, and an error expression will be returned.
            /// Otherwise, the original expression is returned if resolution fails.
            ///
        Expr* maybeResolveOverloadedExpr(Expr* expr, LookupMask mask, DiagnosticSink* diagSink);

            /// Attempt to resolve `overloadedExpr` into an expression that refers to a single declaration/value.
            ///
            /// Equivalent to `maybeResolveOverloadedExpr` with `diagSink` bound to the sink for the `SemanticsVisitor`.
        Expr* resolveOverloadedExpr(OverloadedExpr* overloadedExpr, LookupMask mask);

            /// Worker reoutine for `maybeResolveOverloadedExpr` and `resolveOverloadedExpr`.
        Expr* _resolveOverloadedExprImpl(OverloadedExpr* overloadedExpr, LookupMask mask, DiagnosticSink* diagSink);

        void diagnoseAmbiguousReference(OverloadedExpr* overloadedExpr, LookupResult const& lookupResult);
        void diagnoseAmbiguousReference(Expr* overloadedExpr);


        Expr* ExpectATypeRepr(Expr* expr);

        Type* ExpectAType(Expr* expr);

        Type* ExtractGenericArgType(Expr* exp);

        IntVal* ExtractGenericArgInteger(Expr* exp, DiagnosticSink* sink);
        IntVal* ExtractGenericArgInteger(Expr* exp);

        Val* ExtractGenericArgVal(Expr* exp);

        // Construct a type representing the instantiation of
        // the given generic declaration for the given arguments.
        // The arguments should already be checked against
        // the declaration.
        Type* InstantiateGenericType(
            DeclRef<GenericDecl>        genericDeclRef,
            List<Expr*> const&   args);

        // These routines are bottlenecks for semantic checking,
        // so that we can add some quality-of-life features for users
        // in cases where the compiler crashes
        //
        void dispatchStmt(Stmt* stmt, FunctionDeclBase* parentFunc, OuterStmtInfo* outerStmts);
        void dispatchExpr(Expr* expr);

            /// Ensure that a declaration has been checked up to some state
            /// (aka, a phase of semantic checking) so that we can safely
            /// perform certain operations on it.
            ///
            /// Calling `ensureDecl` may cause the type-checker to recursively
            /// start checking `decl` on top of the stack that is already
            /// doing other semantic checking. Care should be taken when relying
            /// on this function to avoid blowing out the stack or (even worse
            /// creating a circular dependency).
            ///
        void ensureDecl(Decl* decl, DeclCheckState state);

            /// Helper routine allowing `ensureDecl` to be called on a `DeclRef`
        void ensureDecl(DeclRefBase const& declRef, DeclCheckState state)
        {
            ensureDecl(declRef.getDecl(), state);
        }

            /// Helper routine allowing `ensureDecl` to be used on a `DeclBase`
            ///
            /// `DeclBase` is the base clas of `Decl` and `DeclGroup`. When
            /// called on a `DeclGroup` this function just calls `ensureDecl()`
            /// on each declaration in the group.
            ///
        void ensureDeclBase(DeclBase* decl, DeclCheckState state);

        // A "proper" type is one that can be used as the type of an expression.
        // Put simply, it can be a concrete type like `int`, or a generic
        // type that is applied to arguments, like `Texture2D<float4>`.
        // The type `void` is also a proper type, since we can have expressions
        // that return a `void` result (e.g., many function calls).
        //
        // A "non-proper" type is any type that can't actually have values.
        // A simple example of this in C++ is `std::vector` - you can't have
        // a value of this type.
        //
        // Part of what this function does is give errors if somebody tries
        // to use a non-proper type as the type of a variable (or anything
        // else that needs a proper type).
        //
        // The other thing it handles is the fact that HLSL lets you use
        // the name of a non-proper type, and then have the compiler fill
        // in the default values for its type arguments (e.g., a variable
        // given type `Texture2D` will actually have type `Texture2D<float4>`).
        bool CoerceToProperTypeImpl(
            TypeExp const&  typeExp,
            Type**   outProperType,
            DiagnosticSink* diagSink);

        TypeExp CoerceToProperType(TypeExp const& typeExp);

        TypeExp tryCoerceToProperType(TypeExp const& typeExp);

        // Check a type, and coerce it to be proper
        TypeExp CheckProperType(TypeExp typeExp);

        // For our purposes, a "usable" type is one that can be
        // used to declare a function parameter, variable, etc.
        // These turn out to be all the proper types except
        // `void`.
        //
        // TODO(tfoley): consider just allowing `void` as a
        // simple example of a "unit" type, and get rid of
        // this check.
        TypeExp CoerceToUsableType(TypeExp const& typeExp);

        // Check a type, and coerce it to be usable
        TypeExp CheckUsableType(TypeExp typeExp);

        Expr* CheckTerm(Expr* term);

        Expr* CreateErrorExpr(Expr* expr);

        bool IsErrorExpr(Expr* expr);

        // Capture the "base" expression in case this is a member reference
        Expr* GetBaseExpr(Expr* expr);

    public:

        bool ValuesAreEqual(
            IntVal* left,
            IntVal* right);

        // Compute the cost of using a particular declaration to
        // perform implicit type conversion.
        ConversionCost getImplicitConversionCost(
            Decl* decl);

        bool isEffectivelyScalarForInitializerLists(
            Type*    type);

            /// Should the provided expression (from an initializer list) be used directly to initialize `toType`?
        bool shouldUseInitializerDirectly(
            Type*    toType,
            Expr*    fromExpr);

            /// Read a value from an initializer list expression.
            ///
            /// This reads one or more argument from the initializer list
            /// given as `fromInitializerListExpr` to initialize a value
            /// of type `toType`. This may involve reading one or
            /// more arguments from the initializer list, depending
            /// on whether `toType` is an aggregate or not, and on
            /// whether the next argument in the initializer list is
            /// itself an initializer list.
            ///
            /// This routine returns `true` if it was able to read
            /// arguments that can form a value of type `toType`,
            /// and `false` otherwise.
            ///
            /// If the routine succeeds and `outToExpr` is non-null,
            /// then it will be filled in with an expression
            /// representing the value (or type `toType`) that was read,
            /// or it will be left null to indicate that a default
            /// value should be used.
            ///
            /// If the routine fails and `outToExpr` is non-null,
            /// then a suitable diagnostic will be emitted.
            ///
        bool _readValueFromInitializerList(
            Type*                toType,
            Expr**               outToExpr,
            InitializerListExpr* fromInitializerListExpr,
            UInt                       &ioInitArgIndex);

            /// Read an aggregate value from an initializer list expression.
            ///
            /// This reads one or more arguments from the initializer list
            /// given as `fromInitializerListExpr` to initialize the
            /// fields/elements of a value of type `toType`.
            ///
            /// This routine returns `true` if it was able to read
            /// arguments that can form a value of type `toType`,
            /// and `false` otherwise.
            ///
            /// If the routine succeeds and `outToExpr` is non-null,
            /// then it will be filled in with an expression
            /// representing the value (or type `toType`) that was read,
            /// or it will be left null to indicate that a default
            /// value should be used.
            ///
            /// If the routine fails and `outToExpr` is non-null,
            /// then a suitable diagnostic will be emitted.
            ///
        bool _readAggregateValueFromInitializerList(
            Type*                inToType,
            Expr**               outToExpr,
            InitializerListExpr* fromInitializerListExpr,
            UInt                       &ioArgIndex);

            /// Coerce an initializer-list expression to a specific type.
            ///
            /// This reads one or more arguments from the initializer list
            /// given as `fromInitializerListExpr` to initialize the
            /// fields/elements of a value of type `toType`.
            ///
            /// This routine returns `true` if it was able to read
            /// arguments that can form a value of type `toType`,
            /// with no arguments left over, and `false` otherwise.
            ///
            /// If the routine succeeds and `outToExpr` is non-null,
            /// then it will be filled in with an expression
            /// representing the value (or type `toType`) that was read,
            /// or it will be left null to indicate that a default
            /// value should be used.
            ///
            /// If the routine fails and `outToExpr` is non-null,
            /// then a suitable diagnostic will be emitted.
            ///
        bool _coerceInitializerList(
            Type*                toType,
            Expr**               outToExpr,
            InitializerListExpr* fromInitializerListExpr);

            /// Report that implicit type coercion is not possible.
        bool _failedCoercion(
            Type*    toType,
            Expr**   outToExpr,
            Expr*    fromExpr);

            /// Central engine for implementing implicit coercion logic
            ///
            /// This function tries to find an implicit conversion path from
            /// `fromType` to `toType`. It returns `true` if a conversion
            /// is found, and `false` if not.
            ///
            /// If a conversion is found, then its cost will be written to `outCost`.
            ///
            /// If a `fromExpr` is provided, it must be of type `fromType`,
            /// and represent a value to be converted.
            ///
            /// If `outToExpr` is non-null, and if a conversion is found, then
            /// `*outToExpr` will be set to an expression that performs the
            /// implicit conversion of `fromExpr` (which must be non-null
            /// to `toType`).
            ///
            /// The case where `outToExpr` is non-null is used to identify
            /// when a conversion is being done "for real" so that diagnostics
            /// should be emitted on failure.
            ///
        bool _coerce(
            Type*    toType,
            Expr**   outToExpr,
            Type*    fromType,
            Expr*    fromExpr,
            ConversionCost* outCost);

            /// Check whether implicit type coercion from `fromType` to `toType` is possible.
            ///
            /// If conversion is possible, returns `true` and sets `outCost` to the cost
            /// of the conversion found (if `outCost` is non-null).
            ///
            /// If conversion is not possible, returns `false`.
            ///
        bool canCoerce(
            Type*    toType,
            Type*    fromType,
            ConversionCost* outCost = 0);

        TypeCastExpr* createImplicitCastExpr();

        Expr* CreateImplicitCastExpr(
            Type*	toType,
            Expr*	fromExpr);

            /// Create an "up-cast" from a value to an interface type
            ///
            /// This operation logically constructs an "existential" value,
            /// which packages up the value, its type, and the witness
            /// of its conformance to the interface.
            ///
<<<<<<< HEAD
        Expr* createCastToInterfaceExpr(
            Type*    toType,
            Expr*    fromExpr,
            Val*     witness);
=======
        RefPtr<Expr> createCastToSuperTypeExpr(
            RefPtr<Type>    toType,
            RefPtr<Expr>    fromExpr,
            RefPtr<Val>     witness);
>>>>>>> e3e1cf20

            /// Implicitly coerce `fromExpr` to `toType` and diagnose errors if it isn't possible
        Expr* coerce(
            Type*    toType,
            Expr*    fromExpr);

        // Fill in default substitutions for the 'subtype' part of a type constraint decl
        void CheckConstraintSubType(TypeExp& typeExp);

        void checkGenericDeclHeader(GenericDecl* genericDecl);

        ConstantIntVal* checkConstantIntVal(
            Expr*    expr);

        ConstantIntVal* checkConstantEnumVal(
            Expr*    expr);

        // Check an expression, coerce it to the `String` type, and then
        // ensure that it has a literal (not just compile-time constant) value.
        bool checkLiteralStringVal(
            Expr*    expr,
            String*         outVal);

        void visitModifier(Modifier*);

        AttributeDecl* lookUpAttributeDecl(Name* attributeName, Scope* scope);

        bool hasIntArgs(Attribute* attr, int numArgs);
        bool hasStringArgs(Attribute* attr, int numArgs);

        bool getAttributeTargetSyntaxClasses(SyntaxClass<NodeBase> & cls, uint32_t typeFlags);

        bool validateAttribute(Attribute* attr, AttributeDecl* attribClassDecl);

        AttributeBase* checkAttribute(
            UncheckedAttribute*     uncheckedAttr,
            ModifiableSyntaxNode*   attrTarget);

        Modifier* checkModifier(
            Modifier*        m,
            ModifiableSyntaxNode*   syntaxNode);

        void checkModifiers(ModifiableSyntaxNode* syntaxNode);

        bool doesSignatureMatchRequirement(
            DeclRef<CallableDecl>   satisfyingMemberDeclRef,
            DeclRef<CallableDecl>   requiredMemberDeclRef,
            RefPtr<WitnessTable>    witnessTable);

        bool doesGenericSignatureMatchRequirement(
            DeclRef<GenericDecl>        genDecl,
            DeclRef<GenericDecl>        requirementGenDecl,
            RefPtr<WitnessTable>        witnessTable);

        bool doesTypeSatisfyAssociatedTypeRequirement(
            Type*            satisfyingType,
            DeclRef<AssocTypeDecl>  requiredAssociatedTypeDeclRef,
            RefPtr<WitnessTable>    witnessTable);

        // Does the given `memberDecl` work as an implementation
        // to satisfy the requirement `requiredMemberDeclRef`
        // from an interface?
        //
        // If it does, then inserts a witness into `witnessTable`
        // and returns `true`, otherwise returns `false`
        bool doesMemberSatisfyRequirement(
            DeclRef<Decl>               memberDeclRef,
            DeclRef<Decl>               requiredMemberDeclRef,
            RefPtr<WitnessTable>        witnessTable);

        // State used while checking if a declaration (either a type declaration
        // or an extension of that type) conforms to the interfaces it claims
        // via its inheritance clauses.
        //
        struct ConformanceCheckingContext
        {
            Dictionary<DeclRef<InterfaceDecl>, RefPtr<WitnessTable>>    mapInterfaceToWitnessTable;
        };

        // Find the appropriate member of a declared type to
        // satisfy a requirement of an interface the type
        // claims to conform to.
        //
        // The type declaration `typeDecl` has declared that it
        // conforms to the interface `interfaceDeclRef`, and
        // `requiredMemberDeclRef` is a required member of
        // the interface.
        //
        // If a satisfying value is found, registers it in
        // `witnessTable` and returns `true`, otherwise
        // returns `false`.
        //
        bool findWitnessForInterfaceRequirement(
            ConformanceCheckingContext* context,
            Type*                       type,
            InheritanceDecl*            inheritanceDecl,
            DeclRef<InterfaceDecl>      interfaceDeclRef,
            DeclRef<Decl>               requiredMemberDeclRef,
            RefPtr<WitnessTable>        witnessTable);

        // Check that the type declaration `typeDecl`, which
        // declares conformance to the interface `interfaceDeclRef`,
        // (via the given `inheritanceDecl`) actually provides
        // members to satisfy all the requirements in the interface.
        RefPtr<WitnessTable> checkInterfaceConformance(
            ConformanceCheckingContext* context,
            Type*                       type,
            InheritanceDecl*            inheritanceDecl,
            DeclRef<InterfaceDecl>      interfaceDeclRef);

        RefPtr<WitnessTable> checkConformanceToType(
            ConformanceCheckingContext* context,
            Type*                       type,
            InheritanceDecl*            inheritanceDecl,
            Type*                       baseType);

            /// Check that `type` which has declared that it inherits from (and/or implements)
            /// another type via `inheritanceDecl` actually does what it needs to for that
            /// inheritance to be valid.
        bool checkConformance(
            Type*                       type,
            InheritanceDecl*            inheritanceDecl);

        void checkExtensionConformance(ExtensionDecl* decl);

        void checkAggTypeConformance(AggTypeDecl* decl);

        bool isIntegerBaseType(BaseType baseType);

        // Validate that `type` is a suitable type to use
        // as the tag type for an `enum`
        void validateEnumTagType(Type* type, SourceLoc const& loc);

        void checkStmt(Stmt* stmt, FunctionDeclBase* outerFunction, OuterStmtInfo* outerStmts);

        void getGenericParams(
            GenericDecl*                        decl,
            List<Decl*>&                        outParams,
            List<GenericTypeConstraintDecl*>&   outConstraints);

            /// Determine if `left` and `right` have matching generic signatures.
            /// If they do, then outputs a substitution to `ioSubstRightToLeft` that
            /// can be used to specialize `right` to the parameters of `left`.
        bool doGenericSignaturesMatch(
            GenericDecl*                    left,
            GenericDecl*                    right,
            GenericSubstitution**    outSubstRightToLeft);

        // Check if two functions have the same signature for the purposes
        // of overload resolution.
        bool doFunctionSignaturesMatch(
            DeclRef<FuncDecl> fst,
            DeclRef<FuncDecl> snd);

        GenericSubstitution* createDummySubstitutions(
            GenericDecl* genericDecl);

        Result checkRedeclaration(Decl* newDecl, Decl* oldDecl);
        Result checkFuncRedeclaration(FuncDecl* newDecl, FuncDecl* oldDecl);
        void checkForRedeclaration(Decl* decl);

        Expr* checkPredicateExpr(Expr* expr);

        Expr* checkExpressionAndExpectIntegerConstant(Expr* expr, IntVal** outIntVal);

        IntegerLiteralValue GetMinBound(IntVal* val);

        void maybeInferArraySizeForVariable(VarDeclBase* varDecl);

        void validateArraySizeForVariable(VarDeclBase* varDecl);

        IntVal* getIntVal(IntegerLiteralExpr* expr);

        Name* getName(String const& text)
        {
            return getNamePool()->getName(text);
        }

        IntVal* TryConstantFoldExpr(
            InvokeExpr* invokeExpr);

        IntVal* TryConstantFoldExpr(
            Expr* expr);

        // Try to check an integer constant expression, either returning the value,
        // or NULL if the expression isn't recognized as a constant.
        IntVal* TryCheckIntegerConstantExpression(Expr* exp);

        // Enforce that an expression resolves to an integer constant, and get its value
        IntVal* CheckIntegerConstantExpression(Expr* inExpr);
        IntVal* CheckIntegerConstantExpression(Expr* inExpr, DiagnosticSink* sink);

        IntVal* CheckEnumConstantExpression(Expr* expr);


        Expr* CheckSimpleSubscriptExpr(
            IndexExpr*   subscriptExpr,
            Type*              elementType);

        // The way that we have designed out type system, pretyt much *every*
        // type is a reference to some declaration in the standard library.
        // That means that when we construct a new type on the fly, we need
        // to make sure that it is wired up to reference the appropriate
        // declaration, or else it won't compare as equal to other types
        // that *do* reference the declaration.
        //
        // This function is used to construct a `vector<T,N>` type
        // programmatically, so that it will work just like a type of
        // that form constructed by the user.
        VectorExpressionType* createVectorType(
            Type*  elementType,
            IntVal*          elementCount);

        //

            /// Given an immutable `expr` used as an l-value emit a special diagnostic if it was derived from `this`.
        void maybeDiagnoseThisNotLValue(Expr* expr);

        void registerExtension(ExtensionDecl* decl);

        // Figure out what type an initializer/constructor declaration
        // is supposed to return. In most cases this is just the type
        // declaration that its declaration is nested inside.
        Type* findResultTypeForConstructorDecl(ConstructorDecl* decl);

            /// Determine what type `This` should refer to in the context of the given parent `decl`.
        Type* calcThisType(DeclRef<Decl> decl);

            /// Determine what type `This` should refer to in an extension of `type`.
        Type* calcThisType(Type* type);


        //

        struct Constraint
        {
            Decl*		decl = nullptr; // the declaration of the thing being constraints
            Val*	val = nullptr; // the value to which we are constraining it
            bool satisfied = false; // Has this constraint been met?
        };

        // A collection of constraints that will need to be satisfied (solved)
        // in order for checking to succeed.
        struct ConstraintSystem
        {
            // A source location to use in reporting any issues
            SourceLoc loc;

            // The generic declaration whose parameters we
            // are trying to solve for.
            GenericDecl* genericDecl = nullptr;

            // Constraints we have accumulated, which constrain
            // the possible arguments for those parameters.
            List<Constraint> constraints;
        };

        Type* TryJoinVectorAndScalarType(
            VectorExpressionType* vectorType,
            BasicExpressionType*  scalarType);

        struct TypeWitnessBreadcrumb
        {
            TypeWitnessBreadcrumb*  prev;

            Type*            sub = nullptr;
            Type*            sup = nullptr;
            DeclRef<Decl>           declRef;
        };

        // Create a subtype witness based on the declared relationship
        // found in a single breadcrumb
        DeclaredSubtypeWitness* createSimpleSubtypeWitness(
            TypeWitnessBreadcrumb*  breadcrumb);

<<<<<<< HEAD
        Val* createTypeWitness(
            Type*            type,
            DeclRef<InterfaceDecl>  interfaceDeclRef,
=======
            /// Create a withness that `subType` is a sub-type of `superTypeDeclRef`.
            ///
            /// The `inBreadcrumbs` parameter represents a linked list of steps
            /// in the process that validated the sub-type relationship, which
            /// will be used to inform the construction of the witness.
            ///
        RefPtr<Val> createTypeWitness(
            RefPtr<Type>            subType,
            DeclRef<AggTypeDecl>    superTypeDeclRef,
>>>>>>> e3e1cf20
            TypeWitnessBreadcrumb*  inBreadcrumbs);

            /// Is the given interface one that a tagged-union type can conform to?
            ///
            /// If a tagged union type `__TaggedUnion(A,B)` is going to be
            /// plugged in for a type parameter `T : IFoo` then we need to
            /// be sure that the interface `IFoo` doesn't have anything
            /// that could lead to unsafe/unsound behavior. This function
            /// checks that all the requirements on the interfaceare safe ones.
            ///
        bool isInterfaceSafeForTaggedUnion(
            DeclRef<InterfaceDecl> interfaceDeclRef);

            /// Is the given interface requirement one that a tagged-union type can satisfy?
            ///
            /// Unsafe requirements include any `static` requirements,
            /// any associated types, and also any requirements that make
            /// use of the `This` type (once we support it).
            ///
        bool isInterfaceRequirementSafeForTaggedUnion(
            DeclRef<InterfaceDecl>  interfaceDeclRef,
            DeclRef<Decl>           requirementDeclRef);

<<<<<<< HEAD
        bool doesTypeConformToInterfaceImpl(
            Type*            originalType,
            Type*            type,
            DeclRef<InterfaceDecl>  interfaceDeclRef,
            Val**            outWitness,
            TypeWitnessBreadcrumb*  inBreadcrumbs);

        bool DoesTypeConformToInterface(
            Type*  type,
            DeclRef<InterfaceDecl>        interfaceDeclRef);

        Val* tryGetInterfaceConformanceWitness(
            Type*  type,
            DeclRef<InterfaceDecl>        interfaceDeclRef);
=======
            /// Check whether `subType` is declared a sub-type of `superTypeDeclRef`
            ///
            /// If this function returns `true` (because the subtype relationship holds),
            /// then `outWitness` will be set to a value that serves as a witness
            /// to the subtype relationship.
            ///
            /// This function may be used to validate a transitive subtype relationship
            /// where, e.g., `A : C` becase `A : B` and `B : C`. In such a case, a recursive
            /// call to `_isDeclaredSubtype` may occur where `originalSubType` is `A`,
            /// `subType` is `C`, and `superTypeDeclRef` is `C`. The `inBreadcrumbs` in that
            /// case would include information for the `A : B` relationship, which can be
            /// used to construct a witness for `A : C` from the `A : B` and `B : C` witnesses.
            ///
        bool _isDeclaredSubtype(
            RefPtr<Type>            originalSubType,
            RefPtr<Type>            subType,
            DeclRef<AggTypeDecl>    superTypeDeclRef,
            RefPtr<Val>*            outWitness,
            TypeWitnessBreadcrumb*  inBreadcrumbs);

            /// Check whether `subType` is a sub-type of `superTypeDeclRef`.
        bool isDeclaredSubtype(
            RefPtr<Type>            subType,
            DeclRef<AggTypeDecl>    superTypeDeclRef);

            /// Check whether `subType` is a sub-type of `superTypeDeclRef`,
            /// and return a witness to the sub-type relationship if it holds
            /// (return null otherwise).
            ///
        RefPtr<Val> tryGetSubtypeWitness(
            RefPtr<Type>            subType,
            DeclRef<AggTypeDecl>    superTypeDeclRef);

            /// Check whether `type` conforms to `interfaceDeclRef`,
            /// and return a witness to the conformance if it holds
            /// (return null otherwise).
            ///
            /// This function is equivalent to `tryGetSubtypeWitness()`.
            ///
        RefPtr<Val> tryGetInterfaceConformanceWitness(
            RefPtr<Type>            type,
            DeclRef<InterfaceDecl>  interfaceDeclRef);
>>>>>>> e3e1cf20

        /// Does there exist an implicit conversion from `fromType` to `toType`?
        bool canConvertImplicitly(
            Type* toType,
            Type* fromType);

        Type* TryJoinTypeWithInterface(
            Type*            type,
            DeclRef<InterfaceDecl>      interfaceDeclRef);

        // Try to compute the "join" between two types
        Type* TryJoinTypes(
            Type*  left,
            Type*  right);

        // Try to solve a system of generic constraints.
        // The `system` argument provides the constraints.
        // The `varSubst` argument provides the list of constraint
        // variables that were created for the system.
        //
        // Returns a new substitution representing the values that
        // we solved for along the way.
        SubstitutionSet TrySolveConstraintSystem(
            ConstraintSystem*		system,
            DeclRef<GenericDecl>          genericDeclRef);


        // State related to overload resolution for a call
        // to an overloaded symbol
        struct OverloadResolveContext
        {
            enum class Mode
            {
                // We are just checking if a candidate works or not
                JustTrying,

                // We want to actually update the AST for a chosen candidate
                ForReal,
            };

            // Location to use when reporting overload-resolution errors.
            SourceLoc loc;

            // The original expression (if any) that triggered things
            Expr* originalExpr = nullptr;

            // Source location of the "function" part of the expression, if any
            SourceLoc       funcLoc;

            // The original arguments to the call
            Index argCount = 0;
            Expr** args = nullptr;
            Type** argTypes = nullptr;

            Index getArgCount() { return argCount; }
            Expr*& getArg(Index index) { return args[index]; }
            Type*& getArgType(Index index)
            {
                if(argTypes)
                    return argTypes[index];
                else
                    return getArg(index)->type.type;
            }

            bool disallowNestedConversions = false;

            Expr* baseExpr = nullptr;

            // Are we still trying out candidates, or are we
            // checking the chosen one for real?
            Mode mode = Mode::JustTrying;

            // We store one candidate directly, so that we don't
            // need to do dynamic allocation on the list every time
            OverloadCandidate bestCandidateStorage;
            OverloadCandidate*	bestCandidate = nullptr;

            // Full list of all candidates being considered, in the ambiguous case
            List<OverloadCandidate> bestCandidates;
        };

        struct ParamCounts
        {
            UInt required;
            UInt allowed;
        };

        // count the number of parameters required/allowed for a callable
        ParamCounts CountParameters(FilteredMemberRefList<ParamDecl> params);

        // count the number of parameters required/allowed for a generic
        ParamCounts CountParameters(DeclRef<GenericDecl> genericRef);

        bool TryCheckOverloadCandidateArity(
            OverloadResolveContext&		context,
            OverloadCandidate const&	candidate);

        bool TryCheckOverloadCandidateFixity(
            OverloadResolveContext&		context,
            OverloadCandidate const&	candidate);

        bool TryCheckGenericOverloadCandidateTypes(
            OverloadResolveContext&	context,
            OverloadCandidate&		candidate);

        bool TryCheckOverloadCandidateTypes(
            OverloadResolveContext&	context,
            OverloadCandidate&		candidate);

        bool TryCheckOverloadCandidateDirections(
            OverloadResolveContext&		/*context*/,
            OverloadCandidate const&	/*candidate*/);

        // Create a witness that attests to the fact that `type`
        // is equal to itself.
        Val* createTypeEqualityWitness(
            Type*  type);

        // If `sub` is a subtype of `sup`, then return a value that
        // can serve as a "witness" for that fact.
        Val* tryGetSubtypeWitness(
            Type*    sub,
            Type*    sup);

        // In the case where we are explicitly applying a generic
        // to arguments (e.g., `G<A,B>`) check that the constraints
        // on those parameters are satisfied.
        //
        // Note: the constraints actually work as additional parameters/arguments
        // of the generic, and so we need to reify them into the final
        // argument list.
        //
        bool TryCheckOverloadCandidateConstraints(
            OverloadResolveContext&		context,
            OverloadCandidate const&	candidate);

        // Try to check an overload candidate, but bail out
        // if any step fails
        void TryCheckOverloadCandidate(
            OverloadResolveContext&		context,
            OverloadCandidate&			candidate);

        // Create the representation of a given generic applied to some arguments
        Expr* createGenericDeclRef(
            Expr*            baseExpr,
            Expr*            originalExpr,
            GenericSubstitution*   subst);

        // Take an overload candidate that previously got through
        // `TryCheckOverloadCandidate` above, and try to finish
        // up the work and turn it into a real expression.
        //
        // If the candidate isn't actually applicable, this is
        // where we'd start reporting the issue(s).
        Expr* CompleteOverloadCandidate(
            OverloadResolveContext&		context,
            OverloadCandidate&			candidate);

        // Implement a comparison operation between overload candidates,
        // so that the better candidate compares as less-than the other
        int CompareOverloadCandidates(
            OverloadCandidate*	left,
            OverloadCandidate*	right);

            /// If `declRef` representations a specialization of a generic, returns the number of specialized generic arguments.
            /// Otherwise, returns zero.
            ///
        Int getSpecializedParamCount(DeclRef<Decl> const& declRef);

            /// Compare items `left` and `right` produced by lookup, to see if one should be favored for overloading.
        int CompareLookupResultItems(
            LookupResultItem const& left,
            LookupResultItem const& right);

            /// Compare items `left` and `right` being considered as overload candidates, and determine if one should be favored for structural reasons.
        int compareOverloadCandidateSpecificity(
            LookupResultItem const& left,
            LookupResultItem const& right);

        void AddOverloadCandidateInner(
            OverloadResolveContext& context,
            OverloadCandidate&		candidate);

        void AddOverloadCandidate(
            OverloadResolveContext& context,
            OverloadCandidate&		candidate);

        void AddFuncOverloadCandidate(
            LookupResultItem			item,
            DeclRef<CallableDecl>             funcDeclRef,
            OverloadResolveContext&		context);

        void AddFuncOverloadCandidate(
            FuncType*		/*funcType*/,
            OverloadResolveContext&	/*context*/);

        // Add a candidate callee for overload resolution, based on
        // calling a particular `ConstructorDecl`.
        void AddCtorOverloadCandidate(
            LookupResultItem            typeItem,
            Type*                type,
            DeclRef<ConstructorDecl>    ctorDeclRef,
            OverloadResolveContext&     context,
            Type*                resultType);

        // If the given declaration has generic parameters, then
        // return the corresponding `GenericDecl` that holds the
        // parameters, etc.
        GenericDecl* GetOuterGeneric(Decl* decl);

        // Try to find a unification for two values
        bool TryUnifyVals(
            ConstraintSystem&	constraints,
            Val*			fst,
            Val*			snd);

        bool tryUnifySubstitutions(
            ConstraintSystem&       constraints,
            Substitutions*   fst,
            Substitutions*   snd);

        bool tryUnifyGenericSubstitutions(
            ConstraintSystem&           constraints,
            GenericSubstitution* fst,
            GenericSubstitution* snd);

        bool TryUnifyTypeParam(
            ConstraintSystem&				constraints,
            GenericTypeParamDecl*	typeParamDecl,
            Type*			type);

        bool TryUnifyIntParam(
            ConstraintSystem&               constraints,
            GenericValueParamDecl*	paramDecl,
            IntVal*                  val);

        bool TryUnifyIntParam(
            ConstraintSystem&       constraints,
            DeclRef<VarDeclBase> const&   varRef,
            IntVal*          val);

        bool TryUnifyTypesByStructuralMatch(
            ConstraintSystem&       constraints,
            Type*  fst,
            Type*  snd);

        bool TryUnifyTypes(
            ConstraintSystem&       constraints,
            Type*  fst,
            Type*  snd);

        // Is the candidate extension declaration actually applicable to the given type
        DeclRef<ExtensionDecl> ApplyExtensionToType(
            ExtensionDecl*  extDecl,
            Type*    type);

        // Take a generic declaration and try to specialize its parameters
        // so that the resulting inner declaration can be applicable in
        // a particular context...
        DeclRef<Decl> SpecializeGenericForOverload(
            DeclRef<GenericDecl>    genericDeclRef,
            OverloadResolveContext& context);

        void AddTypeOverloadCandidates(
            Type*	        type,
            OverloadResolveContext&	context);

        void AddDeclRefOverloadCandidates(
            LookupResultItem		item,
            OverloadResolveContext&	context);

        void AddOverloadCandidates(
            LookupResult const&     result,
            OverloadResolveContext&	context);

        void AddOverloadCandidates(
            Expr*	funcExpr,
            OverloadResolveContext&			context);

        void formatType(StringBuilder& sb, Type* type);

        void formatVal(StringBuilder& sb, Val* val);

        void formatDeclPath(StringBuilder& sb, DeclRef<Decl> declRef);

        void formatDeclParams(StringBuilder& sb, DeclRef<Decl> declRef);

        void formatDeclResultType(StringBuilder& sb, DeclRef<Decl> const& declRef);

        void formatDeclSignature(StringBuilder& sb, DeclRef<Decl> declRef);

        String getDeclSignatureString(DeclRef<Decl> declRef);

        String getDeclSignatureString(LookupResultItem item);

        String getCallSignatureString(
            OverloadResolveContext&     context);

        Expr* ResolveInvoke(InvokeExpr * expr);

        void AddGenericOverloadCandidate(
            LookupResultItem		baseItem,
            OverloadResolveContext&	context);

        void AddGenericOverloadCandidates(
            Expr*	baseExpr,
            OverloadResolveContext&			context);

            /// Check a generic application where the operands have already been checked.
        Expr* checkGenericAppWithCheckedArgs(GenericAppExpr* genericAppExpr);

        Expr* CheckExpr(Expr* expr);

        Expr* CheckInvokeExprWithCheckedOperands(InvokeExpr *expr);

        // Get the type to use when referencing a declaration
        QualType GetTypeForDeclRef(DeclRef<Decl> declRef, SourceLoc loc);

        //
        //
        //

        Expr* MaybeDereference(Expr* inExpr);

        Expr* CheckMatrixSwizzleExpr(
            MemberExpr* memberRefExpr,
            Type*      baseElementType,
            IntegerLiteralValue        baseElementRowCount,
            IntegerLiteralValue        baseElementColCount);

        Expr* CheckMatrixSwizzleExpr(
            MemberExpr* memberRefExpr,
            Type*      baseElementType,
            IntVal*        baseElementRowCount,
            IntVal*        baseElementColCount);

        Expr* CheckSwizzleExpr(
            MemberExpr* memberRefExpr,
            Type*      baseElementType,
            IntegerLiteralValue         baseElementCount);

        Expr* CheckSwizzleExpr(
            MemberExpr*	memberRefExpr,
            Type*		baseElementType,
            IntVal*				baseElementCount);

        // Look up a static member
        // @param expr Can be StaticMemberExpr or MemberExpr
        // @param baseExpression Is the underlying type expression determined from resolving expr
        Expr* _lookupStaticMember(DeclRefExpr* expr, Expr* baseExpression);

        Expr* visitStaticMemberExpr(StaticMemberExpr* expr);

        Expr* lookupMemberResultFailure(
            DeclRefExpr*     expr,
            QualType const& baseType);

        SharedSemanticsContext& operator=(const SharedSemanticsContext &) = delete;


        //

        void importModuleIntoScope(Scope* scope, ModuleDecl* moduleDecl);
    };

    struct SemanticsExprVisitor
        : public SemanticsVisitor
        , ExprVisitor<SemanticsExprVisitor, Expr*>
    {
    public:
        SemanticsExprVisitor(SharedSemanticsContext* shared)
            : SemanticsVisitor(shared)
        {}

        Expr* visitBoolLiteralExpr(BoolLiteralExpr* expr);
        Expr* visitIntegerLiteralExpr(IntegerLiteralExpr* expr);
        Expr* visitFloatingPointLiteralExpr(FloatingPointLiteralExpr* expr);
        Expr* visitStringLiteralExpr(StringLiteralExpr* expr);

        Expr* visitIndexExpr(IndexExpr* subscriptExpr);

        Expr* visitParenExpr(ParenExpr* expr);

        Expr* visitAssignExpr(AssignExpr* expr);

        Expr* visitGenericAppExpr(GenericAppExpr* genericAppExpr);

        Expr* visitSharedTypeExpr(SharedTypeExpr* expr);

        Expr* visitTaggedUnionTypeExpr(TaggedUnionTypeExpr* expr);

        Expr* visitInvokeExpr(InvokeExpr *expr);

        Expr* visitVarExpr(VarExpr *expr);

        Expr* visitTypeCastExpr(TypeCastExpr * expr);

        //
        // Some syntax nodes should not occur in the concrete input syntax,
        // and will only appear *after* checking is complete. We need to
        // deal with this cases here, even if they are no-ops.
        //

    #define CASE(NAME)                                  \
        Expr* visit##NAME(NAME* expr)            \
        {                                               \
            SLANG_DIAGNOSE_UNEXPECTED(getSink(), expr,  \
                "should not appear in input syntax");   \
            return expr;                                \
        }

        CASE(DerefExpr)
        CASE(MatrixSwizzleExpr)
        CASE(SwizzleExpr)
        CASE(OverloadedExpr)
        CASE(OverloadedExpr2)
        CASE(AggTypeCtorExpr)
        CASE(CastToSuperTypeExpr)
        CASE(LetExpr)
        CASE(ExtractExistentialValueExpr)

    #undef CASE

        Expr* visitStaticMemberExpr(StaticMemberExpr* expr);

        Expr* visitMemberExpr(MemberExpr * expr);

        Expr* visitInitializerListExpr(InitializerListExpr* expr);

        Expr* visitThisExpr(ThisExpr* expr);
        Expr* visitThisTypeExpr(ThisTypeExpr* expr);
    };

    struct SemanticsStmtVisitor
        : public SemanticsVisitor
        , StmtVisitor<SemanticsStmtVisitor>
    {
        SemanticsStmtVisitor(SharedSemanticsContext* shared, FunctionDeclBase* parentFunc, OuterStmtInfo* outerStmts)
            : SemanticsVisitor(shared)
            , m_parentFunc(parentFunc)
            , m_outerStmts(outerStmts)
        {}

            /// The parent function (if any) that surrounds the statement being checked.
        FunctionDeclBase* m_parentFunc = nullptr;

            /// The linked list of lexically surrounding statements.
        OuterStmtInfo* m_outerStmts = nullptr;

        FunctionDeclBase* getParentFunc() { return m_parentFunc; }

        void checkStmt(Stmt* stmt);

        template<typename T>
        T* FindOuterStmt();

        void visitDeclStmt(DeclStmt* stmt);

        void visitBlockStmt(BlockStmt* stmt);

        void visitSeqStmt(SeqStmt* stmt);

        void visitBreakStmt(BreakStmt *stmt);

        void visitContinueStmt(ContinueStmt *stmt);

        void visitDoWhileStmt(DoWhileStmt *stmt);

        void visitForStmt(ForStmt *stmt);

        void visitCompileTimeForStmt(CompileTimeForStmt* stmt);

        void visitSwitchStmt(SwitchStmt* stmt);

        void visitCaseStmt(CaseStmt* stmt);

        void visitDefaultStmt(DefaultStmt* stmt);

        void visitIfStmt(IfStmt *stmt);

        void visitUnparsedStmt(UnparsedStmt*);

        void visitEmptyStmt(EmptyStmt*);

        void visitDiscardStmt(DiscardStmt*);

        void visitReturnStmt(ReturnStmt *stmt);

        void visitWhileStmt(WhileStmt *stmt);

        void visitExpressionStmt(ExpressionStmt *stmt);
    };

    struct SemanticsDeclVisitorBase
        : public SemanticsVisitor
    {
        SemanticsDeclVisitorBase(SharedSemanticsContext* shared)
            : SemanticsVisitor(shared)
        {}

        void checkBodyStmt(Stmt* stmt, FunctionDeclBase* parentDecl)
        {
            checkStmt(stmt, parentDecl, nullptr);
        }

        void checkModule(ModuleDecl* programNode);
    };
}<|MERGE_RESOLUTION|>--- conflicted
+++ resolved
@@ -645,17 +645,10 @@
             /// which packages up the value, its type, and the witness
             /// of its conformance to the interface.
             ///
-<<<<<<< HEAD
         Expr* createCastToInterfaceExpr(
             Type*    toType,
             Expr*    fromExpr,
             Val*     witness);
-=======
-        RefPtr<Expr> createCastToSuperTypeExpr(
-            RefPtr<Type>    toType,
-            RefPtr<Expr>    fromExpr,
-            RefPtr<Val>     witness);
->>>>>>> e3e1cf20
 
             /// Implicitly coerce `fromExpr` to `toType` and diagnose errors if it isn't possible
         Expr* coerce(
@@ -931,23 +924,18 @@
         DeclaredSubtypeWitness* createSimpleSubtypeWitness(
             TypeWitnessBreadcrumb*  breadcrumb);
 
-<<<<<<< HEAD
+        /// Create a withness that `subType` is a sub-type of `superTypeDeclRef`.
+        ///
+        /// The `inBreadcrumbs` parameter represents a linked list of steps
+        /// in the process that validated the sub-type relationship, which
+        /// will be used to inform the construction of the witness.
+        ///
+
         Val* createTypeWitness(
-            Type*            type,
-            DeclRef<InterfaceDecl>  interfaceDeclRef,
-=======
-            /// Create a withness that `subType` is a sub-type of `superTypeDeclRef`.
-            ///
-            /// The `inBreadcrumbs` parameter represents a linked list of steps
-            /// in the process that validated the sub-type relationship, which
-            /// will be used to inform the construction of the witness.
-            ///
-        RefPtr<Val> createTypeWitness(
-            RefPtr<Type>            subType,
-            DeclRef<AggTypeDecl>    superTypeDeclRef,
->>>>>>> e3e1cf20
+            Type*            subType,
+            DeclRef<AggTypeDecl>  superTypeDeclRef,
             TypeWitnessBreadcrumb*  inBreadcrumbs);
-
+    
             /// Is the given interface one that a tagged-union type can conform to?
             ///
             /// If a tagged union type `__TaggedUnion(A,B)` is going to be
@@ -969,22 +957,6 @@
             DeclRef<InterfaceDecl>  interfaceDeclRef,
             DeclRef<Decl>           requirementDeclRef);
 
-<<<<<<< HEAD
-        bool doesTypeConformToInterfaceImpl(
-            Type*            originalType,
-            Type*            type,
-            DeclRef<InterfaceDecl>  interfaceDeclRef,
-            Val**            outWitness,
-            TypeWitnessBreadcrumb*  inBreadcrumbs);
-
-        bool DoesTypeConformToInterface(
-            Type*  type,
-            DeclRef<InterfaceDecl>        interfaceDeclRef);
-
-        Val* tryGetInterfaceConformanceWitness(
-            Type*  type,
-            DeclRef<InterfaceDecl>        interfaceDeclRef);
-=======
             /// Check whether `subType` is declared a sub-type of `superTypeDeclRef`
             ///
             /// If this function returns `true` (because the subtype relationship holds),
@@ -999,23 +971,23 @@
             /// used to construct a witness for `A : C` from the `A : B` and `B : C` witnesses.
             ///
         bool _isDeclaredSubtype(
-            RefPtr<Type>            originalSubType,
-            RefPtr<Type>            subType,
+            Type*            originalSubType,
+            Type*            subType,
             DeclRef<AggTypeDecl>    superTypeDeclRef,
-            RefPtr<Val>*            outWitness,
+            Val**            outWitness,
             TypeWitnessBreadcrumb*  inBreadcrumbs);
 
             /// Check whether `subType` is a sub-type of `superTypeDeclRef`.
         bool isDeclaredSubtype(
-            RefPtr<Type>            subType,
+            Type*            subType,
             DeclRef<AggTypeDecl>    superTypeDeclRef);
 
             /// Check whether `subType` is a sub-type of `superTypeDeclRef`,
             /// and return a witness to the sub-type relationship if it holds
             /// (return null otherwise).
             ///
-        RefPtr<Val> tryGetSubtypeWitness(
-            RefPtr<Type>            subType,
+        Val* tryGetSubtypeWitness(
+            Type*            subType,
             DeclRef<AggTypeDecl>    superTypeDeclRef);
 
             /// Check whether `type` conforms to `interfaceDeclRef`,
@@ -1024,10 +996,14 @@
             ///
             /// This function is equivalent to `tryGetSubtypeWitness()`.
             ///
-        RefPtr<Val> tryGetInterfaceConformanceWitness(
-            RefPtr<Type>            type,
+        Val* tryGetInterfaceConformanceWitness(
+            Type*            type,
             DeclRef<InterfaceDecl>  interfaceDeclRef);
->>>>>>> e3e1cf20
+
+        Expr* createCastToSuperTypeExpr(
+            Type*    toType,
+            Expr*    fromExpr,
+            Val*     witness);
 
         /// Does there exist an implicit conversion from `fromType` to `toType`?
         bool canConvertImplicitly(
