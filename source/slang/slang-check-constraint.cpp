// slang-check-constraint.cpp
#include "slang-check-impl.h"

// This file provides the core services for creating
// and solving constraint systems during semantic checking.
//
// We currently use constraint systems primarily to solve
// for the implied values to use for generic parameters when a
// generic declaration is being applied without explicit
// generic arguments.
//
// Conceptually, our constraint-solving strategy starts by
// trying to "unify" the actual argument types to a call
// with the parameter types of the callee (which may mention
// generic parameters). E.g., if we have a situation like:
//
//      void doIt<T>(T a, vector<T,3> b);
//
//      int x, y;
//      ...
//      doIt(x, y);
//
// then an we would try to unify the type of the argument
// `x` (which is `int`) with the type of the parameter `a`
// (which is `T`). Attempting to unify a concrete type
// and a generic type parameter would (in the simplest case)
// give rise to a constraint that, e.g., `T` must be `int`.
//
// In our example, unifying `y` and `b` creates a more complex
// scenario, because we cannot ever unify `int` with `vector<T,3>`;
// there is no possible value of `T` for which those two types
// are equivalent.
//
// So instead of the simpler approach to unification (which
// works well for languages without implicit type conversion),
// our approach to unification recognizes that scalar types
// can be promoted to vectors, and thus tries to unify the
// type of `y` with the element type of `b`.
//
// When it comes time to actually solve the constraints, we
// might have seemingly conflicting constraints:
//
//      void another<U>(U a, U b);
//
//      float x; int y;
//      another(x, y);
//
// In this case we'd have constraints that `U` must be `int`,
// *and* that `U` must be `float`, which is clearly impossible
// to satisfy. Instead, our constraints are treated as a kind
// of "lower bound" on the type variable, and we combine
// those lower bounds using the "join" operation (in the
// sense of "meet" and "join" on lattices), which ideally
// gives us a type for `U` that all the argument types can
// convert to.

namespace Slang
{
    Type* SemanticsVisitor::TryJoinVectorAndScalarType(
        ConstraintSystem* constraints,
        VectorExpressionType* vectorType,
        BasicExpressionType*  scalarType)
    {
        // Join( vector<T,N>, S ) -> vetor<Join(T,S), N>
        //
        // That is, the join of a vector and a scalar type is
        // a vector type with a joined element type.
        auto joinElementType = TryJoinTypes(
            constraints,
            vectorType->getElementType(),
            scalarType);
        if(!joinElementType)
            return nullptr;

        return createVectorType(
            joinElementType,
            vectorType->getElementCount());
    }

    Type* SemanticsVisitor::_tryJoinTypeWithInterface(
        ConstraintSystem* constraints,
        Type*                   type,
        Type*                   interfaceType)
    {
        // The most basic test here should be: does the type declare conformance to the trait.
       
        if (constraints->subTypeForAdditionalWitnesses == type)
        {
            // If additional subtype witnesses are provided for `type` in `constraints`,
            // try to use them to see if the interface is satisfied.
            if (constraints->additionalSubtypeWitnesses->containsKey(interfaceType))
                return type;
        }
        else
        {
            if (isSubtype(
                type,
                interfaceType,
                constraints->additionalSubtypeWitnesses ? IsSubTypeOptions::NoCaching : IsSubTypeOptions::None))
                return type;
        }

        // Just because `type` doesn't conform to the given `interfaceDeclRef`, that
        // doesn't necessarily indicate a failure. It is possible that we have a call
        // like `sqrt(2)` so that `type` is `int` and `interfaceDeclRef` is
        // `__BuiltinFloatingPointType`. The "obvious" answer is that we should infer
        // the type `float`, but it seems like the compiler would have to synthesize
        // that answer from thin air.
        //
        // A robsut/correct solution here might be to enumerate set of types types `S`
        // such that for each type `X` in `S`:
        //
        // * `type` is implicitly convertible to `X`
        // * `X` conforms to the interface named by `interfaceDeclRef`
        //
        // If the set `S` is non-empty then we would try to pick the "best" type from `S`.
        // The "best" type would be a type `Y` such that `Y` is implicitly convertible to
        // every other type in `S`.
        //
        // We are going to implement a much simpler strategy for now, where we only apply
        // the search process if `type` is a builtin scalar type, and then we only search
        // through types `X` that are also builtin scalar types.
        //
        Type* bestType = nullptr;
        ConversionCost bestCost = kConversionCost_Explicit;
        if(auto basicType = dynamicCast<BasicExpressionType>(type))
        {
            for(Int baseTypeFlavorIndex = 0; baseTypeFlavorIndex < Int(BaseType::CountOf); baseTypeFlavorIndex++)
            {
                // Don't consider `type`, since we already know it doesn't work.
                if(baseTypeFlavorIndex == Int(basicType->getBaseType()))
                    continue;

                // Look up the type in our session.
                auto candidateType = getCurrentASTBuilder()->getBuiltinType(BaseType(baseTypeFlavorIndex));
                if(!candidateType)
                    continue;

                // We only want to consider types that implement the target interface.
                if(!isSubtype(candidateType, interfaceType, IsSubTypeOptions::None))
                    continue;

                // We only want to consider types where we can implicitly convert from `type`
                auto conversionCost = getConversionCost(candidateType, type);
                if(!canConvertImplicitly(conversionCost))
                    continue;

                // At this point, we have a candidate type that is usable.
                //
                // If this is our first viable candidate, then it is our best one:
                //
                if(!bestType)
                {
                    bestType = candidateType;
                }
                else
                {
                    // Otherwise, we want to pick the "better" type between `candidateType`
                    // and `bestType`.
                    //
                    // The candidate type that has lower conversion cost from `type` is better.
                    //
                    if(conversionCost < bestCost)
                    {
                        // Our candidate can convert to the current "best" type, so
                        // it is logically a more specific type that satisfies our
                        // constraints, therefore we should keep it.
                        //
                        bestType = candidateType;
                        bestCost = conversionCost;
                    }
                }
            }
            if(bestType)
                return bestType;
        }

        // If `interfaceType` represents some generic interface type, such as `IFoo<T>`, and `type` conforms to
        // some `IFoo<X>`, then we should attempt to unify the them to discover constraints for
        // `T`.
        if (auto interfaceDeclRef = isDeclRefTypeOf<InterfaceDecl>(interfaceType))
        {
            if (as<GenericAppDeclRef>(interfaceDeclRef.declRefBase))
            {
                auto inheritanceInfo = getShared()->getInheritanceInfo(type);
                for (auto facet : inheritanceInfo.facets)
                {
                    if (facet->origin.declRef.getDecl() == interfaceDeclRef.getDecl())
                    {
                        auto unificationResult = TryUnifyTypes(
                            *constraints,
                            ValUnificationContext(),
                            QualType(facet->getType()),
                            interfaceType);

                        if (unificationResult)
                            return type;
                    }
                }
                if (constraints->subTypeForAdditionalWitnesses)
                {
                    for (auto witnessKV : *constraints->additionalSubtypeWitnesses)
                    {
                        auto unificationResult = TryUnifyTypes(*constraints, ValUnificationContext(), QualType(witnessKV.first), interfaceType);
                        if (unificationResult)
                            return type;
                    }
                }
            }
        }

        // For all other cases, we will just bail out for now.
        //
        // TODO: In the future we should build some kind of side data structure
        // to accelerate either one or both of these queries:
        //
        // * Given a type `T`, what types `U` can it convert to implicitly?
        //
        // * Given an interface `I`, what types `U` conform to it?
        //
        // The intersection of the sets returned by these two queries is
        // the set of candidates we would like to consider here.

        return nullptr;
    }

    Type* SemanticsVisitor::TryJoinTypes(
        ConstraintSystem* constraints,
        QualType left,
        QualType right)
    {
        // Easy case: they are the same type!
        if (left->equals(right))
            return left;

        // We can join two basic types by picking the "better" of the two
        if (auto leftBasic = as<BasicExpressionType>(left))
        {
            if (auto rightBasic = as<BasicExpressionType>(right))
            {
                auto costConvertRightToLeft = getConversionCost(leftBasic, right);
                auto costConvertLeftToRight = getConversionCost(rightBasic, left);

                // Return the one that had lower conversion cost.
                if (costConvertRightToLeft > costConvertLeftToRight)
                    return right;
                else
                {
                    return left;
                }
            }

            // We can also join a vector and a scalar
            if(auto rightVector = as<VectorExpressionType>(right))
            {
                return TryJoinVectorAndScalarType(constraints, rightVector, leftBasic);
            }
        }

        // We can join two vector types by joining their element types
        // (and also their sizes...)
        if( auto leftVector = as<VectorExpressionType>(left))
        {
            if(auto rightVector = as<VectorExpressionType>(right))
            {
                // Check if the vector sizes match
                if(!leftVector->getElementCount()->equals(rightVector->getElementCount()))
                    return nullptr;

                // Try to join the element types
                auto joinElementType = TryJoinTypes(
                    constraints,
                    QualType(leftVector->getElementType(), left.isLeftValue),
                    QualType(rightVector->getElementType(), right.isLeftValue));
                if(!joinElementType)
                    return nullptr;

                return createVectorType(
                    joinElementType,
                    leftVector->getElementCount());
            }

            // We can also join a vector and a scalar
            if(auto rightBasic = as<BasicExpressionType>(right))
            {
                return TryJoinVectorAndScalarType(constraints, leftVector, rightBasic);
            }
        }

        // HACK: trying to work trait types in here...
        if(auto leftDeclRefType = as<DeclRefType>(left))
        {
            if( auto leftInterfaceRef = leftDeclRefType->getDeclRef().as<InterfaceDecl>() )
            {
                //
                return _tryJoinTypeWithInterface(constraints, right, left);
            }
        }
        if(auto rightDeclRefType = as<DeclRefType>(right))
        {
            if( auto rightInterfaceRef = rightDeclRefType->getDeclRef().as<InterfaceDecl>() )
            {
                //
                return _tryJoinTypeWithInterface(constraints, left, right);
            }
        }

        // We can recursively join two TypePacks.
        if (auto leftTypePack = as<ConcreteTypePack>(left))
        {
            if (auto rightTypePack = as<ConcreteTypePack>(right))
            {
                if(leftTypePack->getTypeCount() != rightTypePack->getTypeCount())
                    return nullptr;
                ShortList<Type*> joinedTypes;
                for (Index i = 0; i < leftTypePack->getTypeCount(); ++i)
                {
                    auto joinedType = TryJoinTypes(
                        constraints,
                        QualType(leftTypePack->getElementType(i), left.isLeftValue),
                        QualType(rightTypePack->getElementType(i), right.isLeftValue));
                    if(!joinedType)
                        return nullptr;
                    joinedTypes.add(joinedType);
                }
                return m_astBuilder->getTypePack(joinedTypes.getArrayView().arrayView);
            }
        }

        // TODO: all the cases for vectors apply to matrices too!

        // Default case is that we just fail.
        return nullptr;
    }

    DeclRef<Decl> SemanticsVisitor::trySolveConstraintSystem(
        ConstraintSystem*       system,
        DeclRef<GenericDecl>    genericDeclRef,
        ArrayView<Val*>         knownGenericArgs,
        ConversionCost&         outBaseCost)
    {
        ensureDecl(genericDeclRef.getDecl(), DeclCheckState::ReadyForLookup);

        outBaseCost = kConversionCost_None;

        // For now the "solver" is going to be ridiculously simplistic.

        // The generic itself will have some constraints, and for now we add these
        // to the system of constrains we will use for solving for the type variables.
        //
        // TODO: we need to decide whether constraints are used like this to influence
        // how we solve for type/value variables, or whether constraints in the parameter
        // list just work as a validation step *after* we've solved for the types.
        //
        // That is, should we allow `<T : Int>` to be written, and cause us to "infer"
        // that `T` should be the type `Int`? That seems a little silly.
        //
        // Eventually, though, we may want to support type identity constraints, especially
        // on associated types, like `<C where C : IContainer && C.IndexType == Int>`
        // These seem more reasonable to have influence constraint solving, since it could
        // conceivably let us specialize a `X<T> : IContainer` to `X<Int>` if we find
        // that `X<T>.IndexType == T`.
        for( auto constraintDeclRef : getMembersOfType<GenericTypeConstraintDecl>(m_astBuilder, genericDeclRef) )
        {
            if(!TryUnifyTypes(*system, ValUnificationContext(), getSub(m_astBuilder, constraintDeclRef), getSup(m_astBuilder, constraintDeclRef)))
                return DeclRef<Decl>();
        }

        // Once have built up the initial list of constraints we are trying to satisfy,
        // we will attempt to solve for each parameter in a way that satisfies all
        // the constraints that apply to that parameter.
        //
        // Note: this is a very limited kind of solver, in that it doesn't have a
        // way to make use of constraints between two or more parameters.
        //
        // As we go, we will build up a list of argument values for a possible
        // solution for how to assign the parameters in a way that satisfies all
        // the constraints.
        //
        ShortList<Val*> args;

        // If the context is such that some of the arguments are already specified
        // or known, we need to go ahead and use those arguments direclty (whether
        // or not they are compatible with the constraints).
        //
        Count knownGenericArgCount = 0;
        if (knownGenericArgs.getCount())
        {
            knownGenericArgCount = knownGenericArgs.getCount();
            for (auto arg : knownGenericArgs)
            {
                args.add(arg);
            }
        }

        // The state of currently solved arguments.
        struct SolvedArg
        {
            IntVal* val = nullptr;
            bool isOptional = true;
            ShortList<QualType, 8> types;
        };
        ShortList<SolvedArg> solvedArgs;

        // We will then iterate over the constraints trying to solve all generic parameters.
        // Note that we do not use ranged for here, because processing one constraint may lead to
        // new constraints being discovered.
        for (Index constraintIndex = 0; constraintIndex < system->constraints.getCount(); constraintIndex++)
        {
            // Note: it is important to keep a copy of the constraint here instead of
            // using a reference, because the constraint list may be modified during the
            // loop as we discover new constraints.
            //
            auto c = system->constraints[constraintIndex];
            if (auto typeParam = as<GenericTypeParamDeclBase>(c.decl))
            {
                SLANG_ASSERT(typeParam->parameterIndex != -1);
                // If the parameter is one where we already know
                // the argument value to use, we don't bother with
                // trying to solve for it, and treat any constraints
                // on such a parameter as implicitly solved-for.
                //
                if (typeParam->parameterIndex < knownGenericArgCount)
                {
                    system->constraints[constraintIndex].satisfied = true;
                    continue;
                }

                // If the parameter is a type pack, then we may have
                // constraints that apply to invidual elements of the pack.
                // We will need to handle the type pack case slightly differently.
                //
                bool isPack = as<GenericTypePackParamDecl>(typeParam) != nullptr;

                // We will use a temporary list to hold the resolved types
                // for this generic parameter.
                // For normal type parameters, there should be only one type
                // in the list. For type pack parameters, there can be one type
                // for each element in the pack.
                //
                if (solvedArgs.getCount() <= typeParam->parameterIndex)
                {
                    solvedArgs.setCount(typeParam->parameterIndex + 1);
                }
                auto& types = solvedArgs[typeParam->parameterIndex].types;
                if (!isPack)
                    types.setCount(1);

                bool& typeConstraintOptional = solvedArgs[typeParam->parameterIndex].isOptional;

                QualType* ptype = nullptr;
                if (isPack)
                {
                    types.setCount(Math::Max(types.getCount(), c.indexInPack + 1));
                    ptype = &types[c.indexInPack];
                }
                else
                    ptype = &types[0];
                QualType& type = *ptype;

                auto cType = QualType(as<Type>(c.val), c.isUsedAsLValue);
                SLANG_RELEASE_ASSERT(cType);

                if (!type || (typeConstraintOptional && !c.isOptional))
                {
                    type = cType;
                    typeConstraintOptional = c.isOptional;
                }
                else if (!typeConstraintOptional)
                {
                    // If the type parameter is already constrained to a known type,
                    // we need to make sure our resolved type can satisfy both constraints.
                    // We do so by updating the resolved type to be the "join" of the current
                    // solution and the type in the new constraint. If such join cannot be found,
                    // it means it is not possible to have a compatible solution that meets all
                    // constraints and we should fail.
                    //
                    // Another detail here is that during type joining, we may discover
                    // new constraints from the base types of the types being joined.
                    // We will pass the constraint system to `TryJoinTypes` which can
                    // add new constraints to the system, and we will process the new constraints
                    // in the next iteration.
                    //
                    auto joinType = TryJoinTypes(system, type, cType);
                    if (!joinType)
                    {
                        // failure!
                        return DeclRef<Decl>();
                    }
                    type = QualType(joinType, type.isLeftValue || cType.isLeftValue);
                }

                c.satisfied = true;
            }
            else if (auto valParam = as<GenericValueParamDecl>(c.decl))
            {
                SLANG_ASSERT(valParam->parameterIndex != -1);

                // If the parameter is one where we already know
                // the argument value to use, we don't bother with
                // trying to solve for it, and treat any constraints
                // on such a parameter as implicitly solved-for.
                //
                if (valParam->parameterIndex < knownGenericArgCount)
                {
                    system->constraints[constraintIndex].satisfied = true;
                    continue;
                }

                if (solvedArgs.getCount() <= valParam->parameterIndex)
                    solvedArgs.setCount(valParam->parameterIndex + 1);
                IntVal*& val = solvedArgs[valParam->parameterIndex].val;
                bool& valOptional = solvedArgs[valParam->parameterIndex].isOptional;

                auto cVal = as<IntVal>(c.val);
                SLANG_RELEASE_ASSERT(cVal);

                if (!val || (valOptional && !c.isOptional))
                {
                    val = cVal;
                    valOptional = c.isOptional;
                }
                else
                {
                    if(!valOptional && !val->equals(cVal))
                    {
                        // failure!
                        return DeclRef<Decl>();
                    }
                }

                c.satisfied = true;
            }
            system->constraints[constraintIndex].satisfied = c.satisfied;
        }

        // After we processed all constraints, `solvedTypes` and `solvedVals`
        // should have been filled with the resolved types and values for the
        // generic parameters. We can now verify if they are complete and consolidate
        // them into final argument list.
        for (auto member : genericDeclRef.getDecl()->members)
        {
            if (auto typeParam = as<GenericTypeParamDeclBase>(member))
            {
                SLANG_ASSERT(typeParam->parameterIndex != -1);

                if (typeParam->parameterIndex < knownGenericArgCount)
                    continue;
                bool isPack = as<GenericTypePackParamDecl>(typeParam) != nullptr;
                if (typeParam->parameterIndex >= solvedArgs.getCount())
                {
                    // If the parameter is not a type pack and we don't have a
                    // resolved type for it, we should fail.
                    if (!isPack)
                        return DeclRef<Decl>();
                    // If the parameter is a type pack, we should add an empty
                    // type list to solvedTypes.
                    solvedArgs.setCount(typeParam->parameterIndex + 1);
                }
                auto& types = solvedArgs[typeParam->parameterIndex].types;
                // Fail if any of the resolved type element is empty.
                for (auto t : types)
                {
                    if (!t)
                        return DeclRef<Decl>();
                }
                if (!isPack)
                {
                    // If the generic parameter is not a pack, we can simply add the first type.
                    if (types.getCount() != 1)
                        return DeclRef<Decl>();

                    args.add(types[0]);
                }
                else
                {
                    // If the generic parameter is a pack, and we are supplying one single pack argument,
                    // we can use it as is.
                    if (types.getCount() == 1 && isTypePack(types[0]))
                    {
                        args.add(types[0]);
                    }
                    else
                    {
                        // If we are supplying 0 or multiple arguments for the pack, we need to create a type pack
                        // and add it to the argument list.
                        ShortList<Type*> typeList;
                        bool isLVal = true;
                        for (auto t : types)
                        {
                            typeList.add(t);
                            isLVal = isLVal && t.isLeftValue;
                        }
                        args.add(QualType(m_astBuilder->getTypePack(typeList.getArrayView().arrayView), isLVal));
                    }
                }
            }
            else if (auto valParam = as<GenericValueParamDecl>(member))
            {
                SLANG_ASSERT(valParam->parameterIndex != -1);

                if (valParam->parameterIndex < knownGenericArgCount)
                    continue;

                if (valParam->parameterIndex >= solvedArgs.getCount())
                    return DeclRef<Decl>();

                auto val = solvedArgs[valParam->parameterIndex].val;
                if (!val)
                {
                    // failure!
                    return DeclRef<Decl>();
                }
                args.add(val);
            }
        }

        // After we've solved for the explicit arguments, we need to
        // make a second pass and consider the implicit arguments,
        // based on what we've already determined to be the values
        // for the explicit arguments.

        // Before we begin, we are going to go ahead and create the
        // "solved" substitution that we will return if everything works.
        // This is because we are going to use this substitution,
        // partially filled in with the results we know so far,
        // in order to specialize any constraints on the generic.
        //
        // E.g., if the generic parameters were `<T : ISidekick>`, and
        // we've already decided that `T` is `Robin`, then we want to
        // search for a conformance `Robin : ISidekick`, which involved
        // apply the substitutions we already know...

        HashSet<Decl*> constrainedGenericParams;

        for (auto constraintDecl : genericDeclRef.getDecl()->getMembersOfType<GenericTypeConstraintDecl>())
        {
            DeclRef<GenericTypeConstraintDecl> constraintDeclRef = m_astBuilder->getGenericAppDeclRef(
                genericDeclRef, args.getArrayView().arrayView, constraintDecl).as<GenericTypeConstraintDecl>();

            // Extract the (substituted) sub- and super-type from the constraint.
            auto sub = getSub(m_astBuilder, constraintDeclRef);
            auto sup = getSup(m_astBuilder, constraintDeclRef);

            // Mark sub type as constrained.
            if (auto subDeclRefType = as<DeclRefType>(constraintDeclRef.getDecl()->sub.type))
                constrainedGenericParams.add(subDeclRefType->getDeclRef().getDecl());
            else if (auto subEachType = as<EachType>(constraintDeclRef.getDecl()->sub.type))
                constrainedGenericParams.add(as<DeclRefType>(subEachType->getElementType())->getDeclRef().getDecl());

            if (sub->equals(sup) && isDeclRefTypeOf<InterfaceDecl>(sup))
            {
                // We are trying to use an interface type itself to conform to the
                // type constraint. We can reach this case when the user code does
                // not provide an explicit type parameter to specialize a generic
                // and the type parameter cannot be inferred from any arguments.
                // In this case, we should fail the constraint check.
                return DeclRef<Decl>();
            }

            // Search for a witness that shows the constraint is satisfied.
            SubtypeWitness* subTypeWitness = nullptr;
            if (sub == system->subTypeForAdditionalWitnesses)
            {
                // If we are trying to find the subtype info for a type whose inheritance info is
                // being calculated, use what we have already known about the type.
                system->additionalSubtypeWitnesses->tryGetValue(sup, subTypeWitness);
            }
<<<<<<< HEAD
            if (constraintDecl->isEqualityConstraint)
            {
                // If constraint is an equality constraint, we need to make sure
                // the witness is equality witness.
                if (!isTypeEqualityWitness(subTypeWitness))
                    subTypeWitness = nullptr;
            }
=======
            else
            {
                // The general case is to initiate a subtype query.
                subTypeWitness = isSubtype(
                    sub,
                    sup,
                    system->additionalSubtypeWitnesses ? IsSubTypeOptions::NoCaching : IsSubTypeOptions::None);
            }

>>>>>>> 65dd3b7a
            if(subTypeWitness)
            {
                // We found a witness, so it will become an (implicit) argument.
                args.add(subTypeWitness);
                outBaseCost += subTypeWitness->getOverloadResolutionCost();
            }
            else
            {
                // No witness was found, so the inference will now fail.
                //
                // TODO: Ideally we should print an error message in
                // this case, to let the user know why things failed.
                return DeclRef<Decl>();
            }

            // TODO: We may need to mark some constrains in our constraint
            // system as being solved now, as a result of the witness we found.
        }

        // Add a flat cost to all unconstrained generic params.
        for (auto typeParamDecl : genericDeclRef.getDecl()->getMembersOfType<GenericTypeParamDecl>())
        {
            if (!constrainedGenericParams.contains(typeParamDecl))
                outBaseCost += kConversionCost_UnconstraintGenericParam;
        }

        // Make sure we haven't constructed any spurious constraints
        // that we aren't able to satisfy:
        for (auto c : system->constraints)
        {
            if (!c.satisfied)
            {
                return DeclRef<Decl>();
            }
        }

        return m_astBuilder->getGenericAppDeclRef(genericDeclRef, args.getArrayView().arrayView);
    }

    bool SemanticsVisitor::TryUnifyVals(
        ConstraintSystem&	constraints,
        ValUnificationContext unifyCtx,
        Val*			fst,
        bool            fstLVal,
        Val*			snd,
        bool            sndLVal)
    {
        // if both values are types, then unify types
        if (auto fstType = as<Type>(fst))
        {
            if (auto sndType = as<Type>(snd))
            {
                return TryUnifyTypes(constraints, unifyCtx, QualType(fstType, fstLVal), QualType(sndType, sndLVal));
            }
        }

        // if both values are constant integers, then compare them
        if (auto fstIntVal = as<ConstantIntVal>(fst))
        {
            if (auto sndIntVal = as<ConstantIntVal>(snd))
            {
                return fstIntVal->getValue() == sndIntVal->getValue();
            }
        }

        // Check if both are integer values in general
        const auto fstInt = as<IntVal>(fst);
        const auto sndInt = as<IntVal>(snd);
        if (fstInt && sndInt)
        {
            const auto paramUnderCast = [](IntVal* i){
                if(const auto c = as<TypeCastIntVal>(i))
                    i = as<IntVal>(c->getBase());
                return as<GenericParamIntVal>(i);
            };
            auto fstParam = paramUnderCast(fstInt);
            auto sndParam = paramUnderCast(sndInt);

            bool okay = false;
            if (fstParam)
                okay |= TryUnifyIntParam(constraints, unifyCtx, fstParam->getDeclRef(), sndInt);
            if (sndParam)
                okay |= TryUnifyIntParam(constraints, unifyCtx, sndParam->getDeclRef(), fstInt);
            return okay;
        }

        if (auto fstWit = as<DeclaredSubtypeWitness>(fst))
        {
            if (auto sndWit = as<DeclaredSubtypeWitness>(snd))
            {
                auto constraintDecl1 = fstWit->getDeclRef().as<TypeConstraintDecl>();
                auto constraintDecl2 = sndWit->getDeclRef().as<TypeConstraintDecl>();
                SLANG_ASSERT(constraintDecl1);
                SLANG_ASSERT(constraintDecl2);
                return TryUnifyTypes(constraints,
                    unifyCtx,
                    constraintDecl1.getDecl()->getSup().type,
                    constraintDecl2.getDecl()->getSup().type);
            }
        }

        // Two subtype witnesses can be unified if they exist (non-null) and 
        // prove that some pair of types are subtypes of types that can be unified.
        // 
        if (auto fstWit = as<SubtypeWitness>(fst))
        {
            if (auto sndWit = as<SubtypeWitness>(snd))
            {
                return TryUnifyTypes(constraints,
                    unifyCtx,
                    fstWit->getSup(),
                    sndWit->getSup());
            }
        }

        SLANG_UNIMPLEMENTED_X("value unification case");

        // default: fail
        //return false;
    }

    bool SemanticsVisitor::tryUnifyDeclRef(
        ConstraintSystem& constraints,
        ValUnificationContext unifyCtx,
        DeclRefBase* fst,
        bool fstIsLVal,
        DeclRefBase* snd,
        bool sndIsLVal)
    {
        if (fst == snd)
            return true;
        if (fst == nullptr || snd == nullptr)
            return false;
        auto fstGen = SubstitutionSet(fst).findGenericAppDeclRef();
        auto sndGen = SubstitutionSet(snd).findGenericAppDeclRef();
        if (fstGen == sndGen)
            return true;
        if (fstGen == nullptr || sndGen == nullptr)
            return false;
        return tryUnifyGenericAppDeclRef(constraints, unifyCtx, fstGen, fstIsLVal, sndGen, sndIsLVal);
    }

    bool SemanticsVisitor::tryUnifyGenericAppDeclRef(
        ConstraintSystem&           constraints,
        ValUnificationContext unifyCtx,
        GenericAppDeclRef* fst,
        bool fstIsLVal,
        GenericAppDeclRef* snd,
        bool sndIsLVal)
    {
        SLANG_ASSERT(fst);
        SLANG_ASSERT(snd);

        auto fstGen = fst;
        auto sndGen = snd;
        // They must be specializing the same generic
        if (fstGen->getGenericDecl() != sndGen->getGenericDecl())
            return false;

        // Their arguments must unify
        SLANG_RELEASE_ASSERT(fstGen->getArgs().getCount() == sndGen->getArgs().getCount());
        Index argCount = fstGen->getArgs().getCount();
        bool okay = true;
        for (Index aa = 0; aa < argCount; ++aa)
        {
            if (!TryUnifyVals(constraints, unifyCtx, fstGen->getArgs()[aa], fstIsLVal, sndGen->getArgs()[aa], sndIsLVal))
            {
                okay = false;
            }
        }

        // Their "base" specializations must unify
        auto fstBase = fst->getBase();
        auto sndBase = snd->getBase();

        if (!tryUnifyDeclRef(constraints, unifyCtx, fstBase, fstIsLVal, sndBase, sndIsLVal))
        {
            okay = false;
        }

        return okay;
    }

    bool SemanticsVisitor::TryUnifyTypeParam(
        ConstraintSystem&		constraints,
        ValUnificationContext unificationContext,
        GenericTypeParamDeclBase* typeParamDecl,
        QualType			type)
    {
        // We want to constrain the given type parameter
        // to equal the given type.
        Constraint constraint;
        constraint.decl = typeParamDecl;
        constraint.indexInPack = unificationContext.indexInTypePack;
        constraint.val = type;
        constraint.isUsedAsLValue = type.isLeftValue;
        constraints.constraints.add(constraint);

        return true;
    }

    bool SemanticsVisitor::TryUnifyIntParam(
        ConstraintSystem&               constraints,
        ValUnificationContext unifyCtx,
        GenericValueParamDecl*	paramDecl,
        IntVal*                  val)
    {
        SLANG_UNUSED(unifyCtx);

        // We only want to accumulate constraints on
        // the parameters of the declarations being
        // specialized (don't accidentially constrain
        // parameters of a generic function based on
        // calls in its body).
        if(paramDecl->parentDecl != constraints.genericDecl)
            return false;

        // We want to constrain the given parameter to equal the given value.
        Constraint constraint;
        constraint.decl = paramDecl;
        constraint.val = val;

        constraints.constraints.add(constraint);

        return true;
    }

    bool SemanticsVisitor::TryUnifyIntParam(
        ConstraintSystem&       constraints,
        ValUnificationContext unifyCtx,
        DeclRef<VarDeclBase> const&   varRef,
        IntVal*          val)
    {
        if(auto genericValueParamRef = varRef.as<GenericValueParamDecl>())
        {
            return TryUnifyIntParam(constraints, unifyCtx, genericValueParamRef.getDecl(), val);
        }
        else
        {
            return false;
        }
    }

    bool SemanticsVisitor::TryUnifyTypesByStructuralMatch(
        ConstraintSystem&       constraints,
        ValUnificationContext unifyCtx,
        QualType  fst,
        QualType  snd)
    {
        if (auto fstDeclRefType = as<DeclRefType>(fst))
        {
            auto fstDeclRef = fstDeclRefType->getDeclRef();

            if (auto typeParamDecl = as<GenericTypeParamDecl>(fstDeclRef.getDecl()))
                if (typeParamDecl->parentDecl == constraints.genericDecl)
                    return TryUnifyTypeParam(constraints, unifyCtx, typeParamDecl, snd);

            if (auto sndDeclRefType = as<DeclRefType>(snd))
            {
                auto sndDeclRef = sndDeclRefType->getDeclRef();

                if (auto typeParamDecl = as<GenericTypeParamDecl>(sndDeclRef.getDecl()))
                    if (typeParamDecl->parentDecl == constraints.genericDecl)
                        return TryUnifyTypeParam(constraints, unifyCtx, typeParamDecl, fst);

                // If they refer to different declarations, we need to check if one type's super type
                // matches the other type, if so we can unify them.
                if (fstDeclRef.getDecl() != sndDeclRef.getDecl())
                {
                    {
                        auto fstTypeInheritanceInfo = getShared()->getInheritanceInfo(fstDeclRefType);
                        for (auto supType : fstTypeInheritanceInfo.facets)
                        {
                            if (supType->origin.declRef.getDecl() == sndDeclRef.getDecl())
                            {
                                fstDeclRef = supType->origin.declRef;
                                goto endMatch;
                            }
                        }
                    }
                    // try the other direction
                    {
                        auto sndTypeInheritanceInfo = getShared()->getInheritanceInfo(sndDeclRefType);
                        for (auto supType : sndTypeInheritanceInfo.facets)
                        {
                            if (supType->origin.declRef.getDecl() == fstDeclRef.getDecl())
                            {
                                sndDeclRef = supType->origin.declRef;
                                goto endMatch;
                            }
                        }
                    }
                endMatch:;
                    // If they still refer to different decls, then we can't unify them.
                    if (fstDeclRef.getDecl() != sndDeclRef.getDecl())
                        return false;
                }

                // next we need to unify the substitutions applied
                // to each declaration reference.
                if (!tryUnifyDeclRef(
                    constraints,
                    unifyCtx,
                    fstDeclRef,
                    fst.isLeftValue,
                    sndDeclRef,
                    snd.isLeftValue))
                {
                    return false;
                }

                return true;
            }
        }
        else if(auto fstFunType = as<FuncType>(fst))
        {
            if (auto sndFunType = as<FuncType>(snd))
            {
                const Index numParams = fstFunType->getParamCount();
                if(numParams != sndFunType->getParamCount())
                    return false;
                for(Index i = 0; i < numParams; ++i)
                {
                    if(!TryUnifyTypes(constraints, unifyCtx, fstFunType->getParamType(i), sndFunType->getParamType(i)))
                        return false;
                }
                return TryUnifyTypes(constraints, unifyCtx, fstFunType->getResultType(), sndFunType->getResultType());
            }
        }
        else if (auto expandType = as<ExpandType>(fst))
        {
            if (auto sndExpandType = as<ExpandType>(snd))
            {
                return TryUnifyTypes(constraints, unifyCtx, expandType->getPatternType(), sndExpandType->getPatternType());
            }
        }
        else if (auto eachType = as<EachType>(fst))
        {
            if (auto sndEachType = as<EachType>(snd))
            {
                return TryUnifyTypes(constraints, unifyCtx, eachType->getElementType(), sndEachType->getElementType());
            }
        }
        else if (auto typePack = as<ConcreteTypePack>(fst))
        {
            if (auto sndTypePack = as<ConcreteTypePack>(snd))
            {
                if (typePack->getTypeCount() != sndTypePack->getTypeCount())
                    return false;
                for (Index i = 0; i < typePack->getTypeCount(); ++i)
                {
                    if (!TryUnifyTypes(constraints, unifyCtx, QualType(typePack->getElementType(i), fst.isLeftValue), QualType(sndTypePack->getElementType(i), snd.isLeftValue)))
                        return false;
                }
                return true;
            }
        }
        return false;
    }

    bool SemanticsVisitor::TryUnifyConjunctionType(
        ConstraintSystem&   constraints,
        ValUnificationContext unifyCtx,
        QualType            fst,
        QualType            snd)
    {
        // Unifying a type `A & B` with `T` amounts to unifying
        // `A` with `T` and also `B` with `T` while
        // unifying a type `T` with `A & B` amounts to either 
        // unifying `T` with `A` or `T` with `B`
        //
        // If either unification is impossible, then the full
        // case is also impossible.
        //
        if (auto fstAndType = as<AndType>(fst))
        {
            return TryUnifyTypes(constraints, unifyCtx, QualType(fstAndType->getLeft(), fst.isLeftValue), snd)
                && TryUnifyTypes(constraints, unifyCtx, QualType(fstAndType->getRight(), fst.isLeftValue), snd);
        }
        else if (auto sndAndType = as<AndType>(snd))
        {
            return TryUnifyTypes(constraints, unifyCtx, fst, QualType(sndAndType->getLeft(), snd.isLeftValue))
                || TryUnifyTypes(constraints, unifyCtx, fst, QualType(sndAndType->getRight(), snd.isLeftValue));
        }
        else
            return false;
    }

    void SemanticsVisitor::maybeUnifyUnconstraintIntParam(
        ConstraintSystem& constraints, ValUnificationContext unifyCtx, IntVal* param, IntVal* arg, bool paramIsLVal)
    {
        SLANG_UNUSED(unifyCtx);

        // If `param` is an unconstrained integer val param, and `arg` is a const int val,
        // we add a constraint to the system that `param` must be equal to `arg`.
        // If `param` is already constrained, ignore and do nothing.
        if (auto typeCastParam = as<TypeCastIntVal>(param))
        {
            param = as<IntVal>(typeCastParam->getBase());
        }
        auto intParam = as<GenericParamIntVal>(param);
        if (!intParam)
            return;
        for (auto c : constraints.constraints)
            if (c.decl == intParam->getDeclRef().getDecl())
                return;
        Constraint c;
        c.decl = intParam->getDeclRef().getDecl();
        c.isUsedAsLValue = paramIsLVal;
        c.val = arg;
        c.isOptional = true;
        constraints.constraints.add(c);
    }

    bool SemanticsVisitor::TryUnifyTypes(
        ConstraintSystem&       constraints,
        ValUnificationContext unifyCtx,
        QualType  fst,
        QualType  snd)
    {
        if (!fst) return false;

        if (fst->equals(snd)) return true;

        // An error type can unify with anything, just so we avoid cascading errors.

        if (const auto fstErrorType = as<ErrorType>(fst))
            return true;

        if (const auto sndErrorType = as<ErrorType>(snd))
            return true;

        // If one or the other of the types is a conjunction `X & Y`,
        // then we want to recurse on both `X` and `Y`.
        //
        // Note that we check this case *before* we check if one of
        // the types is a generic parameter below, so that we should
        // never end up trying to match up a type parameter with
        // a conjunction directly, and will instead find all of the
        // "leaf" types we need to constrain it to.
        //
        if (as<AndType>(fst) || as<AndType>(snd))
        {
            return TryUnifyConjunctionType(constraints, unifyCtx, fst, snd);
        }

        // If one of the types is a type pack, we need to recursively unify the element types.
        if (auto fstTypePack = as<ConcreteTypePack>(fst))
        {
            if (auto sndTypePack = as<ConcreteTypePack>(snd))
            {
                if (fstTypePack->getTypeCount() != sndTypePack->getTypeCount())
                    return false;
                for (Index i = 0; i < fstTypePack->getTypeCount(); ++i)
                {
                    if (!TryUnifyTypes(constraints, unifyCtx,QualType(fstTypePack->getElementType(i), fst.isLeftValue), QualType(sndTypePack->getElementType(i), snd.isLeftValue)))
                        return false;
                }
                return true;
            }
            else if (auto sndExpandType = as<ExpandType>(snd))
            {
                for (Index i = 0; i < fstTypePack->getTypeCount(); ++i)
                {
                    ValUnificationContext subUnifyCtx = unifyCtx;
                    subUnifyCtx.indexInTypePack = i;
                    if (!TryUnifyTypes(constraints, subUnifyCtx, QualType(fstTypePack->getElementType(i), fst.isLeftValue), QualType(sndExpandType->getPatternType(), snd.isLeftValue)))
                        return false;
                }
                return true;
            }
        }

        if (auto sndTypePack = as<ConcreteTypePack>(snd))
        {
            if (auto fstExpandType = as<ExpandType>(fst))
            {
                for (Index i = 0; i < sndTypePack->getTypeCount(); ++i)
                {
                    ValUnificationContext subUnifyCtx = unifyCtx;
                    subUnifyCtx.indexInTypePack = i;
                    if (!TryUnifyTypes(constraints, subUnifyCtx, QualType(fstExpandType->getPatternType(), fst.isLeftValue), QualType(sndTypePack->getElementType(i), snd.isLeftValue)))
                        return false;
                }
                return true;
            }
        }

        // A generic parameter type can unify with anything.
        // TODO: there actually needs to be some kind of "occurs check" sort
        // of thing here...

        if (auto fstDeclRefType = as<DeclRefType>(fst))
        {
            auto fstDeclRef = fstDeclRefType->getDeclRef();

            if (auto typeParamDecl = as<GenericTypeParamDecl>(fstDeclRef.getDecl()))
            {
                if(typeParamDecl->parentDecl == constraints.genericDecl)
                    return TryUnifyTypeParam(constraints, unifyCtx, typeParamDecl, snd);
            }
            else if (auto typePackParamDecl = as<GenericTypePackParamDecl>(fstDeclRef.getDecl()))
            {
                if (typePackParamDecl->parentDecl == constraints.genericDecl
                    && isTypePack(snd))
                    return TryUnifyTypeParam(constraints, unifyCtx, typePackParamDecl, snd);
            }
        }

        if (auto sndDeclRefType = as<DeclRefType>(snd))
        {
            auto sndDeclRef = sndDeclRefType->getDeclRef();

            if (auto typeParamDecl = as<GenericTypeParamDeclBase>(sndDeclRef.getDecl()))
            {
                if(typeParamDecl->parentDecl == constraints.genericDecl)
                    return TryUnifyTypeParam(constraints, unifyCtx, typeParamDecl, fst);
            }
            else if (auto typePackParamDecl = as<GenericTypePackParamDecl>(sndDeclRef.getDecl()))
            {
                if (typePackParamDecl->parentDecl == constraints.genericDecl
                    && isTypePack(fst))
                    return TryUnifyTypeParam(constraints, unifyCtx, typePackParamDecl, fst);
            }
        }

        // If we can unify the types structurally, then we are golden
        if(TryUnifyTypesByStructuralMatch(constraints, unifyCtx, fst, snd))
            return true;

        // Now we need to consider cases where coercion might
        // need to be applied. For now we can try to do this
        // in a completely ad hoc fashion, but eventually we'd
        // want to do it more formally.

        if(auto fstVectorType = as<VectorExpressionType>(fst))
        {
            if(auto sndScalarType = as<BasicExpressionType>(snd))
            {
                // Try unify the vector count param. In case the vector count is defined by a generic value
                // parameter, we want to be able to infer that parameter should be 1.
                // However, we don't want a failed unification to fail the entire generic argument inference,
                // because a scalar can still be casted into a vector of any length.
                
                maybeUnifyUnconstraintIntParam(constraints, unifyCtx, fstVectorType->getElementCount(), m_astBuilder->getIntVal(m_astBuilder->getIntType(), 1), fst.isLeftValue);
                return TryUnifyTypes(
                    constraints,
                    unifyCtx,
                    QualType(fstVectorType->getElementType(), fst.isLeftValue),
                    QualType(sndScalarType, snd.isLeftValue));
            }
        }

        if(auto fstScalarType = as<BasicExpressionType>(fst))
        {
            if(auto sndVectorType = as<VectorExpressionType>(snd))
            {
                maybeUnifyUnconstraintIntParam(constraints, unifyCtx, sndVectorType->getElementCount(), m_astBuilder->getIntVal(m_astBuilder->getIntType(), 1), snd.isLeftValue);
                return TryUnifyTypes(
                    constraints,
                    unifyCtx,
                    QualType(fstScalarType, fst.isLeftValue),
                    QualType(sndVectorType->getElementType(), snd.isLeftValue));
            }
        }

        if (auto fstUniformParamGroupType = as<UniformParameterGroupType>(fst))
            return TryUnifyTypes(constraints, unifyCtx, QualType(fstUniformParamGroupType->getElementType(), fst.isLeftValue), snd);
        if (auto sndUniformParamGroupType = as<UniformParameterGroupType>(snd))
            return TryUnifyTypes(constraints, unifyCtx, fst, QualType(sndUniformParamGroupType->getElementType(), snd.isLeftValue));

        // Each T can coerce with any DeclRefType.
        if (auto eachSnd = as<EachType>(snd))
        {
            if (auto innerSnd = eachSnd->getElementDeclRefType())
            {
                if (auto sndTypePackParamDecl = as<GenericTypePackParamDecl>(innerSnd->getDeclRef().getDecl()))
                {
                    if (innerSnd->getDeclRef().getDecl()->parentDecl == constraints.genericDecl)
                    {
                        return TryUnifyTypeParam(constraints, unifyCtx, sndTypePackParamDecl, fst);
                    }
                }
            }
        }
        if (auto eachFst = as<EachType>(fst))
        {
            if (auto innerFst = eachFst->getElementDeclRefType())
            {
                if (auto fstTypePackParamDecl = as<GenericTypePackParamDecl>(innerFst->getDeclRef().getDecl()))
                {
                    if (innerFst->getDeclRef().getDecl()->parentDecl == constraints.genericDecl)
                    {
                        return TryUnifyTypeParam(constraints, unifyCtx, fstTypePackParamDecl, snd);
                    }
                }
            }
        }
        return false;
    }


}<|MERGE_RESOLUTION|>--- conflicted
+++ resolved
@@ -666,15 +666,6 @@
                 // being calculated, use what we have already known about the type.
                 system->additionalSubtypeWitnesses->tryGetValue(sup, subTypeWitness);
             }
-<<<<<<< HEAD
-            if (constraintDecl->isEqualityConstraint)
-            {
-                // If constraint is an equality constraint, we need to make sure
-                // the witness is equality witness.
-                if (!isTypeEqualityWitness(subTypeWitness))
-                    subTypeWitness = nullptr;
-            }
-=======
             else
             {
                 // The general case is to initiate a subtype query.
@@ -683,8 +674,15 @@
                     sup,
                     system->additionalSubtypeWitnesses ? IsSubTypeOptions::NoCaching : IsSubTypeOptions::None);
             }
-
->>>>>>> 65dd3b7a
+          
+            if (constraintDecl->isEqualityConstraint)
+            {
+                // If constraint is an equality constraint, we need to make sure
+                // the witness is equality witness.
+                if (!isTypeEqualityWitness(subTypeWitness))
+                    subTypeWitness = nullptr;
+            }
+
             if(subTypeWitness)
             {
                 // We found a witness, so it will become an (implicit) argument.
