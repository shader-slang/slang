--- conflicted
+++ resolved
@@ -2414,12 +2414,8 @@
     // It represents the version of module regarding semantics and doesn't have
     // anything to do with serialization format
     //
-<<<<<<< HEAD
-    const static UInt k_minSupportedModuleVersion = 0;
-=======
     const static UInt k_minSupportedModuleVersion = 1;
->>>>>>> 85edfb17
-    const static UInt k_maxSupportedModuleVersion = 1;
+    const static UInt k_maxSupportedModuleVersion = 2;
 
 private:
     friend struct IRSerialReadContext;
