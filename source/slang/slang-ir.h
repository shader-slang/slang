// slang-ir.h
#pragma once

// This file defines the intermediate representation (IR) used for Slang
// shader code. This is a typed static single assignment (SSA) IR,
// similar in spirit to LLVM (but much simpler).
//

#include "../compiler-core/slang-source-loc.h"
#include "../compiler-core/slang-source-map.h"
#include "../core/slang-basic.h"
#include "../core/slang-memory-arena.h"
#include "slang-ast-type.h"
#include "slang-container-pool.h"
#include "slang-ir-insts-enum.h"
#include "slang-type-system-shared.h"

#include <functional>

//
#include "slang-ir.h.fiddle"

FIDDLE()
namespace Slang
{

class Decl;
class DiagnosticSink;
class GenericDecl;
class FuncType;
class Layout;
class Type;
class Session;
class Name;
struct IRBuilder;
struct IRFunc;
struct IRGlobalValueWithCode;
struct IRInst;
struct IRModule;
struct IRStructField;
struct IRStructKey;

FIDDLE(instStructForwardDecls())

typedef unsigned int IROpFlags;
enum : IROpFlags
{
    kIROpFlags_None = 0,
    kIROpFlag_Parent = 1 << 0,   ///< This op is a parent op
    kIROpFlag_UseOther = 1 << 1, ///< If set this op can use 'other bits' to store information
    kIROpFlag_Hoistable =
        1 << 2, ///< If set this op is a hoistable inst that needs to be deduplicated.
    kIROpFlag_Global =
        1 << 3, ///< If set this op should always be hoisted but should never be deduplicated.
};

/* IROpMeta describes values for the layout of IROps */
enum IROpMeta
{
    kIROpMeta_OtherShift =
        10, ///< Number of bits for op (shift right by this to get the other bits)
};

/* IROpMask contains bitmasks for accessing aspects of IROps */
enum IROpMask : std::underlying_type_t<IROp>
{
    kIROpMask_OpMask = 0x3ff, ///< Mask for just opcode
};

enum IRMemoryOrder
{
    kIRMemoryOrder_Relaxed = 0,
    kIRMemoryOrder_Acquire = 1,
    kIRMemoryOrder_Release = 2,
    kIRMemoryOrder_AcquireRelease = 3,
    kIRMemoryOrder_SeqCst = 4,
};

inline int32_t operator&(const IROpMask m, const IROp o)
{
    return int32_t{m} & int32_t{o};
}

inline int32_t operator&(const IROp o, const IROpMask m)
{
    return m & o;
}

IROp findIROp(const UnownedStringSlice& name);

// A logical operation/opcode in the IR
struct IROpInfo
{
    // What is the name/mnemonic for this operation
    char const* name;

    // How many required arguments are there
    // (not including the mandatory type argument)
    unsigned int fixedArgCount;

    // Flags to control how we emit additional info
    IROpFlags flags;

    bool isHoistable() const { return (flags & kIROpFlag_Hoistable) != 0; }
    bool isGlobal() const { return (flags & kIROpFlag_Global) != 0; }
};

// Look up the info for an op
IROpInfo getIROpInfo(IROp op);

// A use of another value/inst within an IR operation
struct IRUse
{
    IRInst* get() const { return usedValue; }
    IRInst* getUser() const { return user; }

    void init(IRInst* user, IRInst* usedValue);
    void set(IRInst* usedValue);
    void clear();

    // The instruction that is being used
    IRInst* usedValue = nullptr;

    // The instruction that is doing the using.
    IRInst* user = nullptr;

    // The next use of the same value
    IRUse* nextUse = nullptr;

    // A "link" back to where this use is referenced,
    // so that we can simplify updates.
    IRUse** prevLink = nullptr;

    void debugValidate();
};

struct IRBlock;
struct IRDecoration;
struct IRRate;
struct IRType;
struct IRAttr;

// A double-linked list of instruction
struct IRInstListBase
{
    IRInstListBase() {}

    IRInstListBase(IRInst* first, IRInst* last)
        : first(first), last(last)
    {
    }


    IRInst* first = nullptr;
    IRInst* last = nullptr;

    IRInst* getFirst() { return first; }
    IRInst* getLast() { return last; }

    struct Iterator
    {
        IRInst* inst;

        Iterator()
            : inst(nullptr)
        {
        }
        Iterator(IRInst* inst)
            : inst(inst)
        {
        }

        void operator++();
        IRInst* operator*() { return inst; }

        bool operator!=(Iterator const& i) { return inst != i.inst; }
    };

    Iterator begin();
    Iterator end();
};

// Specialization of `IRInstListBase` for the case where
// we know (or at least expect) all of the instructions
// to be of type `T`
template<typename T>
struct IRInstList : IRInstListBase
{
    IRInstList() {}

    IRInstList(T* first, T* last)
        : IRInstListBase(first, last)
    {
    }

    explicit IRInstList(IRInstListBase const& list)
        : IRInstListBase(list)
    {
    }

    T* getFirst() { return (T*)first; }
    T* getLast() { return (T*)last; }

    struct Iterator : public IRInstListBase::Iterator
    {
        Iterator() {}
        Iterator(IRInst* inst)
            : IRInstListBase::Iterator(inst)
        {
        }

        T* operator*() { return (T*)inst; }
    };

    Iterator begin() { return Iterator(first); }
    Iterator end();
};

template<typename T>
struct IRModifiableInstList
{
    IRInst* parent;
    List<IRInst*> workList;

    IRModifiableInstList() {}

    IRModifiableInstList(T* parent, T* first, T* last);

    T* getFirst() { return workList.getCount() ? (T*)workList.getFirst() : nullptr; }
    T* getLast() { return workList.getCount() ? (T*)workList.getLast() : nullptr; }

    struct Iterator
    {
        IRModifiableInstList<T>* list;
        Index position = 0;

        Iterator() {}
        Iterator(IRModifiableInstList<T>* inList, Index inPos)
            : list(inList), position(inPos)
        {
        }

        T* operator*() { return (T*)(list->workList[position]); }
        void operator++();

        bool operator!=(Iterator const& i) { return i.list != list || i.position != position; }
    };

    Iterator begin() { return Iterator(this, 0); }
    Iterator end() { return Iterator(this, workList.getCount()); }
};

template<typename T>
struct IRFilteredInstList : IRInstListBase
{
    IRFilteredInstList() {}

    IRFilteredInstList(IRInst* fst, IRInst* lst);

    explicit IRFilteredInstList(IRInstListBase const& list)
        : IRFilteredInstList(list.first, list.last)
    {
    }

    T* getFirst() { return (T*)first; }
    T* getLast() { return (T*)last; }

    struct Iterator : public IRInstListBase::Iterator
    {
        IRInst* exclusiveLast;
        Iterator() {}
        Iterator(IRInst* inst, IRInst* lastIter)
            : IRInstListBase::Iterator(inst), exclusiveLast(lastIter)
        {
        }
        void operator++();
        T* operator*() { return (T*)inst; }
    };

    Iterator begin();
    Iterator end();
};

/// A list of contiguous operands that can be iterated over as `IRInst`s.
struct IROperandListBase
{
    IROperandListBase()
        : m_begin(nullptr), m_end(nullptr)
    {
    }

    IROperandListBase(IRUse* begin, IRUse* end)
        : m_begin(begin), m_end(end)
    {
    }

    struct Iterator
    {
    public:
        Iterator()
            : m_cursor(nullptr)
        {
        }

        Iterator(IRUse* use)
            : m_cursor(use)
        {
        }

        IRInst* operator*() const { return m_cursor->get(); }

        IRUse* getCursor() const { return m_cursor; }

        void operator++() { m_cursor++; }

        bool operator!=(Iterator const& that) const { return m_cursor != that.m_cursor; }

    protected:
        IRUse* m_cursor;
    };

    Iterator begin() const { return Iterator(m_begin); }
    Iterator end() const { return Iterator(m_end); }

    Int getCount() const { return m_end - m_begin; }

    IRInst* operator[](Int index) const { return m_begin[index].get(); }

protected:
    IRUse* m_begin;
    IRUse* m_end;
};

/// A list of contiguous operands that can be iterated over as all being of type `T`.
template<typename T>
struct IROperandList : IROperandListBase
{
    typedef IROperandListBase Super;

public:
    IROperandList() {}

    IROperandList(IRUse* begin, IRUse* end)
        : Super(begin, end)
    {
    }

    struct Iterator : public IROperandListBase::Iterator
    {
        typedef IROperandListBase::Iterator Super;

    public:
        Iterator() {}

        Iterator(IRUse* use)
            : Super(use)
        {
        }

        T* operator*() const { return (T*)m_cursor->get(); }
    };

    Iterator begin() const { return Iterator(m_begin); }
    Iterator end() const { return Iterator(m_end); }

    T* operator[](Int index) const { return (T*)m_begin[index].get(); }
};

/// A marker for a place where IR instructions can be inserted
///
/// An insertion location is defined relative to an existing IR
/// instruction, along with an enumeration that specifies where
/// new instructions should be inserted relative to the existing one.
///
/// Available options are:
///
/// * `None`, meaning the instruction is null/absent. This can either
///   represent an invalid/unitialized location, or an intention for
///   new instructions to be created without any parent.
///
/// * `AtEnd`, meaning new instructions will be inserted as the last
///   child of the existing instruction. This is useful for filling
///   in the children of a basic block or other container for a sequence
///   of instructions. Note that since each new instruction will become
///   the last one in the parent, instructions emitted at such a location
///   will appear in the same order that they were emitted.
///
/// * `Before`, meaning new instructions will be inserted before the existing
///   one. This is useful for inserting new instructions to compute a value
///   needed during optimization of an existing instruction (including when
///   the new instructions will *replace* the existing one). Because each
///   new instruction is inserted right before the existing one, the instructions
///   will appear in the same order that they were emitted.
///
/// * `AtStart`, meaning new instructions will be inserted as the first
///   child of the existing instruction. This is useful for adding things
///   like decorations to an existing instruction (since decorations are
///   currently required to precede all other kinds of child instructions).
///   Note that if multiple new instructions are inserted in this mode they
///   will appear in the *reverse* of the order they were emitted.
///
/// * `After`, meaning new instructions will be inserted as the next child
///   after the existing instruction.
///   Note that if multiple new instructions are inserted in this mode they
///   will appear in the *reverse* of the order they were emitted.
///
/// An insertion location is usable and valid so long as the instruction it is
/// defined relative to is valid to insert into or next to. If the reference
/// instruction is moved, subsequent insertions will use its new location, but
/// already-inserted instructions will *not*.
///
/// Note that at present there is no way to construct an `IRInsertLoc` that
/// can reliably be used to insert at certain locations that can be clearly
/// defined verbally (e.g., "at the end of the parameter list of this function").
/// Often a suitable approximation will work inside a specific pass (e.g., when
/// first constructing a function, the `AtEnd` mode could be used to insert
/// all parameters before any body instructions are inserted, and for an existing
/// function new parameters could be inserted `Before` the first existing body
/// instruction). Such approximations require knowing which kinds of IR modifications
/// will and will not be performed while the location is in use.
///
struct IRInsertLoc
{
public:
    /// The different kinds of insertion locations.
    enum class Mode
    {
        None,    //< Don't insert new instructions at all; just create them
        Before,  //< Insert immediately before the existing instruction
        After,   //< Insert immediately after the existing instruction
        AtStart, //< Insert at the start of the existing instruction's child list
        AtEnd,   //< Insert at the start of the existing instruction's child list
    };

    /// Construct a default insertion location in the `None` mode.
    IRInsertLoc() {}

    /// Construct a location that inserts before `inst`
    static IRInsertLoc before(IRInst* inst)
    {
        SLANG_ASSERT(inst);
        return IRInsertLoc(Mode::Before, inst);
    }

    /// Construct a location that inserts after `inst`
    ///
    /// Note: instructions inserted at this location will appear in the opposite
    /// of the order they were emitted.
    static IRInsertLoc after(IRInst* inst)
    {
        SLANG_ASSERT(inst);
        return IRInsertLoc(Mode::After, inst);
    }

    /// Construct a location that inserts at the start of the child list for `parent`
    ///
    /// Note: instructions inserted at this location will appear in the opposite
    /// of the order they were emitted.
    static IRInsertLoc atStart(IRInst* parent)
    {
        SLANG_ASSERT(parent);
        return IRInsertLoc(Mode::AtStart, parent);
    }

    /// Construct a location that inserts at the end of the child list for `parent`
    static IRInsertLoc atEnd(IRInst* parent)
    {
        SLANG_ASSERT(parent);
        return IRInsertLoc(Mode::AtEnd, parent);
    }

    /// Get the insertion mode for this location
    Mode getMode() const { return m_mode; }

    /// Get the instruction that this location inserts relative to
    IRInst* getInst() const { return m_inst; }

    /// Get the parent instruction that new instructions will insert into.
    ///
    /// For the `AtStart` and `AtEnd` modes, this returns `getInst()`.
    /// For the `Before` and `After` modes, this returns `getInst()->getParent()`
    IRInst* getParent() const;

    /// Get the parent basic block, if any, that new instructions will insert into.
    ///
    /// This returns the same instruction as `getParent()` if the parent is a basic block.
    /// Otherwise, returns null.
    IRBlock* getBlock() const;

    /// Get the enclosing function (or other code-bearing value) that instructions are inserted
    /// into.
    ///
    /// This searches up the parent chain starting with `getParent()` looking for a code-bearing
    /// value that things are being inserted into (could be a function, generic, etc.)
    ///
    IRInst* getFunc() const;

private:
    /// Internal constructor
    IRInsertLoc(Mode mode, IRInst* inst)
        : m_mode(mode), m_inst(inst)
    {
    }

    /// The insertion mode
    Mode m_mode = Mode::None;

    /// The instruction that insertions will be made relative to.
    ///
    /// Should always be null for the `None` mode and non-null for all other modes.
    IRInst* m_inst = nullptr;
};

enum class SideEffectAnalysisOptions
{
    None,
    UseDominanceTree,
};

enum class IRTypeLayoutRuleName
{
    Natural,
    Scalar = Natural,
    Std430,
    Std140,
    D3DConstantBuffer,
    _Count,
};

struct IRBlock;

// Every value in the IR is an instruction (even things
// like literal values).
//
FIDDLE()
struct IRInst
{
    FIDDLE(...)
    // The operation that this value represents
    IROp m_op;

    IROp getOp() const { return m_op; }

    // The total number of operands of this instruction.
    //
    // TODO: We shouldn't need to allocate this on
    // all instructions. Instead we should have
    // instructions that need "vararg" support to
    // allocate this field ahead of the `this`
    // pointer.
    uint32_t operandCount = 0;

    UInt getOperandCount() { return operandCount; }

    // Source location information for this value, if any
    SourceLoc sourceLoc;

    // Each instruction can have zero or more "decorations"
    // attached to it. A decoration is a specialized kind
    // of instruction that either attaches metadata to,
    // or modifies the semantics of, its parent instruction.
    //
    IRDecoration* getFirstDecoration();
    IRDecoration* getLastDecoration();
    IRInstList<IRDecoration> getDecorations();

    // Look up a decoration in the list of decorations
    IRDecoration* findDecorationImpl(IROp op);
    template<typename T>
    T* findDecoration();

    /// Get all the attributes attached to this instruction.
    IROperandList<IRAttr> getAllAttrs();

    /// Find the first attribute of type `T` attached to this instruction.
    template<typename T>
    T* findAttr()
    {
        for (auto attr : getAllAttrs())
        {
            if (auto found = as<T>(attr))
                return found;
        }
        return nullptr;
    }

    /// Find all attributes of type `T` attached to this instruction.
    ///
    /// This operation assumes that attributes are grouped by type,
    /// so that all the attributes of type `T` are contiguous.
    ///
    template<typename T>
    IROperandList<T> findAttrs()
    {
        auto allAttrs = getAllAttrs();
        auto bb = allAttrs.begin();
        auto end = allAttrs.end();
        while (bb != end && !as<T>(*bb))
            ++bb;
        auto ee = bb;
        while (ee != end && as<T>(*ee))
            ++ee;
        return IROperandList<T>(bb.getCursor(), ee.getCursor());
    }

    // The first use of this value (start of a linked list)
    IRUse* firstUse = nullptr;


    // The parent of this instruction.
    IRInst* parent;

    IRInst* getParent() { return parent; }

    // The next and previous instructions with the same parent
    IRInst* next;
    IRInst* prev;

    IRInst* getNextInst() { return next; }
    IRInst* getPrevInst() { return prev; }

    // An instruction can have zero or more children, although
    // only certain instruction opcodes are allowed to have
    // children.
    //
    // For example, a function will have children that are
    // its basic blocks, and the basic blocks will have children
    // that represent parameters and ordinary executable instructions.
    //
    IRInst* getFirstChild();
    IRInst* getLastChild();
    IRInstList<IRInst> getChildren() { return IRInstList<IRInst>(getFirstChild(), getLastChild()); }

    IRModifiableInstList<IRInst> getModifiableChildren()
    {
        return IRModifiableInstList<IRInst>(this, getFirstChild(), getLastChild());
    }

    /// A doubly-linked list containing any decorations and then any children of this instruction.
    ///
    /// We store both the decorations and children of an instruction
    /// in the same list, to conserve space in the instruction itself
    /// (rather than storing distinct lists for decorations and children).
    ///
    // Note: This field is *not* being declared `private` because doing so could
    // mess with our required memory layout, where `typeUse` below is assumed
    // to be the last field in `IRInst` and to come right before any additional
    // `IRUse` values that represent operands.
    //
    IRInstListBase m_decorationsAndChildren;


    IRInst* getFirstDecorationOrChild() { return m_decorationsAndChildren.first; }
    IRInst* getLastDecorationOrChild() { return m_decorationsAndChildren.last; }
    IRInstListBase getDecorationsAndChildren() { return m_decorationsAndChildren; }
    IRModifiableInstList<IRInst> getModifiableDecorationsAndChildren()
    {
        return IRModifiableInstList<IRInst>(
            this,
            m_decorationsAndChildren.first,
            m_decorationsAndChildren.last);
    }
    void removeAndDeallocateAllDecorationsAndChildren();
    bool hasDecorationOrChild() { return m_decorationsAndChildren.first != nullptr; }

#ifdef SLANG_ENABLE_IR_BREAK_ALLOC
    // Unique allocation ID for this instruction since start of current process.
    // Used to aid debugging only.
    uint32_t _debugUID;
#endif

    // Reserved memory space for use by individual IR passes.
    // This field is not supposed to be valid outside an IR pass,
    // and each IR pass should always treat it as uninitialized
    // upon entry.
    UInt64 scratchData = 0;

    // The type of the result value of this instruction,
    // or `null` to indicate that the instruction has
    // no value.
    IRUse typeUse;

    IRType* getFullType() { return (IRType*)typeUse.get(); }
    void setFullType(IRType* type) { typeUse.init(this, (IRInst*)type); }

    IRRate* getRate();

    IRType* getDataType();

    // After the type, we have data that is specific to
    // the subtype of `IRInst`. In most cases, this is
    // just a series of `IRUse` values representing
    // operands of the instruction.

    IRUse* getOperands();

    IRInst* getOperand(UInt index)
    {
        SLANG_ASSERT(index < getOperandCount());
        return getOperands()[index].get();
    }

    void setOperand(UInt index, IRInst* value)
    {
        SLANG_ASSERT(getOperands()[index].user != nullptr);
        getOperands()[index].set(value);
    }

    void unsafeSetOperand(UInt index, IRInst* value)
    {
        SLANG_ASSERT(getOperands()[index].user != nullptr);
        getOperands()[index].init(this, value);
    }

    //

    // Replace all uses of this value with `other`, so
    // that this value will now have no uses.
    void replaceUsesWith(IRInst* other);

    void insertAt(IRInsertLoc const& loc);

    // Insert this instruction into the same basic block
    // as `other`, right before/after it.
    void insertBefore(IRInst* other);
    void insertAfter(IRInst* other);

    // Insert as first/last child of given parent
    void insertAtStart(IRInst* parent);
    void insertAtEnd(IRInst* parent);

    // Move to the start/end of current parent
    void moveToStart();
    void moveToEnd();

    // Remove this instruction from its parent block,
    // but don't delete it, or replace uses.
    void removeFromParent();

    // Remove this instruction from its parent block,
    // and then destroy it (it had better have no uses!)
    void removeAndDeallocate();

    // Clear out the arguments of this instruction,
    // so that we don't appear on the list of uses
    // for those values.
    void removeArguments();

    // Remove operand `index` from operand list.
    // For example, if the inst is `op(a,b,c)`, calling removeOperand(inst, 1) will result
    // `op(a,c)`.
    void removeOperand(Index index);

    /// Transfer any decorations of this instruction to the `target` instruction.
    void transferDecorationsTo(IRInst* target);

    /// Does this instruction have any uses?
    bool hasUses() const { return firstUse != nullptr; }

    /// Does this instructiomn have more than one use?
    bool hasMoreThanOneUse() const { return firstUse != nullptr && firstUse->nextUse != nullptr; }

    /// It is possible that this instruction has side effects?
    ///
    /// This is a conservative test, and will return `true` if an exact answer can't be determined.
    bool mightHaveSideEffects(SideEffectAnalysisOptions options = SideEffectAnalysisOptions::None);

    // RTTI support
    static bool isaImpl(IROp) { return true; }

    /// Find the module that this instruction is nested under.
    ///
    /// If this instruction is transitively nested inside some IR module,
    /// this function will return it, and will otherwise return `null`.
    IRModule* getModule();

    /// Insert this instruction into `inParent`, after `inPrev` and before `inNext`.
    ///
    /// `inParent` must be non-null
    /// If `inPrev` is non-null it must satisfy `inPrev->getNextInst() == inNext` and
    /// `inPrev->getParent() == inParent` If `inNext` is non-null it must satisfy
    /// `inNext->getPrevInst() == inPrev` and `inNext->getParent() == inParent`
    ///
    /// If both `inPrev` and `inNext` are null, then `inParent` must have no (raw) children.
    ///
    void _insertAt(IRInst* inPrev, IRInst* inNext, IRInst* inParent);

    /// Print the IR to stdout for debugging purposes.
    ///
    void dump();

    /// Print the IR to a string for debugging purposes.
    ///
    void dump(String& outStr);

    /// Insert a basic block at the end of this func/code containing inst.
    void addBlock(IRBlock* block);

    IRBlock* getFirstBlock() { return (IRBlock*)getFirstChild(); }
    IRBlock* getLastBlock() { return (IRBlock*)getLastChild(); }
};

enum class IRDynamicCastBehavior
{
    Unwrap,
    NoUnwrap
};

template<typename T, IRDynamicCastBehavior behavior = IRDynamicCastBehavior::Unwrap>
T* dynamicCast(IRInst* inst)
{
    if (!inst)
        return nullptr;
    if (T::isaImpl(inst->getOp()))
        return static_cast<T*>(inst);
    if constexpr (behavior == IRDynamicCastBehavior::Unwrap)
    {
        if (inst->getOp() == kIROp_AttributedType)
            return dynamicCast<T>(inst->getOperand(0));
    }
    return nullptr;
}

template<typename T, IRDynamicCastBehavior behavior = IRDynamicCastBehavior::Unwrap>
const T* dynamicCast(const IRInst* inst)
{
    return dynamicCast<T, behavior>(const_cast<IRInst*>(inst));
}

// `dynamic_cast` equivalent (we just use dynamicCast)
template<typename T, IRDynamicCastBehavior behavior = IRDynamicCastBehavior::Unwrap>
T* as(IRInst* inst)
{
    return dynamicCast<T, behavior>(inst);
}

template<typename T, IRDynamicCastBehavior behavior = IRDynamicCastBehavior::Unwrap>
const T* as(const IRInst* inst)
{
    return dynamicCast<T, behavior>(inst);
}

// `static_cast` equivalent, with debug validation
template<typename T>
T* cast(IRInst* inst, T* /* */ = nullptr)
{
    SLANG_ASSERT(!inst || as<T>(inst));
    return (T*)inst;
}

SourceLoc const& getDiagnosticPos(IRInst* inst);

// Now that `IRInst` is defined we can back-fill the definitions that need to access it.

template<typename T>
T* IRInst::findDecoration()
{
    for (auto decoration : getDecorations())
    {
        if (auto match = as<T>(decoration))
            return match;
    }
    return nullptr;
}

template<typename T>
typename IRInstList<T>::Iterator IRInstList<T>::end()
{
    return Iterator(last ? last->next : nullptr);
}

template<typename T>
IRModifiableInstList<T>::IRModifiableInstList(T* inParent, T* first, T* last)
{
    parent = inParent;
    for (auto item = first; item; item = item->next)
    {
        workList.add(item);
        if (item == last)
            break;
    }
}

template<typename T>
void IRModifiableInstList<T>::Iterator::operator++()
{
    position++;
    while (position < list->workList.getCount())
    {
        auto inst = list->workList[position];
        if (!as<T>(inst))
        {
            // Skip insts that are not of type T.
        }
        else if (list->parent != inst->parent)
        {
            // Skip insts that are no longer in its original parent.
        }
        else
            break;
        position++;
    }
}

template<typename T>
IRFilteredInstList<T>::IRFilteredInstList(IRInst* fst, IRInst* lst)
{
    first = fst;
    last = lst;

    auto lastIter = last ? last->next : nullptr;
    while (first != lastIter && !as<T>(first))
        first = first->next;
    while (last && last != first && !as<T>(last))
        last = last->prev;
}

template<typename T>
void IRFilteredInstList<T>::Iterator::operator++()
{
    inst = inst->next;
    while (inst != exclusiveLast && !as<T>(inst))
    {
        inst = inst->next;
    }
}
template<typename T>
typename IRFilteredInstList<T>::Iterator IRFilteredInstList<T>::begin()
{
    auto lastIter = last ? last->next : nullptr;
    return IRFilteredInstList<T>::Iterator(first, lastIter);
}

template<typename T>
typename IRFilteredInstList<T>::Iterator IRFilteredInstList<T>::end()
{
    auto lastIter = last ? last->next : nullptr;
    return IRFilteredInstList<T>::Iterator(lastIter, lastIter);
}

// Types


// All types in the IR are represented as instructions which conceptually
// execute before run time.
FIDDLE()
struct IRType : IRInst
{
    FIDDLE(baseInst{noIsaImpl = true})
    IRType* getCanonicalType() { return this; }

    // Hack: specialize can also be a type. We should consider using a
    // separate `specializeType` op code for types so we can use the normal
    // isaImpl definition macro here.
    static bool isaImpl(IROp opIn)
    {
        const int op = (kIROpMask_OpMask & opIn);
        return (op >= kIROp_FirstType && op <= kIROp_LastType) || op == kIROp_Specialize;
    }
};

IRType* unwrapArray(IRType* type);

FIDDLE()
struct IRBasicType : IRType
{
    FIDDLE(baseInst())
    BaseType getBaseType() { return BaseType(getOp() - kIROp_FirstBasicType); }
};

FIDDLE()
struct IRVoidType : IRBasicType
{
    FIDDLE(leafInst())
};

FIDDLE()
struct IRBoolType : IRBasicType
{
    FIDDLE(leafInst())
};

FIDDLE()
struct IRStringTypeBase : IRType
{
    FIDDLE(baseInst())
};


// True if types are equal
// Note compares nominal types by name alone
bool isTypeEqual(IRType* a, IRType* b);

// True if this is an integral IRBasicType, not including Char or Ptr types
bool isIntegralType(IRType* t);

bool isFloatingType(IRType* t);

struct IntInfo
{
    Int width;
    bool isSigned;
    bool operator==(const IntInfo& i) const { return width == i.width && isSigned == i.isSigned; }
};

IntInfo getIntTypeInfo(const IRType* intType);

// left-inverse of getIntTypeInfo
IROp getIntTypeOpFromInfo(const IntInfo info);

IROp getOppositeSignIntTypeOp(IROp op);

struct FloatInfo
{
    Int width;
    bool operator==(const FloatInfo& i) const { return width == i.width; }
};

FloatInfo getFloatingTypeInfo(const IRType* floatType);

bool isIntegralScalarOrCompositeType(IRType* t);

IRStructField* findStructField(IRInst* type, IRStructKey* key);

void findAllInstsBreadthFirst(IRInst* inst, List<IRInst*>& outInsts);

// Constant Instructions

typedef int64_t IRIntegerValue;
typedef uint64_t IRUnsignedIntegerValue;
typedef double IRFloatingPointValue;

FIDDLE()
struct IRConstant : IRInst
{
    FIDDLE(baseInst())
    enum class FloatKind
    {
        Finite,
        PositiveInfinity,
        NegativeInfinity,
        Nan,
    };

    struct StringValue
    {
        uint32_t numChars; ///< The number of chars
        char chars[1];     ///< Chars added at end. NOTE! Must be last member of struct!
    };
    struct StringSliceValue
    {
        uint32_t numChars;
        char* chars;
    };

    union ValueUnion
    {
        IRIntegerValue intVal; ///< Used for integrals and boolean
        IRFloatingPointValue floatVal;
        void* ptrVal;

        /// Either of these types could be set with kIROp_StringLit.
        /// Which is used is currently determined with decorations - if a kIROp_TransitoryDecoration
        /// is set, then the transitory StringVal is used, else stringVal
        // which relies on chars being held after the struct).
        StringValue stringVal;
        StringSliceValue transitoryStringVal;
    };

    /// Returns a string slice (or empty string if not appropriate)
    UnownedStringSlice getStringSlice();

    /// Returns the kind of floating point value we have
    FloatKind getFloatKind() const;

    /// Returns true if the value is finite.
    /// NOTE! Only works on floating point types
    bool isFinite() const;

    /// True if constants are equal
    bool equal(IRConstant* rhs);
    /// True if the value is equal.
    /// Does *NOT* compare if the type is equal.
    bool isValueEqual(IRConstant* rhs);

    /// Get the hash
    HashCode getHashCode();


    // Must be last member, because data may be held behind
    // NOTE! The total size of IRConstant may not be allocated - only enough space is allocated for
    // the value type held in the union.
    ValueUnion value;
};

FIDDLE()
struct IRIntLit : IRConstant
{
    FIDDLE(leafInst())
    IRIntegerValue getValue() { return value.intVal; }
};

FIDDLE()
struct IRFloatLit : IRConstant
{
    FIDDLE(leafInst())
    IRFloatingPointValue getValue() { return value.floatVal; }
};

FIDDLE()
struct IRBoolLit : IRConstant
{
    FIDDLE(leafInst())
    bool getValue() { return value.intVal != 0; }
};

// Get the compile-time constant integer value of an instruction,
// if it has one, and assert-fail otherwise.
IRIntegerValue getIntVal(IRInst* inst);

// If it's a specialization constant sized array or unsized array, returns
// kUnsizedArrayMagicLength if it's an unsized array. Otherwise just returns
// the actual size.
IRIntegerValue getArraySizeVal(IRInst* inst);

FIDDLE()
struct IRStringLit : IRConstant
{
    FIDDLE(leafInst())
};

FIDDLE()
struct IRBlobLit : IRConstant
{
    FIDDLE(leafInst())
};

FIDDLE()
struct IRPtrLit : IRConstant
{
    FIDDLE(leafInst())

    void* getValue() { return value.ptrVal; }
};

FIDDLE()
struct IRVoidLit : IRConstant
{
    FIDDLE(leafInst())
};

// A instruction that ends a basic block (usually because of control flow)
FIDDLE()
struct IRTerminatorInst : IRInst
{
    FIDDLE(baseInst())
};

// A function parameter is owned by a basic block, and represents
// either an incoming function parameter (in the entry block), or
// a value that flows from one SSA block to another (in a non-entry
// block).
//
// In each case, the basic idea is that a block is a "label with
// arguments."
//
FIDDLE()
struct IRParam : IRInst
{
    FIDDLE(leafInst())
    IRParam* getNextParam();
    IRParam* getPrevParam();
};

/// A control-flow edge from one basic block to another
struct IREdge
{
public:
    IREdge() {}

    explicit IREdge(IRUse* use)
        : m_use(use)
    {
    }

    IRBlock* getPredecessor() const;
    IRBlock* getSuccessor() const;

    IRUse* getUse() const { return m_use; }

    bool isCritical() const;

private:
    IRUse* m_use = nullptr;
};

// A basic block is a parent instruction that adds the constraint
// that all the children need to be "ordinary" instructions (so
// no function declarations, or nested blocks). We also expect
// that the previous/next instruction are always a basic block.
//
FIDDLE()
struct IRBlock : IRInst
{
    FIDDLE(leafInst())
    // Linked list of the instructions contained in this block
    //
    IRInst* getFirstInst() { return getChildren().first; }
    IRInst* getLastInst() { return getChildren().last; }

    // In a valid program, every basic block should end with
    // a "terminator" instruction.
    //
    // This function will return the terminator, if it exists,
    // or `null` if there is none.
    IRTerminatorInst* getTerminator() { return as<IRTerminatorInst>(getLastDecorationOrChild()); }

    // We expect that the siblings of a basic block will
    // always be other basic blocks (we don't allow
    // mixing of blocks and other instructions in the
    // same parent).
    //
    // The exception to this is that decorations on the function
    // that contains a block could appear before the first block,
    // so we need to be careful to do a dynamic cast (`as`) in
    // the `getPrevBlock` case, but don't need to worry about
    // it for `getNextBlock`.
    IRBlock* getPrevBlock() { return as<IRBlock>(getPrevInst()); }
    IRBlock* getNextBlock() { return cast<IRBlock>(getNextInst()); }

    // The parameters of a block are represented by `IRParam`
    // instructions at the start of the block. These play
    // the role of function parameters for the entry block
    // of a function, and of phi nodes in other blocks.
    IRParam* getFirstParam()
    {
        return as<IRParam, IRDynamicCastBehavior::NoUnwrap>(getFirstInst());
    }
    IRParam* getLastParam();
    IRInstList<IRParam> getParams() { return IRInstList<IRParam>(getFirstParam(), getLastParam()); }
    // Linear in the parameter index, returns -1 if the param doesn't exist
    Index getParamIndex(IRParam* const needle)
    {
        Index ret = 0;
        for (const auto p : getParams())
        {
            if (p == needle)
                return ret;
            ret++;
        }
        return -1;
    }

    void addParam(IRParam* param);
    void insertParamAtHead(IRParam* param);

    // The "ordinary" instructions come after the parameters
    IRInst* getFirstOrdinaryInst();
    IRInst* getLastOrdinaryInst();
    IRInstList<IRInst> getOrdinaryInsts()
    {
        return IRInstList<IRInst>(getFirstOrdinaryInst(), getLastOrdinaryInst());
    }

    // The predecessor and successor lists of a block are needed
    // when we want to work with the control flow graph (CFG) of
    // a function. Rather than store these explicitly (and thus
    // need to update them when transformations might change the
    // CFG), we compute predecessors and successors in an
    // implicit fashion using the use-def information for a
    // block itself.
    //
    // To a first approximation, the predecessors of a block
    // are the blocks where the IR value of the block is used.
    // Similarly, the successors of a block are all values used
    // by the terminator instruction of the block.
    // The `getPredecessors()` and `getSuccessors()` functions
    // make this more precise.
    //
    struct PredecessorList
    {
        PredecessorList(IRUse* begin)
            : b(begin)
        {
        }
        IRUse* b;

        UInt getCount();
        bool isEmpty();

        struct Iterator
        {
            Iterator(IRUse* use)
                : use(use)
            {
            }

            IRBlock* operator*();

            void operator++();

            bool operator!=(Iterator const& that) { return use != that.use; }

            IREdge getEdge() const { return IREdge(use); }
            IRUse* use;
        };

        Iterator begin() { return Iterator(b); }
        Iterator end() { return Iterator(nullptr); }
    };

    struct SuccessorList
    {
        SuccessorList(IRUse* begin, IRUse* end, UInt stride = 1)
            : begin_(begin), end_(end), stride(stride)
        {
        }
        IRUse* begin_;
        IRUse* end_;
        UInt stride;

        UInt getCount();

        struct Iterator
        {
            Iterator(IRUse* use, UInt stride)
                : use(use), stride(stride)
            {
            }

            IRBlock* operator*();

            void operator++();

            bool operator!=(Iterator const& that) { return use != that.use; }

            IREdge getEdge() const { return IREdge(use); }

            IRUse* use;
            UInt stride;
        };

        Iterator begin() { return Iterator(begin_, stride); }
        Iterator end() { return Iterator(end_, stride); }
    };

    PredecessorList getPredecessors();
    SuccessorList getSuccessors();

    //
};


FIDDLE()
struct IRResourceTypeBase : IRType
{
    FIDDLE(baseInst())
    IRInst* getShapeInst() { return getOperand(kCoreModule_TextureShapeParameterIndex); }
    IRInst* getIsArrayInst() { return getOperand(kCoreModule_TextureIsArrayParameterIndex); }
    IRInst* getIsMultisampleInst()
    {
        return getOperand(kCoreModule_TextureIsMultisampleParameterIndex);
    }
    IRInst* getSampleCountInst()
    {
        return getOperand(kCoreModule_TextureSampleCountParameterIndex);
    }
    IRInst* getAccessInst() { return getOperand(kCoreModule_TextureAccessParameterIndex); }
    IRInst* getIsShadowInst() { return getOperand(kCoreModule_TextureIsShadowParameterIndex); }
    IRInst* getIsCombinedInst() { return getOperand(kCoreModule_TextureIsCombinedParameterIndex); }
    IRInst* getFormatInst() { return getOperand(kCoreModule_TextureFormatParameterIndex); }

    SlangResourceShape GetBaseShape()
    {
        switch (getOperand(1)->getOp())
        {
        case kIROp_TextureShape1DType:
            return SLANG_TEXTURE_1D;
        case kIROp_TextureShape2DType:
            return SLANG_TEXTURE_2D;
        case kIROp_TextureShape3DType:
            return SLANG_TEXTURE_3D;
        case kIROp_TextureShapeCubeType:
            return SLANG_TEXTURE_CUBE;
        case kIROp_TextureShapeBufferType:
            return SLANG_TEXTURE_BUFFER;
        default:
            return SLANG_RESOURCE_NONE;
        }
    }
    bool isFeedback() { return getIntVal(getAccessInst()) == kCoreModule_ResourceAccessFeedback; }
    bool isMultisample() { return getIntVal(getIsMultisampleInst()) != 0; }
    bool isArray() { return getIntVal(getIsArrayInst()) != 0; }
    bool isShadow() { return getIntVal(getIsShadowInst()) != 0; }
    bool isCombined() { return getIntVal(getIsCombinedInst()) != 0; }

    SlangResourceShape getShape()
    {
        return (SlangResourceShape)((uint32_t)GetBaseShape() |
                                    (isArray() ? SLANG_TEXTURE_ARRAY_FLAG : SLANG_RESOURCE_NONE));
    }
    SlangResourceAccess getAccess()
    {
        auto constVal = as<IRIntLit>(getOperand(kCoreModule_TextureAccessParameterIndex));
        if (constVal)
        {
            switch (getIntVal(constVal))
            {
            case kCoreModule_ResourceAccessReadOnly:
                return SLANG_RESOURCE_ACCESS_READ;
            case kCoreModule_ResourceAccessReadWrite:
                return SLANG_RESOURCE_ACCESS_READ_WRITE;
            case kCoreModule_ResourceAccessRasterizerOrdered:
                return SLANG_RESOURCE_ACCESS_RASTER_ORDERED;
            case kCoreModule_ResourceAccessFeedback:
                return SLANG_RESOURCE_ACCESS_FEEDBACK;
            case kCoreModule_ResourceAccessWriteOnly:
                return SLANG_RESOURCE_ACCESS_WRITE;
            default:
                break;
            }
        }
        return SLANG_RESOURCE_ACCESS_UNKNOWN;
    }
};

FIDDLE()
struct IRResourceType : IRResourceTypeBase
{
    FIDDLE(baseInst())
    IRType* getElementType() { return (IRType*)getOperand(0); }
    IRInst* getSampleCount() { return getSampleCountInst(); }
    bool hasFormat() { return getOperandCount() >= 9; }
    IRIntegerValue getFormat() { return getIntVal(getFormatInst()); }
};

FIDDLE()
struct IRTextureTypeBase : IRResourceType
{
    FIDDLE(baseInst())
};

FIDDLE()
struct IRTextureType : IRTextureTypeBase
{
    FIDDLE(leafInst())
};

FIDDLE()
struct IRGLSLImageType : IRTextureTypeBase
{
    FIDDLE(leafInst())
};

FIDDLE()
struct IRSubpassInputType : IRType
{
    FIDDLE(leafInst())
    IRType* getElementType() { return (IRType*)getOperand(0); }
    IRInst* getIsMultisampleInst() { return getOperand(1); }
    bool isMultisample() { return getIntVal(getIsMultisampleInst()) == 1; }
};

FIDDLE()
struct IRSamplerStateTypeBase : IRType
{
    FIDDLE(baseInst())
};


FIDDLE()
struct IRBuiltinGenericType : IRType
{
    FIDDLE(baseInst())
    IRType* getElementType() { return (IRType*)getOperand(0); }
};


FIDDLE()
struct IRHLSLStructuredBufferTypeBase : IRBuiltinGenericType
{
    FIDDLE(baseInst())
    IRType* getDataLayout() { return (IRType*)getOperand(1); }
};


FIDDLE()
struct IRHLSLPatchType : IRType
{
    FIDDLE(baseInst())
    IRType* getElementType() { return (IRType*)getOperand(0); }
    IRInst* getElementCount() { return getOperand(1); }
};


// Mesh shaders
// TODO: Ellie, should this parent struct be shared with Patch?
// IRArrayLikeType? IROpaqueArrayLikeType?
FIDDLE()
struct IRMeshOutputType : IRType
{
    FIDDLE(baseInst())
    IRType* getElementType() { return (IRType*)getOperand(0); }
    IRInst* getMaxElementCount() { return getOperand(1); }
};


FIDDLE()
struct IRMetalMeshType : IRType
{
    FIDDLE(leafInst())

    IRType* getVerticesType() { return (IRType*)getOperand(0); }
    IRType* getPrimitivesType() { return (IRType*)getOperand(1); }
    IRInst* getNumVertices() { return (IRInst*)getOperand(2); }
    IRInst* getNumPrimitives() { return (IRInst*)getOperand(3); }
    IRIntLit* getTopology() { return (IRIntLit*)getOperand(4); }
};

FIDDLE()
struct IRPointerLikeType : IRBuiltinGenericType
{
    FIDDLE(baseInst())
};

FIDDLE()
struct IRParameterGroupType : IRPointerLikeType
{
    FIDDLE(baseInst())
};

FIDDLE()
struct IRUniformParameterGroupType : IRParameterGroupType
{
    FIDDLE(baseInst())

    IRType* getDataLayout() { return getOperandCount() > 1 ? (IRType*)getOperand(1) : nullptr; }
};


FIDDLE()
struct IRGLSLShaderStorageBufferType : IRBuiltinGenericType
{
    FIDDLE(leafInst())
    IRType* getDataLayout() { return (IRType*)getOperand(1); }
};

FIDDLE()
struct IRArrayTypeBase : IRType
{
    FIDDLE(baseInst())
    IRType* getElementType() { return (IRType*)getOperand(0); }

    // Returns the element count for an `IRArrayType`, and null
    // for an `IRUnsizedArrayType`.
    IRInst* getElementCount();

    IRInst* getArrayStride()
    {
        switch (m_op)
        {
        case kIROp_ArrayType:
            if (getOperandCount() == 3)
                return getOperand(2);
            return nullptr;

        case kIROp_UnsizedArrayType:
            if (getOperandCount() == 2)
                return getOperand(1);
            return nullptr;
        }
        return nullptr;
    }
};

FIDDLE()
struct IRArrayType : IRArrayTypeBase
{
    FIDDLE(leafInst())
};


FIDDLE()
struct IRAtomicType : IRType
{
    FIDDLE(leafInst())

    IRType* getElementType() { return (IRType*)getOperand(0); }
};


FIDDLE()
struct IRRateQualifiedType : IRType
{
    FIDDLE(leafInst())
    IRRate* getRate() { return (IRRate*)getOperand(0); }
    IRType* getValueType() { return (IRType*)getOperand(1); }
};

FIDDLE()
struct IRDescriptorHandleType : IRType
{
    FIDDLE(leafInst())
    IRType* getResourceType() { return (IRType*)getOperand(0); }
};

// Unlike the AST-level type system where `TypeType` tracks the
// underlying type, the "type of types" in the IR is a simple
// value with no operands, so that all type nodes have the
// same type.

// The kind of any and all generics.
//
// A more complete type system would include "arrow kinds" to
// be able to track the domain and range of generics (e.g.,
// the `vector` generic maps a type and an integer to a type).
// This is only really needed if we ever wanted to support
// "higher-kinded" generics (e.g., a generic that takes another
// generic as a parameter).
//

FIDDLE()
struct IRDifferentialPairTypeBase : IRType
{
    FIDDLE(baseInst())
    IRType* getValueType() { return (IRType*)getOperand(0); }
    IRInst* getWitness() { return (IRInst*)getOperand(1); }
};

FIDDLE()
struct IRDifferentialPairType : IRDifferentialPairTypeBase
{
    FIDDLE(leafInst())
};

FIDDLE()
struct IRDifferentialPtrPairType : IRDifferentialPairTypeBase
{
    FIDDLE(leafInst())
};

FIDDLE()
struct IRDifferentialPairUserCodeType : IRDifferentialPairTypeBase
{
    FIDDLE(leafInst())
};

FIDDLE()
struct IRBackwardDiffIntermediateContextType : IRType
{
    FIDDLE(leafInst())
    IRInst* getFunc() { return getOperand(0); }
};

FIDDLE()
struct IRVectorType : IRType
{
    FIDDLE(leafInst())
    IRType* getElementType() { return (IRType*)getOperand(0); }
    IRInst* getElementCount() { return getOperand(1); }
};

FIDDLE()
struct IRMatrixType : IRType
{
    FIDDLE(leafInst())
    IRType* getElementType() { return (IRType*)getOperand(0); }
    IRInst* getRowCount() { return getOperand(1); }
    IRInst* getColumnCount() { return getOperand(2); }
    IRInst* getLayout() { return getOperand(3); }
};

FIDDLE()
struct IRArrayListType : IRType
{
    FIDDLE(leafInst())
    IRType* getElementType() { return (IRType*)getOperand(0); }
};

FIDDLE()
struct IRTensorViewType : IRType
{
    FIDDLE(leafInst())
    IRType* getElementType() { return (IRType*)getOperand(0); }
};

FIDDLE()
struct IRTorchTensorType : IRType
{
    FIDDLE(leafInst())
};

FIDDLE()
struct IRSPIRVLiteralType : IRType
{
    FIDDLE(leafInst())

    IRType* getValueType() { return static_cast<IRType*>(getOperand(0)); }
};

FIDDLE()
struct IRPtrTypeBase : IRType
{
    FIDDLE(baseInst())
    IRType* getValueType() { return (IRType*)getOperand(0); }

    bool hasAddressSpace()
    {
        return getOperandCount() > 1 && getAddressSpace() != AddressSpace::Generic;
    }

    AddressSpace getAddressSpace()
    {
        return getOperandCount() > 1
                   ? (AddressSpace) static_cast<IRIntLit*>(getOperand(1))->getValue()
                   : AddressSpace::Generic;
    }
};

FIDDLE()
struct IRComPtrType : public IRType
{
    FIDDLE(leafInst())
    IRType* getValueType() { return (IRType*)getOperand(0); }
};

FIDDLE()
struct IRNativePtrType : public IRType
{
    FIDDLE(leafInst())
    IRType* getValueType() { return (IRType*)getOperand(0); }
};

FIDDLE()
struct IRPseudoPtrType : public IRPtrTypeBase
{
    FIDDLE(leafInst())
};

/// The base class of RawPointerType and RTTIPointerType.
FIDDLE()
struct IRRawPointerTypeBase : IRType
{
    FIDDLE(baseInst())
};

/// Represents a pointer to an object of unknown type.
FIDDLE()
struct IRRawPointerType : IRRawPointerTypeBase
{
    FIDDLE(leafInst())
};

/// Represents a pointer to an object whose type is determined at runtime,
/// with type information available through `rttiOperand`.
///
FIDDLE()
struct IRRTTIPointerType : IRRawPointerTypeBase
{
    FIDDLE(leafInst())
    IRInst* getRTTIOperand() { return getOperand(0); }
};

FIDDLE()
struct IRGlobalHashedStringLiterals : IRInst
{
    FIDDLE(leafInst())
};

FIDDLE()
struct IRGetStringHash : IRInst
{
    FIDDLE(leafInst())

    IRStringLit* getStringLit() { return as<IRStringLit>(getOperand(0)); }
};

/// Get the type pointed to be `ptrType`, or `nullptr` if it is not a pointer(-like) type.
///
/// The given IR `builder` will be used if new instructions need to be created.
IRType* tryGetPointedToType(IRBuilder* builder, IRType* type);

FIDDLE()
struct IRFuncType : IRType
{
    FIDDLE(leafInst())
    IRType* getResultType() { return (IRType*)getOperand(0); }
    UInt getParamCount() { return getOperandCount() - 1; }
    IRType* getParamType(UInt index) { return (IRType*)getOperand(1 + index); }
    IROperandList<IRType> getParamTypes()
    {
        return IROperandList<IRType>(getOperands() + 1, getOperands() + getOperandCount());
    }
};

FIDDLE()
struct IRRayQueryType : IRType
{
    FIDDLE(leafInst())
};

FIDDLE()
struct IRHitObjectType : IRType
{
    FIDDLE(leafInst())
};

FIDDLE()
struct IRCoopVectorType : IRType
{
    FIDDLE(leafInst())
    IRType* getElementType() { return (IRType*)getOperand(0); }
    IRInst* getElementCount() { return getOperand(1); }
};

FIDDLE()
struct IRCoopMatrixType : IRType
{
    FIDDLE(leafInst())
    IRType* getElementType() { return (IRType*)getOperand(0); }
    IRInst* getScope() { return getOperand(1); }
    IRInst* getRowCount() { return getOperand(2); }
    IRInst* getColumnCount() { return getOperand(3); }
    IRInst* getMatrixUse() { return getOperand(4); }
};

FIDDLE()
struct IRTensorAddressingTensorLayoutType : IRType
{
    FIDDLE(leafInst())
    IRInst* getDimension() { return getOperand(0); }
    IRInst* getClampMode() { return getOperand(1); }
};

FIDDLE()
struct IRTensorAddressingTensorViewType : IRType
{
    FIDDLE(leafInst())
    IRInst* getDimension() { return getOperand(0); }
    IRInst* getHasDimension() { return getOperand(1); }
    IRInst* getPermutation(int index) { return getOperand(2 + index); }
};

bool isDefinition(IRInst* inVal);

// A structure type is represented as a parent instruction,
// where the child instructions represent the fields of the
// struct.
//
// The space of fields that a given struct type supports
// are defined as its "keys", which are global values
// (that is, they have mangled names that can be used
// for linkage).
//
FIDDLE()
struct IRStructKey : IRInst
{
    FIDDLE(leafInst())
};
//
// The fields of the struct are then defined as mappings
// from those keys to the associated type (in the case of
// the struct type) or to values (when lookup up a field).
//
// A struct field thus has two operands: the key, and the
// type of the field.
//
FIDDLE()
struct IRStructField : IRInst
{
    FIDDLE(leafInst())
    IRStructKey* getKey() { return cast<IRStructKey>(getOperand(0)); }
    IRType* getFieldType()
    {
        // Note: We do not use `cast` here because there are
        // cases of types (which we would like to conveniently
        // refer to via an `IRType*`) which do not actually
        // inherit from `IRType` in the hierarchy.
        //
        return (IRType*)getOperand(1);
    }
    void setFieldType(IRType* type) { setOperand(1, type); }
};
//
// The struct type is then represented as a parent instruction
// that contains the various fields. Note that a struct does
// *not* contain the keys, because code needs to be able to
// reference the keys from scopes outside of the struct.
//
FIDDLE()
struct IRStructType : IRType
{
    FIDDLE(leafInst())
    IRFilteredInstList<IRStructField> getFields()
    {
        return IRFilteredInstList<IRStructField>(getChildren());
    }
};

FIDDLE()
struct IRClassType : IRType
{
    FIDDLE(leafInst())
    IRFilteredInstList<IRStructField> getFields()
    {
        return IRFilteredInstList<IRStructField>(getChildren());
    }
};

FIDDLE()
struct IRAssociatedType : IRType
{
    FIDDLE(leafInst())
};

FIDDLE()
struct IRThisType : IRType
{
    FIDDLE(leafInst())

    IRInst* getConstraintType() { return getOperand(0); }
};

FIDDLE()
struct IRThisTypeWitness : IRInst
{
    FIDDLE(leafInst())

    IRInst* getConstraintType() { return getOperand(0); }
};

FIDDLE()
struct IRInterfaceRequirementEntry : IRInst
{
    FIDDLE(leafInst())
    IRInst* getRequirementKey() { return getOperand(0); }
    IRInst* getRequirementVal() { return getOperand(1); }
    void setRequirementKey(IRInst* val) { setOperand(0, val); }
    void setRequirementVal(IRInst* val) { setOperand(1, val); }
};

FIDDLE()
struct IRInterfaceType : IRType
{
    FIDDLE(leafInst())

    UInt getRequirementCount() { return getOperandCount(); }
};

FIDDLE()
struct IRConjunctionType : IRType
{
    FIDDLE(leafInst())

    Int getCaseCount() { return getOperandCount(); }
    IRType* getCaseType(Int index) { return (IRType*)getOperand(index); }
};

FIDDLE()
struct IRAttributedType : IRType
{
    FIDDLE(leafInst())

    IRType* getBaseType() { return (IRType*)getOperand(0); }
    IRInst* getAttr() { return getOperand(1); }
};

FIDDLE()
struct IRTupleTypeBase : IRType
{
    FIDDLE(baseInst())
};

/// Represents a tuple. Tuples are created by `IRMakeTuple` and its elements
/// are accessed via `GetTupleElement(tupleValue, IRIntLit)`.
FIDDLE()
struct IRTupleType : IRTupleTypeBase
{
    FIDDLE(leafInst())
};

/// Represents a type pack. Type packs behave like tuples, but they have a
/// "flattening" semantics, so that MakeTypePack(MakeTypePack(T1,T2), T3) is
/// MakeTypePack(T1,T2,T3).
FIDDLE()
struct IRTypePack : IRTupleTypeBase
{
    FIDDLE(leafInst())
};

// A placeholder struct key for tuple type layouts that will be replaced with
// the actual struct key when the tuple type is materialized into a struct type.
FIDDLE()
struct IRIndexedFieldKey : IRInst
{
    FIDDLE(leafInst())
    IRInst* getBaseType() { return getOperand(0); }
    IRInst* getIndex() { return getOperand(1); }
};

/// Represents a tuple in target language. TargetTupleType will not be lowered to structs.
FIDDLE()
struct IRTargetTupleType : IRType
{
    FIDDLE(leafInst())
};

/// Represents a `expand T` type used in variadic generic decls in Slang. Expected to be substituted
/// by actual types during specialization.
FIDDLE()
struct IRExpandTypeOrVal : IRType
{
    FIDDLE(leafInst())
    IRType* getPatternType() { return (IRType*)(getOperand(0)); }
    UInt getCaptureCount() { return getOperandCount() - 1; }
    IRType* getCaptureType(UInt index) { return (IRType*)(getOperand(index + 1)); }
};

/// Represents an `Result<T,E>`, used by functions that throws error codes.
FIDDLE()
struct IRResultType : IRType
{
    FIDDLE(leafInst())

    IRType* getValueType() { return (IRType*)getOperand(0); }
    IRType* getErrorType() { return (IRType*)getOperand(1); }
};

/// Represents an `Optional<T>`.
FIDDLE()
struct IROptionalType : IRType
{
    FIDDLE(leafInst())

    IRType* getValueType() { return (IRType*)getOperand(0); }
};

/// Represents an enum type
FIDDLE()
struct IREnumType : IRType
{
    FIDDLE(leafInst())

    IRType* getTagType() { return (IRType*)getOperand(0); }
};

FIDDLE()
struct IRTypeType : IRType
{
    FIDDLE(leafInst())
};

/// Represents the IR type for an `IRRTTIObject`.
FIDDLE()
struct IRRTTIType : IRType
{
    FIDDLE(leafInst())
};

/// Represents a handle to an RTTI object.
/// This is lowered as an integer number identifying a type.
FIDDLE()
struct IRRTTIHandleType : IRType
{
    FIDDLE(leafInst())
};

FIDDLE()
struct IRAnyValueType : IRType
{
    FIDDLE(leafInst())
    IRInst* getSize() { return getOperand(0); }
};

FIDDLE()
struct IRWitnessTableTypeBase : IRType
{
    FIDDLE(baseInst())
    IRInst* getConformanceType() { return getOperand(0); }
};

FIDDLE()
struct IRWitnessTableType : IRWitnessTableTypeBase
{
    FIDDLE(leafInst())
};

FIDDLE()
struct IRWitnessTableIDType : IRWitnessTableTypeBase
{
    FIDDLE(leafInst())
};

FIDDLE()
struct IRBindExistentialsTypeBase : IRType
{
    FIDDLE(baseInst())

    IRType* getBaseType() { return (IRType*)getOperand(0); }
    UInt getExistentialArgCount() { return getOperandCount() - 1; }
    IRUse* getExistentialArgs() { return getOperands() + 1; }
    IRInst* getExistentialArg(UInt index) { return getExistentialArgs()[index].get(); }
};

FIDDLE()
struct IRBindExistentialsType : IRBindExistentialsTypeBase
{
    FIDDLE(leafInst())
};

FIDDLE()
struct IRBoundInterfaceType : IRBindExistentialsTypeBase
{
    FIDDLE(leafInst())

    IRType* getInterfaceType() { return getBaseType(); }
    IRType* getConcreteType() { return (IRType*)getExistentialArg(0); }
    IRInst* getWitnessTable() { return getExistentialArg(1); }
};


/// @brief A global value that potentially holds executable code.
///
FIDDLE()
struct IRGlobalValueWithCode : IRInst
{
    FIDDLE(baseInst())
    // The children of a value with code will be the basic
    // blocks of its definition.
    IRBlock* getFirstBlock() { return cast<IRBlock>(getFirstChild()); }
    IRBlock* getLastBlock() { return cast<IRBlock>(getLastChild()); }
    IRInstList<IRBlock> getBlocks() { return IRInstList<IRBlock>(getChildren()); }
};

// A value that has parameters so that it can conceptually be called.
FIDDLE()
struct IRGlobalValueWithParams : IRGlobalValueWithCode
{
    FIDDLE(baseInst())
    // Convenience accessor for the IR parameters,
    // which are actually the parameters of the first
    // block.
    IRParam* getFirstParam();
    IRParam* getLastParam();
    IRInstList<IRParam> getParams();
    IRInst* getFirstOrdinaryInst();
};

// A function is a parent to zero or more blocks of instructions.
//
// A function is itself a value, so that it can be a direct operand of
// an instruction (e.g., a call).
FIDDLE()
struct IRFunc : IRGlobalValueWithParams
{
    FIDDLE(leafInst())
    // The type of the IR-level function
    IRFuncType* getDataType() { return (IRFuncType*)IRInst::getDataType(); }

    // Convenience accessors for working with the
    // function's type.
    IRType* getResultType();
    UInt getParamCount();
    IRType* getParamType(UInt index);

    bool isDefinition() { return getFirstBlock() != nullptr; }
};

/// Adjust the type of an IR function based on its parameter list.
///
/// The function type formed will use the types of the actual
/// parameters in the body of `func`, as well as the given `resultType`.
///
void fixUpFuncType(IRFunc* func, IRType* resultType);

/// Adjust the type of an IR function based on its parameter list.
///
/// The function type formed will use the types of the actual
/// parameters in the body of `func`, as well as the result type
/// that is found on the current type of `func`.
///
void fixUpFuncType(IRFunc* func);

// A generic is akin to a function, but is conceptually executed
// before runtime, to specialize the code nested within.
//
// In practice, a generic always holds only a single block, and ends
// with a `return` instruction for the value that the generic yields.
FIDDLE()
struct IRGeneric : IRGlobalValueWithParams
{
    FIDDLE(leafInst())
};

// Find the value that is returned from a generic, so that
// a pass can glean information from it.
IRInst* findGenericReturnVal(IRGeneric* generic);
// Recursively find the inner most generic return value.
IRInst* findInnerMostGenericReturnVal(IRGeneric* generic);

// Returns the generic return val if `inst` is a generic, otherwise returns `inst`.
IRInst* getGenericReturnVal(IRInst* inst);

// Find the generic container, if any, that this inst is contained in
// Returns nullptr if there is no outer container.
IRInst* findOuterGeneric(IRInst* inst);
// Recursively find the outer most generic container.
IRInst* findOuterMostGeneric(IRInst* inst);

// Returns `inst` if it is not a generic, otherwise its outer generic.
IRInst* maybeFindOuterGeneric(IRInst* inst);

struct IRSpecialize;
IRGeneric* findSpecializedGeneric(IRSpecialize* specialize);
IRInst* findSpecializeReturnVal(IRSpecialize* specialize);

// Resolve an instruction that might reference a static definition
// to the most specific IR node possible, so that we can read
// decorations from it (e.g., if this is a `specialize` instruction,
// then try to chase down the generic being specialized, and what
// it seems to return).
//
IRInst* getResolvedInstForDecorations(IRInst* inst, bool resolveThroughDifferentiation = false);

// The IR module itself is represented as an instruction, which
// serves at the root of the tree of all instructions in the module.
FIDDLE()
struct IRModuleInst : IRInst
{
    FIDDLE(leafInst())
    // Pointer back to the non-instruction object that represents
    // the module, so that we can get back to it in algorithms
    // that need it.
    IRModule* module;

    IRInstListBase getGlobalInsts() { return getChildren(); }
};

struct IRModule;

// Description of an instruction to be used for global value numbering
struct IRInstKey
{
private:
    IRInst* inst = nullptr;
    HashCode hashCode = 0;
    HashCode _getHashCode();

public:
    IRInstKey() = default;
    IRInstKey(const IRInstKey& key) = default;
    IRInstKey(IRInst* i)
        : inst(i)
    {
        hashCode = _getHashCode();
    }
    IRInstKey& operator=(const IRInstKey&) = default;
    HashCode getHashCode() const { return hashCode; }
    IRInst* getInst() const { return inst; }

    bool operator==(IRInstKey const& right) const
    {
        if (hashCode != right.getHashCode())
            return false;
        if (getInst()->getOp() != right.getInst()->getOp())
            return false;
        if (getInst()->getFullType() != right.getInst()->getFullType())
            return false;
        if (getInst()->operandCount != right.getInst()->operandCount)
            return false;

        auto argCount = getInst()->operandCount;
        auto leftArgs = getInst()->getOperands();
        auto rightArgs = right.getInst()->getOperands();
        for (UInt aa = 0; aa < argCount; ++aa)
        {
            if (leftArgs[aa].get() != rightArgs[aa].get())
                return false;
        }

        return true;
    }
};

struct IRConstantKey
{
    IRConstant* inst;

    bool operator==(const IRConstantKey& rhs) const { return inst->equal(rhs.inst); }
    HashCode getHashCode() const { return inst->getHashCode(); }
};

// State owned by IRModule for global value deduplication.
// Not supposed to be used/instantiated outside IRModule.
struct IRDeduplicationContext
{
public:
    IRDeduplicationContext(IRModule* module) { init(module); }

    void init(IRModule* module);

    IRModule* getModule() { return m_module; }

    Session* getSession() { return m_session; }

    void removeHoistableInstFromGlobalNumberingMap(IRInst* inst);

    void tryHoistInst(IRInst* inst);

    typedef Dictionary<IRInstKey, IRInst*> GlobalValueNumberingMap;
    typedef Dictionary<IRConstantKey, IRConstant*> ConstantMap;

    GlobalValueNumberingMap& getGlobalValueNumberingMap() { return m_globalValueNumberingMap; }
    Dictionary<IRInst*, IRInst*>& getInstReplacementMap() { return m_instReplacementMap; }

    void _addGlobalNumberingEntry(IRInst* inst)
    {
        m_globalValueNumberingMap.add(IRInstKey{inst}, inst);
        m_instReplacementMap.remove(inst);
        tryHoistInst(inst);
    }
    void _removeGlobalNumberingEntry(IRInst* inst)
    {
        IRInst* value = nullptr;
        if (m_globalValueNumberingMap.tryGetValue(IRInstKey{inst}, value))
        {
            if (value == inst)
            {
                m_globalValueNumberingMap.remove(IRInstKey{inst});
            }
        }
    }

    ConstantMap& getConstantMap() { return m_constantMap; }

private:
    // The module that will own all of the IR
    IRModule* m_module;

    // The parent compilation session
    Session* m_session;

    GlobalValueNumberingMap m_globalValueNumberingMap;

    // Duplicate insts that are still alive and needs to be replaced in m_globalValueNumberMap
    // when used as an operand to create another inst.
    Dictionary<IRInst*, IRInst*> m_instReplacementMap;

    ConstantMap m_constantMap;
};

struct IRDominatorTree;

struct IRAnalysis
{
    RefPtr<RefObject> domTree;
    IRDominatorTree* getDominatorTree();
};

FIDDLE()
struct IRModule : RefObject
{
    FIDDLE(...)
public:
    enum
    {
        kMemoryArenaBlockSize = 16 * 1024, ///< Use 16k block size for memory arena
    };

    static RefPtr<IRModule> create(Session* session);

    SLANG_FORCE_INLINE Session* getSession() const { return m_session; }
    SLANG_FORCE_INLINE IRModuleInst* getModuleInst() const { return m_moduleInst; }
    SLANG_FORCE_INLINE MemoryArena& getMemoryArena() { return m_memoryArena; }

    SLANG_FORCE_INLINE IBoxValue<SourceMap>* getObfuscatedSourceMap() const
    {
        return m_obfuscatedSourceMap;
    }
    SLANG_FORCE_INLINE void setObfuscatedSourceMap(IBoxValue<SourceMap>* sourceMap)
    {
        m_obfuscatedSourceMap = sourceMap;
    }

    ArrayView<IRInst*> findSymbolByMangledName(const ImmutableHashedString& mangledName) const
    {
        if (auto list = m_mapMangledNameToGlobalInst.tryGetValue(mangledName))
            return list->getArrayView();
        return {};
    }

    void buildMangledNameToGlobalInstMap();

    IRDeduplicationContext* getDeduplicationContext() const { return &m_deduplicationContext; }

    IRDominatorTree* findDominatorTree(IRGlobalValueWithCode* func)
    {
        IRAnalysis* analysis = m_mapInstToAnalysis.tryGetValue(func);
        if (analysis)
            return analysis->getDominatorTree();
        return nullptr;
    }
    IRDominatorTree* findOrCreateDominatorTree(IRGlobalValueWithCode* func);
    void invalidateAnalysisForInst(IRGlobalValueWithCode* func)
    {
        m_mapInstToAnalysis.remove(func);
    }
    void invalidateAllAnalysis() { m_mapInstToAnalysis.clear(); }

    IRInstListBase getGlobalInsts() const { return getModuleInst()->getChildren(); }

    Name* getName() const { return m_name; }
    void setName(Name* name) { m_name = name; }

    /// Create an empty instruction with the `op` opcode and space for
    /// a number of operands given by `operandCount`.
    ///
    /// The memory allocation will be *at least* `minSizeInBytes`, so
    /// if `sizeof(T)` is passed in the reuslt is guaranteed to be big
    /// enough for a `T` instance. It is safe to leave `minSizeInBytes` as zero
    /// for instructions where the only additional space they require is
    /// for their operands (which is most of them).
    ///
    /// The returned instruction is "empty" in thes sense that the `IRUse`s
    /// for its type and operands are *not* initialized. The caller takes
    /// full responsibility for initializing those uses as needed.
    ///
    /// This function does not (and cannot) perform any kind of deduplication
    /// or simplification. Clients take responsibility for only using this
    /// operation when they genuinely want a fresh instruction to be allocated.
    ///
    /// Note: the `_` prefix indicates that this is a low-level operation that
    /// must cient code should not be invoking. When in doubt, plase try to
    /// operations in `IRBuilder` to emit an instruction whenever possible.
    ///
    IRInst* _allocateInst(IROp op, Int operandCount, size_t minSizeInBytes = 0);

    template<typename T>
    T* _allocateInst(IROp op, Int operandCount)
    {
        return (T*)_allocateInst(op, operandCount, sizeof(T));
    }

    ContainerPool& getContainerPool() { return m_containerPool; }

    //
    // The range of module versions this compiler supports
    //
    // This will need to be updated if for example an instruction is removed,
    // the max supported version should be incremented and the min supported
    // version set to above the last version an instance of that instruction
    // could be found
    //
    // Additionally this should be updated when new instructions are added,
    // however only k_maxSupportedModuleVersion needs to be incremented in that
    // case
    //
    // It represents the version of module regarding semantics and doesn't have
    // anything to do with serialization format
    //
<<<<<<< HEAD
    const static UInt k_minSupportedModuleVersion = 0;
=======
    const static UInt k_minSupportedModuleVersion = 1;
>>>>>>> ab5a8152
    const static UInt k_maxSupportedModuleVersion = 1;

private:
    friend struct IRSerialReadContext;
    friend struct IRSerialWriteContext;
    friend struct Fossilized_IRModule;

    IRModule() = delete;

    /// Ctor
    IRModule(Session* session)
        : m_session(session), m_memoryArena(kMemoryArenaBlockSize), m_deduplicationContext(this)
    {
    }

    // The compilation session in use.
    Session* m_session = nullptr;

    /// The root IR instruction for the module.
    ///
    /// All other IR instructions that make up the state/contents of the module are
    /// descendents of this instruction. Thus if we follow the chain of parent
    /// instructions from an arbitrary IR instruction we expect to find the
    /// `IRModuleInst` for the module the instruction belongs to, if any.
    ///
    FIDDLE() IRModuleInst* m_moduleInst = nullptr;

    // The name of the module.
    FIDDLE() Name* m_name = nullptr;

    // The version of the module as it was loaded
    FIDDLE() UInt64 m_version = k_maxSupportedModuleVersion;

    /// The memory arena from which all IR instructions (and any associated state) in this module
    /// are allocated.
    MemoryArena m_memoryArena;

    /// A pool to allow reuse of common types of containers to reduce memory allocations
    /// and rehashing.
    ContainerPool m_containerPool;

    /// Shared contexts for constructing and deduplicating the IR.
    mutable IRDeduplicationContext m_deduplicationContext;

    /// Holds the obfuscated source map for this module if applicable
    ComPtr<IBoxValue<SourceMap>> m_obfuscatedSourceMap;

    Dictionary<IRInst*, IRAnalysis> m_mapInstToAnalysis;

    Dictionary<ImmutableHashedString, List<IRInst*>> m_mapMangledNameToGlobalInst;
};


struct InstWorkList
{
    List<IRInst*>* workList = nullptr;
    ContainerPool* pool = nullptr;

    InstWorkList() = default;
    InstWorkList(IRModule* module)
    {
        pool = &module->getContainerPool();
        workList = module->getContainerPool().getList<IRInst>();
    }
    ~InstWorkList()
    {
        if (pool)
            pool->free(workList);
    }
    InstWorkList(const InstWorkList&) = delete;
    InstWorkList(InstWorkList&& other)
    {
        workList = other.workList;
        pool = other.pool;
        other.workList = nullptr;
        other.pool = nullptr;
    }
    InstWorkList& operator=(InstWorkList&& other)
    {
        workList = other.workList;
        pool = other.pool;
        other.workList = nullptr;
        other.pool = nullptr;
        return *this;
    }
    List<IRInst*>& getList() { return *workList; }
    IRInst* operator[](Index i) { return (*workList)[i]; }
    Index getCount() { return workList->getCount(); }
    IRInst** begin() { return workList->begin(); }
    IRInst** end() { return workList->end(); }
    IRInst* getLast() { return workList->getLast(); }
    void removeLast() { workList->removeLast(); }
    void remove(IRInst* val) { workList->remove(val); }
    void fastRemoveAt(Index index) { workList->fastRemoveAt(index); }
    void add(IRInst* inst) { workList->add(inst); }
    void clear() { workList->clear(); }
    void setCount(Index count) { workList->setCount(count); }
};

struct InstHashSet
{
    HashSet<IRInst*>* set = nullptr;
    ContainerPool* pool = nullptr;

    InstHashSet() = default;
    InstHashSet(IRModule* module)
    {
        pool = &module->getContainerPool();
        set = module->getContainerPool().getHashSet<IRInst>();
    }
    ~InstHashSet()
    {
        if (pool)
            pool->free(set);
    }
    InstHashSet(const InstHashSet&) = delete;
    InstHashSet(InstHashSet&& other)
    {
        set = other.set;
        pool = other.pool;
        other.set = nullptr;
        other.pool = nullptr;
    }
    InstHashSet& operator=(InstHashSet&& other)
    {
        set = other.set;
        pool = other.pool;
        other.set = nullptr;
        other.pool = nullptr;
        return *this;
    }
    HashSet<IRInst*>& getHashSet() { return *set; }
    Index getCount() { return set->getCount(); }
    bool add(IRInst* inst) { return set->add(inst); }
    bool contains(IRInst* inst) { return set->contains(inst); }
    void remove(IRInst* inst) { set->remove(inst); }
    void clear() { set->clear(); }
};


FIDDLE()
struct IRSpecializationDictionaryItem : public IRInst
{
    FIDDLE(leafInst())
};

struct IRDumpOptions
{
    typedef uint32_t Flags;
    struct Flag
    {
        enum Enum : Flags
        {
            SourceLocations = 0x1, ///< If set will output source locations
            DumpDebugIds = 0x2,    ///< If set *and* debug build will write ids
        };
    };

    /// How much detail to include in dumped IR.
    ///
    /// Used with the `dumpIR` functions to determine
    /// whether a completely faithful, but verbose, IR
    /// dump is produced, or something simplified for ease
    /// or reading.
    ///
    enum class Mode
    {
        /// Produce a simplified IR dump.
        ///
        /// Simplified IR dumping will skip certain instructions
        /// and print them at their use sites instead, so that
        /// the overall dump is shorter and easier to read.
        Simplified,

        /// Produce a detailed/accurate IR dump.
        ///
        /// A detailed IR dump will make sure to emit exactly
        /// the instructions that were present with no attempt
        /// to selectively skip them or give special formatting.
        ///
        Detailed,
    };

    Mode mode = Mode::Simplified;
    /// Flags to control output
    /// Add Flag::SourceLocations to output source locations set on IR
    Flags flags = 0;
};

void printSlangIRAssembly(
    StringBuilder& builder,
    IRModule* module,
    const IRDumpOptions& options,
    SourceManager* sourceManager);
String getSlangIRAssembly(
    IRModule* module,
    const IRDumpOptions& options,
    SourceManager* sourceManager);

void dumpIR(
    IRModule* module,
    const IRDumpOptions& options,
    SourceManager* sourceManager,
    ISlangWriter* writer);
void dumpIR(
    IRInst* globalVal,
    const IRDumpOptions& options,
    SourceManager* sourceManager,
    ISlangWriter* writer);
void dumpIR(
    IRModule* module,
    const IRDumpOptions& options,
    char const* label,
    SourceManager* sourceManager,
    ISlangWriter* writer);

/// True if the op type can be handled 'nominally' meaning that pointer identity is applicable.
bool isNominalOp(IROp op);

// True if the IR inst represents a builtin object (e.g. __BuiltinFloatingPointType).
bool isBuiltin(IRInst* inst);

// Get the enclosuing function of an instruction.
IRFunc* getParentFunc(IRInst* inst);

// Is child a descendent of inst
bool hasDescendent(IRInst* inst, IRInst* child);

// True if moving this inst will not change the semantics of the program
bool isMovableInst(IRInst* inst);

#if SLANG_ENABLE_IR_BREAK_ALLOC
uint32_t& _debugGetIRAllocCounter();
#endif

// TODO: Ellie, comment and move somewhere more appropriate?

template<typename I = IRInst, typename F>
static void traverseUsers(IRInst* inst, F f)
{
    List<IRUse*> uses;
    for (auto use = inst->firstUse; use; use = use->nextUse)
    {
        uses.add(use);
    }
    for (auto u : uses)
    {
        if (u->usedValue != inst)
            continue;
        if (auto s = as<I>(u->getUser()))
        {
            f(s);
        }
    }
}

template<typename F>
static void traverseUses(IRInst* inst, F f)
{
    List<IRUse*> uses;
    for (auto use = inst->firstUse; use; use = use->nextUse)
    {
        uses.add(use);
    }
    for (auto u : uses)
    {
        if (u->usedValue != inst)
            continue;
        f(u);
    }
}

namespace detail
{
// A helper to get the singular pointer argument of something callable
// Use std::function to allow passing in anything from which std::function can
// be deduced (pointers, lambdas, functors):
// https://en.cppreference.com/w/cpp/utility/functional/function/deduction_guides
// argType<T> matches T against R(A*) and returns A
template<typename R, typename A>
static A argType(std::function<R(A*)>);

// Get the class type from a pointer to member function
template<typename R, typename T>
static T thisArg(R (T::* && ())());
} // namespace detail

// A tool to "pattern match" an instruction against multiple cases
// Use like:
//
// ```
// auto r = instMatch_(myInst,
//   default,
//   [](IRStore* store){ return handleStore... },
//   [](IRType* type){ return handleTypes... },
//   );
// ```
//
// This version returns default if none of the cases match
template<typename R, typename F, typename... Fs>
R instMatch(IRInst* i, R def, F f, Fs... fs)
{
    // Recursive case
    using P = decltype(detail::argType(std::function{std::declval<F>()}));
    if (auto s = as<P>(i))
    {
        return f(s);
    }
    return instMatch(i, def, fs...);
}

// Base case with no eliminators, return the default value
template<typename R>
R instMatch(IRInst*, R def)
{
    return def;
}

// A tool to "pattern match" an instruction against multiple cases
// Use like:
//
// ```
// instMatch_(myInst,
//   [](IRStore* store){ handleStore... },
//   [](IRType* type){ handleTypes... },
//   [](IRInst* inst){ catch-all case...}
//   );
// ```
//
// This version returns nothing
template<typename F, typename... Fs>
void instMatch_(IRInst* i, F f, Fs... fs)
{
    // Recursive case
    using P = decltype(detail::argType(std::function{std::declval<F>()}));
    if (auto s = as<P>(i))
    {
        return f(s);
    }
    return instMatch_(i, fs...);
}

template<typename... Fs>
void instMatch_(IRInst*)
{
    // Base case with no eliminators
}

// A tool to compose a bunch of downcasts and accessors
// `composeGetters<R>(x, &MyStruct::getFoo, &MyOtherStruct::getBar)` translates to
// `if(auto y = as<MyStruct>) if(auto z = as<MyOtherStruct>(y->getFoo())) return as<R>(z->getBar())`
template<typename R, typename T, typename F, typename... Fs>
R* composeGetters(T* t, F f, Fs... fs)
{
    using D = decltype(detail::thisArg(std::declval<F>));
    if (D* d = as<D>(t))
    {
        auto* n = std::invoke(f, d);
        return composeGetters<R>(n, fs...);
    }
    return nullptr;
}

template<typename R, typename T>
R* composeGetters(T* t)
{
    return as<R>(t);
}

} // namespace Slang<|MERGE_RESOLUTION|>--- conflicted
+++ resolved
@@ -2458,11 +2458,7 @@
     // It represents the version of module regarding semantics and doesn't have
     // anything to do with serialization format
     //
-<<<<<<< HEAD
-    const static UInt k_minSupportedModuleVersion = 0;
-=======
     const static UInt k_minSupportedModuleVersion = 1;
->>>>>>> ab5a8152
     const static UInt k_maxSupportedModuleVersion = 1;
 
 private:
