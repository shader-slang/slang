--- conflicted
+++ resolved
@@ -3404,16 +3404,13 @@
         case kIROp_BitCast:
             result = emitOpBitcast(parent, inst, inst->getDataType(), inst->getOperand(0));
             break;
-<<<<<<< HEAD
         case kIROp_BitfieldExtract:
             result = emitBitfieldExtract(parent, inst);
             break;
         case kIROp_BitfieldInsert:
             result = emitBitfieldInsert(parent, inst);
-=======
         case kIROp_MakeUInt64:
             result = emitMakeUInt64(parent, inst);
->>>>>>> 2999cb72
             break;
         case kIROp_Add:
         case kIROp_Sub:
