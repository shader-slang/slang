--- conflicted
+++ resolved
@@ -5731,9 +5731,9 @@
     }
 };
 
-void ifGLSLEnsureRayTracingGlobalsEmit(IRModule* module, Slang::TargetRequest* targetRequest, Slang::SPIRVEmitContext* context) {
+void ifGLSLEnsureRayTracingGlobalsEmit(IRModule* module, Slang::TargetProgram* targetProgram, Slang::SPIRVEmitContext* context) {
     //ensure if glsl all raytracing layout objects are emitted; I assume we should not optimize these out
-    if (targetRequest->getLinkage()->getAllowGLSLInput())
+    if (targetProgram->getOptionSet().getBoolOption(CompilerOptionName::AllowGLSL))
     {
         for (auto i : module->m_RayLocationToPayloads)
             context->ensureInst(i.second);
@@ -5766,17 +5766,14 @@
     }
 #endif
 
-<<<<<<< HEAD
-    SPIRVEmitContext context(irModule, targetRequest, sink);
+    SPIRVEmitContext context(irModule, codeGenContext->getTargetProgram(), sink);
+    legalizeIRForSPIRV(&context, irModule, irEntryPoints, codeGenContext);
 
     irModule->trySearchForAndFillAllRayVariables();
-=======
-    SPIRVEmitContext context(irModule, codeGenContext->getTargetProgram(), sink);
->>>>>>> a4919e3e
     legalizeIRForSPIRV(&context, irModule, irEntryPoints, codeGenContext);
    
 
-    ifGLSLEnsureRayTracingGlobalsEmit(irModule, targetRequest, &context);
+    ifGLSLEnsureRayTracingGlobalsEmit(irModule, codeGenContext->getTargetProgram(), &context);
    
 #if 0
     {
