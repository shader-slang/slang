--- conflicted
+++ resolved
@@ -11,12 +11,9 @@
 #include "slang-ir-util.h"
 #include "slang-ir.h"
 #include "slang-lookup-spirv.h"
-<<<<<<< HEAD
 #include "slang-ir-redundancy-removal.h"
 #include "slang-ir-spirv-snippet.h"
-=======
 #include "slang-spirv-val.h"
->>>>>>> 6367d40a
 #include "spirv/unified1/spirv.h"
 
 #include <type_traits>
@@ -4425,9 +4422,6 @@
                     SpvLinkageTypeExport);
                 break;
             }
-<<<<<<< HEAD
-            break;
-        }
         case kIROp_DownstreamModuleImportDecoration:
            {
                requireSPIRVCapability(SpvCapabilityLinkage);
@@ -4450,8 +4444,6 @@
                    SpvDecorationLinkageAttributes, name, SpvLinkageTypeExport);
                 break;
             }
-=======
->>>>>>> 6367d40a
             // ...
         }
 
@@ -5127,12 +5119,7 @@
                 getSection(SpvLogicalSectionID::Annotations),
                 nullptr,
                 varInst,
-<<<<<<< HEAD
-                (isVar ? SpvDecorationAliasedPointer : SpvDecorationAliased)
-            );
-=======
-                (as<IRVar>(inst) ? SpvDecorationAliasedPointer : SpvDecorationAliased));
->>>>>>> 6367d40a
+                (isVar ? SpvDecorationAliasedPointer : SpvDecorationAliased));
         }
         else
         {
@@ -5148,16 +5135,9 @@
                     getSection(SpvLogicalSectionID::Annotations),
                     nullptr,
                     varInst,
-<<<<<<< HEAD
                     (op == kIROp_GlobalVar || op == kIROp_Var || op == kIROp_DebugVar
-                        ? SpvDecorationAliasedPointer : SpvDecorationAliased)
-                );
-=======
-                    (inst->getOp() == kIROp_GlobalVar || inst->getOp() == kIROp_Var ||
-                             inst->getOp() == kIROp_DebugVar
                          ? SpvDecorationAliasedPointer
                          : SpvDecorationAliased));
->>>>>>> 6367d40a
             }
         }
     }
@@ -7648,17 +7628,12 @@
     }
 #endif
 
-<<<<<<< HEAD
     removeAvailableInDownstreamModuleDecorations(CodeGenTarget::SPIRV, irModule);
 
-    auto shouldPreserveParams = codeGenContext->getTargetProgram()->getOptionSet().getBoolOption(CompilerOptionName::PreserveParameters);
-    auto generateWholeProgram = codeGenContext->getTargetProgram()->getOptionSet().getBoolOption(CompilerOptionName::GenerateWholeProgram);
-=======
     auto shouldPreserveParams = codeGenContext->getTargetProgram()->getOptionSet().getBoolOption(
         CompilerOptionName::PreserveParameters);
     auto generateWholeProgram = codeGenContext->getTargetProgram()->getOptionSet().getBoolOption(
         CompilerOptionName::GenerateWholeProgram);
->>>>>>> 6367d40a
     for (auto inst : irModule->getGlobalInsts())
     {
         if (as<IRDebugSource>(inst))
