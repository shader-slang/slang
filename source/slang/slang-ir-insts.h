// slang-ir-insts.h
#pragma once

// This file extends the core definitions in `ir.h`
// with a wider variety of concrete instructions,
// and a "builder" abstraction.
//
// TODO: the builder probably needs its own file.

#include "slang-capability.h"
#include "slang-compiler.h"
#include "slang-ir.h"
#include "slang-syntax.h"
#include "slang-type-layout.h"

//
#include "slang-ir-insts.h.fiddle"

FIDDLE()
namespace Slang
{

class Decl;

FIDDLE()
struct IRCapabilitySet : IRInst
{
    FIDDLE(baseInst())

    CapabilitySet getCaps();
};

FIDDLE()
struct IRDecoration : IRInst
{
    FIDDLE(baseInst())

    IRDecoration* getNextDecoration() { return as<IRDecoration>(getNextInst()); }
};

// Associates an IR-level decoration with a source declaration
// in the high-level AST, that can be used to extract
// additional information that informs code emission.
FIDDLE()
struct IRHighLevelDeclDecoration : IRDecoration
{
    FIDDLE(leafInst())

    IRPtrLit* getDeclOperand() { return cast<IRPtrLit>(getOperand(0)); }
    Decl* getDecl() { return (Decl*)getDeclOperand()->getValue(); }
};

enum IRLoopControl
{
    kIRLoopControl_Unroll,
    kIRLoopControl_Loop,
};

FIDDLE()
struct IRLoopControlDecoration : IRDecoration
{
    FIDDLE(leafInst())

    IRConstant* getModeOperand() { return cast<IRConstant>(getOperand(0)); }

    IRLoopControl getMode() { return IRLoopControl(getModeOperand()->value.intVal); }
};

FIDDLE()
struct IRLoopMaxItersDecoration : IRDecoration
{
    FIDDLE(leafInst())

    IRConstant* getMaxItersInst() { return cast<IRConstant>(getOperand(0)); }
    IRIntegerValue getMaxIters() { return as<IRIntLit>(getOperand(0))->getValue(); }
};

FIDDLE()
struct IRTargetSpecificDecoration : IRDecoration
{
    FIDDLE(baseInst())

    IRCapabilitySet* getTargetCapsOperand() { return cast<IRCapabilitySet>(getOperand(0)); }

    CapabilitySet getTargetCaps() { return getTargetCapsOperand()->getCaps(); }

    bool hasPredicate() { return getOperandCount() >= 4; }

    UnownedStringSlice getTypePredicate()
    {
        SLANG_ASSERT(getOperandCount() == 4);
        const auto lit = as<IRStringLit>(getOperand(2));
        SLANG_ASSERT(lit);
        return lit->getStringSlice();
    }

    IRType* getTypeScrutinee()
    {
        SLANG_ASSERT(getOperandCount() == 4);
        // Note: cannot use as<IRType> here because the operand can be
        // an `IRParam` representing a generic type.
        const auto t = (IRType*)(getOperand(3));
        SLANG_ASSERT(t);
        return t;
    }
};

FIDDLE()
struct IRTargetSpecificDefinitionDecoration : IRTargetSpecificDecoration
{
    FIDDLE(baseInst())
};

FIDDLE()
struct IRTargetDecoration : IRTargetSpecificDefinitionDecoration
{
    FIDDLE(leafInst())
};

FIDDLE()
struct IRTargetSystemValueDecoration : IRDecoration
{
    FIDDLE(leafInst())

    IRStringLit* getSemanticOperand() { return cast<IRStringLit>(getOperand(0)); }

    UnownedStringSlice getSemantic() { return getSemanticOperand()->getStringSlice(); }
};

FIDDLE()
struct IRTargetIntrinsicDecoration : IRTargetSpecificDefinitionDecoration
{
    FIDDLE(leafInst())

    IRStringLit* getDefinitionOperand() { return cast<IRStringLit>(getOperand(1)); }

    UnownedStringSlice getDefinition() { return getDefinitionOperand()->getStringSlice(); }
};

FIDDLE()
struct IRRequirePreludeDecoration : IRTargetSpecificDecoration
{
    FIDDLE(leafInst())

    UnownedStringSlice getPrelude() { return as<IRStringLit>(getOperand(1))->getStringSlice(); }
};

FIDDLE()
struct IRIntrinsicOpDecoration : IRDecoration
{
    FIDDLE(leafInst())

    IRIntLit* getIntrinsicOpOperand() { return cast<IRIntLit>(getOperand(0)); }

    IROp getIntrinsicOp() { return (IROp)getIntrinsicOpOperand()->getValue(); }
};

FIDDLE()
struct IRAlignedAddressDecoration : IRDecoration
{
    FIDDLE(leafInst())
    IRInst* getAlignment() { return getOperand(0); }
};

FIDDLE()
struct IRGLSLOuterArrayDecoration : IRDecoration
{
    FIDDLE(leafInst())

    IRStringLit* getOuterArrayNameOperand() { return cast<IRStringLit>(getOperand(0)); }

    UnownedStringSlice getOuterArrayName() { return getOuterArrayNameOperand()->getStringSlice(); }
};

enum class IRInterpolationMode
{
    Linear,
    NoPerspective,
    NoInterpolation,

    Centroid,
    Sample,

    PerVertex,
};

enum class IRTargetBuiltinVarName
{
    Unknown,
    HlslInstanceID,
    HlslVertexID,
    SpvInstanceIndex,
    SpvBaseInstance,
    SpvVertexIndex,
    SpvBaseVertex,
};

FIDDLE()
struct IRInterpolationModeDecoration : IRDecoration
{
    FIDDLE(leafInst())

    IRConstant* getModeOperand() { return cast<IRConstant>(getOperand(0)); }

    IRInterpolationMode getMode() { return IRInterpolationMode(getModeOperand()->value.intVal); }
};

/// A decoration that provides a desired name to be used
/// in conjunction with the given instruction. Back-end
/// code generation may use this to help derive symbol
/// names, emit debug information, etc.
FIDDLE()
struct IRNameHintDecoration : IRDecoration
{
    FIDDLE(leafInst())

    IRStringLit* getNameOperand() { return cast<IRStringLit>(getOperand(0)); }

    UnownedStringSlice getName() { return getNameOperand()->getStringSlice(); }
};

/// A decoration on a RTTIObject providing type size information.
FIDDLE()
struct IRRTTITypeSizeDecoration : IRDecoration
{
    FIDDLE(leafInst())

    IRIntLit* getTypeSizeOperand() { return cast<IRIntLit>(getOperand(0)); }
    IRIntegerValue getTypeSize() { return getTypeSizeOperand()->getValue(); }
};

/// A decoration on `IRInterfaceType` that marks the size of `AnyValue` that should
/// be used to represent a polymorphic value of the interface.
FIDDLE()
struct IRAnyValueSizeDecoration : IRDecoration
{
    FIDDLE(leafInst())

    IRIntLit* getSizeOperand() { return cast<IRIntLit>(getOperand(0)); }
    IRIntegerValue getSize() { return getSizeOperand()->getValue(); }
};

FIDDLE()
struct IRDispatchFuncDecoration : IRDecoration
{
    FIDDLE(leafInst())

    IRInst* getFunc() { return getOperand(0); }
};

FIDDLE()
struct IRSpecializeDecoration : IRDecoration
{
    FIDDLE(leafInst())
};

FIDDLE()
struct IRComInterfaceDecoration : IRDecoration
{
    FIDDLE(leafInst())
};

FIDDLE()
struct IRCOMWitnessDecoration : IRDecoration
{
    FIDDLE(leafInst())

    IRInst* getWitnessTable() { return getOperand(0); }
};

/// A decoration on `IRParam`s that represent generic parameters,
/// marking the interface type that the generic parameter conforms to.
/// A generic parameter can have more than one `IRTypeConstraintDecoration`s
FIDDLE()
struct IRTypeConstraintDecoration : IRDecoration
{
    FIDDLE(leafInst())

    IRInst* getConstraintType() { return getOperand(0); }
};

bool isSimpleDecoration(IROp op);

FIDDLE()
struct IRRequireGLSLVersionDecoration : IRDecoration
{
    FIDDLE(leafInst())

    IRConstant* getLanguageVersionOperand() { return cast<IRConstant>(getOperand(0)); }

    Int getLanguageVersion() { return Int(getLanguageVersionOperand()->value.intVal); }
};

FIDDLE()
struct IRSPIRVNonUniformResourceDecoration : IRDecoration
{
    FIDDLE(leafInst())

    IRConstant* getSPIRVNonUniformResourceOperand() { return cast<IRConstant>(getOperand(0)); }
    IntegerLiteralValue getSPIRVNonUniformResource()
    {
        return getSPIRVNonUniformResourceOperand()->value.intVal;
    }
};

FIDDLE()
struct IRRequireSPIRVVersionDecoration : IRDecoration
{
    FIDDLE(leafInst())

    IRConstant* getSPIRVVersionOperand() { return cast<IRConstant>(getOperand(0)); }
    SemanticVersion getSPIRVVersion()
    {
        return SemanticVersion::fromRaw(getSPIRVVersionOperand()->value.intVal);
    }
};

FIDDLE()
struct IRRequireCapabilityAtomDecoration : IRDecoration
{
    FIDDLE(leafInst())

    IRConstant* getCapabilityAtomOperand() { return cast<IRConstant>(getOperand(0)); }
    CapabilityName getAtom() { return (CapabilityName)getCapabilityAtomOperand()->value.intVal; }
};

FIDDLE()
struct IRRequireCUDASMVersionDecoration : IRDecoration
{
    FIDDLE(leafInst())

    IRConstant* getCUDASMVersionOperand() { return cast<IRConstant>(getOperand(0)); }
    SemanticVersion getCUDASMVersion()
    {
        return SemanticVersion::fromRaw(getCUDASMVersionOperand()->value.intVal);
    }
};

FIDDLE()
struct IRRequireGLSLExtensionDecoration : IRDecoration
{
    FIDDLE(leafInst())

    IRStringLit* getExtensionNameOperand() { return cast<IRStringLit>(getOperand(0)); }

    UnownedStringSlice getExtensionName() { return getExtensionNameOperand()->getStringSlice(); }
};

FIDDLE()
struct IRRequireWGSLExtensionDecoration : IRDecoration
{
    FIDDLE(leafInst())

    IRStringLit* getExtensionNameOperand() { return cast<IRStringLit>(getOperand(0)); }

    UnownedStringSlice getExtensionName() { return getExtensionNameOperand()->getStringSlice(); }
};

FIDDLE()
struct IRMemoryQualifierSetDecoration : IRDecoration
{
    FIDDLE(leafInst())
    IRIntegerValue getMemoryQualifierBit() { return cast<IRIntLit>(getOperand(0))->getValue(); }
};

FIDDLE()
struct IRAvailableInDownstreamIRDecoration : IRDecoration
{
    FIDDLE(leafInst())
    CodeGenTarget getTarget()
    {
        return static_cast<CodeGenTarget>(cast<IRIntLit>(getOperand(0))->getValue());
    }
};

FIDDLE()
struct IRGLSLLocationDecoration : IRDecoration
{
    FIDDLE(leafInst())
    IRIntLit* getLocation() { return cast<IRIntLit>(getOperand(0)); }
};


FIDDLE()
struct IRGLSLOffsetDecoration : IRDecoration
{
    FIDDLE(leafInst())
    IRIntLit* getOffset() { return cast<IRIntLit>(getOperand(0)); }
};

FIDDLE()
struct IRVkStructOffsetDecoration : IRDecoration
{
    FIDDLE(leafInst())
    IRIntLit* getOffset() { return cast<IRIntLit>(getOperand(0)); }
};

FIDDLE()
struct IRNVAPIMagicDecoration : IRDecoration
{
    FIDDLE(leafInst())

    IRStringLit* getNameOperand() { return cast<IRStringLit>(getOperand(0)); }
    UnownedStringSlice getName() { return getNameOperand()->getStringSlice(); }
};

FIDDLE()
struct IRNVAPISlotDecoration : IRDecoration
{
    FIDDLE(leafInst())

    IRStringLit* getRegisterNameOperand() { return cast<IRStringLit>(getOperand(0)); }
    UnownedStringSlice getRegisterName() { return getRegisterNameOperand()->getStringSlice(); }

    IRStringLit* getSpaceNameOperand() { return cast<IRStringLit>(getOperand(1)); }
    UnownedStringSlice getSpaceName() { return getSpaceNameOperand()->getStringSlice(); }
};

FIDDLE()
struct IRMaxTessFactorDecoration : IRDecoration
{
    FIDDLE(leafInst())

    IRFloatLit* getMaxTessFactor() { return cast<IRFloatLit>(getOperand(0)); }
};

FIDDLE()
struct IROutputControlPointsDecoration : IRDecoration
{
    FIDDLE(leafInst())

    IRIntLit* getControlPointCount() { return cast<IRIntLit>(getOperand(0)); }
};

// This is used for mesh shaders too
FIDDLE()
struct IROutputTopologyDecoration : IRDecoration
{
    FIDDLE(leafInst())

    IRStringLit* getTopology() { return cast<IRStringLit>(getOperand(0)); }

    IRIntegerValue getTopologyType() { return cast<IRIntLit>(getOperand(1))->getValue(); }
};

FIDDLE()
struct IRPartitioningDecoration : IRDecoration
{
    FIDDLE(leafInst())

    IRStringLit* getPartitioning() { return cast<IRStringLit>(getOperand(0)); }
};

FIDDLE()
struct IRDomainDecoration : IRDecoration
{
    FIDDLE(leafInst())

    IRStringLit* getDomain() { return cast<IRStringLit>(getOperand(0)); }
};

FIDDLE()
struct IRMaxVertexCountDecoration : IRDecoration
{
    FIDDLE(leafInst())

    IRIntLit* getCount() { return cast<IRIntLit>(getOperand(0)); }
};

FIDDLE()
struct IRInstanceDecoration : IRDecoration
{
    FIDDLE(leafInst())

    IRIntLit* getCount() { return cast<IRIntLit>(getOperand(0)); }
};

struct IRGlobalParam;
FIDDLE()
struct IRNumThreadsDecoration : IRDecoration
{
    FIDDLE(leafInst())

    IRIntLit* getX() { return as<IRIntLit>(getOperand(0)); }
    IRIntLit* getY() { return as<IRIntLit>(getOperand(1)); }
    IRIntLit* getZ() { return as<IRIntLit>(getOperand(2)); }

    IRGlobalParam* getXSpecConst() { return as<IRGlobalParam>(getOperand(0)); }
    IRGlobalParam* getYSpecConst() { return as<IRGlobalParam>(getOperand(1)); }
    IRGlobalParam* getZSpecConst() { return as<IRGlobalParam>(getOperand(2)); }
};

<<<<<<< HEAD
FIDDLE()
=======
struct IRFpDenormalPreserveDecoration : IRDecoration
{
    enum
    {
        kOp = kIROp_FpDenormalPreserveDecoration
    };
    IR_LEAF_ISA(FpDenormalPreserveDecoration)

    IRIntLit* getWidth() { return cast<IRIntLit>(getOperand(0)); }
};

struct IRFpDenormalFlushToZeroDecoration : IRDecoration
{
    enum
    {
        kOp = kIROp_FpDenormalFlushToZeroDecoration
    };
    IR_LEAF_ISA(FpDenormalFlushToZeroDecoration)

    IRIntLit* getWidth() { return cast<IRIntLit>(getOperand(0)); }
};

>>>>>>> d50c3f34
struct IRWaveSizeDecoration : IRDecoration
{
    FIDDLE(leafInst())

    IRIntLit* getNumLanes() { return cast<IRIntLit>(getOperand(0)); }
};

FIDDLE()
struct IREntryPointDecoration : IRDecoration
{
    FIDDLE(leafInst())

    IRIntLit* getProfileInst() { return cast<IRIntLit>(getOperand(0)); }
    Profile getProfile() { return Profile(Profile::RawVal(getIntVal(getProfileInst()))); }

    IRStringLit* getName() { return cast<IRStringLit>(getOperand(1)); }
    IRStringLit* getModuleName() { return cast<IRStringLit>(getOperand(2)); }
    void setName(IRStringLit* name) { setOperand(1, name); }
};

FIDDLE()
struct IRCudaKernelForwardDerivativeDecoration : IRDecoration
{
    FIDDLE(leafInst())

    IRInst* getForwardDerivativeFunc() { return getOperand(0); }
};

FIDDLE()
struct IRCudaKernelBackwardDerivativeDecoration : IRDecoration
{
    FIDDLE(leafInst())

    IRInst* getBackwardDerivativeFunc() { return getOperand(0); }
};

FIDDLE()
struct IRGeometryInputPrimitiveTypeDecoration : IRDecoration
{
    FIDDLE(baseInst())
};

/// This is a bit of a hack. The problem is that when GLSL legalization takes place
/// the parameters from the entry point are globalized *and* potentially split
/// So even if we did copy a suitable decoration onto the globalized parameters,
/// it would potentially output multiple times without extra logic.
/// Using this decoration we can copy the StreamOut type to the entry point, and then
/// emit as part of entry point attribute emitting.
FIDDLE()
struct IRStreamOutputTypeDecoration : IRDecoration
{
    FIDDLE(leafInst())

    IRHLSLStreamOutputType* getStreamType() { return cast<IRHLSLStreamOutputType>(getOperand(0)); }
};

/// A decoration that marks a value as having linkage.
/// A value with linkage is either exported from its module,
/// or will have a definition imported from another module.
/// In either case, it requires a mangled name to use when
/// matching imports and exports.
FIDDLE()
struct IRLinkageDecoration : IRDecoration
{
    FIDDLE(baseInst())

    IRStringLit* getMangledNameOperand() { return cast<IRStringLit>(getOperand(0)); }

    UnownedStringSlice getMangledName() { return getMangledNameOperand()->getStringSlice(); }
};

// Mark a global variable as a target buitlin variable.
FIDDLE()
struct IRTargetBuiltinVarDecoration : IRDecoration
{
    FIDDLE(leafInst())

    IRIntLit* getBuiltinVarOperand() { return cast<IRIntLit>(getOperand(0)); }
    IRTargetBuiltinVarName getBuiltinVarName()
    {
        return IRTargetBuiltinVarName(getBuiltinVarOperand()->getValue());
    }
};

FIDDLE()
struct IRUserExternDecoration : IRDecoration
{
    FIDDLE(leafInst())
};

FIDDLE()
struct IRImportDecoration : IRLinkageDecoration
{
    FIDDLE(leafInst())
};

FIDDLE()
struct IRExportDecoration : IRLinkageDecoration
{
    FIDDLE(leafInst())
};

FIDDLE()
struct IRExternCppDecoration : IRDecoration
{
    FIDDLE(leafInst())

    IRStringLit* getNameOperand() { return cast<IRStringLit>(getOperand(0)); }

    UnownedStringSlice getName() { return getNameOperand()->getStringSlice(); }
};

FIDDLE()
struct IRExternCDecoration : IRDecoration
{
    FIDDLE(leafInst())
};

FIDDLE()
struct IRDllImportDecoration : IRDecoration
{
    FIDDLE(leafInst())

    IRStringLit* getLibraryNameOperand() { return cast<IRStringLit>(getOperand(0)); }
    UnownedStringSlice getLibraryName() { return getLibraryNameOperand()->getStringSlice(); }

    IRStringLit* getFunctionNameOperand() { return cast<IRStringLit>(getOperand(1)); }
    UnownedStringSlice getFunctionName() { return getFunctionNameOperand()->getStringSlice(); }
};

FIDDLE()
struct IRDllExportDecoration : IRDecoration
{
    FIDDLE(leafInst())

    IRStringLit* getFunctionNameOperand() { return cast<IRStringLit>(getOperand(0)); }
    UnownedStringSlice getFunctionName() { return getFunctionNameOperand()->getStringSlice(); }
};

FIDDLE()
struct IRTorchEntryPointDecoration : IRDecoration
{
    FIDDLE(leafInst())

    IRStringLit* getFunctionNameOperand() { return cast<IRStringLit>(getOperand(0)); }
    UnownedStringSlice getFunctionName() { return getFunctionNameOperand()->getStringSlice(); }
};

FIDDLE()
struct IRAutoPyBindCudaDecoration : IRDecoration
{
    FIDDLE(leafInst())

    IRStringLit* getFunctionNameOperand() { return cast<IRStringLit>(getOperand(0)); }
    UnownedStringSlice getFunctionName() { return getFunctionNameOperand()->getStringSlice(); }
};

FIDDLE()
struct IRPyExportDecoration : IRDecoration
{
    FIDDLE(leafInst())

    IRStringLit* getExportNameOperand() { return cast<IRStringLit>(getOperand(0)); }
    UnownedStringSlice getExportName() { return getExportNameOperand()->getStringSlice(); }
};


FIDDLE()
struct IRKnownBuiltinDecoration : IRDecoration
{
    FIDDLE(leafInst())

    IRStringLit* getNameOperand() { return cast<IRStringLit>(getOperand(0)); }
    UnownedStringSlice getName() { return getNameOperand()->getStringSlice(); }
};

FIDDLE()
struct IREntryPointParamDecoration : IRDecoration
{
    FIDDLE(leafInst())

    /// Get the entry point that this parameter orignates from.
    IRFunc* getEntryPoint() { return cast<IRFunc>(getOperand(0)); }
};

FIDDLE()
struct IRFormatDecoration : IRDecoration
{
    FIDDLE(leafInst())

    IRConstant* getFormatOperand() { return cast<IRConstant>(getOperand(0)); }

    ImageFormat getFormat() { return ImageFormat(getFormatOperand()->value.intVal); }
};

FIDDLE()
struct IRSizeAndAlignmentDecoration : IRDecoration
{
    FIDDLE(leafInst())

    IRTypeLayoutRuleName getLayoutName()
    {
        return IRTypeLayoutRuleName(cast<IRIntLit>(getOperand(0))->getValue());
    }

    IRIntLit* getSizeOperand() { return cast<IRIntLit>(getOperand(1)); }
    IRIntLit* getAlignmentOperand() { return cast<IRIntLit>(getOperand(2)); }
    IRIntegerValue getSize() { return getSizeOperand()->getValue(); }
    IRIntegerValue getAlignment() { return getAlignmentOperand()->getValue(); }
};

FIDDLE()
struct IROffsetDecoration : IRDecoration
{
    FIDDLE(leafInst())

    IRTypeLayoutRuleName getLayoutName()
    {
        return IRTypeLayoutRuleName(cast<IRIntLit>(getOperand(0))->getValue());
    }

    IRIntLit* getOffsetOperand() { return cast<IRIntLit>(getOperand(1)); }
    IRIntegerValue getOffset() { return getOffsetOperand()->getValue(); }
};

FIDDLE()
struct IRBuiltinDecoration : IRDecoration
{
    FIDDLE(leafInst())
};

FIDDLE()
struct IRSequentialIDDecoration : IRDecoration
{
    FIDDLE(leafInst())

    IRIntLit* getSequentialIDOperand() { return cast<IRIntLit>(getOperand(0)); }
    IRIntegerValue getSequentialID() { return getSequentialIDOperand()->getValue(); }
};

FIDDLE()
struct IRResultWitnessDecoration : IRDecoration
{
    FIDDLE(leafInst())

    IRInst* getWitness() { return getOperand(0); }
};

FIDDLE()
struct IRDynamicDispatchWitnessDecoration : IRDecoration
{
    FIDDLE(leafInst())
};

FIDDLE()
struct IRAutoDiffOriginalValueDecoration : IRDecoration
{
    FIDDLE(leafInst())
    IRInst* getOriginalValue() { return getOperand(0); }
};

FIDDLE()
struct IRForwardDifferentiableDecoration : IRDecoration
{
    FIDDLE(leafInst())
};

FIDDLE()
struct IRForwardDerivativeDecoration : IRDecoration
{
    FIDDLE(leafInst())

    IRInst* getForwardDerivativeFunc() { return getOperand(0); }
};

FIDDLE()
struct IRPrimalSubstituteDecoration : IRDecoration
{
    FIDDLE(leafInst())

    IRInst* getPrimalSubstituteFunc() { return getOperand(0); }
};

FIDDLE()
struct IRBackwardDerivativeIntermediateTypeDecoration : IRDecoration
{
    FIDDLE(leafInst())

    IRInst* getBackwardDerivativeIntermediateType() { return getOperand(0); }
};

FIDDLE()
struct IRBackwardDerivativePrimalDecoration : IRDecoration
{
    FIDDLE(leafInst())

    IRInst* getBackwardDerivativePrimalFunc() { return getOperand(0); }
};

// Used to associate the restore context var to use in a call to splitted backward propgate
// function.
FIDDLE()
struct IRBackwardDerivativePrimalContextDecoration : IRDecoration
{
    FIDDLE(leafInst())

    IRUse primalContextVar;
    IRInst* getBackwardDerivativePrimalContextVar() { return getOperand(0); }
};

FIDDLE()
struct IRBackwardDerivativePrimalReturnDecoration : IRDecoration
{
    FIDDLE(leafInst())

    IRInst* getBackwardDerivativePrimalReturnValue() { return getOperand(0); }
};

FIDDLE()
struct IRBackwardDerivativePropagateDecoration : IRDecoration
{
    FIDDLE(leafInst())

    IRInst* getBackwardDerivativePropagateFunc() { return getOperand(0); }
};

FIDDLE()
struct IRBackwardDerivativeDecoration : IRDecoration
{
    FIDDLE(leafInst())

    IRInst* getBackwardDerivativeFunc() { return getOperand(0); }
};

FIDDLE()
struct IRCheckpointHintDecoration : public IRDecoration
{
    FIDDLE(baseInst())
};

FIDDLE()
struct IRPreferRecomputeDecoration : IRCheckpointHintDecoration
{
    FIDDLE(leafInst())
};

FIDDLE()
struct IRPreferCheckpointDecoration : IRCheckpointHintDecoration
{
    FIDDLE(leafInst())
};

FIDDLE()
struct IRCheckpointIntermediateDecoration : IRCheckpointHintDecoration
{
    FIDDLE(leafInst())

    IRInst* getSourceFunction() { return getOperand(0); }
};

FIDDLE()
struct IRLoopCounterDecoration : IRDecoration
{
    FIDDLE(leafInst())
};

FIDDLE()
struct IRLoopCounterUpdateDecoration : IRDecoration
{
    FIDDLE(leafInst())
};


FIDDLE()
struct IRLoopExitPrimalValueDecoration : IRDecoration
{
    FIDDLE(leafInst())

    IRUse target;
    IRUse exitVal;
    IRInst* getTargetInst() { return getOperand(0); }
    IRInst* getLoopExitValInst() { return getOperand(1); }
};

FIDDLE()
struct IRAutodiffInstDecoration : IRDecoration
{
    FIDDLE(baseInst())
};

FIDDLE()
struct IRDifferentialInstDecoration : IRAutodiffInstDecoration
{
    FIDDLE(leafInst())

    IRUse primalType;

    IRType* getPrimalType() { return (IRType*)(getOperand(0)); }
    IRInst* getPrimalInst() { return getOperand(1); }
    IRInst* getWitness() { return getOperand(2); }
};

FIDDLE()
struct IRPrimalInstDecoration : IRAutodiffInstDecoration
{
    FIDDLE(leafInst())
};

FIDDLE()
struct IRMixedDifferentialInstDecoration : IRAutodiffInstDecoration
{
    FIDDLE(leafInst())

    IRUse pairType;

    IRType* getPairType() { return (IRType*)(getOperand(0)); }
};

FIDDLE()
struct IRRecomputeBlockDecoration : IRAutodiffInstDecoration
{
    FIDDLE(leafInst())
};

FIDDLE()
struct IRPrimalValueStructKeyDecoration : IRDecoration
{
    FIDDLE(leafInst())


    IRStructKey* getStructKey() { return as<IRStructKey>(getOperand(0)); }
};

FIDDLE()
struct IRPrimalElementTypeDecoration : IRDecoration
{
    FIDDLE(leafInst())


    IRInst* getPrimalElementType() { return getOperand(0); }
};

FIDDLE()
struct IRIntermediateContextFieldDifferentialTypeDecoration : IRDecoration
{
    FIDDLE(leafInst())


    IRInst* getDifferentialWitness() { return getOperand(0); }
};

FIDDLE()
struct IRBackwardDifferentiableDecoration : IRDecoration
{
    FIDDLE(leafInst())
};

FIDDLE()
struct IRUserDefinedBackwardDerivativeDecoration : IRDecoration
{
    FIDDLE(leafInst())
    IRInst* getBackwardDerivativeFunc() { return getOperand(0); }
};

FIDDLE()
struct IRTreatAsDifferentiableDecoration : IRDecoration
{
    FIDDLE(leafInst())
};

// Mark a call as explicitly calling a differentiable function.
FIDDLE()
struct IRDifferentiableCallDecoration : IRDecoration
{
    FIDDLE(leafInst())
};

// Mark a type as being eligible for trimming if necessary. If
// any fields don't have any effective loads from them, they can be
// removed.
//
FIDDLE()
struct IROptimizableTypeDecoration : IRDecoration
{
    FIDDLE(leafInst())
};

// Informs the DCE pass to ignore side-effects on this call for
// the purposes of dead code elimination, even if the call does have
// side-effects.
//
FIDDLE()
struct IRIgnoreSideEffectsDecoration : IRDecoration
{
    FIDDLE(leafInst())
};

// Treat a call to a non-differentiable function as a differentiable call.
FIDDLE()
struct IRTreatCallAsDifferentiableDecoration : IRDecoration
{
    FIDDLE(leafInst())
};

FIDDLE()
struct IRDerivativeMemberDecoration : IRDecoration
{
    FIDDLE(leafInst())

    IRInst* getDerivativeMemberStructKey() { return getOperand(0); }
};

// An instruction that replaces the function symbol
// with it's derivative function.
FIDDLE()
struct IRForwardDifferentiate : IRInst
{
    FIDDLE(leafInst())
    // The base function for the call.
    IRUse base;
    IRInst* getBaseFn() { return getOperand(0); }
};

// An instruction that replaces the function symbol
// with its backward derivative primal function.
// A backward derivative primal function is the first pass
// of backward derivative computation. It performs the primal
// computations and returns the intermediates that will be used
// by the actual backward derivative function.
FIDDLE()
struct IRBackwardDifferentiatePrimal : IRInst
{
    FIDDLE(leafInst())
    // The base function for the call.
    IRUse base;
    IRInst* getBaseFn() { return getOperand(0); }
};

// An instruction that replaces the function symbol with its backward derivative propagate function.
// A backward derivative propagate function is the second pass of backward derivative computation.
// It uses the intermediates computed in the bacward derivative primal function to perform the
// actual backward derivative propagation.
FIDDLE()
struct IRBackwardDifferentiatePropagate : IRInst
{
    FIDDLE(leafInst())
    // The base function for the call.
    IRUse base;
    IRInst* getBaseFn() { return getOperand(0); }
};

// An instruction that replaces the function symbol with its backward derivative function.
// A backward derivative function is a concept that combines both passes of backward derivative
// computation. This inst should only be produced by lower-to-ir, and will be replaced with calls to
// the primal function followed by the propagate function in the auto-diff pass.
FIDDLE()
struct IRBackwardDifferentiate : IRInst
{
    FIDDLE(leafInst())
    // The base function for the call.
    IRUse base;
    IRInst* getBaseFn() { return getOperand(0); }
};

FIDDLE()
struct IRIsDifferentialNull : IRInst
{
    FIDDLE(leafInst())
    IRInst* getBase() { return getOperand(0); }
};

// Retrieves the primal substitution function for the given function.
FIDDLE()
struct IRPrimalSubstitute : IRInst
{
    FIDDLE(leafInst())
    IRInst* getBaseFn() { return getOperand(0); }
};

FIDDLE()
struct IRDifferentiableTypeAnnotation : IRInst
{
    FIDDLE(leafInst())
    IRInst* getBaseType() { return getOperand(0); }
    IRInst* getWitness() { return getOperand(1); }
};

FIDDLE()
struct IRDispatchKernel : IRInst
{
    FIDDLE(leafInst())
    IRInst* getBaseFn() { return getOperand(0); }
    IRInst* getThreadGroupSize() { return getOperand(1); }
    IRInst* getDispatchSize() { return getOperand(2); }
    UInt getArgCount() { return getOperandCount() - 3; }
    IRInst* getArg(UInt i) { return getOperand(3 + i); }
    IROperandList<IRInst> getArgsList()
    {
        return IROperandList<IRInst>(getOperands() + 3, getOperands() + getOperandCount());
    }
};

FIDDLE()
struct IRTorchTensorGetView : IRInst
{
    FIDDLE(leafInst())
};

// Dictionary item mapping a type with a corresponding
// IDifferentiable witness table
//
FIDDLE()
struct IRDifferentiableTypeDictionaryItem : IRInst
{
    FIDDLE(leafInst())

    IRInst* getConcreteType() { return getOperand(0); }
    IRInst* getWitness() { return getOperand(1); }
};

FIDDLE()
struct IRDifferentiableTypeDictionaryDecoration : IRDecoration
{
    FIDDLE(leafInst())
};

FIDDLE()
struct IRFloatingPointModeOverrideDecoration : IRDecoration
{
    FIDDLE(leafInst())

    FloatingPointMode getFloatingPointMode()
    {
        return (FloatingPointMode)cast<IRIntLit>(getOperand(0))->getValue();
    }
};

// An instruction that specializes another IR value
// (representing a generic) to a particular set of generic arguments
// (instructions representing types, witness tables, etc.)
FIDDLE()
struct IRSpecialize : IRInst
{
    FIDDLE(leafInst())
    // The "base" for the call is the generic to be specialized
    IRUse base;
    IRInst* getBase() { return getOperand(0); }

    // after the generic value come the arguments
    UInt getArgCount() { return getOperandCount() - 1; }
    IRInst* getArg(UInt index) { return getOperand(index + 1); }
    IRUse* getArgOperand(Index i) { return getOperands() + 1 + i; }
};

// An instruction that looks up the implementation
// of an interface operation identified by `requirementDeclRef`
// in the witness table `witnessTable` which should
// hold the conformance information for a specific type.
FIDDLE()
struct IRLookupWitnessMethod : IRInst
{
    FIDDLE(leafInst())
    IRUse witnessTable;
    IRUse requirementKey;

    IRInst* getWitnessTable() { return witnessTable.get(); }
    IRInst* getRequirementKey() { return requirementKey.get(); }
};

// Returns the sequential ID of an RTTI object.
FIDDLE()
struct IRGetSequentialID : IRInst
{
    FIDDLE(leafInst())

    IRInst* getRTTIOperand() { return getOperand(0); }
};

/// Allocates space from local stack.
///
FIDDLE()
struct IRAlloca : IRInst
{
    FIDDLE(leafInst())

    IRInst* getAllocSize() { return getOperand(0); }
};

/// A non-hoistable inst used to "pin" a global value inside a function body so any insts dependent
/// on `value` can be emitted as local insts instead of global insts, as required by targets (e.g.
/// spirv) that doesn't allow the dependent computation in the global scope.
///
FIDDLE()
struct IRGlobalValueRef : IRInst
{
    FIDDLE(leafInst())

    IRInst* getValue() { return getOperand(0); }
};

/// Packs a value into an `AnyValue`.
/// Return type is `IRAnyValueType`.
FIDDLE()
struct IRPackAnyValue : IRInst
{
    FIDDLE(leafInst())
    IRInst* getValue() { return getOperand(0); }
};

/// Unpacks a `AnyValue` value into a concrete type.
/// Operand must have `IRAnyValueType`.
FIDDLE()
struct IRUnpackAnyValue : IRInst
{
    FIDDLE(leafInst())
    IRInst* getValue() { return getOperand(0); }
};

FIDDLE()
struct IRBitFieldAccessorDecoration : IRDecoration
{
    FIDDLE(leafInst())
    IRStructKey* getBackingMemberKey() { return cast<IRStructKey>(getOperand(0)); }
    IRIntegerValue getFieldWidth() { return as<IRIntLit>(getOperand(1))->getValue(); }
    IRIntegerValue getFieldOffset() { return as<IRIntLit>(getOperand(2))->getValue(); }
};

// Layout decorations

/// A decoration that marks a field key as having been associated
/// with a particular simple semantic (e.g., `COLOR` or `SV_Position`,
/// but not a `register` semantic).
///
/// This is currently needed so that we can round-trip HLSL `struct`
/// types that get used for varying input/output. This is an unfortunate
/// case where some amount of "layout" information can't just come
/// in via the `TypeLayout` part of things.
///
FIDDLE()
struct IRSemanticDecoration : public IRDecoration
{
    FIDDLE(leafInst())

    IRStringLit* getSemanticNameOperand() { return cast<IRStringLit>(getOperand(0)); }
    UnownedStringSlice getSemanticName() { return getSemanticNameOperand()->getStringSlice(); }

    IRIntLit* getSemanticIndexOperand() { return cast<IRIntLit>(getOperand(1)); }
    int getSemanticIndex() { return int(getIntVal(getSemanticIndexOperand())); }
};

FIDDLE()
struct IRConstructorDecoration : IRDecoration
{
    FIDDLE(leafInst())

    bool getSynthesizedStatus() { return cast<IRBoolLit>(getOperand(0))->getValue(); }
};

FIDDLE()
struct IRPackOffsetDecoration : IRDecoration
{
    FIDDLE(leafInst())

    IRIntLit* getRegisterOffset() { return cast<IRIntLit>(getOperand(0)); }
    IRIntLit* getComponentOffset() { return cast<IRIntLit>(getOperand(1)); }
};

FIDDLE()
struct IRUserTypeNameDecoration : IRDecoration
{
    FIDDLE(leafInst())
    IRStringLit* getUserTypeName() { return cast<IRStringLit>(getOperand(0)); }
};

FIDDLE()
struct IRCounterBufferDecoration : IRDecoration
{
    FIDDLE(leafInst())
    IRInst* getCounterBuffer() { return getOperand(0); }
};

FIDDLE()
struct IRStageAccessDecoration : public IRDecoration
{
    FIDDLE(baseInst())
    Int getStageCount() { return (Int)getOperandCount(); }
    IRStringLit* getStageOperand(Int index) { return cast<IRStringLit>(getOperand(index)); }
    UnownedStringSlice getStageName(Int index) { return getStageOperand(index)->getStringSlice(); }
};

FIDDLE()
struct IRStageReadAccessDecoration : public IRStageAccessDecoration
{
    FIDDLE(leafInst())
};

FIDDLE()
struct IRStageWriteAccessDecoration : public IRStageAccessDecoration
{
    FIDDLE(leafInst())
};

<<<<<<< HEAD
FIDDLE()
struct IRPayloadDecoration : public IRDecoration
{
    FIDDLE(leafInst())
};
=======
>>>>>>> d50c3f34

FIDDLE()
struct IRRayPayloadDecoration : public IRDecoration
{
    FIDDLE(leafInst())
};

// Mesh shader decorations

FIDDLE()
struct IRMeshOutputDecoration : public IRDecoration
{
    FIDDLE(baseInst())
    IRIntLit* getMaxSize() { return cast<IRIntLit>(getOperand(0)); }
};

FIDDLE()
struct IRVerticesDecoration : public IRMeshOutputDecoration
{
    FIDDLE(leafInst())
};

FIDDLE()
struct IRIndicesDecoration : public IRMeshOutputDecoration
{
    FIDDLE(leafInst())
};

FIDDLE()
struct IRPrimitivesDecoration : public IRMeshOutputDecoration
{
    FIDDLE(leafInst())
};

FIDDLE()
struct IRGLSLPrimitivesRateDecoration : public IRDecoration
{
    FIDDLE(leafInst())
};

FIDDLE()
struct IRGLPositionOutputDecoration : public IRDecoration
{
    FIDDLE(leafInst())
};

FIDDLE()
struct IRGLPositionInputDecoration : public IRDecoration
{
    FIDDLE(leafInst())
};

FIDDLE()
struct IRMeshOutputRef : public IRInst
{
    FIDDLE(leafInst())
    IRInst* getBase() { return getOperand(0); }
    IRInst* getIndex() { return getOperand(1); }
    IRInst* getOutputType() { return cast<IRPtrTypeBase>(getFullType())->getValueType(); }
};

FIDDLE()
struct IRMeshOutputSet : public IRInst
{
    FIDDLE(leafInst())
    IRInst* getBase() { return getOperand(0); }
    IRInst* getIndex() { return getOperand(1); }
    IRInst* getElementValue() { return getOperand(2); }
};

FIDDLE()
struct IRMetalSetVertex : public IRInst
{
    FIDDLE(leafInst())
    IRInst* getIndex() { return getOperand(0); }
    IRInst* getElementValue() { return getOperand(1); }
};

FIDDLE()
struct IRMetalSetPrimitive : public IRInst
{
    FIDDLE(leafInst())
    IRInst* getIndex() { return getOperand(0); }
    IRInst* getElementValue() { return getOperand(1); }
};

FIDDLE()
struct IRMetalSetIndices : public IRInst
{
    FIDDLE(leafInst())
    IRInst* getIndex() { return getOperand(0); }
    IRInst* getElementValue() { return getOperand(1); }
};

/// An attribute that can be attached to another instruction as an operand.
///
/// Attributes serve a similar role to decorations, in that both are ways
/// to attach additional information to an instruction, where the operand
/// of the attribute/decoration identifies the purpose of the additional
/// information.
///
/// The key difference between decorations and attributes is that decorations
/// are stored as children of an instruction (in terms of the ownership
/// hierarchy), while attributes are referenced as operands.
///
/// The key benefit of having attributes be operands is that they must
/// be present at the time an instruction is created, which means that
/// they can affect the conceptual value/identity of an instruction
/// in cases where we deduplicate/hash instructions by value.
///
FIDDLE()
struct IRAttr : public IRInst
{
    FIDDLE(baseInst())
};

/// An attribute that specifies layout information for a single resource kind.
FIDDLE()
struct IRLayoutResourceInfoAttr : public IRAttr
{
    FIDDLE(baseInst())

    IRIntLit* getResourceKindInst() { return cast<IRIntLit>(getOperand(0)); }
    LayoutResourceKind getResourceKind()
    {
        return LayoutResourceKind(getIntVal(getResourceKindInst()));
    }
};

/// An attribute that specifies offset information for a single resource kind.
///
/// This operation can appear as `varOffset(kind, offset)` or
/// `varOffset(kind, offset, space)`. The latter form is only
/// used when `space` is non-zero.
///
FIDDLE()
struct IRVarOffsetAttr : public IRLayoutResourceInfoAttr
{
    FIDDLE(leafInst())

    IRIntLit* getOffsetInst() { return cast<IRIntLit>(getOperand(1)); }
    UInt getOffset() { return UInt(getIntVal(getOffsetInst())); }

    IRIntLit* getSpaceInst()
    {
        if (getOperandCount() > 2)
            return cast<IRIntLit>(getOperand(2));
        return nullptr;
    }

    UInt getSpace()
    {
        if (auto spaceInst = getSpaceInst())
            return UInt(getIntVal(spaceInst));
        return 0;
    }
};

/// An attribute that specifies the error type a function is throwing
FIDDLE()
struct IRFuncThrowTypeAttr : IRAttr
{
    FIDDLE(leafInst())

    IRType* getErrorType() { return (IRType*)getOperand(0); }
};

FIDDLE()
struct IRNoDiffAttr : IRAttr
{
    FIDDLE(leafInst())
};

/// An attribute that specifies size information for a single resource kind.
FIDDLE()
struct IRTypeSizeAttr : public IRLayoutResourceInfoAttr
{
    FIDDLE(leafInst())

    IRIntLit* getSizeInst() { return cast<IRIntLit>(getOperand(1)); }
    LayoutSize getSize()
    {
        return LayoutSize::fromRaw(LayoutSize::RawValue(getIntVal(getSizeInst())));
    }
    size_t getFiniteSize() { return getSize().getFiniteValue(); }
};

// Layout

/// Base type for instructions that represent layout information.
///
/// Layout instructions are effectively just meta-data constants.
///
FIDDLE()
struct IRLayout : IRInst
{
    FIDDLE(baseInst())
};

struct IRVarLayout;

/// An attribute to specify that a layout has another layout attached for "pending" data.
///
/// "Pending" data refers to the parts of a type or variable that
/// couldn't be laid out until the concrete types for existential
/// type slots were filled in. The layout of pending data may not
/// be contiguous with the layout of the original type/variable.
///
FIDDLE()
struct IRPendingLayoutAttr : IRAttr
{
    FIDDLE(leafInst())

    IRLayout* getLayout() { return cast<IRLayout>(getOperand(0)); }
};

/// Layout information for a type.
///
/// The most important thing this instruction provides is the
/// resource usage (aka "size") of the type for each of the
/// resource kinds it consumes.
///
/// Subtypes of `IRTypeLayout` will include additional type-specific
/// operands or attributes. For example, a type layout for a
/// `struct` type will include offset information for its fields.
///
FIDDLE()
struct IRTypeLayout : IRLayout
{
    FIDDLE(baseInst())

    /// Find the attribute that stores offset information for `kind`.
    ///
    /// Returns null if no attribute is found, indicating that this
    /// type does not consume any resources of `kind`.
    ///
    IRTypeSizeAttr* findSizeAttr(LayoutResourceKind kind);

    /// Get all the attributes representing size information.
    IROperandList<IRTypeSizeAttr> getSizeAttrs();

    /// Unwrap any layers of array-ness and return the outer-most non-array type.
    IRTypeLayout* unwrapArray();

    /// Get the layout for pending data, if present.
    IRTypeLayout* getPendingDataTypeLayout();

    /// A builder for constructing `IRTypeLayout`s
    struct Builder
    {
        /// Begin building.
        ///
        /// The `irBuilder` will be used to construct the
        /// type layout and any additional instructions required.
        ///
        Builder(IRBuilder* irBuilder);

        /// Add `size` units of resource `kind` to the resource usage of this type.
        void addResourceUsage(LayoutResourceKind kind, LayoutSize size);

        /// Add the resource usage specified by `sizeAttr`.
        void addResourceUsage(IRTypeSizeAttr* sizeAttr);

        /// Add all resource usage from `typeLayout`.
        void addResourceUsageFrom(IRTypeLayout* typeLayout);

        /// Set the (optional) layout for pending data.
        void setPendingTypeLayout(IRTypeLayout* typeLayout) { m_pendingTypeLayout = typeLayout; }

        /// Build a type layout according to the information specified so far.
        IRTypeLayout* build();

    protected:
        // The following services are provided so that
        // subtypes of `IRTypeLayout` can provide their
        // own `Builder` subtypes that construct appropriate
        // layouts.

        /// Override to customize the opcode of the generated layout.
        virtual IROp getOp() { return kIROp_TypeLayoutBase; }

        /// Override to add additional operands to the generated layout.
        virtual void addOperandsImpl(List<IRInst*>&) {}

        /// Override to add additional attributes to the generated layout.
        virtual void addAttrsImpl(List<IRInst*>&) {}

        /// Use to access the underlying IR builder.
        IRBuilder* getIRBuilder() { return m_irBuilder; };

    private:
        void addOperands(List<IRInst*>&);
        void addAttrs(List<IRInst*>& ioOperands);

        IRBuilder* m_irBuilder = nullptr;
        IRTypeLayout* m_pendingTypeLayout = nullptr;

        struct ResInfo
        {
            LayoutResourceKind kind = LayoutResourceKind::None;
            LayoutSize size = 0;
        };
        ResInfo m_resInfos[SLANG_PARAMETER_CATEGORY_COUNT];
    };
};

/// Type layout for parameter groups (constant buffers and parameter blocks)
FIDDLE()
struct IRParameterGroupTypeLayout : IRTypeLayout
{
    FIDDLE(leafInst())
private:
    typedef IRTypeLayout Super;

public:
    IRVarLayout* getContainerVarLayout() { return cast<IRVarLayout>(getOperand(0)); }

    IRVarLayout* getElementVarLayout() { return cast<IRVarLayout>(getOperand(1)); }

    // TODO: There shouldn't be a need for the IR to store an "offset" element type layout,
    // but there are just enough places that currently use that information so that removing
    // it would require some careful refactoring.
    //
    IRTypeLayout* getOffsetElementTypeLayout() { return cast<IRTypeLayout>(getOperand(2)); }

    /// Specialized builder for parameter group type layouts.
    struct Builder : Super::Builder
    {
    public:
        Builder(IRBuilder* irBuilder)
            : Super::Builder(irBuilder)
        {
        }

        void setContainerVarLayout(IRVarLayout* varLayout) { m_containerVarLayout = varLayout; }

        void setElementVarLayout(IRVarLayout* varLayout) { m_elementVarLayout = varLayout; }

        void setOffsetElementTypeLayout(IRTypeLayout* typeLayout)
        {
            m_offsetElementTypeLayout = typeLayout;
        }

        IRParameterGroupTypeLayout* build();

    protected:
        IROp getOp() SLANG_OVERRIDE { return kIROp_ParameterGroupTypeLayout; }
        void addOperandsImpl(List<IRInst*>& ioOperands) SLANG_OVERRIDE;

        IRVarLayout* m_containerVarLayout;
        IRVarLayout* m_elementVarLayout;
        IRTypeLayout* m_offsetElementTypeLayout;
    };
};

/// Specialized layout information for array types
FIDDLE()
struct IRArrayTypeLayout : IRTypeLayout
{
    FIDDLE(leafInst())
    typedef IRTypeLayout Super;


    IRTypeLayout* getElementTypeLayout() { return cast<IRTypeLayout>(getOperand(0)); }

    struct Builder : Super::Builder
    {
        Builder(IRBuilder* irBuilder, IRTypeLayout* elementTypeLayout)
            : Super::Builder(irBuilder), m_elementTypeLayout(elementTypeLayout)
        {
        }

        IRArrayTypeLayout* build() { return cast<IRArrayTypeLayout>(Super::Builder::build()); }

    protected:
        IROp getOp() SLANG_OVERRIDE { return kIROp_ArrayTypeLayout; }
        void addOperandsImpl(List<IRInst*>& ioOperands) SLANG_OVERRIDE;

        IRTypeLayout* m_elementTypeLayout;
    };
};

/// Specialized layout information for structured buffer types
FIDDLE()
struct IRStructuredBufferTypeLayout : IRTypeLayout
{
    FIDDLE(leafInst())
    typedef IRTypeLayout Super;


    IRTypeLayout* getElementTypeLayout() { return cast<IRTypeLayout>(getOperand(0)); }

    struct Builder : Super::Builder
    {
        Builder(IRBuilder* irBuilder, IRTypeLayout* elementTypeLayout)
            : Super::Builder(irBuilder), m_elementTypeLayout(elementTypeLayout)
        {
        }

        IRStructuredBufferTypeLayout* build()
        {
            return cast<IRStructuredBufferTypeLayout>(Super::Builder::build());
        }

    protected:
        IROp getOp() SLANG_OVERRIDE { return kIROp_StructuredBufferTypeLayout; }
        void addOperandsImpl(List<IRInst*>& ioOperands) override;

        IRTypeLayout* m_elementTypeLayout;
    };
};

/* TODO(JS):

It would arguably be "more correct" if the IRPointerTypeLayout, contained a refence to the
value/target type layout. Ie...

```
IRTypeLayout* m_valueTypeLayout;
```

Unfortunately that doesn't work because it leads to an infinite loop if the target contains a Ptr to
the containing struct.

This isn't so simple to fix (as has been done with similar problems elsewhere), because Layout
also hoists/deduped layouts.

As it stands the "attributes" describing the layout fields are held as operands and as such are part
of the hash that is used for deduping. That makes sense (if the fields change depending on where/how
a struct type is used), but creates a problem because we can't lookup the type until it is
"complete" (ie has all the fields) and we can't have all the fields if one is a pointer that causes
infinite recursion in lookup.

The work around for now is to observe that layout of a Ptr doesn't depend on what is being pointed
to and as such we don't store the this in the pointer.
*/
FIDDLE()
struct IRPointerTypeLayout : IRTypeLayout
{
    FIDDLE(leafInst())
    typedef IRTypeLayout Super;


    struct Builder : Super::Builder
    {
        Builder(IRBuilder* irBuilder)
            : Super::Builder(irBuilder)
        {
        }

        IRPointerTypeLayout* build() { return cast<IRPointerTypeLayout>(Super::Builder::build()); }

    protected:
        IROp getOp() SLANG_OVERRIDE { return kIROp_PointerTypeLayout; }
        void addOperandsImpl(List<IRInst*>& ioOperands) SLANG_OVERRIDE;
    };
};

/// Specialized layout information for stream-output types
FIDDLE()
struct IRStreamOutputTypeLayout : IRTypeLayout
{
    FIDDLE(leafInst())
    typedef IRTypeLayout Super;


    IRTypeLayout* getElementTypeLayout() { return cast<IRTypeLayout>(getOperand(0)); }

    struct Builder : Super::Builder
    {
        Builder(IRBuilder* irBuilder, IRTypeLayout* elementTypeLayout)
            : Super::Builder(irBuilder), m_elementTypeLayout(elementTypeLayout)
        {
        }

        IRArrayTypeLayout* build() { return cast<IRArrayTypeLayout>(Super::Builder::build()); }

    protected:
        IROp getOp() SLANG_OVERRIDE { return kIROp_StreamOutputTypeLayout; }
        void addOperandsImpl(List<IRInst*>& ioOperands) SLANG_OVERRIDE;

        IRTypeLayout* m_elementTypeLayout;
    };
};

/// Specialized layout information for matrix types
FIDDLE()
struct IRMatrixTypeLayout : IRTypeLayout
{
    FIDDLE(leafInst())
    typedef IRTypeLayout Super;


    MatrixLayoutMode getMode()
    {
        return MatrixLayoutMode(getIntVal(cast<IRIntLit>(getOperand(0))));
    }

    struct Builder : Super::Builder
    {
        Builder(IRBuilder* irBuilder, MatrixLayoutMode mode);

        IRMatrixTypeLayout* build() { return cast<IRMatrixTypeLayout>(Super::Builder::build()); }

    protected:
        IROp getOp() SLANG_OVERRIDE { return kIROp_MatrixTypeLayout; }
        void addOperandsImpl(List<IRInst*>& ioOperands) SLANG_OVERRIDE;

        IRInst* m_modeInst = nullptr;
    };
};

/// Attribute that specifies the layout for one field of a structure type.
FIDDLE()
struct IRStructFieldLayoutAttr : IRAttr
{
    FIDDLE(leafInst())

    IRInst* getFieldKey() { return getOperand(0); }

    IRVarLayout* getLayout() { return cast<IRVarLayout>(getOperand(1)); }
};

/// Specialized layout information for structure types.
FIDDLE()
struct IRStructTypeLayout : IRTypeLayout
{
    FIDDLE(leafInst())

    typedef IRTypeLayout Super;

    /// Get all of the attributes that represent field layouts.
    IROperandList<IRStructFieldLayoutAttr> getFieldLayoutAttrs()
    {
        return findAttrs<IRStructFieldLayoutAttr>();
    }

    /// Get the number of fields for which layout information is stored.
    UInt getFieldCount() { return getFieldLayoutAttrs().getCount(); }

    /// Get the layout information for a field by `index`
    IRVarLayout* getFieldLayout(UInt index) { return getFieldLayoutAttrs()[index]->getLayout(); }

    /// Specialized builder for structure type layouts.
    struct Builder : Super::Builder
    {
        Builder(IRBuilder* irBuilder)
            : Super::Builder(irBuilder)
        {
        }

        void addField(IRInst* key, IRVarLayout* layout)
        {
            FieldInfo info;
            info.key = key;
            info.layout = layout;
            m_fields.add(info);
        }

        IRStructTypeLayout* build() { return cast<IRStructTypeLayout>(Super::Builder::build()); }

    protected:
        IROp getOp() SLANG_OVERRIDE { return kIROp_StructTypeLayout; }
        void addAttrsImpl(List<IRInst*>& ioOperands) SLANG_OVERRIDE;

        struct FieldInfo
        {
            IRInst* key;
            IRVarLayout* layout;
        };

        List<FieldInfo> m_fields;
    };
};

/// Attribute that specifies the layout for one field of a structure type.
FIDDLE()
struct IRTupleFieldLayoutAttr : IRAttr
{
    FIDDLE(leafInst())

    IRTypeLayout* getLayout() { return cast<IRTypeLayout>(getOperand(1)); }
};

/// Specialized layout information for tuple types.
FIDDLE()
struct IRTupleTypeLayout : IRTypeLayout
{
    FIDDLE(leafInst())

    typedef IRTypeLayout Super;

    /// Get all of the attributes that represent field layouts.
    IROperandList<IRTupleFieldLayoutAttr> getFieldLayoutAttrs()
    {
        return findAttrs<IRTupleFieldLayoutAttr>();
    }

    /// Get the number of fields for which layout information is stored.
    UInt getFieldCount() { return getFieldLayoutAttrs().getCount(); }

    /// Get the layout information for a field by `index`
    IRTypeLayout* getFieldLayout(UInt index) { return getFieldLayoutAttrs()[index]->getLayout(); }

    /// Specialized builder for tuple type layouts.
    struct Builder : Super::Builder
    {
        Builder(IRBuilder* irBuilder)
            : Super::Builder(irBuilder)
        {
        }

        void addField(IRTypeLayout* layout)
        {
            FieldInfo info;
            info.layout = layout;
            m_fields.add(info);
        }

        IRTupleTypeLayout* build() { return cast<IRTupleTypeLayout>(Super::Builder::build()); }

    protected:
        IROp getOp() SLANG_OVERRIDE { return kIROp_TupleTypeLayout; }
        void addAttrsImpl(List<IRInst*>& ioOperands) override;

        struct FieldInfo
        {
            IRTypeLayout* layout;
        };

        List<FieldInfo> m_fields;
    };
};

/// Attribute that represents the layout for one case of a union type
FIDDLE()
struct IRCaseTypeLayoutAttr : IRAttr
{
    FIDDLE(leafInst())

    IRTypeLayout* getTypeLayout() { return cast<IRTypeLayout>(getOperand(0)); }
};

/// Type layout for an existential/interface type.
FIDDLE()
struct IRExistentialTypeLayout : IRTypeLayout
{
    FIDDLE(leafInst())
    typedef IRTypeLayout Super;


    struct Builder : Super::Builder
    {
        Builder(IRBuilder* irBuilder)
            : Super::Builder(irBuilder)
        {
        }

        IRExistentialTypeLayout* build()
        {
            return cast<IRExistentialTypeLayout>(Super::Builder::build());
        }

    protected:
        IROp getOp() SLANG_OVERRIDE { return kIROp_ExistentialTypeLayout; }
    };
};


/// Layout information for an entry point
FIDDLE()
struct IREntryPointLayout : IRLayout
{
    FIDDLE(leafInst())

    /// Get the layout information for the entry point parameters.
    ///
    /// The parameters layout will either be a structure type layout
    /// with one field per parameter, or a parameter group type
    /// layout wrapping such a structure, if the entry point parameters
    /// needed to be allocated into a constant buffer.
    ///
    IRVarLayout* getParamsLayout() { return cast<IRVarLayout>(getOperand(0)); }

    /// Get the layout information for the entry point result.
    ///
    /// This represents the return value of the entry point.
    /// Note that it does *not* represent all of the entry
    /// point outputs, because the parameter list may also
    /// contain `out` or `inout` parameters.
    ///
    IRVarLayout* getResultLayout() { return cast<IRVarLayout>(getOperand(1)); }
};

/// Given an entry-point layout, extract the layout for the parameters struct.
IRStructTypeLayout* getScopeStructLayout(IREntryPointLayout* scopeLayout);

/// Attribute that associates a variable layout with a known stage.
FIDDLE()
struct IRStageAttr : IRAttr
{
    FIDDLE(leafInst())

    IRIntLit* getStageOperand() { return cast<IRIntLit>(getOperand(0)); }
    Stage getStage() { return Stage(getIntVal(getStageOperand())); }
};

/// Base type for attributes that associate a variable layout with a semantic name and index.
FIDDLE()
struct IRSemanticAttr : IRAttr
{
    FIDDLE(baseInst())

    IRStringLit* getNameOperand() { return cast<IRStringLit>(getOperand(0)); }
    UnownedStringSlice getName() { return getNameOperand()->getStringSlice(); }

    IRIntLit* getIndexOperand() { return cast<IRIntLit>(getOperand(1)); }
    UInt getIndex() { return UInt(getIntVal(getIndexOperand())); }
};

/// Attribute that associates a variable with a system-value semantic name and index
FIDDLE()
struct IRSystemValueSemanticAttr : IRSemanticAttr
{
    FIDDLE(leafInst())
};

/// Attribute that associates a variable with a user-defined semantic name and index
FIDDLE()
struct IRUserSemanticAttr : IRSemanticAttr
{
    FIDDLE(leafInst())
};

/// Layout infromation for a single parameter/field
FIDDLE()
struct IRVarLayout : IRLayout
{
    FIDDLE(leafInst())

    /// Get the type layout information for this variable
    IRTypeLayout* getTypeLayout() { return cast<IRTypeLayout>(getOperand(0)); }

    /// Get all the attributes representing resource-kind-specific offsets
    IROperandList<IRVarOffsetAttr> getOffsetAttrs();

    /// Find the offset information (if present) for the given resource `kind`
    IRVarOffsetAttr* findOffsetAttr(LayoutResourceKind kind);

    /// Does this variable use any resources of the given `kind`?
    bool usesResourceKind(LayoutResourceKind kind);
    /// Returns true if there is use of one or more of the kinds
    bool usesResourceFromKinds(LayoutResourceKindFlags kindFlags);

    /// Get the fixed/known stage that this variable is associated with.
    ///
    /// This will be a specific stage for entry-point parameters, but
    /// will be `Stage::Unknown` for any parameter that is not bound
    /// solely to one entry point.
    ///
    Stage getStage();

    /// Find the system-value semantic attribute for this variable, if any.
    IRSystemValueSemanticAttr* findSystemValueSemanticAttr();

    /// Get the (optional) layout for any "pending" data assocaited with this variable.
    IRVarLayout* getPendingVarLayout();

    /// Builder for construction `IRVarLayout`s in a stateful fashion
    struct Builder
    {
        /// Begin building a variable layout with the given `typeLayout`
        ///
        /// The result layout and any instructions needed along the way
        /// will be allocated with `irBuilder`.
        ///
        Builder(IRBuilder* irBuilder, IRTypeLayout* typeLayout);

        /// Represents resource-kind-specific offset information
        struct ResInfo
        {
            LayoutResourceKind kind = LayoutResourceKind::None;
            UInt offset = 0;
            UInt space = 0;
        };

        /// Has any resource usage/offset been registered for the given resource `kind`?
        bool usesResourceKind(LayoutResourceKind kind);

        /// Either fetch or add a `ResInfo` record for `kind` and return it
        ResInfo* findOrAddResourceInfo(LayoutResourceKind kind);

        /// Set the (optional) variable layout for pending data.
        void setPendingVarLayout(IRVarLayout* varLayout) { m_pendingVarLayout = varLayout; }

        /// Set the (optional) system-valeu semantic for this variable.
        void setSystemValueSemantic(String const& name, UInt index);

        /// Set the (optional) user-defined semantic for this variable.
        void setUserSemantic(String const& name, UInt index);

        /// Set the (optional) known stage for this variable.
        void setStage(Stage stage);

        /// Clone all of the layout information from the `other` layout, except for offsets.
        ///
        /// This is convenience when one wants to build a variable layout "like that other one,
        /// but..."
        void cloneEverythingButOffsetsFrom(IRVarLayout* other);

        /// Build a variable layout using the current state that has been set.
        IRVarLayout* build();

    private:
        IRBuilder* m_irBuilder;
        IRBuilder* getIRBuilder() { return m_irBuilder; };

        IRTypeLayout* m_typeLayout = nullptr;
        IRVarLayout* m_pendingVarLayout = nullptr;

        IRSystemValueSemanticAttr* m_systemValueSemantic = nullptr;
        IRUserSemanticAttr* m_userSemantic = nullptr;
        IRStageAttr* m_stageAttr = nullptr;

        ResInfo m_resInfos[SLANG_PARAMETER_CATEGORY_COUNT];
    };
};

bool isVaryingResourceKind(LayoutResourceKind kind);
bool isVaryingParameter(IRTypeLayout* typeLayout);
bool isVaryingParameter(IRVarLayout* varLayout);

/// Associate layout information with an instruction.
///
/// This decoration is used in three main ways:
///
/// * To attach an `IRVarLayout` to an `IRGlobalParam` or entry-point `IRParam` representing a
/// shader parameter
/// * To attach an `IREntryPointLayout` to an `IRFunc` representing an entry point
/// * To attach an `IRTaggedUnionTypeLayout` to an `IRTaggedUnionType`
///
FIDDLE()
struct IRLayoutDecoration : IRDecoration
{
    FIDDLE(leafInst())

    /// Get the layout that is being attached to the parent instruction
    IRLayout* getLayout() { return cast<IRLayout>(getOperand(0)); }
};

//
FIDDLE()
struct IRAlignOf : IRInst
{
    FIDDLE(leafInst())
    IRInst* getBaseOp() { return getOperand(0); }
};

FIDDLE()
struct IRCall : IRInst
{
    FIDDLE(leafInst())

    IRInst* getCallee() { return getOperand(0); }
    IRUse* getCalleeUse() { return getOperands(); }
    UInt getArgCount() { return getOperandCount() - 1; }
    IRUse* getArgs() { return getOperands() + 1; }
    IROperandList<IRInst> getArgsList()
    {
        return IROperandList<IRInst>(getOperands() + 1, getOperands() + getOperandCount());
    }
    IRInst* getArg(UInt index) { return getOperand(index + 1); }
    void setArg(UInt index, IRInst* arg) { setOperand(index + 1, arg); }
};

FIDDLE()
struct IRAlignedAttr : IRAttr
{
    FIDDLE(leafInst())
    IRInst* getAlignment() { return getOperand(0); }
};

FIDDLE()
struct IRLoad : IRInst
{
    FIDDLE(leafInst())
    IRUse ptr;

    IRInst* getPtr() { return ptr.get(); }
};

FIDDLE()
struct IRAtomicOperation : IRInst
{
    FIDDLE(baseInst())

    IRInst* getPtr() { return getOperand(0); }
};

FIDDLE()
struct IRAtomicLoad : IRAtomicOperation
{
    FIDDLE(leafInst())
    IRUse ptr;

    IRInst* getPtr() { return ptr.get(); }
};

FIDDLE()
struct IRStore : IRInst
{
    FIDDLE(leafInst())
    IRUse ptr;
    IRUse val;

    IRInst* getPtr() { return ptr.get(); }
    IRInst* getVal() { return val.get(); }

    IRUse* getPtrUse() { return &ptr; }
    IRUse* getValUse() { return &val; }
};

FIDDLE()
struct IRAtomicStore : IRAtomicOperation
{
    FIDDLE(leafInst())
    IRUse ptr;
    IRUse val;

    IRInst* getPtr() { return ptr.get(); }
    IRInst* getVal() { return val.get(); }
};

FIDDLE()
struct IRRWStructuredBufferStore : IRInst
{
    FIDDLE(leafInst())
    IRInst* getStructuredBuffer() { return getOperand(0); }
    IRInst* getIndex() { return getOperand(1); }
    IRInst* getVal() { return getOperand(2); }
};

FIDDLE()
struct IRFieldExtract : IRInst
{
    FIDDLE(leafInst())
    IRUse base;
    IRUse field;

    IRInst* getBase() { return base.get(); }
    IRInst* getField() { return field.get(); }
};

FIDDLE()
struct IRFieldAddress : IRInst
{
    FIDDLE(leafInst())
    IRUse base;
    IRUse field;

    IRInst* getBase() { return base.get(); }
    IRInst* getField() { return field.get(); }
};

FIDDLE()
struct IRGetElement : IRInst
{
    FIDDLE(leafInst())
    IRInst* getBase() { return getOperand(0); }
    IRInst* getIndex() { return getOperand(1); }
};

FIDDLE()
struct IRGetElementPtr : IRInst
{
    FIDDLE(leafInst())
    IRInst* getBase() { return getOperand(0); }
    IRInst* getIndex() { return getOperand(1); }
};

FIDDLE()
struct IRGetOffsetPtr : IRInst
{
    FIDDLE(leafInst())
    IRInst* getBase() { return getOperand(0); }
    IRInst* getOffset() { return getOperand(1); }
};

FIDDLE()
struct IRRWStructuredBufferGetElementPtr : IRInst
{
    FIDDLE(leafInst())
    IRInst* getBase() { return getOperand(0); }
    IRInst* getIndex() { return getOperand(1); }
};

FIDDLE()
struct IRStructuredBufferAppend : IRInst
{
    FIDDLE(leafInst())
    IRInst* getBuffer() { return getOperand(0); }
    IRInst* getElement() { return getOperand(1); }
};

FIDDLE()
struct IRStructuredBufferConsume : IRInst
{
    FIDDLE(leafInst())
    IRInst* getBuffer() { return getOperand(0); }
};

FIDDLE()
struct IRStructuredBufferGetDimensions : IRInst
{
    FIDDLE(leafInst())
    IRInst* getBuffer() { return getOperand(0); }
};

FIDDLE()
struct IRNonUniformResourceIndex : IRInst
{
    FIDDLE(leafInst())
};

FIDDLE()
struct IRLoadReverseGradient : IRInst
{
    FIDDLE(leafInst())
    IRInst* getValue() { return getOperand(0); }
};

FIDDLE()
struct IRReverseGradientDiffPairRef : IRInst
{
    FIDDLE(leafInst())
    IRInst* getPrimal() { return getOperand(0); }
    IRInst* getDiff() { return getOperand(1); }
};

FIDDLE()
struct IRPrimalParamRef : IRInst
{
    FIDDLE(leafInst())
    IRInst* getReferencedParam() { return getOperand(0); }
};

FIDDLE()
struct IRDiffParamRef : IRInst
{
    FIDDLE(leafInst())
    IRInst* getReferencedParam() { return getOperand(0); }
};

FIDDLE()
struct IRGetNativePtr : IRInst
{
    FIDDLE(leafInst())
    IRInst* getElementType() { return getOperand(0); }
};

FIDDLE()
struct IRGetManagedPtrWriteRef : IRInst
{
    FIDDLE(leafInst())
    IRInst* getPtrToManagedPtr() { return getOperand(0); }
};

FIDDLE()
struct IRGetAddress : IRInst
{
    FIDDLE(leafInst())
};

FIDDLE()
struct IRImageSubscript : IRInst
{
    FIDDLE(leafInst())
    IRInst* getImage() { return getOperand(0); }
    IRInst* getCoord() { return getOperand(1); }
    bool hasSampleCoord() { return getOperandCount() > 2 && getOperand(2) != nullptr; }
    IRInst* getSampleCoord() { return getOperand(2); }
};

FIDDLE()
struct IRImageLoad : IRInst
{
    FIDDLE(leafInst())
    IRInst* getImage() { return getOperand(0); }
    IRInst* getCoord() { return getOperand(1); }

    /// If GLSL/SPIR-V, Sample coord
    /// If Metal, Array or Sample coord
    bool hasAuxCoord1() { return getOperandCount() > 2 && getOperand(2) != nullptr; }
    IRInst* getAuxCoord1() { return getOperand(2); }

    /// If Metal, Sample coord
    bool hasAuxCoord2() { return getOperandCount() > 3 && getOperand(3) != nullptr; }
    IRInst* getAuxCoord2() { return getOperand(3); }
};

FIDDLE()
struct IRImageStore : IRInst
{
    FIDDLE(leafInst())
    IRInst* getImage() { return getOperand(0); }
    IRInst* getCoord() { return getOperand(1); }
    IRInst* getValue() { return getOperand(2); }

    /// If GLSL/SPIR-V, Sample coord
    /// Metal array/face index
    bool hasAuxCoord1() { return getOperandCount() > 3 && getOperand(3) != nullptr; }
    IRInst* getAuxCoord1() { return getOperand(3); }
};
// Terminators

FIDDLE()
struct IRReturn : IRTerminatorInst
{
    FIDDLE(leafInst())

    IRInst* getVal() { return getOperand(0); }
};

FIDDLE()
struct IRYield : IRTerminatorInst
{
    FIDDLE(leafInst())

    IRInst* getVal() { return getOperand(0); }
};

FIDDLE()
struct IRDiscard : IRTerminatorInst
{
    FIDDLE(leafInst())
};

// Used for representing a distinct copy of an object.
// This will get lowered into a no-op in the backend,
// but is useful for IR transformations that need to consider
// different uses of an inst separately.
//
// For example, when we hoist primal insts out of a loop,
// we need to make distinct copies of the inst for its uses
// within the loop body and outside of it.
//
FIDDLE()
struct IRCheckpointObject : IRInst
{
    FIDDLE(leafInst())

    IRInst* getVal() { return getOperand(0); }
};

FIDDLE()
struct IRLoopExitValue : IRInst
{
    FIDDLE(leafInst())

    IRInst* getVal() { return getOperand(0); }
};

// Signals that this point in the code should be unreachable.
// We can/should emit a dataflow error if we can ever determine
// that a block ending in one of these can actually be
// executed.
FIDDLE()
struct IRUnreachable : IRTerminatorInst
{
    FIDDLE(leafInst())
};

FIDDLE()
struct IRMissingReturn : IRUnreachable
{
    FIDDLE(leafInst())
};

struct IRBlock;

FIDDLE()
struct IRUnconditionalBranch : IRTerminatorInst
{
    FIDDLE(baseInst())
    IRUse block;

    IRBlock* getTargetBlock() { return (IRBlock*)block.get(); }

    UInt getArgCount();
    IRUse* getArgs();
    IRInst* getArg(UInt index);
    void removeArgument(UInt index);
};

// The start of a loop is a special control-flow
// instruction, that records relevant information
// about the loop structure:
FIDDLE()
struct IRLoop : IRUnconditionalBranch
{
    FIDDLE(leafInst())
    // The next block after the loop, which
    // is where we expect control flow to
    // re-converge, and also where a
    // `break` will target.
    IRUse breakBlock;

    // The block where control flow will go
    // on a `continue`.
    IRUse continueBlock;

    IRBlock* getBreakBlock() { return (IRBlock*)breakBlock.get(); }
    IRBlock* getContinueBlock() { return (IRBlock*)continueBlock.get(); }
};

FIDDLE()
struct IRConditionalBranch : IRTerminatorInst
{
    FIDDLE(baseInst())

    IRUse condition;
    IRUse trueBlock;
    IRUse falseBlock;

    IRInst* getCondition() { return condition.get(); }
    IRBlock* getTrueBlock() { return (IRBlock*)trueBlock.get(); }
    IRBlock* getFalseBlock() { return (IRBlock*)falseBlock.get(); }
};

// A conditional branch that represents a two-sided `if`:
//
//     if( <condition> ) { <trueBlock> }
//     else              { <falseBlock> }
//     <afterBlock>
//
FIDDLE()
struct IRIfElse : IRConditionalBranch
{
    FIDDLE(leafInst())
    IRUse afterBlock;

    IRBlock* getAfterBlock() { return (IRBlock*)afterBlock.get(); }
};

// A multi-way branch that represents a source-level `switch`
FIDDLE()
struct IRSwitch : IRTerminatorInst
{
    FIDDLE(leafInst())

    IRUse condition;
    IRUse breakLabel;
    IRUse defaultLabel;

    IRInst* getCondition() { return condition.get(); }
    IRBlock* getBreakLabel() { return (IRBlock*)breakLabel.get(); }
    IRBlock* getDefaultLabel() { return (IRBlock*)defaultLabel.get(); }

    // remaining args are: caseVal, caseLabel, ...

    UInt getCaseCount() { return (getOperandCount() - 3) / 2; }
    IRInst* getCaseValue(UInt index) { return getOperand(3 + index * 2 + 0); }
    IRBlock* getCaseLabel(UInt index) { return (IRBlock*)getOperand(3 + index * 2 + 1); }
    IRUse* getCaseLabelUse(UInt index) { return getOperands() + 3 + index * 2 + 1; }
};

// A compile-time switch based on the current code generation target.
FIDDLE()
struct IRTargetSwitch : IRTerminatorInst
{
    FIDDLE(leafInst())
    IRInst* getBreakBlock() { return getOperand(0); }
    UInt getCaseCount() { return (getOperandCount() - 1) / 2; }
    IRBlock* getCaseBlock(UInt index) { return (IRBlock*)getOperand(index * 2 + 2); }
    IRInst* getCaseValue(UInt index) { return getOperand(index * 2 + 1); }
};

FIDDLE()
struct IRThrow : IRTerminatorInst
{
    FIDDLE(leafInst())

    IRInst* getValue() { return getOperand(0); }
};

FIDDLE()
struct IRTryCall : IRTerminatorInst
{
    FIDDLE(leafInst())

    IRBlock* getSuccessBlock() { return cast<IRBlock>(getOperand(0)); }
    IRBlock* getFailureBlock() { return cast<IRBlock>(getOperand(1)); }
    IRInst* getCallee() { return getOperand(2); }
    UInt getArgCount() { return getOperandCount() - 3; }
    IRUse* getArgs() { return getOperands() + 3; }
    IRInst* getArg(UInt index) { return getOperand(index + 3); }
};

FIDDLE()
struct IRDefer : IRTerminatorInst
{
    FIDDLE(leafInst())

    IRBlock* getDeferBlock() { return cast<IRBlock>(getOperand(0)); }
    IRBlock* getMergeBlock() { return cast<IRBlock>(getOperand(1)); }
    IRBlock* getScopeBlock() { return cast<IRBlock>(getOperand(2)); }
};

FIDDLE()
struct IRSwizzle : IRInst
{
    FIDDLE(leafInst())
    IRUse base;

    IRInst* getBase() { return base.get(); }
    UInt getElementCount() { return getOperandCount() - 1; }
    IRInst* getElementIndex(UInt index) { return getOperand(index + 1); }
};

FIDDLE()
struct IRSwizzleSet : IRInst
{
    FIDDLE(leafInst())
    IRUse base;
    IRUse source;

    IRInst* getBase() { return base.get(); }
    IRInst* getSource() { return source.get(); }
    UInt getElementCount() { return getOperandCount() - 2; }
    IRInst* getElementIndex(UInt index) { return getOperand(index + 2); }
};

FIDDLE()
struct IRSwizzledStore : IRInst
{
    FIDDLE(leafInst())
    IRInst* getDest() { return getOperand(0); }
    IRInst* getSource() { return getOperand(1); }
    UInt getElementCount() { return getOperandCount() - 2; }
    IRInst* getElementIndex(UInt index) { return getOperand(index + 2); }
};


FIDDLE()
struct IRPatchConstantFuncDecoration : IRDecoration
{
    FIDDLE(leafInst())

    IRInst* getFunc() { return getOperand(0); }
};

// An IR `var` instruction conceptually represents
// a stack allocation of some memory.
FIDDLE()
struct IRVar : IRInst
{
    FIDDLE(leafInst())
    IRPtrType* getDataType() { return cast<IRPtrType>(IRInst::getDataType()); }
};

/// @brief A global variable.
///
/// Represents a global variable in the IR.
/// If the variable has an initializer, then
/// it is represented by the code in the basic
/// blocks nested inside this value.
FIDDLE()
struct IRGlobalVar : IRGlobalValueWithCode
{
    FIDDLE(leafInst())

    IRPtrType* getDataType() { return cast<IRPtrType>(IRInst::getDataType()); }
};

/// @brief A global shader parameter.
///
/// Represents a uniform (as opposed to varying) shader parameter
/// passed at the global scope (entry-point `uniform` parameters
/// are encoded as ordinary function parameters.
///
/// Note that an `IRGlobalParam` directly represents the value of
/// the parameter, unlike an `IRGlobalVar`, which represents the
/// *address* of the value. As a result, global parameters are
/// immutable, and subject to various SSA simplifications that
/// do not work for global variables.
///
FIDDLE()
struct IRGlobalParam : IRInst
{
    FIDDLE(leafInst())
};

/// @brief A global constnat.
///
/// Represents a global constant that may have a name and linkage.
/// If it has an operand, then this operand is the value of
/// the constants. If there is no operand, then the instruction
/// represents an "extern" constant that will be defined in another
/// module, and which is thus expected to have linkage.
///
FIDDLE()
struct IRGlobalConstant : IRInst
{
    FIDDLE(leafInst())

    /// Get the value of this global constant, or null if the value is not known.
    IRInst* getValue() { return getOperandCount() != 0 ? getOperand(0) : nullptr; }
};

// An entry in a witness table (see below)
FIDDLE()
struct IRWitnessTableEntry : IRInst
{
    FIDDLE(leafInst())
    // The AST-level requirement
    IRUse requirementKey;

    // The IR-level value that satisfies the requirement
    IRUse satisfyingVal;

    IRInst* getRequirementKey() { return getOperand(0); }
    IRInst* getSatisfyingVal() { return getOperand(1); }
};

// A witness table is a global value that stores
// information about how a type conforms to some
// interface. It basically takes the form of a
// map from the required members of the interface
// to the IR values that satisfy those requirements.
FIDDLE()
struct IRWitnessTable : IRInst
{
    FIDDLE(leafInst())
    IRInstList<IRWitnessTableEntry> getEntries()
    {
        return IRInstList<IRWitnessTableEntry>(getChildren());
    }

    IRInst* getConformanceType()
    {
        return cast<IRWitnessTableType>(getDataType())->getConformanceType();
    }

    IRType* getConcreteType() { return (IRType*)getOperand(0); }
};

/// Represents an RTTI object.
/// An IRRTTIObject has 1 operand, specifying the type
/// this RTTI object provides info for.
/// All type info are encapsualted as `IRRTTI*Decoration`s attached
/// to the object.
FIDDLE()
struct IRRTTIObject : IRInst
{
    FIDDLE(leafInst())
};

// An instruction that yields an undefined value.
//
// Note that we make this an instruction rather than a value,
// so that we will be able to identify a variable that is
// used when undefined.
FIDDLE()
struct IRUndefined : IRInst
{
    FIDDLE(leafInst())
};

// Special inst for targets that support default initialization,
// like the braces '= {}' in C/HLSL
FIDDLE()
struct IRDefaultConstruct : IRInst
{
    FIDDLE(leafInst())
};

// A global-scope generic parameter (a type parameter, a
// constraint parameter, etc.)
FIDDLE()
struct IRGlobalGenericParam : IRInst
{
    FIDDLE(leafInst())
};

// An instruction that binds a global generic parameter
// to a particular value.
FIDDLE()
struct IRBindGlobalGenericParam : IRInst
{
    FIDDLE(leafInst())
    IRGlobalGenericParam* getParam() { return cast<IRGlobalGenericParam>(getOperand(0)); }
    IRInst* getVal() { return getOperand(1); }
};

FIDDLE()
struct IRExpand : IRInst
{
    FIDDLE(leafInst())
    UInt getCaptureCount() { return getOperandCount(); }
    IRInst* getCapture(UInt index) { return getOperand(index); }
    IRInstList<IRBlock> getBlocks() { return IRInstList<IRBlock>(getChildren()); }
};


FIDDLE()
struct IREach : IRInst
{
    FIDDLE(leafInst())

    IRInst* getElement() { return getOperand(0); }
};

FIDDLE()
struct IRMakeArray : IRInst
{
    FIDDLE(leafInst())
};

FIDDLE()
struct IRMakeArrayFromElement : IRInst
{
    FIDDLE(leafInst())
};


// An Instruction that creates a tuple value.
FIDDLE()
struct IRMakeTuple : IRInst
{
    FIDDLE(leafInst())
};

FIDDLE()
struct IRMakeValuePack : IRInst
{
    FIDDLE(leafInst())
};

FIDDLE()
struct IRMakeStruct : IRInst
{
    FIDDLE(leafInst())
};

FIDDLE()
struct IRMakeWitnessPack : IRInst
{
    FIDDLE(leafInst())
};

FIDDLE()
struct IRGetTupleElement : IRInst
{
    FIDDLE(leafInst())
    IRInst* getTuple() { return getOperand(0); }
    IRInst* getElementIndex() { return getOperand(1); }
};

FIDDLE()
struct IRGetTargetTupleElement : IRInst
{
    FIDDLE(leafInst())
    IRInst* getTuple() { return getOperand(0); }
    IRInst* getElementIndex() { return getOperand(1); }
};

FIDDLE()
struct IRMakeVector : IRInst
{
    FIDDLE(leafInst())
};

FIDDLE()
struct IRMakeVectorFromScalar : IRInst
{
    FIDDLE(leafInst())
};

FIDDLE()
struct IRMakeCoopVector : IRInst
{
    FIDDLE(leafInst())
};

FIDDLE()
struct IRCoopMatMapElementIFunc : IRInst
{
    FIDDLE(leafInst())
    IRInst* getCoopMat() { return getOperand(0); }
    IRInst* getTuple() { return getOperand(0); }
    IRFunc* getIFuncCall() { return as<IRFunc>(getOperand(1)); }
    IRInst* getIFuncThis() { return getOperand(2); }

    bool hasIFuncThis() { return getOperandCount() > 2; }
    void setIFuncCall(IRFunc* func) { setOperand(1, func); }
};

// An Instruction that creates a differential pair value from a
// primal and differential.

FIDDLE()
struct IRMakeDifferentialPairBase : IRInst
{
    FIDDLE(baseInst())
    IRInst* getPrimalValue() { return getOperand(0); }
    IRInst* getDifferentialValue() { return getOperand(1); }
};
FIDDLE()
struct IRMakeDifferentialPair : IRMakeDifferentialPairBase
{
    FIDDLE(leafInst())
};
FIDDLE()
struct IRMakeDifferentialPairUserCode : IRMakeDifferentialPairBase
{
    FIDDLE(leafInst())
};
FIDDLE()
struct IRMakeDifferentialPtrPair : IRMakeDifferentialPairBase
{
    FIDDLE(leafInst())
};

FIDDLE()
struct IRDifferentialPairGetDifferentialBase : IRInst
{
    FIDDLE(baseInst())
    IRInst* getBase() { return getOperand(0); }
};
FIDDLE()
struct IRDifferentialPairGetDifferential : IRDifferentialPairGetDifferentialBase
{
    FIDDLE(leafInst())
};
FIDDLE()
struct IRDifferentialPairGetDifferentialUserCode : IRDifferentialPairGetDifferentialBase
{
    FIDDLE(leafInst())
};
FIDDLE()
struct IRDifferentialPtrPairGetDifferential : IRDifferentialPairGetDifferentialBase
{
    FIDDLE(leafInst())
};

FIDDLE()
struct IRDifferentialPairGetPrimalBase : IRInst
{
    FIDDLE(baseInst())
    IRInst* getBase() { return getOperand(0); }
};
FIDDLE()
struct IRDifferentialPairGetPrimal : IRDifferentialPairGetPrimalBase
{
    FIDDLE(leafInst())
};
FIDDLE()
struct IRDifferentialPairGetPrimalUserCode : IRDifferentialPairGetPrimalBase
{
    FIDDLE(leafInst())
};
FIDDLE()
struct IRDifferentialPtrPairGetPrimal : IRDifferentialPairGetPrimalBase
{
    FIDDLE(leafInst())
};

FIDDLE()
struct IRDetachDerivative : IRInst
{
    FIDDLE(leafInst())
    IRInst* getBase() { return getOperand(0); }
};

FIDDLE()
struct IRUpdateElement : IRInst
{
    FIDDLE(leafInst())

    IRInst* getOldValue() { return getOperand(0); }
    IRInst* getElementValue() { return getOperand(1); }
    IRInst* getAccessKey(UInt index) { return getOperand(2 + index); }
    UInt getAccessKeyCount() { return getOperandCount() - 2; }
    List<IRInst*> getAccessChain()
    {
        List<IRInst*> result;
        for (UInt i = 0; i < getAccessKeyCount(); i++)
            result.add(getAccessKey(i));
        return result;
    }
};

// Constructs an `Result<T,E>` value from an error code.
FIDDLE()
struct IRMakeResultError : IRInst
{
    FIDDLE(leafInst())

    IRInst* getErrorValue() { return getOperand(0); }
};

// Constructs an `Result<T,E>` value from an valid value.
FIDDLE()
struct IRMakeResultValue : IRInst
{
    FIDDLE(leafInst())

    IRInst* getValue() { return getOperand(0); }
};

// Determines if a `Result` value represents an error.
FIDDLE()
struct IRIsResultError : IRInst
{
    FIDDLE(leafInst())

    IRInst* getResultOperand() { return getOperand(0); }
};

// Extract the value from a `Result`.
FIDDLE()
struct IRGetResultValue : IRInst
{
    FIDDLE(leafInst())

    IRInst* getResultOperand() { return getOperand(0); }
};

// Extract the error code from a `Result`.
FIDDLE()
struct IRGetResultError : IRInst
{
    FIDDLE(leafInst())

    IRInst* getResultOperand() { return getOperand(0); }
};

FIDDLE()
struct IROptionalHasValue : IRInst
{
    FIDDLE(leafInst())

    IRInst* getOptionalOperand() { return getOperand(0); }
};

FIDDLE()
struct IRGetOptionalValue : IRInst
{
    FIDDLE(leafInst())

    IRInst* getOptionalOperand() { return getOperand(0); }
};

FIDDLE()
struct IRMakeOptionalValue : IRInst
{
    FIDDLE(leafInst())

    IRInst* getValue() { return getOperand(0); }
};

FIDDLE()
struct IRMakeOptionalNone : IRInst
{
    FIDDLE(leafInst())
    IRInst* getDefaultValue() { return getOperand(0); }
};

/// An instruction that packs a concrete value into an existential-type "box"
FIDDLE()
struct IRMakeExistential : IRInst
{
    FIDDLE(leafInst())
    IRInst* getWrappedValue() { return getOperand(0); }
    IRInst* getWitnessTable() { return getOperand(1); }
};

FIDDLE()
struct IRMakeExistentialWithRTTI : IRInst
{
    FIDDLE(leafInst())
    IRInst* getWrappedValue() { return getOperand(0); }
    IRInst* getWitnessTable() { return getOperand(1); }
    IRInst* getRTTI() { return getOperand(2); }
};

FIDDLE()
struct IRCreateExistentialObject : IRInst
{
    FIDDLE(leafInst())
    IRInst* getTypeID() { return getOperand(0); }
    IRInst* getValue() { return getOperand(1); }
};

/// Generalizes `IRMakeExistential` by allowing a type with existential sub-fields to be boxed
FIDDLE()
struct IRWrapExistential : IRInst
{
    FIDDLE(leafInst())
    IRInst* getWrappedValue() { return getOperand(0); }

    UInt getSlotOperandCount() { return getOperandCount() - 1; }
    IRInst* getSlotOperand(UInt index) { return getOperand(index + 1); }
    IRUse* getSlotOperands() { return getOperands() + 1; }
};

FIDDLE()
struct IRGetValueFromBoundInterface : IRInst
{
    FIDDLE(leafInst())
};

FIDDLE()
struct IRExtractExistentialValue : IRInst
{
    FIDDLE(leafInst())
};

FIDDLE()
struct IRExtractExistentialType : IRInst
{
    FIDDLE(leafInst())
};

FIDDLE()
struct IRExtractExistentialWitnessTable : IRInst
{
    FIDDLE(leafInst())
};

FIDDLE()
struct IRIsNullExistential : IRInst
{
    FIDDLE(leafInst())
};


/* Base class for instructions that track liveness */
FIDDLE()
struct IRLiveRangeMarker : IRInst
{
    FIDDLE(baseInst())

    // TODO(JS): It might be useful to track how many bytes are live in the item referenced.
    // It's not entirely clear how that will work across different targets, or even what such a
    // size means on some targets.
    //
    // Here we assume the size is the size of the type being referenced (whatever that means on a
    // target)
    //
    // Potentially we could have a count, for defining (say) a range of an array. It's not clear
    // this is needed, so we just have the item referenced.

    /// The referenced item whose liveness starts after this instruction
    IRInst* getReferenced() { return getOperand(0); }
};

/// Identifies then the item references starts being live.
FIDDLE()
struct IRLiveRangeStart : IRLiveRangeMarker
{
    FIDDLE(leafInst())
};

FIDDLE()
struct IRIsType : IRInst
{
    FIDDLE(leafInst())

    IRInst* getValue() { return getOperand(0); }
    IRInst* getValueWitness() { return getOperand(1); }

    IRInst* getTypeOperand() { return getOperand(2); }
    IRInst* getTargetWitness() { return getOperand(3); }
};

/// Demarks where the referenced item is no longer live, optimimally (although not
/// necessarily) at the previous instruction.
///
/// There *can* be acceses to the referenced item after the end, if those accesses
/// can never be seen. For example if there is a store, without any subsequent loads,
/// the store will never be seen (by a load) and so can be ignored.
///
/// In general there can be one or more 'ends' for every start.
FIDDLE()
struct IRLiveRangeEnd : IRLiveRangeMarker
{
    FIDDLE(leafInst())
};

/// An instruction that queries binding information about an opaque/resource value.
///
FIDDLE()
struct IRBindingQuery : IRInst
{
    FIDDLE(baseInst())

    IRInst* getOpaqueValue() { return getOperand(0); }
};

FIDDLE()
struct IRGetRegisterIndex : IRBindingQuery
{
    FIDDLE(leafInst())
};

FIDDLE()
struct IRGetRegisterSpace : IRBindingQuery
{
    FIDDLE(leafInst())
};

FIDDLE()
struct IRIntCast : IRInst
{
    FIDDLE(leafInst())
};

FIDDLE()
struct IRFloatCast : IRInst
{
    FIDDLE(leafInst())
};

FIDDLE()
struct IRCastIntToFloat : IRInst
{
    FIDDLE(leafInst())
};

FIDDLE()
struct IRCastFloatToInt : IRInst
{
    FIDDLE(leafInst())
};

FIDDLE()
struct IRDebugSource : IRInst
{
    FIDDLE(leafInst())
    IRInst* getFileName() { return getOperand(0); }
    IRInst* getSource() { return getOperand(1); }
};

FIDDLE()
struct IRDebugBuildIdentifier : IRInst
{
    FIDDLE(leafInst())
    IRInst* getBuildIdentifier() { return getOperand(0); }
    IRInst* getFlags() { return getOperand(1); }
};

FIDDLE()
struct IRDebugLine : IRInst
{
    FIDDLE(leafInst())
    IRInst* getSource() { return getOperand(0); }
    IRInst* getLineStart() { return getOperand(1); }
    IRInst* getLineEnd() { return getOperand(2); }
    IRInst* getColStart() { return getOperand(3); }
    IRInst* getColEnd() { return getOperand(4); }
};

FIDDLE()
struct IRDebugVar : IRInst
{
    FIDDLE(leafInst())
    IRInst* getSource() { return getOperand(0); }
    IRInst* getLine() { return getOperand(1); }
    IRInst* getCol() { return getOperand(2); }
    IRInst* getArgIndex() { return getOperandCount() >= 4 ? getOperand(3) : nullptr; }
};

FIDDLE()
struct IRDebugValue : IRInst
{
    FIDDLE(leafInst())
    IRInst* getDebugVar() { return getOperand(0); }
    IRInst* getValue() { return getOperand(1); }
};

FIDDLE()
struct IRDebugInlinedAt : IRInst
{
    FIDDLE(leafInst())
    IRInst* getLine() { return getOperand(0); }
    IRInst* getCol() { return getOperand(1); }
    IRInst* getFile() { return getOperand(2); }
    IRInst* getDebugFunc() { return getOperand(3); }
    IRInst* getOuterInlinedAt()
    {
        if (operandCount == 5)
            return getOperand(4);
        return nullptr;
    }
    void setDebugFunc(IRInst* func) { setOperand(3, func); }
    bool isOuterInlinedPresent() { return operandCount == 5; }
};

FIDDLE()
struct IRDebugScope : IRInst
{
    FIDDLE(leafInst())
    IRInst* getScope() { return getOperand(0); }
    IRInst* getInlinedAt() { return getOperand(1); }
    void setInlinedAt(IRInst* inlinedAt) { setOperand(1, inlinedAt); }
};

FIDDLE()
struct IRDebugNoScope : IRInst
{
    FIDDLE(leafInst())
    IRInst* getScope() { return getOperand(0); }
};

FIDDLE()
struct IRDebugInlinedVariable : IRInst
{
    FIDDLE(leafInst())
    IRInst* getVariable() { return getOperand(0); }
    IRInst* getInlinedAt() { return getOperand(1); }
};

FIDDLE()
struct IRDebugFunction : IRInst
{
    FIDDLE(leafInst())
    IRInst* getName() { return getOperand(0); }
    IRInst* getLine() { return getOperand(1); }
    IRInst* getCol() { return getOperand(2); }
    IRInst* getFile() { return getOperand(3); }
    IRInst* getDebugType() { return getOperand(4); }
};

FIDDLE()
struct IRDebugFuncDecoration : IRInst
{
    FIDDLE(leafInst())
    IRInst* getDebugFunc() { return getOperand(0); }
};

FIDDLE()
struct IRDebugLocationDecoration : IRDecoration
{
    FIDDLE(leafInst())
    IRInst* getSource() { return getOperand(0); }
    IRInst* getLine() { return getOperand(1); }
    IRInst* getCol() { return getOperand(2); }
};

struct IRSPIRVAsm;

FIDDLE()
struct IRSPIRVAsmOperand : IRInst
{
    FIDDLE(baseInst())
    IRInst* getValue()
    {
        if (getOp() == kIROp_SPIRVAsmOperandResult)
            return nullptr;
        return getOperand(0);
    }
    IRSPIRVAsm* getAsmBlock()
    {
        const auto ret = as<IRSPIRVAsm>(getParent());
        SLANG_ASSERT(ret);
        return ret;
    }
};

FIDDLE()
struct IRSPIRVAsmOperandInst : IRSPIRVAsmOperand
{
    FIDDLE(leafInst())
};

FIDDLE()
struct IRSPIRVAsmInst : IRInst
{
    FIDDLE(leafInst())

    IRSPIRVAsmOperand* getOpcodeOperand()
    {
        auto operand = getOperand(0);
        if (auto globalRef = as<IRGlobalValueRef>(operand))
            operand = globalRef->getValue();
        const auto opcodeOperand = cast<IRSPIRVAsmOperand>(operand);
        // This must be either:
        // - An enum, such as 'OpNop'
        // - The __truncate pseudo-instruction
        // - A literal, like 107 (OpImageQuerySamples)
        SLANG_ASSERT(
            opcodeOperand->getOp() == kIROp_SPIRVAsmOperandEnum ||
            opcodeOperand->getOp() == kIROp_SPIRVAsmOperandTruncate ||
            opcodeOperand->getOp() == kIROp_SPIRVAsmOperandLiteral);
        return opcodeOperand;
    }

    SpvWord getOpcodeOperandWord()
    {
        const auto o = getOpcodeOperand();
        const auto v = o->getValue();
        // It's not valid to call this on an operand which doesn't have a value
        // (such as __truncate)
        SLANG_ASSERT(v);
        const auto i = cast<IRIntLit>(v);
        return SpvWord(i->getValue());
    }

    IROperandList<IRSPIRVAsmOperand> getSPIRVOperands()
    {
        return IROperandList<IRSPIRVAsmOperand>(
            getOperands() + 1,
            getOperands() + getOperandCount());
    }
};

FIDDLE()
struct IRSPIRVAsm : IRInst
{
    FIDDLE(leafInst())
    IRFilteredInstList<IRSPIRVAsmInst> getInsts()
    {
        return IRFilteredInstList<IRSPIRVAsmInst>(getFirstChild(), getLastChild());
    }
};

FIDDLE()
struct IRGenericAsm : IRTerminatorInst
{
    FIDDLE(leafInst())
    UnownedStringSlice getAsm() { return as<IRStringLit>(getOperand(0))->getStringSlice(); }
};

FIDDLE()
struct IRRequirePrelude : IRInst
{
    FIDDLE(leafInst())
    UnownedStringSlice getPrelude() { return as<IRStringLit>(getOperand(0))->getStringSlice(); }
};

FIDDLE()
struct IRRequireTargetExtension : IRInst
{
    FIDDLE(leafInst())
    UnownedStringSlice getExtensionName()
    {
        return as<IRStringLit>(getOperand(0))->getStringSlice();
    }
};

FIDDLE()
struct IRRequireComputeDerivative : IRInst
{
    FIDDLE(leafInst())
};

FIDDLE()
struct IRRequireMaximallyReconverges : IRInst
{
    FIDDLE(leafInst())
};

FIDDLE()
struct IRRequireQuadDerivatives : IRInst
{
    FIDDLE(leafInst())
};

FIDDLE()
struct IRStaticAssert : IRInst
{
    FIDDLE(leafInst())
};

FIDDLE()
struct IREmbeddedDownstreamIR : IRInst
{
    FIDDLE(leafInst())
    CodeGenTarget getTarget()
    {
        return static_cast<CodeGenTarget>(cast<IRIntLit>(getOperand(0))->getValue());
    }
    IRBlobLit* getBlob() { return cast<IRBlobLit>(getOperand(1)); }
};

FIDDLE(allOtherInstStructs())

struct IRBuilderSourceLocRAII;

struct IRBuilder
{
private:
    /// Deduplication context from the module.
    IRDeduplicationContext* m_dedupContext = nullptr;

    IRModule* m_module = nullptr;

    /// Default location for inserting new instructions as they are emitted
    IRInsertLoc m_insertLoc;

    /// Information that controls how source locations are associatd with instructions that get
    /// emitted
    IRBuilderSourceLocRAII* m_sourceLocInfo = nullptr;

public:
    IRBuilder() {}

    explicit IRBuilder(IRModule* module)
        : m_module(module), m_dedupContext(module->getDeduplicationContext())
    {
    }

    explicit IRBuilder(IRInst* inst)
        : m_module(inst->getModule()), m_dedupContext(inst->getModule()->getDeduplicationContext())
    {
    }

    Session* getSession() const { return m_module->getSession(); }

    IRModule* getModule() const { return m_module; }

    IRInsertLoc const& getInsertLoc() const { return m_insertLoc; }

    void setInsertLoc(IRInsertLoc const& loc) { m_insertLoc = loc; }

    // Get the current basic block we are inserting into (if any)
    IRBlock* getBlock() { return m_insertLoc.getBlock(); }

    // Get the current function (or other value with code)
    // that we are inserting into (if any).
    IRInst* getFunc() { return m_insertLoc.getFunc(); }

    void setInsertInto(IRInst* insertInto) { setInsertLoc(IRInsertLoc::atEnd(insertInto)); }
    void setInsertBefore(IRInst* insertBefore) { setInsertLoc(IRInsertLoc::before(insertBefore)); }
    // TODO: Ellie, contrary to IRInsertLoc::after, this inserts instructions in the order they are
    // emitted, should it have a better name (setInsertBeforeNext)?
    void setInsertAfter(IRInst* insertAfter);

    void setInsertInto(IRModule* module) { setInsertInto(module->getModuleInst()); }

    IRBuilderSourceLocRAII* getSourceLocInfo() const { return m_sourceLocInfo; }
    void setSourceLocInfo(IRBuilderSourceLocRAII* sourceLocInfo)
    {
        m_sourceLocInfo = sourceLocInfo;
    }

    //
    // Low-level interface for instruction creation/insertion.
    //

    /// Either find or create an `IRConstant` that matches the value of `keyInst`.
    ///
    /// This operation will re-use an existing constant with the same type and
    /// value if one can be found (currently identified through the `SharedIRBuilder`).
    /// Otherwise it will create a new `IRConstant` with the given value and register it.
    ///
    IRConstant* _findOrEmitConstant(IRConstant& keyInst);

    /// Implements a special case of inst creation (intended only for calling from `_createInst`)
    /// that returns an matching existing hoistable inst if it exists, otherwise it creates the inst
    /// and add it to the global numbering map.
    IRInst* _findOrEmitHoistableInst(
        IRType* type,
        IROp op,
        Int fixedArgCount,
        IRInst* const* fixedArgs,
        Int varArgListCount,
        Int const* listArgCounts,
        IRInst* const* const* listArgs);

    /// Create a new instruction with the given `type` and `op`, with an allocated
    /// size of at least `minSizeInBytes`, and with its operand list initialized
    /// from the provided lists of "fixed" and "variable" operands.
    ///
    /// The `fixedArgs` array must contain `fixedArgCount` operands, and will be
    /// the initial operands in the operand list of the instruction.
    ///
    /// After the fixed arguments, the instruction may have zero or more additional
    /// lists of "variable" operands, which are all concatenated. The total number
    /// of such additional lists is given by `varArgsListCount`. The number of
    /// operands in list `i` is given by `listArgCounts[i]`, and the arguments in
    /// list `i` are pointed to by `listArgs[i]`.
    ///
    /// The allocation for the instruction created will be at least `minSizeInBytes`,
    /// but may be larger if the total number of operands provided implies a larger
    /// size.
    ///
    /// Note: This is an extremely low-level operation and clients of an `IRBuilder`
    /// should not be using it when other options are available. This is also where
    /// all insts creation are bottlenecked through.
    ///
    IRInst* _createInst(
        size_t minSizeInBytes,
        IRType* type,
        IROp op,
        Int fixedArgCount,
        IRInst* const* fixedArgs,
        Int varArgListCount,
        Int const* listArgCounts,
        IRInst* const* const* listArgs);


    /// Create a new instruction with the given `type` and `op`, with an allocated
    /// size of at least `minSizeInBytes`, and with zero operands.
    ///
    IRInst* _createInst(size_t minSizeInBytes, IRType* type, IROp op)
    {
        return _createInst(minSizeInBytes, type, op, 0, nullptr, 0, nullptr, nullptr);
    }

    /// Attempt to attach a useful source location to `inst`.
    ///
    /// This operation looks at the source location information that has been
    /// attached to the builder. If it finds a valid source location, it will
    /// attach that location to `inst`.
    ///
    void _maybeSetSourceLoc(IRInst* inst);


    //

    void addInst(IRInst* inst);

    // Replace the operand of a potentially hoistable inst.
    // If the hoistable inst become duplicate of an existing inst,
    // all uses of the original user will be replaced with the existing inst.
    // The function returns the new user after any potential updates.
    IRInst* replaceOperand(IRUse* use, IRInst* newValue);

    IRInst* getBoolValue(bool value);
    IRInst* getIntValue(IRIntegerValue value);
    IRInst* getIntValue(IRType* type, IRIntegerValue value);
    IRInst* getFloatValue(IRType* type, IRFloatingPointValue value);
    IRStringLit* getStringValue(const UnownedStringSlice& slice);
    IRBlobLit* getBlobValue(ISlangBlob* blob);
    IRPtrLit* getPtrValue(IRType* type, void* ptr);
    IRPtrLit* getNullPtrValue(IRType* type);
    IRPtrLit* getNullVoidPtrValue() { return getNullPtrValue(getPtrType(getVoidType())); }
    IRVoidLit* getVoidValue();
    IRInst* getCapabilityValue(CapabilitySet const& caps);

    IRBasicType* getBasicType(BaseType baseType);
    IRBasicType* getVoidType();
    IRBasicType* getBoolType();
    IRBasicType* getIntType();
    IRBasicType* getInt64Type();
    IRBasicType* getUIntType();
    IRBasicType* getUInt64Type();
    IRBasicType* getUInt16Type();
    IRBasicType* getUInt8Type();
    IRBasicType* getFloatType();
    IRBasicType* getCharType();
    IRStringType* getStringType();
    IRNativeStringType* getNativeStringType();
    IRNativePtrType* getNativePtrType(IRType* valueType);

    IRType* getCapabilitySetType();

    IRAssociatedType* getAssociatedType(ArrayView<IRInterfaceType*> constraintTypes);
    IRThisType* getThisType(IRType* interfaceType);
    IRRawPointerType* getRawPointerType();
    IRRTTIPointerType* getRTTIPointerType(IRInst* rttiPtr);
    IRRTTIType* getRTTIType();
    IRRTTIHandleType* getRTTIHandleType();
    IRAnyValueType* getAnyValueType(IRIntegerValue size);
    IRAnyValueType* getAnyValueType(IRInst* size);
    IRDynamicType* getDynamicType();

    IRTargetTupleType* getTargetTupleType(UInt count, IRType* const* types);

    IRTupleType* getTupleType(UInt count, IRType* const* types);
    IRTupleType* getTupleType(List<IRType*> const& types)
    {
        return getTupleType(types.getCount(), types.getBuffer());
    }

    IRTupleType* getTupleType(IRType* type0, IRType* type1);
    IRTupleType* getTupleType(IRType* type0, IRType* type1, IRType* type2);
    IRTupleType* getTupleType(IRType* type0, IRType* type1, IRType* type2, IRType* type3);

    IRTypePack* getTypePack(UInt count, IRType* const* types);

    IRExpandTypeOrVal* getExpandTypeOrVal(
        IRType* type,
        IRInst* pattern,
        ArrayView<IRInst*> capture);

    IRResultType* getResultType(IRType* valueType, IRType* errorType);
    IROptionalType* getOptionalType(IRType* valueType);

    IRBasicBlockType* getBasicBlockType();
    IRWitnessTableType* getWitnessTableType(IRType* baseType);
    IRWitnessTableIDType* getWitnessTableIDType(IRType* baseType);
    IRType* getTypeType() { return getType(IROp::kIROp_TypeType); }
    IRType* getTypeParameterPackKind() { return getType(IROp::kIROp_TypeParameterPackKind); }
    IRType* getKeyType() { return nullptr; }

    IRTypeKind* getTypeKind();
    IRGenericKind* getGenericKind();

    IRPtrType* getPtrType(IRType* valueType);

    // Form a ptr type to `valueType` using the same opcode and address space as `ptrWithAddrSpace`.
    IRPtrTypeBase* getPtrTypeWithAddressSpace(IRType* valueType, IRPtrTypeBase* ptrWithAddrSpace);

    IROutType* getOutType(IRType* valueType);
    IRInOutType* getInOutType(IRType* valueType);
    IRRefType* getRefType(IRType* valueType, AddressSpace addrSpace);
    IRConstRefType* getConstRefType(IRType* valueType);
    IRPtrTypeBase* getPtrType(IROp op, IRType* valueType);
    IRPtrType* getPtrType(IROp op, IRType* valueType, AddressSpace addressSpace);
    IRPtrType* getPtrType(IROp op, IRType* valueType, IRInst* addressSpace);
    IRPtrType* getPtrType(IRType* valueType, AddressSpace addressSpace)
    {
        return getPtrType(kIROp_PtrType, valueType, addressSpace);
    }

    IRTextureTypeBase* getTextureType(
        IRType* elementType,
        IRInst* shape,
        IRInst* isArray,
        IRInst* isMS,
        IRInst* sampleCount,
        IRInst* access,
        IRInst* isShadow,
        IRInst* isCombined,
        IRInst* format);

    IRComPtrType* getComPtrType(IRType* valueType);

    /// Get a 'SPIRV literal'
    IRSPIRVLiteralType* getSPIRVLiteralType(IRType* type);

    IRArrayTypeBase* getArrayTypeBase(
        IROp op,
        IRType* elementType,
        IRInst* elementCount,
        IRInst* stride = nullptr);

    IRArrayType* getArrayType(IRType* elementType, IRInst* elementCount);

    IRUnsizedArrayType* getUnsizedArrayType(IRType* elementType);

    IRArrayType* getArrayType(IRType* elementType, IRInst* elementCount, IRInst* stride);

    IRUnsizedArrayType* getUnsizedArrayType(IRType* elementType, IRInst* stride);

    IRVectorType* getVectorType(IRType* elementType, IRInst* elementCount);

    IRVectorType* getVectorType(IRType* elementType, IRIntegerValue elementCount);

    IRCoopVectorType* getCoopVectorType(IRType* elementType, IRInst* elementCount);

    IRMatrixType* getMatrixType(
        IRType* elementType,
        IRInst* rowCount,
        IRInst* columnCount,
        IRInst* layout);

    IRArrayListType* getArrayListType(IRType* elementType);
    IRTensorViewType* getTensorViewType(IRType* elementType);
    IRTorchTensorType* getTorchTensorType(IRType* elementType);

    IRDifferentialPairType* getDifferentialPairType(IRType* valueType, IRInst* witnessTable);

    IRDifferentialPtrPairType* getDifferentialPtrPairType(IRType* valueType, IRInst* witnessTable);

    IRDifferentialPairUserCodeType* getDifferentialPairUserCodeType(
        IRType* valueType,
        IRInst* witnessTable);

    IRBackwardDiffIntermediateContextType* getBackwardDiffIntermediateContextType(IRInst* func);

    IRFuncType* getFuncType(UInt paramCount, IRType* const* paramTypes, IRType* resultType);

    IRFuncType* getFuncType(
        UInt paramCount,
        IRType* const* paramTypes,
        IRType* resultType,
        IRAttr* attribute);

    IRFuncType* getFuncType(List<IRType*> const& paramTypes, IRType* resultType)
    {
        return getFuncType(paramTypes.getCount(), paramTypes.getBuffer(), resultType);
    }

    IRConstantBufferType* getConstantBufferType(IRType* elementType, IRType* layout);

    IRGLSLOutputParameterGroupType* getGLSLOutputParameterGroupType(IRType* valueType);

    IRConstExprRate* getConstExprRate();
    IRGroupSharedRate* getGroupSharedRate();
    IRActualGlobalRate* getActualGlobalRate();
    IRSpecConstRate* getSpecConstRate();

    IRRateQualifiedType* getRateQualifiedType(IRRate* rate, IRType* dataType);

    IRType* getBindExistentialsType(IRInst* baseType, UInt slotArgCount, IRInst* const* slotArgs);

    IRType* getBindExistentialsType(IRInst* baseType, UInt slotArgCount, IRUse const* slotArgs);

    IRType* getBoundInterfaceType(
        IRType* interfaceType,
        IRType* concreteType,
        IRInst* witnessTable);

    IRType* getPseudoPtrType(IRType* concreteType);

    IRType* getConjunctionType(UInt typeCount, IRType* const* types);

    IRType* getConjunctionType(IRType* type0, IRType* type1)
    {
        IRType* types[] = {type0, type1};
        return getConjunctionType(2, types);
    }

    IRType* getAttributedType(IRType* baseType, UInt attributeCount, IRAttr* const* attributes);

    IRType* getAttributedType(IRType* baseType, List<IRAttr*> attributes)
    {
        return getAttributedType(baseType, attributes.getCount(), attributes.getBuffer());
    }

    IRInst* getIndexedFieldKey(IRInst* baseType, UInt fieldIndex)
    {
        IRInst* args[] = {baseType, getIntValue(getIntType(), fieldIndex)};
        return emitIntrinsicInst(getVoidType(), kIROp_IndexedFieldKey, 2, args);
    }

    IRMetalMeshGridPropertiesType* getMetalMeshGridPropertiesType()
    {
        return (IRMetalMeshGridPropertiesType*)getType(kIROp_MetalMeshGridPropertiesType);
    }

    IRMetalMeshType* getMetalMeshType(
        IRType* vertexType,
        IRType* primitiveType,
        IRInst* numVertices,
        IRInst* numPrimitives,
        IRInst* topology)
    {
        IRInst* ops[5] = {vertexType, primitiveType, numVertices, numPrimitives, topology};
        return (IRMetalMeshType*)getType(kIROp_MetalMeshType, 5, ops);
    }

    IRInst* emitDebugSource(UnownedStringSlice fileName, UnownedStringSlice source);
    IRInst* emitDebugBuildIdentifier(UnownedStringSlice buildIdentifier, IRIntegerValue flags);
    IRInst* emitDebugBuildIdentifier(IRInst* debugBuildIdentifier);
    IRInst* emitDebugLine(
        IRInst* source,
        IRIntegerValue lineStart,
        IRIntegerValue lineEnd,
        IRIntegerValue colStart,
        IRIntegerValue colEnd);
    IRInst* emitDebugVar(
        IRType* type,
        IRInst* source,
        IRInst* line,
        IRInst* col,
        IRInst* argIndex = nullptr);
    IRInst* emitDebugValue(IRInst* debugVar, IRInst* debugValue);
    IRInst* emitDebugInlinedAt(
        IRInst* line,
        IRInst* col,
        IRInst* file,
        IRInst* debugFunc,
        IRInst* outerInlinedAt);
    IRInst* emitDebugInlinedVariable(IRInst* variable, IRInst* inlinedAt);
    IRInst* emitDebugScope(IRInst* scope, IRInst* inlinedAt);
    IRInst* emitDebugNoScope();
    IRInst* emitDebugFunction(
        IRInst* name,
        IRInst* line,
        IRInst* col,
        IRInst* file,
        IRInst* debugType);

    /// Emit an LiveRangeStart instruction indicating the referenced item is live following this
    /// instruction
    IRLiveRangeStart* emitLiveRangeStart(IRInst* referenced);

    /// Emit a LiveRangeEnd instruction indicating the referenced item is no longer live when this
    /// instruction is reached.
    IRLiveRangeEnd* emitLiveRangeEnd(IRInst* referenced);

    // Set the data type of an instruction, while preserving
    // its rate, if any.
    void setDataType(IRInst* inst, IRType* dataType);

    IRInst* emitGetCurrentStage();

    /// Extract the value wrapped inside an existential box.
    IRInst* emitGetValueFromBoundInterface(IRType* type, IRInst* boundInterfaceValue);

    /// Given an existential value, extract the underlying "real" value
    IRInst* emitExtractExistentialValue(IRType* type, IRInst* existentialValue);

    /// Given an existential value, extract the underlying "real" type
    IRType* emitExtractExistentialType(IRInst* existentialValue);

    /// Given an existential value, return if it is empty/null.
    IRInst* emitIsNullExistential(IRInst* existentialValue);

    /// Given an existential value, extract the witness table showing how the value conforms to the
    /// existential type.
    IRInst* emitExtractExistentialWitnessTable(IRInst* existentialValue);

    IRInst* emitForwardDifferentiateInst(IRType* type, IRInst* baseFn);
    IRInst* emitBackwardDifferentiateInst(IRType* type, IRInst* baseFn);
    IRInst* emitBackwardDifferentiatePrimalInst(IRType* type, IRInst* baseFn);
    IRInst* emitBackwardDifferentiatePropagateInst(IRType* type, IRInst* baseFn);
    IRInst* emitPrimalSubstituteInst(IRType* type, IRInst* baseFn);
    IRInst* emitDetachDerivative(IRType* type, IRInst* value);
    IRInst* emitIsDifferentialNull(IRInst* value);

    IRInst* emitDispatchKernelInst(
        IRType* type,
        IRInst* baseFn,
        IRInst* threadGroupSize,
        IRInst* dispatchSize,
        Int argCount,
        IRInst* const* inArgs);
    IRInst* emitCudaKernelLaunch(
        IRInst* baseFn,
        IRInst* gridDim,
        IRInst* blockDim,
        IRInst* argsArray,
        IRInst* cudaStream);
    IRInst* emitGetTorchCudaStream();

    IRInst* emitMakeDifferentialPair(IRType* type, IRInst* primal, IRInst* differential);
    IRInst* emitMakeDifferentialValuePair(IRType* type, IRInst* primal, IRInst* differential);
    IRInst* emitMakeDifferentialPtrPair(IRType* type, IRInst* primal, IRInst* differential);
    IRInst* emitMakeDifferentialPairUserCode(IRType* type, IRInst* primal, IRInst* differential);

    IRInst* addDifferentiableTypeDictionaryDecoration(IRInst* target);

    IRInst* addPrimalValueStructKeyDecoration(IRInst* target, IRStructKey* key);
    IRInst* addPrimalElementTypeDecoration(IRInst* target, IRInst* type);
    IRInst* addIntermediateContextFieldDifferentialTypeDecoration(IRInst* target, IRInst* witness);

    // Add a differentiable type entry to the appropriate dictionary.
    IRInst* addDifferentiableTypeEntry(
        IRInst* dictDecoration,
        IRInst* irType,
        IRInst* conformanceWitness);

    IRInst* addFloatingModeOverrideDecoration(IRInst* dest, FloatingPointMode mode);

    IRInst* addNumThreadsDecoration(IRInst* inst, IRInst* x, IRInst* y, IRInst* z);
    IRInst* addFpDenormalPreserveDecoration(IRInst* inst, IRInst* width);
    IRInst* addFpDenormalFlushToZeroDecoration(IRInst* inst, IRInst* width);
    IRInst* addWaveSizeDecoration(IRInst* inst, IRInst* numLanes);

    IRInst* emitSpecializeInst(
        IRType* type,
        IRInst* genericVal,
        UInt argCount,
        IRInst* const* args);

    IRInst* emitSpecializeInst(IRType* type, IRInst* genericVal, const List<IRInst*>& args)
    {
        return emitSpecializeInst(type, genericVal, args.getCount(), args.begin());
    }

    IRInst* emitExpandInst(IRType* type, UInt capturedArgCount, IRInst* const* capturedArgs);
    IRInst* emitEachInst(IRType* type, IRInst* base, IRInst* indexArg = nullptr);

    IRInst* emitLookupInterfaceMethodInst(
        IRType* type,
        IRInst* witnessTableVal,
        IRInst* interfaceMethodVal);

    IRInst* emitGetSequentialIDInst(IRInst* rttiObj);

    IRInst* emitAlloca(IRInst* type, IRInst* rttiObjPtr);

    IRInst* emitGlobalValueRef(IRInst* globalInst);

    IRInst* emitBitfieldExtract(IRType* type, IRInst* op0, IRInst* op1, IRInst* op2);

    IRInst* emitBitfieldInsert(IRType* type, IRInst* op0, IRInst* op1, IRInst* op2, IRInst* op3);

    IRInst* emitPackAnyValue(IRType* type, IRInst* value);

    IRInst* emitUnpackAnyValue(IRType* type, IRInst* value);

    IRCall* emitCallInst(IRType* type, IRInst* func, UInt argCount, IRInst* const* args);

    IRCall* emitCallInst(IRType* type, IRInst* func, List<IRInst*> const& args)
    {
        return emitCallInst(type, func, args.getCount(), args.getBuffer());
    }
    IRCall* emitCallInst(IRType* type, IRInst* func, ArrayView<IRInst*> args)
    {
        return emitCallInst(type, func, args.getCount(), args.getBuffer());
    }

    IRInst* emitTryCallInst(
        IRType* type,
        IRBlock* successBlock,
        IRBlock* failureBlock,
        IRInst* func,
        UInt argCount,
        IRInst* const* args);

    IRInst* createIntrinsicInst(IRType* type, IROp op, UInt argCount, IRInst* const* args);

    IRInst* createIntrinsicInst(
        IRType* type,
        IROp op,
        IRInst* operand,
        UInt operandCount,
        IRInst* const* operands);

    IRInst* createIntrinsicInst(
        IRType* type,
        IROp op,
        UInt operandListCount,
        UInt const* listOperandCounts,
        IRInst* const* const* listOperands);

    IRInst* emitIntrinsicInst(IRType* type, IROp op, UInt argCount, IRInst* const* args);

    /// Emits appropriate inst for constructing a default value of `type`.
    /// If `fallback` is true, will emit `DefaultConstruct` inst on unknown types.
    /// Otherwise, returns nullptr if we can't materialize the inst.
    IRInst* emitDefaultConstruct(IRType* type, bool fallback = true);

    /// Emits a raw `DefaultConstruct` opcode without attempting to fold/materialize
    /// the inst.
    IRInst* emitDefaultConstructRaw(IRType* type);

    IRInst* emitCast(IRType* type, IRInst* value, bool fallbackToBuiltinCast = true);

    IRInst* emitVectorReshape(IRType* type, IRInst* value);

    IRInst* emitMakeUInt64(IRInst* low, IRInst* high);

    // Creates an RTTI object. Result is of `IRRTTIType`.
    IRInst* emitMakeRTTIObject(IRInst* typeInst);

    IRInst* emitMakeTargetTuple(IRType* type, UInt count, IRInst* const* args);

    IRInst* emitTargetTupleGetElement(
        IRType* elementType,
        IRInst* targetTupleVal,
        IRInst* indexVal);

    IRInst* emitMakeTuple(IRType* type, UInt count, IRInst* const* args);
    IRInst* emitMakeTuple(UInt count, IRInst* const* args);

    IRInst* emitMakeTuple(IRType* type, List<IRInst*> const& args)
    {
        if (args.getCount() == 1)
        {
            if (args[0]->getOp() == kIROp_Expand)
            {
                return args[0];
            }
        }
        return emitMakeTuple(type, args.getCount(), args.getBuffer());
    }

    IRInst* emitMakeTuple(List<IRInst*> const& args)
    {
        return emitMakeTuple(args.getCount(), args.getBuffer());
    }

    IRInst* emitMakeTuple(IRInst* arg0, IRInst* arg1)
    {
        IRInst* args[] = {arg0, arg1};
        return emitMakeTuple(SLANG_COUNT_OF(args), args);
    }

    IRInst* emitMakeValuePack(IRType* type, UInt count, IRInst* const* args);
    IRInst* emitMakeValuePack(UInt count, IRInst* const* args);

    IRInst* emitMakeWitnessPack(IRType* type, ArrayView<IRInst*> args)
    {
        return emitIntrinsicInst(
            type,
            kIROp_MakeWitnessPack,
            (UInt)args.getCount(),
            args.getBuffer());
    }

    IRInst* emitMakeString(IRInst* nativeStr);

    IRInst* emitGetNativeString(IRInst* str);

    IRInst* emitGetTupleElement(IRType* type, IRInst* tuple, int element)
    {
        return emitGetTupleElement(type, tuple, (UInt)element);
    }

    IRInst* emitGetTupleElement(IRType* type, IRInst* tuple, UInt element);
    IRInst* emitGetTupleElement(IRType* type, IRInst* tuple, IRInst* element);

    IRInst* emitCoopMatMapElementFunc(IRType* type, IRInst* tuple, IRInst* func);

    IRInst* emitGetElement(IRType* type, IRInst* arrayLikeType, IRIntegerValue element);
    IRInst* emitGetElementPtr(IRType* type, IRInst* arrayLikeType, IRIntegerValue element);

    IRInst* emitMakeResultError(IRType* resultType, IRInst* errorVal);
    IRInst* emitMakeResultValue(IRType* resultType, IRInst* val);
    IRInst* emitIsResultError(IRInst* result);
    IRInst* emitGetResultError(IRInst* result);
    IRInst* emitGetResultValue(IRInst* result);
    IRInst* emitOptionalHasValue(IRInst* optValue);
    IRInst* emitGetOptionalValue(IRInst* optValue);
    IRInst* emitMakeOptionalValue(IRInst* optType, IRInst* value);
    IRInst* emitMakeOptionalNone(IRInst* optType, IRInst* defaultValue);

    IRInst* emitDifferentialPairGetDifferential(IRType* diffType, IRInst* diffPair);
    IRInst* emitDifferentialValuePairGetDifferential(IRType* diffType, IRInst* diffPair);
    IRInst* emitDifferentialPtrPairGetDifferential(IRType* diffType, IRInst* diffPair);

    IRInst* emitDifferentialPairGetPrimal(IRInst* diffPair);
    IRInst* emitDifferentialValuePairGetPrimal(IRInst* diffPair);
    IRInst* emitDifferentialPtrPairGetPrimal(IRInst* diffPair);

    IRInst* emitDifferentialPairGetPrimal(IRType* primalType, IRInst* diffPair);
    IRInst* emitDifferentialValuePairGetPrimal(IRType* primalType, IRInst* diffPair);
    IRInst* emitDifferentialPtrPairGetPrimal(IRType* primalType, IRInst* diffPair);

    IRInst* emitDifferentialPairGetDifferentialUserCode(IRType* diffType, IRInst* diffPair);
    IRInst* emitDifferentialPairGetPrimalUserCode(IRInst* diffPair);
    IRInst* emitMakeVector(IRType* type, UInt argCount, IRInst* const* args);
    IRInst* emitMakeVectorFromScalar(IRType* type, IRInst* scalarValue);
    IRInst* emitMakeCompositeFromScalar(IRType* type, IRInst* scalarValue);

    IRInst* emitMakeVector(IRType* type, List<IRInst*> const& args)
    {
        return emitMakeVector(type, args.getCount(), args.getBuffer());
    }
    IRInst* emitMatrixReshape(IRType* type, IRInst* inst);

    IRInst* emitMakeMatrix(IRType* type, UInt argCount, IRInst* const* args);

    IRInst* emitMakeMatrixFromScalar(IRType* type, IRInst* scalarValue);

    IRInst* emitMakeCoopVector(IRType* type, UInt argCount, IRInst* const* args);

    IRInst* emitMakeArray(IRType* type, UInt argCount, IRInst* const* args);

    IRInst* emitMakeArrayList(IRType* type, UInt argCount, IRInst* const* args);

    IRInst* emitMakeArrayFromElement(IRType* type, IRInst* element);

    IRInst* emitMakeStruct(IRType* type, UInt argCount, IRInst* const* args);

    IRInst* emitMakeStruct(IRType* type, List<IRInst*> const& args)
    {
        return emitMakeStruct(type, args.getCount(), args.getBuffer());
    }

    IRInst* emitMakeTensorView(IRType* type, IRInst* val);

    IRInst* emitMakeExistential(IRType* type, IRInst* value, IRInst* witnessTable);

    IRInst* emitMakeExistentialWithRTTI(
        IRType* type,
        IRInst* value,
        IRInst* witnessTable,
        IRInst* rtti);

    IRInst* emitWrapExistential(
        IRType* type,
        IRInst* value,
        UInt slotArgCount,
        IRInst* const* slotArgs);

    IRInst* emitWrapExistential(
        IRType* type,
        IRInst* value,
        UInt slotArgCount,
        IRUse const* slotArgs)
    {
        List<IRInst*> slotArgVals;
        for (UInt ii = 0; ii < slotArgCount; ++ii)
            slotArgVals.add(slotArgs[ii].get());

        return emitWrapExistential(type, value, slotArgCount, slotArgVals.getBuffer());
    }

    IRInst* emitManagedPtrAttach(IRInst* managedPtrVar, IRInst* value);

    IRInst* emitManagedPtrDetach(IRType* type, IRInst* managedPtrVal);

    IRInst* emitGetNativePtr(IRInst* value);

    IRInst* emitGetManagedPtrWriteRef(IRInst* ptrToManagedPtr);

    IRInst* emitGpuForeach(List<IRInst*> args);

    IRUndefined* emitUndefined(IRType* type);

    IRInst* emitReinterpret(IRInst* type, IRInst* value);
    IRInst* emitOutImplicitCast(IRInst* type, IRInst* value);
    IRInst* emitInOutImplicitCast(IRInst* type, IRInst* value);

    IRInst* emitByteAddressBufferStore(IRInst* byteAddressBuffer, IRInst* offset, IRInst* value);
    IRInst* emitByteAddressBufferStore(
        IRInst* byteAddressBuffer,
        IRInst* offset,
        IRInst* alignment,
        IRInst* value);

    IRInst* emitEmbeddedDownstreamIR(CodeGenTarget target, ISlangBlob* blob);

    IRFunc* createFunc();
    IRGlobalVar* createGlobalVar(IRType* valueType);
    IRGlobalVar* createGlobalVar(IRType* valueType, AddressSpace addressSpace);
    IRGlobalParam* createGlobalParam(IRType* valueType);

    /// Creates an IRWitnessTable value.
    /// @param baseType: The comformant-to type of this witness.
    /// @param subType: The type that is doing the conforming.
    IRWitnessTable* createWitnessTable(IRType* baseType, IRType* subType);
    IRWitnessTableEntry* createWitnessTableEntry(
        IRWitnessTable* witnessTable,
        IRInst* requirementKey,
        IRInst* satisfyingVal);

    IRInst* createThisTypeWitness(IRType* interfaceType);

    IRInst* getTypeEqualityWitness(IRType* witnessType, IRType* type1, IRType* type2);

    IRInterfaceRequirementEntry* createInterfaceRequirementEntry(
        IRInst* requirementKey,
        IRInst* requirementVal);

    // Create an initially empty `struct` type.
    IRStructType* createStructType();

    // Create an initially empty `class` type.
    IRClassType* createClassType();

    // Create an an `enum` type with the given tag type.
    IREnumType* createEnumType(IRType* tagType);

    // Create an initially empty `GLSLShaderStorageBufferType` type.
    IRGLSLShaderStorageBufferType* createGLSLShaderStorableBufferType();
    IRGLSLShaderStorageBufferType* createGLSLShaderStorableBufferType(
        UInt operandCount,
        IRInst* const* operands);

    // Create an empty `interface` type.
    IRInterfaceType* createInterfaceType(UInt operandCount, IRInst* const* operands);

    // Create a global "key" to use for indexing into a `struct` type.
    IRStructKey* createStructKey();

    // Create a field nested in a struct type, declaring that
    // the specified field key maps to a field with the specified type.
    IRStructField* createStructField(IRType* aggType, IRStructKey* fieldKey, IRType* fieldType);

    IRGeneric* createGeneric();
    IRGeneric* emitGeneric();

    // Low-level operation for creating a type.
    IRType* getType(IROp op, UInt operandCount, IRInst* const* operands);
    IRType* getType(IROp op);
    IRType* getType(IROp op, IRInst* operand0);

    /// Create an empty basic block.
    ///
    /// The created block will not be inserted into the current
    /// function; call `insertBlock()` to attach the block
    /// at an appropriate point.
    ///
    IRBlock* createBlock();

    /// Insert a block into the current function.
    ///
    /// This attaches the given `block` to the current function,
    /// and makes it the current block for
    /// new instructions that get emitted.
    ///
    void insertBlock(IRBlock* block);

    /// Emit a new block into the current function.
    ///
    /// This function is equivalent to using `createBlock()`
    /// and then `insertBlock()`.
    ///
    IRBlock* emitBlock();

    static void insertBlockAlongEdge(IRModule* module, IREdge const& edge);

    IRParam* createParam(IRType* type);
    IRParam* emitParam(IRType* type);
    IRParam* emitParamAtHead(IRType* type);

    IRInst* emitAllocObj(IRType* type);

    IRVar* emitVar(IRType* type);
    IRVar* emitVar(IRType* type, AddressSpace addressSpace);

    IRInst* emitLoad(IRType* type, IRInst* ptr);
    IRInst* emitLoad(IRType* type, IRInst* ptr, IRInst* align);
    IRInst* emitLoad(IRInst* ptr);

    IRInst* emitLoadReverseGradient(IRType* type, IRInst* diffValue);
    IRInst* emitReverseGradientDiffPairRef(IRType* type, IRInst* primalVar, IRInst* diffVar);
    IRInst* emitPrimalParamRef(IRInst* param);
    IRInst* emitDiffParamRef(IRType* type, IRInst* param);

    IRInst* emitStore(IRInst* dstPtr, IRInst* srcVal);
    IRInst* emitStore(IRInst* dstPtr, IRInst* srcVal, IRInst* align);

    IRInst* emitAtomicStore(IRInst* dstPtr, IRInst* srcVal, IRInst* memoryOrder);

    IRInst* emitImageLoad(IRType* type, ShortList<IRInst*> params);

    IRInst* emitImageStore(IRType* type, ShortList<IRInst*> params);

    IRInst* emitIsType(IRInst* value, IRInst* witness, IRInst* typeOperand, IRInst* targetWitness);

    IRInst* emitFieldExtract(IRInst* base, IRInst* fieldKey);

    IRInst* emitFieldExtract(IRType* type, IRInst* base, IRInst* field);

    IRInst* emitFieldAddress(IRInst* basePtr, IRInst* fieldKey);

    IRInst* emitFieldAddress(IRType* type, IRInst* basePtr, IRInst* field);

    IRInst* emitElementExtract(IRType* type, IRInst* base, IRInst* index);

    IRInst* emitElementExtract(IRInst* base, IRInst* index);

    IRInst* emitElementExtract(IRInst* base, IRIntegerValue index);

    IRInst* emitElementExtract(IRInst* base, const ArrayView<IRInst*>& accessChain);

    IRInst* emitElementAddress(IRType* type, IRInst* basePtr, IRInst* index);

    IRInst* emitElementAddress(IRInst* basePtr, IRInst* index);

    IRInst* emitElementAddress(IRInst* basePtr, IRIntegerValue index);

    IRInst* emitElementAddress(IRInst* basePtr, const ArrayView<IRInst*>& accessChain);
    IRInst* emitElementAddress(
        IRInst* basePtr,
        const ArrayView<IRInst*>& accessChain,
        const ArrayView<IRInst*>& types);

    IRInst* emitUpdateElement(IRInst* base, IRInst* index, IRInst* newElement);
    IRInst* emitUpdateElement(IRInst* base, IRIntegerValue index, IRInst* newElement);
    IRInst* emitUpdateElement(IRInst* base, ArrayView<IRInst*> accessChain, IRInst* newElement);
    IRInst* emitGetOffsetPtr(IRInst* base, IRInst* offset);
    IRInst* emitGetAddress(IRType* type, IRInst* value);

    IRInst* emitSwizzle(
        IRType* type,
        IRInst* base,
        UInt elementCount,
        IRInst* const* elementIndices);

    IRInst* emitSwizzle(
        IRType* type,
        IRInst* base,
        UInt elementCount,
        uint64_t const* elementIndices);

    IRInst* emitSwizzle(
        IRType* type,
        IRInst* base,
        UInt elementCount,
        uint32_t const* elementIndices);

    IRInst* emitSwizzleSet(
        IRType* type,
        IRInst* base,
        IRInst* source,
        UInt elementCount,
        IRInst* const* elementIndices);

    IRInst* emitSwizzleSet(
        IRType* type,
        IRInst* base,
        IRInst* source,
        UInt elementCount,
        uint64_t const* elementIndices);

    IRInst* emitSwizzleSet(
        IRType* type,
        IRInst* base,
        IRInst* source,
        UInt elementCount,
        uint32_t const* elementIndices);

    IRInst* emitSwizzledStore(
        IRInst* dest,
        IRInst* source,
        UInt elementCount,
        IRInst* const* elementIndices);

    IRInst* emitSwizzledStore(
        IRInst* dest,
        IRInst* source,
        UInt elementCount,
        uint32_t const* elementIndices);

    IRInst* emitSwizzledStore(
        IRInst* dest,
        IRInst* source,
        UInt elementCount,
        uint64_t const* elementIndices);


    IRInst* emitReturn(IRInst* val);

    IRInst* emitYield(IRInst* val);

    IRInst* emitReturn();

    IRInst* emitThrow(IRInst* val);

    IRInst* emitDefer(IRBlock* deferBlock, IRBlock* mergeBlock, IRBlock* scopeEndBlock);

    IRInst* emitDiscard();

    IRInst* emitCheckpointObject(IRInst* value);
    IRInst* emitLoopExitValue(IRInst* value);

    IRInst* emitUnreachable();
    IRInst* emitMissingReturn();

    IRInst* emitBranch(IRBlock* block);

    IRInst* emitBranch(IRBlock* block, Int argCount, IRInst* const* args);

    IRInst* emitBreak(IRBlock* target);

    IRInst* emitContinue(IRBlock* target);

    IRInst* emitLoop(IRBlock* target, IRBlock* breakBlock, IRBlock* continueBlock);

    IRInst* emitLoop(
        IRBlock* target,
        IRBlock* breakBlock,
        IRBlock* continueBlock,
        Int argCount,
        IRInst* const* args);

    IRInst* emitBranch(IRInst* val, IRBlock* trueBlock, IRBlock* falseBlock);

    IRInst* emitIf(IRInst* val, IRBlock* trueBlock, IRBlock* afterBlock);

    IRIfElse* emitIfElse(IRInst* val, IRBlock* trueBlock, IRBlock* falseBlock, IRBlock* afterBlock);

    // Create basic blocks and insert an `IfElse` inst at current position that jumps into the
    // blocks. The current insert position is changed to inside `outTrueBlock` after the call.
    IRInst* emitIfElseWithBlocks(
        IRInst* val,
        IRBlock*& outTrueBlock,
        IRBlock*& outFalseBlock,
        IRBlock*& outAfterBlock);

    // Create basic blocks and insert an `If` inst at current position that jumps into the blocks.
    // The current insert position is changed to inside `outTrueBlock` after the call.
    IRInst* emitIfWithBlocks(IRInst* val, IRBlock*& outTrueBlock, IRBlock*& outAfterBlock);

    IRInst* emitLoopTest(IRInst* val, IRBlock* bodyBlock, IRBlock* breakBlock);

    IRInst* emitSwitch(
        IRInst* val,
        IRBlock* breakLabel,
        IRBlock* defaultLabel,
        UInt caseArgCount,
        IRInst* const* caseArgs);

    IRInst* emitBeginFragmentShaderInterlock()
    {
        return emitIntrinsicInst(getVoidType(), kIROp_BeginFragmentShaderInterlock, 0, nullptr);
    }

    IRInst* emitEndFragmentShaderInterlock()
    {
        return emitIntrinsicInst(getVoidType(), kIROp_EndFragmentShaderInterlock, 0, nullptr);
    }

    IRGlobalGenericParam* emitGlobalGenericParam(IRType* type);

    IRGlobalGenericParam* emitGlobalGenericTypeParam()
    {
        return emitGlobalGenericParam(getTypeKind());
    }

    IRGlobalGenericParam* emitGlobalGenericWitnessTableParam(IRType* comformanceType)
    {
        return emitGlobalGenericParam(getWitnessTableType(comformanceType));
    }

    IRBindGlobalGenericParam* emitBindGlobalGenericParam(IRInst* param, IRInst* val);

    IRDecoration* addBindExistentialSlotsDecoration(
        IRInst* value,
        UInt argCount,
        IRInst* const* args);

    IRInst* emitExtractTaggedUnionTag(IRInst* val);

    IRInst* emitExtractTaggedUnionPayload(IRType* type, IRInst* val, IRInst* tag);

    IRInst* emitBitCast(IRType* type, IRInst* val);

    IRInst* emitSizeOf(IRInst* sizedType);

    IRInst* emitAlignOf(IRInst* sizedType);

    IRInst* emitCountOf(IRType* type, IRInst* sizedType);

    IRInst* emitCastPtrToBool(IRInst* val);
    IRInst* emitCastPtrToInt(IRInst* val);
    IRInst* emitCastIntToPtr(IRType* ptrType, IRInst* val);

    IRGlobalConstant* emitGlobalConstant(IRType* type);

    IRGlobalConstant* emitGlobalConstant(IRType* type, IRInst* val);

    IRInst* emitWaveMaskBallot(IRType* type, IRInst* mask, IRInst* condition);
    IRInst* emitWaveMaskMatch(IRType* type, IRInst* mask, IRInst* value);

    IRInst* emitBitAnd(IRType* type, IRInst* left, IRInst* right);
    IRInst* emitBitOr(IRType* type, IRInst* left, IRInst* right);
    IRInst* emitBitNot(IRType* type, IRInst* value);
    IRInst* emitNeg(IRType* type, IRInst* value);
    IRInst* emitNot(IRType* type, IRInst* value);

    IRInst* emitAdd(IRType* type, IRInst* left, IRInst* right);
    IRInst* emitSub(IRType* type, IRInst* left, IRInst* right);
    IRInst* emitMul(IRType* type, IRInst* left, IRInst* right);
    IRInst* emitDiv(IRType* type, IRInst* numerator, IRInst* denominator);
    IRInst* emitEql(IRInst* left, IRInst* right);
    IRInst* emitNeq(IRInst* left, IRInst* right);
    IRInst* emitLess(IRInst* left, IRInst* right);
    IRInst* emitGeq(IRInst* left, IRInst* right);

    IRInst* emitShr(IRType* type, IRInst* op0, IRInst* op1);
    IRInst* emitShl(IRType* type, IRInst* op0, IRInst* op1);

    IRInst* emitAnd(IRType* type, IRInst* left, IRInst* right);
    IRInst* emitOr(IRType* type, IRInst* left, IRInst* right);

    IRSPIRVAsmOperand* emitSPIRVAsmOperandLiteral(IRInst* literal);
    IRSPIRVAsmOperand* emitSPIRVAsmOperandInst(IRInst* inst);
    IRSPIRVAsmOperand* createSPIRVAsmOperandInst(IRInst* inst);
    IRSPIRVAsmOperand* emitSPIRVAsmOperandConvertTexel(IRInst* inst);
    IRSPIRVAsmOperand* emitSPIRVAsmOperandRayPayloadFromLocation(IRInst* inst);
    IRSPIRVAsmOperand* emitSPIRVAsmOperandRayAttributeFromLocation(IRInst* inst);
    IRSPIRVAsmOperand* emitSPIRVAsmOperandRayCallableFromLocation(IRInst* inst);
    IRSPIRVAsmOperand* emitSPIRVAsmOperandId(IRInst* inst);
    IRSPIRVAsmOperand* emitSPIRVAsmOperandResult();
    IRSPIRVAsmOperand* emitSPIRVAsmOperandEnum(IRInst* inst);
    IRSPIRVAsmOperand* emitSPIRVAsmOperandEnum(IRInst* inst, IRType* constantType);
    IRSPIRVAsmOperand* emitSPIRVAsmOperandBuiltinVar(IRInst* type, IRInst* builtinKind);
    IRSPIRVAsmOperand* emitSPIRVAsmOperandGLSL450Set();
    IRSPIRVAsmOperand* emitSPIRVAsmOperandDebugPrintfSet();
    IRSPIRVAsmOperand* emitSPIRVAsmOperandSampledType(IRType* elementType);
    IRSPIRVAsmOperand* emitSPIRVAsmOperandImageType(IRInst* element);
    IRSPIRVAsmOperand* emitSPIRVAsmOperandSampledImageType(IRInst* element);
    IRSPIRVAsmOperand* emitSPIRVAsmOperandTruncate();
    IRSPIRVAsmOperand* emitSPIRVAsmOperandEntryPoint();
    IRSPIRVAsmInst* emitSPIRVAsmInst(IRInst* opcode, List<IRInst*> operands);
    IRSPIRVAsm* emitSPIRVAsm(IRType* type);
    IRInst* emitGenericAsm(UnownedStringSlice asmText);

    IRInst* emitRWStructuredBufferGetElementPtr(IRInst* structuredBuffer, IRInst* index);

    IRInst* emitNonUniformResourceIndexInst(IRInst* val);

    IRMetalSetVertex* emitMetalSetVertex(IRInst* index, IRInst* vertex);
    IRMetalSetPrimitive* emitMetalSetPrimitive(IRInst* index, IRInst* primitive);
    IRMetalSetIndices* emitMetalSetIndices(IRInst* index, IRInst* indices);

    //
    // Decorations
    //

    IRDecoration* addDecoration(IRInst* value, IROp op, IRInst* const* operands, Int operandCount);

    IRDecoration* addDecoration(IRInst* value, IROp op)
    {
        return addDecoration(value, op, (IRInst* const*)nullptr, 0);
    }

    IRDecoration* addDecorationIfNotExist(IRInst* value, IROp op)
    {
        if (auto decor = value->findDecorationImpl(op))
            return decor;
        return addDecoration(value, op);
    }

    IRDecoration* addDecoration(IRInst* value, IROp op, IRInst* operand)
    {
        return addDecoration(value, op, &operand, 1);
    }

    IRDecoration* addDecoration(IRInst* value, IROp op, IRInst* operand0, IRInst* operand1)
    {
        IRInst* operands[] = {operand0, operand1};
        return addDecoration(value, op, operands, SLANG_COUNT_OF(operands));
    }

    IRDecoration* addDecoration(
        IRInst* value,
        IROp op,
        IRInst* operand0,
        IRInst* operand1,
        IRInst* operand2)
    {
        IRInst* operands[] = {operand0, operand1, operand2};
        return addDecoration(value, op, operands, SLANG_COUNT_OF(operands));
    }

    IRDecoration* addDecoration(
        IRInst* value,
        IROp op,
        IRInst* operand0,
        IRInst* operand1,
        IRInst* operand2,
        IRInst* operand3)
    {
        IRInst* operands[] = {operand0, operand1, operand2, operand3};
        return addDecoration(value, op, operands, SLANG_COUNT_OF(operands));
    }

    template<typename T>
    IRDecoration* addSimpleDecoration(IRInst* value)
    {
        return addDecoration(value, IROp(T::kOp), (IRInst* const*)nullptr, 0);
    }

    void addHighLevelDeclDecoration(IRInst* value, Decl* decl);

    IRDecoration* addResultWitnessDecoration(IRInst* value, IRInst* witness)
    {
        return addDecoration(value, kIROp_ResultWitnessDecoration, witness);
    }

    IRDecoration* addTargetSystemValueDecoration(
        IRInst* value,
        UnownedStringSlice sysValName,
        UInt index = 0)
    {
        IRInst* operands[] = {getStringValue(sysValName), getIntValue(getIntType(), index)};
        return addDecoration(
            value,
            kIROp_TargetSystemValueDecoration,
            operands,
            SLANG_COUNT_OF(operands));
    }

    //    void addLayoutDecoration(IRInst* value, Layout* layout);
    IRLayoutDecoration* addLayoutDecoration(IRInst* value, IRLayout* layout);

    IRDecoration* addTargetBuiltinVarDecoration(
        IRInst* value,
        IRTargetBuiltinVarName builtinVarName)
    {
        IRInst* operands[] = {getIntValue((IRIntegerValue)builtinVarName)};
        return addDecoration(
            value,
            kIROp_TargetBuiltinVarDecoration,
            operands,
            SLANG_COUNT_OF(operands));
    }

    //    IRLayout* getLayout(Layout* astLayout);

    IRTypeSizeAttr* getTypeSizeAttr(LayoutResourceKind kind, LayoutSize size);
    IRVarOffsetAttr* getVarOffsetAttr(LayoutResourceKind kind, UInt offset, UInt space = 0);
    IRPendingLayoutAttr* getPendingLayoutAttr(IRLayout* pendingLayout);
    IRStructFieldLayoutAttr* getFieldLayoutAttr(IRInst* key, IRVarLayout* layout);
    IRTupleFieldLayoutAttr* getTupleFieldLayoutAttr(IRTypeLayout* layout);
    IRCaseTypeLayoutAttr* getCaseTypeLayoutAttr(IRTypeLayout* layout);

    IRSemanticAttr* getSemanticAttr(IROp op, String const& name, UInt index);
    IRSystemValueSemanticAttr* getSystemValueSemanticAttr(String const& name, UInt index)
    {
        return cast<IRSystemValueSemanticAttr>(
            getSemanticAttr(kIROp_SystemValueSemanticAttr, name, index));
    }
    IRUserSemanticAttr* getUserSemanticAttr(String const& name, UInt index)
    {
        return cast<IRUserSemanticAttr>(getSemanticAttr(kIROp_UserSemanticAttr, name, index));
    }

    IRStageAttr* getStageAttr(Stage stage);

    IRAttr* getAttr(IROp op, UInt operandCount, IRInst* const* operands);

    IRAttr* getAttr(IROp op, List<IRInst*> const& operands)
    {
        return getAttr(op, operands.getCount(), operands.getBuffer());
    }

    IRAttr* getAttr(IROp op) { return getAttr(op, 0, nullptr); }

    IRTypeLayout* getTypeLayout(IROp op, List<IRInst*> const& operands);
    IRVarLayout* getVarLayout(List<IRInst*> const& operands);
    IREntryPointLayout* getEntryPointLayout(IRVarLayout* paramsLayout, IRVarLayout* resultLayout);

    void addPhysicalTypeDecoration(IRInst* value)
    {
        addDecoration(value, kIROp_PhysicalTypeDecoration);
    }

    void addAlignedAddressDecoration(IRInst* value, IRInst* alignment)
    {
        addDecoration(value, kIROp_AlignedAddressDecoration, alignment);
    }

    void addNameHintDecoration(IRInst* value, IRStringLit* name)
    {
        addDecoration(value, kIROp_NameHintDecoration, name);
    }

    void addNameHintDecoration(IRInst* value, UnownedStringSlice const& text)
    {
        addNameHintDecoration(value, getStringValue(text));
    }

    void addUserTypeNameDecoration(IRInst* value, IRStringLit* name)
    {
        addDecoration(value, kIROp_UserTypeNameDecoration, name);
    }

    void addBinaryInterfaceTypeDecoration(IRInst* value)
    {
        addDecoration(value, kIROp_BinaryInterfaceTypeDecoration);
    }

    void addGLSLOuterArrayDecoration(IRInst* value, UnownedStringSlice const& text)
    {
        addDecoration(value, kIROp_GLSLOuterArrayDecoration, getStringValue(text));
    }

    void addGLPositionOutputDecoration(IRInst* value)
    {
        addDecoration(value, kIROp_GLPositionOutputDecoration);
    }

    void addGLPositionInputDecoration(IRInst* value)
    {
        addDecoration(value, kIROp_GLPositionInputDecoration);
    }

    void addInterpolationModeDecoration(IRInst* value, IRInterpolationMode mode)
    {
        addDecoration(
            value,
            kIROp_InterpolationModeDecoration,
            getIntValue(getIntType(), IRIntegerValue(mode)));
    }

    void addLoopControlDecoration(IRInst* value, IRLoopControl mode)
    {
        addDecoration(
            value,
            kIROp_LoopControlDecoration,
            getIntValue(getIntType(), IRIntegerValue(mode)));
    }

    void addLoopMaxItersDecoration(IRInst* value, IRIntegerValue iters)
    {
        addDecoration(value, kIROp_LoopMaxItersDecoration, getIntValue(iters));
    }

    void addLoopMaxItersDecoration(IRInst* value, IRInst* iters)
    {
        addDecoration(value, kIROp_LoopMaxItersDecoration, iters);
    }

    void addLoopForceUnrollDecoration(IRInst* value, IntegerLiteralValue iters)
    {
        addDecoration(value, kIROp_ForceUnrollDecoration, getIntValue(getIntType(), iters));
    }

    IRSemanticDecoration* addSemanticDecoration(
        IRInst* value,
        UnownedStringSlice const& text,
        IRIntegerValue index = 0)
    {
        return as<IRSemanticDecoration>(addDecoration(
            value,
            kIROp_SemanticDecoration,
            getStringValue(text),
            getIntValue(getIntType(), index)));
    }

    void addConstructorDecoration(IRInst* value, bool synthesizedConstructor)
    {
        addDecoration(value, kIROp_ConstructorDecoration, getBoolValue(synthesizedConstructor));
    }

    void addRequireSPIRVDescriptorIndexingExtensionDecoration(IRInst* value)
    {
        addDecoration(value, kIROp_RequireSPIRVDescriptorIndexingExtensionDecoration);
    }

    void addTargetIntrinsicDecoration(
        IRInst* value,
        IRInst* caps,
        UnownedStringSlice const& definition,
        UnownedStringSlice const& predicate,
        IRInst* typeScrutinee)
    {
        typeScrutinee ? addDecoration(
                            value,
                            kIROp_TargetIntrinsicDecoration,
                            caps,
                            getStringValue(definition),
                            getStringValue(predicate),
                            typeScrutinee)
                      : addDecoration(
                            value,
                            kIROp_TargetIntrinsicDecoration,
                            caps,
                            getStringValue(definition));
    }

    void addTargetIntrinsicDecoration(
        IRInst* value,
        CapabilitySet const& caps,
        UnownedStringSlice const& definition,
        UnownedStringSlice const& predicate = UnownedStringSlice{},
        IRInst* typeScrutinee = nullptr)
    {
        addTargetIntrinsicDecoration(
            value,
            getCapabilityValue(caps),
            definition,
            predicate,
            typeScrutinee);
    }

    void addTargetDecoration(IRInst* value, IRInst* caps)
    {
        addDecoration(value, kIROp_TargetDecoration, caps);
    }

    void addTargetDecoration(IRInst* value, CapabilitySet const& caps)
    {
        addTargetDecoration(value, getCapabilityValue(caps));
    }

    void addRequireGLSLExtensionDecoration(IRInst* value, UnownedStringSlice const& extensionName)
    {
        addDecoration(value, kIROp_RequireGLSLExtensionDecoration, getStringValue(extensionName));
    }

    void addRequireGLSLVersionDecoration(IRInst* value, Int version)
    {
        addDecoration(
            value,
            kIROp_RequireGLSLVersionDecoration,
            getIntValue(getIntType(), IRIntegerValue(version)));
    }

    void addRequireWGSLExtensionDecoration(IRInst* value, UnownedStringSlice const& extensionName)
    {
        addDecoration(value, kIROp_RequireWGSLExtensionDecoration, getStringValue(extensionName));
    }

    void addRequirePreludeDecoration(
        IRInst* value,
        const CapabilitySet& caps,
        UnownedStringSlice prelude)
    {
        addDecoration(
            value,
            kIROp_RequirePreludeDecoration,
            getCapabilityValue(caps),
            getStringValue(prelude));
    }

    IRInst* getSemanticVersionValue(SemanticVersion const& value)
    {
        SemanticVersion::RawValue rawValue = value.getRawValue();
        return getIntValue(getBasicType(BaseType::UInt64), rawValue);
    }

    void addRequireSPIRVVersionDecoration(IRInst* value, const SemanticVersion& version)
    {
        addDecoration(value, kIROp_RequireSPIRVVersionDecoration, getSemanticVersionValue(version));
    }

    void addSPIRVNonUniformResourceDecoration(IRInst* value)
    {
        addDecoration(value, kIROp_SPIRVNonUniformResourceDecoration);
    }

    void addRequireCUDASMVersionDecoration(IRInst* value, const SemanticVersion& version)
    {
        addDecoration(
            value,
            kIROp_RequireCUDASMVersionDecoration,
            getSemanticVersionValue(version));
    }

    void addRequireCapabilityAtomDecoration(IRInst* value, CapabilityName atom)
    {
        addDecoration(
            value,
            kIROp_RequireCapabilityAtomDecoration,
            getIntValue(getUIntType(), IRIntegerValue(atom)));
    }

    void addPatchConstantFuncDecoration(IRInst* value, IRInst* patchConstantFunc)
    {
        addDecoration(value, kIROp_PatchConstantFuncDecoration, patchConstantFunc);
    }

    void addImportDecoration(IRInst* value, UnownedStringSlice const& mangledName)
    {
        addDecoration(value, kIROp_ImportDecoration, getStringValue(mangledName));
    }

    void addExportDecoration(IRInst* value, UnownedStringSlice const& mangledName)
    {
        addDecoration(value, kIROp_ExportDecoration, getStringValue(mangledName));
    }

    void addUserExternDecoration(IRInst* value)
    {
        addDecoration(value, kIROp_UserExternDecoration);
    }

    void addExternCppDecoration(IRInst* value, UnownedStringSlice const& mangledName)
    {
        addDecoration(value, kIROp_ExternCppDecoration, getStringValue(mangledName));
    }

    void addExternCDecoration(IRInst* value) { addDecoration(value, kIROp_ExternCDecoration); }

    void addDebugLocationDecoration(
        IRInst* value,
        IRInst* debugSource,
        IRIntegerValue line,
        IRIntegerValue col)
    {
        addDecoration(
            value,
            kIROp_DebugLocationDecoration,
            debugSource,
            getIntValue(getUIntType(), line),
            getIntValue(getUIntType(), col));
    }

    void addDebugFunctionDecoration(IRInst* value, IRInst* debugFunction)
    {
        addDecoration(value, kIROp_DebugFuncDecoration, debugFunction);
    }

    void addUnsafeForceInlineDecoration(IRInst* value)
    {
        addDecoration(value, kIROp_UnsafeForceInlineEarlyDecoration);
    }

    void addForceInlineDecoration(IRInst* value)
    {
        addDecoration(value, kIROp_ForceInlineDecoration);
    }

    void addAutoDiffOriginalValueDecoration(IRInst* value, IRInst* originalVal)
    {
        addDecoration(value, kIROp_AutoDiffOriginalValueDecoration, originalVal);
    }

    void addForwardDifferentiableDecoration(IRInst* value)
    {
        addDecoration(value, kIROp_ForwardDifferentiableDecoration);
    }

    void addBackwardDifferentiableDecoration(IRInst* value)
    {
        addDecoration(value, kIROp_BackwardDifferentiableDecoration);
    }

    void addForwardDerivativeDecoration(IRInst* value, IRInst* fwdFunc)
    {
        addDecoration(value, kIROp_ForwardDerivativeDecoration, fwdFunc);
    }

    void addUserDefinedBackwardDerivativeDecoration(IRInst* value, IRInst* fwdFunc)
    {
        addDecoration(value, kIROp_UserDefinedBackwardDerivativeDecoration, fwdFunc);
    }

    void addBackwardDerivativePrimalDecoration(IRInst* value, IRInst* jvpFn)
    {
        addDecoration(value, kIROp_BackwardDerivativePrimalDecoration, jvpFn);
    }

    void addBackwardDerivativePrimalReturnDecoration(IRInst* value, IRInst* retVal)
    {
        addDecoration(value, kIROp_BackwardDerivativePrimalReturnDecoration, retVal);
    }

    void addBackwardDerivativePropagateDecoration(IRInst* value, IRInst* jvpFn)
    {
        addDecoration(value, kIROp_BackwardDerivativePropagateDecoration, jvpFn);
    }

    void addBackwardDerivativeDecoration(IRInst* value, IRInst* jvpFn)
    {
        addDecoration(value, kIROp_BackwardDerivativeDecoration, jvpFn);
    }

    void addBackwardDerivativeIntermediateTypeDecoration(IRInst* value, IRInst* jvpFn)
    {
        addDecoration(value, kIROp_BackwardDerivativeIntermediateTypeDecoration, jvpFn);
    }

    void addBackwardDerivativePrimalContextDecoration(IRInst* value, IRInst* ctx)
    {
        addDecoration(value, kIROp_BackwardDerivativePrimalContextDecoration, ctx);
    }

    void addPrimalSubstituteDecoration(IRInst* value, IRInst* jvpFn)
    {
        addDecoration(value, kIROp_PrimalSubstituteDecoration, jvpFn);
    }

    void addLoopCounterDecoration(IRInst* value)
    {
        addDecoration(value, kIROp_LoopCounterDecoration);
    }

    void addLoopExitPrimalValueDecoration(IRInst* value, IRInst* primalInst, IRInst* exitValue)
    {
        addDecoration(value, kIROp_LoopExitPrimalValueDecoration, primalInst, exitValue);
    }

    void addLoopCounterUpdateDecoration(IRInst* value)
    {
        addDecoration(value, kIROp_LoopCounterUpdateDecoration);
    }

    void markInstAsPrimal(IRInst* value) { addDecoration(value, kIROp_PrimalInstDecoration); }

    void markInstAsDifferential(IRInst* value)
    {
        addDecoration(value, kIROp_DifferentialInstDecoration, nullptr);
    }

    void markInstAsMixedDifferential(IRInst* value)
    {
        addDecoration(value, kIROp_MixedDifferentialInstDecoration, nullptr);
    }

    void markInstAsMixedDifferential(IRInst* value, IRType* pairType)
    {
        addDecoration(value, kIROp_MixedDifferentialInstDecoration, pairType);
    }

    void markInstAsDifferential(IRInst* value, IRType* primalType)
    {
        addDecoration(value, kIROp_DifferentialInstDecoration, primalType);
    }

    void markInstAsDifferential(IRInst* value, IRType* primalType, IRInst* primalInst)
    {
        addDecoration(value, kIROp_DifferentialInstDecoration, primalType, primalInst);
    }

    void markInstAsDifferential(
        IRInst* value,
        IRType* primalType,
        IRInst* primalInst,
        IRInst* witnessTable)
    {
        IRInst* args[] = {primalType, primalInst, witnessTable};
        addDecoration(value, kIROp_DifferentialInstDecoration, args, 3);
    }

    void addCOMWitnessDecoration(IRInst* value, IRInst* witnessTable)
    {
        addDecoration(value, kIROp_COMWitnessDecoration, &witnessTable, 1);
    }

    void addDllImportDecoration(
        IRInst* value,
        UnownedStringSlice const& libraryName,
        UnownedStringSlice const& functionName)
    {
        addDecoration(
            value,
            kIROp_DllImportDecoration,
            getStringValue(libraryName),
            getStringValue(functionName));
    }

    void addDllExportDecoration(IRInst* value, UnownedStringSlice const& functionName)
    {
        addDecoration(value, kIROp_DllExportDecoration, getStringValue(functionName));
    }

    void addTorchEntryPointDecoration(IRInst* value, UnownedStringSlice const& functionName)
    {
        addDecoration(value, kIROp_TorchEntryPointDecoration, getStringValue(functionName));
    }

    void addAutoPyBindCudaDecoration(IRInst* value, UnownedStringSlice const& functionName)
    {
        addDecoration(value, kIROp_AutoPyBindCudaDecoration, getStringValue(functionName));
    }

    void addPyExportDecoration(IRInst* value, UnownedStringSlice const& exportName)
    {
        addDecoration(value, kIROp_PyExportDecoration, getStringValue(exportName));
    }

    void addCudaDeviceExportDecoration(IRInst* value, UnownedStringSlice const& functionName)
    {
        addDecoration(value, kIROp_CudaDeviceExportDecoration, getStringValue(functionName));
    }

    void addCudaHostDecoration(IRInst* value) { addDecoration(value, kIROp_CudaHostDecoration); }

    void addCudaKernelDecoration(IRInst* value)
    {
        addDecoration(value, kIROp_CudaKernelDecoration);
    }

    void addCudaKernelForwardDerivativeDecoration(IRInst* value, IRInst* func)
    {
        addDecoration(value, kIROp_CudaKernelForwardDerivativeDecoration, func);
    }

    void addCudaKernelBackwardDerivativeDecoration(IRInst* value, IRInst* func)
    {
        addDecoration(value, kIROp_CudaKernelBackwardDerivativeDecoration, func);
    }

    void addAutoPyBindExportInfoDecoration(IRInst* value)
    {
        addDecoration(value, kIROp_AutoPyBindExportInfoDecoration);
    }

    void addEntryPointDecoration(
        IRInst* value,
        Profile profile,
        UnownedStringSlice const& name,
        UnownedStringSlice const& moduleName)
    {
        IRInst* operands[] = {
            getIntValue(getIntType(), profile.raw),
            getStringValue(name),
            getStringValue(moduleName)};
        addDecoration(value, kIROp_EntryPointDecoration, operands, SLANG_COUNT_OF(operands));
    }

    void addKeepAliveDecoration(IRInst* value) { addDecoration(value, kIROp_KeepAliveDecoration); }

    void addPublicDecoration(IRInst* value) { addDecoration(value, kIROp_PublicDecoration); }
    void addHLSLExportDecoration(IRInst* value)
    {
        addDecoration(value, kIROp_HLSLExportDecoration);
    }
    void addHasExplicitHLSLBindingDecoration(IRInst* value)
    {
        addDecoration(value, kIROp_HasExplicitHLSLBindingDecoration);
    }
    void addDefaultValueDecoration(IRInst* value, IRInst* defaultValue)
    {
        addDecoration(value, kIROp_DefaultValueDecoration, defaultValue);
    }
    void addNVAPIMagicDecoration(IRInst* value, UnownedStringSlice const& name)
    {
        addDecoration(value, kIROp_NVAPIMagicDecoration, getStringValue(name));
    }

    void addNVAPISlotDecoration(
        IRInst* value,
        UnownedStringSlice const& registerName,
        UnownedStringSlice const& spaceName)
    {
        addDecoration(
            value,
            kIROp_NVAPISlotDecoration,
            getStringValue(registerName),
            getStringValue(spaceName));
    }

    void addNonCopyableTypeDecoration(IRInst* value)
    {
        addDecoration(value, kIROp_NonCopyableTypeDecoration);
    }

    void addDynamicUniformDecoration(IRInst* value)
    {
        addDecoration(value, kIROp_DynamicUniformDecoration);
    }

    void addAutoDiffBuiltinDecoration(IRInst* value)
    {
        addDecoration(value, kIROp_AutoDiffBuiltinDecoration);
    }

    /// Add a decoration that indicates that the given `inst` depends on the given `dependency`.
    ///
    /// This decoration can be used to ensure that a value that an instruction
    /// implicitly depends on cannot be eliminated so long as the instruction
    /// itself is kept alive.
    ///
    void addDependsOnDecoration(IRInst* inst, IRInst* dependency)
    {
        addDecoration(inst, kIROp_DependsOnDecoration, dependency);
    }

    void addFormatDecoration(IRInst* inst, ImageFormat format)
    {
        addFormatDecoration(inst, getIntValue(getIntType(), IRIntegerValue(format)));
    }

    void addFormatDecoration(IRInst* inst, IRInst* format)
    {
        addDecoration(inst, kIROp_FormatDecoration, format);
    }

    void addRTTITypeSizeDecoration(IRInst* inst, IRIntegerValue value)
    {
        addDecoration(inst, kIROp_RTTITypeSizeDecoration, getIntValue(getIntType(), value));
    }

    void addAnyValueSizeDecoration(IRInst* inst, IRIntegerValue value)
    {
        addDecoration(inst, kIROp_AnyValueSizeDecoration, getIntValue(getIntType(), value));
    }

    void addDispatchFuncDecoration(IRInst* inst, IRInst* func)
    {
        addDecoration(inst, kIROp_DispatchFuncDecoration, func);
    }

    void addStaticRequirementDecoration(IRInst* inst)
    {
        addDecoration(inst, kIROp_StaticRequirementDecoration);
    }

    void addSpecializeDecoration(IRInst* inst) { addDecoration(inst, kIROp_SpecializeDecoration); }

    void addComInterfaceDecoration(IRInst* inst, UnownedStringSlice guid)
    {
        addDecoration(inst, kIROp_ComInterfaceDecoration, getStringValue(guid));
    }

    void addTypeConstraintDecoration(IRInst* inst, IRInst* constraintType)
    {
        addDecoration(inst, kIROp_TypeConstraintDecoration, constraintType);
    }

    void addBuiltinDecoration(IRInst* inst) { addDecoration(inst, kIROp_BuiltinDecoration); }

    void addSequentialIDDecoration(IRInst* inst, IRIntegerValue id)
    {
        addDecoration(inst, kIROp_SequentialIDDecoration, getIntValue(getUIntType(), id));
    }

    void addDynamicDispatchWitnessDecoration(IRInst* inst)
    {
        addDecoration(inst, kIROp_DynamicDispatchWitnessDecoration);
    }

    void addVulkanRayPayloadDecoration(IRInst* inst, int location)
    {
        addDecoration(inst, kIROp_VulkanRayPayloadDecoration, getIntValue(getIntType(), location));
    }

    void addVulkanRayPayloadInDecoration(IRInst* inst, int location)
    {
        addDecoration(
            inst,
            kIROp_VulkanRayPayloadInDecoration,
            getIntValue(getIntType(), location));
    }

    void addVulkanCallablePayloadDecoration(IRInst* inst, int location)
    {
        addDecoration(
            inst,
            kIROp_VulkanCallablePayloadDecoration,
            getIntValue(getIntType(), location));
    }

    void addVulkanCallablePayloadInDecoration(IRInst* inst, int location)
    {
        addDecoration(
            inst,
            kIROp_VulkanCallablePayloadInDecoration,
            getIntValue(getIntType(), location));
    }

    void addVulkanHitObjectAttributesDecoration(IRInst* inst, int location)
    {
        addDecoration(
            inst,
            kIROp_VulkanHitObjectAttributesDecoration,
            getIntValue(getIntType(), location));
    }

    void addGlobalVariableShadowingGlobalParameterDecoration(
        IRInst* inst,
        IRInst* globalVar,
        IRInst* key)
    {
        addDecoration(inst, kIROp_GlobalVariableShadowingGlobalParameterDecoration, globalVar, key);
    }

    void addMeshOutputDecoration(IROp d, IRInst* value, IRInst* maxCount)
    {
        SLANG_ASSERT(IRMeshOutputDecoration::isaImpl(d));
        // TODO: Ellie, correct int type here?
        addDecoration(value, d, maxCount);
    }

    void addKnownBuiltinDecoration(IRInst* value, UnownedStringSlice const& name)
    {
        addDecoration(value, kIROp_KnownBuiltinDecoration, getStringValue(name));
    }

    void addMemoryQualifierSetDecoration(IRInst* inst, IRIntegerValue flags)
    {
        addDecoration(inst, kIROp_MemoryQualifierSetDecoration, getIntValue(getIntType(), flags));
    }

    void addCheckpointIntermediateDecoration(IRInst* inst, IRGlobalValueWithCode* func)
    {
        addDecoration(inst, kIROp_CheckpointIntermediateDecoration, func);
    }

    void addEntryPointParamDecoration(IRInst* inst, IRFunc* entryPointFunc)
    {
        addDecoration(inst, kIROp_EntryPointParamDecoration, entryPointFunc);
    }

    void addRayPayloadDecoration(IRType* inst) { addDecoration(inst, kIROp_RayPayloadDecoration); }
};

// Helper to establish the source location that will be used
// by an IRBuilder.
struct IRBuilderSourceLocRAII
{
    IRBuilder* builder;
    SourceLoc sourceLoc;
    IRBuilderSourceLocRAII* next;

    IRBuilderSourceLocRAII(IRBuilder* builder, SourceLoc sourceLoc)
        : builder(builder), sourceLoc(sourceLoc), next(nullptr)
    {
        next = builder->getSourceLocInfo();
        builder->setSourceLocInfo(this);
    }

    ~IRBuilderSourceLocRAII()
    {
        SLANG_ASSERT(builder->getSourceLocInfo() == this);
        builder->setSourceLocInfo(next);
    }
};

// A helper to restore the builder's insert location on destruction
struct IRBuilderInsertLocScope
{
    IRBuilder* builder;
    IRInsertLoc insertLoc;
    IRBuilderInsertLocScope(IRBuilder* b)
        : builder(b), insertLoc(builder->getInsertLoc())
    {
    }
    ~IRBuilderInsertLocScope() { builder->setInsertLoc(insertLoc); }
};

//

void markConstExpr(IRBuilder* builder, IRInst* irValue);

//

IRTargetIntrinsicDecoration* findAnyTargetIntrinsicDecoration(IRInst* val);

template<typename T>
IRTargetSpecificDecoration* findBestTargetDecoration(IRInst* val, CapabilitySet const& targetCaps);

template<typename T>
IRTargetSpecificDecoration* findBestTargetDecoration(
    IRInst* val,
    CapabilityName targetCapabilityAtom);

bool findTargetIntrinsicDefinition(
    IRInst* callee,
    CapabilitySet const& targetCaps,
    UnownedStringSlice& outDefinition,
    IRInst*& outInst);

inline IRTargetIntrinsicDecoration* findBestTargetIntrinsicDecoration(
    IRInst* inInst,
    CapabilitySet const& targetCaps)
{
    return as<IRTargetIntrinsicDecoration>(
        findBestTargetDecoration<IRTargetSpecificDefinitionDecoration>(inInst, targetCaps));
}


void addHoistableInst(IRBuilder* builder, IRInst* inst);

} // namespace Slang<|MERGE_RESOLUTION|>--- conflicted
+++ resolved
@@ -490,32 +490,22 @@
     IRGlobalParam* getZSpecConst() { return as<IRGlobalParam>(getOperand(2)); }
 };
 
-<<<<<<< HEAD
-FIDDLE()
-=======
+FIDDLE()
 struct IRFpDenormalPreserveDecoration : IRDecoration
 {
-    enum
-    {
-        kOp = kIROp_FpDenormalPreserveDecoration
-    };
-    IR_LEAF_ISA(FpDenormalPreserveDecoration)
-
+    FIDDLE(leafInst())
     IRIntLit* getWidth() { return cast<IRIntLit>(getOperand(0)); }
 };
 
+FIDDLE()
 struct IRFpDenormalFlushToZeroDecoration : IRDecoration
 {
-    enum
-    {
-        kOp = kIROp_FpDenormalFlushToZeroDecoration
-    };
-    IR_LEAF_ISA(FpDenormalFlushToZeroDecoration)
+    FIDDLE(leafInst())
 
     IRIntLit* getWidth() { return cast<IRIntLit>(getOperand(0)); }
 };
 
->>>>>>> d50c3f34
+FIDDLE()
 struct IRWaveSizeDecoration : IRDecoration
 {
     FIDDLE(leafInst())
@@ -1317,15 +1307,6 @@
 {
     FIDDLE(leafInst())
 };
-
-<<<<<<< HEAD
-FIDDLE()
-struct IRPayloadDecoration : public IRDecoration
-{
-    FIDDLE(leafInst())
-};
-=======
->>>>>>> d50c3f34
 
 FIDDLE()
 struct IRRayPayloadDecoration : public IRDecoration
