--- conflicted
+++ resolved
@@ -8,12 +8,8 @@
 
 namespace Slang
 {
-<<<<<<< HEAD
 void inferAnyValueSizeWhereNecessary(
+    IRModule* module,
     TargetProgram* targetProgram,
-    IRModule* module,
     DiagnosticSink* sink);
-=======
-void inferAnyValueSizeWhereNecessary(IRModule* module, TargetProgram* targetProgram);
->>>>>>> 3f1798af
 }