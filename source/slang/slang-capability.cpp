// slang-capability.cpp
#include "slang-capability.h"

#include "../core/slang-dictionary.h"

// This file implements the core of the "capability" system.

namespace Slang
{

//
// CapabilityAtom
//

// We are going to divide capability atoms into a few categories.
//
enum class CapabilityNameFlavor : int32_t
{
    // A concrete capability atom is something that a target
    // can directly support, where the presence of the feature
    // directly provides functionality. A specific OpenGL
    // or Vulkan extension would be an example of a concrete
    // capability.
    //
    Concrete,

    // An abstract capability represents a class of feature
    // where multiple distinct implementations might be possible.
    // 'raytracing' may be allowed with a 'raygen' "stage", but 
    // not a 'vertex' "stage"
    // For more information (and a clearer description of the rules), 
    // read `slang-capabilities.capdef`
    Abstract,

    // An alias capability atom is one that is exactly equivalent
    // to the things it inherits from.
    //
    // For example, a `ps_5_1` capability would just be an
    // alias for the combination of the `fragment` capability
    // and the `sm_5_1` capability.
    //
    Alias,
};

// The macros in the `slang-capability-defs.h` file will be used
// to fill out a `static const` array of information about each
// capability atom.
//
struct CapabilityAtomInfo
{
    /// The API-/language-exposed name of the capability.
    UnownedStringSlice name;

    /// Flavor of atom: concrete, abstract, or alias
    CapabilityNameFlavor        flavor;

    /// If the atom is a direct descendent of an abstract base, keep that for reference here.
    CapabilityName abstractBase;

    /// Ranking to use when deciding if this atom is a "better" one to select.
    uint32_t                    rank;

    /// Canonical representation of atoms in the form of disjoint conjunctions of atoms.
    ArrayView<CapabilityAtomSet*> canonicalRepresentation;
};

#include "slang-generated-capability-defs-impl.h"

/// Get the extended information structure for the given capability `atom`
static CapabilityAtomInfo const& _getInfo(CapabilityName atom)
{
    SLANG_ASSERT(Int(atom) < Int(CapabilityName::Count));
    return kCapabilityNameInfos[Int(atom)];
}
static CapabilityAtomInfo const& _getInfo(CapabilityAtom atom)
{
    SLANG_ASSERT(Int(atom) < Int(CapabilityAtom::Count));
    return kCapabilityNameInfos[Int(atom)];
}

void getCapabilityNames(List<UnownedStringSlice>& ioNames)
{
    ioNames.reserve(Count(CapabilityName::Count));
    for (Index i = 0; i < Count(CapabilityName::Count); ++i)
    {
        if (_getInfo(CapabilityName(i)).flavor != CapabilityNameFlavor::Abstract)
        {
            ioNames.add(_getInfo(CapabilityName(i)).name);
        }
    }
}

UnownedStringSlice capabilityNameToString(CapabilityName name)
{
    return _getInfo(name).name;
}

bool isDirectChildOfAbstractAtom(CapabilityAtom name)
{
    return _getInfo(name).abstractBase != CapabilityName::Invalid;
}

bool isTargetVersionAtom(CapabilityAtom name)
{
    if (name >= CapabilityAtom::_spirv_1_0 && name <= getLatestSpirvAtom())
        return true;
    if (name >= CapabilityAtom::metallib_2_3 && name <= getLatestMetalAtom())
        return true;
    return false;
}

bool isSpirvExtensionAtom(CapabilityAtom name)
{
    return _getInfo(name).name.startsWith("SPV_");
}

bool lookupCapabilityName(const UnownedStringSlice& str, CapabilityName& value);

CapabilityName findCapabilityName(UnownedStringSlice const& name)
{
    CapabilityName result{};
    if (!lookupCapabilityName(name, result))
        return CapabilityName::Invalid;
    return result;
}

bool isInternalCapabilityName(CapabilityName name)
{
    SLANG_ASSERT(_getInfo(name).name != nullptr);
    return _getInfo(name).name.startsWith("_");
}

CapabilityAtom getLatestSpirvAtom()
{
    static CapabilityAtom result = CapabilityAtom::Invalid;
    if (result == CapabilityAtom::Invalid)
    {
        CapabilitySet latestSpirvCapSet = CapabilitySet(CapabilityName::_spirv_latest);
        auto latestSpirvCapSetElements = latestSpirvCapSet.getAtomSets()->getElements<CapabilityAtom>();
        result = asAtom(latestSpirvCapSetElements[latestSpirvCapSetElements.getCount() - 2]); //-1 gets shader stage
    }
    return result;
}

CapabilityAtom getLatestMetalAtom()
{
    static CapabilityAtom result = CapabilityAtom::Invalid;
    if (result == CapabilityAtom::Invalid)
    {
        CapabilitySet latestMetalCapSet = CapabilitySet(CapabilityName::metallib_latest);
        auto latestMetalCapSetElements = latestMetalCapSet.getAtomSets()->getElements<CapabilityAtom>();
        result = asAtom(latestMetalCapSetElements[latestMetalCapSetElements.getCount() - 2]); //-1 gets shader stage
    }
    return result;
}

bool isCapabilityDerivedFrom(CapabilityAtom atom, CapabilityAtom base)
{
    if (atom == base)
    {
        return true;
    }

    const auto& info = kCapabilityNameInfos[Index(atom)];
    for (auto cur : info.canonicalRepresentation)
    {
        if (cur->contains((UInt)base))
            return true;
    }

    return false;
}

//CapabilityAtomSet

CapabilityAtomSet CapabilityAtomSet::newSetWithoutImpliedAtoms() const
{
    // plan is to add all atoms which is impled (=>) another atom.
    // Implying an atom appears in the form of atom1=>atom2 or atom2=>atom1.
    Dictionary<CapabilityAtom, bool> candidateForSimplifiedList;
    CapabilityAtomSet simplifiedSet;
    for (auto atom1UInt : *this)
    {
        CapabilityAtom atom1 = (CapabilityAtom)atom1UInt;
        if (!candidateForSimplifiedList.addIfNotExists(atom1, true)
            && candidateForSimplifiedList[atom1] == false)
            continue;

        for (auto atom2UInt : *this)
        {
            if (atom1UInt == atom2UInt)
                continue;

            CapabilityAtom atom2 = (CapabilityAtom)atom2UInt;
            if (!candidateForSimplifiedList.addIfNotExists(atom2, true)
                && candidateForSimplifiedList[atom2] == false)
                continue;

            auto atomInfo1 = _getInfo(atom1).canonicalRepresentation;
            auto atomInfo2 = _getInfo(atom2).canonicalRepresentation;
            for (auto atomSet1 : atomInfo1)
            {
                for (auto atomSet2 : atomInfo2)
                {
                    if (atomSet1->contains(*atomSet2))
                    {
                        candidateForSimplifiedList[atom2] = false;
                        continue;
                    }
                    else if (atomSet2->contains(*atomSet1))
                    {
                        candidateForSimplifiedList[atom1] = false;
                        continue;
                    }
                }
            }
        }
    }
    for (auto i : candidateForSimplifiedList)
        if(i.second)
            simplifiedSet.add((UInt)i.first);
    return simplifiedSet;
}

//// CapabiltySet

CapabilityAtom getTargetAtomInSet(const CapabilityAtomSet& atomSet)
{
    auto targetSet = getAtomSetOfTargets();
    CapabilityAtomSet out;
    CapabilityAtomSet::calcIntersection(out, targetSet, atomSet);
    auto iter = out.begin();
    if (iter == out.end())
        return CapabilityAtom::Invalid;
    return asAtom(*iter);
}

CapabilityAtom getStageAtomInSet(const CapabilityAtomSet& atomSet)
{
    auto stageSet = getAtomSetOfStages();
    CapabilityAtomSet out;
    CapabilityAtomSet::calcIntersection(out, stageSet, atomSet);
    auto iter = out.begin();
    if (iter == out.end())
        return CapabilityAtom::Invalid;
    return asAtom(*iter);
}

template<CapabilityName keyholeAtomToPermuteWith>
void CapabilitySet::addPermutationsOfConjunctionForEachInContainer(CapabilityAtomSet& setToPermutate, const CapabilityAtomSet& elementsToPermutateWith, CapabilityAtom knownTargetAtom, CapabilityAtom knownStageAtom)
{
    SLANG_UNUSED(knownTargetAtom);
    SLANG_UNUSED(knownStageAtom);
    for(auto i : elementsToPermutateWith)
    {
        CapabilityName atom = (CapabilityName)i;
        CapabilityAtomSet conjunctionPermutation = setToPermutate;
        auto targetInfo = _getInfo(atom);
        conjunctionPermutation.add(*targetInfo.canonicalRepresentation[0]);

        if constexpr (keyholeAtomToPermuteWith == CapabilityName::target)
        {
            addConjunction(conjunctionPermutation, asAtom(atom), knownStageAtom);
        }
        else if constexpr (keyholeAtomToPermuteWith == CapabilityName::stage)
        {
            addConjunction(conjunctionPermutation, knownTargetAtom, asAtom(atom));
        }
        else
        {
            addConjunction(conjunctionPermutation, knownTargetAtom, knownStageAtom);
        }
    }
}

void CapabilitySet::addConjunction(CapabilityAtomSet conjunction, CapabilityAtom knownTargetAtom, CapabilityAtom knownStageAtom)
{
    if (knownTargetAtom == CapabilityAtom::Invalid)
    {
        knownTargetAtom = getTargetAtomInSet(conjunction);
        // if no target in conjunction, add a permutation of the conjunction with every target
        if (knownTargetAtom == CapabilityAtom::Invalid)
        {
            addPermutationsOfConjunctionForEachInContainer<CapabilityName::target>(conjunction, getAtomSetOfTargets(), CapabilityAtom::Invalid, getStageAtomInSet(conjunction));
            return;
        }
    }
    auto& capabilitySetToTargetSet = m_targetSets[knownTargetAtom];
    capabilitySetToTargetSet.target = knownTargetAtom;

    if (knownStageAtom == CapabilityAtom::Invalid)
    {
        knownStageAtom = getStageAtomInSet(conjunction);
        // if no target in conjunction, add a permutation of the conjunction with every stage
        if (knownStageAtom == CapabilityAtom::Invalid)
        {
            capabilitySetToTargetSet.shaderStageSets.reserve(kCapabilityStageCount);
            addPermutationsOfConjunctionForEachInContainer<CapabilityName::stage>(conjunction, getAtomSetOfStages(), knownTargetAtom, CapabilityAtom::Invalid);
            return;
        }
    }
    auto& targetSetToStageSet = capabilitySetToTargetSet.shaderStageSets[knownStageAtom];
    targetSetToStageSet.stage = knownStageAtom;
    targetSetToStageSet.addNewSet(std::move(conjunction));
}

void CapabilitySet::addUnexpandedCapabilites(CapabilityName atom)
{
    auto info = _getInfo(atom);
    for (const auto cr : info.canonicalRepresentation)
        addConjunction(*cr, CapabilityAtom::Invalid, CapabilityAtom::Invalid);
}

CapabilityAtom CapabilitySet::getUniquelyImpliedStageAtom() const
{
    CapabilityAtom result = CapabilityAtom::Invalid;
    for (auto& targetKV : m_targetSets)
    {
        if (targetKV.second.shaderStageSets.getCount() == 1)
        {
            auto thisStage = targetKV.second.shaderStageSets.begin()->first;
            if (result == CapabilityAtom::Invalid)
                result = thisStage;
            else if (result != thisStage)
                return CapabilityAtom::Invalid;
        }
    }
    return result;
}

CapabilitySet::CapabilitySet()
{}

CapabilitySet::CapabilitySet(Int atomCount, CapabilityName const* atoms)
{
    for (Int i = 0; i < atomCount; i++)
        addCapability(atoms[i]);
}

CapabilitySet::CapabilitySet(CapabilityName atom)
{
    this->m_targetSets.reserve(kCapabilityTargetCount);
    addUnexpandedCapabilites(atom);
}

CapabilitySet::CapabilitySet(List<CapabilityName> const& atoms)
{
    for (auto atom : atoms)
        addCapability(atom);
}

CapabilitySet CapabilitySet::makeEmpty()
{
    return CapabilitySet();
}

CapabilitySet CapabilitySet::makeInvalid()
{
    CapabilitySet result;
    result.m_targetSets[CapabilityAtom::Invalid].target = CapabilityAtom::Invalid;

    return result;
}

void CapabilitySet::addCapability(CapabilityName name)
{
    join(CapabilitySet(name));
}

bool CapabilitySet::isEmpty() const
{
    return m_targetSets.getCount() == 0;
}

bool CapabilitySet::isInvalid() const
{
    return m_targetSets.containsKey(CapabilityAtom::Invalid);
}

bool CapabilitySet::isIncompatibleWith(CapabilityAtom other) const
{
    // should be a target or derivative, otherwise this makes no sense.

    if (isEmpty())
        return false;
    
    CapabilitySet otherSet((CapabilityName)other);
    return isIncompatibleWith(otherSet);
}

bool CapabilitySet::isIncompatibleWith(CapabilityName other) const
{
    if (isEmpty())
        return false;
    auto otherSet = CapabilitySet(other);
    return isIncompatibleWith(otherSet);
}

bool CapabilitySet::isIncompatibleWith(CapabilitySet const& other) const
{
    if (isEmpty())
        return false;
    if (other.isEmpty())
        return false;

    // Incompatible means there are 0 intersecting abstract nodes from sets in `other` with sets in `this`
    for (auto& otherSet : other.m_targetSets)
    {
        auto targetSet = this->m_targetSets.tryGetValue(otherSet.first);
        if (!targetSet)
            continue;

        for (auto& otherStageSet : otherSet.second.shaderStageSets)
        {
            auto stageSet = targetSet->shaderStageSets.tryGetValue(otherStageSet.first);
            if (!stageSet)
                continue;

            return false;
        }
    }
    return true;
}

const CapabilityAtomSet& getAtomSetOfTargets()
{
    return kAnyTargetUIntSetBuffer;
}
const CapabilityAtomSet& getAtomSetOfStages()
{
    return kAnyStageUIntSetBuffer;
}

bool hasTargetAtom(const CapabilityAtomSet& setIn, CapabilityAtom& targetAtom)
{
    CapabilityAtomSet intersection;
    setIn.calcIntersection(intersection, getAtomSetOfTargets(), setIn);

    if (intersection.isEmpty())
        return false;

    targetAtom = intersection.getElements<CapabilityAtom>().getLast();
    return true;
}

bool CapabilitySet::implies(CapabilityAtom atom) const
{
    if (isEmpty() || atom == CapabilityAtom::Invalid)
        return false;

    CapabilitySet tmpSet = CapabilitySet(CapabilityName(atom));

    return this->implies(tmpSet);
}

CapabilitySet::ImpliesReturnFlags CapabilitySet::_implies(CapabilitySet const& otherSet, ImpliesFlags flags) const
{
    // x implies (c | d) only if (x implies c) and (x implies d).

    bool onlyRequireSingleImply = ((int)flags & (int)ImpliesFlags::OnlyRequireASingleValidImply);
    int flagsCollected = (int)CapabilitySet::ImpliesReturnFlags::NotImplied;

    if (otherSet.isEmpty())
        return CapabilitySet::ImpliesReturnFlags::Implied;

    for (const auto& otherTarget : otherSet.m_targetSets)
    {
        auto thisTarget = this->m_targetSets.tryGetValue(otherTarget.first);
        if (!thisTarget)
        {
            if (onlyRequireSingleImply)
                continue;
            // 'this' lacks a target 'other' has.
            return CapabilitySet::ImpliesReturnFlags::NotImplied;
        }

        for (const auto& otherStage : otherTarget.second.shaderStageSets)
        {
            auto thisStage = thisTarget->shaderStageSets.tryGetValue(otherStage.first);
            if (!thisStage)
            {
                if (onlyRequireSingleImply)
                    continue;
                // 'this' lacks a stage 'other' has.
                return CapabilitySet::ImpliesReturnFlags::NotImplied;
            }

            // all stage sets that are in 'other' must be contained by 'this'
            if (thisStage->atomSet)
            {
                auto& thisStageSet = thisStage->atomSet.value();
                if (otherStage.second.atomSet)
                {
                    auto contained = thisStageSet.contains(otherStage.second.atomSet.value());
                    if (!onlyRequireSingleImply && !contained)
                    {
                        return CapabilitySet::ImpliesReturnFlags::NotImplied;
                    }
                    else if (onlyRequireSingleImply && contained)
                    {
                        return CapabilitySet::ImpliesReturnFlags::Implied;
                    }
                }
            }
        }
    }
    if (!onlyRequireSingleImply)
        flagsCollected |= (int)CapabilitySet::ImpliesReturnFlags::Implied;

    return (CapabilitySet::ImpliesReturnFlags)flagsCollected;
}

bool CapabilitySet::implies(CapabilitySet const& other) const
{
    return (int)_implies(other, ImpliesFlags::None) & (int)CapabilitySet::ImpliesReturnFlags::Implied;
}
CapabilitySet::ImpliesReturnFlags CapabilitySet::atLeastOneSetImpliedInOther(CapabilitySet const& other) const
{
    return _implies(other, ImpliesFlags::OnlyRequireASingleValidImply);
}

void CapabilityTargetSet::unionWith(const CapabilityTargetSet& other)
{
    for (auto otherStageSet : other.shaderStageSets)
    {
        auto& thisStageSet = this->shaderStageSets[otherStageSet.first];
        thisStageSet.stage = otherStageSet.first;

        if (!thisStageSet.atomSet)
            thisStageSet.atomSet = otherStageSet.second.atomSet;
        else
            if(otherStageSet.second.atomSet)
                thisStageSet.atomSet->unionWith(*otherStageSet.second.atomSet);
    }
}

void CapabilitySet::unionWith(const CapabilitySet& other)
{
    if (this->isInvalid() || other.isInvalid())
        return;

    this->m_targetSets.reserve(other.m_targetSets.getCount());
    for (auto otherTargetSet : other.m_targetSets)
    {
        CapabilityTargetSet& thisTargetSet = this->m_targetSets[otherTargetSet.first];
        thisTargetSet.target = otherTargetSet.first;
        thisTargetSet.shaderStageSets.reserve(otherTargetSet.second.shaderStageSets.getCount());
        thisTargetSet.unionWith(otherTargetSet.second);
    }
}

/// Join sets, but: 
/// 1. do not destroy target set's which are incompatible with `other` (destroying shaderStageSets is fine)
/// 2. do not create an `CapabilityAtom::Invalid` target set.
void CapabilitySet::nonDestructiveJoin(const CapabilitySet& other)
{
    if (this->isInvalid() || other.isInvalid())
        return;

    if (this->isEmpty())
    {
        this->m_targetSets = other.m_targetSets;
        return;
    }
    for (auto& thisTargetSet : this->m_targetSets)
    {
        thisTargetSet.second.tryJoin(other.m_targetSets);
    }
}

CapabilitySet CapabilitySet::getTargetsThisHasButOtherDoesNot(const CapabilitySet& other)
{
    CapabilitySet newSet{};
    for (auto& i : this->m_targetSets)
    {
        if (other.m_targetSets.tryGetValue(i.first))
            continue;

        newSet.m_targetSets[i.first] = this->m_targetSets[i.first];
    }
    return newSet;
}

bool CapabilityStageSet::tryJoin(const CapabilityTargetSet& other)
{
    const CapabilityStageSet* otherStageSet = other.shaderStageSets.tryGetValue(this->stage);
    if (!otherStageSet)
        return false;

    // should not exceed far beyond 2*2 or 1*1 elements
    if(otherStageSet->atomSet && this->atomSet)
        this->atomSet->add(*otherStageSet->atomSet);

    return true;
}

bool CapabilityTargetSet::tryJoin(const CapabilityTargetSets& other)
{
    const CapabilityTargetSet* otherTargetSet = other.tryGetValue(this->target);
    if (otherTargetSet == nullptr)
        return false;

    List<CapabilityAtom> destroySet;
    destroySet.reserve(this->shaderStageSets.getCount());
    for (auto& shaderStageSet : this->shaderStageSets)
    {
        if (!shaderStageSet.second.tryJoin(*otherTargetSet))
            destroySet.add(shaderStageSet.first);
    }
    if (destroySet.getCount() == Slang::Index(this->shaderStageSets.getCount()))
        return false;

    for (const auto& i : destroySet)
        this->shaderStageSets.remove(i);

    return true;
}

void CapabilitySet::join(const CapabilitySet& other)
{
    if (this->isEmpty() || other.isInvalid())
    {
        *this = other;
        return;
    }
    if (this->isInvalid())
        return;
    if (other.isEmpty())
        return;

    List<CapabilityAtom> destroySet;
    destroySet.reserve(this->m_targetSets.getCount());
    for (auto& thisTargetSet : this->m_targetSets)
    {
        if (!thisTargetSet.second.tryJoin(other.m_targetSets))
        {
            destroySet.add(thisTargetSet.first);
        }
    }
    for (const auto& i : destroySet)
    {
        this->m_targetSets.remove(i);
    }
    // join made a invalid CapabilitySet
    if (this->m_targetSets.getCount() == 0)
        this->m_targetSets[CapabilityAtom::Invalid].target = CapabilityAtom::Invalid;
}

static uint32_t _calcAtomListDifferenceScore(List<CapabilityAtom> const& thisList, List<CapabilityAtom> const& thatList)
{
    uint32_t score = 0;

    // Our approach here will be to scan through `this` and `that`
    // to identify atoms that are in `this` but not `that` (that is,
    // the atoms that would be present in the set difference `this - that`)
    // and then compute the maximum rank/score of those atoms.

    Index thisCount = thisList.getCount();
    Index thatCount = thatList.getCount();
    Index thisIndex = 0;
    Index thatIndex = 0;
    for (;;)
    {
        if (thisIndex == thisCount) break;
        if (thatIndex == thatCount) break;

        auto thisAtom = thisList[thisIndex];
        auto thatAtom = thatList[thatIndex];

        if (thisAtom == thatAtom)
        {
            thisIndex++;
            thatIndex++;
            continue;
        }

        if (thisAtom < thatAtom)
        {
            // `thisAtom` is not present in `that`, so it
            // should contribute to our ranking of the difference.
            //
            auto thisAtomInfo = _getInfo(thisAtom);
            auto thisAtomRank = thisAtomInfo.rank;

            if (thisAtomRank > score)
            {
                score = thisAtomRank;
            }

            thisIndex++;
        }
        else
        {
            SLANG_ASSERT(thisAtom > thatAtom);
            thatIndex++;
        }
    }
    return score;
}

bool CapabilitySet::hasSameTargets(const CapabilitySet& other) const
{
    for (const auto& i : this->m_targetSets)
    {
        if (!other.m_targetSets.tryGetValue(i.first))
            return false;
    }
    return this->m_targetSets.getCount() == other.m_targetSets.getCount();
}


// MSVC incorrectly throws warning
#if defined(_MSC_VER)
#pragma warning(push)
#pragma warning(disable:4702)
#endif
bool CapabilitySet::isBetterForTarget(CapabilitySet const& that, CapabilitySet const& targetCaps, bool& isEqual) const
{
    if (this->isEmpty() && (that.isEmpty() || that.isInvalid()))
    {
        if(this->isEmpty() && that.isEmpty())
            isEqual = true;
        return true;
    }

    // required to have target.
    for (auto& targetWeNeed : targetCaps.m_targetSets)
    {
        auto thisTarget = this->m_targetSets.tryGetValue(targetWeNeed.first);
        if (!thisTarget)
        {
            isEqual = hasSameTargets(that);
            return false;
        }
        auto thatTarget = that.m_targetSets.tryGetValue(targetWeNeed.first);
        if (!thatTarget)
        {
            isEqual = hasSameTargets(that);
            return true;
        }

        // required to have shader stage
        for (auto& shaderStageSetsWeNeed : targetWeNeed.second.shaderStageSets)
        {
            auto thisStageSets = thisTarget->shaderStageSets.tryGetValue(shaderStageSetsWeNeed.first);
            if (!thisStageSets)
                return false;
            auto thatStageSets = thatTarget->shaderStageSets.tryGetValue(shaderStageSetsWeNeed.first);
            if (!thatStageSets)
                return true;

            // We want the smallest (most specialized) set which is still contained by this/that. This means:
            // 1. target.contains(this/that)
            // 2. choose smallest super set
            // 3. rank each super set and their atoms, choose the smallest rank'd set (most specialized)
            if(shaderStageSetsWeNeed.second.atomSet)
            {
                auto& shaderStageSetWeNeed = shaderStageSetsWeNeed.second.atomSet.value();

                CapabilityAtomSet tmp_set{};
                Index tmpCount = 0;
                CapabilityAtomSet thisSet{};
                Index thisSetCount = 0;
                CapabilityAtomSet thatSet{};
                Index thatSetCount = 0;

                // subtraction of the set we want gets us the "elements which 'targetSet' has but `this/that` is less specialized for"
                if(thisStageSets->atomSet)
                {
                    auto& thisStageSet = thisStageSets->atomSet.value();
                    // if `thisStageSet` is more specialized than the target, `thisStageSet` should not be a candidate
                    if (thisStageSet == shaderStageSetWeNeed)
                        return true; 
                    if (shaderStageSetWeNeed.contains(thisStageSet))
                    {
                        CapabilityAtomSet::calcSubtract(tmp_set, shaderStageSetWeNeed, thisStageSet);
                        tmpCount = tmp_set.countElements();
                        if (thisSetCount < tmpCount)
                        {
                            thisSet = tmp_set;
                            thisSetCount = tmpCount;
                        }
                    }
                }
                if (thatStageSets->atomSet)
                {
                    auto& thatStageSet = thatStageSets->atomSet.value();
                    if (thatStageSet == shaderStageSetWeNeed)
                        return false;
                    if (shaderStageSetWeNeed.contains(thatStageSet))
                    {
                        CapabilityAtomSet::calcSubtract(tmp_set, shaderStageSetWeNeed, thatStageSet);
                        tmpCount = tmp_set.countElements();
                        if (thatSetCount < tmpCount)
                        {
                            thatSet = tmp_set;
                            thatSetCount = tmpCount;
                        }
                    }
                }

                if (thisSet == thatSet)
                    isEqual = true;
                
                //empty means no candidate
                if (thisSet.areAllZero())
                    return false;
                if (thatSet.areAllZero())
                    return true;
                if (thisSetCount < thatSetCount)
                    return true;
                else if (thisSetCount > thatSetCount)
                    return false;
                
                auto thisSetElements = thisSet.getElements<CapabilityAtom>();
                auto thatSetElements = thisSet.getElements<CapabilityAtom>();
                auto shaderStageSetWeNeedElements = shaderStageSetWeNeed.getElements<CapabilityAtom>();

                auto thisDiffScore = _calcAtomListDifferenceScore(thisSetElements, shaderStageSetWeNeedElements);
                auto thatDiffScore = _calcAtomListDifferenceScore(thisSetElements, shaderStageSetWeNeedElements);

                return thisDiffScore < thatDiffScore;
            }
        }
    }
    return true;
}
#if defined(_MSC_VER)
#pragma warning(pop)
#endif

CapabilitySet::AtomSets::Iterator CapabilitySet::getAtomSets() const
{
    return CapabilitySet::AtomSets::Iterator(&this->getCapabilityTargetSets()).begin();
}

bool CapabilitySet::checkCapabilityRequirement(CapabilitySet const& available, CapabilitySet const& required, CapabilityAtomSet& outFailedAvailableSet)
{
    // Requirements x are met by available disjoint capabilities (a | b) iff
    // both 'a' satisfies x and 'b' satisfies x.
    // If we have a caller function F() decorated with:
    //     [require(hlsl, _sm_6_3)] [require(spirv, _spv_ray_tracing)] void F() { g(); }
    // We'd better make sure that `g()` can be compiled with both (hlsl+_sm_6_3) and (spirv+_spv_ray_tracing) capability sets.
    // In this method, F()'s capability declaration is represented by `available`,
    // and g()'s capability is represented by `required`.
    // We will check that for every capability conjunction X of F(), there is one capability conjunction Y in g() such that X implies Y.
    // 

    // if empty there is no body, all capabilities are supported.
    if (required.isEmpty())
        return true;

    if (required.isInvalid())
    {
        outFailedAvailableSet.add((UInt)CapabilityAtom::Invalid);
        return false;
    }

    // If F's capability is empty, we can satisfy any non-empty requirements.
    //
    if (available.isEmpty() && !required.isEmpty())
        return false;
    
    
    // if all sets in `available` are not a super-set to at least 1 `required` set, then we have an err
    for (auto& availableTarget : available.m_targetSets)
    {
        auto reqTarget = required.m_targetSets.tryGetValue(availableTarget.first);
        if (!reqTarget)
        {
            outFailedAvailableSet.add((UInt)availableTarget.first);
            return false;
        }

        for (auto& availableStage : availableTarget.second.shaderStageSets)
        {
            auto reqStage = reqTarget->shaderStageSets.tryGetValue(availableStage.first);
            if (!reqStage)
            {
                outFailedAvailableSet.add((UInt)availableStage.first);
                return false;
            }

            const CapabilityAtomSet* lastBadStage = nullptr;
            if(availableStage.second.atomSet)
            {
                const auto& availableStageSet = availableStage.second.atomSet.value();
                lastBadStage = nullptr;
                if(reqStage->atomSet)
                {
                    const auto& reqStageSet = reqStage->atomSet.value();
                    if (availableStageSet.contains(reqStageSet))
                        break;
                    else 
                        lastBadStage = &reqStageSet;
                }
                if (lastBadStage)
                {
                    // get missing atoms
                    CapabilityAtomSet::calcSubtract(outFailedAvailableSet, *lastBadStage, availableStageSet);
                    return false;
                }
            }
        }               
    }

    return true;
}

/// Converts spirv version atom to the glsl_spirv equivlent. If not possible, Invalid is returned
inline CapabilityName maybeConvertSpirvVersionToGlslSpirvVersion(CapabilityName& atom)
{
    if (atom >= CapabilityName::_spirv_1_0 && asAtom(atom) <= getLatestSpirvAtom())
    {
        return (CapabilityName)((Int)CapabilityName::glsl_spirv_1_0 + ((Int)atom - (Int)CapabilityName::_spirv_1_0));
    }
    return CapabilityName::Invalid;
}

void CapabilitySet::addSpirvVersionFromOtherAsGlslSpirvVersion(CapabilitySet& other)
{
    if (auto* otherTargetSet = other.m_targetSets.tryGetValue(CapabilityAtom::spirv))
    {
        auto* thisTargetSet = m_targetSets.tryGetValue(CapabilityAtom::glsl);
        if (!thisTargetSet)
            return;

        for (auto& otherStageSet : otherTargetSet->shaderStageSets)
        {
            if (!otherStageSet.second.atomSet)
                continue;

            auto* thisStageSet = thisTargetSet->shaderStageSets.tryGetValue(otherStageSet.first);
            if (!thisStageSet || !thisStageSet->atomSet)
                continue;

            CapabilityAtomSet::Iterator otherAtom = otherStageSet.second.atomSet->begin();
            while (otherAtom != otherStageSet.second.atomSet->end())
            {
                otherAtom++;
                auto otherAtomName = (CapabilityName)*otherAtom;
                if (otherAtomName > (CapabilityName)getLatestSpirvAtom())
                {
                    otherAtom = otherStageSet.second.atomSet->end();
                    continue;
                }
                auto maybeConvertedSpirvVersionAtom = maybeConvertSpirvVersionToGlslSpirvVersion(otherAtomName);
                if (maybeConvertedSpirvVersionAtom == CapabilityName::Invalid)
                    continue;

                thisStageSet->atomSet->add((UInt)maybeConvertedSpirvVersionAtom);
            }
        }
    }
}

<<<<<<< HEAD
void printDiagnosticArg(StringBuilder& sb, CapabilityAtom atom)
{
    printDiagnosticArg(sb, (CapabilityName)atom);
}

void printDiagnosticArg(StringBuilder& sb, CapabilityName name)
{
    SLANG_ASSERT(_getInfo(name).name != nullptr);
    sb << ((_getInfo(name).name.startsWith("_")) ? _getInfo(name).name.tail(1) : _getInfo(name).name);
}

void printDiagnosticArg(StringBuilder& sb, const CapabilitySet& capSet)
=======
UnownedStringSlice capabilityNameToStringWithoutPrefix(CapabilityName capabilityName)
{
    auto name = capabilityNameToString(capabilityName);
    if (name.startsWith("_"))
        return name.tail(1);
    return name;
}

void printDiagnosticArg(StringBuilder& sb, const CapabilityAtomSet atomSet)
{
    bool isFirst = true;
    for (auto atom : atomSet.newSetWithoutImpliedAtoms())
    {
        CapabilityName formattedAtom = (CapabilityName)atom;
        if (!isFirst)
            sb << " + ";
        sb << capabilityNameToStringWithoutPrefix(formattedAtom);
        isFirst = false;
    }
}

// Collection of stages which have same atom sets to compress reprisentation of atom and stage per target
struct CompressedCapabilitySet
>>>>>>> 509bfd8b
{
    /// Collection of stages which have same atom sets to compress reprisentation of atom and stage: {vertex/fragment, ... } 
    struct StageAndAtomSet
    {
        CapabilityAtomSet stages;
        CapabilityAtomSet atomsWithoutStage;
    };

    auto begin()
    {
        return atomSetsOfTargets.begin();
    }

    /// Compress 1 capabilitySet into a reprisentation which merges stages that share all of their atoms for printing.
    Dictionary<CapabilityAtom, List<StageAndAtomSet>> atomSetsOfTargets;
    CompressedCapabilitySet(const CapabilitySet& capabilitySet)
    {
        for (auto& atomSet : capabilitySet.getAtomSets())
        {
            auto target = getTargetAtomInSet(atomSet);
            
            auto stageInSetAtom = getStageAtomInSet(atomSet);
            CapabilityAtomSet stageInSet;
            stageInSet.add((UInt)stageInSetAtom);

            CapabilityAtomSet atomsWithoutStage;
            CapabilityAtomSet::calcSubtract(atomsWithoutStage, atomSet, stageInSet);
            if (!atomSetsOfTargets.containsKey(target))
            {
                atomSetsOfTargets[target].add({ stageInSet, atomsWithoutStage });
                continue;
            }

            // try to find an equivlent atom set by iterating all of the same `atomSetsOfTarget[target]` and merge these 2 together.
            auto& atomSetsOfTarget = atomSetsOfTargets[target];
            for (auto& i : atomSetsOfTarget)
            {
                if (i.atomsWithoutStage.contains(atomsWithoutStage) && atomsWithoutStage.contains(i.atomsWithoutStage))
                {
                    i.stages.add((UInt)stageInSetAtom);
                }
            }
        }
        for (auto& targetSets : atomSetsOfTargets)
            for (auto& targetSet : targetSets.second)
                targetSet.atomsWithoutStage = targetSet.atomsWithoutStage.newSetWithoutImpliedAtoms();
    }
};

void printDiagnosticArg(StringBuilder& sb, const CompressedCapabilitySet& capabilitySet)
{
 ////Secondly we will print our new list of atomSet's.
    sb << "{";
    bool firstSet = true;
    for (auto targetSets : capabilitySet.atomSetsOfTargets)
    {
        if(!firstSet)
            sb << " || ";
        for (auto targetSet : targetSets.second)
        {
            bool firstStage = true;
            for (auto stageAtom : targetSet.stages)
            {
                if (!firstStage)
                    sb << "/";
                printDiagnosticArg(sb, (CapabilityName)stageAtom);
                firstStage = false;
            }
            for (auto atom : targetSet.atomsWithoutStage)
            {
                sb << " + ";
                printDiagnosticArg(sb, (CapabilityName)atom);
            }
<<<<<<< HEAD
            printDiagnosticArg(sb, formattedAtom);
            isFirst = false;
=======
>>>>>>> 509bfd8b
        }
        firstSet = false;
    }
    sb << "}";
}

void printDiagnosticArg(StringBuilder& sb, const CapabilitySet& capabilitySet)
{
    // Firstly we will compress the printing of capabilities such that any atomSet
    // with different abstract atoms but equal non-abstract atoms will be bundled together.
    if (capabilitySet.isInvalid() || capabilitySet.isEmpty())
    {
        sb << "{}";
        return;
    }
    printDiagnosticArg(sb, CompressedCapabilitySet(capabilitySet));
}

<<<<<<< HEAD
=======
void printDiagnosticArg(StringBuilder& sb, CapabilityAtom atom)
{
    printDiagnosticArg(sb, (CapabilityName)atom);
}

void printDiagnosticArg(StringBuilder& sb, CapabilityName name)
{
    sb << capabilityNameToStringWithoutPrefix(name);
}

>>>>>>> 509bfd8b
void printDiagnosticArg(StringBuilder& sb, List<CapabilityAtom>& list)
{
    CapabilityAtomSet set;
    for (auto i : list)
        set.add((UInt)i);
    printDiagnosticArg(sb, set.newSetWithoutImpliedAtoms());
}


#ifdef UNIT_TEST_CAPABILITIES

#define CHECK_CAPS(inData) SLANG_ASSERT(inData>0)

int TEST_findTargetCapSet(CapabilitySet& capSet, CapabilityAtom target)
{
    return true
        && capSet.getCapabilityTargetSets().containsKey(target);
}

int TEST_findTargetStage(
    CapabilitySet& capSet,
    CapabilityAtom target,
    CapabilityAtom stage)
{
    return capSet.getCapabilityTargetSets()[target].shaderStageSets.containsKey(stage);
}


int TEST_targetCapSetWithSpecificAtomInStage(
    CapabilitySet& capSet,
    CapabilityAtom target,
    CapabilityAtom stage,
    CapabilityAtom atom)
{
    return capSet.getCapabilityTargetSets()[target].shaderStageSets[stage].atomSet->contains((UInt)atom);
}

int TEST_targetCapSetWithSpecificSetInStage(
    CapabilitySet& capSet,
    CapabilityAtom target,
    CapabilityAtom stage,
    List<CapabilityAtom> setToFind)
{

    bool containsStageKey = capSet.getCapabilityTargetSets()[target].shaderStageSets.containsKey(stage);
    if (!containsStageKey) 
        return 0;

    auto& stageSet = capSet.getCapabilityTargetSets()[target].shaderStageSets[stage];
    if (stage != stageSet.stage)
        return -1;

    CapabilityAtomSet set;
    for (auto i : setToFind)
        set.add(UInt(i));

    if (stageSet.atomSet)
    {
        auto& i = stageSet.atomSet.value();
        if (i == set)
            return true;
    }

    return -2;
}

void TEST_CapabilitySet_addAtom()
{
    CapabilitySet testCapSet{};

    // ------------------------------------------------------------

    testCapSet = CapabilitySet(CapabilityName::TEST_ADD_1);

    CHECK_CAPS(TEST_findTargetCapSet(testCapSet, CapabilityAtom::hlsl));
    CHECK_CAPS(TEST_targetCapSetWithSpecificSetInStage(testCapSet, CapabilityAtom::hlsl, CapabilityAtom::vertex,
        { CapabilityAtom::textualTarget, CapabilityAtom::hlsl, CapabilityAtom::vertex,
        CapabilityAtom::_sm_4_0, CapabilityAtom::_sm_4_1 }));

    CHECK_CAPS(TEST_findTargetCapSet(testCapSet, CapabilityAtom::glsl));
    CHECK_CAPS(TEST_targetCapSetWithSpecificSetInStage(testCapSet, CapabilityAtom::glsl, CapabilityAtom::vertex,
        { CapabilityAtom::textualTarget, CapabilityAtom::glsl, CapabilityAtom::vertex,
        CapabilityAtom::_GLSL_130 }));

    CHECK_CAPS(TEST_findTargetCapSet(testCapSet, CapabilityAtom::spirv_1_0));
    CHECK_CAPS(TEST_targetCapSetWithSpecificSetInStage(testCapSet, CapabilityAtom::spirv_1_0, CapabilityAtom::vertex,
        { CapabilityAtom::spirv_1_0, CapabilityAtom::vertex,
        CapabilityAtom::spirv_1_1 }));

    CHECK_CAPS(TEST_findTargetCapSet(testCapSet, CapabilityAtom::metal));
    CHECK_CAPS(TEST_targetCapSetWithSpecificSetInStage(testCapSet, CapabilityAtom::metal, CapabilityAtom::vertex,
        { CapabilityAtom::textualTarget, CapabilityAtom::metal, CapabilityAtom::vertex }));

    // ------------------------------------------------------------

    testCapSet = CapabilitySet(CapabilityName::TEST_ADD_2);

    CHECK_CAPS(TEST_findTargetCapSet(testCapSet, CapabilityAtom::hlsl));
    CHECK_CAPS(TEST_targetCapSetWithSpecificSetInStage(testCapSet, CapabilityAtom::hlsl, CapabilityAtom::compute,
        { CapabilityAtom::textualTarget, CapabilityAtom::hlsl, CapabilityAtom::compute,
        CapabilityAtom::_sm_4_0, CapabilityAtom::_sm_4_1 }));
    CHECK_CAPS(TEST_targetCapSetWithSpecificSetInStage(testCapSet, CapabilityAtom::hlsl, CapabilityAtom::fragment,
        { CapabilityAtom::textualTarget, CapabilityAtom::hlsl, CapabilityAtom::fragment,
        CapabilityAtom::_sm_4_0, CapabilityAtom::_sm_4_1 }));

    // ------------------------------------------------------------

    testCapSet = CapabilitySet(CapabilityName::TEST_ADD_3);

    CHECK_CAPS((int)!TEST_findTargetCapSet(testCapSet, CapabilityAtom::spirv_1_0));
    CHECK_CAPS(TEST_findTargetCapSet(testCapSet, CapabilityAtom::glsl));
    CHECK_CAPS(TEST_targetCapSetWithSpecificSetInStage(testCapSet, CapabilityAtom::glsl, CapabilityAtom::fragment,
        { CapabilityAtom::textualTarget, CapabilityAtom::glsl, CapabilityAtom::fragment,
        CapabilityAtom::_GLSL_130 }));

    // ------------------------------------------------------------

    testCapSet = CapabilitySet(CapabilityName::TEST_GEN_1);

    CHECK_CAPS(TEST_findTargetCapSet(testCapSet, CapabilityAtom::hlsl));
    CHECK_CAPS((int)!TEST_findTargetCapSet(testCapSet, CapabilityAtom::glsl));
    CHECK_CAPS(TEST_findTargetStage(testCapSet, CapabilityAtom::hlsl, CapabilityAtom::vertex));
    CHECK_CAPS(TEST_findTargetStage(testCapSet, CapabilityAtom::hlsl, CapabilityAtom::fragment));
    CHECK_CAPS(TEST_targetCapSetWithSpecificAtomInStage(testCapSet, CapabilityAtom::hlsl, CapabilityAtom::fragment, CapabilityAtom::_sm_6_0));
    CHECK_CAPS(TEST_targetCapSetWithSpecificAtomInStage(testCapSet, CapabilityAtom::hlsl, CapabilityAtom::fragment, CapabilityAtom::_sm_5_0));

    // ------------------------------------------------------------

    testCapSet = CapabilitySet(CapabilityName::TEST_GEN_2);

    CHECK_CAPS(TEST_findTargetCapSet(testCapSet, CapabilityAtom::hlsl));
    CHECK_CAPS((int)!TEST_findTargetCapSet(testCapSet, CapabilityAtom::glsl));
    CHECK_CAPS(TEST_findTargetStage(testCapSet, CapabilityAtom::hlsl, CapabilityAtom::fragment));
    CHECK_CAPS(TEST_targetCapSetWithSpecificAtomInStage(testCapSet, CapabilityAtom::hlsl, CapabilityAtom::fragment, CapabilityAtom::_sm_6_5));
    CHECK_CAPS(TEST_targetCapSetWithSpecificAtomInStage(testCapSet, CapabilityAtom::hlsl, CapabilityAtom::fragment, CapabilityAtom::_sm_5_0));

    // ------------------------------------------------------------

    testCapSet = CapabilitySet(CapabilityName::TEST_GEN_3);

    CHECK_CAPS(TEST_findTargetCapSet(testCapSet, CapabilityAtom::glsl));
    CHECK_CAPS(TEST_findTargetStage(testCapSet, CapabilityAtom::glsl, CapabilityAtom::fragment));
    CHECK_CAPS(TEST_targetCapSetWithSpecificAtomInStage(testCapSet, CapabilityAtom::glsl, CapabilityAtom::fragment, CapabilityAtom::_GL_NV_shader_texture_footprint));
    CHECK_CAPS(TEST_targetCapSetWithSpecificAtomInStage(testCapSet, CapabilityAtom::glsl, CapabilityAtom::fragment, CapabilityAtom::_GL_NV_compute_shader_derivatives));

    // ------------------------------------------------------------

    testCapSet = CapabilitySet(CapabilityName::TEST_GEN_4);

    CHECK_CAPS(TEST_findTargetCapSet(testCapSet, CapabilityAtom::glsl));
    CHECK_CAPS(TEST_findTargetStage(testCapSet, CapabilityAtom::glsl, CapabilityAtom::fragment));
    CHECK_CAPS(TEST_targetCapSetWithSpecificAtomInStage(testCapSet, CapabilityAtom::glsl, CapabilityAtom::fragment, CapabilityAtom::_GL_NV_shader_texture_footprint));
    CHECK_CAPS(TEST_targetCapSetWithSpecificAtomInStage(testCapSet, CapabilityAtom::glsl, CapabilityAtom::fragment, CapabilityAtom::_GL_ARB_shader_image_size));

    // ------------------------------------------------------------

    testCapSet = CapabilitySet(CapabilityName::TEST_GEN_5);

    CHECK_CAPS(TEST_findTargetCapSet(testCapSet, CapabilityAtom::hlsl));
    CHECK_CAPS(TEST_targetCapSetWithSpecificAtomInStage(testCapSet, CapabilityAtom::hlsl, CapabilityAtom::fragment, CapabilityAtom::_sm_6_5));
    CHECK_CAPS(TEST_targetCapSetWithSpecificAtomInStage(testCapSet, CapabilityAtom::hlsl, CapabilityAtom::fragment, CapabilityAtom::_sm_6_4));
    CHECK_CAPS(TEST_targetCapSetWithSpecificAtomInStage(testCapSet, CapabilityAtom::hlsl, CapabilityAtom::fragment, CapabilityAtom::_sm_6_0));
}

void TEST_CapabilitySet_join()
{
    CapabilitySet testCapSetA{};
    CapabilitySet testCapSetB{};

    // ------------------------------------------------------------

    testCapSetA = CapabilitySet(CapabilityName::TEST_JOIN_1A);
    testCapSetB = CapabilitySet(CapabilityName::TEST_JOIN_1B);
    testCapSetA.join(testCapSetB);

    CHECK_CAPS((int)!TEST_findTargetCapSet(testCapSetA, CapabilityAtom::hlsl));
    CHECK_CAPS((int)!TEST_findTargetCapSet(testCapSetA, CapabilityAtom::glsl));

    // ------------------------------------------------------------

    testCapSetA = CapabilitySet(CapabilityName::TEST_JOIN_2A);
    testCapSetB = CapabilitySet(CapabilityName::TEST_JOIN_2B);
    testCapSetA.join(testCapSetB);

    CHECK_CAPS(TEST_findTargetCapSet(testCapSetA, CapabilityAtom::hlsl));
    CHECK_CAPS(TEST_targetCapSetWithSpecificSetInStage(testCapSetA, CapabilityAtom::hlsl, CapabilityAtom::vertex,
        { CapabilityAtom::textualTarget, CapabilityAtom::hlsl, CapabilityAtom::vertex,
        CapabilityAtom::_sm_4_0, CapabilityAtom::_sm_4_1 }));
    
    // ------------------------------------------------------------

    testCapSetA = CapabilitySet(CapabilityName::TEST_JOIN_3A);
    testCapSetB = CapabilitySet(CapabilityName::TEST_JOIN_3B);
    testCapSetA.join(testCapSetB);

    CHECK_CAPS((int)!TEST_findTargetCapSet(testCapSetA, CapabilityAtom::spirv_1_0));
    CHECK_CAPS(TEST_findTargetCapSet(testCapSetA, CapabilityAtom::glsl));
    CHECK_CAPS((int)!TEST_findTargetStage(testCapSetA, CapabilityAtom::glsl, CapabilityAtom::raygen));
    CHECK_CAPS(TEST_targetCapSetWithSpecificSetInStage(testCapSetA, CapabilityAtom::glsl, CapabilityAtom::fragment,
        { CapabilityAtom::textualTarget, CapabilityAtom::glsl, CapabilityAtom::fragment,
        CapabilityAtom::_GLSL_130, CapabilityAtom::_GLSL_140 }));
    CHECK_CAPS(TEST_targetCapSetWithSpecificSetInStage(testCapSetA, CapabilityAtom::glsl, CapabilityAtom::vertex,
        { CapabilityAtom::textualTarget, CapabilityAtom::glsl, CapabilityAtom::vertex,
        CapabilityAtom::_GLSL_130, CapabilityAtom::_GLSL_140 }));
    CHECK_CAPS(TEST_targetCapSetWithSpecificSetInStage(testCapSetA, CapabilityAtom::hlsl, CapabilityAtom::fragment,
        { CapabilityAtom::textualTarget, CapabilityAtom::hlsl, CapabilityAtom::fragment,
        CapabilityAtom::_sm_4_0, CapabilityAtom::_sm_4_1 }));
    CHECK_CAPS(TEST_targetCapSetWithSpecificSetInStage(testCapSetA, CapabilityAtom::hlsl, CapabilityAtom::vertex,
        { CapabilityAtom::textualTarget, CapabilityAtom::hlsl, CapabilityAtom::vertex,
        CapabilityAtom::_sm_4_0 }));

    // ------------------------------------------------------------

    testCapSetA = CapabilitySet(CapabilityName::TEST_JOIN_4A);
    testCapSetB = CapabilitySet(CapabilityName::TEST_JOIN_4B);
    testCapSetA.join(testCapSetB);

    CHECK_CAPS(TEST_findTargetCapSet(testCapSetA, CapabilityAtom::glsl));
    CHECK_CAPS(TEST_targetCapSetWithSpecificSetInStage(testCapSetA, CapabilityAtom::glsl, CapabilityAtom::fragment,
        { CapabilityAtom::textualTarget, CapabilityAtom::glsl, CapabilityAtom::fragment,
        CapabilityAtom::_GLSL_130, CapabilityAtom::_GLSL_140, CapabilityAtom::_GLSL_150, CapabilityAtom::_GL_EXT_texture_query_lod, CapabilityAtom::_GL_EXT_texture_shadow_lod }));

    // ------------------------------------------------------------


}

void TEST_CapabilitySet()
{
    TEST_CapabilitySet_addAtom();
    TEST_CapabilitySet_join();
}

/*
/// Test Capabilities

alias TEST_ADD_1 = _sm_4_1 | _GLSL_130 | spirv_1_1 | metal;
alias TEST_ADD_2 = _sm_4_1 |& _sm_4_0 + compute_fragment;
alias TEST_ADD_3 = _GLSL_130 + compute_fragment_geometry_vertex;

alias TEST_GEN_1 = _sm_6_5 + fragment | _sm_6_0 + vertex;
alias TEST_GEN_2 = _sm_6_5 + fragment;
alias TEST_GEN_3 = GL_NV_shader_texture_footprint + GL_NV_compute_shader_derivatives + fragment | _GL_NV_shader_texture_footprint + fragment;
alias TEST_GEN_4 = GL_ARB_shader_image_size |& GL_NV_shader_texture_footprint + fragment;
alias TEST_GEN_5 = sm_6_0 + compute_fragment| sm_6_5;

alias TEST_JOIN_1A = hlsl;
alias TEST_JOIN_1B = glsl;

alias TEST_JOIN_2A = hlsl;
alias TEST_JOIN_2B = _sm_4_1 | glsl;

alias TEST_JOIN_3A = glsl + fragment | _sm_4_0 + fragment 
                    | glsl + vertex | hlsl + vertex
                    ;
alias TEST_JOIN_3B = _sm_4_1 + fragment 
                    | _sm_4_0 + vertex
                    | _sm_4_0 + compute
                    | _GLSL_140 + vertex
                    | _GLSL_140 + fragment
                    | spirv_1_0 + fragment
                    | glsl + raygen 
                    | hlsl + raygen
                    ;

alias TEST_JOIN_4A = _GLSL_140 + _GL_EXT_texture_query_lod;
alias TEST_JOIN_4B = _GLSL_150 + _GL_EXT_texture_shadow_lod;

// Will cause capability generator failiure
alias TEST_ERROR_GEN_1 = GL_NV_shader_texture_footprint + GL_NV_compute_shader_derivatives + fragment | _GL_NV_shader_texture_footprint + _GL_NV_shader_atomic_fp16_vector + fragment;
alias TEST_ERROR_GEN_2 = GL_NV_shader_texture_footprint | GL_NV_ray_tracing_motion_blur;
alias TEST_ERROR_GEN_3 = GL_ARB_shader_image_size | GL_NV_shader_texture_footprint + fragment;
alias TEST_ERROR_GEN_4 = _sm_6_5 + fragment + vertex + cpp;

///
*/
#undef CHECK_CAPS

#endif

}<|MERGE_RESOLUTION|>--- conflicted
+++ resolved
@@ -954,20 +954,6 @@
     }
 }
 
-<<<<<<< HEAD
-void printDiagnosticArg(StringBuilder& sb, CapabilityAtom atom)
-{
-    printDiagnosticArg(sb, (CapabilityName)atom);
-}
-
-void printDiagnosticArg(StringBuilder& sb, CapabilityName name)
-{
-    SLANG_ASSERT(_getInfo(name).name != nullptr);
-    sb << ((_getInfo(name).name.startsWith("_")) ? _getInfo(name).name.tail(1) : _getInfo(name).name);
-}
-
-void printDiagnosticArg(StringBuilder& sb, const CapabilitySet& capSet)
-=======
 UnownedStringSlice capabilityNameToStringWithoutPrefix(CapabilityName capabilityName)
 {
     auto name = capabilityNameToString(capabilityName);
@@ -984,14 +970,13 @@
         CapabilityName formattedAtom = (CapabilityName)atom;
         if (!isFirst)
             sb << " + ";
-        sb << capabilityNameToStringWithoutPrefix(formattedAtom);
+        printDiagnosticArg(sb, formattedAtom);
         isFirst = false;
     }
 }
 
 // Collection of stages which have same atom sets to compress reprisentation of atom and stage per target
 struct CompressedCapabilitySet
->>>>>>> 509bfd8b
 {
     /// Collection of stages which have same atom sets to compress reprisentation of atom and stage: {vertex/fragment, ... } 
     struct StageAndAtomSet
@@ -1065,11 +1050,6 @@
                 sb << " + ";
                 printDiagnosticArg(sb, (CapabilityName)atom);
             }
-<<<<<<< HEAD
-            printDiagnosticArg(sb, formattedAtom);
-            isFirst = false;
-=======
->>>>>>> 509bfd8b
         }
         firstSet = false;
     }
@@ -1088,8 +1068,6 @@
     printDiagnosticArg(sb, CompressedCapabilitySet(capabilitySet));
 }
 
-<<<<<<< HEAD
-=======
 void printDiagnosticArg(StringBuilder& sb, CapabilityAtom atom)
 {
     printDiagnosticArg(sb, (CapabilityName)atom);
@@ -1100,7 +1078,6 @@
     sb << capabilityNameToStringWithoutPrefix(name);
 }
 
->>>>>>> 509bfd8b
 void printDiagnosticArg(StringBuilder& sb, List<CapabilityAtom>& list)
 {
     CapabilityAtomSet set;
