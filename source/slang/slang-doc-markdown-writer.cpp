--- conflicted
+++ resolved
@@ -1070,11 +1070,7 @@
         List<Decl*> uniqueMethods;
         for (const auto& [_, decl] : memberDict)
         {
-<<<<<<< HEAD
-            if (!doWeDocDecl(decl))
-=======
             if (!shouldDocumentDecl(decl))
->>>>>>> 359e96c6
                 continue;
             CallableDecl* callableDecl = as<CallableDecl>(decl);
             if (callableDecl && isVisible(callableDecl))
