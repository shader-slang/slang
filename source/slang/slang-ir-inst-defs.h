// slang-ir-inst-defs.h

#ifndef INST
#error Must #define `INST` before including `ir-inst-defs.h`
#endif

#ifndef INST_RANGE
#define INST_RANGE(BASE, FIRST, LAST) /* empty */
#endif

#define PARENT kIROpFlag_Parent
#define USE_OTHER kIROpFlag_UseOther
#define HOISTABLE kIROpFlag_Hoistable
#define GLOBAL kIROpFlag_Global

INST(Nop, nop, 0, 0)

/* Types */

    /* Basic Types */

    #define DEFINE_BASE_TYPE_INST(NAME) INST(NAME ## Type, NAME, 0, HOISTABLE)
    FOREACH_BASE_TYPE(DEFINE_BASE_TYPE_INST)
    #undef DEFINE_BASE_TYPE_INST
    INST(AfterBaseType, afterBaseType, 0, 0)

    INST_RANGE(BasicType, VoidType, AfterBaseType)

    /* StringTypeBase */
        INST(StringType, String, 0, HOISTABLE)
        INST(NativeStringType, NativeString, 0, HOISTABLE)
    INST_RANGE(StringTypeBase, StringType, NativeStringType)

    INST(CapabilitySetType, CapabilitySet, 0, HOISTABLE)

    INST(DynamicType, DynamicType, 0, HOISTABLE)

    INST(AnyValueType, AnyValueType, 1, HOISTABLE)

    INST(RawPointerType, RawPointerType, 0, HOISTABLE)
    INST(RTTIPointerType, RTTIPointerType, 1, HOISTABLE)
    INST(AfterRawPointerTypeBase, AfterRawPointerTypeBase, 0, 0)
    INST_RANGE(RawPointerTypeBase, RawPointerType, AfterRawPointerTypeBase)


    /* ArrayTypeBase */
        INST(ArrayType, Array, 2, HOISTABLE)
        INST(UnsizedArrayType, UnsizedArray, 1, HOISTABLE)
    INST_RANGE(ArrayTypeBase, ArrayType, UnsizedArrayType)

    INST(FuncType, Func, 0, HOISTABLE)
    INST(BasicBlockType, BasicBlock, 0, HOISTABLE)

    INST(VectorType, Vec, 2, HOISTABLE)
    INST(MatrixType, Mat, 4, HOISTABLE)

    INST(ConjunctionType, Conjunction, 0, HOISTABLE)
    INST(AttributedType, Attributed, 0, HOISTABLE)
    INST(ResultType, Result, 2, HOISTABLE)
    INST(OptionalType, Optional, 1, HOISTABLE)

    INST(DifferentialPairType, DiffPair, 1, HOISTABLE)
    INST(DifferentialPairUserCodeType, DiffPairUserCode, 1, HOISTABLE)
    INST_RANGE(DifferentialPairTypeBase, DifferentialPairType, DifferentialPairUserCodeType)

    INST(BackwardDiffIntermediateContextType, BwdDiffIntermediateCtxType, 1, HOISTABLE)

    INST(TensorViewType, TensorView, 1, HOISTABLE)
    INST(TorchTensorType, TorchTensor, 0, HOISTABLE)
    INST(ArrayListType, ArrayListVector, 1, HOISTABLE)
    
    /* BindExistentialsTypeBase */

        // A `BindExistentials<B, T0,w0, T1,w1, ...>` represents
        // taking type `B` and binding each of its existential type
        // parameters, recursively, with the specified arguments,
        // where each `Ti, wi` pair represents the concrete type
        // and witness table to plug in for parameter `i`.
        //
        INST(BindExistentialsType, BindExistentials, 1, HOISTABLE)

        // An `BindInterface<B, T0, w0>` represents the special case
        // of a `BindExistentials` where the type `B` is known to be
        // an interface type.
        //
        INST(BoundInterfaceType, BoundInterface, 3, HOISTABLE)

    INST_RANGE(BindExistentialsTypeBase, BindExistentialsType, BoundInterfaceType)

    /* Rate */
        INST(ConstExprRate, ConstExpr, 0, HOISTABLE)
        INST(GroupSharedRate, GroupShared, 0, HOISTABLE)
        INST(ActualGlobalRate, ActualGlobalRate, 0, HOISTABLE)
    INST_RANGE(Rate, ConstExprRate, GroupSharedRate)

    INST(RateQualifiedType, RateQualified, 2, HOISTABLE)

    // Kinds represent the "types of types."
    // They should not really be nested under `IRType`
    // in the overall hierarchy, but we can fix that later.
    //
    /* Kind */
        INST(TypeKind, Type, 0, HOISTABLE)
        INST(RateKind, Rate, 0, HOISTABLE)
        INST(GenericKind, Generic, 0, HOISTABLE)
    INST_RANGE(Kind, TypeKind, GenericKind)

    /* PtrTypeBase */
        INST(PtrType, Ptr, 1, HOISTABLE)
        INST(RefType, Ref, 1, HOISTABLE)
        INST(ConstRefType, ConstRef, 1, HOISTABLE)
        // A `PsuedoPtr<T>` logically represents a pointer to a value of type
        // `T` on a platform that cannot support pointers. The expectation
        // is that the "pointer" will be legalized away by storing a value
        // of type `T` somewhere out-of-line.

        INST(PseudoPtrType, PseudoPtr, 1, HOISTABLE)

        /* OutTypeBase */
            INST(OutType, Out, 1, HOISTABLE)
            INST(InOutType, InOut, 1, HOISTABLE)
        INST_RANGE(OutTypeBase, OutType, InOutType)
        INST(HLSLConstBufferPointerType, ConstBufferPointerType, 2, HOISTABLE)
    INST_RANGE(PtrTypeBase, PtrType, InOutType)

    // A ComPtr<T> type is treated as a opaque type that represents a reference-counted handle to a COM object.
    INST(ComPtrType, ComPtr, 1, HOISTABLE)
    // A NativePtr<T> type represents a native pointer to a managed resource.
    INST(NativePtrType, NativePtr, 1, HOISTABLE)

    /* SamplerStateTypeBase */
        INST(SamplerStateType, SamplerState, 0, HOISTABLE)
        INST(SamplerComparisonStateType, SamplerComparisonState, 0, HOISTABLE)
    INST_RANGE(SamplerStateTypeBase, SamplerStateType, SamplerComparisonStateType)

    INST(DefaultBufferLayoutType, DefaultLayout, 0, HOISTABLE)
    INST(Std140BufferLayoutType, Std140Layout, 0, HOISTABLE)
    INST(Std430BufferLayoutType, Std430Layout, 0, HOISTABLE)
    INST(ScalarBufferLayoutType, ScalarLayout, 0, HOISTABLE)

    INST(TextureFootprintType, TextureFootprintType, 1, HOISTABLE)

    INST(TextureShape1DType, TextureShape1DType, 0, HOISTABLE)
    INST(TextureShape2DType, TextureShape1DType, 0, HOISTABLE)
    INST(TextureShape3DType, TextureShape1DType, 0, HOISTABLE)
    INST(TextureShapeCubeType, TextureShape1DType, 0, HOISTABLE)
    INST(TextureShapeBufferType, TextureShapeBufferType, 0, HOISTABLE)

    // TODO: Why do we have all this hierarchy here, when everything
    // that actually matters is currently nested under `TextureTypeBase`?
    /* ResourceTypeBase */
        /* ResourceType */
            /* TextureTypeBase */
                /* TextureType */
                INST(TextureType, TextureType, 8, HOISTABLE)
                /* GLSLImageType */
                INST(GLSLImageType, GLSLImageType, 0, USE_OTHER | HOISTABLE)
            INST_RANGE(TextureTypeBase, TextureType, GLSLImageType)
        INST_RANGE(ResourceType, TextureType, GLSLImageType)
    INST_RANGE(ResourceTypeBase, TextureType, GLSLImageType)

    /* UntypedBufferResourceType */
        /* ByteAddressBufferTypeBase */
            INST(HLSLByteAddressBufferType,                     ByteAddressBuffer,   0, HOISTABLE)
            INST(HLSLRWByteAddressBufferType,                   RWByteAddressBuffer, 0, HOISTABLE)
            INST(HLSLRasterizerOrderedByteAddressBufferType,    RasterizerOrderedByteAddressBuffer, 0, HOISTABLE)
        INST_RANGE(ByteAddressBufferTypeBase, HLSLByteAddressBufferType, HLSLRasterizerOrderedByteAddressBufferType)
        INST(RaytracingAccelerationStructureType, RaytracingAccelerationStructure, 0, HOISTABLE)
    INST_RANGE(UntypedBufferResourceType, HLSLByteAddressBufferType, RaytracingAccelerationStructureType)

    /* HLSLPatchType */
        INST(HLSLInputPatchType,    InputPatch,     2, HOISTABLE)
        INST(HLSLOutputPatchType,   OutputPatch,    2, HOISTABLE)
    INST_RANGE(HLSLPatchType, HLSLInputPatchType, HLSLOutputPatchType)

    INST(GLSLInputAttachmentType, GLSLInputAttachment, 0, HOISTABLE)

    /* BuiltinGenericType */
        /* HLSLStreamOutputType */
            INST(HLSLPointStreamType,       PointStream,    1, HOISTABLE)
            INST(HLSLLineStreamType,        LineStream,     1, HOISTABLE)
            INST(HLSLTriangleStreamType,    TriangleStream, 1, HOISTABLE)
        INST_RANGE(HLSLStreamOutputType, HLSLPointStreamType, HLSLTriangleStreamType)

        /* MeshOutputType */
            INST(VerticesType,   Vertices, 2, HOISTABLE)
            INST(IndicesType,    Indices,  2, HOISTABLE)
            INST(PrimitivesType, Primitives, 2, HOISTABLE)
        INST_RANGE(MeshOutputType, VerticesType, PrimitivesType)

        /* HLSLStructuredBufferTypeBase */
            INST(HLSLStructuredBufferType,                  StructuredBuffer,                   0, HOISTABLE)
            INST(HLSLRWStructuredBufferType,                RWStructuredBuffer,                 0, HOISTABLE)
            INST(HLSLRasterizerOrderedStructuredBufferType, RasterizerOrderedStructuredBuffer,  0, HOISTABLE)
            INST(HLSLAppendStructuredBufferType,            AppendStructuredBuffer,             0, HOISTABLE)
            INST(HLSLConsumeStructuredBufferType,           ConsumeStructuredBuffer,            0, HOISTABLE)
        INST_RANGE(HLSLStructuredBufferTypeBase, HLSLStructuredBufferType, HLSLConsumeStructuredBufferType)

        /* PointerLikeType */
            /* ParameterGroupType */
                /* UniformParameterGroupType */
                    INST(ConstantBufferType, ConstantBuffer, 1, HOISTABLE)
                    INST(TextureBufferType, TextureBuffer, 1, HOISTABLE)
                    INST(ParameterBlockType, ParameterBlock, 1, HOISTABLE)
                INST_RANGE(UniformParameterGroupType, ConstantBufferType, ParameterBlockType)
            
                /* VaryingParameterGroupType */
                    INST(GLSLInputParameterGroupType, GLSLInputParameterGroup, 0, HOISTABLE)
                    INST(GLSLOutputParameterGroupType, GLSLOutputParameterGroup, 0, HOISTABLE)
                INST_RANGE(VaryingParameterGroupType, GLSLInputParameterGroupType, GLSLOutputParameterGroupType)
                INST(GLSLShaderStorageBufferType, GLSLShaderStorageBuffer, 1, HOISTABLE)
            INST_RANGE(ParameterGroupType, ConstantBufferType, GLSLShaderStorageBufferType)
        INST_RANGE(PointerLikeType, ConstantBufferType, GLSLShaderStorageBufferType)
    INST_RANGE(BuiltinGenericType, HLSLPointStreamType, GLSLShaderStorageBufferType)

INST(RayQueryType, RayQuery, 1, HOISTABLE)
INST(HitObjectType, HitObject, 0, HOISTABLE)

// A user-defined structure declaration at the IR level.
// Unlike in the AST where there is a distinction between
// a `StructDecl` and a `DeclRefType` that refers to it,
// at the IR level the struct declaration and the type
// are the same IR instruction.
//
// This is a parent instruction that holds zero or more
// `field` instructions.
//
INST(StructType, struct, 0, PARENT)
INST(ClassType, class, 0, PARENT)
INST(InterfaceType, interface, 0, GLOBAL)
INST(AssociatedType, associated_type, 0, HOISTABLE)
INST(ThisType, this_type, 0, HOISTABLE)
INST(RTTIType, rtti_type, 0, HOISTABLE)
INST(RTTIHandleType, rtti_handle_type, 0, HOISTABLE)
INST(TupleType, tuple_type, 0, HOISTABLE)
INST(TargetTupleType, TargetTuple, 0, HOISTABLE)

// A type that identifies it's contained type as being emittable as `spirv_literal.
INST(SPIRVLiteralType, spirvLiteralType, 1, HOISTABLE)

// A TypeType-typed IRValue represents a IRType.
// It is used to represent a type parameter/argument in a generics.
INST(TypeType, type_t, 0, HOISTABLE)

/*IRWitnessTableTypeBase*/
    // An `IRWitnessTable` has type `WitnessTableType`.
    INST(WitnessTableType, witness_table_t, 1, HOISTABLE)
    // An integer type representing a witness table for targets where
    // witness tables are represented as integer IDs. This type is used
    // during the lower-generics pass while generating dynamic dispatch
    // code and will eventually lower into an uint type.
    INST(WitnessTableIDType, witness_table_id_t, 1, HOISTABLE)
INST_RANGE(WitnessTableTypeBase, WitnessTableType, WitnessTableIDType)
INST_RANGE(Type, VoidType, WitnessTableIDType)

/*IRGlobalValueWithCode*/
    /* IRGlobalValueWithParams*/
        INST(Func, func, 0, PARENT)
        INST(Generic, generic, 0, PARENT)
    INST_RANGE(GlobalValueWithParams, Func, Generic)

    INST(GlobalVar, global_var, 0, GLOBAL)
INST_RANGE(GlobalValueWithCode, Func, GlobalVar)

INST(GlobalParam, global_param, 0, GLOBAL)
INST(GlobalConstant, globalConstant, 0, GLOBAL)

INST(StructKey, key, 0, GLOBAL)
INST(GlobalGenericParam, global_generic_param, 0, GLOBAL)
INST(WitnessTable, witness_table, 0, 0)

// A placeholder witness that ThisType implements the enclosing interface.
// Used only in interface definitions.
INST(ThisTypeWitness, thisTypeWitness, 1, 0)
INST(GlobalHashedStringLiterals, global_hashed_string_literals, 0, 0)

INST(Module, module, 0, PARENT)

INST(Block, block, 0, PARENT)

/* IRConstant */
    INST(BoolLit, boolConst, 0, 0)
    INST(IntLit, integer_constant, 0, 0)
    INST(FloatLit, float_constant, 0, 0)
    INST(PtrLit, ptr_constant, 0, 0)
    INST(StringLit, string_constant, 0, 0)
    INST(VoidLit, void_constant, 0, 0)
INST_RANGE(Constant, BoolLit, VoidLit)

INST(CapabilityConjunction, capabilityConjunction, 0, HOISTABLE)
INST(CapabilityDisjunction, capabilityDisjunction, 0, HOISTABLE)
INST_RANGE(CapabilitySet, CapabilityConjunction, CapabilityDisjunction)

INST(undefined, undefined, 0, 0)

// A `defaultConstruct` operation creates an initialized
// value of the result type, and can only be used for types
// where default construction is a meaningful thing to do.
//
INST(DefaultConstruct, defaultConstruct, 0, 0)

INST(MakeDifferentialPair, MakeDiffPair, 2, 0)
INST(MakeDifferentialPairUserCode, MakeDiffPairUserCode, 2, 0)
INST_RANGE(MakeDifferentialPairBase, MakeDifferentialPair, MakeDifferentialPairUserCode)

INST(DifferentialPairGetDifferential, GetDifferential, 1, 0)
INST(DifferentialPairGetDifferentialUserCode, GetDifferentialUserCode, 1, 0)
INST_RANGE(DifferentialPairGetDifferentialBase, DifferentialPairGetDifferential, DifferentialPairGetDifferentialUserCode)

INST(DifferentialPairGetPrimal, GetPrimal, 1, 0)
INST(DifferentialPairGetPrimalUserCode, GetPrimalUserCode, 1, 0)
INST_RANGE(DifferentialPairGetPrimalBase, DifferentialPairGetPrimal, DifferentialPairGetPrimalUserCode)

INST(Specialize, specialize, 2, HOISTABLE)
INST(LookupWitness, lookupWitness, 2, HOISTABLE)
INST(GetSequentialID, GetSequentialID, 1, HOISTABLE)
INST(BindGlobalGenericParam, bind_global_generic_param, 2, 0)
INST(AllocObj, allocObj, 0, 0)

INST(GlobalValueRef, globalValueRef, 1, 0)

INST(MakeUInt64, makeUInt64, 2, 0)
INST(MakeVector, makeVector, 0, 0)
INST(MakeMatrix, makeMatrix, 0, 0)
INST(MakeMatrixFromScalar, makeMatrixFromScalar, 1, 0)
INST(MatrixReshape, matrixReshape, 1, 0)
INST(VectorReshape, vectorReshape, 1, 0)
INST(MakeArray, makeArray, 0, 0)
INST(MakeArrayFromElement, makeArrayFromElement, 1, 0)
INST(MakeStruct, makeStruct, 0, 0)
INST(MakeTuple, makeTuple, 0, 0)
INST(MakeTargetTuple, makeTuple, 0, 0)
INST(GetTargetTupleElement, getTargetTupleElement, 0, 0)
INST(GetTupleElement, getTupleElement, 2, 0)
INST(MakeResultValue, makeResultValue, 1, 0)
INST(MakeResultError, makeResultError, 1, 0)
INST(IsResultError, isResultError, 1, 0)
INST(GetResultError, getResultError, 1, 0)
INST(GetResultValue, getResultValue, 1, 0)
INST(GetOptionalValue, getOptionalValue, 1, 0)
INST(OptionalHasValue, optionalHasValue, 1, 0)
INST(MakeOptionalValue, makeOptionalValue, 1, 0)
INST(MakeOptionalNone, makeOptionalNone, 1, 0)
INST(Call, call, 1, 0)

INST(RTTIObject, rtti_object, 0, 0)
INST(Alloca, alloca, 1, 0)

INST(UpdateElement, updateElement, 2, 0)
INST(DetachDerivative, detachDerivative, 1, 0)

INST(PackAnyValue, packAnyValue, 1, 0)
INST(UnpackAnyValue, unpackAnyValue, 1, 0)

INST(WitnessTableEntry, witness_table_entry, 2, 0)
INST(InterfaceRequirementEntry, interface_req_entry, 2, GLOBAL)

INST(Param, param, 0, 0)
INST(StructField, field, 2, 0)
INST(Var, var, 0, 0)

INST(Load, load, 1, 0)
INST(Store, store, 2, 0)

// Produced and removed during backward auto-diff pass as a temporary placeholder representing the
// currently accumulated derivative to pass to some dOut argument in a nested call.
INST(LoadReverseGradient, LoadReverseGradient, 1, 0)

// Produced and removed during backward auto-diff pass as a temporary placeholder containing the
// primal and accumulated derivative values to pass to an inout argument in a nested call.
INST(ReverseGradientDiffPairRef, ReverseGradientDiffPairRef, 2, 0)

// Produced and removed during backward auto-diff pass. This inst is generated by the splitting step
// to represent a reference to an inout parameter for use in the primal part of the computation.
INST(PrimalParamRef, PrimalParamRef, 1, 0)

// Produced and removed during backward auto-diff pass. This inst is generated by the splitting step
// to represent a reference to an inout parameter for use in the back-prop part of the computation.
INST(DiffParamRef, DiffParamRef, 1, 0)

// Check that the value is a differential null value.
INST(IsDifferentialNull, IsDifferentialNull, 1, 0)

INST(FieldExtract, get_field, 2, 0)
INST(FieldAddress, get_field_addr, 2, 0)

INST(GetElement, getElement, 2, 0)
INST(GetElementPtr, getElementPtr, 2, 0)
// Pointer offset: computes pBase + offset_in_elements
INST(GetOffsetPtr, getOffsetPtr, 2, 0) 
INST(GetAddr, getAddr, 1, 0)

// Get an unowned NativeString from a String.
INST(getNativeStr, getNativeStr, 1, 0)

// Make String from a NativeString.
INST(MakeString, makeString, 1, 0)

// Get a native ptr from a ComPtr or RefPtr
INST(GetNativePtr, getNativePtr, 1, 0)

// Get a write reference to a managed ptr var (operand must be Ptr<ComPtr<T>> or Ptr<RefPtr<T>>).
INST(GetManagedPtrWriteRef, getManagedPtrWriteRef, 1, 0)

// Attach a managedPtr var to a NativePtr without changing its ref count.
INST(ManagedPtrAttach, ManagedPtrAttach, 1, 0)

// Attach a managedPtr var to a NativePtr without changing its ref count.
INST(ManagedPtrDetach, ManagedPtrDetach, 1, 0)

// "Subscript" an image at a pixel coordinate to get pointer
INST(ImageSubscript, imageSubscript, 2, 0)

// Load from an Image.
INST(ImageLoad, imageLoad, 2, 0)
// Store into an Image.
INST(ImageStore, imageStore, 3, 0)

// Load (almost) arbitrary-type data from a byte-address buffer
//
// %dst = byteAddressBufferLoad(%buffer, %offset)
//
// where
// - `buffer` is a value of some `ByteAddressBufferTypeBase` type
// - `offset` is an `int`
// - `dst` is a value of some type containing only ordinary data
//
INST(ByteAddressBufferLoad, byteAddressBufferLoad, 2, 0)

// Store (almost) arbitrary-type data to a byte-address buffer
//
// byteAddressBufferLoad(%buffer, %offset, %src)
//
// where
// - `buffer` is a value of some `ByteAddressBufferTypeBase` type
// - `offset` is an `int`
// - `src` is a value of some type containing only ordinary data
//
INST(ByteAddressBufferStore, byteAddressBufferStore, 3, 0)

// Load data from a structured buffer
//
// %dst = structuredBufferLoad(%buffer, %index)
//
// where
// - `buffer` is a value of some `StructuredBufferTypeBase` type with element type T
// - `offset` is an `int`
// - `dst` is a value of type T
//
INST(StructuredBufferLoad, structuredBufferLoad, 2, 0)
INST(StructuredBufferLoadStatus, structuredBufferLoadStatus, 3, 0)
INST(RWStructuredBufferLoad, rwstructuredBufferLoad, 2, 0)
INST(RWStructuredBufferLoadStatus, rwstructuredBufferLoadStatus, 3, 0)

// Store data to a structured buffer
//
// structuredBufferLoad(%buffer, %offset, %src)
//
// where
// - `buffer` is a value of some `StructuredBufferTypeBase` type with element type T
// - `offset` is an `int`
// - `src` is a value of type T
//
INST(RWStructuredBufferStore, rwstructuredBufferStore, 3, 0)

INST(RWStructuredBufferGetElementPtr, rwstructuredBufferGetElementPtr, 2, 0)

// Append/Consume-StructuredBuffer operations
INST(StructuredBufferAppend, StructuredBufferAppend, 1, 0)
INST(StructuredBufferConsume, StructuredBufferConsume, 1, 0)
INST(StructuredBufferGetDimensions, StructuredBufferGetDimensions, 1, 0)

INST(AtomicCounterIncrement, AtomicCounterIncrement, 1, 0)
INST(AtomicCounterDecrement, AtomicCounterDecrement, 1, 0)

INST(GetNaturalStride, getNaturalStride, 1, 0)

INST(MeshOutputRef, meshOutputRef, 2, 0)

// Construct a vector from a scalar
//
// %dst = MakeVectorFromScalar %T %N %val
//
// where
// - `T` is a `Type`
// - `N` is a (compile-time) `Int`
// - `val` is a `T`
// - dst is a `Vec<T,N>`
//
INST(MakeVectorFromScalar, MakeVectorFromScalar, 3, 0)

// A swizzle of a vector:
//
// %dst = swizzle %src %idx0 %idx1 ...
//
// where:
// - `src` is a vector<T,N>
// - `dst` is a vector<T,M>
// - `idx0` through `idx[M-1]` are literal integers
//
INST(swizzle, swizzle, 1, 0)

// Setting a vector via swizzle
//
// %dst = swizzle %base %src %idx0 %idx1 ...
//
// where:
// - `base` is a vector<T,N>
// - `dst` is a vector<T,N>
// - `src` is a vector<T,M>
// - `idx0` through `idx[M-1]` are literal integers
//
// The semantics of the op is:
//
//     dst = base;
//     for(ii : 0 ... M-1 )
//         dst[ii] = src[idx[ii]];
//
INST(swizzleSet, swizzleSet, 2, 0)

// Store to memory with a swizzle
//
// TODO: eventually this should be reduced to just
// a write mask by moving the actual swizzle to the RHS.
//
// swizzleStore %dst %src %idx0 %idx1 ...
//
// where:
// - `dst` is a vector<T,N>
// - `src` is a vector<T,M>
// - `idx0` through `idx[M-1]` are literal integers
//
// The semantics of the op is:
//
//     for(ii : 0 ... M-1 )
//         dst[ii] = src[idx[ii]];
//
INST(SwizzledStore, swizzledStore, 2, 0)


/* IRTerminatorInst */

    INST(Return, return_val, 1, 0)
    /* IRUnconditionalBranch */
        // unconditionalBranch <target>
        INST(unconditionalBranch, unconditionalBranch, 1, 0)

        // loop <target> <breakLabel> <continueLabel>
        INST(loop, loop, 3, 0)
    INST_RANGE(UnconditionalBranch, unconditionalBranch, loop)

    /* IRConditionalbranch */

        // conditionalBranch <condition> <trueBlock> <falseBlock>
INST(conditionalBranch, conditionalBranch, 3, 0)

// ifElse <condition> <trueBlock> <falseBlock> <mergeBlock>
INST(ifElse, ifElse, 4, 0)
INST_RANGE(ConditionalBranch, conditionalBranch, ifElse)

INST(Throw, throw, 1, 0)
// tryCall <successBlock> <failBlock> <callee> <args>...
INST(TryCall, tryCall, 3, 0)
// switch <val> <break> <default> <caseVal1> <caseBlock1> ...
INST(Switch, switch, 3, 0)
// target_switch <break> <targetName1> <block1> ...
INST(TargetSwitch, targetSwitch, 1, 0)

// A generic asm inst has an return semantics that terminates the control flow.
INST(GenericAsm, GenericAsm, 1, 0)

INST(discard, discard, 0, 0)

/* IRUnreachable */
INST(MissingReturn, missingReturn, 0, 0)
INST(Unreachable, unreachable, 0, 0)
INST_RANGE(Unreachable, MissingReturn, Unreachable)

INST_RANGE(TerminatorInst, Return, Unreachable)

INST(RequirePrelude, RequirePrelude, 1, 0)
INST(RequireGLSLExtension, RequireGLSLExtension, 1, 0)

// TODO: We should consider splitting the basic arithmetic/comparison
// ops into cases for signed integers, unsigned integers, and floating-point
// values, to better match downstream targets that want to treat them
// all differently (e.g., SPIR-V).

INST(Add, add, 2, 0)
INST(Sub, sub, 2, 0)
INST(Mul, mul, 2, 0)
INST(Div, div, 2, 0)

// Remainder of division.
//
// Note: this is distinct from modulus, and we should have a separate
// opcode for `mod` if we ever need to support it.
//
INST(IRem, irem, 2, 0) // integer (signed or unsigned)
INST(FRem, frem, 2, 0) // floating-point

INST(Lsh, shl, 2, 0)
INST(Rsh, shr, 2, 0)

INST(Eql, cmpEQ, 2, 0)
INST(Neq, cmpNE, 2, 0)
INST(Greater, cmpGT, 2, 0)
INST(Less, cmpLT, 2, 0)
INST(Geq, cmpGE, 2, 0)
INST(Leq, cmpLE, 2, 0)

INST(BitAnd, and, 2, 0)
INST(BitXor, xor, 2, 0)
INST(BitOr, or , 2, 0)

INST(And, logicalAnd, 2, 0)
INST(Or, logicalOr, 2, 0)

INST(Neg, neg, 1, 0)
INST(Not, not, 1, 0)
INST(BitNot, bitnot, 1, 0)

INST(Select, select, 3, 0)

INST(GetStringHash, getStringHash, 1, 0)

INST(WaveGetActiveMask, waveGetActiveMask, 0, 0)

/// trueMask = waveMaskBallot(mask, condition)
INST(WaveMaskBallot, waveMaskBallot, 2, 0)

/// matchMask = waveMaskBallot(mask, value)
INST(WaveMaskMatch, waveMaskMatch, 2, 0)

// Texture sampling operation of the form `t.Sample(s,u)`
INST(Sample, sample, 3, 0)

INST(SampleGrad, sampleGrad, 4, 0)

INST(GroupMemoryBarrierWithGroupSync, GroupMemoryBarrierWithGroupSync, 0, 0)

// GPU_FOREACH loop of the form 
INST(GpuForeach, gpuForeach, 3, 0)

// Wrapper for OptiX intrinsics used to load and store ray payload data using
// a pointer represented by two payload registers.
INST(GetOptiXRayPayloadPtr, getOptiXRayPayloadPtr, 0, 0)

// Wrapper for OptiX intrinsics used to load a single hit attribute
// Takes two arguments: the type (either float or int), and the hit 
// attribute index
INST(GetOptiXHitAttribute, getOptiXHitAttribute, 2, 0)

// Wrapper for OptiX intrinsics used to load shader binding table record data
// using a pointer. 
INST(GetOptiXSbtDataPtr, getOptiXSbtDataPointer, 0, 0)

INST(GetVulkanRayTracingPayloadLocation, GetVulkanRayTracingPayloadLocation, 1, 0)

INST(MakeArrayList, makeArrayList, 0, 0)
INST(MakeTensorView, makeTensorView, 0, 0)
INST(AllocateTorchTensor, allocTorchTensor, 0, 0)
INST(TorchGetCudaStream, TorchGetCudaStream, 0, 0)
INST(TorchTensorGetView, TorchTensorGetView, 0, 0)

INST(AllocateOpaqueHandle, allocateOpaqueHandle, 0, 0)

    // Return the register index thtat a resource is bound to.
    INST(GetRegisterIndex, getRegisterIndex, 1, 0)

    // Return the registe space that a resource is bound to.
    INST(GetRegisterSpace, getRegisterSpace, 1, 0)

INST_RANGE(BindingQuery, GetRegisterIndex, GetRegisterSpace)

/* Decoration */

INST(HighLevelDeclDecoration,               highLevelDecl,          1, 0)
    INST(LayoutDecoration,                  layout,                 1, 0)
    INST(BranchDecoration,                  branch,                 0, 0)
    INST(FlattenDecoration,                 flatten,                0, 0)
    INST(LoopControlDecoration,             loopControl,            1, 0)
    INST(LoopMaxItersDecoration,            loopMaxIters,           1, 0)
    INST(LoopExitPrimalValueDecoration,     loopExitPrimalValue,    2, 0)
    INST(IntrinsicOpDecoration, intrinsicOp, 1, 0)
    /* TargetSpecificDecoration */
        INST(TargetDecoration,              target,                 1, 0)
        INST(TargetIntrinsicDecoration,     targetIntrinsic,        2, 0)
    INST_RANGE(TargetSpecificDecoration, TargetDecoration, TargetIntrinsicDecoration)
    INST(GLSLOuterArrayDecoration,          glslOuterArray,         1, 0)
    
    INST(InterpolationModeDecoration,       interpolationMode,      1, 0)
    INST(NameHintDecoration,                nameHint,               1, 0)

    // Marks a type as being used as binary interface (e.g. shader parameters).
    // This prevents the legalizeEmptyType() pass from eliminating it on C++/CUDA targets.
    INST(BinaryInterfaceTypeDecoration,     BinaryInterfaceType, 0, 0)

    /**  The decorated _instruction_ is transitory. Such a decoration should NEVER be found on an output instruction a module. 
        Typically used mark an instruction so can be specially handled - say when creating a IRConstant literal, and the payload of 
        needs to be special cased for lookup. */
    INST(TransitoryDecoration,              transitory,             0, 0)

    INST(VulkanRayPayloadDecoration,        vulkanRayPayload,       0, 0)
    INST(VulkanHitAttributesDecoration,     vulkanHitAttributes,    0, 0)
    INST(VulkanHitObjectAttributesDecoration, vulkanHitObjectAttributes, 0, 0)

    INST(RequireSPIRVVersionDecoration,     requireSPIRVVersion,    1, 0)
    INST(RequireGLSLVersionDecoration,      requireGLSLVersion,     1, 0)
    INST(RequireGLSLExtensionDecoration,    requireGLSLExtension,   1, 0)
    INST(RequireCUDASMVersionDecoration,    requireCUDASMVersion,   1, 0)

    INST(ReadNoneDecoration,                readNone,               0, 0)
    INST(VulkanCallablePayloadDecoration,   vulkanCallablePayload,  0, 0)
    INST(EarlyDepthStencilDecoration,       earlyDepthStencil,      0, 0)
    INST(GloballyCoherentDecoration,        globallyCoherent,       0, 0)
    INST(PreciseDecoration,                 precise,                0, 0)
    INST(PublicDecoration,                  public,                 0, 0)
    INST(HLSLExportDecoration,              hlslExport,             0, 0)
    INST(PatchConstantFuncDecoration,       patchConstantFunc,      1, 0)
    INST(OutputControlPointsDecoration,     outputControlPoints,    1, 0)
    INST(OutputTopologyDecoration,          outputTopology,         1, 0)
    INST(PartitioningDecoration,            partioning,             1, 0)
    INST(DomainDecoration,                  domain,                 1, 0)
    INST(MaxVertexCountDecoration,          maxVertexCount,         1, 0)
    INST(InstanceDecoration,                instance,               1, 0)
    INST(NumThreadsDecoration,              numThreads,             3, 0)

        // Added to IRParam parameters to an entry point
    /* GeometryInputPrimitiveTypeDecoration */
        INST(PointInputPrimitiveTypeDecoration,  pointPrimitiveType,     0, 0)
        INST(LineInputPrimitiveTypeDecoration,   linePrimitiveType,      0, 0)
        INST(TriangleInputPrimitiveTypeDecoration, trianglePrimitiveType, 0, 0)
        INST(LineAdjInputPrimitiveTypeDecoration,  lineAdjPrimitiveType,  0, 0)
        INST(TriangleAdjInputPrimitiveTypeDecoration, triangleAdjPrimitiveType, 0, 0)
    INST_RANGE(GeometryInputPrimitiveTypeDecoration, PointInputPrimitiveTypeDecoration, TriangleAdjInputPrimitiveTypeDecoration)

    INST(StreamOutputTypeDecoration,       streamOutputTypeDecoration,    1, 0)

        /// An `[entryPoint]` decoration marks a function that represents a shader entry point
    INST(EntryPointDecoration,              entryPoint,             2, 0)

    INST(CudaKernelDecoration,              CudaKernel,             0, 0)
    INST(CudaHostDecoration,                CudaHost,               0, 0)
    INST(TorchEntryPointDecoration,         TorchEntryPoint,        0, 0)
    INST(AutoPyBindCudaDecoration,          AutoPyBindCUDA,         0, 0)
    INST(CudaKernelForwardDerivativeDecoration,          CudaKernelFwdDiffRef,         0, 0)
    INST(CudaKernelBackwardDerivativeDecoration,         CudaKernelBwdDiffRef,         0, 0)
    INST(AutoPyBindExportInfoDecoration,    PyBindExportFuncInfo,   0, 0)
    INST(PyExportDecoration,    PyExportDecoration,   0, 0)
    
        /// Used to mark parameters that are moved from entry point parameters to global params as coming from the entry point.
    INST(EntryPointParamDecoration,         entryPointParam,        0, 0)

        /// A `[dependsOn(x)]` decoration indicates that the parent instruction depends on `x`
        /// even if it does not otherwise reference it.
    INST(DependsOnDecoration,               dependsOn,              1, 0)

        /// A `[keepAlive]` decoration marks an instruction that should not be eliminated.
    INST(KeepAliveDecoration,              keepAlive,             0, 0)

        /// A `[NoSideEffect]` decoration marks a callee to be side-effect free.
    INST(NoSideEffectDecoration,           noSideEffect, 0, 0)

    INST(BindExistentialSlotsDecoration, bindExistentialSlots, 0, 0)

        /// A `[format(f)]` decoration specifies that the format of an image should be `f`
    INST(FormatDecoration, format, 1, 0)

        /// An `[unsafeForceInlineEarly]` decoration specifies that calls to this function should be inline after initial codegen
    INST(UnsafeForceInlineEarlyDecoration, unsafeForceInlineEarly, 0, 0)

        /// A `[ForceInline]` decoration indicates the callee should be inlined by the Slang compiler.
    INST(ForceInlineDecoration, ForceInline, 0, 0)

        /// A `[ForceUnroll]` decoration indicates the loop should be unrolled by the Slang compiler.
    INST(ForceUnrollDecoration, ForceUnroll, 0, 0)

        /// A `[SizeAndAlignment(l,s,a)]` decoration is attached to a type to indicate that is has size `s` and alignment `a` under layout rules `l`.
    INST(SizeAndAlignmentDecoration, SizeAndAlignment, 3, 0)

        /// A `[Offset(l, o)]` decoration is attached to a field to indicate that it has offset `o` in the parent type under layout rules `l`.
    INST(OffsetDecoration, Offset, 2, 0)

    /* LinkageDecoration */
        INST(ImportDecoration, import, 1, 0)
        INST(ExportDecoration, export, 1, 0)
    INST_RANGE(LinkageDecoration, ImportDecoration, ExportDecoration)

        /// Marks an inst as coming from an `extern` symbol defined in the user code.
    INST(UserExternDecoration, UserExtern, 0, 0)

        /// An extern_cpp decoration marks the inst to emit its name without mangling for C++ interop.
    INST(ExternCppDecoration, externCpp, 1, 0)

        // An externC decoration marks a function should be emitted inside an extern "C" block.
    INST(ExternCDecoration, externC, 0, 0)

        /// An dllImport decoration marks a function as imported from a DLL. Slang will generate dynamic function loading logic to use this function at runtime.
    INST(DllImportDecoration, dllImport, 2, 0)
        /// An dllExport decoration marks a function as an export symbol. Slang will generate a native wrapper function that is exported to DLL.
    INST(DllExportDecoration, dllExport, 1, 0)
        /// An cudaDeviceExport decoration marks a function to be exported as a cuda __device__ function.
    INST(CudaDeviceExportDecoration, cudaDeviceExport, 1, 0)

        /// Marks an interface as a COM interface declaration.
    INST(ComInterfaceDecoration, COMInterface, 0, 0)

        /// Attaches a name to this instruction so that it can be identified
        /// later in the compiler reliably
    INST(KnownBuiltinDecoration, KnownBuiltinDecoration, 1, 0)

    /* Decorations for RTTI objects */
    INST(RTTITypeSizeDecoration, RTTI_typeSize, 1, 0)
    INST(AnyValueSizeDecoration, AnyValueSize, 1, 0)
    INST(SpecializeDecoration, SpecializeDecoration, 0, 0)
    INST(SequentialIDDecoration, SequentialIDDecoration, 1, 0)
    INST(StaticRequirementDecoration, StaticRequirementDecoration, 0, 0)
    INST(DispatchFuncDecoration, DispatchFuncDecoration, 1, 0)
    INST(TypeConstraintDecoration, TypeConstraintDecoration, 1, 0)

    
    INST(BuiltinDecoration, BuiltinDecoration, 0, 0)

        /// The decorated instruction requires NVAPI to be included via prelude when compiling for D3D.
    INST(RequiresNVAPIDecoration, requiresNVAPI, 0, 0)

        /// The decorated instruction is part of the NVAPI "magic" and should always use its original name
    INST(NVAPIMagicDecoration, nvapiMagic, 1, 0)

        /// A decoration that applies to an entire IR module, and indicates the register/space binding
        /// that the NVAPI shader parameter intends to use.
    INST(NVAPISlotDecoration, nvapiSlot, 2, 0)

        /// Applie to an IR function and signals that inlining should not be performed unless unavoidable.
    INST(NoInlineDecoration, noInline, 0, 0)

        // Marks a type to be non copyable, causing SSA pass to skip turning variables of the the type into SSA values.
    INST(NonCopyableTypeDecoration, nonCopyable, 0, 0)

        /// A call to the decorated function should always be folded into its use site.
    INST(AlwaysFoldIntoUseSiteDecoration, alwaysFold, 0, 0)

    INST(GlobalOutputDecoration, output, 0, 0)
    INST(GlobalInputDecoration, output, 0, 0)
    INST(GLSLLocationDecoration, glslLocation, 1, 0)
    INST(PayloadDecoration, payload, 0, 0)

    /* Mesh Shader outputs */
        INST(VerticesDecoration, vertices, 1, 0)
        INST(IndicesDecoration, indices, 1, 0)
        INST(PrimitivesDecoration, primitives, 1, 0)
    INST_RANGE(MeshOutputDecoration, VerticesDecoration, PrimitivesDecoration)
    INST(HLSLMeshPayloadDecoration, payload, 0, 0)
    INST(GLSLPrimitivesRateDecoration, perprimitive, 0, 0)
        // Marks an inst that represents the gl_Position output.
    INST(GLPositionOutputDecoration, PositionOutput, 0, 0)

    /* StageAccessDecoration */
        INST(StageReadAccessDecoration, stageReadAccess, 0, 0)
        INST(StageWriteAccessDecoration, stageWriteAccess, 0, 0)
    INST_RANGE(StageAccessDecoration, StageReadAccessDecoration, StageWriteAccessDecoration)

    INST(SemanticDecoration, semantic, 2, 0)
    INST(PackOffsetDecoration, packoffset, 2, 0)

        // Reflection metadata for a shader parameter that provides the original type name.
    INST(UserTypeNameDecoration, UserTypeName, 1, 0)
        // Reflection metadata for a shader parameter that refers to the associated counter buffer of a UAV.
    INST(CounterBufferDecoration, CounterBuffer, 1, 0)

    INST(RequireSPIRVDescriptorIndexingExtensionDecoration, RequireSPIRVDescriptorIndexingExtensionDecoration, 0, 0)
    INST(SPIRVOpDecoration, spirvOpDecoration, 1, 0)

        /// Decorated function is marked for the forward-mode differentiation pass.
    INST(ForwardDifferentiableDecoration, forwardDifferentiable, 0, 0)

        /// Decorates a auto-diff transcribed value with the original value that the inst is transcribed from.
    INST(AutoDiffOriginalValueDecoration, AutoDiffOriginalValueDecoration, 1, 0)

        /// Used by the auto-diff pass to hold a reference to the
        /// generated derivative function.
    INST(ForwardDerivativeDecoration, fwdDerivative, 1, 0)

        /// Used by the auto-diff pass to hold a reference to the
        /// generated derivative function.
    INST(BackwardDifferentiableDecoration, backwardDifferentiable, 1, 0)

        /// Used by the auto-diff pass to hold a reference to the
        /// primal substitute function.
    INST(PrimalSubstituteDecoration, primalSubstFunc, 1, 0)

        /// Decorations to associate an original function with compiler generated backward derivative functions.
    INST(BackwardDerivativePrimalDecoration, backwardDiffPrimalReference, 1, 0)
    INST(BackwardDerivativePropagateDecoration, backwardDiffPropagateReference, 1, 0)
    INST(BackwardDerivativeIntermediateTypeDecoration, backwardDiffIntermediateTypeReference, 1, 0)
    INST(BackwardDerivativeDecoration, backwardDiffReference, 1, 0)

    INST(UserDefinedBackwardDerivativeDecoration, userDefinedBackwardDiffReference, 1, 0)
    INST(BackwardDerivativePrimalContextDecoration, BackwardDerivativePrimalContextDecoration, 1, 0)
    INST(BackwardDerivativePrimalReturnDecoration, BackwardDerivativePrimalReturnDecoration, 1, 0)

    INST(LoopCounterDecoration, loopCounterDecoration, 0, 0)
    INST(LoopCounterUpdateDecoration, loopCounterUpdateDecoration, 0, 0)

    /* Auto-diff inst decorations */
        /// Used by the auto-diff pass to mark insts that compute
        /// a primal value.
        INST(PrimalInstDecoration, primalInstDecoration, 0, 0)

        /// Used by the auto-diff pass to mark insts that compute
        /// a differential value.
        INST(DifferentialInstDecoration, diffInstDecoration, 1, 0)

        /// Used by the auto-diff pass to mark insts that compute
        /// BOTH a differential and a primal value.
        INST(MixedDifferentialInstDecoration, mixedDiffInstDecoration, 1, 0)

        INST(RecomputeBlockDecoration, RecomputeBlockDecoration, 0, 0)
    INST_RANGE(AutodiffInstDecoration, PrimalInstDecoration, RecomputeBlockDecoration)

        /// Used by the auto-diff pass to mark insts whose result is stored
        /// in an intermediary struct for reuse in backward propagation phase.
    INST(PrimalValueStructKeyDecoration, primalValueKey, 1, 0)

        /// Used by the auto-diff pass to mark the primal element type of an
        /// forward-differentiated updateElement inst.
    INST(PrimalElementTypeDecoration, primalElementType, 1, 0)

        /// Used by the auto-diff pass to mark the differential type of an intermediate context field.
    INST(IntermediateContextFieldDifferentialTypeDecoration, IntermediateContextFieldDifferentialTypeDecoration, 1, 0)

        /// Used by the auto-diff pass to hold a reference to a
        /// differential member of a type in its associated differential type.
    INST(DerivativeMemberDecoration, derivativeMemberDecoration, 1, 0)

        /// Treat a function as differentiable function
    INST(TreatAsDifferentiableDecoration, treatAsDifferentiableDecoration, 0, 0)

        /// Treat a call to arbitrary function as a differentiable call.
    INST(TreatCallAsDifferentiableDecoration, treatCallAsDifferentiableDecoration, 0, 0)

        /// Mark a call as explicitly calling a differentiable function.
    INST(DifferentiableCallDecoration, differentiableCallDecoration, 0, 0)

        /// Hint that the result from a call to the decorated function should be stored in backward prop function.
    INST(PreferCheckpointDecoration, PreferCheckpointDecoration, 0, 0)

        /// Hint that the result from a call to the decorated function should be recomputed in backward prop function.
    INST(PreferRecomputeDecoration, PreferRecomputeDecoration, 0, 0)

    INST_RANGE(CheckpointHintDecoration, PreferCheckpointDecoration, PreferRecomputeDecoration)

        /// Marks a class type as a COM interface implementation, which enables
        /// the witness table to be easily picked up by emit.
    INST(COMWitnessDecoration, COMWitnessDecoration, 1, 0)

    /* Differentiable Type Dictionary */
    INST(DifferentiableTypeDictionaryDecoration, DifferentiableTypeDictionaryDecoration, 0, PARENT)

        /// Overrides the floating mode for the target function
    INST(FloatingPointModeOverrideDecoration, FloatingPointModeOverride, 1, 0)

        /// Recognized by SPIRV-emit pass so we can emit a SPIRV `BufferBlock` decoration.
    INST(SPIRVBufferBlockDecoration, spvBufferBlock, 0, 0)

        /// Decorates an inst with a debug source location (IRDebugSource, IRIntLit(line), IRIntLit(col)).
    INST(DebugLocationDecoration, DebugLocation, 3, 0)

        /// Recognized by SPIRV-emit pass so we can emit a SPIRV `Block` decoration.
    INST(SPIRVBlockDecoration, spvBlock, 0, 0)

<<<<<<< HEAD
        /// Marks a function as one which access a bitfield with the specified
        /// backing value key, width and offset
    INST(BitFieldAccessorDecoration, BitFieldAccessorDecoration, 3, 0)

    INST_RANGE(Decoration, HighLevelDeclDecoration, BitFieldAccessorDecoration)
=======
    INST_RANGE(Decoration, HighLevelDeclDecoration, SPIRVBlockDecoration)
>>>>>>> c6756d76

    //

// A `makeExistential(v : C, w) : I` instruction takes a value `v` of type `C`
// and produces a value of interface type `I` by using the witness `w` which
// shows that `C` conforms to `I`.
//
INST(MakeExistential,                   makeExistential,                2, 0)
// A `MakeExistentialWithRTTI(v, w, t)` is the same with `MakeExistential`,
// but with the type of `v` being an explict operand.
INST(MakeExistentialWithRTTI,           makeExistentialWithRTTI,        3, 0)

// A 'CreateExistentialObject<I>(typeID, T)` packs user-provided `typeID` and a
// value of any type, and constructs an existential value of type `I`.
INST(CreateExistentialObject,           createExistentialObject,        2, 0)

// A `wrapExistential(v, T0,w0, T1,w0) : T` instruction is similar to `makeExistential`.
// but applies to a value `v` that is of type `BindExistentials(T, T0,w0, ...)`. The
// result of the `wrapExistentials` operation is a value of type `T`, allowing us to
// "smuggle" a value of specialized type into computations that expect an unspecialized type.
//
INST(WrapExistential,                   wrapExistential,                1, 0)

// A `GetValueFromBoundInterface` takes a `BindInterface<I, T, w0>` value and returns the
// value of concrete type `T` value that is being stored.
//
INST(GetValueFromBoundInterface,        getValueFromBoundInterface,     1, 0)

INST(ExtractExistentialValue,           extractExistentialValue,        1, 0)
INST(ExtractExistentialType,            extractExistentialType,         1, HOISTABLE)
INST(ExtractExistentialWitnessTable,    extractExistentialWitnessTable, 1, HOISTABLE)

INST(ExtractTaggedUnionTag,             extractTaggedUnionTag,      1, 0)
INST(ExtractTaggedUnionPayload,         extractTaggedUnionPayload,  1, 0)

INST(BitCast,                           bitCast,                    1, 0)
INST(Reinterpret,                       reinterpret,                1, 0)
INST(OutImplicitCast,                   outImplicitCast,           1, 0)
INST(InOutImplicitCast,                 inOutImplicitCast,         1, 0)
INST(IntCast, intCast, 1, 0)
INST(FloatCast, floatCast, 1, 0)
INST(CastIntToFloat, castIntToFloat, 1, 0)
INST(CastFloatToInt, castFloatToInt, 1, 0)
INST(CastPtrToBool, CastPtrToBool, 1, 0)
INST(CastPtrToInt, CastPtrToInt, 1, 0)
INST(CastIntToPtr, CastIntToPtr, 1, 0)
INST(CastToVoid, castToVoid, 1, 0)
INST(PtrCast, PtrCast, 1, 0)

INST(SizeOf,                            sizeOf,                     1, 0)
INST(AlignOf,                           alignOf,                    1, 0)

INST(IsType, IsType, 3, 0)
INST(TypeEquals, TypeEquals, 2, 0)
INST(IsInt, IsInt, 1, 0)
INST(IsBool, IsBool, 1, 0)
INST(IsFloat, IsFloat, 1, 0)
INST(IsHalf, IsHalf, 1, 0)
INST(IsUnsignedInt, IsUnsignedInt, 1, 0)
INST(IsSignedInt, IsSignedInt, 1, 0)
INST(IsVector, IsVector, 1, 0)

INST(ForwardDifferentiate,                   ForwardDifferentiate,            1, 0)

// Produces the primal computation of backward derivatives, will return an intermediate context for
// backward derivative func.
INST(BackwardDifferentiatePrimal,            BackwardDifferentiatePrimal,     1, 0)

// Produces the actual backward derivative propagate function, using the intermediate context returned by the
// primal func produced from `BackwardDifferentiatePrimal`.
INST(BackwardDifferentiatePropagate,         BackwardDifferentiatePropagate,  1, 0)

// Represents the conceptual backward derivative function. Only produced by lower-to-ir and will be
// replaced with `BackwardDifferentiatePrimal` and `BackwardDifferentiatePropagate`.
INST(BackwardDifferentiate, BackwardDifferentiate, 1, 0)

INST(PrimalSubstitute, PrimalSubstitute, 1, 0)

INST(DispatchKernel, DispatchKernel, 3, 0)
INST(CudaKernelLaunch, CudaKernelLaunch, 6, 0)

// Converts other resources (such as ByteAddressBuffer) to the equivalent StructuredBuffer
INST(GetEquivalentStructuredBuffer,     getEquivalentStructuredBuffer, 1, 0)

/* Layout */
    INST(VarLayout, varLayout, 1, HOISTABLE)

    /* TypeLayout */
        INST(TypeLayoutBase, typeLayout, 0, HOISTABLE)
        INST(ParameterGroupTypeLayout, parameterGroupTypeLayout, 2, HOISTABLE)
        INST(ArrayTypeLayout, arrayTypeLayout, 1, HOISTABLE)
        INST(StreamOutputTypeLayout, streamOutputTypeLayout, 1, HOISTABLE)
        INST(MatrixTypeLayout, matrixTypeLayout, 1, HOISTABLE)
        INST(ExistentialTypeLayout, existentialTypeLayout, 0, HOISTABLE)
        INST(StructTypeLayout, structTypeLayout, 0, HOISTABLE)
        INST(TupleTypeLayout, tupleTypeLayout, 0, HOISTABLE)
        INST(StructuredBufferTypeLayout, structuredBufferTypeLayout, 1, HOISTABLE)
        // TODO(JS): Ideally we'd have the layout to the pointed to value type (ie 1 instead of 0 here). But to avoid infinite recursion we don't.
        INST(PointerTypeLayout, ptrTypeLayout, 0, HOISTABLE)
    INST_RANGE(TypeLayout, TypeLayoutBase, PointerTypeLayout)

    INST(EntryPointLayout, EntryPointLayout, 1, HOISTABLE)
INST_RANGE(Layout, VarLayout, EntryPointLayout)

/* Attr */
    INST(PendingLayoutAttr, pendingLayout, 1, HOISTABLE)
    INST(StageAttr, stage, 1, HOISTABLE)
    INST(StructFieldLayoutAttr, fieldLayout, 2, HOISTABLE)
    INST(TupleFieldLayoutAttr, fieldLayout, 1, HOISTABLE)
    INST(CaseTypeLayoutAttr, caseLayout, 1, HOISTABLE)
    INST(UNormAttr, unorm, 0, HOISTABLE)
    INST(SNormAttr, snorm, 0, HOISTABLE)
    INST(NoDiffAttr, no_diff, 0, HOISTABLE)

    /* SemanticAttr */
        INST(UserSemanticAttr, userSemantic, 2, HOISTABLE)
        INST(SystemValueSemanticAttr, systemValueSemantic, 2, HOISTABLE)
    INST_RANGE(SemanticAttr, UserSemanticAttr, SystemValueSemanticAttr)
    /* LayoutResourceInfoAttr */
        INST(TypeSizeAttr, size, 2, HOISTABLE)
        INST(VarOffsetAttr, offset, 2, HOISTABLE)
    INST_RANGE(LayoutResourceInfoAttr, TypeSizeAttr, VarOffsetAttr)
    INST(FuncThrowTypeAttr, FuncThrowType, 1, HOISTABLE)
INST_RANGE(Attr, PendingLayoutAttr, FuncThrowTypeAttr)

/* Liveness */
    INST(LiveRangeStart, liveRangeStart, 2, 0)
    INST(LiveRangeEnd, liveRangeEnd, 0, 0)
INST_RANGE(LiveRangeMarker, LiveRangeStart, LiveRangeEnd)

/* IRSpecialization */
INST(SpecializationDictionaryItem, SpecializationDictionaryItem, 0, 0)
INST(GenericSpecializationDictionary, GenericSpecializationDictionary, 0, PARENT)
INST(ExistentialFuncSpecializationDictionary, ExistentialFuncSpecializationDictionary, 0, PARENT)
INST(ExistentialTypeSpecializationDictionary, ExistentialTypeSpecializationDictionary, 0, PARENT)

/* Differentiable Type Dictionary */
INST(DifferentiableTypeDictionaryItem, DifferentiableTypeDictionaryItem, 0, 0)

/* DebugInfo */
INST(DebugSource, DebugSource, 2, HOISTABLE)
INST(DebugLine, DebugLine, 5, 0)
INST(DebugVar, DebugVar, 4, 0)
INST(DebugValue, DebugValue, 2, 0)

/* Inline assembly */

INST(SPIRVAsm, SPIRVAsm, 0, PARENT)
INST(SPIRVAsmInst, SPIRVAsmInst, 1, 0)
    // These instruction serve to inform the backend precisely how to emit each
    // instruction, consider the difference between emitting a literal integer
    // and a reference to a literal integer instruction
    //
    // A literal string or 32-bit integer to be passed as operands
    INST(SPIRVAsmOperandLiteral, SPIRVAsmOperandLiteral, 1, HOISTABLE)
    // A reference to a slang IRInst, either a value or a type
    // This isn't hoistable, as we sometimes need to change the used value and
    // instructions around the specific asm block
    INST(SPIRVAsmOperandInst, SPIRVAsmOperandInst, 1, 0)
    // A named enumerator, the value is stored as a constant operand
    // It may have a second operand, which if present is a type with which to
    // construct a constant id to pass, instead of a literal constant
    INST(SPIRVAsmOperandEnum, SPIRVAsmOperandEnum, 1, HOISTABLE)
    // A reference to a builtin variable.
    INST(SPIRVAsmOperandBuiltinVar, SPIRVAsmOperandBuiltinVar, 1, HOISTABLE)
    // A reference to the glsl450 instruction set.
    INST(SPIRVAsmOperandGLSL450Set, SPIRVAsmOperandGLSL450Set, 0, HOISTABLE)
    INST(SPIRVAsmOperandDebugPrintfSet, SPIRVAsmOperandDebugPrintfSet, 0, HOISTABLE)

    // A string which is given a unique ID in the backend, used to refer to
    // results of other instrucions in the same asm block
    INST(SPIRVAsmOperandId, SPIRVAsmOperandId, 1, HOISTABLE)
    // A special instruction which marks the place to insert the generated
    // result operand
    INST(SPIRVAsmOperandResult, SPIRVAsmOperandResult, 0, HOISTABLE)
    // A special instruction which represents a type directed truncation
    // operation where extra components are dropped
    INST(SPIRVAsmOperandTruncate, __truncate, 0, HOISTABLE)

    // A special instruction which represents an ID of an entry point that references the current function.
    INST(SPIRVAsmOperandEntryPoint, __entryPoint, 0, HOISTABLE)

    // A type function which returns the result type of sampling an image of
    // this component type
    INST(SPIRVAsmOperandSampledType, __sampledType, 1, HOISTABLE)

    // A type function which returns the equivalent OpTypeImage type of sampled image value
    INST(SPIRVAsmOperandImageType, __imageType, 1, HOISTABLE)

    // A type function which returns the equivalent OpTypeImage type of sampled image value
    INST(SPIRVAsmOperandSampledImageType, __sampledImageType, 1, HOISTABLE)

INST_RANGE(SPIRVAsmOperand, SPIRVAsmOperandLiteral, SPIRVAsmOperandSampledImageType)


#undef PARENT
#undef USE_OTHER
#undef INST_RANGE
#undef INST<|MERGE_RESOLUTION|>--- conflicted
+++ resolved
@@ -970,15 +970,11 @@
         /// Recognized by SPIRV-emit pass so we can emit a SPIRV `Block` decoration.
     INST(SPIRVBlockDecoration, spvBlock, 0, 0)
 
-<<<<<<< HEAD
         /// Marks a function as one which access a bitfield with the specified
         /// backing value key, width and offset
     INST(BitFieldAccessorDecoration, BitFieldAccessorDecoration, 3, 0)
 
     INST_RANGE(Decoration, HighLevelDeclDecoration, BitFieldAccessorDecoration)
-=======
-    INST_RANGE(Decoration, HighLevelDeclDecoration, SPIRVBlockDecoration)
->>>>>>> c6756d76
 
     //
 
