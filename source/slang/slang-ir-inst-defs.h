--- conflicted
+++ resolved
@@ -852,16 +852,12 @@
     INST(GlobalOutputDecoration, output, 0, 0)
     INST(GlobalInputDecoration, output, 0, 0)
     INST(GLSLLocationDecoration, glslLocation, 1, 0)
-<<<<<<< HEAD
     INST(GLSLVolatileDecoration, glslVolatile, 1, 0)
     INST(GLSLRestrictDecoration, glslRestrict, 1, 0)
     INST(GLSLReadOnlyDecoration, glslReadonly, 1, 0)
     INST(GLSLWriteOnlyDecoration, glslWriteonly, 1, 0)
-
-=======
+    INST(PayloadDecoration, payload, 0, 0)
     INST(GLSLOffsetDecoration, glslOffset, 1, 0)
->>>>>>> 9ee88a43
-    INST(PayloadDecoration, payload, 0, 0)
 
     /* Mesh Shader outputs */
         INST(VerticesDecoration, vertices, 1, 0)
