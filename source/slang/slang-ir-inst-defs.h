// slang-ir-inst-defs.h

#ifndef INST
#error Must #define `INST` before including `ir-inst-defs.h`
#endif

#ifndef INST_RANGE
#define INST_RANGE(BASE, FIRST, LAST) /* empty */
#endif

#define PARENT kIROpFlag_Parent
#define USE_OTHER kIROpFlag_UseOther
#define HOISTABLE kIROpFlag_Hoistable
#define GLOBAL kIROpFlag_Global

INST(Nop, nop, 0, 0)

/* Types */

    /* Basic Types */

    #define DEFINE_BASE_TYPE_INST(NAME) INST(NAME ## Type, NAME, 0, HOISTABLE)
    FOREACH_BASE_TYPE(DEFINE_BASE_TYPE_INST)
    #undef DEFINE_BASE_TYPE_INST
    INST(AfterBaseType, afterBaseType, 0, 0)

    INST_RANGE(BasicType, VoidType, AfterBaseType)

    /* StringTypeBase */
        INST(StringType, String, 0, HOISTABLE)
        INST(NativeStringType, NativeString, 0, HOISTABLE)
    INST_RANGE(StringTypeBase, StringType, NativeStringType)

    INST(CapabilitySetType, CapabilitySet, 0, HOISTABLE)

    INST(DynamicType, DynamicType, 0, HOISTABLE)

    INST(AnyValueType, AnyValueType, 1, HOISTABLE)

    INST(RawPointerType, RawPointerType, 0, HOISTABLE)
    INST(RTTIPointerType, RTTIPointerType, 1, HOISTABLE)
    INST(AfterRawPointerTypeBase, AfterRawPointerTypeBase, 0, 0)
    INST_RANGE(RawPointerTypeBase, RawPointerType, AfterRawPointerTypeBase)


    /* ArrayTypeBase */
        INST(ArrayType, Array, 2, HOISTABLE)
        INST(UnsizedArrayType, UnsizedArray, 1, HOISTABLE)
    INST_RANGE(ArrayTypeBase, ArrayType, UnsizedArrayType)

    INST(FuncType, Func, 0, HOISTABLE)
    INST(BasicBlockType, BasicBlock, 0, HOISTABLE)

    INST(VectorType, Vec, 2, HOISTABLE)
    INST(MatrixType, Mat, 4, HOISTABLE)

    INST(ConjunctionType, Conjunction, 0, HOISTABLE)
    INST(AttributedType, Attributed, 0, HOISTABLE)
    INST(ResultType, Result, 2, HOISTABLE)
    INST(OptionalType, Optional, 1, HOISTABLE)

    INST(DifferentialPairType, DiffPair, 1, HOISTABLE)
    INST(DifferentialPairUserCodeType, DiffPairUserCode, 1, HOISTABLE)
    INST_RANGE(DifferentialPairTypeBase, DifferentialPairType, DifferentialPairUserCodeType)

    INST(BackwardDiffIntermediateContextType, BwdDiffIntermediateCtxType, 1, HOISTABLE)

    INST(TensorViewType, TensorView, 1, HOISTABLE)
    INST(TorchTensorType, TorchTensor, 0, HOISTABLE)
    INST(ArrayListType, ArrayListVector, 1, HOISTABLE)
    
    /* BindExistentialsTypeBase */

        // A `BindExistentials<B, T0,w0, T1,w1, ...>` represents
        // taking type `B` and binding each of its existential type
        // parameters, recursively, with the specified arguments,
        // where each `Ti, wi` pair represents the concrete type
        // and witness table to plug in for parameter `i`.
        //
        INST(BindExistentialsType, BindExistentials, 1, HOISTABLE)

        // An `BindInterface<B, T0, w0>` represents the special case
        // of a `BindExistentials` where the type `B` is known to be
        // an interface type.
        //
        INST(BoundInterfaceType, BoundInterface, 3, HOISTABLE)

    INST_RANGE(BindExistentialsTypeBase, BindExistentialsType, BoundInterfaceType)

    /* Rate */
        INST(ConstExprRate, ConstExpr, 0, HOISTABLE)
        INST(GroupSharedRate, GroupShared, 0, HOISTABLE)
        INST(ActualGlobalRate, ActualGlobalRate, 0, HOISTABLE)
    INST_RANGE(Rate, ConstExprRate, GroupSharedRate)

    INST(RateQualifiedType, RateQualified, 2, HOISTABLE)

    // Kinds represent the "types of types."
    // They should not really be nested under `IRType`
    // in the overall hierarchy, but we can fix that later.
    //
    /* Kind */
        INST(TypeKind, Type, 0, HOISTABLE)
        INST(RateKind, Rate, 0, HOISTABLE)
        INST(GenericKind, Generic, 0, HOISTABLE)
    INST_RANGE(Kind, TypeKind, GenericKind)

    /* PtrTypeBase */
        INST(PtrType, Ptr, 1, HOISTABLE)
        INST(RefType, Ref, 1, HOISTABLE)
        // A `PsuedoPtr<T>` logically represents a pointer to a value of type
        // `T` on a platform that cannot support pointers. The expectation
        // is that the "pointer" will be legalized away by storing a value
        // of type `T` somewhere out-of-line.

        INST(PseudoPtrType, PseudoPtr, 1, HOISTABLE)

        /* OutTypeBase */
            INST(OutType, Out, 1, HOISTABLE)
            INST(InOutType, InOut, 1, HOISTABLE)
        INST_RANGE(OutTypeBase, OutType, InOutType)
        INST(HLSLConstBufferPointerType, ConstBufferPointerType, 2, HOISTABLE)
    INST_RANGE(PtrTypeBase, PtrType, InOutType)

    // A ComPtr<T> type is treated as a opaque type that represents a reference-counted handle to a COM object.
    INST(ComPtrType, ComPtr, 1, HOISTABLE)
    // A NativePtr<T> type represents a native pointer to a managed resource.
    INST(NativePtrType, NativePtr, 1, HOISTABLE)

    /* SamplerStateTypeBase */
        INST(SamplerStateType, SamplerState, 0, HOISTABLE)
        INST(SamplerComparisonStateType, SamplerComparisonState, 0, HOISTABLE)
    INST_RANGE(SamplerStateTypeBase, SamplerStateType, SamplerComparisonStateType)

    // TODO: Why do we have all this hierarchy here, when everything
    // that actually matters is currently nested under `TextureTypeBase`?
    /* ResourceTypeBase */
        /* ResourceType */
            /* TextureTypeBase */
                // NOTE! TextureFlavor::Flavor is stored in 'other' bits for these types.
                /* TextureType */
                INST(TextureType, TextureType, 0, USE_OTHER | HOISTABLE)
                /* TextureSamplerType */
                INST(TextureSamplerType, TextureSamplerType, 0, USE_OTHER | HOISTABLE)
                /* GLSLImageType */
                INST(GLSLImageType, GLSLImageType, 0, USE_OTHER | HOISTABLE)
            INST_RANGE(TextureTypeBase, TextureType, GLSLImageType)
        INST_RANGE(ResourceType, TextureType, GLSLImageType)
    INST_RANGE(ResourceTypeBase, TextureType, GLSLImageType)


    /* UntypedBufferResourceType */
        /* ByteAddressBufferTypeBase */
            INST(HLSLByteAddressBufferType,                     ByteAddressBuffer,   0, HOISTABLE)
            INST(HLSLRWByteAddressBufferType,                   RWByteAddressBuffer, 0, HOISTABLE)
            INST(HLSLRasterizerOrderedByteAddressBufferType,    RasterizerOrderedByteAddressBuffer, 0, HOISTABLE)
        INST_RANGE(ByteAddressBufferTypeBase, HLSLByteAddressBufferType, HLSLRasterizerOrderedByteAddressBufferType)
        INST(RaytracingAccelerationStructureType, RaytracingAccelerationStructure, 0, HOISTABLE)
    INST_RANGE(UntypedBufferResourceType, HLSLByteAddressBufferType, RaytracingAccelerationStructureType)

    /* HLSLPatchType */
        INST(HLSLInputPatchType,    InputPatch,     2, HOISTABLE)
        INST(HLSLOutputPatchType,   OutputPatch,    2, HOISTABLE)
    INST_RANGE(HLSLPatchType, HLSLInputPatchType, HLSLOutputPatchType)

    INST(GLSLInputAttachmentType, GLSLInputAttachment, 0, HOISTABLE)

    /* BuiltinGenericType */
        /* HLSLStreamOutputType */
            INST(HLSLPointStreamType,       PointStream,    1, HOISTABLE)
            INST(HLSLLineStreamType,        LineStream,     1, HOISTABLE)
            INST(HLSLTriangleStreamType,    TriangleStream, 1, HOISTABLE)
        INST_RANGE(HLSLStreamOutputType, HLSLPointStreamType, HLSLTriangleStreamType)

        /* MeshOutputType */
            INST(VerticesType,   Vertices, 2, HOISTABLE)
            INST(IndicesType,    Indices,  2, HOISTABLE)
            INST(PrimitivesType, Primitives, 2, HOISTABLE)
        INST_RANGE(MeshOutputType, VerticesType, PrimitivesType)

        /* HLSLStructuredBufferTypeBase */
            INST(HLSLStructuredBufferType,                  StructuredBuffer,                   0, HOISTABLE)
            INST(HLSLRWStructuredBufferType,                RWStructuredBuffer,                 0, HOISTABLE)
            INST(HLSLRasterizerOrderedStructuredBufferType, RasterizerOrderedStructuredBuffer,  0, HOISTABLE)
            INST(HLSLAppendStructuredBufferType,            AppendStructuredBuffer,             0, HOISTABLE)
            INST(HLSLConsumeStructuredBufferType,           ConsumeStructuredBuffer,            0, HOISTABLE)
        INST_RANGE(HLSLStructuredBufferTypeBase, HLSLStructuredBufferType, HLSLConsumeStructuredBufferType)

        /* PointerLikeType */
            /* ParameterGroupType */
                /* UniformParameterGroupType */
                    INST(ConstantBufferType, ConstantBuffer, 1, HOISTABLE)
                    INST(TextureBufferType, TextureBuffer, 1, HOISTABLE)
                    INST(ParameterBlockType, ParameterBlock, 1, HOISTABLE)
                    INST(GLSLShaderStorageBufferType, GLSLShaderStorageBuffer, 0, HOISTABLE)
                INST_RANGE(UniformParameterGroupType, ConstantBufferType, GLSLShaderStorageBufferType)
            
                /* VaryingParameterGroupType */
                    INST(GLSLInputParameterGroupType, GLSLInputParameterGroup, 0, HOISTABLE)
                    INST(GLSLOutputParameterGroupType, GLSLOutputParameterGroup, 0, HOISTABLE)
                INST_RANGE(VaryingParameterGroupType, GLSLInputParameterGroupType, GLSLOutputParameterGroupType)
            INST_RANGE(ParameterGroupType, ConstantBufferType, GLSLOutputParameterGroupType)
        INST_RANGE(PointerLikeType, ConstantBufferType, GLSLOutputParameterGroupType)
    INST_RANGE(BuiltinGenericType, HLSLPointStreamType, GLSLOutputParameterGroupType)

INST(RayQueryType, RayQuery, 1, HOISTABLE)
INST(HitObjectType, HitObject, 0, HOISTABLE)


// A user-defined structure declaration at the IR level.
// Unlike in the AST where there is a distinction between
// a `StructDecl` and a `DeclRefType` that refers to it,
// at the IR level the struct declaration and the type
// are the same IR instruction.
//
// This is a parent instruction that holds zero or more
// `field` instructions.
//
INST(StructType, struct, 0, PARENT)
INST(ClassType, class, 0, PARENT)
INST(InterfaceType, interface, 0, GLOBAL)
INST(AssociatedType, associated_type, 0, HOISTABLE)
INST(ThisType, this_type, 0, HOISTABLE)
INST(RTTIType, rtti_type, 0, HOISTABLE)
INST(RTTIHandleType, rtti_handle_type, 0, HOISTABLE)
INST(TupleType, tuple_type, 0, HOISTABLE)
INST(TargetTupleType, TargetTuple, 0, HOISTABLE)

// A type that identifies it's contained type as being emittable as `spirv_literal.
INST(SPIRVLiteralType, spirvLiteralType, 1, HOISTABLE)

// A TypeType-typed IRValue represents a IRType.
// It is used to represent a type parameter/argument in a generics.
INST(TypeType, type_t, 0, HOISTABLE)

/*IRWitnessTableTypeBase*/
    // An `IRWitnessTable` has type `WitnessTableType`.
    INST(WitnessTableType, witness_table_t, 1, HOISTABLE)
    // An integer type representing a witness table for targets where
    // witness tables are represented as integer IDs. This type is used
    // during the lower-generics pass while generating dynamic dispatch
    // code and will eventually lower into an uint type.
    INST(WitnessTableIDType, witness_table_id_t, 1, HOISTABLE)
INST_RANGE(WitnessTableTypeBase, WitnessTableType, WitnessTableIDType)
INST_RANGE(Type, VoidType, WitnessTableIDType)

/*IRGlobalValueWithCode*/
    /* IRGlobalValueWithParams*/
        INST(Func, func, 0, PARENT)
        INST(Generic, generic, 0, PARENT)
    INST_RANGE(GlobalValueWithParams, Func, Generic)

    INST(GlobalVar, global_var, 0, GLOBAL)
INST_RANGE(GlobalValueWithCode, Func, GlobalVar)

INST(GlobalParam, global_param, 0, GLOBAL)
INST(GlobalConstant, globalConstant, 0, GLOBAL)

INST(StructKey, key, 0, GLOBAL)
INST(GlobalGenericParam, global_generic_param, 0, GLOBAL)
INST(WitnessTable, witness_table, 0, 0)

INST(GlobalHashedStringLiterals, global_hashed_string_literals, 0, 0)

INST(Module, module, 0, PARENT)

INST(Block, block, 0, PARENT)

/* IRConstant */
    INST(BoolLit, boolConst, 0, 0)
    INST(IntLit, integer_constant, 0, 0)
    INST(FloatLit, float_constant, 0, 0)
    INST(PtrLit, ptr_constant, 0, 0)
    INST(StringLit, string_constant, 0, 0)
    INST(VoidLit, void_constant, 0, 0)
INST_RANGE(Constant, BoolLit, VoidLit)

INST(CapabilitySet, capabilitySet, 0, HOISTABLE)

INST(undefined, undefined, 0, 0)

// A `defaultConstruct` operation creates an initialized
// value of the result type, and can only be used for types
// where default construction is a meaningful thing to do.
//
INST(DefaultConstruct, defaultConstruct, 0, 0)

INST(MakeDifferentialPair, MakeDiffPair, 2, 0)
INST(MakeDifferentialPairUserCode, MakeDiffPairUserCode, 2, 0)
INST_RANGE(MakeDifferentialPairBase, MakeDifferentialPair, MakeDifferentialPairUserCode)

INST(DifferentialPairGetDifferential, GetDifferential, 1, 0)
INST(DifferentialPairGetDifferentialUserCode, GetDifferentialUserCode, 1, 0)
INST_RANGE(DifferentialPairGetDifferentialBase, DifferentialPairGetDifferential, DifferentialPairGetDifferentialUserCode)

INST(DifferentialPairGetPrimal, GetPrimal, 1, 0)
INST(DifferentialPairGetPrimalUserCode, GetPrimalUserCode, 1, 0)
INST_RANGE(DifferentialPairGetPrimalBase, DifferentialPairGetPrimal, DifferentialPairGetPrimalUserCode)

INST(Specialize, specialize, 2, HOISTABLE)
INST(LookupWitness, lookupWitness, 2, HOISTABLE)
INST(GetSequentialID, GetSequentialID, 1, HOISTABLE)
INST(BindGlobalGenericParam, bind_global_generic_param, 2, 0)
INST(AllocObj, allocObj, 0, 0)

INST(MakeUInt64, makeUInt64, 2, 0)
INST(MakeVector, makeVector, 0, 0)
INST(MakeMatrix, makeMatrix, 0, 0)
INST(MakeMatrixFromScalar, makeMatrixFromScalar, 1, 0)
INST(MatrixReshape, matrixReshape, 1, 0)
INST(VectorReshape, vectorReshape, 1, 0)
INST(MakeArray, makeArray, 0, 0)
INST(MakeArrayFromElement, makeArrayFromElement, 1, 0)
INST(MakeStruct, makeStruct, 0, 0)
INST(MakeTuple, makeTuple, 0, 0)
INST(MakeTargetTuple, makeTuple, 0, 0)
INST(GetTargetTupleElement, getTargetTupleElement, 0, 0)
INST(GetTupleElement, getTupleElement, 2, 0)
INST(MakeResultValue, makeResultValue, 1, 0)
INST(MakeResultError, makeResultError, 1, 0)
INST(IsResultError, isResultError, 1, 0)
INST(GetResultError, getResultError, 1, 0)
INST(GetResultValue, getResultValue, 1, 0)
INST(GetOptionalValue, getOptionalValue, 1, 0)
INST(OptionalHasValue, optionalHasValue, 1, 0)
INST(MakeOptionalValue, makeOptionalValue, 1, 0)
INST(MakeOptionalNone, makeOptionalNone, 1, 0)
INST(Call, call, 1, 0)

INST(RTTIObject, rtti_object, 0, 0)
INST(Alloca, alloca, 1, 0)

INST(UpdateElement, updateElement, 2, 0)
INST(DetachDerivative, detachDerivative, 1, 0)

INST(PackAnyValue, packAnyValue, 1, 0)
INST(UnpackAnyValue, unpackAnyValue, 1, 0)

INST(WitnessTableEntry, witness_table_entry, 2, 0)
INST(InterfaceRequirementEntry, interface_req_entry, 2, GLOBAL)

INST(Param, param, 0, 0)
INST(StructField, field, 2, 0)
INST(Var, var, 0, 0)

INST(Load, load, 1, 0)
INST(Store, store, 2, 0)

// Produced and removed during backward auto-diff pass as a temporary placeholder representing the
// currently accumulated derivative to pass to some dOut argument in a nested call.
INST(LoadReverseGradient, LoadReverseGradient, 1, 0)

// Produced and removed during backward auto-diff pass as a temporary placeholder containing the
// primal and accumulated derivative values to pass to an inout argument in a nested call.
INST(ReverseGradientDiffPairRef, ReverseGradientDiffPairRef, 2, 0)

// Produced and removed during backward auto-diff pass. This inst is generated by the splitting step
// to represent a reference to an inout parameter for use in the primal part of the computation.
INST(PrimalParamRef, PrimalParamRef, 1, 0)

// Produced and removed during backward auto-diff pass. This inst is generated by the splitting step
// to represent a reference to an inout parameter for use in the back-prop part of the computation.
INST(DiffParamRef, DiffParamRef, 1, 0)

// Check that the value is a differential null value.
INST(IsDifferentialNull, IsDifferentialNull, 1, 0)

INST(FieldExtract, get_field, 2, 0)
INST(FieldAddress, get_field_addr, 2, 0)

INST(GetElement, getElement, 2, 0)
INST(GetElementPtr, getElementPtr, 2, 0)
INST(GetAddr, getAddr, 1, 0)

// Get an unowned NativeString from a String.
INST(getNativeStr, getNativeStr, 1, 0)

// Make String from a NativeString.
INST(MakeString, makeString, 1, 0)

// Get a native ptr from a ComPtr or RefPtr
INST(GetNativePtr, getNativePtr, 1, 0)

// Get a write reference to a managed ptr var (operand must be Ptr<ComPtr<T>> or Ptr<RefPtr<T>>).
INST(GetManagedPtrWriteRef, getManagedPtrWriteRef, 1, 0)

// Attach a managedPtr var to a NativePtr without changing its ref count.
INST(ManagedPtrAttach, ManagedPtrAttach, 1, 0)

// Attach a managedPtr var to a NativePtr without changing its ref count.
INST(ManagedPtrDetach, ManagedPtrDetach, 1, 0)

// "Subscript" an image at a pixel coordinate to get pointer
INST(ImageSubscript, imageSubscript, 2, 0)

// Load from an Image.
INST(ImageLoad, imageLoad, 2, 0)
// Store into an Image.
INST(ImageStore, imageStore, 3, 0)

// Load (almost) arbitrary-type data from a byte-address buffer
//
// %dst = byteAddressBufferLoad(%buffer, %offset)
//
// where
// - `buffer` is a value of some `ByteAddressBufferTypeBase` type
// - `offset` is an `int`
// - `dst` is a value of some type containing only ordinary data
//
INST(ByteAddressBufferLoad, byteAddressBufferLoad, 2, 0)

// Store (almost) arbitrary-type data to a byte-address buffer
//
// byteAddressBufferLoad(%buffer, %offset, %src)
//
// where
// - `buffer` is a value of some `ByteAddressBufferTypeBase` type
// - `offset` is an `int`
// - `src` is a value of some type containing only ordinary data
//
INST(ByteAddressBufferStore, byteAddressBufferStore, 3, 0)

// Load data from a structured buffer
//
// %dst = structuredBufferLoad(%buffer, %index)
//
// where
// - `buffer` is a value of some `StructuredBufferTypeBase` type with element type T
// - `offset` is an `int`
// - `dst` is a value of type T
//
INST(StructuredBufferLoad, structuredBufferLoad, 2, 0)
INST(StructuredBufferLoadStatus, structuredBufferLoadStatus, 3, 0)
INST(RWStructuredBufferLoad, rwstructuredBufferLoad, 2, 0)
INST(RWStructuredBufferLoadStatus, rwstructuredBufferLoadStatus, 3, 0)

// Store data to a structured buffer
//
// structuredBufferLoad(%buffer, %offset, %src)
//
// where
// - `buffer` is a value of some `StructuredBufferTypeBase` type with element type T
// - `offset` is an `int`
// - `src` is a value of type T
//
INST(RWStructuredBufferStore, rwstructuredBufferStore, 3, 0)

INST(RWStructuredBufferGetElementPtr, rwstructuredBufferGetElementPtr, 2, 0)

// Append/Consume-StructuredBuffer operations
INST(StructuredBufferAppend, StructuredBufferAppend, 1, 0)
INST(StructuredBufferConsume, StructuredBufferConsume, 1, 0)
INST(StructuredBufferGetDimensions, StructuredBufferGetDimensions, 1, 0)

INST(AtomicCounterIncrement, AtomicCounterIncrement, 1, 0)
INST(AtomicCounterDecrement, AtomicCounterDecrement, 1, 0)

INST(MeshOutputRef, meshOutputRef, 2, 0)

// Construct a vector from a scalar
//
// %dst = MakeVectorFromScalar %T %N %val
//
// where
// - `T` is a `Type`
// - `N` is a (compile-time) `Int`
// - `val` is a `T`
// - dst is a `Vec<T,N>`
//
INST(MakeVectorFromScalar, MakeVectorFromScalar, 3, 0)

// A swizzle of a vector:
//
// %dst = swizzle %src %idx0 %idx1 ...
//
// where:
// - `src` is a vector<T,N>
// - `dst` is a vector<T,M>
// - `idx0` through `idx[M-1]` are literal integers
//
INST(swizzle, swizzle, 1, 0)

// Setting a vector via swizzle
//
// %dst = swizzle %base %src %idx0 %idx1 ...
//
// where:
// - `base` is a vector<T,N>
// - `dst` is a vector<T,N>
// - `src` is a vector<T,M>
// - `idx0` through `idx[M-1]` are literal integers
//
// The semantics of the op is:
//
//     dst = base;
//     for(ii : 0 ... M-1 )
//         dst[ii] = src[idx[ii]];
//
INST(swizzleSet, swizzleSet, 2, 0)

// Store to memory with a swizzle
//
// TODO: eventually this should be reduced to just
// a write mask by moving the actual swizzle to the RHS.
//
// swizzleStore %dst %src %idx0 %idx1 ...
//
// where:
// - `dst` is a vector<T,N>
// - `src` is a vector<T,M>
// - `idx0` through `idx[M-1]` are literal integers
//
// The semantics of the op is:
//
//     for(ii : 0 ... M-1 )
//         dst[ii] = src[idx[ii]];
//
INST(SwizzledStore, swizzledStore, 2, 0)


/* IRTerminatorInst */

    INST(Return, return_val, 1, 0)
    /* IRUnconditionalBranch */
        // unconditionalBranch <target>
        INST(unconditionalBranch, unconditionalBranch, 1, 0)

        // loop <target> <breakLabel> <continueLabel>
        INST(loop, loop, 3, 0)
    INST_RANGE(UnconditionalBranch, unconditionalBranch, loop)

    /* IRConditionalbranch */

        // conditionalBranch <condition> <trueBlock> <falseBlock>
INST(conditionalBranch, conditionalBranch, 3, 0)

// ifElse <condition> <trueBlock> <falseBlock> <mergeBlock>
INST(ifElse, ifElse, 4, 0)
INST_RANGE(ConditionalBranch, conditionalBranch, ifElse)

INST(Throw, throw, 1, 0)
// tryCall <successBlock> <failBlock> <callee> <args>...
INST(TryCall, tryCall, 3, 0)
// switch <val> <break> <default> <caseVal1> <caseBlock1> ...
INST(Switch, switch, 3, 0)
// target_switch <break> <targetName1> <block1> ...
INST(TargetSwitch, targetSwitch, 1, 0)

// A generic asm inst has an return semantics that terminates the control flow.
INST(GenericAsm, GenericAsm, 1, 0)

INST(discard, discard, 0, 0)

/* IRUnreachable */
INST(MissingReturn, missingReturn, 0, 0)
INST(Unreachable, unreachable, 0, 0)
INST_RANGE(Unreachable, MissingReturn, Unreachable)

INST_RANGE(TerminatorInst, Return, Unreachable)

// TODO: We should consider splitting the basic arithmetic/comparison
// ops into cases for signed integers, unsigned integers, and floating-point
// values, to better match downstream targets that want to treat them
// all differently (e.g., SPIR-V).

INST(Add, add, 2, 0)
INST(Sub, sub, 2, 0)
INST(Mul, mul, 2, 0)
INST(Div, div, 2, 0)

// Remainder of division.
//
// Note: this is distinct from modulus, and we should have a separate
// opcode for `mod` if we ever need to support it.
//
INST(IRem, irem, 2, 0) // integer (signed or unsigned)
INST(FRem, frem, 2, 0) // floating-point

INST(Lsh, shl, 2, 0)
INST(Rsh, shr, 2, 0)

INST(Eql, cmpEQ, 2, 0)
INST(Neq, cmpNE, 2, 0)
INST(Greater, cmpGT, 2, 0)
INST(Less, cmpLT, 2, 0)
INST(Geq, cmpGE, 2, 0)
INST(Leq, cmpLE, 2, 0)

INST(BitAnd, and, 2, 0)
INST(BitXor, xor, 2, 0)
INST(BitOr, or , 2, 0)

INST(And, logicalAnd, 2, 0)
INST(Or, logicalOr, 2, 0)

INST(Neg, neg, 1, 0)
INST(Not, not, 1, 0)
INST(BitNot, bitnot, 1, 0)

INST(Select, select, 3, 0)

INST(GetStringHash, getStringHash, 1, 0)

INST(WaveGetActiveMask, waveGetActiveMask, 0, 0)

/// trueMask = waveMaskBallot(mask, condition)
INST(WaveMaskBallot, waveMaskBallot, 2, 0)

/// matchMask = waveMaskBallot(mask, value)
INST(WaveMaskMatch, waveMaskMatch, 2, 0)

// Texture sampling operation of the form `t.Sample(s,u)`
INST(Sample, sample, 3, 0)

INST(SampleGrad, sampleGrad, 4, 0)

INST(GroupMemoryBarrierWithGroupSync, GroupMemoryBarrierWithGroupSync, 0, 0)

// GPU_FOREACH loop of the form 
INST(GpuForeach, gpuForeach, 3, 0)

// Wrapper for OptiX intrinsics used to load and store ray payload data using
// a pointer represented by two payload registers.
INST(GetOptiXRayPayloadPtr, getOptiXRayPayloadPtr, 0, 0)

// Wrapper for OptiX intrinsics used to load a single hit attribute
// Takes two arguments: the type (either float or int), and the hit 
// attribute index
INST(GetOptiXHitAttribute, getOptiXHitAttribute, 2, 0)

// Wrapper for OptiX intrinsics used to load shader binding table record data
// using a pointer. 
INST(GetOptiXSbtDataPtr, getOptiXSbtDataPointer, 0, 0)

INST(MakeArrayList, makeArrayList, 0, 0)
INST(MakeTensorView, makeTensorView, 0, 0)
INST(AllocateTorchTensor, allocTorchTensor, 0, 0)
INST(TorchGetCudaStream, TorchGetCudaStream, 0, 0)
INST(TorchTensorGetView, TorchTensorGetView, 0, 0)

INST(AllocateOpaqueHandle, allocateOpaqueHandle, 0, 0)

    // Return the register index thtat a resource is bound to.
    INST(GetRegisterIndex, getRegisterIndex, 1, 0)

    // Return the registe space that a resource is bound to.
    INST(GetRegisterSpace, getRegisterSpace, 1, 0)

INST_RANGE(BindingQuery, GetRegisterIndex, GetRegisterSpace)

/* Decoration */

INST(HighLevelDeclDecoration,               highLevelDecl,          1, 0)
    INST(LayoutDecoration,                  layout,                 1, 0)
    INST(BranchDecoration,                  branch,                 0, 0)
    INST(FlattenDecoration,                 flatten,                0, 0)
    INST(LoopControlDecoration,             loopControl,            1, 0)
    INST(LoopMaxItersDecoration,            loopMaxIters,           1, 0)
    INST(LoopExitPrimalValueDecoration,     loopExitPrimalValue,    2, 0)
    INST(IntrinsicOpDecoration, intrinsicOp, 1, 0)
    /* TargetSpecificDecoration */
        INST(TargetDecoration,              target,                 1, 0)
        INST(TargetIntrinsicDecoration,     targetIntrinsic,        2, 0)
    INST_RANGE(TargetSpecificDecoration, TargetDecoration, TargetIntrinsicDecoration)
    INST(GLSLOuterArrayDecoration,          glslOuterArray,         1, 0)
    
    INST(InterpolationModeDecoration,       interpolationMode,      1, 0)
    INST(NameHintDecoration,                nameHint,               1, 0)

    // Marks a type as being used as binary interface (e.g. shader parameters).
    // This prevents the legalizeEmptyType() pass from eliminating it on C++/CUDA targets.
    INST(BinaryInterfaceTypeDecoration,     BinaryInterfaceType, 0, 0)

    /**  The decorated _instruction_ is transitory. Such a decoration should NEVER be found on an output instruction a module. 
        Typically used mark an instruction so can be specially handled - say when creating a IRConstant literal, and the payload of 
        needs to be special cased for lookup. */
    INST(TransitoryDecoration,              transitory,             0, 0)

    INST(VulkanRayPayloadDecoration,        vulkanRayPayload,       0, 0)
    INST(VulkanHitAttributesDecoration,     vulkanHitAttributes,    0, 0)
    INST(VulkanHitObjectAttributesDecoration, vulkanHitObjectAttributes, 0, 0)

    INST(RequireSPIRVVersionDecoration,     requireSPIRVVersion,    1, 0)
    INST(RequireSPIRVCapabilityDecoration,  requireSPIRVCapability, 1, 0)
    INST(RequireGLSLVersionDecoration,      requireGLSLVersion,     1, 0)
    INST(RequireGLSLExtensionDecoration,    requireGLSLExtension,   1, 0)
    INST(RequireCUDASMVersionDecoration,    requireCUDASMVersion,   1, 0)

    INST(ReadNoneDecoration,                readNone,               0, 0)
    INST(VulkanCallablePayloadDecoration,   vulkanCallablePayload,  0, 0)
    INST(EarlyDepthStencilDecoration,       earlyDepthStencil,      0, 0)
    INST(GloballyCoherentDecoration,        globallyCoherent,       0, 0)
    INST(PreciseDecoration,                 precise,                0, 0)
    INST(PublicDecoration,                  public,                 0, 0)
    INST(HLSLExportDecoration,              hlslExport,             0, 0)
    INST(PatchConstantFuncDecoration,       patchConstantFunc,      1, 0)
    INST(OutputControlPointsDecoration,     outputControlPoints,    1, 0)
    INST(OutputTopologyDecoration,          outputTopology,         1, 0)
    INST(PartitioningDecoration,            partioning,             1, 0)
    INST(DomainDecoration,                  domain,                 1, 0)
    INST(MaxVertexCountDecoration,          maxVertexCount,         1, 0)
    INST(InstanceDecoration,                instance,               1, 0)
    INST(NumThreadsDecoration,              numThreads,             3, 0)

        // Added to IRParam parameters to an entry point
    /* GeometryInputPrimitiveTypeDecoration */
        INST(PointInputPrimitiveTypeDecoration,  pointPrimitiveType,     0, 0)
        INST(LineInputPrimitiveTypeDecoration,   linePrimitiveType,      0, 0)
        INST(TriangleInputPrimitiveTypeDecoration, trianglePrimitiveType, 0, 0)
        INST(LineAdjInputPrimitiveTypeDecoration,  lineAdjPrimitiveType,  0, 0)
        INST(TriangleAdjInputPrimitiveTypeDecoration, triangleAdjPrimitiveType, 0, 0)
    INST_RANGE(GeometryInputPrimitiveTypeDecoration, PointInputPrimitiveTypeDecoration, TriangleAdjInputPrimitiveTypeDecoration)

    INST(StreamOutputTypeDecoration,       streamOutputTypeDecoration,    1, 0)

        /// An `[entryPoint]` decoration marks a function that represents a shader entry point
    INST(EntryPointDecoration,              entryPoint,             2, 0)

    INST(CudaKernelDecoration,              CudaKernel,             0, 0)
    INST(CudaHostDecoration,                CudaHost,               0, 0)
    INST(TorchEntryPointDecoration,         TorchEntryPoint,        0, 0)
    
        /// Used to mark parameters that are moved from entry point parameters to global params as coming from the entry point.
    INST(EntryPointParamDecoration,         entryPointParam,        0, 0)

        /// A `[dependsOn(x)]` decoration indicates that the parent instruction depends on `x`
        /// even if it does not otherwise reference it.
    INST(DependsOnDecoration,               dependsOn,              1, 0)

        /// A `[keepAlive]` decoration marks an instruction that should not be eliminated.
    INST(KeepAliveDecoration,              keepAlive,             0, 0)

        /// A `[NoSideEffect]` decoration marks a callee to be side-effect free.
    INST(NoSideEffectDecoration,           noSideEffect, 0, 0)

    INST(BindExistentialSlotsDecoration, bindExistentialSlots, 0, 0)

        /// A `[format(f)]` decoration specifies that the format of an image should be `f`
    INST(FormatDecoration, format, 1, 0)

        /// An `[unsafeForceInlineEarly]` decoration specifies that calls to this function should be inline after initial codegen
    INST(UnsafeForceInlineEarlyDecoration, unsafeForceInlineEarly, 0, 0)

        /// A `[ForceInline]` decoration indicates the callee should be inlined by the Slang compiler.
    INST(ForceInlineDecoration, ForceInline, 0, 0)

        /// A `[ForceUnroll]` decoration indicates the loop should be unrolled by the Slang compiler.
    INST(ForceUnrollDecoration, ForceUnroll, 0, 0)

        /// A `[SizeAndAlignment(l,s,a)]` decoration is attached to a type to indicate that is has size `s` and alignment `a` under layout rules `l`.
    INST(SizeAndAlignmentDecoration, SizeAndAlignment, 3, 0)

        /// A `[Offset(l, o)]` decoration is attached to a field to indicate that it has offset `o` in the parent type under layout rules `l`.
    INST(OffsetDecoration, Offset, 2, 0)

    /* LinkageDecoration */
        INST(ImportDecoration, import, 1, 0)
        INST(ExportDecoration, export, 1, 0)
    INST_RANGE(LinkageDecoration, ImportDecoration, ExportDecoration)

        /// An extern_cpp decoration marks the inst to emit its name without mangling for C++ interop.
    INST(ExternCppDecoration, externCpp, 1, 0)

        /// An dllImport decoration marks a function as imported from a DLL. Slang will generate dynamic function loading logic to use this function at runtime.
    INST(DllImportDecoration, dllImport, 2, 0)
        /// An dllExport decoration marks a function as an export symbol. Slang will generate a native wrapper function that is exported to DLL.
    INST(DllExportDecoration, dllExport, 1, 0)
        /// An cudaDeviceExport decoration marks a function to be exported as a cuda __device__ function.
    INST(CudaDeviceExportDecoration, cudaDeviceExport, 1, 0)

        /// Marks an interface as a COM interface declaration.
    INST(ComInterfaceDecoration, COMInterface, 0, 0)

        /// Attaches a name to this instruction so that it can be identified
        /// later in the compiler reliably
    INST(KnownBuiltinDecoration, KnownBuiltinDecoration, 1, 0)

    /* Decorations for RTTI objects */
    INST(RTTITypeSizeDecoration, RTTI_typeSize, 1, 0)
    INST(AnyValueSizeDecoration, AnyValueSize, 1, 0)
    INST(SpecializeDecoration, SpecializeDecoration, 0, 0)
    INST(SequentialIDDecoration, SequentialIDDecoration, 1, 0)
    INST(StaticRequirementDecoration, StaticRequirementDecoration, 0, 0)
    INST(DispatchFuncDecoration, DispatchFuncDecoration, 1, 0)
    INST(TypeConstraintDecoration, TypeConstraintDecoration, 1, 0)

    
    INST(BuiltinDecoration, BuiltinDecoration, 0, 0)

        /// The decorated instruction requires NVAPI to be included via prelude when compiling for D3D.
    INST(RequiresNVAPIDecoration, requiresNVAPI, 0, 0)

        /// The decorated instruction is part of the NVAPI "magic" and should always use its original name
    INST(NVAPIMagicDecoration, nvapiMagic, 1, 0)

        /// A decoration that applies to an entire IR module, and indicates the register/space binding
        /// that the NVAPI shader parameter intends to use.
    INST(NVAPISlotDecoration, nvapiSlot, 2, 0)

        /// Applie to an IR function and signals that inlining should not be performed unless unavoidable.
    INST(NoInlineDecoration, noInline, 0, 0)

        // Marks a type to be non copyable, causing SSA pass to skip turning variables of the the type into SSA values.
    INST(NonCopyableTypeDecoration, nonCopyable, 0, 0)

        /// A call to the decorated function should always be folded into its use site.
    INST(AlwaysFoldIntoUseSiteDecoration, alwaysFold, 0, 0)

    INST(PayloadDecoration, payload, 0, 0)

    /* Mesh Shader outputs */
        INST(VerticesDecoration, vertices, 1, 0)
        INST(IndicesDecoration, indices, 1, 0)
        INST(PrimitivesDecoration, primitives, 1, 0)
    INST_RANGE(MeshOutputDecoration, VerticesDecoration, PrimitivesDecoration)
    INST(GLSLPrimitivesRateDecoration, perprimitive, 0, 0)

        // Marks an inst that represents the gl_Position output.
    INST(GLPositionOutputDecoration, PositionOutput, 0, 0)

    /* StageAccessDecoration */
        INST(StageReadAccessDecoration, stageReadAccess, 0, 0)
        INST(StageWriteAccessDecoration, stageWriteAccess, 0, 0)
    INST_RANGE(StageAccessDecoration, StageReadAccessDecoration, StageWriteAccessDecoration)

    INST(SemanticDecoration, semantic, 2, 0)
    INST(PackOffsetDecoration, packoffset, 2, 0)

    INST(SPIRVOpDecoration, spirvOpDecoration, 1, 0)

        /// Decorated function is marked for the forward-mode differentiation pass.
    INST(ForwardDifferentiableDecoration, forwardDifferentiable, 0, 0)

        /// Decorates a auto-diff transcribed value with the original value that the inst is transcribed from.
    INST(AutoDiffOriginalValueDecoration, AutoDiffOriginalValueDecoration, 1, 0)

        /// Used by the auto-diff pass to hold a reference to the
        /// generated derivative function.
    INST(ForwardDerivativeDecoration, fwdDerivative, 1, 0)

        /// Used by the auto-diff pass to hold a reference to the
        /// generated derivative function.
    INST(BackwardDifferentiableDecoration, backwardDifferentiable, 1, 0)

        /// Used by the auto-diff pass to hold a reference to the
        /// primal substitute function.
    INST(PrimalSubstituteDecoration, primalSubstFunc, 1, 0)

        /// Decorations to associate an original function with compiler generated backward derivative functions.
    INST(BackwardDerivativePrimalDecoration, backwardDiffPrimalReference, 1, 0)
    INST(BackwardDerivativePropagateDecoration, backwardDiffPropagateReference, 1, 0)
    INST(BackwardDerivativeIntermediateTypeDecoration, backwardDiffIntermediateTypeReference, 1, 0)
    INST(BackwardDerivativeDecoration, backwardDiffReference, 1, 0)

    INST(UserDefinedBackwardDerivativeDecoration, userDefinedBackwardDiffReference, 1, 0)
    INST(BackwardDerivativePrimalContextDecoration, BackwardDerivativePrimalContextDecoration, 1, 0)
    INST(BackwardDerivativePrimalReturnDecoration, BackwardDerivativePrimalReturnDecoration, 1, 0)

    INST(LoopCounterDecoration, loopCounterDecoration, 0, 0)
    INST(LoopCounterUpdateDecoration, loopCounterUpdateDecoration, 0, 0)

    /* Auto-diff inst decorations */
        /// Used by the auto-diff pass to mark insts that compute
        /// a primal value.
        INST(PrimalInstDecoration, primalInstDecoration, 0, 0)

        /// Used by the auto-diff pass to mark insts that compute
        /// a differential value.
        INST(DifferentialInstDecoration, diffInstDecoration, 1, 0)

        /// Used by the auto-diff pass to mark insts that compute
        /// BOTH a differential and a primal value.
        INST(MixedDifferentialInstDecoration, mixedDiffInstDecoration, 1, 0)

        INST(RecomputeBlockDecoration, RecomputeBlockDecoration, 0, 0)
    INST_RANGE(AutodiffInstDecoration, PrimalInstDecoration, RecomputeBlockDecoration)

        /// Used by the auto-diff pass to mark insts whose result is stored
        /// in an intermediary struct for reuse in backward propagation phase.
    INST(PrimalValueStructKeyDecoration, primalValueKey, 1, 0)

        /// Used by the auto-diff pass to mark the primal element type of an
        /// forward-differentiated updateElement inst.
    INST(PrimalElementTypeDecoration, primalElementType, 1, 0)

        /// Used by the auto-diff pass to mark the differential type of an intermediate context field.
    INST(IntermediateContextFieldDifferentialTypeDecoration, IntermediateContextFieldDifferentialTypeDecoration, 1, 0)

        /// Used by the auto-diff pass to hold a reference to a
        /// differential member of a type in its associated differential type.
    INST(DerivativeMemberDecoration, derivativeMemberDecoration, 1, 0)

        /// Treat a function as differentiable function
    INST(TreatAsDifferentiableDecoration, treatAsDifferentiableDecoration, 0, 0)

        /// Treat a call to arbitrary function as a differentiable call.
    INST(TreatCallAsDifferentiableDecoration, treatCallAsDifferentiableDecoration, 0, 0)

        /// Mark a call as explicitly calling a differentiable function.
    INST(DifferentiableCallDecoration, differentiableCallDecoration, 0, 0)

        /// Hint that the result from a call to the decorated function should be stored in backward prop function.
    INST(PreferCheckpointDecoration, PreferCheckpointDecoration, 0, 0)

        /// Hint that the result from a call to the decorated function should be recomputed in backward prop function.
    INST(PreferRecomputeDecoration, PreferRecomputeDecoration, 0, 0)

    INST_RANGE(CheckpointHintDecoration, PreferCheckpointDecoration, PreferRecomputeDecoration)

        /// Marks a class type as a COM interface implementation, which enables
        /// the witness table to be easily picked up by emit.
    INST(COMWitnessDecoration, COMWitnessDecoration, 1, 0)

    /* Differentiable Type Dictionary */
    INST(DifferentiableTypeDictionaryDecoration, DifferentiableTypeDictionaryDecoration, 0, PARENT)

        /// Overrides the floating mode for the target function
    INST(FloatingPointModeOverrideDecoration, FloatingPointModeOverride, 1, 0)

        /// Recognized by SPIRV-emit pass so we can emit a SPIRV `BufferBlock` decoration.
    INST(SPIRVBufferBlockDecoration, spvBufferBlock, 0, 0)

        /// Recognized by SPIRV-emit pass so we can emit a SPIRV `Block` decoration.
    INST(SPIRVBlockDecoration, spvBlock, 0, 0)


    INST_RANGE(Decoration, HighLevelDeclDecoration, SPIRVBlockDecoration)

    //

// A `makeExistential(v : C, w) : I` instruction takes a value `v` of type `C`
// and produces a value of interface type `I` by using the witness `w` which
// shows that `C` conforms to `I`.
//
INST(MakeExistential,                   makeExistential,                2, 0)
// A `MakeExistentialWithRTTI(v, w, t)` is the same with `MakeExistential`,
// but with the type of `v` being an explict operand.
INST(MakeExistentialWithRTTI,           makeExistentialWithRTTI,        3, 0)

// A 'CreateExistentialObject<I>(typeID, T)` packs user-provided `typeID` and a
// value of any type, and constructs an existential value of type `I`.
INST(CreateExistentialObject,           createExistentialObject,        2, 0)

// A `wrapExistential(v, T0,w0, T1,w0) : T` instruction is similar to `makeExistential`.
// but applies to a value `v` that is of type `BindExistentials(T, T0,w0, ...)`. The
// result of the `wrapExistentials` operation is a value of type `T`, allowing us to
// "smuggle" a value of specialized type into computations that expect an unspecialized type.
//
INST(WrapExistential,                   wrapExistential,                1, 0)

// A `GetValueFromBoundInterface` takes a `BindInterface<I, T, w0>` value and returns the
// value of concrete type `T` value that is being stored.
//
INST(GetValueFromBoundInterface,        getValueFromBoundInterface,     1, 0)

INST(ExtractExistentialValue,           extractExistentialValue,        1, 0)
INST(ExtractExistentialType,            extractExistentialType,         1, HOISTABLE)
INST(ExtractExistentialWitnessTable,    extractExistentialWitnessTable, 1, HOISTABLE)

INST(ExtractTaggedUnionTag,             extractTaggedUnionTag,      1, 0)
INST(ExtractTaggedUnionPayload,         extractTaggedUnionPayload,  1, 0)

INST(BitCast,                           bitCast,                    1, 0)
INST(Reinterpret,                       reinterpret,                1, 0)
INST(OutImplicitCast,                   outImplicitCast,           1, 0)
INST(InOutImplicitCast,                 inOutImplicitCast,         1, 0)
INST(IntCast, intCast, 1, 0)
INST(FloatCast, floatCast, 1, 0)
INST(CastIntToFloat, castIntToFloat, 1, 0)
INST(CastFloatToInt, castFloatToInt, 1, 0)
INST(CastPtrToBool, CastPtrToBool, 1, 0)
INST(CastPtrToInt, CastPtrToInt, 1, 0)
INST(CastIntToPtr, CastIntToPtr, 1, 0)
INST(CastToVoid, castToVoid, 1, 0)

INST(SizeOf,                            sizeOf,                     1, 0)
INST(AlignOf,                           alignOf,                    1, 0)

INST(IsType, IsType, 3, 0)
INST(TypeEquals, TypeEquals, 2, 0)
INST(IsInt, IsInt, 1, 0)
INST(IsBool, IsBool, 1, 0)
INST(IsFloat, IsFloat, 1, 0)
INST(IsUnsignedInt, IsUnsignedInt, 1, 0)
INST(IsSignedInt, IsSignedInt, 1, 0)
INST(IsVector, IsVector, 1, 0)

INST(ForwardDifferentiate,                   ForwardDifferentiate,            1, 0)

// Produces the primal computation of backward derivatives, will return an intermediate context for
// backward derivative func.
INST(BackwardDifferentiatePrimal,            BackwardDifferentiatePrimal,     1, 0)

// Produces the actual backward derivative propagate function, using the intermediate context returned by the
// primal func produced from `BackwardDifferentiatePrimal`.
INST(BackwardDifferentiatePropagate,         BackwardDifferentiatePropagate,  1, 0)

// Represents the conceptual backward derivative function. Only produced by lower-to-ir and will be
// replaced with `BackwardDifferentiatePrimal` and `BackwardDifferentiatePropagate`.
INST(BackwardDifferentiate, BackwardDifferentiate, 1, 0)

INST(PrimalSubstitute, PrimalSubstitute, 1, 0)

INST(DispatchKernel, DispatchKernel, 3, 0)
INST(CudaKernelLaunch, CudaKernelLaunch, 6, 0)

// Converts other resources (such as ByteAddressBuffer) to the equivalent StructuredBuffer
INST(GetEquivalentStructuredBuffer,     getEquivalentStructuredBuffer, 1, 0)

/* Layout */
    INST(VarLayout, varLayout, 1, HOISTABLE)

    /* TypeLayout */
        INST(TypeLayoutBase, typeLayout, 0, HOISTABLE)
        INST(ParameterGroupTypeLayout, parameterGroupTypeLayout, 2, HOISTABLE)
        INST(ArrayTypeLayout, arrayTypeLayout, 1, HOISTABLE)
        INST(StreamOutputTypeLayout, streamOutputTypeLayout, 1, HOISTABLE)
        INST(MatrixTypeLayout, matrixTypeLayout, 1, HOISTABLE)
        INST(ExistentialTypeLayout, existentialTypeLayout, 0, HOISTABLE)
        INST(StructTypeLayout, structTypeLayout, 0, HOISTABLE)
        INST(TupleTypeLayout, tupleTypeLayout, 0, HOISTABLE)
        INST(StructuredBufferTypeLayout, structuredBufferTypeLayout, 1, HOISTABLE)
        // TODO(JS): Ideally we'd have the layout to the pointed to value type (ie 1 instead of 0 here). But to avoid infinite recursion we don't.
        INST(PointerTypeLayout, ptrTypeLayout, 0, HOISTABLE)
    INST_RANGE(TypeLayout, TypeLayoutBase, PointerTypeLayout)

    INST(EntryPointLayout, EntryPointLayout, 1, HOISTABLE)
INST_RANGE(Layout, VarLayout, EntryPointLayout)

/* Attr */
    INST(PendingLayoutAttr, pendingLayout, 1, HOISTABLE)
    INST(StageAttr, stage, 1, HOISTABLE)
    INST(StructFieldLayoutAttr, fieldLayout, 2, HOISTABLE)
    INST(TupleFieldLayoutAttr, fieldLayout, 1, HOISTABLE)
    INST(CaseTypeLayoutAttr, caseLayout, 1, HOISTABLE)
    INST(UNormAttr, unorm, 0, HOISTABLE)
    INST(SNormAttr, snorm, 0, HOISTABLE)
    INST(NoDiffAttr, no_diff, 0, HOISTABLE)

    /* SemanticAttr */
        INST(UserSemanticAttr, userSemantic, 2, HOISTABLE)
        INST(SystemValueSemanticAttr, systemValueSemantic, 2, HOISTABLE)
    INST_RANGE(SemanticAttr, UserSemanticAttr, SystemValueSemanticAttr)
    /* LayoutResourceInfoAttr */
        INST(TypeSizeAttr, size, 2, HOISTABLE)
        INST(VarOffsetAttr, offset, 2, HOISTABLE)
    INST_RANGE(LayoutResourceInfoAttr, TypeSizeAttr, VarOffsetAttr)
    INST(FuncThrowTypeAttr, FuncThrowType, 1, HOISTABLE)
INST_RANGE(Attr, PendingLayoutAttr, FuncThrowTypeAttr)

/* Liveness */
    INST(LiveRangeStart, liveRangeStart, 2, 0)
    INST(LiveRangeEnd, liveRangeEnd, 0, 0)
INST_RANGE(LiveRangeMarker, LiveRangeStart, LiveRangeEnd)

/* IRSpecialization */
INST(SpecializationDictionaryItem, SpecializationDictionaryItem, 0, 0)
INST(GenericSpecializationDictionary, GenericSpecializationDictionary, 0, PARENT)
INST(ExistentialFuncSpecializationDictionary, ExistentialFuncSpecializationDictionary, 0, PARENT)
INST(ExistentialTypeSpecializationDictionary, ExistentialTypeSpecializationDictionary, 0, PARENT)

/* Differentiable Type Dictionary */
INST(DifferentiableTypeDictionaryItem, DifferentiableTypeDictionaryItem, 0, 0)

/* DebugInfo */
INST(DebugSource, DebugSource, 2, HOISTABLE)
INST(DebugLine, DebugLine, 5, 0)

/* Inline assembly */

INST(SPIRVAsm, SPIRVAsm, 0, PARENT)
INST(SPIRVAsmInst, SPIRVAsmInst, 1, 0)
    // These instruction serve to inform the backend precisely how to emit each
    // instruction, consider the difference between emitting a literal integer
    // and a reference to a literal integer instruction
    //
    // A literal string or 32-bit integer to be passed as operands
    INST(SPIRVAsmOperandLiteral, SPIRVAsmOperandLiteral, 1, HOISTABLE)
    // A reference to a slang IRInst, either a value or a type
    INST(SPIRVAsmOperandInst, SPIRVAsmOperandInst, 1, HOISTABLE)
    // A named enumerator, the value is stored as a constant operand
    // It may have a second operand, which if present is a type with which to
    // construct a constant id to pass, instead of a literal constant
    INST(SPIRVAsmOperandEnum, SPIRVAsmOperandEnum, 1, HOISTABLE)
    // A reference to a builtin variable.
    INST(SPIRVAsmOperandBuiltinVar, SPIRVAsmOperandBuiltinVar, 1, HOISTABLE)
    // A reference to the glsl450 instruction set.
    INST(SPIRVAsmOperandGLSL450Set, SPIRVAsmOperandGLSL450Set, 0, HOISTABLE)
    // A string which is given a unique ID in the backend, used to refer to
    // results of other instrucions in the same asm block
    INST(SPIRVAsmOperandId, SPIRVAsmOperandId, 1, HOISTABLE)
    // A special instruction which marks the place to insert the generated
    // result operand
<<<<<<< HEAD
    INST(SPIRVAsmOperandResult, SPIRVAsmOperandResult, 0, 0)
    // A special instruction which represents a type directed truncation
    // operation where extra components are dropped
    INST(SPIRVAsmOperandTruncate, __truncate, 0, 0)
    // A type function which returns the result type of sampling an image of
    // this component type
    INST(SPIRVAsmOperandSampledType, __sampledType, 1, 0)
INST_RANGE(SPIRVAsmOperand, SPIRVAsmOperandLiteral, SPIRVAsmOperandSampledType)
=======
    INST(SPIRVAsmOperandResult, SPIRVAsmOperandResult, 0, HOISTABLE)
INST_RANGE(SPIRVAsmOperand, SPIRVAsmOperandLiteral, SPIRVAsmOperandResult)
>>>>>>> 293153ee


#undef PARENT
#undef USE_OTHER
#undef INST_RANGE
#undef INST<|MERGE_RESOLUTION|>--- conflicted
+++ resolved
@@ -1091,19 +1091,14 @@
     INST(SPIRVAsmOperandId, SPIRVAsmOperandId, 1, HOISTABLE)
     // A special instruction which marks the place to insert the generated
     // result operand
-<<<<<<< HEAD
-    INST(SPIRVAsmOperandResult, SPIRVAsmOperandResult, 0, 0)
+    INST(SPIRVAsmOperandResult, SPIRVAsmOperandResult, 0, HOISTABLE)
     // A special instruction which represents a type directed truncation
     // operation where extra components are dropped
-    INST(SPIRVAsmOperandTruncate, __truncate, 0, 0)
+    INST(SPIRVAsmOperandTruncate, __truncate, 0, HOISTABLE)
     // A type function which returns the result type of sampling an image of
     // this component type
-    INST(SPIRVAsmOperandSampledType, __sampledType, 1, 0)
+    INST(SPIRVAsmOperandSampledType, __sampledType, 1, HOISTABLE)
 INST_RANGE(SPIRVAsmOperand, SPIRVAsmOperandLiteral, SPIRVAsmOperandSampledType)
-=======
-    INST(SPIRVAsmOperandResult, SPIRVAsmOperandResult, 0, HOISTABLE)
-INST_RANGE(SPIRVAsmOperand, SPIRVAsmOperandLiteral, SPIRVAsmOperandResult)
->>>>>>> 293153ee
 
 
 #undef PARENT
