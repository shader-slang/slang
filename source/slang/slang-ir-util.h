// slang-ir-util.h
#ifndef SLANG_IR_UTIL_H_INCLUDED
#define SLANG_IR_UTIL_H_INCLUDED

// This file contains utility functions for operating with Slang IR.
//
#include "slang-ir-insts.h"
#include "slang-ir.h"
namespace Slang
{
struct GenericChildrenMigrationContextImpl;
struct IRCloneEnv;

// A helper class to clone children insts to a different generic parent that has equivalent set of
// generic parameters. The clone will take care of substitution of equivalent generic parameters and
// intermediate values between the two generic parents.
struct GenericChildrenMigrationContext : public RefObject
{
private:
    GenericChildrenMigrationContextImpl* impl;

public:
    IRCloneEnv* getCloneEnv();

    GenericChildrenMigrationContext();
    ~GenericChildrenMigrationContext();

    void init(IRGeneric* genericSrc, IRGeneric* genericDst, IRInst* insertBefore);

    IRInst* deduplicate(IRInst* value);

    IRInst* cloneInst(IRBuilder* builder, IRInst* src);
};


struct DeduplicateContext
{
    Dictionary<IRInstKey, IRInst*> deduplicateMap;

    template<typename TFunc>
    IRInst* deduplicate(IRInst* value, const TFunc& shouldDeduplicate)
    {
        if (!value)
            return nullptr;
        if (!shouldDeduplicate(value))
            return value;
        IRInstKey key = {value};
        if (auto newValue = deduplicateMap.tryGetValue(key))
            return *newValue;
        for (UInt i = 0; i < value->getOperandCount(); i++)
        {
            auto deduplicatedOperand = deduplicate(value->getOperand(i), shouldDeduplicate);
            if (deduplicatedOperand != value->getOperand(i))
                value->unsafeSetOperand(i, deduplicatedOperand);
        }
        if (auto newValue = deduplicateMap.tryGetValue(key))
            return *newValue;
        deduplicateMap[key] = value;
        return value;
    }
};

bool isPtrToClassType(IRInst* type);

bool isPtrToArrayType(IRInst* type);

// True if ptrType is a pointer type to elementType
bool isPointerOfType(IRInst* ptrType, IRInst* elementType);

// True if ptrType is a pointer type to a type of opCode
bool isPointerOfType(IRInst* ptrType, IROp opCode);

// Builds a dictionary that maps from requirement key to requirement value for `interfaceType`.
Dictionary<IRInst*, IRInst*> buildInterfaceRequirementDict(IRInterfaceType* interfaceType);

bool isComInterfaceType(IRType* type);

// If `type` is a vector, returns its element type. Otherwise, return `type`.
IRType* getVectorElementType(IRType* type);

// If `type` is a vector or a coop matrix, returns its element type. Otherwise, return `type`.
IRType* getVectorOrCoopMatrixElementType(IRType* type);

// If `type` is a matrix, returns its element type. Otherwise, return `type`.
IRType* getMatrixElementType(IRType* type);

// True if type is a resource backing memory
bool isResourceType(IRType* type);
bool isOpaqueType(IRType* type, IRType** outLeafOpaqueHandleType);

// True if type is a pointer to a resource
bool isPointerToResourceType(IRType* type);

IROp getTypeStyle(IROp op);
IROp getTypeStyle(BaseType op);

inline bool isScalarIntegerType(IRType* type)
{
    return getTypeStyle(type->getOp()) == kIROp_IntType;
}

// No side effect can take place through a value of a "Value" type.
bool isValueType(IRInst* type);

bool isScalarOrVectorType(IRInst* type);

bool isSimpleDataType(IRType* type);

bool isSimpleHLSLDataType(IRInst* inst);

bool isWrapperType(IRInst* inst);

SourceLoc findFirstUseLoc(IRInst* inst);

inline bool isChildInstOf(IRInst* inst, IRInst* parent)
{
    while (inst)
    {
        if (inst == parent)
            return true;
        inst = inst->getParent();
    }
    return false;
}

// Specialize `genericToSpecialize` with the generic parameters defined in `userGeneric`.
// For example:
// ```
// int f<T>(T a);
// ```
// will be extended into
// ```
// struct IntermediateFor_f<T> { T t0; }
// int f_primal<T>(T a, IntermediateFor_f<T> imm);
// ```
// Given a user generic `f_primal<T>` and a used value parameterized on the same set of generic
// parameters `IntermediateFor_f`, `genericToSpecialize` constructs `IntermediateFor_f<T>` (using
// the parameter list from user generic).
//
IRInst* specializeWithGeneric(
    IRBuilder& builder,
    IRInst* genericToSpecialize,
    IRGeneric* userGeneric);

IRInst* maybeSpecializeWithGeneric(
    IRBuilder& builder,
    IRInst* genericToSpecailize,
    IRInst* userGeneric);

// For a value inside a generic, create a standalone generic wrapping just the value, and replace
// the use of the original value with a specialization of the new generic using the current generic
// arguments if `replaceExistingValue` is true. For example, if we have
// ```
//     generic G { param T; v = x(T); f = y(v); return f; }
// ```
// hoistValueFromGeneric(G, v) turns the code into:
// ```
//     generic G1 { param T1; v1 = x(T); return v1; }
//     generic G { param T; v = specialize(G1, T); f = y(v); return f; }
// ```
// This function returns newly created generic inst.
// if `value` is not inside any generic, this function makes no change to IR, and returns `value`.
IRInst* hoistValueFromGeneric(
    IRBuilder& builder,
    IRInst* value,
    IRInst*& outSpecializedVal,
    bool replaceExistingValue = false);

// Clear dest and move all chidlren from src to dest.
void moveInstChildren(IRInst* dest, IRInst* src);

inline bool isGenericParam(IRInst* param)
{
    auto parent = param->getParent();
    if (auto block = as<IRBlock>(parent))
        parent = block->getParent();
    if (as<IRGeneric>(parent))
        return true;
    return false;
}

inline IRInst* unwrapAttributedType(IRInst* type)
{
    for (;;)
    {
        if (auto attrType = as<IRAttributedType>(type))
            type = attrType->getBaseType();
        else if (auto rateType = as<IRRateQualifiedType>(type))
            type = rateType->getValueType();
        else
            return type;
    }
}

// Remove hlsl's 'unorm' and 'snorm' modifiers
IRType* dropNormAttributes(IRType* const t);

void getTypeNameHint(StringBuilder& sb, IRInst* type);
void copyNameHintAndDebugDecorations(IRInst* dest, IRInst* src);
IRInst* getRootAddr(IRInst* addrInst);
IRInst* getRootAddr(
    IRInst* addrInst,
    List<IRInst*>& outAccessChain,
    List<IRInst*>* outTypes = nullptr);

bool canAddressesPotentiallyAlias(IRGlobalValueWithCode* func, IRInst* addr1, IRInst* addr2);

String dumpIRToString(
    IRInst* root,
    IRDumpOptions options = {IRDumpOptions::Mode::Simplified, IRDumpOptions::Flag::DumpDebugIds});

// Returns whether a call insts can be treated as a pure functional inst, and thus can be
// DCE'd and deduplicated.
// (no writes to memory, no reads from unknown memory, no side effects).
bool isPureFunctionalCall(
    IRCall* callInst,
    SideEffectAnalysisOptions options = SideEffectAnalysisOptions::None);

// Returns whether a call insts can be treated as a pure functional inst, and thus can be
// DCE'd (but not necessarily deduplicated).
// (no side effects).
bool isSideEffectFreeFunctionalCall(
    IRCall* call,
    SideEffectAnalysisOptions options = SideEffectAnalysisOptions::None);

bool doesCalleeHaveSideEffect(IRInst* callee);

bool isPtrLikeOrHandleType(IRInst* type);

bool canInstHaveSideEffectAtAddress(IRGlobalValueWithCode* func, IRInst* inst, IRInst* addr);

IRInst* getUndefInst(IRBuilder builder, IRModule* module);

// The the equivalent op of (a op b) in (b op' a). For example, a > b is equivalent to b < a. So (<)
// ==> (>).
IROp getSwapSideComparisonOp(IROp op);

// Set IRBuilder to insert before `inst`. If `inst` is a param, it will insert after the last param.
void setInsertBeforeOrdinaryInst(IRBuilder* builder, IRInst* inst);

// Set IRBuilder to insert after `inst`. If `inst` is a param, it will insert after the last param.
void setInsertAfterOrdinaryInst(IRBuilder* builder, IRInst* inst);

// Emit a loop structure with a simple incrementing counter.
// Returns the loop counter `IRParam`.
IRInst* emitLoopBlocks(
    IRBuilder* builder,
    IRInst* initVal,
    IRInst* finalVal,
    IRBlock*& loopBodyBlock,
    IRBlock*& loopBreakBlock);

void sortBlocksInFunc(IRGlobalValueWithCode* func);

// Remove all linkage decorations from func.
void removeLinkageDecorations(IRGlobalValueWithCode* func);

IRInst* findInterfaceRequirement(IRInterfaceType* type, IRInst* key);

IRInst* findWitnessTableEntry(IRWitnessTable* table, IRInst* key);

IRInst* getVulkanPayloadLocation(IRInst* payloadGlobalVar);

IRInst* getInstInBlock(IRInst* inst);

void removePhiArgs(IRInst* phiParam);

ShortList<IRInst*> getPhiArgs(IRInst* phiParam);

int getParamIndexInBlock(IRParam* paramInst);

bool isGlobalOrUnknownMutableAddress(IRGlobalValueWithCode* parentFunc, IRInst* inst);

bool isZero(IRInst* inst);

bool isOne(IRInst* inst);

// Casts inst to IRPtrTypeBase, excluding UserPointer address space.
IRPtrTypeBase* asRelevantPtrType(IRInst* inst);

// Returns the pointer type if it is pointer type that is not a const ref or a user pointer.
IRPtrTypeBase* isMutablePointerType(IRInst* inst);

void initializeScratchData(IRInst* inst);
void resetScratchDataBit(IRInst* inst, int bitIndex);
///
/// IRBlock related common helper methods
///
void moveParams(IRBlock* dest, IRBlock* src);

List<IRBlock*> collectBlocksInRegion(IRDominatorTree* dom, IRLoop* loop);

List<IRBlock*> collectBlocksInRegion(IRDominatorTree* dom, IRSwitch* switchInst);

List<IRBlock*> collectBlocksInRegion(
    IRDominatorTree* dom,
    IRSwitch* switchInst,
    bool* outHasMultilevelBreaks);

List<IRBlock*> collectBlocksInRegion(
    IRDominatorTree* dom,
    IRLoop* loop,
    bool* outHasMultilevelBreaks);

List<IRBlock*> collectBlocksInRegion(
    IRDominatorTree* dom,
    IRBlock* breakBlock,
    IRBlock* firstBlock,
    bool includeFirstBlock,
    bool* outHasMultilevelBreaks);

List<IRBlock*> collectBlocksInRegion(
    IRGlobalValueWithCode* func,
    IRLoop* loopInst,
    bool* outHasMultilevelBreaks);

List<IRBlock*> collectBlocksInRegion(IRGlobalValueWithCode* func, IRLoop* loopInst);

HashSet<IRBlock*> getParentBreakBlockSet(IRDominatorTree* dom, IRBlock* block);

IRBlock* getBlock(IRInst* inst);

///
/// End of IRBlock utility methods
///

IRVarLayout* findVarLayout(IRInst* value);

UnownedStringSlice getBuiltinFuncName(IRInst* callee);

// Run an operation over every block in a module
template<typename F>
static void overAllBlocks(IRModule* module, F f)
{
    for (auto globalInst : module->getGlobalInsts())
    {
        if (auto func = as<IRGlobalValueWithCode>(globalInst))
        {
            for (auto block : func->getBlocks())
            {
                f(block);
            }
        }
    }
}

void hoistInstOutOfASMBlocks(IRBlock* block);

inline bool isCompositeType(IRType* type)
{
    switch (type->getOp())
    {
    case kIROp_StructType:
    case kIROp_ArrayType:
    case kIROp_UnsizedArrayType:
        return true;
    default:
        return false;
    }
}

IRType* getSPIRVSampledElementType(IRInst* sampledType);

IRType* replaceVectorElementType(IRType* originalVectorType, IRType* t);

IRParam* getParamAt(IRBlock* block, UIndex ii);

void verifyComputeDerivativeGroupModifiers(
    DiagnosticSink* sink,
    SourceLoc errorLoc,
    bool quadAttr,
    bool linearAttr,
    IRNumThreadsDecoration* numThreadsDecor);


inline bool isSPIRV(CodeGenTarget codeGenTarget)
{
    return codeGenTarget == CodeGenTarget::SPIRV || codeGenTarget == CodeGenTarget::SPIRVAssembly;
}

int getIRVectorElementSize(IRType* type);
IRType* getIRVectorBaseType(IRType* type);

Int getSpecializationConstantId(IRGlobalParam* param);

void legalizeDefUse(IRGlobalValueWithCode* func);

UnownedStringSlice getMangledName(IRInst* inst);

bool isFirstBlock(IRInst* inst);

bool isSpecConstRateType(IRType* type);
void hoistInstAndOperandsToGlobal(IRBuilder* builder, IRInst* inst);
IRType* maybeAddRateType(IRBuilder* builder, IRType* rateQulifiedType, IRType* oldType);
bool canOperationBeSpecConst(
    IROp op,
    IRType* resultType,
    IRInst* const* fixedArgs,
    IRUse* operands);
bool isInstHoistable(IROp op, IRType* type, IRInst* const* fixedArgs);

// most of <algorithm> doesn't work on out non-const iterators, so define this
// version
template<typename Range, typename Predicate>
constexpr bool anyOf(Range&& range, Predicate&& pred)
{
    // Handle both const and non-const ranges
    auto first = range.begin();
    auto last = range.end();

    for (; first != last; ++first)
    {
        if (pred(*first))
        {
            return true;
        }
    }
    return false;
}

<<<<<<< HEAD
IROp getUnsignedType(IRType* type);
=======
bool isSignedType(IRType* type);
>>>>>>> 97f328a6
} // namespace Slang

#endif<|MERGE_RESOLUTION|>--- conflicted
+++ resolved
@@ -418,11 +418,9 @@
     return false;
 }
 
-<<<<<<< HEAD
 IROp getUnsignedType(IRType* type);
-=======
+
 bool isSignedType(IRType* type);
->>>>>>> 97f328a6
 } // namespace Slang
 
 #endif