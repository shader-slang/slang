// slang-ir-util.h
#ifndef SLANG_IR_UTIL_H_INCLUDED
#define SLANG_IR_UTIL_H_INCLUDED

// This file contains utility functions for operating with Slang IR.
//
#include "slang-ir.h"
#include "slang-ir-insts.h"

namespace Slang
{
struct GenericChildrenMigrationContextImpl;
struct IRCloneEnv;

// A helper class to clone children insts to a different generic parent that has equivalent set of
// generic parameters. The clone will take care of substitution of equivalent generic parameters and
// intermediate values between the two generic parents.
struct GenericChildrenMigrationContext : public RefObject
{
private:
    GenericChildrenMigrationContextImpl* impl;

public:
    IRCloneEnv* getCloneEnv();

    GenericChildrenMigrationContext();
    ~GenericChildrenMigrationContext();

    void init(IRGeneric* genericSrc, IRGeneric* genericDst, IRInst* insertBefore);

    IRInst* deduplicate(IRInst* value);

    IRInst* cloneInst(IRBuilder* builder, IRInst* src);
};


struct DeduplicateContext
{
    Dictionary<IRInstKey, IRInst*> deduplicateMap;

    template<typename TFunc>
    IRInst* deduplicate(IRInst* value, const TFunc& shouldDeduplicate)
    {
        if (!value) return nullptr;
        if (!shouldDeduplicate(value))
            return value;
        IRInstKey key = { value };
        if (auto newValue = deduplicateMap.tryGetValue(key))
            return *newValue;
        for (UInt i = 0; i < value->getOperandCount(); i++)
        {
            auto deduplicatedOperand = deduplicate(value->getOperand(i), shouldDeduplicate);
            if (deduplicatedOperand != value->getOperand(i))
                value->unsafeSetOperand(i, deduplicatedOperand);
        }
        if (auto newValue = deduplicateMap.tryGetValue(key))
            return *newValue;
        deduplicateMap[key] = value;
        return value;
    }
};

bool isPtrToClassType(IRInst* type);

bool isPtrToArrayType(IRInst* type);

// True if ptrType is a pointer type to elementType
bool isPointerOfType(IRInst* ptrType, IRInst* elementType);

// True if ptrType is a pointer type to a type of opCode
bool isPointerOfType(IRInst* ptrType, IROp opCode);

// Builds a dictionary that maps from requirement key to requirement value for `interfaceType`.
Dictionary<IRInst*, IRInst*> buildInterfaceRequirementDict(IRInterfaceType* interfaceType);

bool isComInterfaceType(IRType* type);


IROp getTypeStyle(IROp op);
IROp getTypeStyle(BaseType op);

inline bool isScalarIntegerType(IRType* type)
{
    return getTypeStyle(type->getOp()) == kIROp_IntType;
}

// No side effect can take place through a value of a "Value" type.
bool isValueType(IRInst* type);

inline bool isChildInstOf(IRInst* inst, IRInst* parent)
{
    while (inst)
    {
        if (inst == parent)
            return true;
        inst = inst->getParent();
    }
    return false;
}

    // Specialize `genericToSpecialize` with the generic parameters defined in `userGeneric`.
    // For example:
    // ```
    // int f<T>(T a);
    // ```
    // will be extended into 
    // ```
    // struct IntermediateFor_f<T> { T t0; }
    // int f_primal<T>(T a, IntermediateFor_f<T> imm);
    // ```
    // Given a user generic `f_primal<T>` and a used value parameterized on the same set of generic parameters
    // `IntermediateFor_f`, `genericToSpecialize` constructs `IntermediateFor_f<T>` (using the parameter list
    // from user generic).
    //
IRInst* specializeWithGeneric(
    IRBuilder& builder, IRInst* genericToSpecialize, IRGeneric* userGeneric);

IRInst* maybeSpecializeWithGeneric(IRBuilder& builder, IRInst* genericToSpecailize, IRInst* userGeneric);

    // For a value inside a generic, create a standalone generic wrapping just the value, and replace the use of
    // the original value with a specialization of the new generic using the current generic arguments if
    // `replaceExistingValue` is true.
    // For example, if we have
    // ```
    //     generic G { param T; v = x(T); f = y(v); return f; }
    // ```
    // hoistValueFromGeneric(G, v) turns the code into:
    // ```
    //     generic G1 { param T1; v1 = x(T); return v1; }
    //     generic G { param T; v = specialize(G1, T); f = y(v); return f; }
    // ```
    // This function returns newly created generic inst.
    // if `value` is not inside any generic, this function makes no change to IR, and returns `value`.
IRInst* hoistValueFromGeneric(
    IRBuilder& builder,
    IRInst* value,
    IRInst*& outSpecializedVal,
    bool replaceExistingValue = false);

// Clear dest and move all chidlren from src to dest.
void moveInstChildren(IRInst* dest, IRInst* src);

inline bool isGenericParam(IRInst* param)
{
    auto parent = param->getParent();
    if (auto block = as<IRBlock>(parent))
        parent = block->getParent();
    if (as<IRGeneric>(parent))
        return true;
    return false;
}

inline IRInst* unwrapAttributedType(IRInst* type)
{
    while (auto attrType = as<IRAttributedType>(type))
        type = attrType->getBaseType();
    return type;
}

// Remove hlsl's 'unorm' and 'snorm' modifiers
IRType* dropNormAttributes(IRType* const t);

void getTypeNameHint(StringBuilder& sb, IRInst* type);
void copyNameHintDecoration(IRInst* dest, IRInst* src);
IRInst* getRootAddr(IRInst* addrInst);
bool canAddressesPotentiallyAlias(IRGlobalValueWithCode* func, IRInst* addr1, IRInst* addr2);

String dumpIRToString(
    IRInst* root,
    IRDumpOptions options = {IRDumpOptions::Mode::Simplified, IRDumpOptions::Flag::DumpDebugIds});

// Returns whether a call insts can be treated as a pure functional inst, and thus can be
// DCE'd and deduplicated.
// (no writes to memory, no reads from unknown memory, no side effects).
bool isPureFunctionalCall(IRCall* callInst, SideEffectAnalysisOptions options = SideEffectAnalysisOptions::None);

// Returns whether a call insts can be treated as a pure functional inst, and thus can be
// DCE'd (but not necessarily deduplicated).
// (no side effects).
bool isSideEffectFreeFunctionalCall(IRCall* call, SideEffectAnalysisOptions options = SideEffectAnalysisOptions::None);

bool doesCalleeHaveSideEffect(IRInst* callee);

bool isPtrLikeOrHandleType(IRInst* type);

bool canInstHaveSideEffectAtAddress(IRGlobalValueWithCode* func, IRInst* inst, IRInst* addr);

IRInst* getUndefInst(IRBuilder builder, IRModule* module);

// The the equivalent op of (a op b) in (b op' a). For example, a > b is equivalent to b < a. So (<) ==> (>).
IROp getSwapSideComparisonOp(IROp op);

// Set IRBuilder to insert before `inst`. If `inst` is a param, it will insert after the last param.
void setInsertBeforeOrdinaryInst(IRBuilder* builder, IRInst* inst);

// Set IRBuilder to insert after `inst`. If `inst` is a param, it will insert after the last param.
void setInsertAfterOrdinaryInst(IRBuilder* builder, IRInst* inst);

// Emit a loop structure with a simple incrementing counter.
// Returns the loop counter `IRParam`.
IRInst* emitLoopBlocks(IRBuilder* builder, IRInst* initVal, IRInst* finalVal, IRBlock*& loopBodyBlock, IRBlock*& loopBreakBlock);

void sortBlocksInFunc(IRGlobalValueWithCode* func);

// Remove all linkage decorations from func.
void removeLinkageDecorations(IRGlobalValueWithCode* func);

IRInst* findInterfaceRequirement(IRInterfaceType* type, IRInst* key);

IRInst* findWitnessTableEntry(IRWitnessTable* table, IRInst* key);

void moveParams(IRBlock* dest, IRBlock* src);

void removePhiArgs(IRInst* phiParam);

int getParamIndexInBlock(IRParam* paramInst);

bool isGlobalOrUnknownMutableAddress(IRGlobalValueWithCode* parentFunc, IRInst* inst);

bool isZero(IRInst* inst);

bool isOne(IRInst* inst);

void initializeScratchData(IRInst* inst);
void resetScratchDataBit(IRInst* inst, int bitIndex);

<<<<<<< HEAD
// Run an operation over every block in a module
template<typename F>
static void overAllBlocks(IRModule* module, F f)
{
    for (auto globalInst : module->getGlobalInsts())
    {
        if (auto func = as<IRGlobalValueWithCode>(globalInst))
        {
            for (auto block : func->getBlocks())
            {
                f(block);
            }
        }
    }
}

=======
>>>>>>> 45d9961a
}

#endif<|MERGE_RESOLUTION|>--- conflicted
+++ resolved
@@ -224,7 +224,6 @@
 void initializeScratchData(IRInst* inst);
 void resetScratchDataBit(IRInst* inst, int bitIndex);
 
-<<<<<<< HEAD
 // Run an operation over every block in a module
 template<typename F>
 static void overAllBlocks(IRModule* module, F f)
@@ -241,8 +240,6 @@
     }
 }
 
-=======
->>>>>>> 45d9961a
 }
 
 #endif