// Slang `core` library

// Aliases for base types
typedef half float16_t;
typedef float float32_t;
typedef double float64_t;

typedef int int32_t;
typedef uint uint32_t;

typedef uintptr_t size_t;
typedef uintptr_t usize_t
typedef intptr_t ssize_t;

// Modifier for variables that must resolve to compile-time constants
// as part of translation.
syntax constexpr : ConstExprModifier;

// Modifier for variables that should have writes be made
// visible at the global-memory scope
syntax globallycoherent : GloballyCoherentModifier;

/// Modifier to disable inteprolation and force per-vertex passing of a varying attribute.
///
/// When a varying attribute passed to the fragment shader is marked `pervertex`, it will
/// not be interpolated during rasterization (similar to `nointerpolate` attributes).
/// Unlike a plain `nointerpolate` attribute, this modifier indicates that the attribute
/// should *only* be acccessed through the `GetAttributeAtVertex()` operation, so access its
/// distinct per-vertex values.
///
syntax pervertex : PerVertexModifier;

/// Modifier to indicate a buffer or texture element type is
/// backed by data in an unsigned normalized format.
///
/// The `unorm` modifier is only valid on `float` and `vector`s
/// with `float` elements.
///
/// This modifier does not affect the semantics of any variable,
/// parameter, or field that uses it. The semantics of a `float`
/// or vector are the same with or without `unorm`.
///
/// The `unorm` modifier can be used for the element type of a
/// buffer or texture, to indicate that the data that is bound
/// to that buffer or texture is in a matching normalized format.
/// Some platforms may require a `unorm` qualifier for such buffers
/// and textures, and others may operate correctly without it.
///
syntax unorm : UNormModifier;

/// Modifier to indicate a buffer or texture element type is
/// backed by data in an signed normalized format.
///
/// The `snorm` modifier is only valid on `float` and `vector`s
/// with `float` elements.
///
/// This modifier does not affect the semantics of any variable,
/// parameter, or field that uses it. The semantics of a `float`
/// or vector are the same with or without `snorm`.
///
/// The `snorm` modifier can be used for the element type of a
/// buffer or texture, to indicate that the data that is bound
/// to that buffer or texture is in a matching normalized format.
/// Some platforms may require a `unorm` qualifier for such buffers
/// and textures, and others may operate correctly without it.
///
syntax snorm : SNormModifier;

/// Modifier to indicate that a function name should not be mangled
/// by the Slang compiler.
///
/// The `__extern_cpp` modifier makes a symbol to have unmangled
/// name in source/output C++ code.
///
syntax __extern_cpp : ExternCppModifier;

__magic_type(DefaultInitializableType)
interface IDefaultInitializable
{
    __builtin_requirement($( (int)BuiltinRequirementKind::DefaultInitializableConstructor))
    __init();
}

interface IComparable
{
    __builtin_requirement($( (int)BuiltinRequirementKind::Equals))
    bool equals(This other);

    __builtin_requirement($( (int)BuiltinRequirementKind::LessThan))
    bool lessThan(This other);

    __builtin_requirement($( (int)BuiltinRequirementKind::LessThanOrEquals))
    bool lessThanOrEquals(This other);
}

interface IRangedValue
{
    static const This maxValue;
    static const This minValue;
}

__attributeTarget(DeclBase)
attribute_syntax [TreatAsDifferentiable] : TreatAsDifferentiableAttribute;

interface IArithmetic : IComparable
{
    This add(This other);
    This sub(This other);
    This mul(This other);
    This div(This other);
    This mod(This other);
    This neg();

    __init(int val);

        /// Initialize from the same type.
    __init(This value);
}

interface ILogical : IComparable
{
    __builtin_requirement($( (int)BuiltinRequirementKind::Shl) )
    This shl(int value);

    __builtin_requirement($( (int)BuiltinRequirementKind::Shr) )
    This shr(int value);

    __builtin_requirement($( (int)BuiltinRequirementKind::BitAnd) )
    This bitAnd(This other);

    __builtin_requirement($( (int)BuiltinRequirementKind::BitOr) )
    This bitOr(This other);

    __builtin_requirement($( (int)BuiltinRequirementKind::BitXor) )
    This bitXor(This other);

    __builtin_requirement($( (int)BuiltinRequirementKind::BitNot) )
    This bitNot();

    __builtin_requirement($( (int)BuiltinRequirementKind::And) )
    This and(This other);

    __builtin_requirement($( (int)BuiltinRequirementKind::Or) )
    This or(This other);

    __builtin_requirement($( (int)BuiltinRequirementKind::Not) )
    This not();

    __builtin_requirement($( (int)BuiltinRequirementKind::InitLogicalFromInt) )
    __init(int val);
}

interface IInteger : IArithmetic, ILogical
{
    int toInt();
    int64_t toInt64();
    uint toUInt();
    uint64_t toUInt64();
}

interface IFloat : IArithmetic, IDifferentiable
{
    [TreatAsDifferentiable]
    __init(float value);

    [TreatAsDifferentiable]
    float toFloat();

    [TreatAsDifferentiable]
    This add(This other);

    [TreatAsDifferentiable]
    This sub(This other);

    [TreatAsDifferentiable]
    This mul(This other);

    [TreatAsDifferentiable]
    This div(This other);

    [TreatAsDifferentiable]
    This mod(This other);

    [TreatAsDifferentiable]
    This neg();

    [TreatAsDifferentiable]
    __init(This value);

    [TreatAsDifferentiable]
    This scale<T:__BuiltinFloatingPointType>(T scale);
}

/// A type that can be used as an operand for builtins
[sealed]
[builtin]
interface __BuiltinType 
{
}

/// A type that can be used for arithmetic operations
[sealed]
[builtin]
interface __BuiltinArithmeticType : __BuiltinType, IArithmetic
{
}

/// A type that can be used for logical/bitwise operations
[sealed]
[builtin]
interface __BuiltinLogicalType : __BuiltinType, ILogical
{
}

/// A type that logically has a sign (positive/negative/zero)
[sealed]
[builtin]
interface __BuiltinSignedArithmeticType : __BuiltinArithmeticType {}

/// A type that can represent integers
[sealed]
[builtin]
interface __BuiltinIntegerType : __BuiltinArithmeticType
{}

/// A type that can represent non-integers
[sealed]
[builtin]
interface __BuiltinRealType : __BuiltinSignedArithmeticType {}


__attributeTarget(AggTypeDecl)
attribute_syntax [__NonCopyableType] : NonCopyableTypeAttribute;

__attributeTarget(FunctionDeclBase)
attribute_syntax [__NoSideEffect] : NoSideEffectAttribute;

/// Marks a function for forward-mode differentiation.
/// i.e. the compiler will automatically generate a new function
/// that computes the jacobian-vector product of the original.
__attributeTarget(FunctionDeclBase)
attribute_syntax [ForwardDifferentiable] : ForwardDifferentiableAttribute;

/// Marks a function for backward-mode differentiation.
__attributeTarget(FunctionDeclBase)
attribute_syntax [BackwardDifferentiable(order:int = 0)] : BackwardDifferentiableAttribute;
__attributeTarget(FunctionDeclBase)
attribute_syntax [Differentiable(order:int = 0)] : BackwardDifferentiableAttribute;

__intrinsic_op($(kIROp_RequirePrelude))
void __requirePrelude(constexpr String preludeText);

__intrinsic_op($(kIROp_RequireGLSLExtension))
void __requireGLSLExtension(constexpr String preludeText);

__intrinsic_op($(kIROp_StaticAssert))
void static_assert(constexpr bool condition, NativeString errorMessage);

/// Interface to denote types as differentiable.
/// Allows for user-specified differential types as
/// well as automatic generation, for when the associated type
/// hasn't been declared explicitly.
/// Note that the requirements must currently be defined in this exact order
/// since the auto-diff pass relies on the order to grab the struct keys.
/// 
__magic_type(DifferentiableType)
interface IDifferentiable
{
    // Note: the compiler implementation requires the `Differential` associated type to be defined
    // before anything else.

    __builtin_requirement($( (int)BuiltinRequirementKind::DifferentialType) )
    associatedtype Differential : IDifferentiable;

    __builtin_requirement($( (int)BuiltinRequirementKind::DZeroFunc) )
    static Differential dzero();

    __builtin_requirement($( (int)BuiltinRequirementKind::DAddFunc) )
    static Differential dadd(Differential, Differential);

    __builtin_requirement($( (int)BuiltinRequirementKind::DMulFunc) )
    __generic<T : __BuiltinRealType>
    static Differential dmul(T, Differential);
};


/// Pair type that serves to wrap the primal and
/// differential types of an arbitrary type T.

__generic<T : IDifferentiable>
__magic_type(DifferentialPairType)
__intrinsic_type($(kIROp_DifferentialPairUserCodeType))
struct DifferentialPair : IDifferentiable
{
    typedef DifferentialPair<T.Differential> Differential;
    typedef T.Differential DifferentialElementType;

    __intrinsic_op($(kIROp_MakeDifferentialPairUserCode))
    __init(T _primal, T.Differential _differential);

    property p : T
    {
        __intrinsic_op($(kIROp_DifferentialPairGetPrimalUserCode))
        get;
    }

    property v : T
    {
        __intrinsic_op($(kIROp_DifferentialPairGetPrimalUserCode))
        get;
    }

    property d : T.Differential
    {
        __intrinsic_op($(kIROp_DifferentialPairGetDifferentialUserCode))
        get;
    }

    [__unsafeForceInlineEarly]
    T.Differential getDifferential()
    {
        return d;
    }

    [__unsafeForceInlineEarly]
    T getPrimal()
    {
        return p;
    }

    [__unsafeForceInlineEarly]
    static Differential dzero()
    {
        return Differential(T.dzero(), T.Differential.dzero());
    }

    [__unsafeForceInlineEarly]
    static Differential dadd(Differential a, Differential b)
    {
        return Differential(
            T.dadd(
                a.p,
                b.p
            ),
            T.Differential.dadd(a.d, b.d));
    }

    __generic<U : __BuiltinRealType>
    [__unsafeForceInlineEarly]
    static Differential dmul(U a, Differential b)
    {
        return Differential(
            T.dmul<U>(a, b.p),
            T.Differential.dmul<U>(a, b.d));
    }
};


/// A type that uses a floating-point representation
[sealed]
[builtin]
[TreatAsDifferentiable]
interface __BuiltinFloatingPointType : __BuiltinRealType, IFloat
{
        /// Get the value of the mathematical constant pi in this type.
    [Differentiable]
    static This getPi();
}

//@ hidden:

// A type resulting from an `enum` declaration.
[builtin]
__magic_type(EnumTypeType)
interface __EnumType : ILogical
{
    // The type of tags for this `enum`
    //
    // Note: using `__Tag` instead of `Tag` to avoid any
    // conflict if a user had an `enum` case called `Tag`
    associatedtype __Tag : __BuiltinIntegerType;

    __builtin_requirement($( (int)BuiltinRequirementKind::InitLogicalFromInt) )
    __init(__Tag value);
};


interface IArray<T>
{
    int getCount();
    __subscript(int index) -> T
    {
        get;
    }
}

// The "comma operator" is effectively just a generic function that returns its second
// argument. The left-to-right evaluation order guaranteed by Slang then ensures that
// `left` is evaluated before `right`.
//
__generic<T,U>
[__unsafeForceInlineEarly]
U operator,(T left, U right)
{
    return right;
}

// The ternary `?:` operator does not short-circuit in HLSL, and Slang no longer
// follow that definition for the scalar condition overload, so this declaration just serves
// for type-checking purpose only.

__generic<T> __intrinsic_op(select) T operator?:(bool condition, T ifTrue, T ifFalse);
__generic<T, let N : int> __intrinsic_op(select) vector<T,N> operator?:(vector<bool,N> condition, vector<T,N> ifTrue, vector<T,N> ifFalse);

// Users are advised to use `select` instead if non-short-circuiting behavior is intended.
__generic<T> __intrinsic_op(select) T select(bool condition, T ifTrue, T ifFalse);
__generic<T, let N : int> __intrinsic_op(select) vector<T,N> select(vector<bool,N> condition, vector<T,N> ifTrue, vector<T,N> ifFalse);

// Allow real-number types to be cast into each other
__intrinsic_op($(kIROp_FloatCast))
    T __realCast<T : __BuiltinRealType, U : __BuiltinRealType>(U val);
__intrinsic_op($(kIROp_CastIntToFloat))
    T __realCast<T : __BuiltinRealType, U : __BuiltinIntegerType>(U val);
__intrinsic_op($(kIROp_IntCast))
    T __intCast<T : __BuiltinType, U : __BuiltinType>(U val);
${{{{
// We are going to use code generation to produce the
// declarations for all of our base types.
static const int kBaseTypeCount = sizeof(kBaseTypes) / sizeof(kBaseTypes[0]);
for (int tt = 0; tt < kBaseTypeCount; ++tt)
{
}}}}

__builtin_type($(int(kBaseTypes[tt].tag)))
struct $(kBaseTypes[tt].name)
    : __BuiltinType

${{{{
    switch (kBaseTypes[tt].tag)
    {
    case BaseType::Half:
    case BaseType::Float:
    case BaseType::Double:
}}}}
    ,  __BuiltinFloatingPointType
    ,  __BuiltinRealType
    ,  __BuiltinSignedArithmeticType
    ,  __BuiltinArithmeticType
${{{{
        break;
    case BaseType::Int8:
    case BaseType::Int16:
    case BaseType::Int:
    case BaseType::Int64:
    case BaseType::IntPtr:
}}}}
    ,  __BuiltinSignedArithmeticType
${{{{
        ; // fall through
    case BaseType::UInt8:
    case BaseType::UInt16:
    case BaseType::UInt:
    case BaseType::UInt64:
    case BaseType::UIntPtr:
}}}}
    ,  __BuiltinArithmeticType
    ,  __BuiltinIntegerType
${{{{
        ; // fall through
    case BaseType::Bool:
}}}}
    ,  __BuiltinLogicalType
${{{{
        break;

    default:
        break;
    }
}}}}
{
${{{{
    // Declare initializers to convert from various other types
    for (int ss = 0; ss < kBaseTypeCount; ++ss)
    {
        // Don't allow conversion to or from `void`
        if (kBaseTypes[tt].tag == BaseType::Void)
            continue;
        if (kBaseTypes[ss].tag == BaseType::Void)
            continue;

        // We need to emit a modifier so that the semantic-checking
        // layer will know it can use these operations for implicit
        // conversion.
        ConversionCost conversionCost = getBaseTypeConversionCost(
            kBaseTypes[tt],
            kBaseTypes[ss]);

        IROp intrinsicOpCode = getBaseTypeConversionOp(
            kBaseTypes[tt],
            kBaseTypes[ss]);

        BuiltinConversionKind builtinConversionKind = kBuiltinConversion_Unknown;
        if (kBaseTypes[tt].tag == BaseType::Double &&
            kBaseTypes[ss].tag == BaseType::Float)
            builtinConversionKind = kBuiltinConversion_FloatToDouble;

        const char* attrib = "";
        if ((kBaseTypes[tt].flags & kBaseTypes[ss].flags & FLOAT_MASK) != 0)
            attrib = "[TreatAsDifferentiable]";
}}}}
    $(attrib)
    __intrinsic_op($(intrinsicOpCode))
    __implicit_conversion($(conversionCost), $(builtinConversionKind))
    __init($(kBaseTypes[ss].name) value);

${{{{
    }

    // Integer type implementations.
    switch (kBaseTypes[tt].tag)
    {
    case BaseType::Bool:
}}}}
        [__unsafeForceInlineEarly] __intrinsic_op($(kIROp_Eql)) bool equals(This other);
        [__unsafeForceInlineEarly] __intrinsic_op($(kIROp_Less)) bool lessThan(This other);
        [__unsafeForceInlineEarly] __intrinsic_op($(kIROp_Leq)) bool lessThanOrEquals(This other);
        [__unsafeForceInlineEarly] This shl(int other) { return __intCast<This>(__shl(__intCast<int>(this), other)); }
        [__unsafeForceInlineEarly] This shr(int other) { return __intCast<This>(__shr(__intCast<int>(this), other)); }
        [__unsafeForceInlineEarly] This bitAnd(This other) { return __intCast<This>(__and(__intCast<int>(this), __intCast<int>(other))); }
        [__unsafeForceInlineEarly] This bitOr(This other) { return __intCast<This>(__or(__intCast<int>(this), __intCast<int>(other))); }
        [__unsafeForceInlineEarly] __intrinsic_op($(kIROp_And)) This and(This other);
        [__unsafeForceInlineEarly] __intrinsic_op($(kIROp_Or)) This or(This other);
        [__unsafeForceInlineEarly] This bitXor(This other)  { return __intCast<This>(__xor(__intCast<int>(this), __intCast<int>(other))); }
        [__unsafeForceInlineEarly] This bitNot()  { return __intCast<This>(__not(__intCast<int>(this))); }
        [__unsafeForceInlineEarly] __intrinsic_op($(kIROp_Not)) This not();
${{{{
        break;
    case BaseType::UInt8:
    case BaseType::UInt16:
    case BaseType::UInt:
    case BaseType::UInt64:
    case BaseType::Int8:
    case BaseType::Int16:
    case BaseType::Int:
    case BaseType::Int64:
    case BaseType::IntPtr:
    case BaseType::UIntPtr:
}}}}
        // If this is a basic integer type, then define explicit
        // initializers that take a value of an `enum` type.
        //
        // TODO: This should actually be restricted, so that this
        // only applies `where T.__Tag == Self`, but we don't have
        // the needed features in our type system to implement
        // that constraint right now.
        //
        __generic<T:__EnumType>
        __intrinsic_op($(kIROp_IntCast))
        __init(T value);

        // Implementation of the `IInteger` interface.
        __intrinsic_op($(kIROp_Less)) bool lessThan(This other);
        __intrinsic_op($(kIROp_Leq))  bool lessThanOrEquals(This other);
        __intrinsic_op($(kIROp_Eql))  bool equals(This other);
        __intrinsic_op($(kIROp_Add))  This add(This other);
        __intrinsic_op($(kIROp_Sub))  This sub(This other);
        __intrinsic_op($(kIROp_Mul))  This mul(This other);
        __intrinsic_op($(kIROp_Div))  This div(This other);
        __intrinsic_op($(kIROp_FRem)) This mod(This other);
        __intrinsic_op($(kIROp_Neg))  This neg();
        __intrinsic_op($(kIROp_Lsh)) This shl(int other);
        __intrinsic_op($(kIROp_Rsh)) This shr(int other);
        __intrinsic_op($(kIROp_BitAnd)) This bitAnd(This other);
        __intrinsic_op($(kIROp_BitOr)) This bitOr(This other);
        [__unsafeForceInlineEarly] This and(This other) {return __intCast<This>(and(__intCast<bool>(this), __intCast<bool>(other))); }
        [__unsafeForceInlineEarly] This or(This other) {return __intCast<This>(__intCast<bool>(this) || __intCast<bool>(other)); }
        __intrinsic_op($(kIROp_BitXor)) This bitXor(This other);
        __intrinsic_op($(kIROp_BitNot)) This bitNot();
        [__unsafeForceInlineEarly] This not() {return __intCast<This>(!__intCast<bool>(this)); }
        __intrinsic_op($(kIROp_IntCast)) int toInt();
        __intrinsic_op($(kIROp_IntCast)) int64_t toInt64();
        __intrinsic_op($(kIROp_IntCast)) uint toUInt();
        __intrinsic_op($(kIROp_IntCast)) uint64_t toUInt64();
${{{{
        break;

    default:
        break;
    }

    // If this is a floating-point type, then we need to
    // implement the `IFloat` interface, which defines the basic `getPi()`
    // function that is used to implement generic versions of `degrees()` and
    // `radians()`.
    //
    switch (kBaseTypes[tt].tag)
    {
    default:
        break;
    case BaseType::Half:
    case BaseType::Float:
    case BaseType::Double:
}}}}
        [Differentiable]
        static $(kBaseTypes[tt].name) getPi() { return $(kBaseTypes[tt].name)(3.14159265358979323846264338328); }

         __intrinsic_op($(kIROp_Less)) bool lessThan(This other);
         __intrinsic_op($(kIROp_Leq))  bool lessThanOrEquals(This other);
         __intrinsic_op($(kIROp_Eql))  bool equals(This other);
         __intrinsic_op($(kIROp_Add))  This add(This other);
         __intrinsic_op($(kIROp_Sub))  This sub(This other);
         __intrinsic_op($(kIROp_Mul))  This mul(This other);
         __intrinsic_op($(kIROp_Div))  This div(This other);
         __intrinsic_op($(kIROp_FRem)) This mod(This other);
         __intrinsic_op($(kIROp_Neg))  This neg();
         __intrinsic_op($(kIROp_FloatCast)) float toFloat();
         __intrinsic_op($(kIROp_Mul)) This scale<T:__BuiltinFloatingPointType>(T s) { return __mul(this, __realCast<This>(s)); }
        typedef $(kBaseTypes[tt].name) Differential;
    
        [__unsafeForceInlineEarly]
        [BackwardDifferentiable]
        static Differential dzero()
        {
            return Differential(0);
        }

        [__unsafeForceInlineEarly]
        [BackwardDifferentiable]
        static Differential dadd(Differential a, Differential b)
        {
            return a + b;
        }
        
        __generic<U : __BuiltinRealType>
        [__unsafeForceInlineEarly]
        [BackwardDifferentiable]
        static Differential dmul(U a, Differential b)
        {
            return __realCast<Differential, U>(a) * b;
        }
${{{{
        break;
    }

    // If this is the `void` type, then we want to allow
    // explicit conversion to it from any other type, using
    // `(void) someExpression`.
    //
    if( kBaseTypes[tt].tag == BaseType::Void )
    {
}}}}
        __generic<T>
        [__readNone]
        __intrinsic_op($(kIROp_CastToVoid))
        __init(T value)
        {}
${{{{
    }

}}}}

}

${{{{
}

// Declare built-in pointer type
// (eventually we can have the traditional syntax sugar for this)
}}}}

__magic_type(NullPtrType)
struct NullPtr
{
};

__magic_type(NoneType)
__intrinsic_type($(kIROp_VoidType))
struct __none_t
{
};

__generic<T, let addrSpace : uint64_t = $( (uint64_t)AddressSpace::UserPointer)ULL>
__magic_type(PtrType)
__intrinsic_type($(kIROp_PtrType))
struct Ptr
{
    __generic<U>
    __intrinsic_op($(kIROp_BitCast))
    __init(Ptr<U, addrSpace> ptr);

    __intrinsic_op($(kIROp_CastIntToPtr))
    __init(uint64_t val);

    __intrinsic_op($(kIROp_CastIntToPtr))
    __init(int64_t val);

    __generic<TInt : __BuiltinIntegerType>
    __subscript(TInt index) -> T
    {
        // If a 'Ptr[index]' is referred to by a '__ref', call 'kIROp_GetOffsetPtr(index)'
        __intrinsic_op($(kIROp_GetOffsetPtr))
        ref;
    }
};

__intrinsic_op($(kIROp_Load))
T __load<T, let addrSpace : uint64_t>(Ptr<T, addrSpace> ptr);

__intrinsic_op($(kIROp_Store))
void __store<T, let addrSpace : uint64_t>(Ptr<T, addrSpace> ptr, T val);

__intrinsic_op($(kIROp_GetElementPtr))
Ptr<T, addrSpace> __getElementPtr<T, let addrSpace : uint64_t, TIndex : __BuiltinIntegerType>(Ptr<T, addrSpace> ptr, TIndex index);

__intrinsic_op($(kIROp_GetOffsetPtr))
Ptr<T, addrSpace> __getOffsetPtr<T, let addrSpace : uint64_t, TIndex : __BuiltinIntegerType>(Ptr<T, addrSpace> ptr, TIndex index);

__generic<T, let addrSpace : uint64_t>
__intrinsic_op($(kIROp_Less))
bool operator <(Ptr<T, addrSpace> p1, Ptr<T, addrSpace> p2);

__generic<T, let addrSpace : uint64_t>
__intrinsic_op($(kIROp_Leq))
bool operator <=(Ptr<T, addrSpace> p1, Ptr<T, addrSpace> p2);

__generic<T, let addrSpace : uint64_t>
__intrinsic_op($(kIROp_Greater))
bool operator>(Ptr<T, addrSpace> p1, Ptr<T, addrSpace> p2);

__generic<T, let addrSpace : uint64_t>
__intrinsic_op($(kIROp_Geq))
bool operator >=(Ptr<T, addrSpace> p1, Ptr<T, addrSpace> p2);

__generic<T, let addrSpace : uint64_t>
__intrinsic_op($(kIROp_Neq))
bool operator !=(Ptr<T, addrSpace> p1, Ptr<T, addrSpace> p2);

__generic<T, let addrSpace : uint64_t>
__intrinsic_op($(kIROp_Eql))
bool operator ==(Ptr<T, addrSpace> p1, Ptr<T, addrSpace> p2);

extension bool : IRangedValue
{
    __generic<T, let addrSpace : uint64_t>
    __implicit_conversion($(kConversionCost_PtrToBool))
    __intrinsic_op($(kIROp_CastPtrToBool))
    __init(Ptr<T, addrSpace> ptr);

    __generic<T : __EnumType>
    __implicit_conversion($(kConversionCost_IntegerTruncate))
    [__unsafeForceInlineEarly]
    __init(T v)
    {
        return __slang_noop_cast<T.__Tag>(v) != __intCast<T.__Tag>(0);
    }

    static const bool maxValue = true;
    static const bool minValue = false;
}

extension uint64_t : IRangedValue
{
    __generic<T, let addrSpace : uint64_t>
    __intrinsic_op($(kIROp_CastPtrToInt))
    __init(Ptr<T, addrSpace> ptr);

    static const uint64_t maxValue = 0xFFFFFFFFFFFFFFFFULL;
    static const uint64_t minValue = 0;
}

extension int64_t : IRangedValue
{
    __generic<T, let addrSpace : uint64_t>
    __intrinsic_op($(kIROp_CastPtrToInt))
    __init(Ptr<T, addrSpace> ptr);

    static const int64_t maxValue =  0x7FFFFFFFFFFFFFFFLL;
    static const int64_t minValue = -0x8000000000000000LL;
}

extension intptr_t : IRangedValue
{
    __generic<T, let addrSpace : uint64_t>
    __intrinsic_op($(kIROp_CastPtrToInt))
    __init(Ptr<T, addrSpace> ptr);
    static const intptr_t maxValue = $(SLANG_PROCESSOR_X86_64?"0x7FFFFFFFFFFFFFFFz":"0x7FFFFFFFz");
    static const intptr_t minValue = $(SLANG_PROCESSOR_X86_64?"0x8000000000000000z":"0x80000000z");
    static const int size = $(SLANG_PROCESSOR_X86_64?"8":"4");
}

extension uintptr_t : IRangedValue
{
    __generic<T, let addrSpace : uint64_t>
    __intrinsic_op($(kIROp_CastPtrToInt))
    __init(Ptr<T, addrSpace> ptr);
    static const uintptr_t maxValue = $(SLANG_PROCESSOR_X86_64?"0xFFFFFFFFFFFFFFFFz":"0xFFFFFFFFz");
    static const uintptr_t minValue = 0z;
    static const int size = $(SLANG_PROCESSOR_X86_64?"8":"4");
}

__generic<T>
__magic_type(OutType)
__intrinsic_type($(kIROp_OutType))
struct Out
{};

__generic<T>
__magic_type(InOutType)
__intrinsic_type($(kIROp_InOutType))
struct InOut
{};

__generic<T>
__magic_type(RefType)
__intrinsic_type($(kIROp_RefType))
struct Ref
{};

__generic<T>
__magic_type(ConstRefType)
__intrinsic_type($(kIROp_ConstRefType))
struct ConstRef
{};

typealias __Addr<T> = Ptr<T, $( (uint64_t)AddressSpace::Generic)ULL>;

__generic<T>
__magic_type(OptionalType)
__intrinsic_type($(kIROp_OptionalType))
struct Optional
{
    property bool hasValue
    {
        __intrinsic_op($(kIROp_OptionalHasValue))
        get;
    }

    property T value
    {
        __intrinsic_op($(kIROp_GetOptionalValue))
        get;
    }

    __implicit_conversion($(kConversionCost_ValToOptional))
    __intrinsic_op($(kIROp_MakeOptionalValue))
    __init(T val);
};

__generic<T>
[__unsafeForceInlineEarly]
bool operator==(Optional<T> val, __none_t noneVal)
{
    return !val.hasValue;
}
__generic<T>
[__unsafeForceInlineEarly]
bool operator!=(Optional<T> val, __none_t noneVal)
{
    return val.hasValue;
}
__generic<T>
[__unsafeForceInlineEarly]
bool operator==(__none_t noneVal, Optional<T> val)
{
    return !val.hasValue;
}
__generic<T>
[__unsafeForceInlineEarly]
bool operator!=(__none_t noneVal, Optional<T> val)
{
    return val.hasValue;
}

__generic<each T>
__magic_type(TupleType)
struct Tuple
{
    __intrinsic_op($(kIROp_MakeTuple))
    __init(expand each T);
}

__intrinsic_op($(kIROp_MakeTuple))
Tuple<T> makeTuple<each T>(T v);

Tuple<T, U> concat<each T, each U>(Tuple<T> t, Tuple<U> u)
{
    return makeTuple(expand each t, expand each u);
}


[__unsafeForceInlineEarly]
bool __assign(inout bool v, bool newVal)
{
    v = newVal;
    return newVal;
}

[__unsafeForceInlineEarly]
void __tupleLessKernel<T : IComparable>(inout bool result, inout bool exit, T a, T b)
{
    if (!exit)
    {
        if (a.lessThan(b))
        {
            result = true;
            exit = true;
        }
        else if (!a.equals(b))
        {
            exit = true;
        }
    }
}

[__unsafeForceInlineEarly]
void __tupleGreaterKernel<T : IComparable>(inout bool result, inout bool exit, T a, T b)
{
    if (!exit)
    {
        if (!a.lessThanOrEquals(b))
        {
            result = true;
            exit = true;
        }
        else if (!a.equals(b))
        {
            exit = true;
        }
    }
}

__generic<each T : IComparable>
extension Tuple<T> : IComparable
{
    bool lessThan(Tuple<T> other)
    {
        bool result = false;
        bool exit = false;
        expand __tupleLessKernel(result, exit, each this, each other);
        return result;
    }
    bool lessThanOrEquals(Tuple<T> other)
    {
        bool result = false;
        bool exit = false;
        expand __tupleGreaterKernel(result, exit, each this, each other);
        return !result;
    }
    bool equals(Tuple<T> other)
    {
        bool result = true;
        expand result && __assign(result, result && (each this).equals(each other));
        return result;
    }
}

interface IMutatingFunc<TR, each TP>
{
    [mutating]
    TR operator()(expand each TP p);
}

interface IFunc<TR, each TP> : IMutatingFunc<TR, expand each TP>
{
    TR operator()(expand each TP p);
}

interface IDifferentiableMutatingFunc<TR : IDifferentiable, each TP : IDifferentiable> : IMutatingFunc<TR, expand each TP>
{
    [Differentiable]
    [mutating]
    TR operator()(expand each TP p);
}

interface IDifferentiableFunc<TR : IDifferentiable, each TP : IDifferentiable> : IFunc<TR, expand each TP>, IDifferentiableMutatingFunc<TR, expand each TP>
{
    [Differentiable]
    TR operator()(expand each TP p);
}

__generic<T>
__magic_type(NativeRefType)
__intrinsic_type($(kIROp_NativePtrType))
struct NativeRef
{
    __intrinsic_op($(kIROp_GetNativePtr))
    __init(T val);
};

__generic<T>
__intrinsic_op($(kIROp_ManagedPtrAttach))
void __managed_ptr_attach(__ref T val, NativeRef<T> nativeVal);

__generic<T>
[__unsafeForceInlineEarly]
T __attachToNativeRef(NativeRef<T> nativeVal)
{
    T result;
    __managed_ptr_attach(result, nativeVal);
    return result;
}

__magic_type(StringType)
__intrinsic_type($(kIROp_StringType))
struct String
{
    [require(cpp)]
    __intrinsic_op($(kIROp_MakeString))
    __init(int val);

    [require(cpp)]
    __intrinsic_op($(kIROp_MakeString))
    __init(uint val);

    [require(cpp)]
    __intrinsic_op($(kIROp_MakeString))
    __init(int64_t val);

    [require(cpp)]
    __intrinsic_op($(kIROp_MakeString))
    __init(uint64_t val);

    [require(cpp)]
    __intrinsic_op($(kIROp_MakeString))
    __init(float val);

    [require(cpp)]
    __intrinsic_op($(kIROp_MakeString))
    __init(double val);

    [require(cpp)]
    int64_t getLength();

    property int length
    {
        get { return (int)getLength(); }
    }
};

typedef String string;

__magic_type(NativeStringType)
__intrinsic_type($(kIROp_NativeStringType))
struct NativeString
{
    [require(cpp)]
    int getLength()
    {
        __target_switch
        {
        case cpp: __intrinsic_asm "int(strlen($0))";
        }
    }

    [require(cpp)]
    Ptr<void> getBuffer()
    {
        __target_switch
        {
        case cpp: __intrinsic_asm "(void*)((const char*)($0))";
        }
    }

    property int length { [__unsafeForceInlineEarly] get{return getLength();} }

    __intrinsic_op($(kIROp_getNativeStr))
    __init(String value);
};

extension Ptr<void>
{
    __implicit_conversion($(kConversionCost_PtrToVoidPtr))
    [__unsafeForceInlineEarly]
    __init(NativeString nativeStr) { this = nativeStr.getBuffer(); }

    __generic<T, let addrSpace : uint64_t>
    __intrinsic_op(0)
    __implicit_conversion($(kConversionCost_PtrToVoidPtr))
    __init(Ptr<T, addrSpace> ptr);

    __generic<T>
    __intrinsic_op(0)
    __implicit_conversion($(kConversionCost_PtrToVoidPtr))
    __init(NativeRef<T> ptr);
}

__magic_type(DynamicType)
__intrinsic_type($(kIROp_DynamicType))
struct __Dynamic
{};

extension half : IRangedValue
{
    static const half maxValue = half(65504);
    static const half minValue = half(-65504);
}

extension float : IRangedValue
{
    static const float maxValue = 340282346638528859811704183484516925440.0f;
    static const float minValue = -340282346638528859811704183484516925440.0f;

}

extension double : IRangedValue
{
    static const double maxValue = bit_cast<double>(0x7fefffffffffffffULL);
    static const double minValue = bit_cast<double>(0xffefffffffffffffULL);
}

extension int : IRangedValue
{
    static const int maxValue = 2147483647;
    static const int minValue = -2147483648;
}

extension uint : IRangedValue
{
    static const uint maxValue = 4294967295;
    static const uint minValue = 0;
}

extension int8_t : IRangedValue
{
    static const int8_t maxValue = 127;
    static const int8_t minValue = -128;
}

extension uint8_t : IRangedValue
{
    static const uint8_t maxValue = 255;
    static const uint8_t minValue = 0;
}

extension uint16_t : IRangedValue
{
    static const uint16_t maxValue = 65535;
    static const uint16_t minValue = 0;
}

extension int16_t : IRangedValue
{
    static const int16_t maxValue = 32767;
    static const int16_t minValue = -32768;
}

__generic<T, let N:int>
__magic_type(ArrayExpressionType)
struct Array : IArray<T>
{
    __intrinsic_op($(kIROp_GetArrayLength))
    int getCount();

    __subscript(int index) -> T
    {
        __intrinsic_op($(kIROp_GetElement))
        get;
    }
}
    /// An `N` component vector with elements of type `T`.
__generic<T = float, let N : int = 4>
__magic_type(VectorExpressionType)
struct vector : IArray<T>
{
        /// The element type of the vector
    typedef T Element;


        /// Initialize a vector where all elements have the same scalar `value`.
    [TreatAsDifferentiable]
    __implicit_conversion($(kConversionCost_ScalarToVector))
    __intrinsic_op($(kIROp_MakeVectorFromScalar))
    __init(T value);

    /// Initialize a vector from a value of the same type
    // TODO: we should revise semantic checking so this kind of "identity" conversion is not required
    __intrinsic_op(0)
    [TreatAsDifferentiable]
    __init(vector<T,N> value);

    [ForceInline]
    int getCount() { return N; }

    __subscript(int index) -> T { __intrinsic_op($(kIROp_GetElement)) get; }
}

const int kRowMajorMatrixLayout = $(SLANG_MATRIX_LAYOUT_ROW_MAJOR);
const int kColumnMajorMatrixLayout = $(SLANG_MATRIX_LAYOUT_COLUMN_MAJOR);

    /// A matrix with `R` rows and `C` columns, with elements of type `T`.
__generic<T = float, let R : int = 4, let C : int = 4, let L : int = $(SLANG_MATRIX_LAYOUT_MODE_UNKNOWN)>
__magic_type(MatrixExpressionType)
struct matrix : IArray<vector<T,C>>
{
    __intrinsic_op($(kIROp_MakeMatrixFromScalar))
    __implicit_conversion($(kConversionCost_ScalarToMatrix))
    [TreatAsDifferentiable]
    __init(T val);

    /// Initialize a vector from a value of the same type
    // TODO: we should revise semantic checking so this kind of "identity" conversion is not required
    __intrinsic_op(0)
    [TreatAsDifferentiable]
    __init(This value);

    [ForceInline]
    int getCount() { return R; }

    __subscript(int index) -> vector<T,C> { __intrinsic_op($(kIROp_GetElement)) get; }
}

__intrinsic_op($(kIROp_Eql))
vector<bool, N> __vectorEql<T, let N:int>(vector<T, N> left, vector<T,N> right);

__generic<T:__BuiltinFloatingPointType, let N : int>
extension vector<T,N> : IFloat
{
    [__unsafeForceInlineEarly] bool lessThan(This other) { return this[0] < other[0]; }
    [__unsafeForceInlineEarly] bool lessThanOrEquals(This other) { return this[0] <= other[0]; }
    [__unsafeForceInlineEarly] bool equals(This other) { return all(__vectorEql(this, other)); }
    __intrinsic_op($(kIROp_Add)) This add(This other);
    __intrinsic_op($(kIROp_Sub)) This sub(This other);
    __intrinsic_op($(kIROp_Mul)) This mul(This other);
    __intrinsic_op($(kIROp_Div)) This div(This other);
    __intrinsic_op($(kIROp_FRem)) This mod(This other);
    __intrinsic_op($(kIROp_Neg)) This neg();
    __intrinsic_op($(kIROp_Mul)) This scale<T1:__BuiltinFloatingPointType>(T1 s);
    [__unsafeForceInlineEarly] float toFloat() { return __realCast<float>(this[0]); }

    [OverloadRank(-1)]
    [__unsafeForceInlineEarly] __init(int v) { this = vector<T,N>(T(v)); }
    [OverloadRank(-1)]
    [__unsafeForceInlineEarly] __init(float v) { this = vector<T,N>(T(v)); }

    // IDifferentiable

    typedef vector<T, N> Differential;

    [__unsafeForceInlineEarly]
    [BackwardDifferentiable]
    static Differential dzero()
    {
        return Differential(__slang_noop_cast<T>(T.dzero()));
    }

    [__unsafeForceInlineEarly]
    [BackwardDifferentiable]
    static Differential dadd(Differential a, Differential b)
    {
        return a + b;
    }

    __generic<U : __BuiltinRealType>
    [__unsafeForceInlineEarly]
    [BackwardDifferentiable]
    static Differential dmul(U a, Differential b)
    {
        return __realCast<T, U>(a) * b;
    }
}

__generic<T:__BuiltinFloatingPointType, let N : int, let M : int, let L : int>
extension matrix<T,N,M,L> : IFloat
{
    [TreatAsDifferentiable][__unsafeForceInlineEarly] bool lessThan(This other) { return this < other; }
    [TreatAsDifferentiable][__unsafeForceInlineEarly] bool lessThanOrEquals(This other) { return this <= other; }
    [TreatAsDifferentiable][__unsafeForceInlineEarly] bool equals(This other) { return all(this == other); }
    [TreatAsDifferentiable] __intrinsic_op($(kIROp_Add)) This add(This other);
    [TreatAsDifferentiable] __intrinsic_op($(kIROp_Sub)) This sub(This other);
    [TreatAsDifferentiable] __intrinsic_op($(kIROp_Mul))This mul(This other);
    [TreatAsDifferentiable] __intrinsic_op($(kIROp_Div)) This div(This other);
    [TreatAsDifferentiable] __intrinsic_op($(kIROp_FRem)) This mod(This other);
    [TreatAsDifferentiable] __intrinsic_op($(kIROp_Neg)) This neg();
    [TreatAsDifferentiable] __intrinsic_op($(kIROp_Mul)) This scale<T1:__BuiltinFloatingPointType>(T1 s);
    [TreatAsDifferentiable][__unsafeForceInlineEarly] This scale<T1:__BuiltinFloatingPointType>(T1 s);
    [TreatAsDifferentiable][__unsafeForceInlineEarly] float toFloat() { return __realCast<float>(this[0][0]); }

    [OverloadRank(-1)]
    [TreatAsDifferentiable]
    [__unsafeForceInlineEarly]
    __implicit_conversion($(kConversionCost_ScalarIntegerToFloatMatrix))
    __init(int v) { this = matrix<T,N,M>(T(v)); }

    [OverloadRank(-1)]
    [TreatAsDifferentiable]
    [__unsafeForceInlineEarly]
    __implicit_conversion($(kConversionCost_ScalarToMatrix))
    __init(float v) { this = matrix<T,N,M>(T(v)); }

    // IDifferentiable.
    typedef matrix<T, N,M,L> Differential;

    [__unsafeForceInlineEarly]
    [BackwardDifferentiable]
    static Differential dzero()
    {
        return matrix<T, N,M,L>(__slang_noop_cast<T>(T.dzero()));
    }

    [__unsafeForceInlineEarly]
    [BackwardDifferentiable]
    static Differential dadd(Differential a, Differential b)
    {
        return a + b;
    }
    
    __generic<U : __BuiltinRealType>
    [__unsafeForceInlineEarly]
    [BackwardDifferentiable]
    static Differential dmul(U a, Differential b)
    {
        return __realCast<T, U>(a) * b;
    }
}

__generic<let R : int, let C : int, let L : int>
extension matrix<int16_t,R,C,L>
{
    typealias T = int16_t;
    __implicit_conversion($(kConversionCost_IntegerTruncate))
    __init(int value) { this = matrix<T,R,C,L>(T(value)); }
}

__intrinsic_op(makeVector)
__generic<T, let N:int>
vector<T,N*2> __makeVector(vector<T,N> vec1, vector<T,N> vec2);

__generic<T>
extension vector<T, 4>
{
    __generic<let L : int>
    [__unsafeForceInlineEarly]
    __init(matrix<T, 2, 2, L> value)
    {
        this = __makeVector(value[0], value[1]);
    }
}
__generic<T, let L : int>
extension matrix<T, 2, 2, L>
{
    [__unsafeForceInlineEarly]
    __init(vector<T, 4> value)
    {
        this[0] = value.xy;
        this[1] = value.zw;
    }
}

${{{{
static const struct {
    char const* name;
    char const* glslPrefix;
} kTypes[] =
{
    {"half",        "f16"},
    {"float",       ""},
    {"double",      "d"},

    {"float16_t",   "f16"},
    {"float32_t",   "f32"},
    {"float64_t",   "f64"},

    {"int8_t",      "i8"},
    {"int16_t",     "i16"},
    {"int32_t",     "i32"},
    {"int",         "i"},
    {"int64_t",     "i64"},

    {"uint8_t",     "u8"},
    {"uint16_t",    "u16"},
    {"uint32_t",    "u32"},
    {"uint",        "u"},
    {"uint64_t",    "u64"},

    {"bool",        "b"},
};

static const int kTypeCount = sizeof(kTypes) / sizeof(kTypes[0]);

for (int tt = 0; tt < kTypeCount; ++tt)
{
    // Declare HLSL vector types
    for (int ii = 1; ii <= 4; ++ii)
    {
        sb << "typedef vector<" << kTypes[tt].name << "," << ii << "> " << kTypes[tt].name << ii << ";\n";
    }

    // Declare HLSL matrix types
    for (int rr = 1; rr <= 4; ++rr)
    for (int cc = 1; cc <= 4; ++cc)
    {
        sb << "typedef matrix<" << kTypes[tt].name << "," << rr << "," << cc << "> " << kTypes[tt].name << rr << "x" << cc << ";\n";
    }
}

sb << "\n\n";
sb << "// Cast from vector<T,1> to T, which is a scalar type\n";

for (int tt = 0; tt < kBaseTypeCount; ++tt)
{
    if(kBaseTypes[tt].tag == BaseType::Void) continue;

    const char* tname = kBaseTypes[tt].name;

    sb << "extension " << tname << "\n";
    sb << "{\n";
    sb << "    __implicit_conversion(" << kConversionCost_OneVectorToScalar << ")\n";
    sb << "    __init(vector<" << tname << ",1> v) { this = v[0]; }\n";
    sb << "}\n";
}

// Declare additional built-in generic types
}}}}

//@ public:

__generic<T>
__intrinsic_type($(kIROp_ConstantBufferType))
__magic_type(ConstantBufferType)
struct ConstantBuffer {}

__generic<T>
__intrinsic_type($(kIROp_TextureBufferType))
__magic_type(TextureBufferType)
struct TextureBuffer {}

__generic<T>
__intrinsic_type($(kIROp_ParameterBlockType))
__magic_type(ParameterBlockType)
struct ParameterBlock {}

__generic<T, let MAX_VERTS : uint>
__magic_type(VerticesType)
__intrinsic_type($(kIROp_VerticesType))
[__NonCopyableType]
struct OutputVertices
{
    __intrinsic_op($(kIROp_MetalSetVertex))
    static void _metalSetVertex(uint index, T val);

    __intrinsic_op($(kIROp_MeshOutputSet))
    static void _setVertex(This v, uint index, T val);

    __subscript(uint index) -> T
    {
        // TODO: Make sure this remains write only, we can't do this with just
        // a 'set' operation as it's legal to only write to part of the output
        // buffer, or part of the output buffer at a time.
<<<<<<< HEAD

        [mutating]
        [require(glsl_hlsl_metal_spirv, meshshading)]
        set
        {
            __target_switch
            {
            case metal: _metalSetVertex(index, newValue);
            case glsl: _setVertex(this, index, newValue);
            case hlsl: _setVertex(this, index, newValue);
            case spirv: _setVertex(this, index, newValue);
            }
        }
        
        [require(glsl_hlsl_spirv, meshshading)]
=======
        //
        // If a 'OutputVertices[index]' is referred to by a '__ref', call 'kIROp_MeshOutputRef(index)'
>>>>>>> 4f6f827e
        __intrinsic_op($(kIROp_MeshOutputRef))
        ref;
    }
};

__generic<T, let MAX_PRIMITIVES : uint>
__magic_type(IndicesType)
__intrinsic_type($(kIROp_IndicesType))
[__NonCopyableType]
struct OutputIndices
{
    __intrinsic_op($(kIROp_MetalSetIndices))
    static void __metalSetIndices(uint index, T val);

    // for some reason only here in the indices array it uses the return value as an actual
    // operand, while the others use the value of the instruction (the return value) to access
    // the type of the vertex, as when using the ref there is no third operand
    __intrinsic_op($(kIROp_MeshOutputSet))
    static void __setIndices(This v, uint index, T val);

    __subscript(uint index) -> T
    {
        [mutating]
        [require(glsl_hlsl_metal_spirv, meshshading)]
        set
        {
            __target_switch
            {
            case metal: __metalSetIndices(index, newValue);
            case glsl: __setIndices(this, index, newValue);
            case hlsl: __setIndices(this, index, newValue);
            case spirv: __setIndices(this, index, newValue);
            }
        }
    }
};

__generic<T, let MAX_PRIMITIVES : uint>
__magic_type(PrimitivesType)
__intrinsic_type($(kIROp_PrimitivesType))
[__NonCopyableType]
struct OutputPrimitives
{
    __intrinsic_op($(kIROp_MetalSetPrimitive))
    static void __metalSetPrimitive(uint index, T val);

    __intrinsic_op($(kIROp_MeshOutputSet))
    static void __setPrimitive(This v, uint index, T val);

    __subscript(uint index)->T
    {
<<<<<<< HEAD
        [mutating]
        [require(glsl_hlsl_metal_spirv, meshshading)]
        set
        {
            __target_switch
            {
            case metal: __metalSetPrimitive(index, newValue);
            case glsl: __setPrimitive(this, index, newValue);
            case hlsl: __setPrimitive(this, index, newValue);
            case spirv: __setPrimitive(this, index, newValue);
            }
        }

        [require(glsl_hlsl_spirv, meshshading)]
=======
        // If a 'OutputPrimitives[index]' is referred to by a '__ref', call 'kIROp_MeshOutputRef(index)'
>>>>>>> 4f6f827e
        __intrinsic_op($(kIROp_MeshOutputRef))
        ref;
    }
};

//@ hidden:

// Need to add constructors to the types above

__generic<T> __extension vector<T, 2>
{
    __intrinsic_op($(kIROp_MakeVector))
    __init(T x, T y);
}
__generic<T> __extension vector<T, 3>
{
    __intrinsic_op($(kIROp_MakeVector))
    __init(T x, T y, T z);

    [__unsafeForceInlineEarly]
    __intrinsic_op($(kIROp_MakeVector))
    __init(vector<T,2> xy, T z);

    [__unsafeForceInlineEarly]
    __intrinsic_op($(kIROp_MakeVector))
    __init(T x, vector<T,2> yz);
}
__generic<T> __extension vector<T, 4>
{
    __intrinsic_op($(kIROp_MakeVector))
    __init(T x, T y, T z, T w);

    [__unsafeForceInlineEarly]
    __intrinsic_op($(kIROp_MakeVector))
    __init(vector<T,2> xy, T z, T w);

    [__unsafeForceInlineEarly]
    __intrinsic_op($(kIROp_MakeVector))
    __init(T x, vector<T,2> yz, T w);

    [__unsafeForceInlineEarly]
    __intrinsic_op($(kIROp_MakeVector))
    __init(T x, T y, vector<T,2> zw);

    [__unsafeForceInlineEarly]
    __intrinsic_op($(kIROp_MakeVector))
    __init(vector<T,2> xy, vector<T,2> zw);

    [__unsafeForceInlineEarly]
    __intrinsic_op($(kIROp_MakeVector))
    __init(vector<T,3> xyz, T w);

    [__unsafeForceInlineEarly]
    __intrinsic_op($(kIROp_MakeVector))
    __init(T x, vector<T,3> yzw);
}

${{{{

// The above extensions are generic in the *type* of the vector,
// but explicit in the *size*. We will now declare an extension
// for each builtin type that is generic in the size.
//
for (int tt = 0; tt < kBaseTypeCount; ++tt)
{
    if(kBaseTypes[tt].tag == BaseType::Void) continue;

    sb << "__generic<let N : int> __extension vector<"
        << kBaseTypes[tt].name << ",N>\n{\n";

    for (int ff = 0; ff < kBaseTypeCount; ++ff)
    {
        if(kBaseTypes[ff].tag == BaseType::Void) continue;


        if( tt != ff )
        {
            auto cost = getBaseTypeConversionCost(
                kBaseTypes[tt],
                kBaseTypes[ff]);
            auto op = getBaseTypeConversionOp(
                kBaseTypes[tt],
                kBaseTypes[ff]);

			// Implicit conversion from a vector of the same
			// size, but different element type.
            sb << "    __implicit_conversion(" << cost << ")\n";
            sb << "    __intrinsic_op(" << int(op) << ")\n";
            sb << "    __init(vector<" << kBaseTypes[ff].name << ",N> value);\n";

			// Constructor to make a vector from a scalar of another type.
            if (cost != kConversionCost_Impossible)
            {
                cost += kConversionCost_ScalarToVector;
                sb << "    __implicit_conversion(" << cost << ")\n";
                sb << "    [__unsafeForceInlineEarly]\n";
                sb << "    __init(" << kBaseTypes[ff].name << " value) { this = vector<" << kBaseTypes[tt].name << ",N>( " << kBaseTypes[tt].name << "(value)); }\n";
            }
        }
    }
    sb << "}\n";
}

for( int R = 1; R <= 4; ++R )
for( int C = 1; C <= 4; ++C )
{
    sb << "__generic<T, let L:int> __extension matrix<T, " << R << "," << C << ", L>\n{\n";

    // initialize from R*C scalars
    if (R == 1 || C == 1)
        sb << "[require(hlsl)]\n";
    sb << "__intrinsic_op(" << int(kIROp_MakeMatrix) << ") __init(";
    for( int ii = 0; ii < R; ++ii )
    for( int jj = 0; jj < C; ++jj )
    {
        if ((ii+jj) != 0) sb << ", ";
        sb << "T m" << ii << jj;
    }
    sb << ");\n";

    // Initialize from R C-vectors
    if (R == 1 || C == 1)
        sb << "[require(hlsl)]\n";
    sb << "__intrinsic_op(" << int(kIROp_MakeMatrix) << ") __init(";
    for (int ii = 0; ii < R; ++ii)
    {
        if(ii != 0) sb << ", ";
        sb << "vector<T," << C << "> row" << ii;
    }
    sb << ");\n";

    // initialize from a matrix of larger size
    for(int rr = R; rr <= 4; ++rr)
    for( int cc = C; cc <= 4; ++cc )
    {
        if(rr == R && cc == C) continue;
        if (R == 1 || C == 1)
            sb << "[require(hlsl)]\n";
        sb << "__intrinsic_op(" << int(kIROp_MatrixReshape) << ") __init(matrix<T," << rr << "," << cc << ", L> value);\n";
    }

    // Initialize from matrix and vector
    if (R > 2)
    {
        sb << "__init(matrix<T," << (R - 1) << "," << C << "> m, vector<T," << C << "> row" << (R - 1) << ") ";
        sb << "{ this = This(";
        for (int ii = 0; ii < R - 1; ++ii)
        {
            sb << "m[" << ii << "], ";
        }
        sb << "row" << (R - 1) << "); }\n";
    }

    sb << "}\n";
}

for (int tt = 0; tt < kBaseTypeCount; ++tt)
{
    if(kBaseTypes[tt].tag == BaseType::Void) continue;
    auto toType = kBaseTypes[tt].name;
}}}}

__generic<let R : int, let C : int, let L : int> extension matrix<$(toType),R,C,L>
{
${{{{
    for (int ff = 0; ff < kBaseTypeCount; ++ff)
    {
        if(kBaseTypes[ff].tag == BaseType::Void) continue;
        if( tt == ff ) continue;

        auto cost = getBaseTypeConversionCost(
            kBaseTypes[tt],
            kBaseTypes[ff]);
        auto fromType = kBaseTypes[ff].name;
        auto op = getBaseTypeConversionOp(
                kBaseTypes[tt],
                kBaseTypes[ff]);
}}}}
    __implicit_conversion($(cost))
    __intrinsic_op($(op))
    __init(matrix<$(fromType),R,C,L> value);
${{{{
    }
}}}}
}
${{{{
}
}}}}

__generic<T, U>
__intrinsic_op(0)
T __slang_noop_cast(U u);


//@ public:

    /// Sampling state for filtered texture fetches.
__magic_type(SamplerStateType, $(int(SamplerStateFlavor::SamplerState)))
__intrinsic_type($(kIROp_SamplerStateType))
struct SamplerState
{
}

    /// Sampling state for filtered texture fetches that include a comparison operation before filtering.
__magic_type(SamplerStateType, $(int(SamplerStateFlavor::SamplerComparisonState)))
__intrinsic_type($(kIROp_SamplerComparisonStateType))
struct SamplerComparisonState
{
}

//@ hidden:

${{{{

for (auto op : intrinsicUnaryOps)
{
    for (auto type : kBaseTypes)
    {
        if ((type.flags & op.flags) == 0)
            continue;

        char const* resultType = type.name;
        if (op.flags & BOOL_RESULT) resultType = "bool";

        // scalar version
        sb << "__prefix __intrinsic_op(" << int(op.opCode) << ") " << resultType << " operator" << op.opName << "(" << type.name << " value);\n";
        sb << "__intrinsic_op(" << int(op.opCode) << ") " << resultType << " __" << op.funcName << "(" << type.name << " value);\n";

        // vector version
        sb << "__generic<let N : int> ";
        sb << "__prefix __intrinsic_op(" << int(op.opCode) << ") vector<" << resultType << ",N> operator" << op.opName << "(" << "vector<" << type.name << ",N> value);\n";

        // matrix version
        sb << "__generic<let N : int, let M : int> ";
        sb << "__prefix __intrinsic_op(" << int(op.opCode) << ") matrix<" << resultType << ",N,M> operator" << op.opName << "(" <<  "matrix<" << type.name << ",N,M> value);\n";
    }

    // Synthesize generic versions
    if(op.interface)
    {
        char const* resultType = "T";
        if (op.flags & BOOL_RESULT) resultType = "bool";
        
        // scalar version
        sb << "__generic<T : " << op.interface << ">\n";
        sb << "[OverloadRank(10)]";
        sb << "__prefix __intrinsic_op(" << int(op.opCode) << ") " << resultType << " operator" << op.opName << "(" << "T value);\n";

        // vector version
        sb << "__generic<T : " << op.interface << ", let N : int> ";
        sb << "[OverloadRank(10)]";
        sb << "__prefix __intrinsic_op(" << int(op.opCode) << ") vector<" << resultType << ",N> operator" << op.opName << "(vector<T,N> value);\n";

        // matrix version
        sb << "__generic<T : " << op.interface << ", let N : int, let M : int> ";
        sb << "[OverloadRank(10)]";
        sb << "__prefix __intrinsic_op(" << int(op.opCode) << ") matrix<" << resultType << ",N,M> operator" << op.opName << "(matrix<T,N,M> value);\n";
    }
}

}}}}

__generic<T, let addrSpace : uint64_t>
__intrinsic_op(0)
[require(cpp_cuda_spirv)]
__prefix Ref<T> operator*(Ptr<T, addrSpace> value);

__generic<T>
__intrinsic_op(0)
[require(cpp_cuda_spirv)]
__prefix Ptr<T, $( (uint64_t)AddressSpace::UserPointer)ULL> operator&(__ref T value);

__generic<T>
__intrinsic_op(0)
[require(cpp_cuda_spirv)]
__Addr<T> __get_addr( __ref T value);

__generic<T, let addrSpace : uint64_t>
__intrinsic_op($(kIROp_GetOffsetPtr))
Ptr<T, addrSpace> operator+(Ptr<T, addrSpace> value, int64_t offset);

__generic<T, let addrSpace : uint64_t>
[__unsafeForceInlineEarly]
Ptr<T, addrSpace> operator -(Ptr<T, addrSpace> value, int64_t offset)
{
    return __getOffsetPtr(value, -offset);
}

__generic<T : IArithmetic>
[__unsafeForceInlineEarly]
__prefix T operator+(T value)
{ return value; }

__generic<T : __BuiltinArithmeticType, let N : int>
[__unsafeForceInlineEarly]
__prefix vector<T,N> operator+(vector<T,N> value)
{ return value; }

__generic<T : __BuiltinArithmeticType, let R : int, let C : int>
[__unsafeForceInlineEarly]
__prefix matrix<T,R,C> operator+(matrix<T,R,C> value)
{ return value; }

${{{{

static const struct IncDecOpInfo
{
    char const* name;
    char const* binOp;
} kIncDecOps[] =
{
    { "++", "+" },
    { "--", "-" },
};
static const struct IncDecOpFixity
{
    char const* qual;
    char const* bodyPrefix;
    char const* returnVal;
} kIncDecFixities[] =
{
    { "__prefix", "", "value" },
    { "__postfix", " let result = value;", "result" },
};
for(auto op : kIncDecOps)
for(auto fixity : kIncDecFixities)
{
}}}}

$(fixity.qual)
__generic<T : __BuiltinArithmeticType>
[__unsafeForceInlineEarly]
T operator$(op.name)(in out T value)
{$(fixity.bodyPrefix) value = value $(op.binOp) T(1); return $(fixity.returnVal); }

$(fixity.qual)
__generic<T : __BuiltinArithmeticType, let N : int>
[__unsafeForceInlineEarly]
vector<T,N> operator$(op.name)(in out vector<T,N> value)
{$(fixity.bodyPrefix) value = value $(op.binOp) T(1); return $(fixity.returnVal); }

$(fixity.qual)
__generic<T : __BuiltinArithmeticType, let R : int, let C : int, let L : int>
[__unsafeForceInlineEarly]
matrix<T,R,C> operator$(op.name)(in out matrix<T,R,C,L> value)
{$(fixity.bodyPrefix) value = value $(op.binOp) T(1); return $(fixity.returnVal); }

$(fixity.qual)
__generic<T, let addrSpace : uint64_t>
[__unsafeForceInlineEarly]
Ptr<T, addrSpace> operator$(op.name)(in out Ptr<T, addrSpace> value)
{$(fixity.bodyPrefix) value = value $(op.binOp) 1; return $(fixity.returnVal); }

${{{{
}

for (auto op : intrinsicBinaryOps)
{
    for (auto type : kBaseTypes)
    {
        if ((type.flags & op.flags) == 0)
            continue;

        char const* leftType = type.name;
        char const* rightType = leftType;
        char const* resultType = leftType;

        if (op.flags & BOOL_RESULT) resultType = "bool";

        // TODO: We should handle a `SHIFT` flag on the op
        // by changing `rightType` to `int` in order to
        // account for the fact that the shift amount should
        // always have a fixed type independent of the LHS.
        //
        // (It is unclear why this change hadn't been made
        // already, so it is possible that such a change
        // breaks overload resolution or other parts of
        // the compiler)

        // scalar version
        sb << "__intrinsic_op(" << int(op.opCode) << ") " << resultType << " operator" << op.opName << "(" << leftType << " left, " << rightType << " right);\n";
        sb << "__intrinsic_op(" << int(op.opCode) << ") " << resultType << " __" << op.funcName << "(" << leftType << " left, " << rightType << " right);\n";

        // vector version
        sb << "__generic<let N : int> ";
        sb << "__intrinsic_op(" << int(op.opCode) << ") vector<" << resultType << ",N> operator" << op.opName << "(vector<" << leftType << ",N> left, vector<" << rightType << ",N> right);\n";

        // matrix version
        sb << "__generic<let N : int, let M : int> ";
        sb << "__intrinsic_op(" << int(op.opCode) << ") matrix<" << resultType << ",N,M> operator" << op.opName << "(matrix<" << leftType << ",N,M> left, matrix<" << rightType << ",N,M> right);\n";

        // We currently synthesize addiitonal overloads
        // for the case where one or the other operand
        // is a scalar. This choice serves a few purposes:
        //
        // 1. It avoids introducing scalar-to-vector or
        // scalar-to-matrix promotions before the operator,
        // which might allow some back ends to produce
        // more optimal code.
        //
        // 2. It avoids concerns about making overload resolution
        // and the inference rules for `N` and `M` able to
        // handle the mixed vector/scalar or matrix/scalar case.
        //
        // 3. Having explicit overloads for the matrix/scalar cases
        // here means that we do *not* need to support a general
        // implicit conversion from scalars to matrices, unless
        // we decide we want to.
        //
        // Note: Case (2) of the motivation shouldn't really apply
        // any more, because we end up having to support similar
        // inteference for built-in binary math functions where
        // vectors and scalars might be combined (and where defining
        // additional overloads to cover all the combinations doesn't
        // seem practical or desirable).
        //
        // TODO: We should consider whether dropping these extra
        // overloads is possible and worth it. The optimization
        // concern (1) could possibly be addressed in specific
        // back-ends. The issue (3) about not wanting to support
        // implicit scalar-to-matrix conversion may be moot if
        // we end up needing to support mixed scalar/matrix input
        // for builtin in non-operator functions anyway.

        // scalar-vector and scalar-matrix
        sb << "__generic<let N : int> ";
        sb << "__intrinsic_op(" << int(op.opCode) << ") vector<" << resultType << ",N> operator" << op.opName << "(" << leftType << " left, vector<" << rightType << ",N> right);\n";

        sb << "__generic<let N : int, let M : int> ";
        sb << "__intrinsic_op(" << int(op.opCode) << ") matrix<" << resultType << ",N,M> operator" << op.opName << "(" << leftType << " left, matrix<" << rightType << ",N,M> right);\n";

        // vector-scalar and matrix-scalar
        sb << "__generic<let N : int> ";
        sb << "__intrinsic_op(" << int(op.opCode) << ") vector<" << resultType << ",N> operator" << op.opName << "(vector<" << leftType << ",N> left, " << rightType << " right);\n";

        sb << "__generic<let N : int, let M : int> ";
        sb << "__intrinsic_op(" << int(op.opCode) << ") matrix<" << resultType << ",N,M> operator" << op.opName << "(matrix<" << leftType << ",N,M> left, " << rightType << " right);\n";
    }

    // Synthesize generic versions
    if(op.interface)
    {
        char const* leftType = "T";
        char const* rightType = leftType;
        char const* resultType = leftType;

        if (op.flags & BOOL_RESULT) resultType = "bool";
        // TODO: handle `SHIFT`

        // scalar version
        sb << "__generic<T : " << op.interface << ">\n";
        sb << "[OverloadRank(10)]";
        sb << "__intrinsic_op(" << int(op.opCode) << ") " << resultType << " operator" << op.opName << "(" << leftType << " left, " << rightType << " right);\n";

        // vector version
        sb << "__generic<T : " << op.interface << ", let N : int> ";
        sb << "[OverloadRank(10)]";
        sb << "__intrinsic_op(" << int(op.opCode) << ") vector<" << resultType << ",N> operator" << op.opName << "(vector<" << leftType << ",N> left, vector<" << rightType << ",N> right);\n";

        // matrix version
        sb << "__generic<T : " << op.interface << ", let N : int, let M : int> ";
        sb << "[OverloadRank(10)]";
        sb << "__intrinsic_op(" << int(op.opCode) << ") matrix<" << resultType << ",N,M> operator" << op.opName << "(matrix<" << leftType << ",N,M> left, matrix<" << rightType << ",N,M> right);\n";

        // scalar-vector and scalar-matrix
        sb << "__generic<T : " << op.interface << ", let N : int> ";
        sb << "[OverloadRank(10)]";
        sb << "__intrinsic_op(" << int(op.opCode) << ") vector<" << resultType << ",N> operator" << op.opName << "(" << leftType << " left, vector<" << rightType << ",N> right);\n";

        sb << "__generic<T : " << op.interface << ", let N : int, let M : int> ";
        sb << "[OverloadRank(10)]";
        sb << "__intrinsic_op(" << int(op.opCode) << ") matrix<" << resultType << ",N,M> operator" << op.opName << "(" <<  leftType << " left, matrix<" << rightType << ",N,M> right);\n";

        // vector-scalar and matrix-scalar
        sb << "__generic<T : " << op.interface << ", let N : int> ";
        sb << "[OverloadRank(10)]";
        sb << "__intrinsic_op(" << int(op.opCode) << ") vector<" << resultType << ",N> operator" << op.opName << "(vector<" << leftType << ",N> left, " << rightType << " right);\n";

        sb << "__generic<T : " << op.interface << ", let N : int, let M : int> ";
        sb << "[OverloadRank(10)]";
        sb << "__intrinsic_op(" << int(op.opCode) << ") matrix<" << resultType << ",N,M> operator" << op.opName << "(matrix<" << leftType << ",N,M> left, " << rightType << " right);\n";
    }
}

// We will declare the shift operations entirely as generics
// rather than try to handle all the pairings of left-hand
// and right-hand side types.
//
static const struct ShiftOpInfo
{
    char const* name;
    char const* funcName;
    int op;
} kShiftOps[] =
{
    { "<<", "shl", kIROp_Lsh },
    { ">>", "shr", kIROp_Rsh },
};
for(auto info : kShiftOps) {
}}}}

__generic<L: __BuiltinIntegerType, R: __BuiltinIntegerType>
__intrinsic_op($(info.op))
L operator$(info.name)(L left, R right);

__generic<L: __BuiltinIntegerType, R: __BuiltinIntegerType>
__intrinsic_op($(info.op))
L __$(info.funcName)(L left, R right);

__generic<L: __BuiltinIntegerType, R: __BuiltinIntegerType>
[__unsafeForceInlineEarly]
L operator$(info.name)=(in out L left, R right)
{
    left = left $(info.name) right;
    return left;
}

__generic<L: __BuiltinIntegerType, R: __BuiltinIntegerType, let N : int>
__intrinsic_op($(info.op))
vector<L,N> operator$(info.name)(vector<L,N> left, vector<R,N> right);

__generic<L: __BuiltinIntegerType, R: __BuiltinIntegerType, let N : int>
[__unsafeForceInlineEarly]
vector<L,N> operator$(info.name)=(in out vector<L,N> left, vector<R,N> right)
{
    left = left $(info.name) right;
    return left;
}

__generic<L: __BuiltinIntegerType, R: __BuiltinIntegerType, let N : int, let M : int>
__intrinsic_op($(info.op))
matrix<L,N,M> operator$(info.name)(matrix<L,N,M> left, matrix<R,N,M> right);

__generic<L: __BuiltinIntegerType, R: __BuiltinIntegerType, let N : int, let M : int, let Layout : int>
[__unsafeForceInlineEarly]
matrix<L, N, M> operator$(info.name)=(in out matrix<L, N, M, Layout> left, matrix<R, N, M> right)
{
    left = left $(info.name) right;
    return left;
}

__generic<L: __BuiltinIntegerType, R: __BuiltinIntegerType, let N : int>
__intrinsic_op($(info.op))
vector<L,N> operator$(info.name)(L left, vector<R,N> right);

__generic<L: __BuiltinIntegerType, R: __BuiltinIntegerType, let N : int, let M : int>
__intrinsic_op($(info.op))
matrix<L,N,M> operator$(info.name)(L left, matrix<R,N,M> right);

__generic<L: __BuiltinIntegerType, R: __BuiltinIntegerType, let N : int>
__intrinsic_op($(info.op))
vector<L,N> operator$(info.name)(vector<L,N> left, R right);

__generic<L: __BuiltinIntegerType, R: __BuiltinIntegerType, let N : int>
[__unsafeForceInlineEarly]
vector<L, N> operator$(info.name)=(in out vector<L, N> left, R right)
{
    left = left $(info.name) right;
    return left;
}

__generic<L: __BuiltinIntegerType, R: __BuiltinIntegerType, let N : int, let M : int>
__intrinsic_op($(info.op))
matrix<L,N,M> operator$(info.name)(matrix<L,N,M> left, R right);

__generic<L: __BuiltinIntegerType, R: __BuiltinIntegerType, let N : int, let M : int, let Layout : int>
[__unsafeForceInlineEarly]
matrix<L,N,M> operator$(info.name)=(in out matrix<L,N,M, Layout> left, R right)
{
    left = left $(info.name) right;
    return left;
}

${{{{
}

    static const struct CompoundBinaryOpInfo
    {
        char const* name;
        char const* interface;
    } kCompoundBinaryOps[] =
    {
        { "+",  "__BuiltinArithmeticType" },
        { "-",  "__BuiltinArithmeticType" },
        { "*",  "__BuiltinArithmeticType" },
        { "/",  "__BuiltinArithmeticType" },
        { "%",  "__BuiltinIntegerType" },
        { "%",  "__BuiltinFloatingPointType" },
        { "&",  "__BuiltinLogicalType" },
        { "|",  "__BuiltinLogicalType" },
        { "^",  "__BuiltinLogicalType" },
    };
    for( auto op : kCompoundBinaryOps )
    {
    }}}}

    __generic<T : $(op.interface)>
    [__unsafeForceInlineEarly]
    T operator$(op.name)=(in out T left, T right)
    {
        left = left $(op.name) right;
        return left;
    }

    __generic<T : $(op.interface), let N : int>
    [__unsafeForceInlineEarly]
    vector<T,N> operator$(op.name)=(in out vector<T,N> left, vector<T,N> right)
    {
        left = left $(op.name) right;
        return left;
    }

    __generic<T : $(op.interface), let N : int>
    [__unsafeForceInlineEarly]
    vector<T,N> operator$(op.name)=(in out vector<T,N> left, T right)
    {
        left = left $(op.name) right;
        return left;
    }

    __generic<T : $(op.interface), let R : int, let C : int, let Layout : int>
    [__unsafeForceInlineEarly]
    matrix<T,R,C> operator$(op.name)=(in out matrix<T,R,C,Layout> left, matrix<T,R,C> right)
    {
        left = left $(op.name) right;
        return left;
    }

    __generic<T : $(op.interface), let R : int, let C : int, let Layout : int>
    [__unsafeForceInlineEarly]
    matrix<T,R,C> operator$(op.name)=(in out matrix<T,R,C, Layout> left, T right)
    {
        left = left $(op.name) right;
        return left;
    }

    ${{{{
    }

}}}}

//@ public:


// Bit cast
__generic<T, U>
[__unsafeForceInlineEarly]
__intrinsic_op($(kIROp_BitCast))
T bit_cast(U value);

// Create Existential object
__generic<T, U>
[__unsafeForceInlineEarly]
__intrinsic_op($(kIROp_CreateExistentialObject))
T createDynamicObject(uint typeId, U value);

// Reinterpret
__generic<T, U>
[__unsafeForceInlineEarly]
__intrinsic_op($(kIROp_Reinterpret))
T reinterpret(U value);

// Use an otherwise unused value
//
// This can be used to silence the warning about returning before initializing an out paramter.
__generic<T>
[__readNone]
[ForceInline]
__intrinsic_op($(kIROp_Unmodified))
void unused(inout T){}

// This can be used to silence the warning about not writing to an inout parameter.
__generic<T>
[__readNone]
[ForceInline]
__intrinsic_op($(kIROp_Unmodified))
void unmodified(out T){}

// Specialized function

/// Given a string returns an integer hash of that string.
__intrinsic_op($(kIROp_GetStringHash))
int getStringHash(String string);

/// Use will produce a syntax error in downstream compiler
/// Useful for testing diagnostics around compilation errors of downstream compiler
/// It 'returns' an int so can be used in expressions without the front end complaining.
[require(cpp_cuda_glsl_hlsl)]
int __SyntaxError()
{
    __target_switch
    {
    case cpp: __intrinsic_asm " @ ";
    case cuda: __intrinsic_asm " @ ";
    case glsl: __intrinsic_asm " @ ";
    case hlsl: __intrinsic_asm " @ ";
    }
}

/// For downstream compilers that allow sizeof/alignof/offsetof
/// Can't be called in the C/C++ style. Need to use __size_of<some_type>() as opposed to sizeof(some_type).
__generic<T>
[__readNone]
[require(cpp_cuda)]
int __sizeOf()
{
    __intrinsic_asm "sizeof($[0])", T;
}

__generic<T>
[__readNone]
[require(cpp_cuda)]
int __sizeOf(T v)
{
    __target_switch
    {
    case cpp: __intrinsic_asm "sizeof($T0)";
    case cuda: __intrinsic_asm "sizeof($T0)";
    }
}

__generic<T>
[__readNone]
[require(cpp_cuda)]
int __alignOf()
{
    __target_switch
    {
    case cuda :
    case cpp :
        __intrinsic_asm "SLANG_ALIGN_OF($[0])", T;
    }
}

__generic<T>
[__readNone]
[require(cpp_cuda)]
int __alignOf(T v)
{
    __target_switch
    {
    case cpp: __intrinsic_asm "SLANG_ALIGN_OF($T0)";
    case cuda: __intrinsic_asm "SLANG_ALIGN_OF($T0)";
    }
}

// It would be nice to have offsetof equivalent, but it's not clear how that would work in terms of the Slang language.
// Here we allow calculating the offset of a field in bytes from an *instance* of the type.
__generic<T,F>
[__readNone]
[require(cpp_cuda)]
int __offsetOf(in T t, in F field)
{
    __target_switch
    {
    case cpp: __intrinsic_asm "int(((char*)&($1)) - ((char*)&($0))";
    case cuda: __intrinsic_asm "int(((char*)&($1)) - ((char*)&($0)))";
    }
}

/// Mark beginning of "interlocked" operations in a fragment shader.
[require(glsl_spirv, GL_ARB_fragment_shader_interlock, fragment)]
__intrinsic_op($(kIROp_BeginFragmentShaderInterlock))
void beginInvocationInterlock();

/// Mark end of "interlocked" operations in a fragment shader.
[require(glsl_spirv, GL_ARB_fragment_shader_interlock, fragment)]
__intrinsic_op($(kIROp_EndFragmentShaderInterlock))
void endInvocationInterlock();

// Operators to apply to `enum` types

//@ hidden:

__generic<E : __EnumType>
__intrinsic_op($(kIROp_Eql))
bool operator==(E left, E right);

__generic<E : __EnumType>
__intrinsic_op($(kIROp_Neq))
bool operator!=(E left, E right);

//@ public:

// public interfaces for generic arithmetic types.

__generic<T : IComparable>
[__unsafeForceInlineEarly]
[OverloadRank(-10)]
bool operator<(T v0, T v1)
{
    return v0.lessThan(v1);
}
__generic<T : IComparable>
[__unsafeForceInlineEarly]
[OverloadRank(-10)]
bool operator>(T v0, T v1)
{
    return v1.lessThan(v0);
}
__generic<T : IComparable>
[__unsafeForceInlineEarly]
[OverloadRank(-10)]
bool operator ==(T v0, T v1)
{
    return v0.equals(v1);
}
__generic<T : IComparable>
[__unsafeForceInlineEarly]
[OverloadRank(-10)]
bool operator >=(T v0, T v1)
{
    return v1.lessThanOrEquals(v0);
}
__generic<T : IComparable>
[__unsafeForceInlineEarly]
[OverloadRank(-10)]
bool operator <=(T v0, T v1)
{
    return v0.lessThanOrEquals(v1);
}
__generic<T : IComparable>
[__unsafeForceInlineEarly]
[OverloadRank(-10)]
bool operator !=(T v0, T v1)
{
    return !v0.equals(v1);
}

${{{{
const char* arithmeticInterfaces[] = {"IArithmetic", "IFloat"};
const char* attribs[] = {"", "[TreatAsDifferentiable]"};
for (Index i = 0; i < 2; i++) {
    const auto interfaceName = arithmeticInterfaces[i];
    const auto attrib = attribs[i];
    Index overloadRank = i - 3;
}}}}
$(attrib)
__generic<T : $(interfaceName)>
[__unsafeForceInlineEarly]
[OverloadRank($(overloadRank))]
T operator +(T v0, T v1)
{
    return v0.add(v1);
}

$(attrib)
__generic<T : $(interfaceName)>
[__unsafeForceInlineEarly]
[OverloadRank($(overloadRank))]
T operator -(T v0, T v1)
{
    return v0.sub(v1);
}

$(attrib)
__generic<T : $(interfaceName)>
[__unsafeForceInlineEarly]
[OverloadRank($(overloadRank))]
T operator *(T v0, T v1)
{
    return v0.mul(v1);
}

$(attrib)
__generic<T : $(interfaceName)>
[__unsafeForceInlineEarly]
[OverloadRank($(overloadRank))]
T operator /(T v0, T v1)
{
    return v0.div(v1);
}

$(attrib)
__generic<T : $(interfaceName)>
[__unsafeForceInlineEarly]
[OverloadRank($(overloadRank))]
T operator %(T v0, T v1)
{
    return v0.mod(v1);
}

$(attrib)
__generic<T : $(interfaceName)>
[__unsafeForceInlineEarly]
[OverloadRank($(overloadRank))]
__prefix T operator -(T v0)
{
    return v0.neg();
}

${{{{
    } // foreach ["IArithmetic", "IFloat"]
}}}}

__generic<T : ILogical>
[__unsafeForceInlineEarly]
[OverloadRank(-10)]
T operator &(T v0, T v1)
{
    return v0.bitAnd(v1);
}
__generic<T : ILogical>
[__unsafeForceInlineEarly]
[OverloadRank(-10)]
T operator &&(T v0, T v1)
{
    return v0.and(v1);
}

[__unsafeForceInlineEarly]
[OverloadRank(-10)]
bool and(bool v0, bool v1)
{
    return __and(v0, v1);
}

[__unsafeForceInlineEarly]
[OverloadRank(-10)]
__intrinsic_op($(kIROp_And))
vector<bool, N> and<let N : int>(vector<bool, N> v0, vector<bool, N> v1);

[__unsafeForceInlineEarly]
[OverloadRank(-10)]
vector<bool, N> and<let N : int>(bool b, vector<bool, N> v)
{
    return and(vector<bool, N>(b), v);
}

[__unsafeForceInlineEarly]
[OverloadRank(-10)]
vector<bool, N> and<let N : int>(vector<bool, N> v, bool b)
{
    return and(v, vector<bool, N>(b));
}

[__unsafeForceInlineEarly]
[OverloadRank(-10)]
bool or(bool v0, bool v1)
{
    return __or(v0, v1);
}

[__unsafeForceInlineEarly]
[OverloadRank(-10)]
__intrinsic_op($(kIROp_Or))
vector<bool, N> or<let N : int>(vector<bool, N> v0, vector<bool, N> v1);

[__unsafeForceInlineEarly]
[OverloadRank(-10)]
vector<bool, N> or<let N : int>(bool b, vector<bool, N> v)
{
    return or(vector<bool, N>(b), v);
}

[__unsafeForceInlineEarly]
[OverloadRank(-10)]
vector<bool, N> or<let N : int>(vector<bool, N> v, bool b)
{
    return or(v, vector<bool, N>(b));
}

__generic<T : ILogical>
[__unsafeForceInlineEarly]
[OverloadRank(-10)]
T operator |(T v0, T v1)
{
    return v0.bitOr(v1);
}
__generic<T : ILogical>
[__unsafeForceInlineEarly]
[OverloadRank(-10)]
T operator ||(T v0, T v1)
{
    return v0.or(v1);
}
__generic<T : ILogical>
[__unsafeForceInlineEarly]
[OverloadRank(-10)]
T operator ^(T v0, T v1)
{
    return v0.bitXor(v1);
}
__generic<T : ILogical>
[__unsafeForceInlineEarly]
[OverloadRank(-10)]
__prefix T operator ~(T v0)
{
    return v0.bitNot();
}
__generic<T : ILogical>
[__unsafeForceInlineEarly]
[OverloadRank(-10)]
__prefix T operator !(T v0)
{
    return v0.not();
}

// The operator overloads defined above already allows Enum types to be used
// in logical operators, but we still provide overloads for __EnumTypes and map
// them directly to intrinsic op to allow constant propagation at AST level to
// work on enum types.

__generic<T : __EnumType>
[__unsafeForceInlineEarly]
__intrinsic_op($(kIROp_BitAnd))
T operator &(T v0, T v1);

__generic<T : __EnumType>
[__unsafeForceInlineEarly]
__intrinsic_op($(kIROp_BitOr))
T operator |(T v0, T v1);

__generic<T : __EnumType>
[__unsafeForceInlineEarly]
__intrinsic_op($(kIROp_BitNot))
__prefix T operator ~(T v0);


// IR level type traits.

__generic<T>
__intrinsic_op($(kIROp_undefined))
T __declVal();

__generic<T>
__intrinsic_op($(kIROp_DefaultConstruct))
T __default();

__generic<T, U>
__intrinsic_op($(kIROp_TypeEquals))
bool __type_equals_impl(T t, U u);

__generic<T, U>
[__unsafeForceInlineEarly]
bool __type_equals(T t, U u)
{
    return __type_equals_impl(__declVal<T>(), __declVal<U>());
}

__generic<T, U>
[__unsafeForceInlineEarly]
bool __type_equals()
{
    return __type_equals_impl(__declVal<T>(), __declVal<U>());
}

__generic<T>
__intrinsic_op($(kIROp_IsBool))
bool __isBool_impl(T t);

__generic<T>
[__unsafeForceInlineEarly]
bool __isBool()
{
    return __isBool_impl(__declVal<T>());
}

__generic<T>
__intrinsic_op($(kIROp_IsInt))
bool __isInt_impl(T t);

__generic<T>
[__unsafeForceInlineEarly]
bool __isInt()
{
    return __isInt_impl(__declVal<T>());
}

__generic<T>
__intrinsic_op($(kIROp_IsFloat))
bool __isFloat_impl(T t);

__generic<T>
__intrinsic_op($(kIROp_IsHalf))
bool __isHalf_impl(T t);

__generic<T>
[__unsafeForceInlineEarly]
bool __isFloat()
{
    return __isFloat_impl(__declVal<T>());
}

__generic<T>
[__unsafeForceInlineEarly]
bool __isHalf()
{
    return __isHalf_impl(__declVal<T>());
}

__generic<T>
__intrinsic_op($(kIROp_IsUnsignedInt))
bool __isUnsignedInt_impl(T t);

__generic<T>
[__unsafeForceInlineEarly]
bool __isUnsignedInt()
{
    return __isUnsignedInt_impl(__declVal<T>());
}

__generic<T>
__intrinsic_op($(kIROp_IsSignedInt))
bool __isSignedInt_impl(T t);

__generic<T>
[__unsafeForceInlineEarly]
bool __isSignedInt()
{
    return __isSignedInt_impl(__declVal<T>());
}

__generic<T>
__intrinsic_op($(kIROp_IsVector))
bool __isVector_impl(T t);

__generic<T>
[__unsafeForceInlineEarly]
bool __isVector()
{
    return __isVector_impl(__declVal<T>());
}

__generic<T>
__intrinsic_op($(kIROp_GetNaturalStride))
int __naturalStrideOf_impl(T v);

__generic<T>
[__unsafeForceInlineEarly]
int __naturalStrideOf()
{
    return __naturalStrideOf_impl(__declVal<T>());
}

__intrinsic_op($(kIROp_AlignOf))
int __alignOf_intrinsic_impl<T>(T t);

[ForceInline]
int __alignOf_intrinsic<T>()
{
    return __alignOf_intrinsic_impl<T>(__default<T>());
}

__intrinsic_op($(kIROp_TreatAsDynamicUniform))
T asDynamicUniform<T>(T v);

__generic<T>
__intrinsic_op( $(kIROp_GetLegalizedSPIRVGlobalParamAddr))
__Addr<T> __getLegalizedSPIRVGlobalParamAddr(T val);

__intrinsic_op($(kIROp_RequireComputeDerivative))
void __requireComputeDerivative();

// Binding Attributes

__attributeTarget(DeclBase)
attribute_syntax [vk_binding(binding: int, set: int = 0)]			: GLSLBindingAttribute;

__attributeTarget(DeclBase)
attribute_syntax [gl_binding(binding: int, set: int = 0)]			: GLSLBindingAttribute;


__attributeTarget(VarDeclBase)
attribute_syntax [vk_shader_record]			                        : ShaderRecordAttribute;
__attributeTarget(VarDeclBase)
attribute_syntax [shader_record]			                        : ShaderRecordAttribute;

__attributeTarget(DeclBase)
attribute_syntax [vk_push_constant]									: PushConstantAttribute;
__attributeTarget(DeclBase)
attribute_syntax [push_constant]									: PushConstantAttribute;

__attributeTarget(VarDeclBase)
attribute_syntax [vk_location(location : int)] : GLSLLocationAttribute;

__attributeTarget(VarDeclBase)
attribute_syntax [vk_index(index : int)] : GLSLIndexAttribute;

__attributeTarget(FuncDecl)
attribute_syntax [vk_spirv_instruction(op : int, set : String = "")]     : SPIRVInstructionOpAttribute;

__attributeTarget(VarDeclBase)
attribute_syntax [vk_input_attachment_index(location : int)] : GLSLInputAttachmentIndexLayoutAttribute;

__attributeTarget(FuncDecl)
attribute_syntax [spv_target_env_1_3] : SPIRVTargetEnv13Attribute;

__attributeTarget(VarDeclBase)
attribute_syntax [disable_array_flattening] : DisableArrayFlatteningAttribute;

__attributeTarget(EnumDecl)
attribute_syntax [UnscopedEnum] : UnscopedEnumAttribute;

__attributeTarget(EnumDecl)
attribute_syntax[Flags] : FlagsAttribute;

// Statement Attributes

__attributeTarget(LoopStmt)
attribute_syntax [unroll(count: int = 0)]   : UnrollAttribute;

__attributeTarget(LoopStmt)
attribute_syntax [ForceUnroll(count: int = 0)]   : ForceUnrollAttribute;

__attributeTarget(LoopStmt)
attribute_syntax [loop]                 : LoopAttribute;

__attributeTarget(LoopStmt)
attribute_syntax [fastopt]              : FastOptAttribute;

__attributeTarget(LoopStmt)
attribute_syntax [allow_uav_condition]  : AllowUAVConditionAttribute;

__attributeTarget(LoopStmt)
attribute_syntax [MaxIters(count)]      : MaxItersAttribute;

__attributeTarget(IfStmt)
attribute_syntax [flatten]              : FlattenAttribute;

__attributeTarget(IfStmt)
__attributeTarget(SwitchStmt)
attribute_syntax [branch]               : BranchAttribute;

__attributeTarget(SwitchStmt)
attribute_syntax [forcecase]            : ForceCaseAttribute;

__attributeTarget(SwitchStmt)
attribute_syntax [call]                 : CallAttribute;

// Entry-point Attributes

// All Stages
__attributeTarget(FuncDecl)
attribute_syntax [shader(stage)]    : EntryPointAttribute;

__attributeTarget(FuncDecl)
attribute_syntax [Shader(stage)]    : EntryPointAttribute;

// Hull Shader
__attributeTarget(FuncDecl)
attribute_syntax [maxtessfactor(factor: float)]     : MaxTessFactorAttribute;

__attributeTarget(FuncDecl)
attribute_syntax [outputcontrolpoints(count: int)]  : OutputControlPointsAttribute;

__attributeTarget(FuncDecl)
attribute_syntax [outputtopology(topology)]         : OutputTopologyAttribute;

__attributeTarget(FuncDecl)
attribute_syntax [partitioning(mode)]               : PartitioningAttribute;

__attributeTarget(FuncDecl)
attribute_syntax [patchconstantfunc(name)]          : PatchConstantFuncAttribute;

// Hull/Domain Shader
__attributeTarget(FuncDecl)
attribute_syntax [domain(domain)]   : DomainAttribute;

// Geometry Shader
__attributeTarget(FuncDecl)
attribute_syntax [maxvertexcount(count: int)]   : MaxVertexCountAttribute;

__attributeTarget(FuncDecl)
attribute_syntax [instance(count: int)]         : InstanceAttribute;

// Fragment ("Pixel") Shader
__attributeTarget(FuncDecl)
attribute_syntax [earlydepthstencil]    : EarlyDepthStencilAttribute;

// Compute Shader
__attributeTarget(FuncDecl)
attribute_syntax [numthreads(x: int, y: int = 1, z: int = 1)]   : NumThreadsAttribute;

__attributeTarget(FuncDecl)
attribute_syntax [NumThreads(x: int, y: int = 1, z: int = 1)]   : NumThreadsAttribute;

__attributeTarget(FuncDecl)
attribute_syntax [WaveSize(numLanes: int)]   : WaveSizeAttribute;

//
__attributeTarget(VarDeclBase)
attribute_syntax [__vulkanRayPayload(location : int = -1)] : VulkanRayPayloadAttribute;

__attributeTarget(VarDeclBase)
attribute_syntax [__vulkanCallablePayload(location : int = -1)] : VulkanCallablePayloadAttribute;

__attributeTarget(VarDeclBase)
attribute_syntax [__vulkanHitObjectAttributes(location : int = -1)] : VulkanHitObjectAttributesAttribute;

__attributeTarget(VarDeclBase)
attribute_syntax [__vulkanHitAttributes] : VulkanHitAttributesAttribute;

__attributeTarget(FunctionDeclBase)
attribute_syntax [mutating] : MutatingAttribute;

__attributeTarget(SetterDecl)
attribute_syntax [nonmutating] : NonmutatingAttribute;

__attributeTarget(FunctionDeclBase)
attribute_syntax [constref] : ConstRefAttribute;

__attributeTarget(FunctionDeclBase)
attribute_syntax [__ref] : RefAttribute;

    /// Indicates that a function computes its result as a function of its arguments without loading/storing any memory or other state.
    ///
    /// This is equivalent to the LLVM `readnone` function attribute.
__attributeTarget(FunctionDeclBase)
attribute_syntax [__readNone] : ReadNoneAttribute;

enum _AttributeTargets
{
    Struct = $( (int) UserDefinedAttributeTargets::Struct),
    Var = $( (int) UserDefinedAttributeTargets::Var),
    Function = $( (int) UserDefinedAttributeTargets::Function),
    Param = $( (int) UserDefinedAttributeTargets::Param),
};
__attributeTarget(StructDecl)
attribute_syntax [__AttributeUsage(target : _AttributeTargets)] : AttributeUsageAttribute;

__attributeTarget(VarDeclBase)
attribute_syntax [format(format : String)] : FormatAttribute;

__attributeTarget(VarDeclBase)
attribute_syntax [vk_image_format(format : String)] : FormatAttribute;

__attributeTarget(Decl)
attribute_syntax [allow(diagnostic: String)] : AllowAttribute;

__attributeTarget(Decl)
attribute_syntax [require(capability)] : RequireCapabilityAttribute;

// Linking
__attributeTarget(Decl)
attribute_syntax [__extern] : ExternAttribute;

__attributeTarget(FunctionDeclBase)
attribute_syntax [__unsafeForceInlineEarly] : UnsafeForceInlineEarlyAttribute;

__attributeTarget(FunctionDeclBase)
attribute_syntax [ForceInline] : ForceInlineAttribute;

__attributeTarget(FunctionDeclBase)
attribute_syntax [OverloadRank] : OverloadRankAttribute;

__attributeTarget(FuncDecl)
attribute_syntax [DllImport(modulePath: String)] : DllImportAttribute;

__attributeTarget(FuncDecl)
attribute_syntax [DllExport] : DllExportAttribute;

__attributeTarget(FuncDecl)
attribute_syntax [TorchEntryPoint] : TorchEntryPointAttribute;

__attributeTarget(FuncDecl)
attribute_syntax [CudaDeviceExport] : CudaDeviceExportAttribute;

__attributeTarget(FuncDecl)
attribute_syntax [CudaHost] : CudaHostAttribute;

__attributeTarget(FuncDecl)
attribute_syntax [CudaKernel] : CudaKernelAttribute;

__attributeTarget(FuncDecl)
attribute_syntax [CUDADeviceExport] : CudaDeviceExportAttribute;

__attributeTarget(FuncDecl)
attribute_syntax [CUDAHost] : CudaHostAttribute;

__attributeTarget(FuncDecl)
attribute_syntax [CUDAKernel] : CudaKernelAttribute;

__attributeTarget(FuncDecl)
attribute_syntax [AutoPyBindCUDA] : AutoPyBindCudaAttribute;

__attributeTarget(AggTypeDecl)
attribute_syntax [PyExport(name: String)] : PyExportAttribute;

__attributeTarget(InterfaceDecl)
attribute_syntax [COM(guid: String)] : ComInterfaceAttribute;

// Inheritance Control
__attributeTarget(AggTypeDecl)
attribute_syntax [sealed] : SealedAttribute;

__attributeTarget(AggTypeDecl)
attribute_syntax [open] : OpenAttribute;

__attributeTarget(InterfaceDecl)
attribute_syntax [anyValueSize(size:int)] : AnyValueSizeAttribute;

__attributeTarget(InterfaceDecl)
attribute_syntax [Specialize] : SpecializeAttribute;

__attributeTarget(DeclBase)
attribute_syntax [builtin] : BuiltinAttribute;

__attributeTarget(DeclBase)
attribute_syntax [__requiresNVAPI] : RequiresNVAPIAttribute;

__attributeTarget(AggTypeDecl)
attribute_syntax[RequirePrelude(target, prelude:String)] : RequirePreludeAttribute;

__attributeTarget(DeclBase)
attribute_syntax [__AlwaysFoldIntoUseSiteAttribute] : AlwaysFoldIntoUseSiteAttribute;

__attributeTarget(FunctionDeclBase)
attribute_syntax [noinline] : NoInlineAttribute;

__attributeTarget(StructDecl)
attribute_syntax [payload] : PayloadAttribute;

__attributeTarget(DeclBase)
attribute_syntax [deprecated(message: String)] : DeprecatedAttribute;

enum SideEffectBehavior
{
    /// Causes a warning if the method is detected to have side-effects
    Warn = 0,

    /// Suppresses the warning
    Allow = 1
};
__attributeTarget(FunctionDeclBase)
attribute_syntax[PreferRecompute(behavior: SideEffectBehavior = SideEffectBehavior.Warn)] : PreferRecomputeAttribute;

__attributeTarget(FunctionDeclBase)
attribute_syntax [PreferCheckpoint] : PreferCheckpointAttribute;

__attributeTarget(DeclBase)
attribute_syntax [KnownBuiltin(name : String)] : KnownBuiltinAttribute;

__attributeTarget(FunctionDeclBase)
attribute_syntax [NonUniformReturn] : NonDynamicUniformAttribute;

__attributeTarget(FunctionDeclBase)
attribute_syntax [__GLSLRequireShaderInputParameter(parameterNumber:int)] : GLSLRequireShaderInputParameterAttribute;

__attributeTarget(FuncDecl)
attribute_syntax [DerivativeGroupQuad] : DerivativeGroupQuadAttribute;

__attributeTarget(FuncDecl)
attribute_syntax [DerivativeGroupLinear] : DerivativeGroupLinearAttribute;

__attributeTarget(FuncDecl)
attribute_syntax [noRefInline] : NoRefInlineAttribute;<|MERGE_RESOLUTION|>--- conflicted
+++ resolved
@@ -1446,7 +1446,6 @@
         // TODO: Make sure this remains write only, we can't do this with just
         // a 'set' operation as it's legal to only write to part of the output
         // buffer, or part of the output buffer at a time.
-<<<<<<< HEAD
 
         [mutating]
         [require(glsl_hlsl_metal_spirv, meshshading)]
@@ -1461,11 +1460,9 @@
             }
         }
         
-        [require(glsl_hlsl_spirv, meshshading)]
-=======
         //
         // If a 'OutputVertices[index]' is referred to by a '__ref', call 'kIROp_MeshOutputRef(index)'
->>>>>>> 4f6f827e
+        [require(glsl_hlsl_spirv, meshshading)]
         __intrinsic_op($(kIROp_MeshOutputRef))
         ref;
     }
@@ -1517,7 +1514,6 @@
 
     __subscript(uint index)->T
     {
-<<<<<<< HEAD
         [mutating]
         [require(glsl_hlsl_metal_spirv, meshshading)]
         set
@@ -1531,10 +1527,8 @@
             }
         }
 
+        // If a 'OutputPrimitives[index]' is referred to by a '__ref', call 'kIROp_MeshOutputRef(index)'
         [require(glsl_hlsl_spirv, meshshading)]
-=======
-        // If a 'OutputPrimitives[index]' is referred to by a '__ref', call 'kIROp_MeshOutputRef(index)'
->>>>>>> 4f6f827e
         __intrinsic_op($(kIROp_MeshOutputRef))
         ref;
     }
