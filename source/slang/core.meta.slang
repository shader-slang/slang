// Slang `core` library

// Aliases for base types
typedef half float16_t;
typedef float float32_t;
typedef double float64_t;

typedef int int32_t;
typedef uint uint32_t;


// Modifier for variables that must resolve to compile-time constants
// as part of translation.
syntax constexpr : ConstExprModifier;

// Modifier for variables that should have writes be made
// visible at the global-memory scope
syntax globallycoherent : GloballyCoherentModifier;

// A type that can be used as an operand for builtins
interface __BuiltinType {}

// A type that can be used for arithmetic operations
interface __BuiltinArithmeticType : __BuiltinType
{
        /// Initialize from a 32-bit signed integer value.
    __init(int value);
}

    /// A type that can be used for logical/bitwsie operations
interface __BuiltinLogicalType : __BuiltinType {}

// A type that logically has a sign (positive/negative/zero)
interface __BuiltinSignedArithmeticType : __BuiltinArithmeticType {}

// A type that can represent integers
interface __BuiltinIntegerType : __BuiltinArithmeticType
{}

// A type that can represent non-integers
interface __BuiltinRealType : __BuiltinSignedArithmeticType {}

// A type that uses a floating-point representation
interface __BuiltinFloatingPointType : __BuiltinRealType
{
        /// Initialize from a 32-bit floating-point value.
    __init(float value);

        /// Get the value of the mathematical constant pi in this type.
    static This getPi();
}

// A type resulting from an `enum` declaration.
__magic_type(EnumTypeType)
interface __EnumType
{
    // The type of tags for this `enum`
    //
    // Note: using `__Tag` instead of `Tag` to avoid any
    // conflict if a user had an `enum` case called `Tag`
    associatedtype __Tag : __BuiltinIntegerType;
};

// Use an extension to declare that every `enum` type
// inherits an initializer based on the tag type.
//
// Note: there is an important and subtle point here.
// If we declared these initializers inside the `interface`
// declaration above, then they would implicitly be
// *requirements* of the `__EnumType` interface, and any
// type that declares conformance to it would need to
// provide implementations. That would put the onus on
// the semantic checker to synthesize such initializers
// when conforming an `enum` type to `__EnumType` (just
// as it currently synthesizes the `__Tag` requirement.
// Putting the declaration in an `extension` makes them
// concrete declerations rather than interface requirements.
// (Admittedly, they are "concrete" declarations with
// no bodies, because currently all initializers are
// assumed to be intrinsics).
//
// TODO: It might be more accurate to express this as:
//
//      __generic<T:__EnumType> extension T { ... }
//
// That alternative would express an extension of every
// type that conforms to `__EnumType`, rather than an
// extension of `__EnumType` itself. The distinction
// is subtle, and unfortunately not one the Slang type
// checker is equiped to handle right now. For now we
// will stick with the syntax that actually works, even
// if it might be the less technically correct one.
//
//
extension __EnumType
{
    // TODO: this should be a single initializer using
    // the `__Tag` associated type from the `__EnumType`
    // interface, but right now the scoping for looking
    // up that type isn't working right.
    //
    __init(int value);
    __init(uint value);
}

// A type resulting from an `enum` declaration
// with the `[flags]` attribute.
interface __FlagsEnumType : __EnumType
{
};

// The "comma operator" is effectively just a generic function that returns its second
// argument. The left-to-right evaluation order guaranteed by Slang then ensures that
// `left` is evaluated before `right`.
//
__generic<T,U>
[__unsafeForceInlineEarly]
U operator,(T left, U right)
{
    return right;
}

// The ternary `?:` operator does not short-circuit in HLSL, and Slang continues to
// follow that definition, so that this operator is effectively just an ordinary
// function, rather than a special-case piece of syntax.
//
__generic<T> __intrinsic_op(select) T operator?:(bool condition, T ifTrue, T ifFalse);
__generic<T, let N : int> __intrinsic_op(select) vector<T,N> operator?:(vector<bool,N> condition, vector<T,N> ifTrue, vector<T,N> ifFalse);

${{{{
// We are going to use code generation to produce the
// declarations for all of our base types.
static const int kBaseTypeCount = sizeof(kBaseTypes) / sizeof(kBaseTypes[0]);
for (int tt = 0; tt < kBaseTypeCount; ++tt)
{
}}}}

__builtin_type($(int(kBaseTypes[tt].tag)))
struct $(kBaseTypes[tt].name)
    : __BuiltinType

${{{{
    switch (kBaseTypes[tt].tag)
    {
    case BaseType::Half:
    case BaseType::Float:
    case BaseType::Double:
}}}}
    ,  __BuiltinFloatingPointType
    ,  __BuiltinRealType
    ,  __BuiltinSignedArithmeticType
    ,  __BuiltinArithmeticType
${{{{
        break;
    case BaseType::Int8:
    case BaseType::Int16:
    case BaseType::Int:
    case BaseType::Int64:
}}}}
    ,  __BuiltinSignedArithmeticType
${{{{
        ; // fall through to:
    case BaseType::UInt8:
    case BaseType::UInt16:
    case BaseType::UInt:
    case BaseType::UInt64:
}}}}
    ,  __BuiltinArithmeticType
    ,  __BuiltinIntegerType
${{{{
        ; // fall through to:
    case BaseType::Bool:
}}}}
    ,  __BuiltinLogicalType
${{{{
        break;

    default:
        break;
    }
}}}}
{

${{{{
    // Declare initializers to convert from various other types
    for (int ss = 0; ss < kBaseTypeCount; ++ss)
    {
        // Don't allow conversion from `void`
        if (kBaseTypes[ss].tag == BaseType::Void)
            continue;

        // We need to emit a modifier so that the semantic-checking
        // layer will know it can use these operations for implicit
        // conversion.
        ConversionCost conversionCost = getBaseTypeConversionCost(
            kBaseTypes[tt],
            kBaseTypes[ss]);
}}}}

    __implicit_conversion($(conversionCost))
    __init($(kBaseTypes[ss].name) value);

${{{{
    }

    // If this is a basic integer type, then define explicit
    // initializers that take a value of an `enum` type.
    //
    // TODO: This should actually be restricted, so that this
    // only applies `where T.__Tag == Self`, but we don't have
    // the needed features in our type system to implement
    // that constraint right now.
    //
    switch (kBaseTypes[tt].tag)
    {
        // TODO: should this cover the full gamut of integer types?
    case BaseType::Int:
    case BaseType::UInt:
}}}}
        __generic<T:__EnumType>
        __init(T value);
${{{{
        break;

    default:
        break;
    }

    // If this is a floating-point type, then we need to
    // define the basic `getPi()` function that is used
    // to implement generic versions of `degrees()` and
    // `radians()`.
    //
    switch (kBaseTypes[tt].tag)
    {
    default:
        break;
    case BaseType::Half:
    case BaseType::Float:
    case BaseType::Double:
}}}}
        static $(kBaseTypes[tt].name) getPi() { return $(kBaseTypes[tt].name)(3.14159265358979323846264338328); }
${{{{
        break;
    }
}}}}

}

${{{{
}

// Declare built-in pointer type
// (eventually we can have the traditional syntax sugar for this)
}}}}
__generic<T>
__magic_type(PtrType)
__intrinsic_type($(kIROp_PtrType))
struct Ptr
{};

__generic<T>
__magic_type(OutType)
__intrinsic_type($(kIROp_OutType))
struct Out
{};

__generic<T>
__magic_type(InOutType)
__intrinsic_type($(kIROp_InOutType))
struct InOut
{};

__generic<T>
__magic_type(RefType)
__intrinsic_type($(kIROp_RefType))
struct Ref
{};

__magic_type(StringType)
__intrinsic_type($(kIROp_StringType))
struct String
{};

    /// An `N` component vector with elements of type `T`.
__generic<T = float, let N : int = 4>
__magic_type(Vector)
struct vector
{
        /// The element type of the vector
    typedef T Element;


        /// Initialize a vector where all elements have the same scalar `value`.
    __implicit_conversion($(kConversionCost_ScalarToVector))
    __intrinsic_op($(kIROp_constructVectorFromScalar))
    __init(T value);

        /// Initialize a vector from a value of the same type
    // TODO: we should revise semantic checking so this kind of "identity" conversion is not required
    __init(vector<T,N> value);
}

    /// A matrix with `R` rows and `C` columns, with elements of type `T`.
__generic<T = float, let R : int = 4, let C : int = 4>
__magic_type(Matrix)
struct matrix
{
}

${{{{
static const struct {
    char const* name;
    char const* glslPrefix;
} kTypes[] =
{
    {"half",        "f16"},
    {"float",       ""},
    {"double",      "d"},

    {"float16_t",   "f16"},
    {"float32_t",   "f32"},
    {"float64_t",   "f64"},

    {"int8_t",      "i8"},
    {"int16_t",     "i16"},
    {"int32_t",     "i32"},
    {"int",         "i"},
    {"int64_t",     "i64"},

    {"uint8_t",     "u8"},
    {"uint16_t",    "u16"},
    {"uint32_t",    "u32"},
    {"uint",        "u"},
    {"uint64_t",    "u64"},

    {"bool",        "b"},
};

static const int kTypeCount = sizeof(kTypes) / sizeof(kTypes[0]);

for (int tt = 0; tt < kTypeCount; ++tt)
{
    // Declare HLSL vector types
    for (int ii = 1; ii <= 4; ++ii)
    {
        sb << "typedef vector<" << kTypes[tt].name << "," << ii << "> " << kTypes[tt].name << ii << ";\n";
    }

    // Declare HLSL matrix types
    for (int rr = 2; rr <= 4; ++rr)
    for (int cc = 2; cc <= 4; ++cc)
    {
        sb << "typedef matrix<" << kTypes[tt].name << "," << rr << "," << cc << "> " << kTypes[tt].name << rr << "x" << cc << ";\n";
    }
}

// Declare additional built-in generic types
}}}}

__generic<T>
__intrinsic_type($(kIROp_ConstantBufferType))
__magic_type(ConstantBuffer)
struct ConstantBuffer {}

__generic<T>
__intrinsic_type($(kIROp_TextureBufferType))
__magic_type(TextureBuffer)
struct TextureBuffer {}

__generic<T>
__intrinsic_type($(kIROp_ParameterBlockType))
__magic_type(ParameterBlockType)
struct ParameterBlock {}

${{{{

static const char* kComponentNames[]{ "x", "y", "z", "w" };
static const char* kVectorNames[]{ "", "x", "xy", "xyz", "xyzw" };

// Need to add constructors to the types above
for (int N = 2; N <= 4; ++N)
{
    sb << "__generic<T> __extension vector<T, " << N << ">\n{\n";

    // initialize from N scalars
    sb << "__init(";
    for (int ii = 0; ii < N; ++ii)
    {
        if (ii != 0) sb << ", ";
        sb << "T " << kComponentNames[ii];
    }
    sb << ");\n";

    // Initialize from an M-vector and then scalars
    for (int M = 2; M < N; ++M)
    {
        sb << "__init(vector<T," << M << "> " << kVectorNames[M];
        for (int ii = M; ii < N; ++ii)
        {
            sb << ", T " << kComponentNames[ii];
        }
        sb << ");\n";
    }

    // Initialize from two vectors, of size M and N-M
    for(int M = 2; M <= (N-2); ++M)
    {
        int K = N - M;
        SLANG_ASSERT(K >= 2);

        sb << "__init(vector<T," << M << "> " << kVectorNames[M];
        sb << ", vector<T," << K << "> ";
        for (int ii = 0; ii < K; ++ii)
        {
            // The component names for the second parameter
            // must start at `M`, so that we get signatures like:
            //
            //      __init(float2 xy, float2 zw)
            //
            sb << kComponentNames[M + ii];
        }
        sb << ");\n";
    }

    sb << "}\n";
}

// The above extension was generic in the *type* of the vector,
// but explicit in the *size*. We will now declare an extension
// for each builtin type that is generic in the size.
//
for (int tt = 0; tt < kBaseTypeCount; ++tt)
{
    if(kBaseTypes[tt].tag == BaseType::Void) continue;

    sb << "__generic<let N : int> __extension vector<"
        << kBaseTypes[tt].name << ",N>\n{\n";

    for (int ff = 0; ff < kBaseTypeCount; ++ff)
    {
        if(kBaseTypes[ff].tag == BaseType::Void) continue;


        if( tt != ff )
        {
            auto cost = getBaseTypeConversionCost(
                kBaseTypes[tt],
                kBaseTypes[ff]);

			// Implicit conversion from a vector of the same
			// size, but different element type.
            sb << "    __implicit_conversion(" << cost << ")\n";
            sb << "    __init(vector<" << kBaseTypes[ff].name << ",N> value);\n";

			// Constructor to make a vector from a scalar of another type.
            cost += kConversionCost_ScalarToVector;
            sb << "    __implicit_conversion(" << cost << ")\n";
            sb << "    __init(" << kBaseTypes[ff].name << " value);\n";
        }
    }

    sb << "}\n";
}

for( int R = 2; R <= 4; ++R )
for( int C = 2; C <= 4; ++C )
{
    sb << "__generic<T> __extension matrix<T, " << R << "," << C << ">\n{\n";

    // initialize from R*C scalars
    sb << "__init(";
    for( int ii = 0; ii < R; ++ii )
    for( int jj = 0; jj < C; ++jj )
    {
        if ((ii+jj) != 0) sb << ", ";
        sb << "T m" << ii << jj;
    }
    sb << ");\n";

    // Initialize from R C-vectors
    sb << "__init(";
    for (int ii = 0; ii < R; ++ii)
    {
        if(ii != 0) sb << ", ";
        sb << "vector<T," << C << "> row" << ii;
    }
    sb << ");\n";


    // initialize from another matrix of the same size
    //
    // TODO(tfoley): See comment about how this overlaps
    // with implicit conversion, in the `vector` case above
    sb << "__generic<U> __init(matrix<U," << R << ", " << C << ">);\n";

    // initialize from a matrix of larger size
    for(int rr = R; rr <= 4; ++rr)
    for( int cc = C; cc <= 4; ++cc )
    {
        if(rr == R && cc == C) continue;
        sb << "__init(matrix<T," << rr << "," << cc << "> value);\n";
    }

    sb << "}\n";
}
}}}}


    /// Sampling state for filtered texture fetches.
__magic_type(SamplerState, $(int(SamplerStateFlavor::SamplerState)))
__intrinsic_type($(kIROp_SamplerStateType))
struct SamplerState
{
}

    /// Sampling state for filtered texture fetches that include a comparison operation before filtering.
__magic_type(SamplerState, $(int(SamplerStateFlavor::SamplerComparisonState)))
__intrinsic_type($(kIROp_SamplerComparisonStateType))
struct SamplerComparisonState
{
}

${{{{

static const struct {
    char const*			    name;
    TextureFlavor::Shape	baseShape;
    int					    coordCount;
} kBaseTextureTypes[] = {
    { "Texture1D",		TextureFlavor::Shape::Shape1D,	1 },
    { "Texture2D",		TextureFlavor::Shape::Shape2D,	2 },
    { "Texture3D",		TextureFlavor::Shape::Shape3D,	3 },
    { "TextureCube",	TextureFlavor::Shape::ShapeCube,	3 },
};
static const int kBaseTextureTypeCount = sizeof(kBaseTextureTypes) / sizeof(kBaseTextureTypes[0]);


static const struct {
    char const*         name;
    SlangResourceAccess access;
} kBaseTextureAccessLevels[] = {
    { "",                   SLANG_RESOURCE_ACCESS_READ },
    { "RW",                 SLANG_RESOURCE_ACCESS_READ_WRITE },
    { "RasterizerOrdered",  SLANG_RESOURCE_ACCESS_RASTER_ORDERED },
};
static const int kBaseTextureAccessLevelCount = sizeof(kBaseTextureAccessLevels) / sizeof(kBaseTextureAccessLevels[0]);

// Declare the GLSL types here for compatibility...
//
// TODO: The stdlib should include a module that declares the GLSL types, to keep
// them separate...
for (int tt = 0; tt < kBaseTextureTypeCount; ++tt)
{
    char const* name = kBaseTextureTypes[tt].name;
    TextureFlavor::Shape baseShape = kBaseTextureTypes[tt].baseShape;

    for (int isArray = 0; isArray < 2; ++isArray)
    {
        // Arrays of 3D textures aren't allowed
        if (isArray && baseShape == TextureFlavor::Shape::Shape3D) continue;

        for (int isMultisample = 0; isMultisample < 2; ++isMultisample)
        {       
            for (int accessLevel = 0; accessLevel < kBaseTextureAccessLevelCount; ++accessLevel)
            {
                auto access = kBaseTextureAccessLevels[accessLevel].access;

                 // No such thing as RWTextureCube
                if (access == SLANG_RESOURCE_ACCESS_READ_WRITE && baseShape == TextureFlavor::Shape::ShapeCube)
                {
                    continue;
                }

                // TODO: any constraints to enforce on what gets to be multisampled?

                unsigned flavor = baseShape;
                if (isArray)		flavor |= TextureFlavor::ArrayFlag;
                if (isMultisample)	flavor |= TextureFlavor::MultisampleFlag;
    //                        if (isShadow)		flavor |= TextureFlavor::ShadowFlag;

                flavor |= (access << 8);

                // emit a generic signature
                // TODO: allow for multisample count to come in as well...
                sb << "__generic<T = float4> ";

                sb << "__magic_type(TextureSampler," << int(flavor) << ")\n";
                sb << "__intrinsic_type(" << (kIROp_TextureSamplerType + (int(flavor) << kIROpMeta_OtherShift)) << ")\n";
                sb << "struct Sampler";
                sb << kBaseTextureAccessLevels[accessLevel].name;
                sb << name;
                if (isMultisample) sb << "MS";
                if (isArray) sb << "Array";
    //                        if (isShadow) sb << "Shadow";
                sb << "\n{\n";
                sb << "__specialized_for_target(glsl)\n";
                sb << "__init(";
                sb << kBaseTextureAccessLevels[accessLevel].name;
                sb << name;
                if (isMultisample) sb << "MS";
                if (isArray) sb << "Array";
                sb << "<T> t, ";
                sb << "SamplerState s);\n";
                sb << "};\n";

                sb << "__specialized_for_target(glsl)\n";
                sb << "T texture<T>(Sampler";
                sb << kBaseTextureAccessLevels[accessLevel].name;
                sb << name;
                if (isMultisample) sb << "MS";
                if (isArray) sb << "Array";
                sb << "<T> t, float" << kBaseTextureTypes[tt].coordCount + isArray << " location);\n";
            }
        }
    }
}

for (int tt = 0; tt < kBaseTextureTypeCount; ++tt)
{
    char const* name = kBaseTextureTypes[tt].name;
    TextureFlavor::Shape baseShape = kBaseTextureTypes[tt].baseShape;

    for (int isArray = 0; isArray < 2; ++isArray)
    {
        // Arrays of 3D textures aren't allowed
        if (isArray && baseShape == TextureFlavor::Shape::Shape3D) continue;

        for (int isMultisample = 0; isMultisample < 2; ++isMultisample)
        {
            for (int accessLevel = 0; accessLevel < kBaseTextureAccessLevelCount; ++accessLevel)
            {
                auto access = kBaseTextureAccessLevels[accessLevel].access;

                // No such thing as RWTextureCube
                if (access == SLANG_RESOURCE_ACCESS_READ_WRITE && baseShape == TextureFlavor::Shape::ShapeCube)
                {
                    continue;
                }

                // TODO: any constraints to enforce on what gets to be multisampled?

                unsigned flavor = baseShape;
                if (isArray)		flavor |= TextureFlavor::ArrayFlag;
                if (isMultisample)	flavor |= TextureFlavor::MultisampleFlag;
    //                        if (isShadow)		flavor |= TextureFlavor::ShadowFlag;

                flavor |= (access << 8);

                // emit a generic signature
                // TODO: allow for multisample count to come in as well...
                sb << "__generic<T = float4> ";

                sb << "__magic_type(Texture," << int(flavor) << ")\n";
                sb << "__intrinsic_type(" << (kIROp_TextureType + (int(flavor) << kIROpMeta_OtherShift)) << ")\n";
                sb << "struct ";
                sb << kBaseTextureAccessLevels[accessLevel].name;
                sb << name;
                if (isMultisample) sb << "MS";
                if (isArray) sb << "Array";
    //                        if (isShadow) sb << "Shadow";
                sb << "\n{";

                if( !isMultisample )
                {
                    sb << "float CalculateLevelOfDetail(SamplerState s, ";
                    sb << "float" << kBaseTextureTypes[tt].coordCount << " location);\n";

                    sb << "float CalculateLevelOfDetailUnclamped(SamplerState s, ";
                    sb << "float" << kBaseTextureTypes[tt].coordCount << " location);\n";
                }

                // `GetDimensions`

                for(int isFloat = 0; isFloat < 2; ++isFloat)
                for(int includeMipInfo = 0; includeMipInfo < 2; ++includeMipInfo)
                {
                    {
                        sb << "__glsl_version(450)\n";
                        sb << "__glsl_extension(GL_EXT_samplerless_texture_functions)";
                        sb << "__target_intrinsic(glsl, \"(";

                        int aa = 1;
                        String lodStr = ", 0";
                        if (includeMipInfo)
                        {
                            int mipLevelArg = aa++;
                            lodStr = ", int($";
                            lodStr.append(mipLevelArg);
                            lodStr.append(")");
                        }

                        String opStr = " = textureSize($0" + lodStr;
                        switch( access )
                        {
                        case SLANG_RESOURCE_ACCESS_READ_WRITE:
                        case SLANG_RESOURCE_ACCESS_RASTER_ORDERED:
                            opStr = " = imageSize($0";
                            break;

                        default:
                            break;
                        }


                        int cc = 0;
                        switch(baseShape)
                        {
                        case TextureFlavor::Shape::Shape1D:
                            sb << "($" << aa++ << opStr << "))";
                            cc = 1;
                            break;

                        case TextureFlavor::Shape::Shape2D:
                        case TextureFlavor::Shape::ShapeCube:
                            sb << "($" << aa++ << opStr << ").x)";
                            sb << ", ($" << aa++ << opStr << ").y)";
                            cc = 2;
                            break;

                        case TextureFlavor::Shape::Shape3D:
                            sb << "($" << aa++ << opStr << ").x)";
                            sb << ", ($" << aa++ << opStr << ").y)";
                            sb << ", ($" << aa++ << opStr << ").z)";
                            cc = 3;
                            break;

                        default:
                            SLANG_UNEXPECTED("unhandled resource shape");
                            break;
                        }

                        if(isArray)
                        {
                            sb << ", ($" << aa++ << opStr << ")." << kComponentNames[cc] << ")";
                        }

                        if(isMultisample)
                        {
                            sb << ", ($" << aa++ << " = textureSamples($0))";
                        }

                        if (includeMipInfo)
                        {
                            sb << ", ($" << aa++ << " = textureQueryLevels($0))";
                        }


                        sb << ")\")\n";
                    }

                    char const* t = isFloat ? "out float " : "out uint ";

                    sb << "void GetDimensions(";
                    if(includeMipInfo)
                        sb << "uint mipLevel, ";

                    switch(baseShape)
                    {
                    case TextureFlavor::Shape::Shape1D:
<<<<<<< HEAD
                        sb << "($" << aa++ << opStr << ")"; 
                        if (isArray)
                        {
                            sb << ".x";
                        }
                        sb << ")";
                        cc = 1;
=======
                        sb << t << "width";
>>>>>>> 884a9bca
                        break;

                    case TextureFlavor::Shape::Shape2D:
                    case TextureFlavor::Shape::ShapeCube:
                        sb << t << "width,";
                        sb << t << "height";
                        break;

                    case TextureFlavor::Shape::Shape3D:
                        sb << t << "width,";
                        sb << t << "height,";
                        sb << t << "depth";
                        break;

                    default:
                        assert(!"unexpected");
                        break;
                    }

                    if(isArray)
                    {
                        sb << ", " << t << "elements";
                    }

                    if(isMultisample)
                    {
                        sb << ", " << t << "sampleCount";
                    }

                    if(includeMipInfo)
                        sb << ", " << t << "numberOfLevels";

                    sb << ");\n";
                }

                // `GetSamplePosition()`
                if( isMultisample )
                {
                    sb << "float2 GetSamplePosition(int s);\n";
                }

                // `Load()`

                if( kBaseTextureTypes[tt].coordCount + isArray < 4 )
                {
                    // The `Load()` operation on an ordinary `Texture2D` takes
                    // an `int3` for the location, where `.xy` holds the texel
                    // coordinates, and `.z` holds the mip level to use.
                    //
                    // The third coordinate for mip level is absent in
                    // `Texure2DMS.Load()` and `RWTexture2D.Load`. This pattern
                    // is repreated for all the other texture shapes.
                    //
                    bool needsMipLevel = !isMultisample && (access == SLANG_RESOURCE_ACCESS_READ);

                    int loadCoordCount = kBaseTextureTypes[tt].coordCount + isArray + (needsMipLevel?1:0);

                    char const* glslFuncName = (access == SLANG_RESOURCE_ACCESS_READ) ? "texelFetch" : "imageLoad";

                    // When translating to GLSL, we need to break apart the `location` argument.
                    //
                    // TODO: this should realy be handled by having this member actually get lowered!
                    static const char* kGLSLLoadCoordsSwizzle[] = { "", "", "x", "xy", "xyz", "xyzw" };
                    static const char* kGLSLLoadLODSwizzle[]    = { "", "", "y", "z", "w", "error" };

                    // TODO: The GLSL translations here only handle the read-only texture
                    // cases (stuff that lowers to `texture*` in GLSL) and not the stuff
                    // that lowers to `image*`.
                    //
                    // At some point it may make sense to separate the read-only and
                    // `RW`/`RasterizerOrdered` cases here rather than try to share code.

                    if (isMultisample)
                    {
                        sb << "__glsl_extension(GL_EXT_samplerless_texture_functions)";
                        sb << "__target_intrinsic(glsl, \"$c" << glslFuncName << "($0, $1, $2)$z\")\n";
                    }
                    else
                    {
                        sb << "__glsl_extension(GL_EXT_samplerless_texture_functions)";
                        sb << "__target_intrinsic(glsl, \"$c" << glslFuncName << "($0, ";
                        if( needsMipLevel )
                        {
                            sb << "($1)." << kGLSLLoadCoordsSwizzle[loadCoordCount] << ", ($1)." << kGLSLLoadLODSwizzle[loadCoordCount];
                        }
                        else
                        {
                            sb << "$1";
                        }
                        sb << ")$z\")\n";

                    }

                    // CUDA
                    if (isMultisample)
                    {
                    }
                    else
                    {
                        if (access == SLANG_RESOURCE_ACCESS_READ_WRITE)
                        {
                            const int coordCount = kBaseTextureTypes[tt].coordCount;
                            const int vecCount = coordCount + int(isArray);

                            if( baseShape != TextureFlavor::Shape::ShapeCube )
                            {
                                sb << "__target_intrinsic(cuda, \"surf" << coordCount << "D";
                                if (isArray)
                                {
                                    sb << "Layered";
                                }
                                sb << "read";
                                sb << "<$T0>($0";
                                for (int i = 0; i < coordCount; ++i)
                                {
                                    sb << ", ($1)";
                                    if (vecCount > 1)
                                    {
                                        sb << '.' << char(i + 'x');
                                    }
                                }
                                if (isArray)
                                {
                                    sb << ", int(($1)." << char(coordCount + 'x') << ")";
                                }
                                sb << ", SLANG_CUDA_BOUNDARY_MODE)\")\n";
                            }
                            else
                            {
                                sb << "__target_intrinsic(cuda, \"surfCubemap";
                                if (isArray)
                                {
                                    sb << "Layered";
                                }
                                sb << "read";
                                sb << "<$T0>($0, ($1).x, ($1).y, ($1).z"; 
                                if (isArray)
                                {
                                    sb << ", int(($1).w)";
                                }
                                sb << ", SLANG_CUDA_BOUNDARY_MODE)\")\n";
                            }
                        }
                        else if (access == SLANG_RESOURCE_ACCESS_READ)
                        {
                            // We can allow this on Texture1D
                            if( baseShape == TextureFlavor::Shape::Shape1D && isArray == false)
                            {
                                sb << "__target_intrinsic(cuda, \"tex1Dfetch<$T0>($0, ($1).x)\")\n";
                            }
                        }
                    }

                    sb << "T Load(";
                    sb << "int" << loadCoordCount << " location";
                    if(isMultisample)
                    {
                        sb << ", int sampleIndex";
                    }
                    sb << ");\n";

                    // GLSL
                    if (isMultisample)
                    {
                        sb << "__glsl_extension(GL_EXT_samplerless_texture_functions)";
                        sb << "__target_intrinsic(glsl, \"$c" << glslFuncName << "($0, $0, $1, $2)$z\")\n";
                    }
                    else
                    {
                        sb << "__glsl_extension(GL_EXT_samplerless_texture_functions)";
                        sb << "__target_intrinsic(glsl, \"$c" << glslFuncName << "($0, ";
                        if( needsMipLevel )
                        {
                            sb << "($1)." << kGLSLLoadCoordsSwizzle[loadCoordCount] << ", ($1)." << kGLSLLoadLODSwizzle[loadCoordCount];
                        }
                        else
                        {
                            sb << "$1, 0";
                        }
                        sb << ", $2)$z\")\n";
                    }



                    sb << "T Load(";
                    sb << "int" << loadCoordCount << " location";
                    if(isMultisample)
                    {
                        sb << ", int sampleIndex";
                    }
                    sb << ", constexpr int" << kBaseTextureTypes[tt].coordCount << " offset";
                    sb << ");\n";


                    sb << "T Load(";
                    sb << "int" << loadCoordCount << " location";
                    if(isMultisample)
                    {
                        sb << ", int sampleIndex";
                    }
                    sb << ", constexpr int" << kBaseTextureTypes[tt].coordCount << " offset";
                    sb << ", out uint status";
                    sb << ");\n";
                }

                if(baseShape != TextureFlavor::Shape::ShapeCube)
                {
                    int N = kBaseTextureTypes[tt].coordCount + isArray;

                    char const* uintNs[] = { "", "uint", "uint2", "uint3", "uint4" };
                    char const* ivecNs[] = {  "", "int", "ivec2", "ivec3", "ivec4" };

                    auto uintN = uintNs[N];
                    auto ivecN = ivecNs[N];

                    // subscript operator
                    sb << "__subscript(" << uintN << " location) -> T {\n";

                    // !!!!!!!!!!!!!!!!!!!! get !!!!!!!!!!!!!!!!!!!!!!!

                    // GLSL/SPIR-V distinguished sampled vs. non-sampled images
                    {
                        switch( access )
                        {
                        case SLANG_RESOURCE_ACCESS_NONE:
                        case SLANG_RESOURCE_ACCESS_READ:
                            sb << "__glsl_extension(GL_EXT_samplerless_texture_functions)";
                            sb << "__target_intrinsic(glsl, \"$ctexelFetch($0, " << ivecN << "($1)";
                            if( !isMultisample )
                            {
                                sb << ", 0";
                            }
                            else
                            {
                                // TODO: how to handle passing through sample index?
                                sb << ", 0";
                            }
                            break;

                        default:
                            sb << "__target_intrinsic(glsl, \"$cimageLoad($0, " << ivecN << "($1)";
                            if( isMultisample )
                            {
                                // TODO: how to handle passing through sample index?
                                sb << ", 0";
                            }
                            break;
                        }
                        sb << ")$z\")\n";
                    }

                    // CUDA
                    {
                        if (access == SLANG_RESOURCE_ACCESS_READ_WRITE)
                        {
                            const int coordCount = kBaseTextureTypes[tt].coordCount;
                            const int vecCount = coordCount + int(isArray);

                            sb << "__target_intrinsic(cuda, \"surf";
                            if( baseShape != TextureFlavor::Shape::ShapeCube )
                            {
                                sb << coordCount << "D";
                            }
                            else
                            {
                                sb << "Cubemap";
                            }

                            sb << (isArray ? "Layered" : "");
                            sb << "read<$T0>($0";
                                
                            for (int i = 0; i < vecCount; ++i)
                            {
                                sb << ", ($1)";
                                if (vecCount > 1)
                                {
                                    sb << '.' << char(i + 'x');
                                }
                            }

                            sb << ", SLANG_CUDA_BOUNDARY_MODE)\")\n";
                        }
                        else if (access == SLANG_RESOURCE_ACCESS_READ)
                        {
                            // We can allow this on Texture1D
                            if( baseShape == TextureFlavor::Shape::Shape1D && isArray == false)
                            {
                                sb << "__target_intrinsic(cuda, \"tex1Dfetch<$T0>($0, $1)\")\n";
                            }
                        }
                    }

                    // Output that has get
                    sb << " get;\n";

                    // !!!!!!!!!!!!!!!!!!!! set !!!!!!!!!!!!!!!!!!!!!!!

                    if (!(access == SLANG_RESOURCE_ACCESS_NONE || access == SLANG_RESOURCE_ACCESS_READ))
                    {
                        // GLSL
                        sb << "__target_intrinsic(glsl, \"imageStore($0, " << ivecN << "($1), $V2)\")\n";

                        // CUDA
                        {
                            const int coordCount = kBaseTextureTypes[tt].coordCount;
                            const int vecCount = coordCount + int(isArray);

                            sb << "__target_intrinsic(cuda, \"surf";
                            if( baseShape != TextureFlavor::Shape::ShapeCube )
                            {
                                sb << coordCount << "D";
                            }
                            else
                            {
                                sb << "Cubemap";
                            }

                            sb << (isArray ? "Layered" : "");
                            sb << "write<$T0>($2, $0";
                            for (int i = 0; i < vecCount; ++i)
                            {
                                sb << ", ($1)";
                                if (vecCount > 1)
                                {
                                    sb << '.' << char(i + 'x');
                                }
                            }

                            sb << ", SLANG_CUDA_BOUNDARY_MODE)\")\n";
                        }

                        // Set
                        sb << " set;\n";
                    }

                    // !!!!!!!!!!!!!!!!!! ref !!!!!!!!!!!!!!!!!!!!!!!!!
                    
                    // Depending on the access level of the texture type,
                    // we either have just a getter (the default), or both
                    // a getter and setter.
                    switch( access )
                    {
                    case SLANG_RESOURCE_ACCESS_NONE:
                    case SLANG_RESOURCE_ACCESS_READ:
                        break;
                    default:
                        sb << "__intrinsic_op(" << int(kIROp_ImageSubscript) << ") ref;\n";
                        break;
                    }

                    sb << "}\n";
                }

                if( !isMultisample )
                {
                    // `Sample()`

                    sb << "__target_intrinsic(glsl, \"$ctexture($p, $2)$z\")\n";

                    // CUDA
                    {
                        const int coordCount = kBaseTextureTypes[tt].coordCount;
                        const int vecCount = coordCount + int(isArray);

                        if( baseShape != TextureFlavor::Shape::ShapeCube )
                        {
                            sb << "__target_intrinsic(cuda, \"tex" << coordCount << "D";
                            if (isArray)
                            {
                                sb << "Layered";
                            }
                            sb << "<$T0>($0";
                            for (int i = 0; i < coordCount; ++i)
                            {
                                sb << ", ($2)";
                                if (vecCount > 1)
                                {
                                    sb << '.' << char(i + 'x');
                                }
                            }
                            if (isArray)
                            {
                                sb << ", int(($2)." << char(coordCount + 'x') << ")";
                            }
                            sb << ")\")\n";
                        }
                        else
                        {
                            sb << "__target_intrinsic(cuda, \"texCubemap";
                            if (isArray)
                            {
                                sb << "Layered";
                            }
                            sb << "<$T0>($0, ($2).x, ($2).y, ($2).z"; 
                            if (isArray)
                            {
                                sb << ", int(($2).w)";
                            }
                            sb << ")\")\n";
                        }
                    }

                    sb << "T Sample(SamplerState s, ";
                    sb << "float" << kBaseTextureTypes[tt].coordCount + isArray << " location);\n";

                    if( baseShape != TextureFlavor::Shape::ShapeCube )
                    {
                        sb << "__target_intrinsic(glsl, \"$ctextureOffset($p, $2, $3)$z\")\n";
                        sb << "T Sample(SamplerState s, ";
                        sb << "float" << kBaseTextureTypes[tt].coordCount + isArray << " location, ";
                        sb << "constexpr int" << kBaseTextureTypes[tt].coordCount << " offset);\n";
                    }

                    sb << "T Sample(SamplerState s, ";
                    sb << "float" << kBaseTextureTypes[tt].coordCount + isArray << " location, ";
                    if( baseShape != TextureFlavor::Shape::ShapeCube )
                    {
                        sb << "constexpr int" << kBaseTextureTypes[tt].coordCount << " offset, ";
                    }
                    sb << "float clamp);\n";

                    sb << "T Sample(SamplerState s, ";
                    sb << "float" << kBaseTextureTypes[tt].coordCount + isArray << " location, ";
                    if( baseShape != TextureFlavor::Shape::ShapeCube )
                    {
                        sb << "constexpr int" << kBaseTextureTypes[tt].coordCount << " offset, ";
                    }
                    sb << "float clamp, out uint status);\n";

                    // `SampleBias()`
                    sb << "__target_intrinsic(glsl, \"$ctexture($p, $2, $3)$z\")\n";
                    sb << "T SampleBias(SamplerState s, ";
                    sb << "float" << kBaseTextureTypes[tt].coordCount + isArray << " location, float bias);\n";

                    if( baseShape != TextureFlavor::Shape::ShapeCube )
                    {
                        sb << "__target_intrinsic(glsl, \"$ctextureOffset($p, $2, $3, $4)$z\")\n";
                        sb << "T SampleBias(SamplerState s, ";
                        sb << "float" << kBaseTextureTypes[tt].coordCount + isArray << " location, float bias, ";
                        sb << "constexpr int" << kBaseTextureTypes[tt].coordCount << " offset);\n";
                    }
                    int baseCoordCount = kBaseTextureTypes[tt].coordCount;
                    int arrCoordCount = baseCoordCount + isArray;
                    if (arrCoordCount <= 3)
                    {
                        // `SampleCmp()` and `SampleCmpLevelZero`
                        sb << "__target_intrinsic(glsl, \"texture($p, vec" << arrCoordCount + 1 << "($2, $3))\")";
                        sb << "float SampleCmp(SamplerComparisonState s, ";
                        sb << "float" << kBaseTextureTypes[tt].coordCount + isArray << " location, ";
                        sb << "float compareValue";
                        sb << ");\n";
                        sb << "__target_intrinsic(glsl, \"texture($p, vec" << arrCoordCount + 1 << "($2, $3))\")";
                        sb << "float SampleCmpLevelZero(SamplerComparisonState s, ";
                        sb << "float" << kBaseTextureTypes[tt].coordCount + isArray << " location, ";
                        sb << "float compareValue";
                        sb << ");\n";
                    }
                    if (arrCoordCount < 3)
                    {
                        int extCoordCount = arrCoordCount + 1;

                        if (extCoordCount < 3)
                            extCoordCount = 3;

                        sb << "__target_intrinsic(glsl, \"$ctextureLod($p, ";

                        sb << "vec" << extCoordCount << "($2,";
                        for (int ii = arrCoordCount; ii < extCoordCount - 1; ++ii)
                        {
                            sb << " 0.0,";
                        }
                        sb << "$3)";

                        sb << ", 0.0)$z\")\n";
                    }
                    else if(arrCoordCount <= 3)
                    {
                        int extCoordCount = arrCoordCount + 1;

                        if (extCoordCount < 3)
                            extCoordCount = 3;

                        sb << "__target_intrinsic(glsl, \"$ctextureGrad($p, ";

                        sb << "vec" << extCoordCount << "($2,";
                        for (int ii = arrCoordCount; ii < extCoordCount - 1; ++ii)
                        {
                            sb << " 0.0,";
                        }
                        sb << "$3)";

                        // Construct gradients
                        sb << ", vec" << baseCoordCount << "(0.0)";
                        sb << ", vec" << baseCoordCount << "(0.0)";
                        sb << ")$z\")\n";
                    }
                    

                    if( baseShape != TextureFlavor::Shape::ShapeCube )
                    {
                        // Note(tfoley): MSDN seems confused, and claims that the `offset`
                        // parameter for `SampleCmp` is available for everything but 3D
                        // textures, while `Sample` and `SampleBias` are consistent in
                        // saying they only exclude `offset` for cube maps (which makes
                        // sense). I'm going to assume the documentation for `SampleCmp`
                        // is just wrong.

                        sb << "float SampleCmp(SamplerComparisonState s, ";
                        sb << "float" << kBaseTextureTypes[tt].coordCount + isArray << " location, ";
                        sb << "float compareValue, ";
                        sb << "constexpr int" << kBaseTextureTypes[tt].coordCount << " offset);\n";

                        sb << "float SampleCmpLevelZero(SamplerComparisonState s, ";
                        sb << "float" << kBaseTextureTypes[tt].coordCount + isArray << " location, ";
                        sb << "float compareValue, ";
                        sb << "constexpr int" << kBaseTextureTypes[tt].coordCount << " offset);\n";
                    }

                    // TODO(JS): Not clear how to map this to CUDA, because in HLSL, the gradient is a vector based on
                    // the dimension. On CUDA there is texNDGrad, but it always just takes ddx, ddy.
                    // I could just assume 0 for elements not supplied, and ignore z. For now will just leave                  
                    sb << "__target_intrinsic(glsl, \"$ctextureGrad($p, $2, $3, $4)$z\")\n";
                    sb << "T SampleGrad(SamplerState s, ";
                    sb << "float" << kBaseTextureTypes[tt].coordCount + isArray << " location, ";
                    sb << "float" << kBaseTextureTypes[tt].coordCount << " gradX, ";
                    sb << "float" << kBaseTextureTypes[tt].coordCount << " gradY";
                    sb << ");\n";

                    if( baseShape != TextureFlavor::Shape::ShapeCube )
                    {
                        sb << "__target_intrinsic(glsl, \"$ctextureGradOffset($p, $2, $3, $4, $5)$z\")\n";
                        sb << "T SampleGrad(SamplerState s, ";
                        sb << "float" << kBaseTextureTypes[tt].coordCount + isArray << " location, ";
                        sb << "float" << kBaseTextureTypes[tt].coordCount << " gradX, ";
                        sb << "float" << kBaseTextureTypes[tt].coordCount << " gradY, ";
                        sb << "constexpr int" << kBaseTextureTypes[tt].coordCount << " offset);\n";
                    }

                    // `SampleLevel`

                    sb << "__target_intrinsic(glsl, \"$ctextureLod($p, $2, $3)$z\")\n";

                    // CUDA
                    {
                        const int coordCount = kBaseTextureTypes[tt].coordCount;
                        const int vecCount = coordCount + int(isArray);

                        if( baseShape != TextureFlavor::Shape::ShapeCube )
                        {
                            sb << "__target_intrinsic(cuda, \"tex" << coordCount << "D";
                            if (isArray)
                            {
                                sb << "Layered";
                            }
                            sb << "Lod<$T0>($0";
                            for (int i = 0; i < coordCount; ++i)
                            {
                                sb << ", ($2)";
                                if (vecCount > 1)
                                {
                                    sb << '.' << char(i + 'x');
                                }
                            }
                            if (isArray)
                            {
                                sb << ", int(($2)." << char(coordCount + 'x') << ")";
                            }
                            sb << ", $3)\")\n";
                        }
                        else
                        {
                            sb << "__target_intrinsic(cuda, \"texCubemap";
                            if (isArray)
                            {
                                sb << "Layered";
                            }
                            sb << "Lod<$T0>($0, ($2).x, ($2).y, ($2).z";
                            if (isArray)
                            {
                                sb << ", int(($2).w)"; 
                            }
                            sb << ", $3)\")\n";
                        }
                    }

                    sb << "T SampleLevel(SamplerState s, ";
                    sb << "float" << kBaseTextureTypes[tt].coordCount + isArray << " location, ";
                    sb << "float level);\n";

                    if( baseShape != TextureFlavor::Shape::ShapeCube )
                    {
                        sb << "__target_intrinsic(glsl, \"$ctextureLodOffset($p, $2, $3, $4)$z\")\n";
                        sb << "T SampleLevel(SamplerState s, ";
                        sb << "float" << kBaseTextureTypes[tt].coordCount + isArray << " location, ";
                        sb << "float level, ";
                        sb << "constexpr int" << kBaseTextureTypes[tt].coordCount << " offset);\n";
                    }
                }

                sb << "\n};\n";

                // `Gather*()` operations are handled via an `extension` declaration,
                // because this lets us capture the element type of the texture.
                //
                // TODO: longer-term there should be something like a `TextureElementType`
                // interface, that both scalars and vectors implement, that then exposes
                // a `Scalar` associated type, and `Gather` can return `vector<T.Scalar, 4>`.
                //
                static const struct {
                    char const* genericPrefix;
                    char const* elementType;
                    char const* outputType;
                } kGatherExtensionCases[] = {
                    { "__generic<T, let N : int>", "vector<T,N>", "vector<T, 4>" },
                    { "", "float", "vector<float, 4>" },
                    { "", "int" , "vector<int, 4>"},
                    { "", "uint", "vector<uint, 4>"},

                    // TODO: need a case here for scalars `T`, but also
                    // need to ensure that case doesn't accidentally match
                    // for `T = vector<...>`, which requires actual checking
                    // of constraints on generic parameters.
                };
                for(auto cc : kGatherExtensionCases)
                {
                    // TODO: this should really be an `if` around the entire `Gather` logic
                    if (isMultisample) break;

                    EMIT_LINE_DIRECTIVE();
                    sb << cc.genericPrefix << " __extension ";
                    sb << kBaseTextureAccessLevels[accessLevel].name;
                    sb << name;
                    if (isArray) sb << "Array";
                    sb << "<" << cc.elementType << " >";
                    sb << "\n{\n";

                    // `Gather`
                    // (tricky because it returns a 4-vector of the element type
                    // of the texture components...)
                    //
                    // TODO: is it actually correct to restrict these so that, e.g.,
                    // `GatherAlpha()` isn't allowed on `Texture2D<float3>` because
                    // it nominally doesn't have an alpha component?
                    static const struct {
                        int componentIndex;
                        char const* componentName;
                    } kGatherComponets[] = {
                        { 0, "" },
                        { 0, "Red" },
                        { 1, "Green" },
                        { 2, "Blue" },
                        { 3, "Alpha" },
                    };

                    for(auto kk : kGatherComponets)
                    {
                        auto componentIndex = kk.componentIndex;
                        auto componentName = kk.componentName;

                        auto outputType = cc.outputType;

                        EMIT_LINE_DIRECTIVE();

                        sb << "__target_intrinsic(glsl, \"textureGather($p, $2, " << componentIndex << ")\")\n";
                        if (kBaseTextureTypes[tt].coordCount == 2)
                        {
                            // Gather only works on 2D in CUDA
                            // "It is based on the base type of DataType except when readMode is equal to cudaReadModeNormalizedFloat (see Texture Reference API), in which case it is always float4."
                            sb << "__target_intrinsic(cuda, \"tex2Dgather<$T0>($0, ($2).x, ($2).y, " << componentIndex << ")\")\n";
                        }
                        sb << outputType << " Gather" << componentName << "(SamplerState s, ";
                        sb << "float" << kBaseTextureTypes[tt].coordCount << " location);\n";

                        EMIT_LINE_DIRECTIVE();
                        sb << "__target_intrinsic(glsl, \"textureGatherOffset($p, $2, $3, " << componentIndex << ")\")\n";
                        sb << outputType << " Gather" << componentName << "(SamplerState s, ";
                        sb << "float" << kBaseTextureTypes[tt].coordCount << " location, ";
                        sb << "constexpr int" << kBaseTextureTypes[tt].coordCount << " offset);\n";

                        EMIT_LINE_DIRECTIVE();
                        sb << outputType << " Gather" << componentName << "(SamplerState s, ";
                        sb << "float" << kBaseTextureTypes[tt].coordCount << " location, ";
                        sb << "constexpr int" << kBaseTextureTypes[tt].coordCount << " offset, ";
                        sb << "out uint status);\n";

                        EMIT_LINE_DIRECTIVE();
                        sb << "__target_intrinsic(glsl, \"textureGatherOffsets($p, $2, int" << kBaseTextureTypes[tt].coordCount << "[]($3, $4, $5, $6), " << componentIndex << ")\")\n";
                        sb << outputType << " Gather" << componentName << "(SamplerState s, ";
                        sb << "float" << kBaseTextureTypes[tt].coordCount << " location, ";
                        sb << "int" << kBaseTextureTypes[tt].coordCount << " offset1, ";
                        sb << "int" << kBaseTextureTypes[tt].coordCount << " offset2, ";
                        sb << "int" << kBaseTextureTypes[tt].coordCount << " offset3, ";
                        sb << "int" << kBaseTextureTypes[tt].coordCount << " offset4);\n";

                        EMIT_LINE_DIRECTIVE();
                        sb << outputType << " Gather" << componentName << "(SamplerState s, ";
                        sb << "float" << kBaseTextureTypes[tt].coordCount << " location, ";
                        sb << "int" << kBaseTextureTypes[tt].coordCount << " offset1, ";
                        sb << "int" << kBaseTextureTypes[tt].coordCount << " offset2, ";
                        sb << "int" << kBaseTextureTypes[tt].coordCount << " offset3, ";
                        sb << "int" << kBaseTextureTypes[tt].coordCount << " offset4, ";
                        sb << "out uint status);\n";
                    }

                    EMIT_LINE_DIRECTIVE();
                    sb << "\n}\n";
                }
            }
        }
    }
}


for (auto op : intrinsicUnaryOps)
{
    for (auto type : kBaseTypes)
    {
        if ((type.flags & op.flags) == 0)
            continue;

        char const* resultType = type.name;
        if (op.flags & BOOL_RESULT) resultType = "bool";

        // scalar version
        sb << "__prefix __intrinsic_op(" << int(op.opCode) << ") " << resultType << " operator" << op.opName << "(" << type.name << " value);\n";

        // vector version
        sb << "__generic<let N : int> ";
        sb << "__prefix __intrinsic_op(" << int(op.opCode) << ") vector<" << resultType << ",N> operator" << op.opName << "(" << "vector<" << type.name << ",N> value);\n";

        // matrix version
        sb << "__generic<let N : int, let M : int> ";
        sb << "__prefix __intrinsic_op(" << int(op.opCode) << ") matrix<" << resultType << ",N,M> operator" << op.opName << "(" <<  "matrix<" << type.name << ",N,M> value);\n";
    }

    // Synthesize generic versions
    if(op.interface)
    {
        char const* resultType = "T";
        if (op.flags & BOOL_RESULT) resultType = "bool";

        // scalar version
        sb << "__generic<T : " << op.interface << ">\n";
        sb << "__prefix __intrinsic_op(" << int(op.opCode) << ") " << resultType << " operator" << op.opName << "(" << "T value);\n";

        // vector version
        sb << "__generic<T : " << op.interface << ", let N : int> ";
        sb << "__prefix __intrinsic_op(" << int(op.opCode) << ") vector<" << resultType << ",N> operator" << op.opName << "(vector<T,N> value);\n";

        // matrix version
        sb << "__generic<T : " << op.interface << ", let N : int, let M : int> ";
        sb << "__prefix __intrinsic_op(" << int(op.opCode) << ") matrix<" << resultType << ",N,M> operator" << op.opName << "(matrix<T,N,M> value);\n";
    }
}

}}}}

__generic<T : __BuiltinArithmeticType>
[__unsafeForceInlineEarly]
__prefix T operator+(T value)
{ return value; }

__generic<T : __BuiltinArithmeticType, let N : int>
[__unsafeForceInlineEarly]
__prefix vector<T,N> operator+(vector<T,N> value)
{ return value; }

__generic<T : __BuiltinArithmeticType, let R : int, let C : int>
[__unsafeForceInlineEarly]
__prefix matrix<T,R,C> operator+(matrix<T,R,C> value)
{ return value; }

${{{{

static const struct IncDecOpInfo
{
    char const* name;
    char const* binOp;
} kIncDecOps[] =
{
    { "++", "+" },
    { "--", "-" },
};
static const struct IncDecOpFixity
{
    char const* qual;
    char const* bodyPrefix;
    char const* returnVal;
} kIncDecFixities[] =
{
    { "__prefix", "", "value" },
    { "__postfix", " let result = value;", "result" },
};
for(auto op : kIncDecOps)
for(auto fixity : kIncDecFixities)
{
}}}}

$(fixity.qual)
__generic<T : __BuiltinArithmeticType>
[__unsafeForceInlineEarly]
T operator$(op.name)(in out T value)
{$(fixity.bodyPrefix) value = value $(op.binOp) T(1); return $(fixity.returnVal); }

$(fixity.qual)
__generic<T : __BuiltinArithmeticType, let N : int>
[__unsafeForceInlineEarly]
vector<T,N> operator$(op.name)(in out vector<T,N> value)
{$(fixity.bodyPrefix) value = value $(op.binOp) T(1); return $(fixity.returnVal); }

$(fixity.qual)
__generic<T : __BuiltinArithmeticType, let R : int, let C : int>
[__unsafeForceInlineEarly]
matrix<T,R,C> operator$(op.name)(in out matrix<T,R,C> value)
{$(fixity.bodyPrefix) value = value $(op.binOp) T(1); return $(fixity.returnVal); }

${{{{
}

for (auto op : intrinsicBinaryOps)
{
    for (auto type : kBaseTypes)
    {
        if ((type.flags & op.flags) == 0)
            continue;

        char const* leftType = type.name;
        char const* rightType = leftType;
        char const* resultType = leftType;

        if (op.flags & BOOL_RESULT) resultType = "bool";

        // TODO: We should handle a `SHIFT` flag on the op
        // by changing `rightType` to `int` in order to
        // account for the fact that the shift amount should
        // always have a fixed type independent of the LHS.
        //
        // (It is unclear why this change hadn't been made
        // already, so it is possible that such a change
        // breaks overload resolution or other parts of
        // the compiler)

        // scalar version
        sb << "__intrinsic_op(" << int(op.opCode) << ") " << resultType << " operator" << op.opName << "(" << leftType << " left, " << rightType << " right);\n";

        // vector version
        sb << "__generic<let N : int> ";
        sb << "__intrinsic_op(" << int(op.opCode) << ") vector<" << resultType << ",N> operator" << op.opName << "(vector<" << leftType << ",N> left, vector<" << rightType << ",N> right);\n";

        // matrix version
        sb << "__generic<let N : int, let M : int> ";
        sb << "__intrinsic_op(" << int(op.opCode) << ") matrix<" << resultType << ",N,M> operator" << op.opName << "(matrix<" << leftType << ",N,M> left, matrix<" << rightType << ",N,M> right);\n";

        // We currently synthesize addiitonal overloads
        // for the case where one or the other operand
        // is a scalar. This choice serves a few purposes:
        //
        // 1. It avoids introducing scalar-to-vector or
        // scalar-to-matrix promotions before the operator,
        // which might allow some back ends to produce
        // more optimal code.
        //
        // 2. It avoids concerns about making overload resolution
        // and the inference rules for `N` and `M` able to
        // handle the mixed vector/scalar or matrix/scalar case.
        //
        // 3. Having explicit overloads for the matrix/scalar cases
        // here means that we do *not* need to support a general
        // implicit conversion from scalars to matrices, unless
        // we decide we want to.
        //
        // Note: Case (2) of the motivation shouldn't really apply
        // any more, because we end up having to support similar
        // inteference for built-in binary math functions where
        // vectors and scalars might be combined (and where defining
        // additional overloads to cover all the combinations doesn't
        // seem practical or desirable).
        //
        // TODO: We should consider whether dropping these extra
        // overloads is possible and worth it. The optimization
        // concern (1) could possibly be addressed in specific
        // back-ends. The issue (3) about not wanting to support
        // implicit scalar-to-matrix conversion may be moot if
        // we end up needing to support mixed scalar/matrix input
        // for builtin in non-operator functions anyway.

        // scalar-vector and scalar-matrix
        sb << "__generic<let N : int> ";
        sb << "__intrinsic_op(" << int(op.opCode) << ") vector<" << resultType << ",N> operator" << op.opName << "(" << leftType << " left, vector<" << rightType << ",N> right);\n";

        sb << "__generic<let N : int, let M : int> ";
        sb << "__intrinsic_op(" << int(op.opCode) << ") matrix<" << resultType << ",N,M> operator" << op.opName << "(" << leftType << " left, matrix<" << rightType << ",N,M> right);\n";

        // vector-scalar and matrix-scalar
        sb << "__generic<let N : int> ";
        sb << "__intrinsic_op(" << int(op.opCode) << ") vector<" << resultType << ",N> operator" << op.opName << "(vector<" << leftType << ",N> left, " << rightType << " right);\n";

        sb << "__generic<let N : int, let M : int> ";
        sb << "__intrinsic_op(" << int(op.opCode) << ") matrix<" << resultType << ",N,M> operator" << op.opName << "(matrix<" << leftType << ",N,M> left, " << rightType << " right);\n";
    }

    // Synthesize generic versions
    if(op.interface)
    {
        char const* leftType = "T";
        char const* rightType = leftType;
        char const* resultType = leftType;

        if (op.flags & BOOL_RESULT) resultType = "bool";
        // TODO: handle `SHIFT`

        // scalar version
        sb << "__generic<T : " << op.interface << ">\n";
        sb << "__intrinsic_op(" << int(op.opCode) << ") " << resultType << " operator" << op.opName << "(" << leftType << " left, " << rightType << " right);\n";

        // vector version
        sb << "__generic<T : " << op.interface << ", let N : int> ";
        sb << "__intrinsic_op(" << int(op.opCode) << ") vector<" << resultType << ",N> operator" << op.opName << "(vector<" << leftType << ",N> left, vector<" << rightType << ",N> right);\n";

        // matrix version
        sb << "__generic<T : " << op.interface << ", let N : int, let M : int> ";
        sb << "__intrinsic_op(" << int(op.opCode) << ") matrix<" << resultType << ",N,M> operator" << op.opName << "(matrix<" << leftType << ",N,M> left, matrix<" << rightType << ",N,M> right);\n";

        // scalar-vector and scalar-matrix
        sb << "__generic<T : " << op.interface << ", let N : int> ";
        sb << "__intrinsic_op(" << int(op.opCode) << ") vector<" << resultType << ",N> operator" << op.opName << "(" << leftType << " left, vector<" << rightType << ",N> right);\n";

        sb << "__generic<T : " << op.interface << ", let N : int, let M : int> ";
        sb << "__intrinsic_op(" << int(op.opCode) << ") matrix<" << resultType << ",N,M> operator" << op.opName << "(" <<  leftType << " left, matrix<" << rightType << ",N,M> right);\n";

        // vector-scalar and matrix-scalar
        sb << "__generic<T : " << op.interface << ", let N : int> ";
        sb << "__intrinsic_op(" << int(op.opCode) << ") vector<" << resultType << ",N> operator" << op.opName << "(vector<" << leftType << ",N> left, " << rightType << " right);\n";

        sb << "__generic<T : " << op.interface << ", let N : int, let M : int> ";
        sb << "__intrinsic_op(" << int(op.opCode) << ") matrix<" << resultType << ",N,M> operator" << op.opName << "(matrix<" << leftType << ",N,M> left, " << rightType << " right);\n";
    }
}


    static const struct CompoundBinaryOpInfo
    {
        char const* name;
        char const* interface;
    } kCompoundBinaryOps[] =
    {
        { "+",  "__BuiltinArithmeticType" },
        { "-",  "__BuiltinArithmeticType" },
        { "*",  "__BuiltinArithmeticType" },
        { "/",  "__BuiltinArithmeticType" },
        { "%",  "__BuiltinIntegerType" },
        { "%",  "__BuiltinFloatingPointType" },
        { "&",  "__BuiltinLogicalType" },
        { "|",  "__BuiltinLogicalType" },
        { "^",  "__BuiltinLogicalType" },
        { "<<", "__BuiltinIntegerType" },
        { ">>", "__BuiltinIntegerType" },
    };
    for( auto op : kCompoundBinaryOps )
    {
    }}}}

    __generic<T : $(op.interface)>
    [__unsafeForceInlineEarly]
    T operator$(op.name)=(in out T left, T right)
    {
        left = left $(op.name) right;
        return left;
    }

    __generic<T : $(op.interface), let N : int>
    [__unsafeForceInlineEarly]
    vector<T,N> operator$(op.name)=(in out vector<T,N> left, vector<T,N> right)
    {
        left = left $(op.name) right;
        return left;
    }

    __generic<T : $(op.interface), let N : int>
    [__unsafeForceInlineEarly]
    vector<T,N> operator$(op.name)=(in out vector<T,N> left, T right)
    {
        left = left $(op.name) right;
        return left;
    }

    __generic<T : $(op.interface), let R : int, let C : int>
    [__unsafeForceInlineEarly]
    matrix<T,R,C> operator$(op.name)=(in out matrix<T,R,C> left, matrix<T,R,C> right)
    {
        left = left $(op.name) right;
        return left;
    }

    __generic<T : $(op.interface), let R : int, let C : int>
    [__unsafeForceInlineEarly]
    matrix<T,R,C> operator$(op.name)=(in out matrix<T,R,C> left, T right)
    {
        left = left $(op.name) right;
        return left;
    }

    ${{{{
    }

}}}}



// Specialized function

__intrinsic_op
int getStringHash(String string);

// Operators to apply to `enum` types

__generic<E : __EnumType>
__intrinsic_op($(kIROp_Eql))
bool operator==(E left, E right);

// Binding Attributes

__attributeTarget(DeclBase)
attribute_syntax [vk_binding(binding: int, set: int = 0)]			: GLSLBindingAttribute;

__attributeTarget(DeclBase)
attribute_syntax [gl_binding(binding: int, set: int = 0)]			: GLSLBindingAttribute;


__attributeTarget(VarDeclBase)
attribute_syntax [vk_shader_record]			                        : ShaderRecordAttribute;
__attributeTarget(VarDeclBase)
attribute_syntax [shader_record]			                        : ShaderRecordAttribute;

__attributeTarget(DeclBase)
attribute_syntax [vk_push_constant]									: PushConstantAttribute;
__attributeTarget(DeclBase)
attribute_syntax [push_constant]									: PushConstantAttribute;

__attributeTarget(VarDeclBase)
attribute_syntax [vk_location(locaiton : int)] : GLSLLocationAttribute;

__attributeTarget(VarDeclBase)
attribute_syntax [vk_index(index : int)] : GLSLIndexAttribute;

// Statement Attributes

__attributeTarget(LoopStmt)
attribute_syntax [unroll(count: int = 0)]   : UnrollAttribute;

__attributeTarget(LoopStmt)
attribute_syntax [loop]                 : LoopAttribute;

__attributeTarget(LoopStmt)
attribute_syntax [fastopt]              : FastOptAttribute;

__attributeTarget(LoopStmt)
attribute_syntax [allow_uav_condition]  : AllowUAVConditionAttribute;

__attributeTarget(IfStmt)
attribute_syntax [flatten]              : FlattenAttribute;

__attributeTarget(IfStmt)
__attributeTarget(SwitchStmt)
attribute_syntax [branch]               : BranchAttribute;

__attributeTarget(SwitchStmt)
attribute_syntax [forcecase]            : ForceCaseAttribute;

__attributeTarget(SwitchStmt)
attribute_syntax [call]                 : CallAttribute;

// Entry-point Attributes

// All Stages
__attributeTarget(FuncDecl)
attribute_syntax [shader(stage)]    : EntryPointAttribute;

// Hull Shader
__attributeTarget(FuncDecl)
attribute_syntax [maxtessfactor(factor: float)]     : MaxTessFactorAttribute;

__attributeTarget(FuncDecl)
attribute_syntax [outputcontrolpoints(count: int)]  : OutputControlPointsAttribute;

__attributeTarget(FuncDecl)
attribute_syntax [outputtopology(topology)]         : OutputTopologyAttribute;

__attributeTarget(FuncDecl)
attribute_syntax [partitioning(mode)]               : PartitioningAttribute;

__attributeTarget(FuncDecl)
attribute_syntax [patchconstantfunc(name)]          : PatchConstantFuncAttribute;

// Hull/Domain Shader
__attributeTarget(FuncDecl)
attribute_syntax [domain(domain)]   : DomainAttribute;

// Geometry Shader
__attributeTarget(FuncDecl)
attribute_syntax [maxvertexcount(count: int)]   : MaxVertexCountAttribute;

__attributeTarget(FuncDecl)
attribute_syntax [instance(count: int)]         : InstanceAttribute;

// Fragment ("Pixel") Shader
__attributeTarget(FuncDecl)
attribute_syntax [earlydepthstencil]    : EarlyDepthStencilAttribute;

// Compute Shader
__attributeTarget(FuncDecl)
attribute_syntax [numthreads(x: int, y: int = 1, z: int = 1)]   : NumThreadsAttribute;

//
__attributeTarget(VarDeclBase)
attribute_syntax [__vulkanRayPayload] : VulkanRayPayloadAttribute;

__attributeTarget(VarDeclBase)
attribute_syntax [__vulkanCallablePayload] : VulkanCallablePayloadAttribute;

__attributeTarget(VarDeclBase)
attribute_syntax [__vulkanHitAttributes] : VulkanHitAttributesAttribute;

__attributeTarget(FunctionDeclBase)
attribute_syntax [mutating] : MutatingAttribute;

    /// Indicates that a function computes its result as a function of its arguments without loading/storing any memory or other state.
    ///
    /// This is equivalent to the LLVM `readnone` function attribute.
__attributeTarget(FunctionDeclBase)
attribute_syntax [__readNone] : ReadNoneAttribute;

enum _AttributeTargets
{
    Struct = $( (int) UserDefinedAttributeTargets::Struct),
    Var = $( (int) UserDefinedAttributeTargets::Var),
    Function = $( (int) UserDefinedAttributeTargets::Function),
};
__attributeTarget(StructDecl)
attribute_syntax [__AttributeUsage(target : _AttributeTargets)] : AttributeUsageAttribute;

__attributeTarget(VarDeclBase)
attribute_syntax [format(format : String)] : FormatAttribute;

__attributeTarget(Decl)
attribute_syntax [allow(diagnostic: String)] : AllowAttribute;

// Linking
__attributeTarget(Decl)
attribute_syntax [__extern] : ExternAttribute;

__attributeTarget(FunctionDeclBase)
attribute_syntax [__unsafeForceInlineEarly] : UnsafeForceInlineEarlyAttribute;<|MERGE_RESOLUTION|>--- conflicted
+++ resolved
@@ -707,7 +707,12 @@
                         switch(baseShape)
                         {
                         case TextureFlavor::Shape::Shape1D:
-                            sb << "($" << aa++ << opStr << "))";
+                            sb << "($" << aa++ << opStr << ")"; 
+                            if (isArray)
+                            {
+                                sb << ".x";
+                            }
+                            sb << ")";
                             cc = 1;
                             break;
 
@@ -758,17 +763,7 @@
                     switch(baseShape)
                     {
                     case TextureFlavor::Shape::Shape1D:
-<<<<<<< HEAD
-                        sb << "($" << aa++ << opStr << ")"; 
-                        if (isArray)
-                        {
-                            sb << ".x";
-                        }
-                        sb << ")";
-                        cc = 1;
-=======
                         sb << t << "width";
->>>>>>> 884a9bca
                         break;
 
                     case TextureFlavor::Shape::Shape2D:
