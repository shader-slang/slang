// slang-parameter-binding.cpp
#include "slang-parameter-binding.h"

#include "../compiler-core/slang-artifact-desc-util.h"
#include "slang-compiler.h"
#include "slang-ir-string-hash.h"
#include "slang-ir-util.h"
#include "slang-lookup.h"
#include "slang-type-layout.h"
#include "slang.h"

namespace Slang
{

struct ParameterInfo;

// Information on ranges of registers already claimed/used
struct UsedRange
{
    // What parameter has claimed this range?
    VarLayout* parameter;

    // Begin/end of the range (half-open interval)
    UInt begin;
    UInt end;
};
bool operator<(UsedRange left, UsedRange right)
{
    if (left.begin != right.begin)
        return left.begin < right.begin;
    if (left.end != right.end)
        return left.end < right.end;
    return false;
}

static bool rangesOverlap(UsedRange const& x, UsedRange const& y)
{
    SLANG_ASSERT(x.begin <= x.end);
    SLANG_ASSERT(y.begin <= y.end);

    // If they don't overlap, then one must be earlier than the other,
    // and that one must therefore *end* before the other *begins*

    if (x.end <= y.begin)
        return false;
    if (y.end <= x.begin)
        return false;

    // Otherwise they must overlap
    return true;
}


struct UsedRanges
{
    // The `ranges` array maintains a sorted list of `UsedRange`
    // objects such that the `end` of a range is <= the `begin`
    // of any range that comes after it.
    //
    // The values covered by each `[begin,end)` range are marked
    // as used, and anything not in such an interval is implicitly
    // free.
    //
    // TODO: if it ever starts to matter for performance, we
    // could encode this information as a tree instead of an array.
    //
    List<UsedRange> ranges;

    // Add a range to the set, either by extending
    // existing range(s), or by adding a new one.
    //
    // If we find that the new range overlaps with
    // an existing range for a *different* parameter
    // then we return that parameter so that the
    // caller can issue an error.
    //
    VarLayout* Add(UsedRange range)
    {
        // The invariant on entry to this
        // function is that the `ranges` array
        // is sorted and no two entries in the
        // array intersect. We must preserve
        // that property as a postcondition.
        //
        // The other postcondition is that the
        // interval covered by the input `range`
        // must be marked as consumed.

        // We will try track any parameter associated
        // with an overlapping range that doesn't
        // match the parameter on `range`, so that
        // the compiler can issue useful diagnostics.
        //
        VarLayout* newParam = range.parameter;
        VarLayout* existingParam = nullptr;

        // A clever algorithm might use a binary
        // search to identify the first entry in `ranges`
        // that might overlap `range`, but we are going
        // to settle for being less clever for now, in
        // the hopes that we can at least be correct.
        //
        // Note: we are going to iterate over `ranges`
        // using indices, because we may actually modify
        // the array as we go.
        //
        Int rangeCount = ranges.getCount();
        for (Int rr = 0; rr < rangeCount; ++rr)
        {
            auto existingRange = ranges[rr];

            // The invariant on entry to each loop
            // iteration will be that `range` does
            // *not* intersect any preceding entry
            // in the array.
            //
            // Note that this invariant might be
            // true only because we modified
            // `range` along the way.
            //
            // If `range` does not intertsect `existingRange`
            // then our invariant will be trivially
            // true for the next iteration.
            //
            if (!rangesOverlap(existingRange, range))
            {
                continue;
            }

            // We now know that `range` and `existingRange`
            // intersect. The first thing to do
            // is to check if we have a parameter
            // associated with `existingRange`, so
            // that we can use it for emitting diagnostics
            // about the overlap:
            //
            if (existingRange.parameter && existingRange.parameter != newParam)
            {
                // There was an overlap with a range that
                // had a parameter specified, so we will
                // use that parameter in any subsequent
                // diagnostics.
                //
                existingParam = existingRange.parameter;
            }

            // Before we can move on in our iteration,
            // we need to re-establish our invariant by modifying
            // `range` so that it doesn't overlap with `existingRange`.
            // Of course we also want to end up with a correct
            // result for the overall operation, so we can't just
            // throw away intervals.
            //
            // We first note that if `range` starts before `existingRange`,
            // then the interval from `range.begin` to `existingRange.begin`
            // needs to be accounted for in the final result. Furthermore,
            // the interval `[range.begin, existingRange.begin)` could not
            // intersect with any range already in the `ranges` array,
            // because it comes strictly before `existingRange`, and our
            // invariant says there is no intersection with preceding ranges.
            //
            if (range.begin < existingRange.begin)
            {
                UsedRange prefix;
                prefix.begin = range.begin;
                prefix.end = existingRange.begin;
                prefix.parameter = range.parameter;
                ranges.add(prefix);
            }
            //
            // Now we know that the interval `[range.begin, existingRange.begin)`
            // is claimed, if it exists, and clearly the interval
            // `[existingRange.begin, existingRange.end)` is already claimed,
            // so the only interval left to consider would be
            // `[existingRange.end, range.end)`, if it is non-empty.
            // That range might intersect with others in the array, so
            // we will need to continue iterating to deal with that
            // possibility.
            //
            range.begin = existingRange.end;

            // If the range would be empty, then of course we have nothing
            // left to do.
            //
            if (range.begin >= range.end)
                break;

            // Otherwise, have can be sure that `range` now comes
            // strictly *after* `existingRange`, and thus our invariant
            // is preserved.
        }

        // If we manage to exit the loop, then we have resolved
        // an intersection with existing entries - possibly by
        // adding some new entries.
        //
        // If the `range` we are left with is still non-empty,
        // then we should go ahead and add it.
        //
        if (range.begin < range.end)
        {
            ranges.add(range);
        }

        // Any ranges that got added along the way might not
        // be in the proper sorted order, so we'll need to
        // sort the array to restore our global invariant.
        //
        ranges.sort();

        // We end by returning an overlapping parameter that
        // we found along the way, if any.
        //
        return existingParam;
    }

    VarLayout* Add(VarLayout* param, UInt begin, UInt end)
    {
        UsedRange range;
        range.parameter = param;
        range.begin = begin;
        range.end = end;
        return Add(range);
    }

    VarLayout* Add(VarLayout* param, UInt begin, LayoutSize end)
    {
        UsedRange range;
        range.parameter = param;
        range.begin = begin;
        range.end = end.isFinite() ? end.getFiniteValue() : UInt(-1);
        return Add(range);
    }

    /// Finds the range that contains the index
    /// Returns -1 if not found
    Index findRangeContaining(UInt index) const
    {
        const auto rangeCount = ranges.getCount();
        for (Index i = 0; i < rangeCount; ++i)
        {
            const auto& rr = ranges[i];
            if (index >= rr.begin && index < rr.end)
            {
                return index;
            }
        }
        return -1;
    }
    /// Finds the range index that contains the range passed in.
    /// Returns -1 if not found
    Index findRangeContaining(UInt index, UInt count) const
    {
        const auto start = index;
        const auto end = index + count;

        const auto rangeCount = ranges.getCount();
        for (Index i = 0; i < rangeCount; ++i)
        {
            const auto& rr = ranges[i];

            if (!(end <= rr.begin || start >= rr.end))
            {
                return i;
            }
        }
        return -1;
    }

    Index findRangeContaining(UInt index, LayoutSize size) const
    {
        if (size.isFinite())
        {
            const auto count = size.getFiniteValue();
            if (count > 0)
            {
                return (count == 1) ? findRangeContaining(index)
                                    : findRangeContaining(index, count);
            }
        }
        else
        {
            // The size is infinite...
            const auto rangeCount = ranges.getCount();
            for (Index i = 0; i < rangeCount; ++i)
            {
                // If the range end is part start index it's a hit
                if (ranges[i].end > index)
                {
                    return i;
                }
            }
        }
        return -1;
    }

    bool contains(UInt index) const { return findRangeContaining(index) >= 0; }

    // Try to find space for `count` entries
    UInt Allocate(VarLayout* param, UInt count)
    {
        UInt begin = 0;

        UInt rangeCount = ranges.getCount();
        for (UInt rr = 0; rr < rangeCount; ++rr)
        {
            // try to fit in before this range...

            UInt end = ranges[rr].begin;

            // If there is enough space...
            if (end >= begin + count)
            {
                // ... then claim it and be done
                Add(param, begin, begin + count);
                return begin;
            }

            // ... otherwise, we need to look at the
            // space between this range and the next
            begin = ranges[rr].end;
        }

        // We've run out of ranges to check, so we
        // can safely go after the last one!
        Add(param, begin, begin + count);
        return begin;
    }
};

struct ParameterBindingInfo
{
    size_t space = 0;
    size_t index = 0;
    LayoutSize count = 0;
};

struct ParameterBindingAndKindInfo : ParameterBindingInfo
{
    LayoutResourceKind kind = LayoutResourceKind::None;
};

enum
{
    kLayoutResourceKindCount = SLANG_PARAMETER_CATEGORY_COUNT,
};

struct UsedRangeSet : RefObject
{
    // Information on what ranges of "registers" have already
    // been claimed, for each resource type
    UsedRanges usedResourceRanges[kLayoutResourceKindCount];
};

// Information on a single parameter
struct ParameterInfo : RefObject
{
    // Layout info for the variable that represents this parameter
    RefPtr<VarLayout> varLayout;

    ParameterBindingInfo bindingInfo[kLayoutResourceKindCount];
};

struct EntryPointParameterBindingContext
{
    // What ranges of resources bindings are already claimed for this translation unit
    UsedRangeSet usedRangeSet;
};


// State that is shared during parameter binding,
// across all translation units
struct SharedParameterBindingContext
{
    SharedParameterBindingContext(
        LayoutRulesFamilyImpl* defaultLayoutRules,
        ProgramLayout* programLayout,
        TargetProgram* inTargetProgram,
        DiagnosticSink* sink)
        : defaultLayoutRules(defaultLayoutRules)
        , programLayout(programLayout)
        , targetRequest(inTargetProgram->getTargetReq())
        , targetProgram(inTargetProgram)
        , m_sink(sink)
    {
    }

    DiagnosticSink* m_sink = nullptr;

    // The program that we are laying out
    // Program* program = nullptr;

    // The target request that is triggering layout
    //
    // TODO: We should eventually strip this down to
    // just the subset of fields on the target that
    // can influence layout decisions.
    TargetRequest* targetRequest = nullptr;

    TargetProgram* targetProgram = nullptr;

    LayoutRulesFamilyImpl* defaultLayoutRules;

    // All shader parameters we've discovered so far, and started to lay out...
    List<RefPtr<ParameterInfo>> parameters;

    // The program layout we are trying to construct
    RefPtr<ProgramLayout> programLayout;

    // What ranges of resources bindings are already claimed at the global scope?
    // We store one of these for each declared binding space/set.
    //
    Dictionary<UInt, RefPtr<UsedRangeSet>> globalSpaceUsedRangeSets;

    // Which register spaces have been claimed so far?
    UsedRanges usedSpaces;

    // The space to use for auto-generated bindings.
    UInt defaultSpace = 0;

    // Any NVAPI slot binding information that has been generated
    List<NVAPISlotModifier*> nvapiSlotModifiers;

    TargetRequest* getTargetRequest() { return targetRequest; }
    DiagnosticSink* getSink() { return m_sink; }
    Linkage* getLinkage() { return targetRequest->getLinkage(); }
    TargetProgram* getTargetProgram() { return targetProgram; }
};

static DiagnosticSink* getSink(SharedParameterBindingContext* shared)
{
    return shared->getSink();
}

// State that might be specific to a single translation unit
// or event to an entry point.
struct ParameterBindingContext
{
    // All the shared state needs to be available
    SharedParameterBindingContext* shared;

    // The type layout context to use when computing
    // the resource usage of shader parameters.
    TypeLayoutContext layoutContext;

    // What stage (if any) are we compiling for?
    Stage stage;

    // The entry point that is being processed right now.
    EntryPointLayout* entryPointLayout = nullptr;

    TargetRequest* getTargetRequest() { return shared->getTargetRequest(); }
    TargetProgram* getTargetProgram() { return shared->getTargetProgram(); }
    LayoutRulesFamilyImpl* getRulesFamily() { return layoutContext.getRulesFamily(); }

    ASTBuilder* getASTBuilder() { return shared->getLinkage()->getASTBuilder(); }

    Linkage* getLinkage() { return shared->getLinkage(); }
};

static DiagnosticSink* getSink(ParameterBindingContext* context)
{
    return getSink(context->shared);
}


struct LayoutSemanticInfo
{
    LayoutResourceKind kind; // the register kind
    UInt space;
    UInt index;

    // TODO: need to deal with component-granularity binding...
};

static bool isDigit(char c)
{
    return (c >= '0') && (c <= '9');
}

bool splitNameAndIndex(
    UnownedStringSlice const& text,
    UnownedStringSlice& outName,
    UnownedStringSlice& outDigits)
{
    char const* nameBegin = text.begin();
    char const* digitsEnd = text.end();

    char const* nameEnd = digitsEnd;
    // ExplicitIndex is when a semantic has an index at the end of its name
    // "SV_TARGET1" has an ExplicitIndex
    // "SV_TARGET" does not have an ExplicitIndex
    bool hasExplicitIndex = false;
    while (nameEnd != nameBegin && isDigit(*(nameEnd - 1)))
    {
        hasExplicitIndex = true;
        nameEnd--;
    }
    char const* digitsBegin = nameEnd;

    outName = UnownedStringSlice(nameBegin, nameEnd);
    outDigits = UnownedStringSlice(digitsBegin, digitsEnd);
    return hasExplicitIndex;
}

LayoutResourceKind findRegisterClassFromName(UnownedStringSlice const& registerClassName)
{
    switch (registerClassName.getLength())
    {
    case 1:
        switch (*registerClassName.begin())
        {
        case 'b':
            return LayoutResourceKind::ConstantBuffer;
        case 't':
            return LayoutResourceKind::ShaderResource;
        case 'u':
            return LayoutResourceKind::UnorderedAccess;
        case 's':
            return LayoutResourceKind::SamplerState;

        default:
            break;
        }
        break;

    case 5:
        if (registerClassName == toSlice("space"))
        {
            return LayoutResourceKind::SubElementRegisterSpace;
        }
        break;

    default:
        break;
    }
    return LayoutResourceKind::None;
}

LayoutSemanticInfo extractHLSLLayoutSemanticInfo(
    UnownedStringSlice registerName,
    SourceLoc registerLoc,
    UnownedStringSlice spaceName,
    SourceLoc spaceLoc,
    DiagnosticSink* sink)
{
    LayoutSemanticInfo info;
    info.space = 0;
    info.index = 0;
    info.kind = LayoutResourceKind::None;

    if (registerName.getLength() == 0)
        return info;

    // The register name is expected to be in the form:
    //
    //      identifier-char+ digit+
    //
    // where the identifier characters name a "register class"
    // and the digits identify a register index within that class.
    //
    // We are going to split the string the user gave us
    // into these constituent parts:
    //
    UnownedStringSlice registerClassName;
    UnownedStringSlice registerIndexDigits;
    splitNameAndIndex(registerName, registerClassName, registerIndexDigits);

    LayoutResourceKind kind = findRegisterClassFromName(registerClassName);
    if (kind == LayoutResourceKind::None)
    {
        sink->diagnose(registerLoc, Diagnostics::unknownRegisterClass, registerClassName);
        return info;
    }

    // For a `register` semantic, the register index is not optional (unlike
    // how it works for varying input/output semantics).
    if (registerIndexDigits.getLength() == 0)
    {
        sink->diagnose(registerLoc, Diagnostics::expectedARegisterIndex, registerClassName);
    }

    UInt index = 0;
    for (auto c : registerIndexDigits)
    {
        SLANG_ASSERT(isDigit(c));
        index = index * 10 + (c - '0');
    }

    UInt space = 0;
    if (spaceName.getLength() != 0)
    {
        UnownedStringSlice spaceSpelling;
        UnownedStringSlice spaceDigits;
        splitNameAndIndex(spaceName, spaceSpelling, spaceDigits);

        if (kind == LayoutResourceKind::SubElementRegisterSpace)
        {
            sink->diagnose(spaceLoc, Diagnostics::unexpectedSpecifierAfterSpace, spaceName);
        }
        else if (spaceSpelling != UnownedTerminatedStringSlice("space"))
        {
            sink->diagnose(spaceLoc, Diagnostics::expectedSpace, spaceSpelling);
        }
        else if (spaceDigits.getLength() == 0)
        {
            sink->diagnose(spaceLoc, Diagnostics::expectedSpaceIndex);
        }
        else
        {
            for (auto c : spaceDigits)
            {
                SLANG_ASSERT(isDigit(c));
                space = space * 10 + (c - '0');
            }
        }
    }

    info.kind = kind;
    info.index = (int)index;
    info.space = space;
    return info;
}

static LayoutSemanticInfo _extractLayoutSemanticInfo(
    ParameterBindingContext* context,
    HLSLLayoutSemantic* semantic)
{
    Token const& registerToken = semantic->registerName;

    Token defaultSpaceToken;
    Token const* spaceToken = &defaultSpaceToken;
    if (auto registerSemantic = as<HLSLRegisterSemantic>(semantic))
    {
        spaceToken = &registerSemantic->spaceName;
    }

    LayoutSemanticInfo info = extractHLSLLayoutSemanticInfo(
        registerToken.getContent(),
        registerToken.loc,
        spaceToken->getContent(),
        spaceToken->loc,
        getSink(context));

    return info;
}


//

// Given a GLSL `layout` modifier, we need to be able to check for
// a particular sub-argument and extract its value if present.
template<typename T>
static bool findLayoutArg(ModifiableSyntaxNode* syntax, UInt* outVal)
{
    for (auto modifier : syntax->getModifiersOfType<T>())
    {
        if (modifier)
        {
            *outVal =
                (UInt)strtoull(String(modifier->valToken.getContent()).getBuffer(), nullptr, 10);
            return true;
        }
    }
    return false;
}

template<typename T>
static bool findLayoutArg(DeclRef<Decl> declRef, UInt* outVal)
{
    return findLayoutArg<T>(declRef.getDecl(), outVal);
}

/// Determine how to lay out a global variable that might be a shader parameter.
///
/// Returns `nullptr` if the declaration does not represent a shader parameter.
RefPtr<TypeLayout> getTypeLayoutForGlobalShaderParameter(
    ParameterBindingContext* context,
    VarDeclBase* varDecl,
    Type* type)
{
    auto layoutContext = context->layoutContext;
    auto rules = layoutContext.getRulesFamily();

    if (varDecl->hasModifier<ShaderRecordAttribute>() && as<ConstantBufferType>(type))
    {
        return createTypeLayoutWith(
            layoutContext,
            rules->getShaderRecordConstantBufferRules(),
            type);
    }


    // We want to check for a constant-buffer type with a `push_constant` layout
    // qualifier before we move on to anything else.
    if (varDecl->hasModifier<PushConstantAttribute>() && as<ConstantBufferType>(type))
    {
        return createTypeLayoutWith(layoutContext, rules->getPushConstantBufferRules(), type);
    }

    if (varDecl->hasModifier<SpecializationConstantAttribute>() ||
        varDecl->hasModifier<VkConstantIdAttribute>())
    {
        auto specializationConstantRule = rules->getSpecializationConstantRules();
        if (!specializationConstantRule)
        {
            // If the target doesn't support specialization constants, then we will
            // layout them as ordinary uniform data.
            specializationConstantRule =
                rules->getConstantBufferRules(context->getTargetRequest()->getOptionSet(), type);
        }
        return createTypeLayoutWith(layoutContext, specializationConstantRule, type);
    }

    if (varDecl->hasModifier<InModifier>())
    {
        return createTypeLayoutWith(layoutContext, rules->getVaryingInputRules(), type);
    }
    else if (varDecl->hasModifier<OutModifier>())
    {
        return createTypeLayoutWith(layoutContext, rules->getVaryingOutputRules(), type);
    }

    // TODO(tfoley): there may be other cases that we need to handle here

    // An "ordinary" global variable is implicitly a uniform
    // shader parameter.
    return createTypeLayoutWith(
        layoutContext,
        rules->getConstantBufferRules(context->getTargetRequest()->getOptionSet(), type),
        type);
}

//

struct EntryPointParameterState
{
    String* optSemanticName = nullptr;
    int* ioSemanticIndex = nullptr;
    EntryPointParameterDirectionMask directionMask;
    int semanticSlotCount;
    Stage stage = Stage::Unknown;
    bool isSampleRate = false;
    SourceLoc loc;
};


static RefPtr<TypeLayout> processEntryPointVaryingParameter(
    ParameterBindingContext* context,
    Type* type,
    EntryPointParameterState const& state,
    RefPtr<VarLayout> varLayout);

static RefPtr<VarLayout> _createVarLayout(TypeLayout* typeLayout, DeclRef<VarDeclBase> varDeclRef)
{
    RefPtr<VarLayout> varLayout = new VarLayout();
    varLayout->typeLayout = typeLayout;
    varLayout->varDecl = varDeclRef;

    if (auto pendingDataTypeLayout = typeLayout->pendingDataTypeLayout)
    {
        RefPtr<VarLayout> pendingVarLayout = new VarLayout();
        pendingVarLayout->varDecl = varDeclRef;
        pendingVarLayout->typeLayout = pendingDataTypeLayout;
        varLayout->pendingVarLayout = pendingVarLayout;
    }

    return varLayout;
}

// Collect a single declaration into our set of parameters
static void collectGlobalScopeParameter(
    ParameterBindingContext* context,
    ShaderParamInfo const& shaderParamInfo,
    SubstitutionSet globalGenericSubst)
{
    auto astBuilder = context->getASTBuilder();

    auto varDeclRef = shaderParamInfo.paramDeclRef;

    // We apply any substitutions for global generic parameters here.
    auto type =
        as<Type>(getType(astBuilder, varDeclRef)->substitute(astBuilder, globalGenericSubst));

    // We use a single operation to both check whether the
    // variable represents a shader parameter, and to compute
    // the layout for that parameter's type.
    auto typeLayout = getTypeLayoutForGlobalShaderParameter(context, varDeclRef.getDecl(), type);

    // If we did not find appropriate layout rules, then it
    // must mean that this global variable is *not* a shader
    // parameter.
    if (!typeLayout)
        return;

    // Now create a variable layout that we can use
    RefPtr<VarLayout> varLayout = _createVarLayout(typeLayout, varDeclRef);

    // The logic in `check.cpp` that created the `ShaderParamInfo`
    // will have identified any cases where there might be multiple
    // global variables that logically represent the same shader parameter.
    //
    // We will track the same basic information during layout using
    // the `ParameterInfo` type.
    //
    // TODO: `ParameterInfo` should probably become `LayoutParamInfo`.
    //
    ParameterInfo* parameterInfo = new ParameterInfo();
    context->shared->parameters.add(parameterInfo);

    // Add the created var layout to the parameter information structure,
    // so that we can update it as we proceed with parameter binding.
    //
    parameterInfo->varLayout = varLayout;
}

static UsedRangeSet* _getOrCreateUsedRangeSetForSpace(ParameterBindingContext* context, UInt space)
{
    auto& globalSpaceUsedRangeSets = context->shared->globalSpaceUsedRangeSets;

    auto& value = globalSpaceUsedRangeSets.getOrAddValue(space, RefPtr<UsedRangeSet>());
    if (!value)
    {
        value = new UsedRangeSet();
    }
    return value;
}

static UsedRangeSet* _getUsedRangeSetForSpace(ParameterBindingContext* context, UInt space)
{
    auto& globalSpaceUsedRangeSets = context->shared->globalSpaceUsedRangeSets;

    if (auto usedRangeSetPtr = globalSpaceUsedRangeSets.tryGetValue(space))
    {
        return *usedRangeSetPtr;
    }
    return nullptr;
}

// Record that a particular register space (or set, in the GLSL case)
// has been used in at least one binding, and so it should not
// be used by auto-generated bindings that need to claim entire
// spaces.
static VarLayout* markSpaceUsed(ParameterBindingContext* context, VarLayout* varLayout, UInt space)
{
    return context->shared->usedSpaces.Add(varLayout, space, space + 1);
}

static UInt allocateUnusedSpaces(ParameterBindingContext* context, UInt count)
{
    return context->shared->usedSpaces.Allocate(nullptr, count);
}

static bool shouldDisableDiagnostic(Decl* decl, DiagnosticInfo const& diagnosticInfo)
{
    for (auto dd = decl; dd; dd = dd->parentDecl)
    {
        for (auto modifier : dd->modifiers)
        {
            auto allowAttr = as<AllowAttribute>(modifier);
            if (!allowAttr)
                continue;

            if (allowAttr->diagnostic == &diagnosticInfo)
                return true;
        }
    }
    return false;
}

static void addExplicitParameterBinding(
    ParameterBindingContext* context,
    RefPtr<ParameterInfo> parameterInfo,
    VarDeclBase* varDecl,
    LayoutSemanticInfo const& semanticInfo,
    LayoutSize count)
{
    auto kind = semanticInfo.kind;

    auto& bindingInfo = parameterInfo->bindingInfo[(int)kind];
    if (bindingInfo.count != 0)
    {
        // We already have a binding here, so we want to
        // confirm that it matches the new one that is
        // incoming...
        if (bindingInfo.count != count || bindingInfo.index != semanticInfo.index ||
            bindingInfo.space != semanticInfo.space)
        {
            getSink(context)->diagnose(
                varDecl,
                Diagnostics::conflictingExplicitBindingsForParameter,
                getReflectionName(varDecl));
        }

        // TODO(tfoley): `register` semantics can technically be
        // profile-specific (not sure if anybody uses that)...
    }
    else
    {
        bindingInfo.count = count;
        bindingInfo.index = semanticInfo.index;
        bindingInfo.space = semanticInfo.space;

        VarLayout* overlappedVarLayout = nullptr;
        if (kind == LayoutResourceKind::RegisterSpace ||
            kind == LayoutResourceKind::SubElementRegisterSpace)
        {
            // Parameter is being bound to an entire space, so we
            // need to mark the given space as used and report
            // an error if another parameter was already allocated
            // there.
            //
            overlappedVarLayout =
                markSpaceUsed(context, parameterInfo->varLayout, semanticInfo.index);
        }
        else
        {
            auto usedRangeSet = _getOrCreateUsedRangeSetForSpace(context, semanticInfo.space);

            // Record that the particular binding space was
            // used by an explicit binding, so that we don't
            // claim it for auto-generated bindings that
            // need to grab a full space
            markSpaceUsed(context, parameterInfo->varLayout, semanticInfo.space);

            overlappedVarLayout = usedRangeSet->usedResourceRanges[(int)semanticInfo.kind].Add(
                parameterInfo->varLayout,
                semanticInfo.index,
                semanticInfo.index + count);
        }

        if (overlappedVarLayout)
        {
            // legal if atomicUint
            if (parameterInfo->varLayout->getVariable()->getType()->astNodeType ==
                    ASTNodeType::GLSLAtomicUintType &&
                overlappedVarLayout->getVariable()->getType()->astNodeType ==
                    ASTNodeType::GLSLAtomicUintType)
            {
                return;
            }
            auto paramA = parameterInfo->varLayout->getVariable();
            auto paramB = overlappedVarLayout->getVariable();

            auto& diagnosticInfo = Diagnostics::parameterBindingsOverlap;

            // If *both* of the shader parameters declarations agree
            // that overlapping bindings should be allowed, then we
            // will not emit a diagnostic. Otherwise, we will warn
            // the user because such overlapping bindings are likely
            // to indicate a programming error.
            //
            if (shouldDisableDiagnostic(paramA, diagnosticInfo) &&
                shouldDisableDiagnostic(paramB, diagnosticInfo))
            {
            }
            else
            {
                bool written = getSink(context)->diagnose(
                    paramA,
                    diagnosticInfo,
                    getReflectionName(paramA),
                    getReflectionName(paramB));
                if (written)
                    getSink(context)->diagnose(
                        paramB,
                        Diagnostics::seeDeclarationOf,
                        getReflectionName(paramB));
            }
        }
    }
}

static void addExplicitParameterBindings_HLSL(
    ParameterBindingContext* context,
    RefPtr<ParameterInfo> parameterInfo,
    RefPtr<VarLayout> varLayout)
{
    // We only want to apply D3D `register` modifiers when compiling for
    // D3D and Metal targets.
    //
    // TODO: Nominally, the `register` keyword allows for a shader
    // profile to be specified, so that a given binding only
    // applies for a specific profile:
    //
    //      https://docs.microsoft.com/en-us/windows/desktop/direct3dhlsl/dx-graphics-hlsl-variable-register
    //
    // We might want to consider supporting that syntax in the
    // long run, in order to handle bindings for multiple targets
    // in a more consistent fashion (whereas using `register` for D3D
    // and `[[vk::binding(...)]]` for Vulkan creates a lot of
    // visual noise).
    //
    // For now we do the filtering on target in a very direct fashion:
    //
    bool isMetal = isMetalTarget(context->getTargetRequest());
    if (!isD3DTarget(context->getTargetRequest()) && !isMetal)
        return;

    auto typeLayout = varLayout->typeLayout;
    auto varDecl = varLayout->varDecl;

    // If the declaration has explicit binding modifiers, then
    // here is where we want to extract and apply them...
    if (auto inputAttachmentIndexLayoutAttribute =
            varDecl.getDecl()->findModifier<GLSLInputAttachmentIndexLayoutAttribute>())
    {
        LayoutSemanticInfo semanticInfo;
        semanticInfo.index = (UInt)inputAttachmentIndexLayoutAttribute->location;
        semanticInfo.space = 0;
        semanticInfo.kind = LayoutResourceKind::InputAttachmentIndex;

        if (auto varDeclBase = varDecl.as<VarDeclBase>())
            addExplicitParameterBinding(
                context,
                parameterInfo,
                varDeclBase.getDecl(),
                semanticInfo,
                1);
    }

    // Look for HLSL `register` or `packoffset` semantics.
    for (auto semantic : varDecl.getDecl()->getModifiersOfType<HLSLLayoutSemantic>())
    {
        // Need to extract the information encoded in the semantic
        LayoutSemanticInfo semanticInfo = _extractLayoutSemanticInfo(context, semantic);
        auto kind = semanticInfo.kind;
        if (kind == LayoutResourceKind::None)
            continue;


        // TODO: need to special-case when this is a `c` register binding...

        // Find the appropriate resource-binding information
        // inside the type, to see if we even use any resources
        // of the given kind.

        auto typeRes = typeLayout->FindResourceInfo(kind);
        if (isMetal && !typeRes)
        {
            // Metal doesn't distinguish a unordered access and a readonly/uniform buffer.
            switch (kind)
            {
            case LayoutResourceKind::UnorderedAccess:
            case LayoutResourceKind::ShaderResource:
                semanticInfo.kind = LayoutResourceKind::MetalBuffer;
                typeRes = typeLayout->FindResourceInfo(LayoutResourceKind::MetalBuffer);
                break;
            }
        }

        LayoutSize count = 0;
        if (typeRes)
        {
            count = typeRes->count;
        }
        else
        {
            // TODO: warning here!
        }

        if (auto varDeclBase = varDecl.as<VarDeclBase>())
            addExplicitParameterBinding(
                context,
                parameterInfo,
                varDeclBase.getDecl(),
                semanticInfo,
                count);
    }
}

static void _maybeDiagnoseMissingVulkanLayoutModifier(
    ParameterBindingContext* context,
    DeclRef<VarDeclBase> const& varDecl)
{
    // Don't warn if the declaration is a vk::push_constant or shaderRecordEXT
    if (varDecl.getDecl()->hasModifier<PushConstantAttribute>() ||
        varDecl.getDecl()->hasModifier<ShaderRecordAttribute>())
    {
        return;
    }

    // If the user didn't specify a `binding` (and optional `set`) for Vulkan,
    // but they *did* specify a `register` for D3D, then that is probably an
    // oversight on their part.
    if (auto registerModifier = varDecl.getDecl()->findModifier<HLSLRegisterSemantic>())
    {
        auto varType = getType(context->getASTBuilder(), varDecl.as<VarDeclBase>());
        if (auto textureType = as<TextureType>(varType))
        {
            if (textureType->isCombined())
            {
                // Recommend [[vk::binding]] but not '-fvk-xxx-shift` for combined texture samplers
                getSink(context)->diagnose(
                    registerModifier,
                    Diagnostics::registerModifierButNoVulkanLayout,
                    varDecl.getName());
                return;
            }
        }

        UnownedStringSlice registerClassName;
        UnownedStringSlice registerIndexDigits;
        splitNameAndIndex(
            registerModifier->registerName.getContent(),
            registerClassName,
            registerIndexDigits);

        getSink(context)->diagnose(
            registerModifier,
            Diagnostics::registerModifierButNoVkBindingNorShift,
            varDecl.getName(),
            registerClassName);
    }
}

static void addExplicitParameterBindings_GLSL(
    ParameterBindingContext* context,
    RefPtr<ParameterInfo> parameterInfo,
    RefPtr<VarLayout> varLayout)
{
    auto typeLayout = varLayout->typeLayout;
    auto varDecl = varLayout->varDecl;

    enum
    {
        kResInfo = 0,
        kSubpassResInfo,
        kMaxResCount,
    };

    TypeLayout::ResourceInfo* foundResInfo = nullptr;
    struct ResAndSemanticInfo
    {
        TypeLayout::ResourceInfo* resInfo = nullptr;
        LayoutSemanticInfo semanticInfo;
        ResAndSemanticInfo()
        {
            semanticInfo.index = 0;
            semanticInfo.space = 0;
        }
    };
    ResAndSemanticInfo info[kMaxResCount] = {};

    // First, we want to apply offsets of specialization constants for platforms that supports them.
    if (!isKhronosTarget(context->getTargetRequest()) &&
        !isWGPUTarget(context->getTargetRequest()) && !isMetalTarget(context->getTargetRequest()))
        return;

    if (auto foundSpecializationConstant =
            typeLayout->FindResourceInfo(LayoutResourceKind::SpecializationConstant))
    {
        info[kResInfo].resInfo = foundSpecializationConstant;

        if (auto layoutAttr = varDecl.getDecl()->findModifier<VkConstantIdAttribute>())
            info[kResInfo].semanticInfo.index = layoutAttr->location;
        else
            return;
    }

    if (auto foundVaryingInput = typeLayout->FindResourceInfo(LayoutResourceKind::VaryingInput))
    {
        info[kResInfo].resInfo = foundVaryingInput;

        if (auto layoutAttr = varDecl.getDecl()->findModifier<GLSLLocationAttribute>())
            info[kResInfo].semanticInfo.index = layoutAttr->value;
        else
            return;
    }
    if (auto foundVaryingOutput = typeLayout->FindResourceInfo(LayoutResourceKind::VaryingOutput))
    {
        info[kResInfo].resInfo = foundVaryingOutput;

        if (auto layoutAttr = varDecl.getDecl()->findModifier<GLSLLocationAttribute>())
            info[kResInfo].semanticInfo.index = layoutAttr->value;
        else
            return;
    }

    // For remaining cases, we only want to apply GLSL-style layout modifers
    // when compiling for Khronos and WGSL targets.
    //
    // TODO: This should have some finer granularity
    // so that we are able to distinguish between
    // Vulkan and OpenGL as targets.
    //
    if (isKhronosTarget(context->getTargetRequest()) || isWGPUTarget(context->getTargetRequest()))
    {
        // The catch in GLSL is that the expected resource type
        // is implied by the parameter declaration itself, and
        // the `layout` modifier is only allowed to adjust
        // the index/offset/etc.
        //

        if (auto foundInputAttachmentIndex =
                typeLayout->FindResourceInfo(LayoutResourceKind::InputAttachmentIndex))
        {
            foundResInfo = foundInputAttachmentIndex;
            // Try to find `input_attachment_index`
            if (auto glslAttachmentIndexAttr =
                    varDecl.getDecl()->findModifier<GLSLInputAttachmentIndexLayoutAttribute>())
            {
                info[kSubpassResInfo].resInfo = foundResInfo;
                // Subpass fills semantic info of a descriptor and subpass
                info[kSubpassResInfo].semanticInfo.index = (UInt)glslAttachmentIndexAttr->location;
                info[kSubpassResInfo].semanticInfo.space = 0;
            }
        }

        if (auto foundDescriptorTableSlot =
                typeLayout->FindResourceInfo(LayoutResourceKind::DescriptorTableSlot))
        {
            foundResInfo = foundDescriptorTableSlot;
            // Try to find `binding` and `set`
            if (auto glslBindingAttr = varDecl.getDecl()->findModifier<GLSLBindingAttribute>())
            {
                info[kResInfo].resInfo = foundResInfo;
                info[kResInfo].semanticInfo.index = glslBindingAttr->binding;
                info[kResInfo].semanticInfo.space = glslBindingAttr->set;
            }
        }
        else if (
            auto foundSubElementRegisterSpace =
                typeLayout->FindResourceInfo(LayoutResourceKind::SubElementRegisterSpace))
        {
            foundResInfo = foundSubElementRegisterSpace;
            // Try to find `set`
            if (auto attr = varDecl.getDecl()->findModifier<GLSLBindingAttribute>())
            {
                info[kResInfo].resInfo = foundResInfo;
                if (attr->binding != 0)
                {
                    getSink(context)->diagnose(
                        attr,
                        Diagnostics::wholeSpaceParameterRequiresZeroBinding,
                        varDecl.getName(),
                        attr->binding);
                }
                info[kResInfo].semanticInfo.index = attr->set;
                info[kResInfo].semanticInfo.space = 0;
            }
        }
    }

    auto varDeclBase = as<VarDeclBase>(varDecl);
    bool hasABinding = false;
    for (int i = 0; i < kMaxResCount; i++)
    {
        auto* resInfoItem = info[i].resInfo;
        auto& semanticInfo = info[i].semanticInfo;
        if (!resInfoItem)
            continue;

        auto kind = resInfoItem->kind;
        auto count = resInfoItem->count;
        semanticInfo.kind = kind;
        hasABinding = true;
        if (!varDeclBase)
            break;

        addExplicitParameterBinding(
            context,
            parameterInfo,
            varDeclBase.getDecl(),
            semanticInfo,
            count);
    }
    if (hasABinding)
        return;

    auto hlslToVulkanLayoutOptions = context->getTargetProgram()->getHLSLToVulkanLayoutOptions();
    bool warnedMissingVulkanLayoutModifier = false;
    // If we are not told how to infer bindings with a compile option, we warn
    if (hlslToVulkanLayoutOptions == nullptr || !hlslToVulkanLayoutOptions->canInferBindings())
    {
        warnedMissingVulkanLayoutModifier = true;
        _maybeDiagnoseMissingVulkanLayoutModifier(context, varDecl.as<VarDeclBase>());
    }

    // We need an HLSL register semantic to to infer from
    auto hlslRegSemantic = varDecl.getDecl()->findModifier<HLSLRegisterSemantic>();
    if (!hlslRegSemantic)
    {
        // We'll use inference from the HLSL like layout that will happen elsewhere
        return;
    }

    const auto hlslInfo = _extractLayoutSemanticInfo(context, hlslRegSemantic);
    if (hlslInfo.kind == LayoutResourceKind::None)
    {
        // Doesn't have an HLSL resource consumption, so we are done
        return;
    }

    // We can't infer TextureSampler from HLSL (it's not an HLSL concept)
    // So use default layout
    auto varType = getType(context->getASTBuilder(), varDecl.as<VarDeclBase>());
    if (auto textureType = as<TextureType>(varType))
    {
        if (textureType->isCombined())
        {
            if (!warnedMissingVulkanLayoutModifier)
            {
                _maybeDiagnoseMissingVulkanLayoutModifier(context, varDecl.as<VarDeclBase>());
                warnedMissingVulkanLayoutModifier = true;
            }
            return;
        }
    }

    // Can we map to a Vulkan kind in principal?
    const HLSLToVulkanLayoutOptions::Kind vulkanKind =
        HLSLToVulkanLayoutOptions::getKind(hlslInfo.kind);
    if (vulkanKind == HLSLToVulkanLayoutOptions::Kind::Invalid)
    {
        // If we can't use inference, for the kind we'll use other mechanisms so we are done
        return;
    }

    // If inference is not enabled for this kind, we can issue a warning
    if (hlslToVulkanLayoutOptions &&
        !hlslToVulkanLayoutOptions->canInfer(vulkanKind, hlslInfo.space))
    {
        if (!warnedMissingVulkanLayoutModifier)
        {
            _maybeDiagnoseMissingVulkanLayoutModifier(context, varDecl.as<VarDeclBase>());
            warnedMissingVulkanLayoutModifier = true;
        }
    }

    if (warnedMissingVulkanLayoutModifier)
    {
        // If we warn due to invalid bindings and user did not set how to interpret 'hlsl style
        // bindings', we should map `register` 1:1 with equivlent vulkan bindings.
        if (!hlslToVulkanLayoutOptions || hlslToVulkanLayoutOptions->getKindShiftEnabledFlags() ==
                                              HLSLToVulkanLayoutOptions::KindFlag::None)
        {
            info[kResInfo].resInfo =
                typeLayout->findOrAddResourceInfo(LayoutResourceKind::DescriptorTableSlot);
            info[kResInfo].resInfo->count = 1;
        }
        else
        {
            return;
        }
    }

    // We use the HLSL binding directly (even though this notionally for GLSL/Vulkan)
    // We'll do the shifting at later later point in _maybeApplyHLSLToVulkanShifts
    if (!info[kResInfo].resInfo)
        info[kResInfo].resInfo = typeLayout->findOrAddResourceInfo(hlslInfo.kind);

    info[kResInfo].semanticInfo.kind = info[kResInfo].resInfo->kind;
    info[kResInfo].semanticInfo.index = UInt(hlslInfo.index);
    info[kResInfo].semanticInfo.space = UInt(hlslInfo.space);
    const LayoutSize count = info[kResInfo].resInfo->count;

    addExplicitParameterBinding(
        context,
        parameterInfo,
        as<VarDeclBase>(varDecl.getDecl()),
        info[kResInfo].semanticInfo,
        count);
}

// Given a single parameter, collect whatever information we have on
// how it has been explicitly bound, which may come from multiple declarations
void _generateParameterBindings(
    ParameterBindingContext* context,
    RefPtr<ParameterInfo> parameterInfo)
{
    // There must have been a declaration for the parameter.
    SLANG_RELEASE_ASSERT(parameterInfo->varLayout);

    // We will look for explicit binding information on the declaration.
    auto varLayout = parameterInfo->varLayout;

    // Handle HLSL `register` and `packoffset` modifiers
    addExplicitParameterBindings_HLSL(context, parameterInfo, varLayout);


    // Handle GLSL `layout` modifiers and `[vk::...]` attributes.
    //
    // TODO: We should deprecate the support for `layout` and then rename
    // these `_HLSL` and `_GLSL` functions to be more explicit and clear
    // about the fact that they are specific to the *target* and not to
    // the *source language* (as they were at one point).
    //
    addExplicitParameterBindings_GLSL(context, parameterInfo, varLayout);
}

// Generate the binding information for a shader parameter.
static void completeBindingsForParameterImpl(
    ParameterBindingContext* context,
    RefPtr<VarLayout> firstVarLayout,
    ParameterBindingInfo bindingInfos[kLayoutResourceKindCount])
{
    // For any resource kind used by the parameter
    // we need to update its layout information
    // to include a binding for that resource kind.
    //
    auto firstTypeLayout = firstVarLayout->typeLayout;

    // We need to deal with allocation of full register spaces first,
    // since that is the most complicated bit of logic.
    //
    // We will compute how many full register spaces the parameter
    // needs to allocate, across all the kinds of resources it
    // consumes, so that we can allocate a contiguous range of
    // spaces.
    //
    UInt spacesToAllocateCount = 0;
    for (auto typeRes : firstTypeLayout->resourceInfos)
    {
        auto kind = typeRes.kind;

        // We want to ignore resource kinds for which the user
        // has specified an explicit binding, since those won't
        // go into our contiguously allocated range.
        //
        auto& bindingInfo = bindingInfos[(int)kind];
        if (bindingInfo.count != 0)
        {
            continue;
        }

        // Now we inspect the kind of resource to figure out
        // its space requirements:
        //
        switch (kind)
        {
        default:
            // An unbounded-size array will need its own space.
            //
            if (typeRes.count.isInfinite())
            {
                spacesToAllocateCount++;
            }
            break;

        case LayoutResourceKind::SubElementRegisterSpace:
            // If the parameter consumes any full spaces (e.g., it
            // is a `struct` type with one or more unbounded arrays
            // for fields), then we will include those spaces in
            // our allocaiton.
            //
            // We assume/require here that we never end up needing
            // an unbounded number of spaces.
            // TODO: we should enforce that somewhere with an error.
            //
            spacesToAllocateCount += typeRes.count.getFiniteValue();
            break;

        case LayoutResourceKind::Uniform:
            // We want to ignore uniform data for this calculation,
            // since any uniform data in top-level shader parameters
            // needs to go into a global constant buffer.
            //
            break;

        case LayoutResourceKind::GenericResource:
            // This is more of a marker case, and shouldn't ever
            // need a space allocated to it.
            break;
        }
    }

    // If we compute that the parameter needs some number of full
    // spaces allocated to it, then we will go ahead and allocate
    // contiguous spaces here.
    //
    UInt firstAllocatedSpace = 0;
    if (spacesToAllocateCount)
    {
        firstAllocatedSpace = allocateUnusedSpaces(context, spacesToAllocateCount);
    }

    // We'll then dole the allocated spaces (if any) out to the resource
    // categories that need them.
    //
    UInt currentAllocatedSpace = firstAllocatedSpace;

    for (auto typeRes : firstTypeLayout->resourceInfos)
    {
        // Did we already apply some explicit binding information
        // for this resource kind?
        auto kind = typeRes.kind;
        auto& bindingInfo = bindingInfos[(int)kind];
        if (bindingInfo.count != 0)
        {
            // If things have already been bound, our work is done.
            //
            // TODO: it would be good to handle the case where a
            // binding specified a space, but not an offset/index
            // for some kind of resource.
            //
            continue;
        }

        auto count = typeRes.count;

        // Certain resource kinds require special handling.
        //
        // Note: This `switch` statement should have a `case` for
        // all of the special cases above that affect the computation of
        // `spacesToAllocateCount`.
        //
        switch (kind)
        {
        case LayoutResourceKind::SubElementRegisterSpace:
            {
                // The parameter's type needs to consume some number of whole
                // register spaces, and we have already allocated a contiguous
                // range of spaces above.
                //
                // As always, we can't handle the case of a parameter that needs
                // an infinite number of spaces.
                //
                SLANG_ASSERT(count.isFinite());
                bindingInfo.count = count;

                // We will use the spaces we've allocated, and bump
                // the variable tracking the "current" space by
                // the number of spaces consumed.
                //
                bindingInfo.index = currentAllocatedSpace;
                currentAllocatedSpace += count.getFiniteValue();

                // TODO: what should we store as the "space" for
                // an allocation of register spaces? Either zero
                // or `space` makes sense, but it isn't clear
                // which is a better choice.
                bindingInfo.space = 0;

                continue;
            }

        case LayoutResourceKind::GenericResource:
            {
                // `GenericResource` is somewhat confusingly named,
                // but simply indicates that the type of this parameter
                // in some way depends on a generic parameter that has
                // not been bound to a concrete value, so that asking
                // specific questions about its resource usage isn't
                // really possible.
                //
                bindingInfo.space = 0;
                bindingInfo.count = 1;
                bindingInfo.index = 0;
                continue;
            }

        case LayoutResourceKind::Uniform:
            // TODO: we don't currently handle global-scope uniform parameters.
            break;
        }

        // At this point, we know the parameter consumes some resource
        // (e.g., D3D `t` registers or Vulkan `binding`s), and the user
        // didn't specify an explicit binding, so we will have to
        // assign one for them.
        //
        // If we are consuming an infinite amount of the given resource
        // (e.g., an unbounded array of `Texure2D` requires an infinite
        // number of `t` regisers in D3D), then we will go ahead
        // and assign a full space:
        //
        if (count.isInfinite())
        {
            bindingInfo.count = count;
            bindingInfo.index = 0;
            bindingInfo.space = currentAllocatedSpace;
            currentAllocatedSpace++;
        }
        else
        {
            // If we have a finite amount of resources, then
            // we will go ahead and allocate from the "default"
            // space.

            UInt space = context->shared->defaultSpace;
            RefPtr<UsedRangeSet> usedRangeSet = _getOrCreateUsedRangeSetForSpace(context, space);

            bindingInfo.count = count;
            bindingInfo.index = usedRangeSet->usedResourceRanges[(int)kind].Allocate(
                firstVarLayout,
                count.getFiniteValue());
            bindingInfo.space = space;
        }
    }
}

static void applyBindingInfoToParameter(
    RefPtr<VarLayout> varLayout,
    ParameterBindingInfo bindingInfos[kLayoutResourceKindCount])
{
    for (auto k = 0; k < kLayoutResourceKindCount; ++k)
    {
        auto kind = LayoutResourceKind(k);
        auto& bindingInfo = bindingInfos[k];

        // skip resources we aren't consuming
        if (bindingInfo.count == 0)
            continue;

        // Add a record to the variable layout
        auto varRes = varLayout->AddResourceInfo(kind);
        varRes->space = (int)bindingInfo.space;
        varRes->index = (int)bindingInfo.index;
    }
}

// Generate the binding information for a shader parameter.
static void completeBindingsForParameter(
    ParameterBindingContext* context,
    RefPtr<ParameterInfo> parameterInfo)
{
    auto varLayout = parameterInfo->varLayout;
    SLANG_RELEASE_ASSERT(varLayout);

    completeBindingsForParameterImpl(context, varLayout, parameterInfo->bindingInfo);

    // At this point we should have explicit binding locations chosen for
    // all the relevant resource kinds, so we can apply these to the
    // declarations:

    applyBindingInfoToParameter(varLayout, parameterInfo->bindingInfo);
}

static void completeBindingsForParameter(
    ParameterBindingContext* context,
    RefPtr<VarLayout> varLayout)
{
    ParameterBindingInfo bindingInfos[kLayoutResourceKindCount];
    completeBindingsForParameterImpl(context, varLayout, bindingInfos);
    applyBindingInfoToParameter(varLayout, bindingInfos);
}

/// Allocate binding location for any "pending" data in a shader parameter.
///
/// When a parameter contains interface-type fields (recursively), we might
/// not have included them in the base layout for the parameter, and instead
/// need to allocate space for them after all other shader parameters have
/// been laid out.
///
/// This function should be called on the `pendingVarLayout` field of an
/// existing `VarLayout` to ensure that its pending data has been properly
/// assigned storage. It handles the case where the `pendingVarLayout`
/// field is null.
///
static void _allocateBindingsForPendingData(
    ParameterBindingContext* context,
    RefPtr<VarLayout> pendingVarLayout)
{
    if (!pendingVarLayout)
        return;

    completeBindingsForParameter(context, pendingVarLayout);
}

struct SimpleSemanticInfo
{
    String name;
    int index;
};

SimpleSemanticInfo decomposeSimpleSemantic(HLSLSimpleSemantic* semantic)
{
    auto composedName = semantic->name.getContent();

    // look for a trailing sequence of decimal digits
    // at the end of the composed name
    UInt length = composedName.getLength();
    UInt indexLoc = length;
    while (indexLoc > 0)
    {
        auto c = composedName[indexLoc - 1];
        if (c >= '0' && c <= '9')
        {
            indexLoc--;
            continue;
        }
        else
        {
            break;
        }
    }

    SimpleSemanticInfo info;

    //
    if (indexLoc == length)
    {
        // No index suffix
        info.name = composedName;
        info.index = 0;
    }
    else
    {
        // The name is everything before the digits
        String stringComposedName(composedName);

        info.name = stringComposedName.subString(0, indexLoc);
        info.index = strtol(stringComposedName.begin() + indexLoc, nullptr, 10);
    }
    return info;
}

static RefPtr<TypeLayout> processSimpleEntryPointParameter(
    ParameterBindingContext* context,
    Type* type,
    EntryPointParameterState const& inState,
    RefPtr<VarLayout> varLayout,
    int semanticSlotCount = 1)
{
    EntryPointParameterState state = inState;
    state.semanticSlotCount = semanticSlotCount;

    auto optSemanticName = state.optSemanticName;
    auto semanticIndex = *state.ioSemanticIndex;

    String semanticName = optSemanticName ? *optSemanticName : "";
    String sn = semanticName.toLower();

    RefPtr<TypeLayout> typeLayout;

    // First we check for a system-value semantic, operating
    // under the assumption that *any* semantic with an `SV_`
    // or `NV_` prefix is a system value.
    //
    if (sn.startsWith("sv_") || sn.startsWith("nv_"))
    {
        // Fragment shader color/render target outputs need to be handled
        // specially, because they are declared with an `SV`-prefixed
        // "system value" semantic, but in practice they are ordinary
        // user-defined outputs.
        //
        // TODO: We should consider allowing fragment-shader outputs
        // with arbitrary semantics, and simply treat them as if
        // they were declared with `SV_Target`.
        //
        if ((state.directionMask & kEntryPointParameterDirection_Output) &&
            (state.stage == Stage::Fragment) && (sn == "sv_target"))
        {
            // Note: For D3D shader models 5.0 and below, each `SV_Target<N>`
            // output conflicts with UAV register `u<N>`.
            //
            if (isD3DTarget(context->getTargetRequest()))
            {
                auto version = context->getTargetProgram()->getOptionSet().getProfileVersion();
                if (version <= ProfileVersion::DX_5_0)
                {
                    // We will address the conflict here by claiming the corresponding
                    // `u` register.
                    //
                    // Note: because entry point parameters get processed *before*
                    // registers get assigned to global-scope parameters, this
                    // allocation will prevent register `u<N>` from being auto-assigned
                    // to any global parameter.
                    //
                    // TODO: construct a `ParameterInfo` we can use here so that
                    // overlapped layout errors get reported nicely.
                    //
                    auto usedResourceSet = _getOrCreateUsedRangeSetForSpace(context, 0);
                    usedResourceSet->usedResourceRanges[int(LayoutResourceKind::UnorderedAccess)]
                        .Add(nullptr, semanticIndex, semanticIndex + semanticSlotCount);
                }
            }

            // A fragment shader output is effectively a user-defined output,
            // even if it was declared with `SV_Target`.
            //
            typeLayout = getSimpleVaryingParameterTypeLayout(
                context->layoutContext,
                type,
                kEntryPointParameterDirection_Output);
        }
        else if (
            isSPIRV(context->getTargetRequest()->getTarget()) &&
            ((state.directionMask & kEntryPointParameterDirection_Input &&
              state.stage == Stage::Fragment) ||
             (state.directionMask & kEntryPointParameterDirection_Output &&
              state.stage == Stage::Vertex)) &&
            sn == "sv_instanceid")
        {
            // This fragment-shader-input/vertex-shader-output is effectively not a system semantic
            // for SPIR-V,
            typeLayout = getSimpleVaryingParameterTypeLayout(
                context->layoutContext,
                type,
                state.directionMask);
        }
        else
        {
            // For a system-value parameter (that didn't match the
            // `SV_Target` special case above) we create a default
            // layout that consumes no input/output varying slots.
            //
            // The rationale here is that system parameters are distinct
            // form user-defined parameters for layout purposes, and
            // in particular should not be assigned `location`s on
            // GLSL-based targets.
            //
            typeLayout = getSimpleVaryingParameterTypeLayout(context->layoutContext, type, 0);

            // We need to compute whether an entry point consumes
            // any sample-rate inputs, and along with explicitly
            // `sample`-qualified parameters, we also need to
            // detect use of `SV_SampleIndex` as an input.
            //
            if (state.directionMask & kEntryPointParameterDirection_Input)
            {
                if (sn == "sv_sampleindex")
                {
                    state.isSampleRate = true;
                }
            }
        }

        // For any case of a system-value semantic (including `SV_Target`)
        // we record the system-value semantic so it can be queried
        // via reflection.
        //
        // TODO: We might want to consider skipping this step for
        // `SV_Target` outputs and treating them consistently as
        // just user-defined outputs.
        //
        if (varLayout)
        {
            varLayout->systemValueSemantic = semanticName;
            varLayout->systemValueSemanticIndex = semanticIndex;
        }

        // TODO: We might want to consider tracking some kind of usage
        // information for system inputs/outputs. In particular, it
        // would be good to check for and diagnose overlapping system
        // value declarations.

        // TODO: We should eventually be checking that system values
        // are appropriate to the stage that they appear on, and also
        // map the system value semantic string over to an `enum`
        // type of known/supported system value semantics.
    }
    else
    {
        // In this case we have a user-defined semantic, which means
        // an ordinary input and/or output varying parameter.
        //
        typeLayout =
            getSimpleVaryingParameterTypeLayout(context->layoutContext, type, state.directionMask);
    }

    if (state.isSampleRate && (state.directionMask & kEntryPointParameterDirection_Input) &&
        (context->stage == Stage::Fragment))
    {
        if (auto entryPointLayout = context->entryPointLayout)
        {
            entryPointLayout->flags |= EntryPointLayout::Flag::usesAnySampleRateInput;
        }
    }

    *state.ioSemanticIndex += state.semanticSlotCount;
    typeLayout->type = type;

    return typeLayout;
}

/// Compute layout information for an entry-point parameter `decl`.
///
/// This function should be used for a top-level entry point varying
/// parameter or a field of a structure used for varying parameters,
/// but *not* for any recursive case that operates on a type without
/// an associated declaration (e.g., recursing on `X` when dealing
/// with a parameer of type `X[]`).
///
/// This function is responsible for processing any atributes or
/// other modifiers on the declaration that should impact out layout
/// is computed.
///
static RefPtr<TypeLayout> processEntryPointVaryingParameterDecl(
    ParameterBindingContext* context,
    Decl* decl,
    Type* type,
    EntryPointParameterState const& inState,
    RefPtr<VarLayout> varLayout)
{
    // One of our responsibilities when recursing through varying
    // parameters is to compute the semantic name/index for each
    // parameter.
    //
    // Semantics can either be declared per field/parameter:
    //
    //      struct Output
    //      {
    //          float4 a : A;
    //          float4 b : B;
    //      }
    //
    // or they can be applied to an entire aggregate type:
    //
    //      void entryPoint(out Output o : OUTPUT) { ... }
    //
    // When these both of the above cases apply to a
    // leaf parameter/field, then the policy is that the
    // "outer-most" semantic wins. Thus in the case above,
    // `o.a` gets semantic `OUTPUT0` and `o.b` gets semantic
    // `OUTPUT1`.

    // By default the state we use for processing the
    // parameter/field `decl` will be the state that was
    // inherited from the outer context (if any).
    //
    EntryPointParameterState state = inState;

    // If there is already a semantic name coming from the
    // outer context, we will use it, but if there is no
    // outer semantic *and* the current field/parameter `decl`
    // has an explicit semantic, we will use that.
    //
    // Note: we allocate the storage for the variables that
    // will track the semantic state outside the conditional,
    // so that they are in scope for the recusrivse call
    // coming up.
    //
    SimpleSemanticInfo semanticInfo;
    int semanticIndex = 0;
    if (!state.optSemanticName)
    {
        if (auto semantic = decl->findModifier<HLSLSimpleSemantic>())
        {
            semanticInfo = decomposeSimpleSemantic(semantic);
            semanticIndex = semanticInfo.index;

            state.optSemanticName = &semanticInfo.name;
            state.ioSemanticIndex = &semanticIndex;
        }
    }

    // One of our tasks is to track whether a fragment shader
    // has any sample-rate varying inputs. To that end, we
    // will pass down a marker if this parameter was declared
    // with the `sample` modifier, so that we can detect
    // sample-rate inputs at the leaves.
    //
    if (decl)
    {
        if (decl->findModifier<HLSLSampleModifier>())
        {
            state.isSampleRate = true;
        }
    }

    // With the state to use for assigning semantics computed,
    // we now do processing that depends on the type of
    // the parameter, which may involve recursing into its
    // fields.
    //
    // The result of this step is the type layout to use for
    // our field/parameter `decl` in this context.
    //
    auto typeLayout = processEntryPointVaryingParameter(context, type, state, varLayout);

    // For Khronos targets (OpenGL and Vulkan), we need to process
    // the `[[vk::location(...)]]` and `[[vk::index(...)]]` attributes,
    // if present.
    //
    // TODO: In principle we should *also* be using the data from
    // `SV_Target<N>` semantics as an equivalent to `location = <N>`
    // when targetting Vulkan. Right now we are kind of skating by
    // on the fact that people almost always declare `SV_Target`s
    // in numerical order, so that our automatic assignment of
    // `location`s in declaration order coincidentally matches
    // the `SV_Target` order.
    //
    if (isKhronosTarget(context->getTargetRequest()) ||
        isMetalTarget(context->getTargetRequest()) || isWGPUTarget(context->getTargetRequest()))
    {
        if (auto locationAttr = decl->findModifier<GLSLLocationAttribute>())
        {
            int location = locationAttr->value;

            int index = 0;
            if (auto indexAttr = decl->findModifier<GLSLIndexAttribute>())
            {
                index = indexAttr->value;
            }

            // TODO: We should eventually include validation that a non-zero
            // `vk::index` is only valid for fragment shader color outputs.

            // Once we've extracted the data from the attribute(s), we
            // need to apply it to the `varLayout` for the parameter/field `decl`.
            //
            LayoutResourceKind kinds[] = {
                LayoutResourceKind::VaryingInput,
                LayoutResourceKind::VaryingOutput};
            for (auto kind : kinds)
            {
                auto typeResInfo = typeLayout->FindResourceInfo(kind);
                if (!typeResInfo)
                    continue;

                auto varResInfo = varLayout->findOrAddResourceInfo(kind);
                varResInfo->index = location;

                // Note: OpenGL and Vulkan represent dual-source color blending
                // differently from multiple render targets (MRT) at the source
                // level.
                //
                // When using MRT, GLSL (and thus SPIR-V) looks like this:
                //
                //      layout(location = 0) vec4 a;
                //      layout(location = 1) vec4 b;
                //
                // When using dual-source blending the GLSL/SPIR-V looks like:
                //
                //      layout(location = 0)            vec4 a;
                //      layout(location = 0, index = 1) vec4 b;
                //
                // Thus for a parameter of kind `VaryingOutput` when targetting
                // GLSL/SPIR-V, we need a way to encode the value that was pased
                // for `index` on the secondary color output.
                //
                // We are already using the `index` field in the `VarLayout::ResourceInfo`
                // to store what GLSL/SPIR-V calls the "location," so we will
                // hijack the `space` field (which is usually unused for varying
                // parameters) to store the GLSL/SPIR-V "index" value.
                //
                varResInfo->space = index;
            }
        }
        else if (auto indexAttr = decl->findModifier<GLSLIndexAttribute>())
        {
            getSink(context)->diagnose(
                indexAttr,
                Diagnostics::vkIndexWithoutVkLocation,
                decl->getName());
        }
    }

    return typeLayout;
}

static RefPtr<TypeLayout> processEntryPointVaryingParameter(
    ParameterBindingContext* context,
    Type* type,
    EntryPointParameterState const& state,
    RefPtr<VarLayout> varLayout)
{
    // Make sure to associate a stage with every
    // varying parameter (including sub-fields of
    // `struct`-type parameters), since downstream
    // code generation will need to look at the
    // stage (possibly on individual leaf fields) to
    // decide when to emit things like the `flat`
    // interpolation modifier.
    //
    if (varLayout)
    {
        varLayout->stage = state.stage;
    }

    // The default handling of varying parameters should not apply
    // to geometry shader output streams; they have their own special rules.
    if (auto gsStreamType = as<HLSLStreamOutputType>(type))
    {
        //

        auto elementType = gsStreamType->getElementType();

        int semanticIndex = 0;

        EntryPointParameterState elementState;
        elementState.directionMask = kEntryPointParameterDirection_Output;
        elementState.ioSemanticIndex = &semanticIndex;
        elementState.isSampleRate = false;
        elementState.optSemanticName = nullptr;
        elementState.semanticSlotCount = 0;
        elementState.stage = state.stage;
        elementState.loc = state.loc;

        auto elementTypeLayout =
            processEntryPointVaryingParameter(context, elementType, elementState, nullptr);

        RefPtr<StreamOutputTypeLayout> typeLayout = new StreamOutputTypeLayout();
        typeLayout->type = type;
        typeLayout->rules = elementTypeLayout->rules;
        typeLayout->elementTypeLayout = elementTypeLayout;

        for (auto resInfo : elementTypeLayout->resourceInfos)
            typeLayout->addResourceUsage(resInfo);

        return typeLayout;
    }

    // Raytracing shaders have a slightly different interpretation of their
    // "varying" input/output parameters, since they don't have the same
    // idea of previous/next stage as the rasterization shader types.
    //
    if (state.directionMask & kEntryPointParameterDirection_Output)
    {
        // Note: we are silently treating `out` parameters as if they
        // were `in out` for this test, under the assumption that
        // an `out` parameter represents a write-only payload.

        switch (state.stage)
        {
        default:
            // Not a raytracing shader.
            break;

        case Stage::Intersection:
        case Stage::RayGeneration:
            // Don't expect this case to have any `in out` parameters.
            getSink(context)->diagnose(
                state.loc,
                Diagnostics::dontExpectOutParametersForStage,
                getStageName(state.stage));
            break;

        case Stage::AnyHit:
        case Stage::ClosestHit:
        case Stage::Miss:
            // `in out` or `out` parameter is payload
            return createTypeLayoutWith(
                context->layoutContext,
                context->getRulesFamily()->getRayPayloadParameterRules(),
                type);

        case Stage::Callable:
            // `in out` or `out` parameter is payload
            return createTypeLayoutWith(
                context->layoutContext,
                context->getRulesFamily()->getCallablePayloadParameterRules(),
                type);
        }
    }
    else
    {
        switch (state.stage)
        {
        default:
            // Not a raytracing shader.
            break;

        case Stage::Intersection:
        case Stage::RayGeneration:
        case Stage::Miss:
        case Stage::Callable:
            // Don't expect this case to have any `in` parameters.
            //
            // TODO: For a miss or callable shader we could interpret
            // an `in` parameter as indicating a payload that the
            // programmer doesn't intend to write to.
            //
            getSink(context)->diagnose(
                state.loc,
                Diagnostics::dontExpectInParametersForStage,
                getStageName(state.stage));
            break;

        case Stage::AnyHit:
        case Stage::ClosestHit:
            // `in` parameter is hit attributes
            return createTypeLayoutWith(
                context->layoutContext,
                context->getRulesFamily()->getHitAttributesParameterRules(),
                type);
        }
    }

    // If there is an available semantic name and index,
    // then we should apply it to this parameter unconditionally
    // (that is, not just if it is a leaf parameter).
    auto optSemanticName = state.optSemanticName;
    if (optSemanticName && varLayout)
    {
        // Always store semantics in upper-case for
        // reflection information, since they are
        // supposed to be case-insensitive and
        // upper-case is the dominant convention.
        String semanticName = *optSemanticName;
        String sn = semanticName.toUpper();

        auto semanticIndex = *state.ioSemanticIndex;

        varLayout->semanticName = sn;
        varLayout->semanticIndex = semanticIndex;
        varLayout->flags |= VarLayoutFlag::HasSemantic;
    }

    // Scalar and vector types are treated as outputs directly
    if (auto basicType = as<BasicExpressionType>(type))
    {
        return processSimpleEntryPointParameter(context, basicType, state, varLayout);
    }
    else if (auto vectorType = as<VectorExpressionType>(type))
    {
        return processSimpleEntryPointParameter(context, vectorType, state, varLayout);
    }
    // A matrix is processed as if it was an array of rows
    else if (auto matrixType = as<MatrixExpressionType>(type))
    {
        auto rowCount = getIntVal(matrixType->getRowCount());
        return processSimpleEntryPointParameter(
            context,
            matrixType,
            state,
            varLayout,
            (int)rowCount);
    }
    else if (auto arrayType = as<ArrayExpressionType>(type))
    {
        // Note: Bad Things will happen if we have an array input
        // without a semantic already being enforced.

        auto elementCount = (UInt)getIntVal(arrayType->getElementCount());
        if (arrayType->isUnsized())
            elementCount = 0;

        // We use the first element to derive the layout for the element type
        auto elementTypeLayout = processEntryPointVaryingParameter(
            context,
            arrayType->getElementType(),
            state,
            varLayout);

        // We still walk over subsequent elements to make sure they consume resources
        // as needed
        for (UInt ii = 1; ii < elementCount; ++ii)
        {
            processEntryPointVaryingParameter(context, arrayType->getElementType(), state, nullptr);
        }

        RefPtr<ArrayTypeLayout> arrayTypeLayout = new ArrayTypeLayout();
        arrayTypeLayout->elementTypeLayout = elementTypeLayout;
        arrayTypeLayout->type = arrayType;

        for (auto rr : elementTypeLayout->resourceInfos)
        {
            arrayTypeLayout->findOrAddResourceInfo(rr.kind)->count = rr.count * elementCount;
        }

        return arrayTypeLayout;
    }
    else if (auto meshOutputType = as<MeshOutputType>(type))
    {
        // TODO: Ellie, revisit
        // Note: Bad Things will happen if we have an array input
        // without a semantic already being enforced.

        // We use the first element to derive the layout for the element type
        auto elementTypeLayout = processEntryPointVaryingParameter(
            context,
            meshOutputType->getElementType(),
            state,
            varLayout);

        RefPtr<ArrayTypeLayout> arrayTypeLayout = new ArrayTypeLayout();
        arrayTypeLayout->elementTypeLayout = elementTypeLayout;
        arrayTypeLayout->type = arrayType;

        // TODO: Ellie, this is probably not the right place to handle this
        // On GLSL the indices type is built in and as such doesn't consume
        // resources.
        if (!isKhronosTarget(context->getTargetRequest()) || !as<IndicesType>(type))
        {
            for (auto rr : elementTypeLayout->resourceInfos)
            {
                // TODO: Ellie, explain why only one slot is consumed here
                arrayTypeLayout->findOrAddResourceInfo(rr.kind)->count = rr.count;
            }
        }

        return arrayTypeLayout;
    }
    else if (auto patchType = as<HLSLPatchType>(type))
    {
        // Similar to the MeshOutput case, a `InputPatch` or `OutputPatch` type is just like an
        // array.
        //
        auto elementTypeLayout = processEntryPointVaryingParameter(
            context,
            patchType->getElementType(),
            state,
            varLayout);

        RefPtr<ArrayTypeLayout> arrayTypeLayout = new ArrayTypeLayout();
        arrayTypeLayout->elementTypeLayout = elementTypeLayout;
        arrayTypeLayout->type = arrayType;

        for (auto rr : elementTypeLayout->resourceInfos)
        {
            arrayTypeLayout->findOrAddResourceInfo(rr.kind)->count = rr.count;
        }

        return arrayTypeLayout;
    }
    // Ignore a bunch of types that don't make sense here...
    else if (const auto subpassType = as<SubpassInputType>(type))
    {
        return nullptr;
    }
    else if (const auto textureType = as<TextureType>(type))
    {
        return nullptr;
    }
    else if (const auto samplerStateType = as<SamplerStateType>(type))
    {
        return nullptr;
    }
    else if (const auto constantBufferType = as<ConstantBufferType>(type))
    {
        return nullptr;
    }
    else if (auto ptrType = as<PtrType>(type))
    {
        SLANG_ASSERT(ptrType->astNodeType == ASTNodeType::PtrType);

        // Work out the layout for the value/target type
        auto valueTypeLayout =
            processEntryPointVaryingParameter(context, ptrType->getValueType(), state, varLayout);

        RefPtr<PointerTypeLayout> ptrTypeLayout = new PointerTypeLayout();
        ptrTypeLayout->valueTypeLayout = valueTypeLayout;

        return ptrTypeLayout;
    }
    else if (auto optionalType = as<OptionalType>(type))
    {
        Array<Type*, 2> types =
            makeArray(optionalType->getValueType(), context->getASTBuilder()->getBoolType());
        auto tupleType = context->getASTBuilder()->getTupleType(types.getView());
        return processEntryPointVaryingParameter(context, tupleType, state, varLayout);
    }
    else if (auto tupleType = as<TupleType>(type))
    {
        RefPtr<StructTypeLayout> structLayout = new StructTypeLayout();
        structLayout->type = type;
        for (Index i = 0; i < tupleType->getMemberCount(); i++)
        {
            auto fieldType = tupleType->getMember(i);
            RefPtr<VarLayout> fieldVarLayout = new VarLayout();

            // We don't really have a "field" decl, so just use the tuple-typed decl
            // itself as the varDecl of the elements.
            auto fieldDecl = (VarDeclBase*)varLayout->varDecl.getDecl();
            fieldVarLayout->varDecl = fieldDecl;

            structLayout->fields.add(fieldVarLayout);

            auto fieldTypeLayout = processEntryPointVaryingParameterDecl(
                context,
                fieldDecl,
                fieldType,
                state,
                fieldVarLayout);

            if (!fieldTypeLayout)
            {
                getSink(context)->diagnose(
                    varLayout->varDecl,
                    Diagnostics::notValidVaryingParameter,
                    fieldType);
                continue;
            }
            fieldVarLayout->typeLayout = fieldTypeLayout;

            // Assign offsets in var layout for each resource kind of the type.
            for (auto fieldTypeResInfo : fieldTypeLayout->resourceInfos)
            {
                auto kind = fieldTypeResInfo.kind;
                auto structTypeResInfo = structLayout->findOrAddResourceInfo(kind);
                auto fieldResInfo = fieldVarLayout->findOrAddResourceInfo(kind);
                fieldResInfo->index = structTypeResInfo->count.getFiniteValue();
                structTypeResInfo->count += fieldTypeResInfo.count;
            }
        }
        return structLayout;
    }
    // Catch declaration-reference types late in the sequence, since
    // otherwise they will include all of the above cases...
    else if (auto declRefType = as<DeclRefType>(type))
    {
        // If we are trying to get the layout of some extern type, do our best
        // to look it up in other loaded modules and generate the type layout
        // based on that.
        declRefType = context->layoutContext.lookupExternDeclRefType(declRefType);

        auto declRef = declRefType->getDeclRef();


        if (auto structDeclRef = declRef.as<StructDecl>())
        {
            RefPtr<StructTypeLayout> structLayout = new StructTypeLayout();
            structLayout->type = type;

            // We will recursively walk the fields of a `struct` type
            // to compute layouts for those fields.
            //
            // Along the way, we may find fields with explicit layout
            // annotations, along with fields that have no explicit
            // layout. We will consider it an error to have a mix of
            // the two.
            //
            // TODO: We could support a mix of implicit and explicit
            // layout by performing layout on fields in two passes,
            // much like is done for the global scope. This would
            // complicate layout significantly for little practical
            // benefit, so it is very much a "nice to have" rather
            // than a "must have" feature.
            //
            Decl* firstExplicit = nullptr;
            Decl* firstImplicit = nullptr;
            for (auto field :
                 getFields(context->getASTBuilder(), structDeclRef, MemberFilterStyle::Instance))
            {
                RefPtr<VarLayout> fieldVarLayout = new VarLayout();
                fieldVarLayout->varDecl = field;

                structLayout->fields.add(fieldVarLayout);
                structLayout->mapVarToLayout.add(field.getDecl(), fieldVarLayout);

                auto fieldTypeLayout = processEntryPointVaryingParameterDecl(
                    context,
                    field.getDecl(),
                    getType(context->getASTBuilder(), field),
                    state,
                    fieldVarLayout);

                if (!fieldTypeLayout)
                {
                    getSink(context)->diagnose(field, Diagnostics::notValidVaryingParameter, field);
                    continue;
                }
                fieldVarLayout->typeLayout = fieldTypeLayout;

                // The field needs to have offset information stored
                // in `fieldVarLayout` for every kind of resource
                // consumed by `fieldTypeLayout`.
                //
                for (auto fieldTypeResInfo : fieldTypeLayout->resourceInfos)
                {
                    SLANG_RELEASE_ASSERT(fieldTypeResInfo.count != 0);
                    auto kind = fieldTypeResInfo.kind;

                    auto structTypeResInfo = structLayout->findOrAddResourceInfo(kind);

                    auto fieldResInfo = fieldVarLayout->FindResourceInfo(kind);
                    if (!fieldResInfo)
                    {
                        if (!firstImplicit)
                            firstImplicit = field.getDecl();

                        // In the implicit-layout case, we assign the field
                        // the next available offset after the fields that
                        // have preceded it.
                        //
                        fieldResInfo = fieldVarLayout->findOrAddResourceInfo(kind);
                        fieldResInfo->index = structTypeResInfo->count.getFiniteValue();
                        structTypeResInfo->count += fieldTypeResInfo.count;
                    }
                    else
                    {
                        if (!firstExplicit)
                            firstExplicit = field.getDecl();

                        // In the explicit case, the field already has offset
                        // information, and we just need to update the computed
                        // size of the `struct` type to account for the field.
                        //
                        auto fieldEndOffset = fieldResInfo->index + fieldTypeResInfo.count;
                        structTypeResInfo->count =
                            maximum(structTypeResInfo->count, fieldEndOffset);
                    }
                }
            }
            if (firstImplicit && firstExplicit)
            {
                getSink(context)->diagnose(
                    firstImplicit,
                    Diagnostics::mixingImplicitAndExplicitBindingForVaryingParams,
                    firstImplicit->getName(),
                    firstExplicit->getName());
            }

            return structLayout;
        }
        else if (auto globalGenericParamDecl = declRef.as<GlobalGenericParamDecl>())
        {
            auto& layoutContext = context->layoutContext;

            if (auto concreteType = findGlobalGenericSpecializationArg(
                    layoutContext,
                    globalGenericParamDecl.getDecl()))
            {
                // If we know what concrete type has been used to specialize
                // the global generic type parameter, then we should use
                // the concrete type instead.
                //
                // Note: it should be illegal for the user to use a generic
                // type parameter in a varying parameter list without giving
                // it an explicit user-defined semantic. Otherwise, it would be possible
                // that the concrete type that gets plugged in is a user-defined
                // `struct` that uses some `SV_` semantics in its definition,
                // so that any static information about what system values
                // the entry point uses would be incorrect.
                //
                return processEntryPointVaryingParameter(context, concreteType, state, varLayout);
            }
            else
            {
                // If we don't know a concrete type, then we aren't generating final
                // code, so the reflection information should show the generic
                // type parameter.
                //
                // We don't make any attempt to assign varying parameter resources
                // to the generic type, since we can't know how many "slots"
                // of varying input/output it would consume.
                //
                return createTypeLayoutForGlobalGenericTypeParam(
                    layoutContext,
                    type,
                    globalGenericParamDecl.getDecl());
            }
        }
        else if (auto associatedTypeParam = declRef.as<AssocTypeDecl>())
        {
            RefPtr<TypeLayout> assocTypeLayout = new TypeLayout();
            assocTypeLayout->type = type;
            return assocTypeLayout;
        }
        else
        {
            SLANG_UNEXPECTED("unhandled type kind");
        }
    }

    // If we ran into an error in checking the user's code, then skip this parameter
    else if (const auto errorType = as<ErrorType>(type))
    {
        return nullptr;
    }

    SLANG_UNEXPECTED("unhandled type kind");
    UNREACHABLE_RETURN(nullptr);
}

/// Compute the type layout for a parameter declared directly on an entry point.
static RefPtr<TypeLayout> computeEntryPointParameterTypeLayout(
    ParameterBindingContext* context,
    DeclRef<VarDeclBase> paramDeclRef,
    RefPtr<VarLayout> paramVarLayout,
    EntryPointParameterState& state)
{
    auto paramType = getType(context->getASTBuilder(), paramDeclRef);
    SLANG_ASSERT(paramType);

    if (paramDeclRef.getDecl()->hasModifier<HLSLUniformModifier>())
    {
        // An entry-point parameter that is explicitly marked `uniform` represents
        // a uniform shader parameter passed via the implicitly-defined
        // constant buffer (e.g., the `$Params` constant buffer seen in fxc/dxc output).
        //
        LayoutRulesImpl* layoutRules = nullptr;
        if (isKhronosTarget(context->getTargetRequest()))
        {
            // For Vulkan, entry point uniform parameters are laid out using push constant buffer
            // rules (defaults to std430).
            layoutRules = context->getRulesFamily()->getShaderStorageBufferRules(
                context->getTargetProgram()->getOptionSet());
        }
        else
        {
            layoutRules = context->getRulesFamily()->getConstantBufferRules(
                context->getTargetRequest()->getOptionSet(),
                paramType);
        }
        return createTypeLayoutWith(context->layoutContext, layoutRules, paramType);
    }
    else
    {
        // The default case is a varying shader parameter, which could be used for
        // input, output, or both.
        //
        // The varying case needs to not only compute a layout, but also assocaite
        // "semantic" strings/indices with the varying parameters by recursively
        // walking their structure.

        state.directionMask = 0;

        // If it appears to be an input, process it as such.
        if (paramDeclRef.getDecl()->hasModifier<InModifier>() ||
            paramDeclRef.getDecl()->hasModifier<InOutModifier>() ||
            !paramDeclRef.getDecl()->hasModifier<OutModifier>())
        {
            state.directionMask |= kEntryPointParameterDirection_Input;
        }

        // If it appears to be an output, process it as such.
        if (paramDeclRef.getDecl()->hasModifier<OutModifier>() ||
            paramDeclRef.getDecl()->hasModifier<InOutModifier>())
        {
            state.directionMask |= kEntryPointParameterDirection_Output;
        }

        // For the purposes of type layout, mesh shader outputs are always
        // treated as output only, despite missing an 'out' modifier
        if (as<MeshOutputType>(paramDeclRef.getDecl()->getType()))
        {
            state.directionMask = kEntryPointParameterDirection_Output;
        }

        return processEntryPointVaryingParameterDecl(
            context,
            paramDeclRef.getDecl(),
            paramType,
            state,
            paramVarLayout);
    }
}

// There are multiple places where we need to compute the layout
// for a "scope" such as the global scope or an entry point.
// The `ScopeLayoutBuilder` encapsulates the logic around:
//
// * Doing layout for the ordinary/uniform fields, which involves
//   using the `struct` layout rules for constant buffers on
//   the target.
//
// * Creating a final type/var layout that reflects whether the
//   scope needs a constant buffer to be allocated to it.
//
struct ScopeLayoutBuilder
{
    ParameterBindingContext* m_context = nullptr;
    TypeLayoutContext m_layoutContext;
    RefPtr<StructTypeLayout> m_structLayout;
    UniformLayoutInfo m_structLayoutInfo;

    // We need to compute a layout for any "pending" data inside
    // of the parameters being added to the scope, to facilitate
    // later allocating space for all the pending parameters after
    // the primary shader parameters.
    //
    StructTypeLayoutBuilder m_pendingDataTypeLayoutBuilder;

    void beginLayout(ParameterBindingContext* context, TypeLayoutContext layoutContext)
    {
        m_context = context;
        m_layoutContext = layoutContext;

        auto rules = layoutContext.rules;
        m_structLayout = new StructTypeLayout();
        m_structLayout->rules = rules;

        m_structLayoutInfo = rules->BeginStructLayout();
    }


    void beginLayout(ParameterBindingContext* context)
    {
        beginLayout(context, context->layoutContext);
    }

    void _addParameter(RefPtr<VarLayout> varLayout)
    {
        // Does the parameter have any uniform data?
        auto layoutInfo = varLayout->typeLayout->FindResourceInfo(LayoutResourceKind::Uniform);
        LayoutSize uniformSize = layoutInfo ? layoutInfo->count : 0;
        if (uniformSize != 0)
        {
            // Make sure uniform fields get laid out properly...

            UniformLayoutInfo fieldInfo(uniformSize, varLayout->typeLayout->uniformAlignment);

            auto rules = m_layoutContext.rules;
            LayoutSize uniformOffset = rules->AddStructField(&m_structLayoutInfo, fieldInfo);

            varLayout->findOrAddResourceInfo(LayoutResourceKind::Uniform)->index =
                uniformOffset.getFiniteValue();
        }

        m_structLayout->fields.add(varLayout);

        m_structLayout->mapVarToLayout.add(varLayout->varDecl.getDecl(), varLayout);
    }

    void addParameter(RefPtr<VarLayout> varLayout)
    {
        _addParameter(varLayout);

        // Any "pending" items on a field type become "pending" items
        // on the overall `struct` type layout.
        //
        // TODO: This logic ends up duplicated between here and the main
        // `struct` layout logic in `type-layout.cpp`. If this gets any
        // more complicated we should see if there is a way to share it.
        //
        if (auto fieldPendingDataTypeLayout = varLayout->typeLayout->pendingDataTypeLayout)
        {
            auto rules = m_layoutContext.rules;
            m_pendingDataTypeLayoutBuilder.beginLayoutIfNeeded(nullptr, rules);
            auto varDeclBase = varLayout->varDecl.as<VarDeclBase>();
            if (!varDeclBase)
                return;
            auto fieldPendingDataVarLayout =
                m_pendingDataTypeLayoutBuilder.addField(varDeclBase, fieldPendingDataTypeLayout);

            m_structLayout->pendingDataTypeLayout = m_pendingDataTypeLayoutBuilder.getTypeLayout();

            varLayout->pendingVarLayout = fieldPendingDataVarLayout;
        }
    }

    void addParameter(ParameterInfo* parameterInfo)
    {
        auto varLayout = parameterInfo->varLayout;
        SLANG_RELEASE_ASSERT(varLayout);

        _addParameter(varLayout);

        // Global parameters will have their non-orindary/uniform
        // pending data handled by the main parameter binding
        // logic, but we still need to construct a layout
        // that includes any pending data.
        //
        if (auto fieldPendingVarLayout = varLayout->pendingVarLayout)
        {
            auto fieldPendingTypeLayout = fieldPendingVarLayout->typeLayout;

            auto rules = m_layoutContext.rules;
            m_pendingDataTypeLayoutBuilder.beginLayoutIfNeeded(nullptr, rules);
            m_structLayout->pendingDataTypeLayout = m_pendingDataTypeLayoutBuilder.getTypeLayout();

            auto fieldUniformLayoutInfo =
                fieldPendingTypeLayout->FindResourceInfo(LayoutResourceKind::Uniform);
            LayoutSize fieldUniformSize =
                fieldUniformLayoutInfo ? fieldUniformLayoutInfo->count : 0;
            if (fieldUniformSize != 0)
            {
                // Make sure uniform fields get laid out properly...

                UniformLayoutInfo fieldInfo(
                    fieldUniformSize,
                    fieldPendingTypeLayout->uniformAlignment);

                LayoutSize uniformOffset = rules->AddStructField(
                    m_pendingDataTypeLayoutBuilder.getStructLayoutInfo(),
                    fieldInfo);

                fieldPendingVarLayout->findOrAddResourceInfo(LayoutResourceKind::Uniform)->index =
                    uniformOffset.getFiniteValue();
            }

            m_pendingDataTypeLayoutBuilder.getTypeLayout()->fields.add(fieldPendingVarLayout);
        }
    }

    RefPtr<VarLayout> endLayout(VarLayout* inVarLayout = nullptr)
    {
        // Finish computing the layout for the ordindary data (if any).
        //
        auto rules = m_layoutContext.rules;
        rules->EndStructLayout(&m_structLayoutInfo);
        m_pendingDataTypeLayoutBuilder.endLayout();

        // Copy the final layout information computed for ordinary data
        // over to the struct type layout for the scope.
        //
        m_structLayout->addResourceUsage(LayoutResourceKind::Uniform, m_structLayoutInfo.size);
        m_structLayout->uniformAlignment = m_structLayout->uniformAlignment;

        RefPtr<TypeLayout> scopeTypeLayout = m_structLayout;

        // If a constant buffer is needed (because there is a non-zero
        // amount of uniform data), then we need to wrap up the layout
        // to reflect the constant buffer that will be generated.
        //
        scopeTypeLayout = createConstantBufferTypeLayoutIfNeeded(m_layoutContext, scopeTypeLayout);

        // We now have a bunch of layout information, which we should
        // record into a suitable object that represents the scope
        RefPtr<VarLayout> scopeVarLayout = inVarLayout;
        if (!scopeVarLayout)
        {
            scopeVarLayout = new VarLayout();
        }

        scopeVarLayout->typeLayout = scopeTypeLayout;

        if (auto pendingTypeLayout = scopeTypeLayout->pendingDataTypeLayout)
        {
            RefPtr<VarLayout> pendingVarLayout = new VarLayout();
            pendingVarLayout->typeLayout = pendingTypeLayout;
            scopeVarLayout->pendingVarLayout = pendingVarLayout;
        }

        return scopeVarLayout;
    }
};

// Scope layout builder specialized to the case of "simple"
// scopes (more or less everything but the global scope)
//
struct SimpleScopeLayoutBuilder : ScopeLayoutBuilder
{
    typedef ScopeLayoutBuilder Super;

    // Add a "simple" parameter that cannot have any user-defined
    // register or binding modifiers, so that its layout computation
    // can be simplified greatly.
    //
    void addSimpleParameter(RefPtr<VarLayout> varLayout)
    {
        // The main `addParameter` logic will deal with any ordinary/uniform data,
        // and with the "pending" part of the layout.
        //
        addParameter(varLayout);

        // That leaves us to deal with the resource usage that isn't
        // handled by `addParameter`, which we will defer until
        // `endLayout()` is called.
    }

    RefPtr<VarLayout> endLayout()
    {
        // In order to support a mix of parameters with explicit
        // and implicit layout, we will process the parameters in
        // two phases.
        //
        // In the first phase we will collect information about
        // resource ranges already claimed by parameters in the
        // scope.
        //
        UsedRanges usedRangeSet[kLayoutResourceKindCount];
        for (auto paramVarLayout : m_structLayout->fields)
        {
            auto paramTypeLayout = paramVarLayout->getTypeLayout();
            for (auto paramTypeResInfo : paramTypeLayout->resourceInfos)
            {
                auto kind = paramTypeResInfo.kind;
                if (kind == LayoutResourceKind::Uniform)
                    continue;

                // We will look for an explicit/existing binding in
                // the parameter var layout, which would represent
                // an explicit binding, and skip the parameter if
                // we don't find one.
                //
                auto paramResInfo = paramVarLayout->FindResourceInfo(kind);
                if (!paramResInfo)
                    continue;

                // If we found an explicit binding, then we need
                // to add it to our set for tracking.
                //
                auto startOffset = paramResInfo->index;
                auto endOffset = startOffset + paramTypeResInfo.count;
                usedRangeSet[int(kind)].Add(paramVarLayout, startOffset, endOffset);
            }
        }
        //
        // Next we iterate over the parameters again, and assign
        // unused ranges to all of those that didn't have ranges
        // explicitly bound.
        //
        for (auto paramVarLayout : m_structLayout->fields)
        {
            auto paramTypeLayout = paramVarLayout->getTypeLayout();
            for (auto paramTypeResInfo : paramTypeLayout->resourceInfos)
            {
                auto kind = paramTypeResInfo.kind;
                if (kind == LayoutResourceKind::Uniform)
                    continue;

                // We only care about parameters that are not already
                // explicitly bound, so we will skip those that already
                // have offset information for `kind`.
                //
                auto paramResInfo = paramVarLayout->FindResourceInfo(kind);
                if (paramResInfo)
                    continue;
                paramResInfo = paramVarLayout->findOrAddResourceInfo(kind);

                paramResInfo->index = usedRangeSet[int(kind)].Allocate(
                    paramVarLayout,
                    paramTypeResInfo.count.getFiniteValue());
            }
        }
        //
        // Finally, we need to compute the overall resource usage of
        // the scope/aggregate, so that it includes the ranges consumed
        // by all of the parameters/fields.
        //
        for (auto paramVarLayout : m_structLayout->fields)
        {
            auto paramTypeLayout = paramVarLayout->getTypeLayout();
            for (auto paramTypeResInfo : paramTypeLayout->resourceInfos)
            {
                auto kind = paramTypeResInfo.kind;
                if (kind == LayoutResourceKind::Uniform)
                    continue;

                auto paramResInfo = paramVarLayout->FindResourceInfo(kind);
                SLANG_ASSERT(paramResInfo);
                if (!paramResInfo)
                    continue;

                auto startOffset = paramResInfo->index;
                auto endOffset = startOffset + paramTypeResInfo.count;

                auto scopeResInfo = m_structLayout->findOrAddResourceInfo(paramTypeResInfo.kind);
                scopeResInfo->count = maximum(scopeResInfo->count, endOffset);
            }
        }

        // Once we are done providing explicit offsets for all the parameters,
        // we can defer to the base `ScopeLayoutBuilder` logic to decide
        // whether to allocate a default constant buffer or anything like that.
        //
        return Super::endLayout();
    }
};

/// Helper routine to allocate a constant buffer binding if one is needed.
///
/// This function primarily exists to encapsulate the logic for allocating
/// the resources required for a constant buffer in the appropriate
/// target-specific fashion.
///
static ParameterBindingAndKindInfo _allocateConstantBufferBinding(ParameterBindingContext* context)
{
    UInt space = context->shared->defaultSpace;
    auto usedRangeSet = _getOrCreateUsedRangeSetForSpace(context, space);

    auto layoutInfo =
        context->getRulesFamily()
            ->getConstantBufferRules(context->getTargetRequest()->getOptionSet(), nullptr)
            ->GetObjectLayout(
                ShaderParameterKind::ConstantBuffer,
                context->layoutContext.objectLayoutOptions)
            .getSimple();

    ParameterBindingAndKindInfo info;
    info.kind = layoutInfo.kind;
    info.count = layoutInfo.size;
    info.index = usedRangeSet->usedResourceRanges[(int)layoutInfo.kind].Allocate(
        nullptr,
        layoutInfo.size.getFiniteValue());
    info.space = space;
    return info;
}

static ParameterBindingAndKindInfo _assignConstantBufferBinding(
    ParameterBindingContext* context,
    VarLayout* varLayout,
    UInt space,
    UInt index)
{
    auto usedRangeSet = _getOrCreateUsedRangeSetForSpace(context, space);

    auto layoutInfo = context->getRulesFamily()
                          ->getConstantBufferRules(
                              context->getTargetRequest()->getOptionSet(),
                              varLayout->typeLayout ? varLayout->typeLayout->getType() : nullptr)
                          ->GetObjectLayout(
                              ShaderParameterKind::ConstantBuffer,
                              context->layoutContext.objectLayoutOptions)
                          .getSimple();

    const Index count = Index(layoutInfo.size.getFiniteValue());

    auto existingParam =
        usedRangeSet->usedResourceRanges[(int)layoutInfo.kind].Add(varLayout, index, index + count);
    SLANG_UNUSED(existingParam);
    SLANG_ASSERT(existingParam == nullptr);

    ParameterBindingAndKindInfo info;
    info.kind = layoutInfo.kind;
    info.count = count;
    info.index = index;
    info.space = space;
    return info;
}

/// Remove resource usage from `typeLayout` that should only be stored per-entry-point.
///
/// This is used when constructing the overall layout for an entry point, to make sure
/// that certain kinds of resource usage from the entry point don't "leak" into
/// the resource usage of the overall program.
///
static void removePerEntryPointParameterKinds(TypeLayout* typeLayout)
{
    typeLayout->removeResourceUsage(LayoutResourceKind::VaryingInput);
    typeLayout->removeResourceUsage(LayoutResourceKind::VaryingOutput);
    typeLayout->removeResourceUsage(LayoutResourceKind::ShaderRecord);
    typeLayout->removeResourceUsage(LayoutResourceKind::HitAttributes);
    typeLayout->removeResourceUsage(LayoutResourceKind::ExistentialObjectParam);
    typeLayout->removeResourceUsage(LayoutResourceKind::ExistentialTypeParam);
}

static void removePerEntryPointParameterKinds(VarLayout* varLayout)
{
    removePerEntryPointParameterKinds(varLayout->typeLayout);

    varLayout->removeResourceUsage(LayoutResourceKind::VaryingInput);
    varLayout->removeResourceUsage(LayoutResourceKind::VaryingOutput);
    varLayout->removeResourceUsage(LayoutResourceKind::ShaderRecord);
    varLayout->removeResourceUsage(LayoutResourceKind::HitAttributes);
    varLayout->removeResourceUsage(LayoutResourceKind::ExistentialObjectParam);
    varLayout->removeResourceUsage(LayoutResourceKind::ExistentialTypeParam);
}

/// Iterate over the parameters of an entry point to compute its requirements.
///
static RefPtr<EntryPointLayout> collectEntryPointParameters(
    ParameterBindingContext* context,
    EntryPoint* entryPoint,
    String entryPointNameOverride,
    EntryPoint::EntryPointSpecializationInfo* specializationInfo)
{
    auto astBuilder = context->getASTBuilder();

    // We will take responsibility for creating and filling in
    // the `EntryPointLayout` object here.
    //
    RefPtr<EntryPointLayout> entryPointLayout = new EntryPointLayout();
    entryPointLayout->profile = entryPoint->getProfile();
    entryPointLayout->name = entryPoint->getName();
    entryPointLayout->nameOverride = entryPointNameOverride;

    // The entry point layout must be added to the output
    // program layout so that it can be accessed by reflection.
    //
    context->shared->programLayout->entryPoints.add(entryPointLayout);

    DeclRef<FuncDecl> entryPointFuncDeclRef = entryPoint->getFuncDeclRef();

    // HACK: We might have an `EntryPoint` that has been deserialized, in
    // which case we don't currently have access to its AST-level information,
    // and as a result we cannot collect parameter information from it.
    //
    if (!entryPointFuncDeclRef)
    {
        // TODO: figure out what fields we absolutely need to fill in.

        RefPtr<StructTypeLayout> paramsTypeLayout = new StructTypeLayout();

        RefPtr<VarLayout> paramsLayout = new VarLayout();
        paramsLayout->typeLayout = paramsTypeLayout;

        entryPointLayout->parametersLayout = paramsLayout;

        return entryPointLayout;
    }

    // If specialization was applied to the entry point, then the side-band
    // information that was generated will have a more specialized reference
    // to the entry point with generic parameters filled in. We should
    // use that version if it is available.
    //
    if (specializationInfo)
        entryPointFuncDeclRef = specializationInfo->specializedFuncDeclRef;

    auto entryPointType = DeclRefType::create(astBuilder, entryPointFuncDeclRef);

    entryPointLayout->entryPoint = entryPointFuncDeclRef;
    entryPointLayout->program = context->getTargetProgram()->getProgram();

    // For the duration of our parameter collection work we will
    // establish this entry point as the current one in the context.
    //
    context->entryPointLayout = entryPointLayout;

    // We are going to iterate over the entry-point parameters,
    // and while we do so we will go ahead and perform layout/binding
    // assignment for two cases:
    //
    // First, the varying parameters of the entry point will have
    // their semantics and locations assigned, so we set up state
    // for tracking that layout.
    //
    int defaultSemanticIndex = 0;
    EntryPointParameterState state;
    state.ioSemanticIndex = &defaultSemanticIndex;
    state.optSemanticName = nullptr;
    state.semanticSlotCount = 0;
    state.stage = entryPoint->getStage();

    // Second, we will compute offsets for any "ordinary" data
    // in the parameter list (e.g., a `uniform float4x4 mvp` parameter),
    // which is what the `ScopeLayoutBuilder` is designed to help with.
    //
    TypeLayoutContext layoutContext = context->layoutContext;

    if (isKhronosTarget(context->getTargetRequest()))
    {
        // For Vulkan/SPIR-V targets, there are various cases for
        // how parameters that would otherwise just be a `ConstantBuffer<...>`
        // get passed, that the compiler and application need to agree
        // on.
        //
        // As a matter of policy, the Slang compiler will interpret
        // direct entry-point `uniform` parameters as being passed
        // using whatever is the most natural and efficient mechanism
        // based on the shader stage.
        //
        // In the case of rasterization and compute shaders, this means
        // passing entry-point `uniform` parmaeters via a "push constant"
        // buffer.
        //
        // In the case of ray-tracing shaders, this means passing entry-point
        // `uniform` parameters via the "shader record."
        //
        switch (entryPoint->getStage())
        {
        default:
            layoutContext =
                layoutContext.with(layoutContext.getRulesFamily()->getPushConstantBufferRules());
            break;

        case Stage::AnyHit:
        case Stage::Callable:
        case Stage::ClosestHit:
        case Stage::Intersection:
        case Stage::Miss:
        case Stage::RayGeneration:
            layoutContext = layoutContext.with(
                layoutContext.getRulesFamily()->getShaderRecordConstantBufferRules());
            break;
        }
    }

    SimpleScopeLayoutBuilder scopeBuilder;
    scopeBuilder.beginLayout(context, layoutContext);
    auto paramsStructLayout = scopeBuilder.m_structLayout;
    paramsStructLayout->type = entryPointType;

    for (auto& shaderParamInfo : entryPoint->getShaderParams())
    {
        auto paramDeclRef = shaderParamInfo.paramDeclRef;

        // Any generic specialization applied to the entry-point function
        // must also be applied to its parameters.
        paramDeclRef = context->getASTBuilder()->getMemberDeclRef(
            entryPointFuncDeclRef,
            paramDeclRef.getDecl());

        // When computing layout for an entry-point parameter,
        // we want to make sure that the layout context has access
        // to the existential type arguments (if any) that were
        // provided for the entry-point existential type parameters (if any).
        //
        if (specializationInfo)
        {
            auto& existentialSpecializationArgs = specializationInfo->existentialSpecializationArgs;
            auto genericSpecializationParamCount = entryPoint->getGenericSpecializationParamCount();

            context->layoutContext = context->layoutContext
                                         .withSpecializationArgs(
                                             existentialSpecializationArgs.getBuffer(),
                                             existentialSpecializationArgs.getCount())
                                         .withSpecializationArgsOffsetBy(
                                             shaderParamInfo.firstSpecializationParamIndex -
                                             genericSpecializationParamCount);
        }

        // Any error messages we emit during the process should
        // refer to the location of this parameter.
        //
        state.loc = paramDeclRef.getLoc();

        // We are going to construct the variable layout for this
        // parameter *before* computing the type layout, because
        // the type layout computation is also determining the effective
        // semantic of the parameter, which needs to be stored
        // back onto the `VarLayout`.
        //
        RefPtr<VarLayout> paramVarLayout = new VarLayout();
        paramVarLayout->varDecl = paramDeclRef;
        paramVarLayout->stage = state.stage;

        auto paramTypeLayout =
            computeEntryPointParameterTypeLayout(context, paramDeclRef, paramVarLayout, state);
        paramVarLayout->typeLayout = paramTypeLayout;

        // We expect to always be able to compute a layout for
        // entry-point parameters, but to be defensive we will
        // skip parameters that couldn't have a layout computed
        // when assertions are disabled.
        //
        SLANG_ASSERT(paramTypeLayout);
        if (!paramTypeLayout)
            continue;

        // Now that we've computed the layout to use for the parameter,
        // we need to add its resource usage to that of the entry
        // point as a whole.
        //
        scopeBuilder.addSimpleParameter(paramVarLayout);
    }
    entryPointLayout->parametersLayout = scopeBuilder.endLayout();

    // For an entry point with a non-`void` return type, we need to process the
    // return type as a varying output parameter.
    //
    // TODO: Ideally we should make the layout process more robust to empty/void
    // types and apply this logic unconditionally.
    //
    auto resultType = getResultType(astBuilder, entryPointFuncDeclRef);
    SLANG_ASSERT(resultType);

    if (!resultType->equals(astBuilder->getVoidType()))
    {
        state.loc = entryPointFuncDeclRef.getLoc();
        state.directionMask = kEntryPointParameterDirection_Output;

        RefPtr<VarLayout> resultLayout = new VarLayout();
        resultLayout->stage = state.stage;

        auto resultTypeLayout = processEntryPointVaryingParameterDecl(
            context,
            entryPointFuncDeclRef.getDecl(),
            resultType,
            state,
            resultLayout);

        if (resultTypeLayout)
        {
            resultLayout->typeLayout = resultTypeLayout;

            for (auto rr : resultTypeLayout->resourceInfos)
            {
                auto entryPointRes = paramsStructLayout->findOrAddResourceInfo(rr.kind);
                resultLayout->findOrAddResourceInfo(rr.kind)->index =
                    entryPointRes->count.getFiniteValue();
                entryPointRes->count += rr.count;
            }
        }

        entryPointLayout->resultLayout = resultLayout;
    }

    // We don't want certain kinds of resource usage within an entry
    // point to "leak" into the overall resource usage of the entry
    // point and thus lead to offsetting of successive entry points.
    //
    // For example if we have a vertex and a fragment entry point
    // in the some program, and each has one varying input, then
    // the both the vertex and fragment varying outputs should have
    // a location/index of zero. It would be bad if the fragment
    // input (or whichever entry point comes second in the global
    // ordering) started at location one, because then it wouldn't
    // line up correctly with any vertex stage outputs.
    //
    // We handle this with a bit of a kludge, by removing the
    // particular `LayoutResourceKind`s that are susceptible to
    // this problem from the overall resource usage of the entry
    // point.
    //
    removePerEntryPointParameterKinds(paramsStructLayout);
    removePerEntryPointParameterKinds(entryPointLayout->parametersLayout);

    return entryPointLayout;
}

/// Visitor used by `collectGlobalGenericArguments`
struct CollectGlobalGenericArgumentsVisitor : ComponentTypeVisitor
{
    CollectGlobalGenericArgumentsVisitor(ParameterBindingContext* context)
        : m_context(context)
    {
    }

    ParameterBindingContext* m_context;

    void visitRenamedEntryPoint(
        RenamedEntryPointComponentType* entryPoint,
        EntryPoint::EntryPointSpecializationInfo* specializationInfo) SLANG_OVERRIDE
    {
        entryPoint->getBase()->acceptVisitor(this, specializationInfo);
    }

    void visitEntryPoint(
        EntryPoint* entryPoint,
        EntryPoint::EntryPointSpecializationInfo* specializationInfo) SLANG_OVERRIDE
    {
        SLANG_UNUSED(entryPoint);
        SLANG_UNUSED(specializationInfo);
    }

    void visitTypeConformance(TypeConformance* conformance) SLANG_OVERRIDE
    {
        SLANG_UNUSED(conformance);
    }

    void visitModule(Module* module, Module::ModuleSpecializationInfo* specializationInfo)
        SLANG_OVERRIDE
    {
        SLANG_UNUSED(module);

        if (!specializationInfo)
            return;

        for (auto& globalGenericArg : specializationInfo->genericArgs)
        {
            if (auto globalGenericTypeParamDecl =
                    as<GlobalGenericParamDecl>(globalGenericArg.paramDecl))
            {
                m_context->shared->programLayout->globalGenericArgs.add(
                    globalGenericTypeParamDecl,
                    globalGenericArg.argVal);
            }
        }
    }

    void visitComposite(
        CompositeComponentType* composite,
        CompositeComponentType::CompositeSpecializationInfo* specializationInfo) SLANG_OVERRIDE
    {
        visitChildren(composite, specializationInfo);
    }

    void visitSpecialized(SpecializedComponentType* specialized) SLANG_OVERRIDE
    {
        specialized->getBaseComponentType()->acceptVisitor(
            this,
            specialized->getSpecializationInfo());
    }
};

/// Collect an ordered list of all the specialization arguments given for global generic
/// specialization parameters in `program`.
///
/// This information is used to accelerate the process of mapping a global generic type
/// to its definition during type layout.
///
static void collectGlobalGenericArguments(ParameterBindingContext* context, ComponentType* program)
{
    CollectGlobalGenericArgumentsVisitor visitor(context);
    program->acceptVisitor(&visitor, nullptr);
}

/// Collect information about the (unspecialized) specialization parameters of `program` into
/// `context`.
///
/// This function computes the reflection/layout for for the specialization parameters, so
/// that they can be exposed to the API user.
///
static void collectSpecializationParams(ParameterBindingContext* context, ComponentType* program)
{
    auto specializationParamCount = program->getSpecializationParamCount();
    for (Index ii = 0; ii < specializationParamCount; ++ii)
    {
        auto specializationParam = program->getSpecializationParam(ii);
        switch (specializationParam.flavor)
        {
        case SpecializationParam::Flavor::GenericType:
        case SpecializationParam::Flavor::GenericValue:
            {
                RefPtr<GenericSpecializationParamLayout> paramLayout =
                    new GenericSpecializationParamLayout();
                paramLayout->decl = as<Decl>(specializationParam.object);
                context->shared->programLayout->specializationParams.add(paramLayout);
            }
            break;

        case SpecializationParam::Flavor::ExistentialType:
        case SpecializationParam::Flavor::ExistentialValue:
            {
                RefPtr<ExistentialSpecializationParamLayout> paramLayout =
                    new ExistentialSpecializationParamLayout();
                paramLayout->type = as<Type>(specializationParam.object);
                context->shared->programLayout->specializationParams.add(paramLayout);
            }
            break;

        default:
            SLANG_UNEXPECTED("unhandled specialization parameter flavor");
            break;
        }
    }
}

/// Visitor used by `collectParameters()`
struct CollectParametersVisitor : ComponentTypeVisitor
{
    CollectParametersVisitor(ParameterBindingContext* context)
        : m_context(context)
    {
    }

    ParameterBindingContext* m_context;
    String m_currentEntryPointNameOverride;

    void visitComposite(
        CompositeComponentType* composite,
        CompositeComponentType::CompositeSpecializationInfo* specializationInfo) SLANG_OVERRIDE
    {
        // The parameters of a composite component type can
        // be determined by just visiting its children in order.
        //
        visitChildren(composite, specializationInfo);
    }

    void visitSpecialized(SpecializedComponentType* specialized) SLANG_OVERRIDE
    {
        // The parameters of a specialized component type
        // are just those of its base component type, with
        // appropriate specialization information passed
        // along.
        //
        visitChildren(specialized);
    }


    void visitEntryPoint(
        EntryPoint* entryPoint,
        EntryPoint::EntryPointSpecializationInfo* specializationInfo) SLANG_OVERRIDE
    {
        // An entry point is a leaf case.
        //
        // In our current model an entry point does not introduce
        // any global shader parameters, but in practice it effectively
        // acts a lot like a single global shader parameter named after
        // the entry point and with a `struct` type that combines
        // all the `uniform` entry point parameters.
        //
        // Later passes will need to make sure that the entry point
        // gets enumerated in the right order relative to any global
        // shader parameters.
        //

        ParameterBindingContext contextData = *m_context;
        auto context = &contextData;
        context->stage = entryPoint->getStage();
        collectEntryPointParameters(
            context,
            entryPoint,
            m_currentEntryPointNameOverride,
            specializationInfo);
    }

    void visitRenamedEntryPoint(
        RenamedEntryPointComponentType* renamedEntryPoint,
        EntryPoint::EntryPointSpecializationInfo* specializationInfo) SLANG_OVERRIDE
    {
        auto lastNameOverride = m_currentEntryPointNameOverride;
        m_currentEntryPointNameOverride = renamedEntryPoint->getEntryPointNameOverride(0);
        renamedEntryPoint->getBase()->acceptVisitor(this, specializationInfo);
        m_currentEntryPointNameOverride = lastNameOverride;
    }

    void visitModule(Module* module, Module::ModuleSpecializationInfo* specializationInfo)
        SLANG_OVERRIDE
    {
        // A single module represents a leaf case for layout.
        //
        // We will enumerate the (global) shader parameters declared
        // in the module and add each to our canonical ordering.
        //
        auto paramCount = module->getShaderParamCount();

        ExpandedSpecializationArg* specializationArgs =
            specializationInfo ? specializationInfo->existentialArgs.getBuffer() : nullptr;

        for (Index pp = 0; pp < paramCount; ++pp)
        {
            auto shaderParamInfo = module->getShaderParam(pp);
            if (specializationArgs)
            {
                m_context->layoutContext = m_context->layoutContext.withSpecializationArgs(
                    specializationArgs,
                    shaderParamInfo.specializationParamCount);
                specializationArgs += shaderParamInfo.specializationParamCount;
            }

            collectGlobalScopeParameter(m_context, shaderParamInfo, SubstitutionSet());
        }

        if (auto moduleDecl = module->getModuleDecl())
        {
            if (auto nvapiSlotModifier = moduleDecl->findModifier<NVAPISlotModifier>())
            {
                m_context->shared->nvapiSlotModifiers.add(nvapiSlotModifier);
            }
        }
    }

    void visitTypeConformance(TypeConformance* conformance) SLANG_OVERRIDE
    {
        SLANG_UNUSED(conformance);
    }
};

/// Recursively collect the global shader parameters and entry points in `program`.
///
/// This function is used to establish the global ordering of parameters and
/// entry points used for layout.
///
static void collectParameters(ParameterBindingContext* inContext, ComponentType* program)
{
    // All of the parameters in translation units directly
    // referenced in the compile request are part of one
    // logical namespace/"linkage" so that two parameters
    // with the same name should represent the same
    // parameter, and get the same binding(s)

    ParameterBindingContext contextData = *inContext;
    auto context = &contextData;
    context->stage = Stage::Unknown;

    CollectParametersVisitor visitor(context);
    program->acceptVisitor(&visitor, nullptr);
}

/// Emit a diagnostic about a uniform/ordinary parameter at global scope.
void diagnoseGlobalUniform(SharedParameterBindingContext* sharedContext, VarDeclBase* varDecl)
{
    // Don't emit the implicit global shader parameter warning if the variable is explicitly marked
    // as uniform
    if (!varDecl->hasModifier<HLSLUniformModifier>())
    {
        getSink(sharedContext)
            ->diagnose(varDecl, Diagnostics::globalUniformNotExpected, varDecl->getName());
    }

    // Always check and warn about binding attributes being ignored, regardless of uniform modifier
    if (varDecl->findModifier<GLSLBindingAttribute>())
    {
        sharedContext->m_sink->diagnose(
            varDecl,
            Diagnostics::bindingAttributeIgnoredOnUniform,
            varDecl->getName());
    }
}


static int _calcTotalNumUsedRegistersForLayoutResourceKind(
    ParameterBindingContext* bindingContext,
    LayoutResourceKind kind)
{
    int numUsed = 0;
    for (auto& [_, rangeSet] : bindingContext->shared->globalSpaceUsedRangeSets)
    {
        const auto& usedRanges = rangeSet->usedResourceRanges[kind];
        for (const auto& usedRange : usedRanges.ranges)
        {
            numUsed += int(usedRange.end - usedRange.begin);
        }
    }
    return numUsed;
}

static bool _isCPUTarget(CodeGenTarget target)
{
    const auto desc = ArtifactDescUtil::makeDescForCompileTarget(asExternal(target));
    return ArtifactDescUtil::isCpuLikeTarget(desc);
}

static bool _isPTXTarget(CodeGenTarget target)
{
    switch (target)
    {
<<<<<<< HEAD
        case CodeGenTarget::CUDASource:
        case CodeGenTarget::CUDAHeader:
        case CodeGenTarget::PTX:
=======
    case CodeGenTarget::CUDASource:
    case CodeGenTarget::PTX:
>>>>>>> 965f9626
        {
            return true;
        }
    default:
        return false;
    }
}

/// Keep track of the running global counter for entry points and global parameters visited.
///
/// Because of explicit `register` and `[[vk::binding(...)]]` support, parameter binding
/// needs to proceed in multiple passes, and each pass must both visit the things that
/// need layout (parameters and entry points) in the same order in each pass, and must
/// also be able to look up the side-band information that flows between passes.
///
/// Currently the `ParameterBindingContext` keeps separate arrays for global shader
/// parameters and entry points, but in the global ordering for layout they can be
/// interleaved. There is also no simple tracking structure that relates a global
/// parameter or entry point to its index in those arrays. Instead, we just keep
/// running counters during our passes over the program so that we can easily
/// compute the linear index of each entry point and global parameter as it
/// is encountered.
///
struct ParameterBindingVisitorCounters
{
    Index entryPointCounter = 0;
    Index globalParamCounter = 0;
};

/// Recursive routine to "complete" all binding for parameters and entry points in `componentType`.
///
/// This includes allocation of as-yet-unused register/binding ranges to parameters (which
/// will then affect the ranges of registers/bindings that are available to subsequent
/// parameters), and imporantly *also* includes allocate of space to any "pending"
/// data for interface/existential type parameters/fields.
///
static void _completeBindings(
    ParameterBindingContext* context,
    ComponentType* componentType,
    ParameterBindingVisitorCounters* ioCounters);

/// A visitor used by `_completeBindings`.
///
/// This visitor walks the structure of a `ComponentType` to ensure that
/// any shader parameters (and entry points) it contains that *don't*
/// have explicit bindings on them get allocated registers/bindings
/// as appropriate.
///
/// The main complication of this visitor is how it handles the
/// `SpecializedComponentType` case, because a specialized component
/// type needs to be handled as an atomic unit that lays out the
/// same in all contexts.
///
struct CompleteBindingsVisitor : ComponentTypeVisitor
{
    CompleteBindingsVisitor(
        ParameterBindingContext* context,
        ParameterBindingVisitorCounters* counters)
        : m_context(context), m_counters(counters)
    {
    }

    ParameterBindingContext* m_context;
    ParameterBindingVisitorCounters* m_counters;

    void visitEntryPoint(
        EntryPoint* entryPoint,
        EntryPoint::EntryPointSpecializationInfo* specializationInfo) SLANG_OVERRIDE
    {
        SLANG_UNUSED(entryPoint);
        SLANG_UNUSED(specializationInfo);

        // We compute the index of the entry point in the global ordering,
        // so we can look up the tracking data in our context. As a result
        // we don't actually make use of the parameters that were passed in.
        //
        auto globalEntryPointIndex = m_counters->entryPointCounter++;
        auto globalEntryPointInfo =
            m_context->shared->programLayout->entryPoints[globalEntryPointIndex];


        // We mostly treat an entry point like a single shader parameter that
        // uses its `parametersLayout`.
        //
        completeBindingsForParameter(m_context, globalEntryPointInfo->parametersLayout);
    }

    void visitRenamedEntryPoint(
        RenamedEntryPointComponentType* renamedEntryPoint,
        EntryPoint::EntryPointSpecializationInfo* specializationInfo) SLANG_OVERRIDE
    {
        renamedEntryPoint->getBase()->acceptVisitor(this, specializationInfo);
    }

    void visitModule(Module* module, Module::ModuleSpecializationInfo* specializationInfo)
        SLANG_OVERRIDE
    {
        SLANG_UNUSED(specializationInfo);
        // A module is a leaf case: we just want to visit each parameter.
        visitLeafParams(module);
    }

    void visitLeafParams(ComponentType* componentType)
    {
        auto paramCount = componentType->getShaderParamCount();
        for (Index ii = 0; ii < paramCount; ++ii)
        {
            auto globalParamIndex = m_counters->globalParamCounter++;
            auto globalParamInfo = m_context->shared->parameters[globalParamIndex];

            completeBindingsForParameter(m_context, globalParamInfo);
        }
    }

    void visitComposite(
        CompositeComponentType* composite,
        CompositeComponentType::CompositeSpecializationInfo* specializationInfo) SLANG_OVERRIDE
    {
        // We just wnat to recurse on the children of the composite in order.
        visitChildren(composite, specializationInfo);
    }

    void visitSpecialized(SpecializedComponentType* specialized) SLANG_OVERRIDE
    {
        // The handling of a specialized component type here is subtle.
        //
        // We do *not* simply recurse on the base component type.
        // Doing so would ensure that the parameters would get
        // registers/bindings allocated to them, but it wouldn't
        // allocate space for the "pending" data related to
        // existential/interface parameters.
        //
        // Instead, we recursive through `_completeBindings`,
        // which has the job of allocating space for the parameters,
        // and then for any "pending" data required.
        //
        // Handling things this way ensures that a particular
        // `SpecializedComponentType` gets laid out exactly
        // the same wherever it gets used, rather than
        // getting laid out differently when it is placed
        // into different compositions.
        //
        auto base = specialized->getBaseComponentType();
        _completeBindings(m_context, base, m_counters);
    }

    void visitTypeConformance(TypeConformance* conformance) SLANG_OVERRIDE
    {
        SLANG_UNUSED(conformance);
    }
};

/// A visitor used by `_completeBindings`.
///
/// This visitor is used to follow up after the `CompleteBindingsVisitor`
/// any ensure that any "pending" data required by the parameters that
/// got laid out now gets a location.
///
/// To make a concrete example:
///
///     Texture2D a;
///     IThing    b;
///     Texture2D c;
///
/// If these parameters were laid out with `b` specialized to a type
/// that contains a single `Texture2D`, then the `CompleteBindingsVisitor`
/// would visit `a`, `b`, and then `c` in order. It would give `a` the
/// first register/binding available (say, `t0`). It would then make
/// a note that due to specialization, `b`, needs a `t` register as well,
/// but it *cannot* be allocated just yet, because doing so would change
/// the location of `c`, so it is marked as "pending." Then `c` would
/// be visited and get `t1`. As a result the registers given to `a`
/// and `c` are independent of how `b` gets specialized.
///
/// Next, the `FlushPendingDataVisitor` comes through and applies to
/// the parameters again. For `a` there is no pending data, but for
/// `b` there is a pending request for a `t` register, so it gets allocated
/// now (getting `t2`). The `c` parameter then has no pending data, so
/// we are done.
///
/// *When* the pending data gets flushed is then significant. In general,
/// the order in which modules get composed an specialized is signficaint.
/// The module above (let's call it `M`) has one specialization parameter
/// (for `b`), and if we want to compose it with another module `N` that
/// has no specialization parameters, we could compute either:
///
///     compose(specialize(M, SomeType), N)
///
/// or:
///
///     specialize(compose(M,N), SomeType)
///
/// In the first case, the "pending" data for `M` gets flushed right after `M`,
/// so that `specialize(M,SomeType)` can have a consistent layout
/// regardless of how it is used. In the second case, the pending data for
/// `M` only gets flushed after `N`'s parameters are allocated, thus guaranteeing
/// that the `compose(M,N)` part has a consistent layout regardless of what
/// type gets plugged in during specialization.
///
/// There are trade-offs to be made by an application about which approach
/// to prefer, and the compiler supports either policy choice.
///
struct FlushPendingDataVisitor : ComponentTypeVisitor
{
    FlushPendingDataVisitor(
        ParameterBindingContext* context,
        ParameterBindingVisitorCounters* counters)
        : m_context(context), m_counters(counters)
    {
    }

    ParameterBindingContext* m_context;
    ParameterBindingVisitorCounters* m_counters;

    void visitEntryPoint(
        EntryPoint* entryPoint,
        EntryPoint::EntryPointSpecializationInfo* specializationInfo) SLANG_OVERRIDE
    {
        SLANG_UNUSED(entryPoint);
        SLANG_UNUSED(specializationInfo);

        auto globalEntryPointIndex = m_counters->entryPointCounter++;
        auto globalEntryPointInfo =
            m_context->shared->programLayout->entryPoints[globalEntryPointIndex];

        // We need to allocate space for any "pending" data that
        // appeared in the entry-point parameter list.
        //
        _allocateBindingsForPendingData(
            m_context,
            globalEntryPointInfo->parametersLayout->pendingVarLayout);
    }

    void visitRenamedEntryPoint(
        RenamedEntryPointComponentType* entryPoint,
        EntryPoint::EntryPointSpecializationInfo* specializationInfo) SLANG_OVERRIDE
    {
        entryPoint->getBase()->acceptVisitor(this, specializationInfo);
    }

    void visitModule(Module* module, Module::ModuleSpecializationInfo* specializationInfo)
        SLANG_OVERRIDE
    {
        SLANG_UNUSED(specializationInfo);
        visitLeafParams(module);
    }

    void visitLeafParams(ComponentType* componentType)
    {
        // In the "leaf" case we just allocate space for any
        // pending data in the parameters, in order.
        //
        auto paramCount = componentType->getShaderParamCount();
        for (Index ii = 0; ii < paramCount; ++ii)
        {
            auto globalParamIndex = m_counters->globalParamCounter++;
            auto globalParamInfo = m_context->shared->parameters[globalParamIndex];
            auto varLayout = globalParamInfo->varLayout;

            _allocateBindingsForPendingData(m_context, varLayout->pendingVarLayout);
        }
    }

    void visitComposite(
        CompositeComponentType* composite,
        CompositeComponentType::CompositeSpecializationInfo* specializationInfo) SLANG_OVERRIDE
    {
        visitChildren(composite, specializationInfo);
    }

    void visitSpecialized(SpecializedComponentType* specialized) SLANG_OVERRIDE
    {
        // Because `SpecializedComponentType` was a special case for `CompleteBindingsVisitor`,
        // it ends up being a special case here too.
        //
        // The `CompleteBindings...` pass treated a `SpecializedComponentType`
        // as an atomic unit. Any "pending" data that came from its parameters
        // will already have been dealt with, so it would be incorrect for
        // us to recurse into `specialized`.
        //
        // Instead, we just need to *skip* `specialized`, since it was
        // completely handled already. This isn't quite as simple
        // as just doing nothing, because our passes are using
        // some global counters to find the absolute/linear index
        // of each parameter and entry point as it is encountered.
        // We will simply bump those counters by the number of
        // parameters and entry points contained under `specialized`,
        // which is luckily provided by the `ComponentType` API.
        //
        m_counters->globalParamCounter += specialized->getShaderParamCount();
        m_counters->entryPointCounter += specialized->getEntryPointCount();
    }

    void visitTypeConformance(TypeConformance* conformance) SLANG_OVERRIDE
    {
        SLANG_UNUSED(conformance);
    }
};

static void _completeBindings(
    ParameterBindingContext* context,
    ComponentType* componentType,
    ParameterBindingVisitorCounters* ioCounters)
{
    ParameterBindingVisitorCounters savedCounters = *ioCounters;

    CompleteBindingsVisitor completeBindingsVisitor(context, ioCounters);
    componentType->acceptVisitor(&completeBindingsVisitor, nullptr);

    FlushPendingDataVisitor flushVisitor(context, &savedCounters);
    componentType->acceptVisitor(&flushVisitor, nullptr);
}

/// "Complete" binding of parametesr in the given `program`.
///
/// Completing binding involves both assigning registers/bindings
/// to an parameters that didn't get explicit locations, and then
/// also providing locations to any "pending" data that needed
/// space allocated (used for existential/interface type parameters).
///
static void _completeBindings(ParameterBindingContext* context, ComponentType* program)
{
    // The process of completing binding has a recursive structure,
    // so we will immediately delegate to a subroutine that handles
    // the recursion.
    //
    ParameterBindingVisitorCounters counters;
    _completeBindings(context, program, &counters);
}

static bool _calcNeedsDefaultSpace(SharedParameterBindingContext& sharedContext)
{
    // Next we will look at the global-scope parameters and see if
    // any of them requires a `register` or `binding` that will
    // thus need to land in a default space.
    //
    for (auto& parameterInfo : sharedContext.parameters)
    {
        auto varLayout = parameterInfo->varLayout;
        SLANG_RELEASE_ASSERT(varLayout);

        // For each parameter, we will look at each resource it consumes.
        //
        for (auto resInfo : varLayout->typeLayout->resourceInfos)
        {
            // We don't want to consider resource kinds for which
            // the variable already has an (explicit) binding, since
            // the space from the explicit binding will be used, so
            // that a default space isn't needed.
            //
            if (parameterInfo->bindingInfo[resInfo.kind].count != 0)
                continue;

            // We also want to exclude certain resource kinds from
            // consideration, since parameters using those resource
            // kinds wouldn't be allocated into the default space
            // anyway.
            //
            switch (resInfo.kind)
            {
            case LayoutResourceKind::RegisterSpace:
            case LayoutResourceKind::SubElementRegisterSpace:
            case LayoutResourceKind::PushConstantBuffer:
            case LayoutResourceKind::SpecializationConstant:
                continue;
            case LayoutResourceKind::Uniform:
                {
                    // If it's uniform, but we have globals binding defined, we don't need a default
                    // space for it as it will go in the global binding specified
                    if (auto hlslToVulkanOptions =
                            sharedContext.getTargetProgram()->getHLSLToVulkanLayoutOptions())
                    {
                        if (hlslToVulkanOptions->hasGlobalsBinding())
                        {
                            continue;
                        }
                    }
                    break;
                }

            default:
                break;
            }

            // Otherwise, we have a shader parameter that will need
            // a default space or set to live in.
            //
            return true;
        }
    }

    // We also need a default space for any entry-point parameters
    // that consume appropriate resource kinds.
    //
    for (auto& entryPoint : sharedContext.programLayout->entryPoints)
    {
        auto paramsLayout = entryPoint->parametersLayout->getTypeLayout();
        for (auto resInfo : paramsLayout->resourceInfos)
        {
            switch (resInfo.kind)
            {
            default:
                break;
            case LayoutResourceKind::PushConstantBuffer:
            case LayoutResourceKind::RegisterSpace:
            case LayoutResourceKind::SubElementRegisterSpace:
            case LayoutResourceKind::VaryingInput:
            case LayoutResourceKind::VaryingOutput:
            case LayoutResourceKind::HitAttributes:
            case LayoutResourceKind::RayPayload:
                continue;
            }

            return true;
        }
    }

    return false;
}

static void _appendRange(Index start, LayoutSize size, StringBuilder& ioBuf)
{
    if (size == 1)
    {
        // If it's in effect a single index, just append like that.
        ioBuf << start;
    }
    else
    {
        ioBuf << "[ " << start << " ... ";
        if (size.isFinite())
        {
            ioBuf << start + (Index)size.getFiniteValue() << ")";
        }
        else
        {
            ioBuf << "inf )";
        }
    }
}

static void _maybeApplyHLSLToVulkanShifts(
    ParameterBindingContext* paramContext,
    ParameterBindingAndKindInfo& globalConstantBinding,
    TargetProgram* targetProgram,
    DiagnosticSink* sink)
{
    SLANG_UNUSED(sink);

    SharedParameterBindingContext& sharedContext = *paramContext->shared;

    // We may need to finally do any shifting if we have HLSLToVulkanLayoutOptions
    auto vulkanOptions = targetProgram->getHLSLToVulkanLayoutOptions();
    if (!vulkanOptions)
    {
        return;
    }

    // We only need to do this if there is some inferance
    if (!vulkanOptions->canInferBindings())
    {
        return;
    }

    // If the user specified -fvk-b-shift for the default space but not -fvk-bind-global, we want to
    // apply the shift to the global constant buffer.
    if (!vulkanOptions->hasGlobalsBinding())
    {
        auto globalCBufferShift = vulkanOptions->getShift(
            HLSLToVulkanLayoutOptions::Kind::ConstantBuffer,
            globalConstantBinding.space);
        if (globalCBufferShift != HLSLToVulkanLayoutOptions::kInvalidShift)
        {
            globalConstantBinding.index += globalCBufferShift;
        }
    }

    for (ParameterInfo* parameterInfo : sharedContext.parameters)
    {
        auto varLayout = parameterInfo->varLayout;
        SLANG_RELEASE_ASSERT(varLayout);

        // Iterate over all of the resourceInfos
        for (auto& resourceInfo : varLayout->resourceInfos)
        {
            // Get the hlslToVulkanKind, and apply if valid
            auto hlslToVulkanKind = HLSLToVulkanLayoutOptions::getKind(resourceInfo.kind);
            if (hlslToVulkanKind != HLSLToVulkanLayoutOptions::Kind::Invalid)
            {
                auto& bindingInfo = parameterInfo->bindingInfo[Index(resourceInfo.kind)];

                // Lookup the shift for the kind/space
                const auto shift = vulkanOptions->getShift(hlslToVulkanKind, resourceInfo.space);
                // If the shift is valid..
                if (shift != HLSLToVulkanLayoutOptions::kInvalidShift)
                {
                    // Apply the shift
                    resourceInfo.index += shift;

                    // Fix the parameter binding info
                    bindingInfo.index += shift;

                    // Presumably they should both match
                    SLANG_ASSERT(bindingInfo.index == resourceInfo.index);
                    SLANG_ASSERT(bindingInfo.space == resourceInfo.space);
                }

                // We should go looking for overlaps.
                // In essence we need to look for HLSL kinds which have inferance.
                // We assume all map to Descriptor, and look for descriptor overlaps

                // We know there can't be a clash of HLSL layout kinds previously, otherwise that
                // would have already produced an a warning. We also know the only change is either
                // *all* of a set is shifted or none. That means post a shift there still can't be
                // clash between HLSL types.

                // So clashes can only be between HLSL types and other bindings (regardless)


                auto usedSpace = _getUsedRangeSetForSpace(paramContext, bindingInfo.space);

                // The space must exist, because we are already consuming resources on it
                SLANG_ASSERT(usedSpace);

                const auto& usedRanges = usedSpace->usedResourceRanges;

                // All the HLSL like bindings, we in actuality be DescriptorSlots on Vulkan
                const auto& usedRange = usedRanges[Index(LayoutResourceKind::DescriptorTableSlot)];

                // We need to get the count for the amount of slots consumed for this type
                auto typeLayout = varLayout->getTypeLayout();

                if (auto resInfo = typeLayout->FindResourceInfo(resourceInfo.kind))
                {
                    const auto rangeIndex =
                        usedRange.findRangeContaining(bindingInfo.index, resInfo->count);
                    if (rangeIndex >= 0)
                    {
                        // We found a clash.

                        const auto& clashRange = usedRange.ranges[rangeIndex];

                        // Get the var we are clashing with
                        auto clashingVarLayout = clashRange.parameter;

                        // Get the var that we are currently looking at
                        auto curVar = parameterInfo->varLayout->getVariable();

                        StringBuilder curRangeBuf;
                        _appendRange(bindingInfo.index, resInfo->count, curRangeBuf);

                        StringBuilder clashRangeBuf;
                        _appendRange(clashRange.begin, LayoutSize(clashRange.end), clashRangeBuf);

                        // Report the clash.
                        sink->diagnose(
                            curVar,
                            Diagnostics::conflictingVulkanInferredBindingForParameter,
                            getReflectionName(clashingVarLayout->getVariable()),
                            curRangeBuf,
                            clashRangeBuf);
                    }
                }
            }
        }
    }
}

RefPtr<ProgramLayout> generateParameterBindings(TargetProgram* targetProgram, DiagnosticSink* sink)
{
    SLANG_AST_BUILDER_RAII(targetProgram->getProgram()->getLinkage()->getASTBuilder());

    auto program = targetProgram->getProgram();
    auto targetReq = targetProgram->getTargetReq();

    RefPtr<ProgramLayout> programLayout = new ProgramLayout();
    programLayout->targetProgram = targetProgram;

    {
        auto& pool = programLayout->hashedStringLiteralPool;
        program->enumerateIRModules([&](IRModule* module)
                                    { findGlobalHashedStringLiterals(module, pool); });
    }

    // Try to find rules based on the selected code-generation target
    auto layoutContext =
        getInitialLayoutContextForTarget(targetReq, programLayout, slang::LayoutRules::Default);

    // If there was no target, or there are no rules for the target,
    // then bail out here.
    if (!layoutContext.rules)
        return nullptr;

    // Create a context to hold shared state during the process
    // of generating parameter bindings
    SharedParameterBindingContext sharedContext(
        layoutContext.getRulesFamily(),
        programLayout,
        targetProgram,
        sink);

    // Create a sub-context to collect parameters that get
    // declared into the global scope
    ParameterBindingContext context;
    context.shared = &sharedContext;
    context.layoutContext = layoutContext;

    // We want to start by finding out what (if anything) has
    // been bound to the global generic parameters of the
    // program, since we need to know these types to compute
    // layout for parameters that use the generic type parameters.
    //
    collectGlobalGenericArguments(&context, program);

    // Next we want to collect a full listing of all the shader
    // parameters that need to be considered for layout, along
    // with all of the entry points, which also need their
    // parameters laid out and thus act pretty much like global
    // parameters themselves.
    //
    collectParameters(&context, program);

    // We will also collect basic information on the specialization
    // parameters exposed by the program.
    //
    // Whereas `collectGlobalGenericArguments` was collecting the
    // concrete types that have been plugged into specialization
    // parameters, this step is about collecting the *unspecialized*
    // parameters (if any) for the purposes of reflection.
    //
    collectSpecializationParams(&context, program);

    // Once we have a canonical list of all the shader parameters
    // (and entry points) in need of layout, we will walk through
    // the parameters that might have explicit binding annotations,
    // and "reserve" the registers/bindings/etc. that those parameters
    // declare so that subequent automatic layout steps do not try to
    // overlap them.
    //
    // Along the way we will issue diagnostics if there appear to
    // be overlapping, conflicting, or inconsistent explicit bindings.
    //
    // Note that we do *not* support explicit binding annotations
    // on entry point parameters, so we only consider global shader
    // parameters here.
    //
    // (Also note that explicit bindings end up being the main
    // source of complexity in the layout system, and we could greatly
    // simplify this file by eliminating support for explicit
    // binding in the future)
    //
    for (auto& parameter : sharedContext.parameters)
    {
        _generateParameterBindings(&context, parameter);
    }

    // It is possible that code has specified an explicit location
    // for the UAV used to communicate with NVAPI, but the code
    // is not actually including/using the NVAPI header. We still
    // need to ensure that user-defined shader parameters do not
    // conflict with the location that will be used by NVAPI.
    //
    if (isD3DTarget(targetReq))
    {
        // Information about the NVAPI parameter was recorded
        // on the AST `ModuleDecl`s during earlier stages of
        // compilation, and there might be multiple modules
        // as input to layout and back-end compilation.
        //
        // We do not take responsibility for diagnostic conflicts
        // at this point, and simply process all of the modifiers
        // we see.
        //
        for (auto nvapiSlotModifier : sharedContext.nvapiSlotModifiers)
        {
            // For a given modifier, we start by parsing the semantic
            // strings that were specified, just as we would if they
            // had been specified via a `register(...)` semantic.
            //
            auto info = extractHLSLLayoutSemanticInfo(
                nvapiSlotModifier->registerName.getUnownedSlice(),
                nvapiSlotModifier->loc,
                nvapiSlotModifier->spaceName.getUnownedSlice(),
                nvapiSlotModifier->loc,
                sink);
            auto kind = info.kind;
            if (kind == LayoutResourceKind::None)
                continue;

            // The NVAPI parameter always uses a single register.
            //
            LayoutSize count = 1;

            // We are going to mark the register range declared for the
            // NVAPI parameter as used.
            //
            // Note: It is possible that the range has *already* been
            // marked as used, because the `g_NvidiaExt` parameter has
            // already been processed by the `generateParameterBindings`
            // logic above. We don't worry about that case and do not
            // diagnose an error.
            //
            // Note: It is *also* possible that some non-NVAPI parameter
            // with an explicit binding will collide with the NVAPI
            // parameter, and we also do not diagnose a problem in
            // that case.
            //
            // TODO: We could probably make the user experience nicer
            // here in the case of conflicts, but we are already deep
            // into a do-what-I-mean edge case.
            //
            // Note: In the case where the user sets up the NVAPI
            // register/space via the front-end (e.g., by setting a
            // `NV_SHADER_EXTN_SLOT` macro), but doesn't actually
            // `#include` the NVAPI header, we will *still* reserve
            // the appropriate register so that it won't be used
            // by user paraemter.
            //
            // That policy means that simply defining a particular
            // macro can alter layout behavior, which is conceptually
            // kind of a mess, but also seems to be the best possible
            // answer given the constraints.
            //
            auto usedRangeSet = _getOrCreateUsedRangeSetForSpace(&context, info.space);
            markSpaceUsed(&context, nullptr, info.space);
            usedRangeSet->usedResourceRanges[(int)kind].Add(
                nullptr,
                info.index,
                info.index + count);
        }
    }

    // Global constant buffer binding.
    // It's initially invalid. (kind = None).
    ParameterBindingAndKindInfo globalConstantBufferBinding;

    // We define this variable early, such that we can create and use when specifying
    // a HLSLToVulkan based binding. It can if setup be used on endLayout, called later
    RefPtr<VarLayout> globalScopeVarLayout;

    // If we have a space/binding assigned for use for globals in Vulkan,
    // we can't use *that* as the default space, so we allocate if
    if (auto vulkanOptions = targetProgram->getHLSLToVulkanLayoutOptions())
    {
        const auto& globalBinding = vulkanOptions->getGlobalsBinding();

        if (globalBinding.isSet())
        {
            // Create VarLayout which will be associated with the binding, and setup later
            globalScopeVarLayout = new VarLayout;

            // Allocate the set
            markSpaceUsed(&context, nullptr, globalBinding.set);

            // Mark the use of this binding
            globalConstantBufferBinding = _assignConstantBufferBinding(
                &context,
                globalScopeVarLayout,
                globalBinding.set,
                globalBinding.index);
        }
    }

    // Once we have a canonical list of all the parameters, we can
    // detect if there are any global-scope parameters that make use
    // of `LayoutResourceKind::Uniform`, since such parameters would
    // need to be packaged into a "default" constant buffer.
    // The fxc/dxc compilers support this step, and in reflection
    // refer to the generated constant buffer as `$Globals`.
    //
    // Note that this logic doesn't account for the existance of
    // "legacy" (non-buffer-bound) uniforms in GLSL for OpenGL.
    // If we wanted to support legaqcy uniforms we would probably
    // want to do so through a different feature.
    //
    bool needDefaultConstantBuffer = false;

    // If we have already setup a global constant buffer binding, we don't need a default one
    //
    // On a CPU target, it's okay to have global scope parameters that use Uniform resources
    // (because on CPU all resources are 'Uniform')
    // TODO(JS): We'll just assume the same with CUDA target for now..
    if (globalConstantBufferBinding.kind == LayoutResourceKind::None &&
        !_isCPUTarget(targetReq->getTarget()) && !_isPTXTarget(targetReq->getTarget()))
    {
        for (auto& parameterInfo : sharedContext.parameters)
        {
            auto varLayout = parameterInfo->varLayout;
            SLANG_RELEASE_ASSERT(varLayout);

            // Does the field have any uniform data?
            if (varLayout->typeLayout->FindResourceInfo(LayoutResourceKind::Uniform))
            {
                needDefaultConstantBuffer = true;
                if (varLayout->varDecl.getDecl()->hasModifier<GLSLBindingAttribute>() ||
                    varLayout->varDecl.getDecl()->hasModifier<GLSLLocationAttribute>())
                    sink->diagnose(
                        varLayout->varDecl,
                        Diagnostics::explicitUniformLocation,
                        as<VarDecl>(varLayout->varDecl).getDecl()->getType());
                diagnoseGlobalUniform(
                    &sharedContext,
                    as<VarDeclBase>(varLayout->varDecl.getDecl()));
            }
        }
    }

    // Next, we want to determine if there are any global-scope parameters
    // that don't just allocate a whole register space to themselves; these
    // parameters will need to go into a "default" space, which should always
    // be the first space we allocate.
    //
    // As a starting point, we will definitely need a "default" space if
    // we are creating a default constant buffer, since it should get
    // a binding in that "default" space.

    const bool needDefaultSpace =
        needDefaultConstantBuffer || _calcNeedsDefaultSpace(sharedContext);

    // If we need a space for default bindings, then allocate it here.
    if (needDefaultSpace)
    {
        UInt defaultSpace = 0;

        // Check if space #0 has been allocated yet. If not, then we'll
        // want to use it.
        if (sharedContext.usedSpaces.contains(0))
        {
            // Somebody has already put things in space zero.
            //
            // TODO: There are two cases to handle here:
            //
            // 1) If there is any free register ranges in space #0,
            // then we should keep using it as the default space.
            //
            // 2) If somebody went and put an HLSL unsized array into space #0,
            // *or* if they manually placed something like a paramter block
            // there (which should consume whole spaces), then we need to
            // allocate an unused space instead.
            //
            // For now we don't deal with the concept of unsized arrays, or
            // manually assigning parameter blocks to spaces, so we punt
            // on this and assume case (1).

            defaultSpace = 0;
        }
        else
        {
            // Nobody has used space zero yet, so we need
            // to make sure to reserve it for defaults.
            defaultSpace = allocateUnusedSpaces(&context, 1);

            // The result of this allocation had better be that
            // we got space #0, or else something has gone wrong.
            SLANG_ASSERT(defaultSpace == 0);
        }

        sharedContext.defaultSpace = defaultSpace;
    }

    // If there are any global-scope uniforms, then we need to
    // allocate a constant-buffer binding for them here, if hasn't already been
    // assigned
    if (globalConstantBufferBinding.kind == LayoutResourceKind::None && needDefaultConstantBuffer)
    {
        globalConstantBufferBinding = _allocateConstantBufferBinding(&context);
    }

    // Now that all of the explicit bindings have been dealt with
    // and we've also allocate any space/buffer that is required
    // for global-scope parameters, we will go through the
    // shader parameters and entry points yet again, in order
    // to actually allocate specific bindings/registers to
    // parameters and entry points that need them.
    //
    _completeBindings(&context, program);

    // We may need to finally do any shifting if we have HLSLToVulkanLayoutOptions
    _maybeApplyHLSLToVulkanShifts(&context, globalConstantBufferBinding, targetProgram, sink);

    // Next we need to create a type layout to reflect the information
    // we have collected, and we will use the `ScopeLayoutBuilder`
    // to encapsulate the logic that can be shared with the entry-point
    // case.
    //
    ScopeLayoutBuilder globalScopeLayoutBuilder;
    globalScopeLayoutBuilder.beginLayout(&context);
    for (auto& parameterInfo : sharedContext.parameters)
    {
        globalScopeLayoutBuilder.addParameter(parameterInfo);
    }

    globalScopeVarLayout = globalScopeLayoutBuilder.endLayout(globalScopeVarLayout);

    if (globalConstantBufferBinding.count != 0)
    {
        auto cbInfo = globalScopeVarLayout->findOrAddResourceInfo(globalConstantBufferBinding.kind);

        cbInfo->space = globalConstantBufferBinding.space;
        cbInfo->index = globalConstantBufferBinding.index;
    }

    programLayout->parametersLayout = globalScopeVarLayout;

    {
        const int numShaderRecordRegs = _calcTotalNumUsedRegistersForLayoutResourceKind(
            &context,
            LayoutResourceKind::ShaderRecord);
        if (numShaderRecordRegs > 1)
        {
            sink->diagnose(
                SourceLoc(),
                Diagnostics::tooManyShaderRecordConstantBuffers,
                numShaderRecordRegs);
        }
    }

    return programLayout;
}

ProgramLayout* TargetProgram::getOrCreateLayout(DiagnosticSink* sink)
{
    if (!m_layout)
    {
        m_layout = generateParameterBindings(this, sink);
        if (sink->getErrorCount() != 0)
            return nullptr;

        if (m_layout)
        {
            m_irModuleForLayout = createIRModuleForLayout(sink);
        }
    }
    return m_layout;
}

void generateParameterBindings(
    ComponentType* program,
    TargetRequest* targetReq,
    DiagnosticSink* sink)
{
    program->getTargetProgram(targetReq)->getOrCreateLayout(sink);
}

} // namespace Slang<|MERGE_RESOLUTION|>--- conflicted
+++ resolved
@@ -3563,14 +3563,9 @@
 {
     switch (target)
     {
-<<<<<<< HEAD
-        case CodeGenTarget::CUDASource:
-        case CodeGenTarget::CUDAHeader:
-        case CodeGenTarget::PTX:
-=======
     case CodeGenTarget::CUDASource:
+    case CodeGenTarget::CUDAHeader:
     case CodeGenTarget::PTX:
->>>>>>> 965f9626
         {
             return true;
         }
