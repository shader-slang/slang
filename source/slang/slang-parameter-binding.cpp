// slang-parameter-binding.cpp
#include "slang-parameter-binding.h"

#include "slang-lookup.h"
#include "slang-compiler.h"
#include "slang-type-layout.h"

#include "../../slang.h"

namespace Slang {

struct ParameterInfo;

// Information on ranges of registers already claimed/used
struct UsedRange
{
    // What parameter has claimed this range?
    VarLayout* parameter;

    // Begin/end of the range (half-open interval)
    UInt begin;
    UInt end;
};
bool operator<(UsedRange left, UsedRange right)
{
    if (left.begin != right.begin)
        return left.begin < right.begin;
    if (left.end != right.end)
        return left.end < right.end;
    return false;
}

static bool rangesOverlap(UsedRange const& x, UsedRange const& y)
{
    SLANG_ASSERT(x.begin <= x.end);
    SLANG_ASSERT(y.begin <= y.end);

    // If they don't overlap, then one must be earlier than the other,
    // and that one must therefore *end* before the other *begins*

    if (x.end <= y.begin) return false;
    if (y.end <= x.begin) return false;

    // Otherwise they must overlap
    return true;
}


struct UsedRanges
{
    // The `ranges` array maintains a sorted list of `UsedRange`
    // objects such that the `end` of a range is <= the `begin`
    // of any range that comes after it.
    //
    // The values covered by each `[begin,end)` range are marked
    // as used, and anything not in such an interval is implicitly
    // free.
    //
    // TODO: if it ever starts to matter for performance, we
    // could encode this information as a tree instead of an array.
    //
    List<UsedRange> ranges;

    // Add a range to the set, either by extending
    // existing range(s), or by adding a new one.
    //
    // If we find that the new range overlaps with
    // an existing range for a *different* parameter
    // then we return that parameter so that the
    // caller can issue an error.
    //
    VarLayout* Add(UsedRange range)
    {
        // The invariant on entry to this
        // function is that the `ranges` array
        // is sorted and no two entries in the
        // array intersect. We must preserve
        // that property as a postcondition.
        //
        // The other postcondition is that the
        // interval covered by the input `range`
        // must be marked as consumed.

        // We will try track any parameter associated
        // with an overlapping range that doesn't
        // match the parameter on `range`, so that
        // the compiler can issue useful diagnostics.
        //
        VarLayout* newParam = range.parameter;
        VarLayout* existingParam = nullptr;

        // A clever algorithm might use a binary
        // search to identify the first entry in `ranges`
        // that might overlap `range`, but we are going
        // to settle for being less clever for now, in
        // the hopes that we can at least be correct.
        //
        // Note: we are going to iterate over `ranges`
        // using indices, because we may actually modify
        // the array as we go.
        //
        Int rangeCount = ranges.getCount();
        for(Int rr = 0; rr < rangeCount; ++rr)
        {
            auto existingRange = ranges[rr];

            // The invariant on entry to each loop
            // iteration will be that `range` does
            // *not* intersect any preceding entry
            // in the array.
            //
            // Note that this invariant might be
            // true only because we modified
            // `range` along the way.
            //
            // If `range` does not intertsect `existingRange`
            // then our invariant will be trivially
            // true for the next iteration.
            //
            if(!rangesOverlap(existingRange, range))
            {
                continue;
            }

            // We now know that `range` and `existingRange`
            // intersect. The first thing to do
            // is to check if we have a parameter
            // associated with `existingRange`, so
            // that we can use it for emitting diagnostics
            // about the overlap:
            //
            if( existingRange.parameter
                && existingRange.parameter != newParam)
            {
                // There was an overlap with a range that
                // had a parameter specified, so we will
                // use that parameter in any subsequent
                // diagnostics.
                //
                existingParam = existingRange.parameter;
            }

            // Before we can move on in our iteration,
            // we need to re-establish our invariant by modifying
            // `range` so that it doesn't overlap with `existingRange`.
            // Of course we also want to end up with a correct
            // result for the overall operation, so we can't just
            // throw away intervals.
            //
            // We first note that if `range` starts before `existingRange`,
            // then the interval from `range.begin` to `existingRange.begin`
            // needs to be accounted for in the final result. Furthermore,
            // the interval `[range.begin, existingRange.begin)` could not
            // intersect with any range already in the `ranges` array,
            // because it comes strictly before `existingRange`, and our
            // invariant says there is no intersection with preceding ranges.
            //
            if(range.begin < existingRange.begin)
            {
                UsedRange prefix;
                prefix.begin = range.begin;
                prefix.end = existingRange.begin;
                prefix.parameter = range.parameter;
                ranges.add(prefix);
            }
            //
            // Now we know that the interval `[range.begin, existingRange.begin)`
            // is claimed, if it exists, and clearly the interval
            // `[existingRange.begin, existingRange.end)` is already claimed,
            // so the only interval left to consider would be
            // `[existingRange.end, range.end)`, if it is non-empty.
            // That range might intersect with others in the array, so
            // we will need to continue iterating to deal with that
            // possibility.
            //
            range.begin = existingRange.end;

            // If the range would be empty, then of course we have nothing
            // left to do.
            //
            if(range.begin >= range.end)
                break;

            // Otherwise, have can be sure that `range` now comes
            // strictly *after* `existingRange`, and thus our invariant
            // is preserved.
        }

        // If we manage to exit the loop, then we have resolved
        // an intersection with existing entries - possibly by
        // adding some new entries.
        //
        // If the `range` we are left with is still non-empty,
        // then we should go ahead and add it.
        //
        if(range.begin < range.end)
        {
            ranges.add(range);
        }

        // Any ranges that got added along the way might not
        // be in the proper sorted order, so we'll need to
        // sort the array to restore our global invariant.
        //
        ranges.sort();

        // We end by returning an overlapping parameter that
        // we found along the way, if any.
        //
        return existingParam;
    }

    VarLayout* Add(VarLayout* param, UInt begin, UInt end)
    {
        UsedRange range;
        range.parameter = param;
        range.begin = begin;
        range.end = end;
        return Add(range);
    }

    VarLayout* Add(VarLayout* param, UInt begin, LayoutSize end)
    {
        UsedRange range;
        range.parameter = param;
        range.begin = begin;
        range.end = end.isFinite() ? end.getFiniteValue() : UInt(-1);
        return Add(range);
    }

    bool contains(UInt index)
    {
        for (auto rr : ranges)
        {
            if (index < rr.begin)
                return false;

            if (index >= rr.end)
                continue;

            return true;
        }

        return false;
    }


    // Try to find space for `count` entries
    UInt Allocate(VarLayout* param, UInt count)
    {
        UInt begin = 0;

        UInt rangeCount = ranges.getCount();
        for (UInt rr = 0; rr < rangeCount; ++rr)
        {
            // try to fit in before this range...

            UInt end = ranges[rr].begin;

            // If there is enough space...
            if (end >= begin + count)
            {
                // ... then claim it and be done
                Add(param, begin, begin + count);
                return begin;
            }

            // ... otherwise, we need to look at the
            // space between this range and the next
            begin = ranges[rr].end;
        }

        // We've run out of ranges to check, so we
        // can safely go after the last one!
        Add(param, begin, begin + count);
        return begin;
    }
};

struct ParameterBindingInfo
{
    size_t              space = 0;
    size_t              index = 0;
    LayoutSize          count;
};

struct ParameterBindingAndKindInfo : ParameterBindingInfo
{
    LayoutResourceKind kind = LayoutResourceKind::None;
};

enum
{
    kLayoutResourceKindCount = SLANG_PARAMETER_CATEGORY_COUNT,
};

struct UsedRangeSet : RefObject
{
    // Information on what ranges of "registers" have already
    // been claimed, for each resource type
    UsedRanges usedResourceRanges[kLayoutResourceKindCount];
};

// Information on a single parameter
struct ParameterInfo : RefObject
{
    // Layout info for the concrete variables that will make up this parameter
    List<RefPtr<VarLayout>> varLayouts;

    ParameterBindingInfo    bindingInfo[kLayoutResourceKindCount];

    // The translation unit this parameter is specific to, if any
    TranslationUnitRequest* translationUnit = nullptr;

    ParameterInfo()
    {
        // Make sure we aren't claiming any resources yet
        for( int ii = 0; ii < kLayoutResourceKindCount; ++ii )
        {
            bindingInfo[ii].count = 0;
        }
    }
};

struct EntryPointParameterBindingContext
{
    // What ranges of resources bindings are already claimed for this translation unit
    UsedRangeSet usedRangeSet;
};

// State that is shared during parameter binding,
// across all translation units
struct SharedParameterBindingContext
{
    SharedParameterBindingContext(
        LayoutRulesFamilyImpl*  defaultLayoutRules,
        ProgramLayout*          programLayout,
        TargetRequest*          targetReq,
        DiagnosticSink*         sink)
        : defaultLayoutRules(defaultLayoutRules)
        , programLayout(programLayout)
        , targetRequest(targetReq)
        , m_sink(sink)
    {
    }

    DiagnosticSink* m_sink = nullptr;

    // The program that we are laying out
//    Program* program = nullptr;

    // The target request that is triggering layout
    //
    // TODO: We should eventually strip this down to
    // just the subset of fields on the target that
    // can influence layout decisions.
    TargetRequest*  targetRequest = nullptr;

    LayoutRulesFamilyImpl* defaultLayoutRules;

    // All shader parameters we've discovered so far, and started to lay out...
    List<RefPtr<ParameterInfo>> parameters;

    // The program layout we are trying to construct
    RefPtr<ProgramLayout> programLayout;

    // What ranges of resources bindings are already claimed at the global scope?
    // We store one of these for each declared binding space/set.
    //
    Dictionary<UInt, RefPtr<UsedRangeSet>> globalSpaceUsedRangeSets;

    // Which register spaces have been claimed so far?
    UsedRanges usedSpaces;

    // The space to use for auto-generated bindings.
    UInt defaultSpace = 0;

    TargetRequest* getTargetRequest() { return targetRequest; }
    DiagnosticSink* getSink() { return m_sink; }
    Linkage* getLinkage() { return targetRequest->getLinkage(); }
};

static DiagnosticSink* getSink(SharedParameterBindingContext* shared)
{
    return shared->getSink();
}

// State that might be specific to a single translation unit
// or event to an entry point.
struct ParameterBindingContext
{
    // All the shared state needs to be available
    SharedParameterBindingContext* shared;

    // The type layout context to use when computing
    // the resource usage of shader parameters.
    TypeLayoutContext layoutContext;

    // What stage (if any) are we compiling for?
    Stage stage;

    // The entry point that is being processed right now.
    EntryPointLayout*   entryPointLayout = nullptr;

    TargetRequest* getTargetRequest() { return shared->getTargetRequest(); }
    LayoutRulesFamilyImpl* getRulesFamily() { return layoutContext.getRulesFamily(); }

    Linkage* getLinkage() { return shared->getLinkage(); }
};

static DiagnosticSink* getSink(ParameterBindingContext* context)
{
    return getSink(context->shared);
}


struct LayoutSemanticInfo
{
    LayoutResourceKind  kind; // the register kind
    UInt                space;
    UInt                index;

    // TODO: need to deal with component-granularity binding...
};

static bool isDigit(char c)
{
    return (c >= '0') && (c <= '9');
}

/// Given a string that specifies a name and index (e.g., `COLOR0`),
/// split it into slices for the name part and the index part.
static void splitNameAndIndex(
    UnownedStringSlice const&       text,
    UnownedStringSlice& outName,
    UnownedStringSlice& outDigits)
{
    char const* nameBegin = text.begin();
    char const* digitsEnd = text.end();

    char const* nameEnd = digitsEnd;
    while( nameEnd != nameBegin && isDigit(*(nameEnd - 1)) )
    {
        nameEnd--;
    }
    char const* digitsBegin = nameEnd;

    outName = UnownedStringSlice(nameBegin, nameEnd);
    outDigits = UnownedStringSlice(digitsBegin, digitsEnd);
}

LayoutResourceKind findRegisterClassFromName(UnownedStringSlice const& registerClassName)
{
    switch( registerClassName.size() )
    {
    case 1:
        switch (*registerClassName.begin())
        {
        case 'b': return LayoutResourceKind::ConstantBuffer;
        case 't': return LayoutResourceKind::ShaderResource;
        case 'u': return LayoutResourceKind::UnorderedAccess;
        case 's': return LayoutResourceKind::SamplerState;

        default:
            break;
        }
        break;

    case 5:
        if( registerClassName == "space" )
        {
            return LayoutResourceKind::RegisterSpace;
        }
        break;

    default:
        break;
    }
    return LayoutResourceKind::None;
}

LayoutSemanticInfo ExtractLayoutSemanticInfo(
    ParameterBindingContext*    context,
    HLSLLayoutSemantic*         semantic)
{
    LayoutSemanticInfo info;
    info.space = 0;
    info.index = 0;
    info.kind = LayoutResourceKind::None;

    UnownedStringSlice registerName = semantic->registerName.Content;
    if (registerName.size() == 0)
        return info;

    // The register name is expected to be in the form:
    //
    //      identifier-char+ digit+
    //
    // where the identifier characters name a "register class"
    // and the digits identify a register index within that class.
    //
    // We are going to split the string the user gave us
    // into these constituent parts:
    //
    UnownedStringSlice registerClassName;
    UnownedStringSlice registerIndexDigits;
    splitNameAndIndex(registerName, registerClassName, registerIndexDigits);

    LayoutResourceKind kind = findRegisterClassFromName(registerClassName);
    if(kind == LayoutResourceKind::None)
    {
        getSink(context)->diagnose(semantic->registerName, Diagnostics::unknownRegisterClass, registerClassName);
        return info;
    }

    // For a `register` semantic, the register index is not optional (unlike
    // how it works for varying input/output semantics).
    if( registerIndexDigits.size() == 0 )
    {
        getSink(context)->diagnose(semantic->registerName, Diagnostics::expectedARegisterIndex, registerClassName);
    }

    UInt index = 0;
    for(auto c : registerIndexDigits)
    {
        SLANG_ASSERT(isDigit(c));
        index = index * 10 + (c - '0');
    }


    UInt space = 0;
    if( auto registerSemantic = as<HLSLRegisterSemantic>(semantic) )
    {
        auto const& spaceName = registerSemantic->spaceName.Content;
        if(spaceName.size() != 0)
        {
            UnownedStringSlice spaceSpelling;
            UnownedStringSlice spaceDigits;
            splitNameAndIndex(spaceName, spaceSpelling, spaceDigits);

            if( kind == LayoutResourceKind::RegisterSpace )
            {
                getSink(context)->diagnose(registerSemantic->spaceName, Diagnostics::unexpectedSpecifierAfterSpace, spaceName);
            }
            else if( spaceSpelling != UnownedTerminatedStringSlice("space") )
            {
                getSink(context)->diagnose(registerSemantic->spaceName, Diagnostics::expectedSpace, spaceSpelling);
            }
            else if( spaceDigits.size() == 0 )
            {
                getSink(context)->diagnose(registerSemantic->spaceName, Diagnostics::expectedSpaceIndex);
            }
            else
            {
                for(auto c : spaceDigits)
                {
                    SLANG_ASSERT(isDigit(c));
                    space = space * 10 + (c - '0');
                }
            }
        }
    }

    // TODO: handle component mask part of things...
    if( semantic->componentMask.Content.size() != 0 )
    {
        getSink(context)->diagnose(semantic->componentMask, Diagnostics::componentMaskNotSupported);
    }

    info.kind = kind;
    info.index = (int) index;
    info.space = space;
    return info;
}


//

// Given a GLSL `layout` modifier, we need to be able to check for
// a particular sub-argument and extract its value if present.
template<typename T>
static bool findLayoutArg(
    RefPtr<ModifiableSyntaxNode>    syntax,
    UInt*                           outVal)
{
    for( auto modifier : syntax->GetModifiersOfType<T>() )
    {
        if( modifier )
        {
            *outVal = (UInt) strtoull(String(modifier->valToken.Content).getBuffer(), nullptr, 10);
            return true;
        }
    }
    return false;
}

template<typename T>
static bool findLayoutArg(
    DeclRef<Decl>   declRef,
    UInt*           outVal)
{
    return findLayoutArg<T>(declRef.getDecl(), outVal);
}

    /// Determine how to lay out a global variable that might be a shader parameter.
    ///
    /// Returns `nullptr` if the declaration does not represent a shader parameter.
RefPtr<TypeLayout> getTypeLayoutForGlobalShaderParameter(
    ParameterBindingContext*    context,
    VarDeclBase*                varDecl,
    Type*                       type)
{
    auto layoutContext = context->layoutContext;
    auto rules = layoutContext.getRulesFamily();

    if(varDecl->HasModifier<ShaderRecordAttribute>() && as<ConstantBufferType>(type))
    {
        return createTypeLayout(
            layoutContext.with(rules->getShaderRecordConstantBufferRules()),
            type);
    }


    // We want to check for a constant-buffer type with a `push_constant` layout
    // qualifier before we move on to anything else.
    if( varDecl->HasModifier<PushConstantAttribute>() && as<ConstantBufferType>(type) )
    {
        return createTypeLayout(
            layoutContext.with(rules->getPushConstantBufferRules()),
            type);
    }

    // TODO: The cases below for detecting globals that aren't actually
    // shader parameters should be redundant now that the semantic
    // checking logic is responsible for populating the list of
    // parameters on a `Program`. We should be able to clean up
    // the code by removing these two cases, and the related null
    // pointer checks in the code that calls this.

    // HLSL `static` modifier indicates "thread local"
    if(varDecl->HasModifier<HLSLStaticModifier>())
        return nullptr;

    // HLSL `groupshared` modifier indicates "thread-group local"
    if(varDecl->HasModifier<HLSLGroupSharedModifier>())
        return nullptr;

    // TODO(tfoley): there may be other cases that we need to handle here

    // An "ordinary" global variable is implicitly a uniform
    // shader parameter.
    return createTypeLayout(
        layoutContext.with(rules->getConstantBufferRules()),
        type);
}

//

struct EntryPointParameterState
{
    String*                             optSemanticName = nullptr;
    int*                                ioSemanticIndex = nullptr;
    EntryPointParameterDirectionMask    directionMask;
    int                                 semanticSlotCount;
    Stage                               stage = Stage::Unknown;
    bool                                isSampleRate = false;
    SourceLoc                           loc;
};


static RefPtr<TypeLayout> processEntryPointVaryingParameter(
    ParameterBindingContext*        context,
    RefPtr<Type>          type,
    EntryPointParameterState const& state,
    RefPtr<VarLayout>               varLayout);

static RefPtr<VarLayout> _createVarLayout(
    TypeLayout*             typeLayout,
    DeclRef<VarDeclBase>    varDeclRef)
{
    RefPtr<VarLayout> varLayout = new VarLayout();
    varLayout->typeLayout = typeLayout;
    varLayout->varDecl = varDeclRef;

    if(auto pendingDataTypeLayout = typeLayout->pendingDataTypeLayout)
    {
        RefPtr<VarLayout> pendingVarLayout = new VarLayout();
        pendingVarLayout->typeLayout = pendingDataTypeLayout;
        varLayout->pendingVarLayout = pendingVarLayout;
    }

    return varLayout;
}

// Collect a single declaration into our set of parameters
static void collectGlobalScopeParameter(
    ParameterBindingContext*        context,
    GlobalShaderParamInfo const&    shaderParamInfo,
    SubstitutionSet                 globalGenericSubst)
{
    auto varDeclRef = shaderParamInfo.paramDeclRef;

    // We apply any substitutions for global generic parameters here.
    auto type = GetType(varDeclRef)->Substitute(globalGenericSubst).as<Type>();

    // We use a single operation to both check whether the
    // variable represents a shader parameter, and to compute
    // the layout for that parameter's type.
    auto typeLayout = getTypeLayoutForGlobalShaderParameter(
        context,
        varDeclRef.getDecl(),
        type);

    // If we did not find appropriate layout rules, then it
    // must mean that this global variable is *not* a shader
    // parameter.
    if(!typeLayout)
        return;

    // Now create a variable layout that we can use
    RefPtr<VarLayout> varLayout = _createVarLayout(typeLayout, varDeclRef);

    // The logic in `check.cpp` that created the `GlobalShaderParamInfo`
    // will have identified any cases where there might be multiple
    // global variables that logically represent the same shader parameter.
    //
    // We will track the same basic information during layout using
    // the `ParameterInfo` type.
    //
    // TODO: `ParameterInfo` should probably become `LayoutParamInfo`.
    //
    ParameterInfo* parameterInfo = new ParameterInfo();
    context->shared->parameters.add(parameterInfo);

    // Add the first variable declaration to the list of declarations for the parameter
    parameterInfo->varLayouts.add(varLayout);

    // Add any additional variables to the list of declarations
    for( auto additionalVarDeclRef : shaderParamInfo.additionalParamDeclRefs )
    {
        // TODO: We should either eliminate the design choice where different
        // declarations of the "same" shade parameter get merged across
        // translation units (it is effectively just a compatiblity feature),
        // or we should clean things up earlier in the chain so that we can
        // re-use a single `VarLayout` across all of the different declarations.
        //
        // TODO: It would also make sense in these cases to ensure that
        // such global shader parameters get the same mangled name across
        // all translation units, so that they can automatically be collapsed
        // during linking.

        RefPtr<VarLayout> additionalVarLayout = new VarLayout();
        additionalVarLayout->typeLayout = typeLayout;
        additionalVarLayout->varDecl = additionalVarDeclRef;
        additionalVarLayout->pendingVarLayout = varLayout->pendingVarLayout;

        parameterInfo->varLayouts.add(additionalVarLayout);
    }
}

static RefPtr<UsedRangeSet> findUsedRangeSetForSpace(
    ParameterBindingContext*    context,
    UInt                        space)
{
    RefPtr<UsedRangeSet> usedRangeSet;
    if (context->shared->globalSpaceUsedRangeSets.TryGetValue(space, usedRangeSet))
        return usedRangeSet;

    usedRangeSet = new UsedRangeSet();
    context->shared->globalSpaceUsedRangeSets.Add(space, usedRangeSet);
    return usedRangeSet;
}

// Record that a particular register space (or set, in the GLSL case)
// has been used in at least one binding, and so it should not
// be used by auto-generated bindings that need to claim entire
// spaces.
static void markSpaceUsed(
    ParameterBindingContext*    context,
    UInt                        space)
{
    context->shared->usedSpaces.Add(nullptr, space, space+1);
}

static UInt allocateUnusedSpaces(
    ParameterBindingContext*    context,
    UInt                        count)
{
    return context->shared->usedSpaces.Allocate(nullptr, count);
}

static bool shouldDisableDiagnostic(
    Decl*                   decl,
    DiagnosticInfo const&   diagnosticInfo)
{
    for( auto dd = decl; dd; dd = dd->ParentDecl )
    {
        for( auto modifier : dd->modifiers )
        {
            auto allowAttr = as<AllowAttribute>(modifier);
            if(!allowAttr)
                continue;

            if(allowAttr->diagnostic == &diagnosticInfo)
                return true;
        }
    }
    return false;
}

static void addExplicitParameterBinding(
    ParameterBindingContext*    context,
    RefPtr<ParameterInfo>       parameterInfo,
    VarDeclBase*                varDecl,
    LayoutSemanticInfo const&   semanticInfo,
    LayoutSize                  count,
    RefPtr<UsedRangeSet>        usedRangeSet = nullptr)
{
    auto kind = semanticInfo.kind;

    auto& bindingInfo = parameterInfo->bindingInfo[(int)kind];
    if( bindingInfo.count != 0 )
    {
        // We already have a binding here, so we want to
        // confirm that it matches the new one that is
        // incoming...
        if( bindingInfo.count != count
            || bindingInfo.index != semanticInfo.index
            || bindingInfo.space != semanticInfo.space )
        {
            getSink(context)->diagnose(varDecl, Diagnostics::conflictingExplicitBindingsForParameter, getReflectionName(varDecl));

            auto firstVarDecl = parameterInfo->varLayouts[0]->varDecl.getDecl();
            if( firstVarDecl != varDecl )
            {
                getSink(context)->diagnose(firstVarDecl, Diagnostics::seeOtherDeclarationOf, getReflectionName(firstVarDecl));
            }
        }

        // TODO(tfoley): `register` semantics can technically be
        // profile-specific (not sure if anybody uses that)...
    }
    else
    {
        bindingInfo.count = count;
        bindingInfo.index = semanticInfo.index;
        bindingInfo.space = semanticInfo.space;

        if (!usedRangeSet)
        {
            usedRangeSet = findUsedRangeSetForSpace(context, semanticInfo.space);

            // Record that the particular binding space was
            // used by an explicit binding, so that we don't
            // claim it for auto-generated bindings that
            // need to grab a full space
            markSpaceUsed(context, semanticInfo.space);
        }
        auto overlappedVarLayout = usedRangeSet->usedResourceRanges[(int)semanticInfo.kind].Add(
            parameterInfo->varLayouts[0],
            semanticInfo.index,
            semanticInfo.index + count);

        if (overlappedVarLayout)
        {
            auto paramA = parameterInfo->varLayouts[0]->varDecl.getDecl();
            auto paramB = overlappedVarLayout->varDecl.getDecl();

            auto& diagnosticInfo = Diagnostics::parameterBindingsOverlap;

            // If *both* of the shader parameters declarations agree
            // that overlapping bindings should be allowed, then we
            // will not emit a diagnostic. Otherwise, we will warn
            // the user because such overlapping bindings are likely
            // to indicate a programming error.
            //
            if(shouldDisableDiagnostic(paramA, diagnosticInfo)
                && shouldDisableDiagnostic(paramB, diagnosticInfo))
            {
            }
            else
            {
                getSink(context)->diagnose(paramA, diagnosticInfo,
                    getReflectionName(paramA),
                    getReflectionName(paramB));

                getSink(context)->diagnose(paramB, Diagnostics::seeDeclarationOf, getReflectionName(paramB));
            }
        }
    }
}

static void addExplicitParameterBindings_HLSL(
    ParameterBindingContext*    context,
    RefPtr<ParameterInfo>       parameterInfo,
    RefPtr<VarLayout>           varLayout)
{
    // We only want to apply D3D `register` modifiers when compiling for
    // D3D targets.
    //
    // TODO: Nominally, the `register` keyword allows for a shader
    // profile to be specified, so that a given binding only
    // applies for a specific profile:
    //
    //      https://docs.microsoft.com/en-us/windows/desktop/direct3dhlsl/dx-graphics-hlsl-variable-register
    //
    // We might want to consider supporting that syntax in the
    // long run, in order to handle bindings for multiple targets
    // in a more consistent fashion (whereas using `register` for D3D
    // and `[[vk::binding(...)]]` for Vulkan creates a lot of
    // visual noise).
    //
    // For now we do the filtering on target in a very direct fashion:
    //
    if(!isD3DTarget(context->getTargetRequest()))
        return;

    auto typeLayout = varLayout->typeLayout;
    auto varDecl = varLayout->varDecl;

    // If the declaration has explicit binding modifiers, then
    // here is where we want to extract and apply them...

    // Look for HLSL `register` or `packoffset` semantics.
    for (auto semantic : varDecl.getDecl()->GetModifiersOfType<HLSLLayoutSemantic>())
    {
        // Need to extract the information encoded in the semantic
        LayoutSemanticInfo semanticInfo = ExtractLayoutSemanticInfo(context, semantic);
        auto kind = semanticInfo.kind;
        if (kind == LayoutResourceKind::None)
            continue;

        // TODO: need to special-case when this is a `c` register binding...

        // Find the appropriate resource-binding information
        // inside the type, to see if we even use any resources
        // of the given kind.

        auto typeRes = typeLayout->FindResourceInfo(kind);
        LayoutSize count = 0;
        if (typeRes)
        {
            count = typeRes->count;
        }
        else
        {
            // TODO: warning here!
        }

        addExplicitParameterBinding(context, parameterInfo, varDecl, semanticInfo, count);
    }
}

static void maybeDiagnoseMissingVulkanLayoutModifier(
    ParameterBindingContext*    context,
    DeclRef<VarDeclBase> const& varDecl)
{
    // If the user didn't specify a `binding` (and optional `set`) for Vulkan,
    // but they *did* specify a `register` for D3D, then that is probably an
    // oversight on their part.
    if( auto registerModifier = varDecl.getDecl()->FindModifier<HLSLRegisterSemantic>() )
    {
        getSink(context)->diagnose(registerModifier, Diagnostics::registerModifierButNoVulkanLayout, varDecl.GetName());
    }
}

static void addExplicitParameterBindings_GLSL(
    ParameterBindingContext*    context,
    RefPtr<ParameterInfo>       parameterInfo,
    RefPtr<VarLayout>           varLayout)
{

    // We only want to apply GLSL-style layout modifers
    // when compiling for a Khronos-related target.
    //
    // TODO: This should have some finer granularity
    // so that we are able to distinguish between
    // Vulkan and OpenGL as targets.
    //
    if(!isKhronosTarget(context->getTargetRequest()))
        return;

    auto typeLayout = varLayout->typeLayout;
    auto varDecl = varLayout->varDecl;

    // The catch in GLSL is that the expected resource type
    // is implied by the parameter declaration itself, and
    // the `layout` modifier is only allowed to adjust
    // the index/offset/etc.
    //

    // We also may need to store explicit binding info in a different place,
    // in the case of varying input/output, since we don't want to collect
    // things globally;
    RefPtr<UsedRangeSet> usedRangeSet;

    TypeLayout::ResourceInfo* resInfo = nullptr;
    LayoutSemanticInfo semanticInfo;
    semanticInfo.index = 0;
    semanticInfo.space = 0;
    if( (resInfo = typeLayout->FindResourceInfo(LayoutResourceKind::DescriptorTableSlot)) != nullptr )
    {
        // Try to find `binding` and `set`
        auto attr = varDecl.getDecl()->FindModifier<GLSLBindingAttribute>();
        if (!attr)
        {
            maybeDiagnoseMissingVulkanLayoutModifier(context, varDecl);
            return;
        }
        semanticInfo.index = attr->binding;
        semanticInfo.space = attr->set;
    }
    else if( (resInfo = typeLayout->FindResourceInfo(LayoutResourceKind::RegisterSpace)) != nullptr )
    {
        // Try to find `set`
        auto attr = varDecl.getDecl()->FindModifier<GLSLBindingAttribute>();
        if (!attr)
        {
            maybeDiagnoseMissingVulkanLayoutModifier(context, varDecl);
            return;
        }
        if( attr->binding != 0)
        {
            getSink(context)->diagnose(attr, Diagnostics::wholeSpaceParameterRequiresZeroBinding, varDecl.GetName(), attr->binding);
        }
        semanticInfo.index = attr->set;
        semanticInfo.space = 0;
    }
    else if( (resInfo = typeLayout->FindResourceInfo(LayoutResourceKind::SpecializationConstant)) != nullptr )
    {
        // Try to find `constant_id` binding
        if(!findLayoutArg<GLSLConstantIDLayoutModifier>(varDecl, &semanticInfo.index))
            return;
    }

    // If we didn't find any matches, then bail
    if(!resInfo)
        return;

    auto kind = resInfo->kind;
    auto count = resInfo->count;
    semanticInfo.kind = kind;

    addExplicitParameterBinding(context, parameterInfo, varDecl, semanticInfo, count, usedRangeSet);
}

// Given a single parameter, collect whatever information we have on
// how it has been explicitly bound, which may come from multiple declarations
void generateParameterBindings(
    ParameterBindingContext*    context,
    RefPtr<ParameterInfo>       parameterInfo)
{
    // There must be at least one declaration for the parameter.
    SLANG_RELEASE_ASSERT(parameterInfo->varLayouts.getCount() != 0);

    // Iterate over all declarations looking for explicit binding information.
    for( auto& varLayout : parameterInfo->varLayouts )
    {
        // Handle HLSL `register` and `packoffset` modifiers
        addExplicitParameterBindings_HLSL(context, parameterInfo, varLayout);


        // Handle GLSL `layout` modifiers
        addExplicitParameterBindings_GLSL(context, parameterInfo, varLayout);
    }
}

// Generate the binding information for a shader parameter.
static void completeBindingsForParameterImpl(
    ParameterBindingContext*    context,
    RefPtr<VarLayout>           firstVarLayout,
    ParameterBindingInfo        bindingInfos[kLayoutResourceKindCount],
    RefPtr<ParameterInfo>       parameterInfo)
{
    // For any resource kind used by the parameter
    // we need to update its layout information
    // to include a binding for that resource kind.
    //
    auto firstTypeLayout = firstVarLayout->typeLayout;

    // We need to deal with allocation of full register spaces first,
    // since that is the most complicated bit of logic.
    //
    // We will compute how many full register spaces the parameter
    // needs to allocate, across all the kinds of resources it
    // consumes, so that we can allocate a contiguous range of
    // spaces.
    //
    UInt spacesToAllocateCount = 0;
    for(auto typeRes : firstTypeLayout->resourceInfos)
    {
        auto kind = typeRes.kind;

        // We want to ignore resource kinds for which the user
        // has specified an explicit binding, since those won't
        // go into our contiguously allocated range.
        //
        auto& bindingInfo = bindingInfos[(int)kind];
        if( bindingInfo.count != 0 )
        {
            continue;
        }

        // Now we inspect the kind of resource to figure out
        // its space requirements:
        //
        switch( kind )
        {
        default:
            // An unbounded-size array will need its own space.
            //
            if( typeRes.count.isInfinite() )
            {
                spacesToAllocateCount++;
            }
            break;

        case LayoutResourceKind::RegisterSpace:
            // If the parameter consumes any full spaces (e.g., it
            // is a `struct` type with one or more unbounded arrays
            // for fields), then we will include those spaces in
            // our allocaiton.
            //
            // We assume/require here that we never end up needing
            // an unbounded number of spaces.
            // TODO: we should enforce that somewhere with an error.
            //
            spacesToAllocateCount += typeRes.count.getFiniteValue();
            break;

        case LayoutResourceKind::Uniform:
            // We want to ignore uniform data for this calculation,
            // since any uniform data in top-level shader parameters
            // needs to go into a global constant buffer.
            //
            break;

        case LayoutResourceKind::GenericResource:
            // This is more of a marker case, and shouldn't ever
            // need a space allocated to it.
            break;
        }
    }

    // If we compute that the parameter needs some number of full
    // spaces allocated to it, then we will go ahead and allocate
    // contiguous spaces here.
    //
    UInt firstAllocatedSpace = 0;
    if(spacesToAllocateCount)
    {
        firstAllocatedSpace = allocateUnusedSpaces(context, spacesToAllocateCount);
    }

    // We'll then dole the allocated spaces (if any) out to the resource
    // categories that need them.
    //
    UInt currentAllocatedSpace = firstAllocatedSpace;

    for(auto typeRes : firstTypeLayout->resourceInfos)
    {
        // Did we already apply some explicit binding information
        // for this resource kind?
        auto kind = typeRes.kind;
        auto& bindingInfo = bindingInfos[(int)kind];
        if( bindingInfo.count != 0 )
        {
            // If things have already been bound, our work is done.
            //
            // TODO: it would be good to handle the case where a
            // binding specified a space, but not an offset/index
            // for some kind of resource.
            //
            continue;
        }

        auto count = typeRes.count;

        // Certain resource kinds require special handling.
        //
        // Note: This `switch` statement should have a `case` for
        // all of the special cases above that affect the computation of
        // `spacesToAllocateCount`.
        //
        switch( kind )
        {
        case LayoutResourceKind::RegisterSpace:
            {
                // The parameter's type needs to consume some number of whole
                // register spaces, and we have already allocated a contiguous
                // range of spaces above.
                //
                // As always, we can't handle the case of a parameter that needs
                // an infinite number of spaces.
                //
                SLANG_ASSERT(count.isFinite());
                bindingInfo.count = count;

                // We will use the spaces we've allocated, and bump
                // the variable tracking the "current" space by
                // the number of spaces consumed.
                //
                bindingInfo.index = currentAllocatedSpace;
                currentAllocatedSpace += count.getFiniteValue();

                // TODO: what should we store as the "space" for
                // an allocation of register spaces? Either zero
                // or `space` makes sense, but it isn't clear
                // which is a better choice.
                bindingInfo.space = 0;

                continue;
            }

        case LayoutResourceKind::GenericResource:
            {
                // `GenericResource` is somewhat confusingly named,
                // but simply indicates that the type of this parameter
                // in some way depends on a generic parameter that has
                // not been bound to a concrete value, so that asking
                // specific questions about its resource usage isn't
                // really possible.
                //
                bindingInfo.space = 0;
                bindingInfo.count = 1;
                bindingInfo.index = 0;
                continue;
            }

        case LayoutResourceKind::Uniform:
            // TODO: we don't currently handle global-scope uniform parameters.
            break;
        }

        // At this point, we know the parameter consumes some resource
        // (e.g., D3D `t` registers or Vulkan `binding`s), and the user
        // didn't specify an explicit binding, so we will have to
        // assign one for them.
        //
        // If we are consuming an infinite amount of the given resource
        // (e.g., an unbounded array of `Texure2D` requires an infinite
        // number of `t` regisers in D3D), then we will go ahead
        // and assign a full space:
        //
        if( count.isInfinite() )
        {
            bindingInfo.count = count;
            bindingInfo.index = 0;
            bindingInfo.space = currentAllocatedSpace;
            currentAllocatedSpace++;
        }
        else
        {
            // If we have a finite amount of resources, then
            // we will go ahead and allocate from the "default"
            // space.

            UInt space = context->shared->defaultSpace;
            RefPtr<UsedRangeSet> usedRangeSet = findUsedRangeSetForSpace(context, space);

            bindingInfo.count = count;
            bindingInfo.index = usedRangeSet->usedResourceRanges[(int)kind].Allocate(firstVarLayout, count.getFiniteValue());
            bindingInfo.space = space;
        }
    }
}

static void applyBindingInfoToParameter(
    RefPtr<VarLayout>       varLayout,
    ParameterBindingInfo    bindingInfos[kLayoutResourceKindCount])
{
    for(auto k = 0; k < kLayoutResourceKindCount; ++k)
    {
        auto kind = LayoutResourceKind(k);
        auto& bindingInfo = bindingInfos[k];

        // skip resources we aren't consuming
        if(bindingInfo.count == 0)
            continue;

        // Add a record to the variable layout
        auto varRes = varLayout->AddResourceInfo(kind);
        varRes->space = (int) bindingInfo.space;
        varRes->index = (int) bindingInfo.index;
    }
}

// Generate the binding information for a shader parameter.
static void completeBindingsForParameter(
    ParameterBindingContext*    context,
    RefPtr<ParameterInfo>       parameterInfo)
{
    // We will use the first declaration of the parameter as
    // a stand-in for all the declarations, so it is important
    // that earlier code has validated that the declarations
    // "match".

    SLANG_RELEASE_ASSERT(parameterInfo->varLayouts.getCount() != 0);
    auto firstVarLayout = parameterInfo->varLayouts.getFirst();

    completeBindingsForParameterImpl(
        context,
        firstVarLayout,
        parameterInfo->bindingInfo,
        parameterInfo);

    // At this point we should have explicit binding locations chosen for
    // all the relevant resource kinds, so we can apply these to the
    // declarations:

    for(auto& varLayout : parameterInfo->varLayouts)
    {
        applyBindingInfoToParameter(varLayout, parameterInfo->bindingInfo);
    }
}

static void completeBindingsForParameter(
    ParameterBindingContext*    context,
    RefPtr<VarLayout>           varLayout)
{
    ParameterBindingInfo bindingInfos[kLayoutResourceKindCount];
    completeBindingsForParameterImpl(
        context,
        varLayout,
        bindingInfos,
        nullptr);
    applyBindingInfoToParameter(varLayout, bindingInfos);
}

    /// Allocate binding location for any "pending" data in a shader parameter.
    ///
    /// When a parameter contains interface-type fields (recursively), we might
    /// not have included them in the base layout for the parameter, and instead
    /// need to allocate space for them after all other shader parameters have
    /// been laid out.
    ///
    /// This function should be called on the `pendingVarLayout` field of an
    /// existing `VarLayout` to ensure that its pending data has been properly
    /// assigned storage. It handles the case where the `pendingVarLayout`
    /// field is null.
    ///
static void _allocateBindingsForPendingData(
    ParameterBindingContext*    context,
    RefPtr<VarLayout>           pendingVarLayout)
{
    if(!pendingVarLayout) return;

    completeBindingsForParameter(context, pendingVarLayout);
}

struct SimpleSemanticInfo
{
    String  name;
    int     index;
};

SimpleSemanticInfo decomposeSimpleSemantic(
    HLSLSimpleSemantic* semantic)
{
    auto composedName = semantic->name.Content;

    // look for a trailing sequence of decimal digits
    // at the end of the composed name
    UInt length = composedName.size();
    UInt indexLoc = length;
    while( indexLoc > 0 )
    {
        auto c = composedName[indexLoc-1];
        if( c >= '0' && c <= '9' )
        {
            indexLoc--;
            continue;
        }
        else
        {
            break;
        }
    }

    SimpleSemanticInfo info;

    // 
    if( indexLoc == length )
    {
        // No index suffix
        info.name = composedName;
        info.index = 0;
    }
    else
    {
        // The name is everything before the digits
        String stringComposedName(composedName);

        info.name = stringComposedName.subString(0, indexLoc);
        info.index = strtol(stringComposedName.begin() + indexLoc, nullptr, 10);
    }
    return info;
}

static RefPtr<TypeLayout> processSimpleEntryPointParameter(
    ParameterBindingContext*        context,
    RefPtr<Type>          type,
    EntryPointParameterState const& inState,
    RefPtr<VarLayout>               varLayout,
    int                             semanticSlotCount = 1)
{
    EntryPointParameterState state = inState;
    state.semanticSlotCount = semanticSlotCount;

    auto optSemanticName    =  state.optSemanticName;
    auto semanticIndex      = *state.ioSemanticIndex;

    String semanticName = optSemanticName ? *optSemanticName : "";
    String sn = semanticName.toLower();

    RefPtr<TypeLayout> typeLayout;
    if (sn.startsWith("sv_")
        || sn.startsWith("nv_"))
    {
        // System-value semantic.

        if (state.directionMask & kEntryPointParameterDirection_Output)
        {
            // Note: I'm just doing something expedient here and detecting `SV_Target`
            // outputs and claiming the appropriate register range right away.
            //
            // TODO: we should really be building up some representation of all of this,
            // once we've gone to the trouble of looking it all up...
            if( sn == "sv_target" )
            {
                // TODO: construct a `ParameterInfo` we can use here so that
                // overlapped layout errors get reported nicely.

                auto usedResourceSet = findUsedRangeSetForSpace(context, 0);
                usedResourceSet->usedResourceRanges[int(LayoutResourceKind::UnorderedAccess)].Add(nullptr, semanticIndex, semanticIndex + semanticSlotCount);


                // We also need to track this as an ordinary varying output from the stage,
                // since that is how GLSL will want to see it.
                //
                typeLayout = getSimpleVaryingParameterTypeLayout(
                    context->layoutContext,
                    type,
                    kEntryPointParameterDirection_Output);
            }
        }

        if (state.directionMask & kEntryPointParameterDirection_Input)
        {
            if (sn == "sv_sampleindex")
            {
                state.isSampleRate = true;
            }
        }

        if( !typeLayout )
        {
            // If we didn't compute a special-case layout for the
            // system-value parameter (e.g., because it was an
            // `SV_Target` output), then create a default layout
            // that consumes no input/output varying slots.
            // (since system parameters are distinct from
            // user-defined parameters for layout purposes)
            //
            typeLayout = getSimpleVaryingParameterTypeLayout(
                context->layoutContext,
                type,
                0);
        }

        // Remember the system-value semantic so that we can query it later
        if (varLayout)
        {
            varLayout->systemValueSemantic = semanticName;
            varLayout->systemValueSemanticIndex = semanticIndex;
        }

        // TODO: add some kind of usage information for system input/output
    }
    else
    {
        // In this case we have a user-defined semantic, which means
        // an ordinary input and/or output varying parameter.
        //
        typeLayout = getSimpleVaryingParameterTypeLayout(
                context->layoutContext,
                type,
                state.directionMask);
    }

    if (state.isSampleRate
        && (state.directionMask & kEntryPointParameterDirection_Input)
        && (context->stage == Stage::Fragment))
    {
        if (auto entryPointLayout = context->entryPointLayout)
        {
            entryPointLayout->flags |= EntryPointLayout::Flag::usesAnySampleRateInput;
        }
    }

    *state.ioSemanticIndex += state.semanticSlotCount;
    typeLayout->type = type;

    return typeLayout;
}

static RefPtr<TypeLayout> processEntryPointVaryingParameterDecl(
    ParameterBindingContext*        context,
    Decl*                           decl,
    RefPtr<Type>                    type,
    EntryPointParameterState const& inState,
    RefPtr<VarLayout>               varLayout)
{
    SimpleSemanticInfo semanticInfo;
    int semanticIndex = 0;

    EntryPointParameterState state = inState;

    // If there is no explicit semantic already in effect, *and* we find an explicit
    // semantic on the associated declaration, then we'll use it.
    if( !state.optSemanticName )
    {
        if( auto semantic = decl->FindModifier<HLSLSimpleSemantic>() )
        {
            semanticInfo = decomposeSimpleSemantic(semantic);
            semanticIndex = semanticInfo.index;

            state.optSemanticName = &semanticInfo.name;
            state.ioSemanticIndex = &semanticIndex;
        }
    }

    if (decl)
    {
        if (decl->FindModifier<HLSLSampleModifier>())
        {
            state.isSampleRate = true;
        }
    }

    // Default case: either there was an explicit semantic in effect already,
    // *or* we couldn't find an explicit semantic to apply on the given
    // declaration, so we will just recursive with whatever we have at
    // the moment.
    return processEntryPointVaryingParameter(context, type, state, varLayout);
}

static RefPtr<TypeLayout> processEntryPointVaryingParameter(
    ParameterBindingContext*        context,
    RefPtr<Type>                    type,
    EntryPointParameterState const& state,
    RefPtr<VarLayout>               varLayout)
{
    // Make sure to associate a stage with every
    // varying parameter (including sub-fields of
    // `struct`-type parameters), since downstream
    // code generation will need to look at the
    // stage (possibly on individual leaf fields) to
    // decide when to emit things like the `flat`
    // interpolation modifier.
    //
    if( varLayout )
    {
        varLayout->stage = state.stage;
    }

    // The default handling of varying parameters should not apply
    // to geometry shader output streams; they have their own special rules.
    if( auto gsStreamType = as<HLSLStreamOutputType>(type) )
    {
        //

        auto elementType = gsStreamType->getElementType();

        int semanticIndex = 0;

        EntryPointParameterState elementState;
        elementState.directionMask = kEntryPointParameterDirection_Output;
        elementState.ioSemanticIndex = &semanticIndex;
        elementState.isSampleRate = false;
        elementState.optSemanticName = nullptr;
        elementState.semanticSlotCount = 0;
        elementState.stage = state.stage;
        elementState.loc = state.loc;

        auto elementTypeLayout = processEntryPointVaryingParameter(context, elementType, elementState, nullptr);

        RefPtr<StreamOutputTypeLayout> typeLayout = new StreamOutputTypeLayout();
        typeLayout->type = type;
        typeLayout->rules = elementTypeLayout->rules;
        typeLayout->elementTypeLayout = elementTypeLayout;

        for(auto resInfo : elementTypeLayout->resourceInfos)
            typeLayout->addResourceUsage(resInfo);

        return typeLayout;
    }

    // Raytracing shaders have a slightly different interpretation of their
    // "varying" input/output parameters, since they don't have the same
    // idea of previous/next stage as the rasterization shader types.
    //
    if( state.directionMask & kEntryPointParameterDirection_Output )
    {
        // Note: we are silently treating `out` parameters as if they
        // were `in out` for this test, under the assumption that
        // an `out` parameter represents a write-only payload.

        switch(state.stage)
        {
        default:
            // Not a raytracing shader.
            break;

        case Stage::Intersection:
        case Stage::RayGeneration:
            // Don't expect this case to have any `in out` parameters.
            getSink(context)->diagnose(state.loc, Diagnostics::dontExpectOutParametersForStage, getStageName(state.stage));
            break;

        case Stage::AnyHit:
        case Stage::ClosestHit:
        case Stage::Miss:
            // `in out` or `out` parameter is payload
            return createTypeLayout(context->layoutContext.with(
                context->getRulesFamily()->getRayPayloadParameterRules()),
                type);

        case Stage::Callable:
            // `in out` or `out` parameter is payload
            return createTypeLayout(context->layoutContext.with(
                context->getRulesFamily()->getCallablePayloadParameterRules()),
                type);

        }
    }
    else
    {
        switch(state.stage)
        {
        default:
            // Not a raytracing shader.
            break;

        case Stage::Intersection:
        case Stage::RayGeneration:
        case Stage::Miss:
        case Stage::Callable:
            // Don't expect this case to have any `in` parameters.
            //
            // TODO: For a miss or callable shader we could interpret
            // an `in` parameter as indicating a payload that the
            // programmer doesn't intend to write to.
            //
            getSink(context)->diagnose(state.loc, Diagnostics::dontExpectInParametersForStage, getStageName(state.stage));
            break;

        case Stage::AnyHit:
        case Stage::ClosestHit:
            // `in` parameter is hit attributes
            return createTypeLayout(context->layoutContext.with(
                context->getRulesFamily()->getHitAttributesParameterRules()),
                type);
        }
    }

    // If there is an available semantic name and index,
    // then we should apply it to this parameter unconditionally
    // (that is, not just if it is a leaf parameter).
    auto optSemanticName    =  state.optSemanticName;
    if (optSemanticName && varLayout)
    {
        // Always store semantics in upper-case for
        // reflection information, since they are
        // supposed to be case-insensitive and
        // upper-case is the dominant convention.
        String semanticName = *optSemanticName;
        String sn = semanticName.toUpper();

        auto semanticIndex      = *state.ioSemanticIndex;

        varLayout->semanticName = sn;
        varLayout->semanticIndex = semanticIndex;
        varLayout->flags |= VarLayoutFlag::HasSemantic;
    }

    // Scalar and vector types are treated as outputs directly
    if(auto basicType = as<BasicExpressionType>(type))
    {
        return processSimpleEntryPointParameter(context, basicType, state, varLayout);
    }
    else if(auto vectorType = as<VectorExpressionType>(type))
    {
        return processSimpleEntryPointParameter(context, vectorType, state, varLayout);
    }
    // A matrix is processed as if it was an array of rows
    else if( auto matrixType = as<MatrixExpressionType>(type) )
    {
        auto rowCount = GetIntVal(matrixType->getRowCount());
        return processSimpleEntryPointParameter(context, matrixType, state, varLayout, (int) rowCount);
    }
    else if( auto arrayType = as<ArrayExpressionType>(type) )
    {
        // Note: Bad Things will happen if we have an array input
        // without a semantic already being enforced.
        
        auto elementCount = (UInt) GetIntVal(arrayType->ArrayLength);

        // We use the first element to derive the layout for the element type
        auto elementTypeLayout = processEntryPointVaryingParameter(context, arrayType->baseType, state, varLayout);

        // We still walk over subsequent elements to make sure they consume resources
        // as needed
        for( UInt ii = 1; ii < elementCount; ++ii )
        {
            processEntryPointVaryingParameter(context, arrayType->baseType, state, nullptr);
        }

        RefPtr<ArrayTypeLayout> arrayTypeLayout = new ArrayTypeLayout();
        arrayTypeLayout->elementTypeLayout = elementTypeLayout;
        arrayTypeLayout->type = arrayType;

        for (auto rr : elementTypeLayout->resourceInfos)
        {
            arrayTypeLayout->findOrAddResourceInfo(rr.kind)->count = rr.count * elementCount;
        }

        return arrayTypeLayout;
    }
    // Ignore a bunch of types that don't make sense here...
    else if (auto textureType = as<TextureType>(type)) { return nullptr;  }
    else if(auto samplerStateType = as<SamplerStateType>(type)) { return nullptr;  }
    else if(auto constantBufferType = as<ConstantBufferType>(type)) { return nullptr;  }
    // Catch declaration-reference types late in the sequence, since
    // otherwise they will include all of the above cases...
    else if( auto declRefType = as<DeclRefType>(type) )
    {
        auto declRef = declRefType->declRef;

        if (auto structDeclRef = declRef.as<StructDecl>())
        {
            RefPtr<StructTypeLayout> structLayout = new StructTypeLayout();
            structLayout->type = type;

            // Need to recursively walk the fields of the structure now...
            for( auto field : GetFields(structDeclRef) )
            {
                RefPtr<VarLayout> fieldVarLayout = new VarLayout();
                fieldVarLayout->varDecl = field;

                auto fieldTypeLayout = processEntryPointVaryingParameterDecl(
                    context,
                    field.getDecl(),
                    GetType(field),
                    state,
                    fieldVarLayout);

                if(fieldTypeLayout)
                {
                    fieldVarLayout->typeLayout = fieldTypeLayout;

                    for (auto rr : fieldTypeLayout->resourceInfos)
                    {
                        SLANG_RELEASE_ASSERT(rr.count != 0);

                        auto structRes = structLayout->findOrAddResourceInfo(rr.kind);
                        fieldVarLayout->findOrAddResourceInfo(rr.kind)->index = structRes->count.getFiniteValue();
                        structRes->count += rr.count;
                    }
                }

                structLayout->fields.add(fieldVarLayout);
                structLayout->mapVarToLayout.Add(field.getDecl(), fieldVarLayout);
            }

            return structLayout;
        }
        else if (auto globalGenericParamDecl = declRef.as<GlobalGenericParamDecl>())
        {
            auto& layoutContext = context->layoutContext;

            if( auto concreteType = findGlobalGenericSpecializationArg(
                layoutContext,
                globalGenericParamDecl) )
            {
                // If we know what concrete type has been used to specialize
                // the global generic type parameter, then we should use
                // the concrete type instead.
                //
                // Note: it should be illegal for the user to use a generic
                // type parameter in a varying parameter list without giving
                // it an explicit user-defined semantic. Otherwise, it would be possible
                // that the concrete type that gets plugged in is a user-defined
                // `struct` that uses some `SV_` semantics in its definition,
                // so that any static information about what system values
                // the entry point uses would be incorrect.
                //
                return processEntryPointVaryingParameter(context, concreteType, state, varLayout);
            }
            else
            {
                // If we don't know a concrete type, then we aren't generating final
                // code, so the reflection information should show the generic
                // type parameter.
                //
                // We don't make any attempt to assign varying parameter resources
                // to the generic type, since we can't know how many "slots"
                // of varying input/output it would consume.
                //
                return createTypeLayoutForGlobalGenericTypeParam(layoutContext, type, globalGenericParamDecl);
            }
        }
        else if (auto associatedTypeParam = declRef.as<AssocTypeDecl>())
        {
            RefPtr<TypeLayout> assocTypeLayout = new TypeLayout();
            assocTypeLayout->type = type;
            return assocTypeLayout;
        }
        else
        {
            SLANG_UNEXPECTED("unhandled type kind");
        }
    }
    // If we ran into an error in checking the user's code, then skip this parameter
    else if( auto errorType = as<ErrorType>(type) )
    {
        return nullptr;
    }

    SLANG_UNEXPECTED("unhandled type kind");
    UNREACHABLE_RETURN(nullptr);
}

    /// Compute the type layout for a parameter declared directly on an entry point.
static RefPtr<TypeLayout> computeEntryPointParameterTypeLayout(
    ParameterBindingContext*        context,
    DeclRef<VarDeclBase>            paramDeclRef,
    RefPtr<VarLayout>               paramVarLayout,
    EntryPointParameterState&       state)
{
    auto paramType = GetType(paramDeclRef);
    SLANG_ASSERT(paramType);

    if( paramDeclRef.getDecl()->HasModifier<HLSLUniformModifier>() )
    {
        // An entry-point parameter that is explicitly marked `uniform` represents
        // a uniform shader parameter passed via the implicitly-defined
        // constant buffer (e.g., the `$Params` constant buffer seen in fxc/dxc output).
        //
        return createTypeLayout(
            context->layoutContext.with(context->getRulesFamily()->getConstantBufferRules()),
            paramType);
    }
    else
    {
        // The default case is a varying shader parameter, which could be used for
        // input, output, or both.
        //
        // The varying case needs to not only compute a layout, but also assocaite
        // "semantic" strings/indices with the varying parameters by recursively
        // walking their structure.

        state.directionMask = 0;

        // If it appears to be an input, process it as such.
        if( paramDeclRef.getDecl()->HasModifier<InModifier>()
            || paramDeclRef.getDecl()->HasModifier<InOutModifier>()
            || !paramDeclRef.getDecl()->HasModifier<OutModifier>() )
        {
            state.directionMask |= kEntryPointParameterDirection_Input;
        }

        // If it appears to be an output, process it as such.
        if(paramDeclRef.getDecl()->HasModifier<OutModifier>()
            || paramDeclRef.getDecl()->HasModifier<InOutModifier>())
        {
            state.directionMask |= kEntryPointParameterDirection_Output;
        }

        return processEntryPointVaryingParameterDecl(
            context,
            paramDeclRef.getDecl(),
            paramType,
            state,
            paramVarLayout);
    }
}

// There are multiple places where we need to compute the layout
// for a "scope" such as the global scope or an entry point.
// The `ScopeLayoutBuilder` encapsulates the logic around:
//
// * Doing layout for the ordinary/uniform fields, which involves
//   using the `struct` layout rules for constant buffers on
//   the target.
//
// * Creating a final type/var layout that reflects whether the
//   scope needs a constant buffer to be allocated to it.
//
struct ScopeLayoutBuilder
{
    ParameterBindingContext*    m_context = nullptr;
    LayoutRulesImpl*            m_rules = nullptr;
    RefPtr<StructTypeLayout>    m_structLayout;
    UniformLayoutInfo           m_structLayoutInfo;

    // We need to compute a layout for any "pending" data inside
    // of the parameters being added to the scope, to facilitate
    // later allocating space for all the pending parameters after
    // the primary shader parameters.
    //
    StructTypeLayoutBuilder     m_pendingDataTypeLayoutBuilder;

    void beginLayout(
        ParameterBindingContext* context)
    {
        m_context = context;
        m_rules = context->getRulesFamily()->getConstantBufferRules();
        m_structLayout = new StructTypeLayout();
        m_structLayout->rules = m_rules;

        m_structLayoutInfo = m_rules->BeginStructLayout();
    }

    void _addParameter(
        RefPtr<VarLayout>   firstVarLayout,
        ParameterInfo*      parameterInfo)
    {
        // Does the parameter have any uniform data?
        auto layoutInfo = firstVarLayout->typeLayout->FindResourceInfo(LayoutResourceKind::Uniform);
        LayoutSize uniformSize = layoutInfo ? layoutInfo->count : 0;
        if( uniformSize != 0 )
        {
            // Make sure uniform fields get laid out properly...

            UniformLayoutInfo fieldInfo(
                uniformSize,
                firstVarLayout->typeLayout->uniformAlignment);

            LayoutSize uniformOffset = m_rules->AddStructField(
                &m_structLayoutInfo,
                fieldInfo);

            if( parameterInfo )
            {
                for( auto& varLayout : parameterInfo->varLayouts )
                {
                    varLayout->findOrAddResourceInfo(LayoutResourceKind::Uniform)->index = uniformOffset.getFiniteValue();
                }
            }
            else
            {
                firstVarLayout->findOrAddResourceInfo(LayoutResourceKind::Uniform)->index = uniformOffset.getFiniteValue();
            }
        }

        m_structLayout->fields.add(firstVarLayout);

        if( parameterInfo )
        {
            for( auto& varLayout : parameterInfo->varLayouts )
            {
                m_structLayout->mapVarToLayout.Add(varLayout->varDecl.getDecl(), varLayout);
            }
        }
        else
        {
            m_structLayout->mapVarToLayout.Add(firstVarLayout->varDecl.getDecl(), firstVarLayout);
        }
    }

    void addParameter(
        RefPtr<VarLayout> varLayout)
    {
        _addParameter(varLayout, nullptr);

        // Any "pending" items on a field type become "pending" items
        // on the overall `struct` type layout.
        //
        // TODO: This logic ends up duplicated between here and the main
        // `struct` layout logic in `type-layout.cpp`. If this gets any
        // more complicated we should see if there is a way to share it.
        //
        if( auto fieldPendingDataTypeLayout = varLayout->typeLayout->pendingDataTypeLayout )
        {
            m_pendingDataTypeLayoutBuilder.beginLayoutIfNeeded(nullptr, m_rules);
            auto fieldPendingDataVarLayout = m_pendingDataTypeLayoutBuilder.addField(varLayout->varDecl, fieldPendingDataTypeLayout);

            m_structLayout->pendingDataTypeLayout = m_pendingDataTypeLayoutBuilder.getTypeLayout();

            varLayout->pendingVarLayout = fieldPendingDataVarLayout;
        }
    }

    void addParameter(
        ParameterInfo* parameterInfo)
    {
        SLANG_RELEASE_ASSERT(parameterInfo->varLayouts.getCount() != 0);
        auto firstVarLayout = parameterInfo->varLayouts.getFirst();

        _addParameter(firstVarLayout, parameterInfo);

        // Global parameters will have their non-orindary/uniform
        // pending data handled by the main parameter binding
        // logic, but we still need to construct a layout
        // that includes any pending data.
        //
        if(auto fieldPendingVarLayout = firstVarLayout->pendingVarLayout)
        {
            auto fieldPendingTypeLayout = fieldPendingVarLayout->typeLayout;

            m_pendingDataTypeLayoutBuilder.beginLayoutIfNeeded(nullptr, m_rules);
            m_structLayout->pendingDataTypeLayout = m_pendingDataTypeLayoutBuilder.getTypeLayout();

            auto fieldUniformLayoutInfo = fieldPendingTypeLayout->FindResourceInfo(LayoutResourceKind::Uniform);
            LayoutSize fieldUniformSize = fieldUniformLayoutInfo ? fieldUniformLayoutInfo->count : 0;
            if( fieldUniformSize != 0 )
            {
                // Make sure uniform fields get laid out properly...

                UniformLayoutInfo fieldInfo(
                    fieldUniformSize,
                    fieldPendingTypeLayout->uniformAlignment);

                LayoutSize uniformOffset = m_rules->AddStructField(
                    m_pendingDataTypeLayoutBuilder.getStructLayoutInfo(),
                    fieldInfo);

                fieldPendingVarLayout->findOrAddResourceInfo(LayoutResourceKind::Uniform)->index = uniformOffset.getFiniteValue();
            }

            m_pendingDataTypeLayoutBuilder.getTypeLayout()->fields.add(fieldPendingVarLayout);
        }

    }

        // Add a "simple" parameter that cannot have any user-defined
        // register or binding modifiers, so that its layout computation
        // can be simplified greatly.
        //
    void addSimpleParameter(
        RefPtr<VarLayout> varLayout)
    {
        // The main `addParameter` logic will deal with any ordinary/uniform data,
        // and with the "pending" part of the layout.
        //
        addParameter(varLayout);

        // That leaves us to deal with the resource usage that isn't
        // handled by `addParameter`.
        //
        auto paramTypeLayout = varLayout->getTypeLayout();
        for (auto paramTypeResInfo : paramTypeLayout->resourceInfos)
        {
            // We need to skip ordinary/uniform data because it was
            // handled by `addParameter`.
            //
            if(paramTypeResInfo.kind == LayoutResourceKind::Uniform)
                continue;

            // Whatever resources the parameter uses, we need to
            // assign the parameter's location/register/binding offset to
            // be the sum of everything added so far.
            //
            auto scopeResInfo = m_structLayout->findOrAddResourceInfo(paramTypeResInfo.kind);
            varLayout->findOrAddResourceInfo(paramTypeResInfo.kind)->index = scopeResInfo->count.getFiniteValue();

            // We then need to add the resources consumed by the parameter
            // to those consumed by the scope.
            //
            scopeResInfo->count += paramTypeResInfo.count;
        }
    }

    RefPtr<VarLayout> endLayout()
    {
        // Finish computing the layout for the ordindary data (if any).
        //
        m_rules->EndStructLayout(&m_structLayoutInfo);
        m_pendingDataTypeLayoutBuilder.endLayout();

        // Copy the final layout information computed for ordinary data
        // over to the struct type layout for the scope.
        //
        m_structLayout->addResourceUsage(LayoutResourceKind::Uniform, m_structLayoutInfo.size);
        m_structLayout->uniformAlignment = m_structLayout->uniformAlignment;

        RefPtr<TypeLayout> scopeTypeLayout = m_structLayout;

        // If a constant buffer is needed (because there is a non-zero
        // amount of uniform data), then we need to wrap up the layout
        // to reflect the constant buffer that will be generated.
        //
        scopeTypeLayout = createConstantBufferTypeLayoutIfNeeded(
            m_context->layoutContext,
            scopeTypeLayout);

        // We now have a bunch of layout information, which we should
        // record into a suitable object that represents the scope
        RefPtr<VarLayout> scopeVarLayout = new VarLayout();
        scopeVarLayout->typeLayout = scopeTypeLayout;

        if( auto pendingTypeLayout = scopeTypeLayout->pendingDataTypeLayout )
        {
            RefPtr<VarLayout> pendingVarLayout = new VarLayout();
            pendingVarLayout->typeLayout = pendingTypeLayout;
            scopeVarLayout->pendingVarLayout = pendingVarLayout;
        }

        return scopeVarLayout;
    }
};

    /// Helper routine to allocate a constant buffer binding if one is needed.
    ///
    /// This function primarily exists to encapsulate the logic for allocating
    /// the resources required for a constant buffer in the appropriate
    /// target-specific fashion.
    ///
static ParameterBindingAndKindInfo maybeAllocateConstantBufferBinding(
    ParameterBindingContext*    context,
    bool                        needConstantBuffer)
{
    if( !needConstantBuffer ) return ParameterBindingAndKindInfo();

    UInt space = context->shared->defaultSpace;
    auto usedRangeSet = findUsedRangeSetForSpace(context, space);

    auto layoutInfo = context->getRulesFamily()->getConstantBufferRules()->GetObjectLayout(
        ShaderParameterKind::ConstantBuffer);

    ParameterBindingAndKindInfo info;
    info.kind = layoutInfo.kind;
    info.count = layoutInfo.size;
    info.index = usedRangeSet->usedResourceRanges[(int)layoutInfo.kind].Allocate(nullptr, layoutInfo.size.getFiniteValue());
    info.space = space;
    return info;
}

    /// Remove resource usage from `typeLayout` that should only be stored per-entry-point.
    ///
    /// This is used when constructing the overall layout for an entry point, to make sure
    /// that certain kinds of resource usage from the entry point don't "leak" into
    /// the resource usage of the overall program.
    ///
static void removePerEntryPointParameterKinds(
    TypeLayout* typeLayout)
{
    typeLayout->removeResourceUsage(LayoutResourceKind::VaryingInput);
    typeLayout->removeResourceUsage(LayoutResourceKind::VaryingOutput);
    typeLayout->removeResourceUsage(LayoutResourceKind::ShaderRecord);
    typeLayout->removeResourceUsage(LayoutResourceKind::HitAttributes);
    typeLayout->removeResourceUsage(LayoutResourceKind::ExistentialObjectParam);
    typeLayout->removeResourceUsage(LayoutResourceKind::ExistentialTypeParam);
}

    /// Iterate over the parameters of an entry point to compute its requirements.
    ///
static RefPtr<EntryPointLayout> collectEntryPointParameters(
    ParameterBindingContext*                    context,
    EntryPoint*                                 entryPoint,
    EntryPoint::EntryPointSpecializationInfo*   specializationInfo)
{
    DeclRef<FuncDecl> entryPointFuncDeclRef = entryPoint->getFuncDeclRef();

    // If specialization was applied to the entry point, then the side-band
    // information that was generated will have a more specialized reference
    // to the entry point with generic parameters filled in. We should
    // use that version if it is available.
    //
    if(specializationInfo)
        entryPointFuncDeclRef = specializationInfo->specializedFuncDeclRef;

    auto entryPointType = DeclRefType::Create(context->getLinkage()->getSessionImpl(), entryPointFuncDeclRef);

    // We will take responsibility for creating and filling in
    // the `EntryPointLayout` object here.
    //
    RefPtr<EntryPointLayout> entryPointLayout = new EntryPointLayout();
    entryPointLayout->profile = entryPoint->getProfile();
    entryPointLayout->entryPoint = entryPointFuncDeclRef;

    // The entry point layout must be added to the output
    // program layout so that it can be accessed by reflection.
    //
    context->shared->programLayout->entryPoints.add(entryPointLayout);

    // For the duration of our parameter collection work we will
    // establish this entry point as the current one in the context.
    //
    context->entryPointLayout = entryPointLayout;

    // We are going to iterate over the entry-point parameters,
    // and while we do so we will go ahead and perform layout/binding
    // assignment for two cases:
    //
    // First, the varying parameters of the entry point will have
    // their semantics and locations assigned, so we set up state
    // for tracking that layout.
    //
    int defaultSemanticIndex = 0;
    EntryPointParameterState state;
    state.ioSemanticIndex = &defaultSemanticIndex;
    state.optSemanticName = nullptr;
    state.semanticSlotCount = 0;
    state.stage = entryPoint->getStage();

    // Second, we will compute offsets for any "ordinary" data
    // in the parameter list (e.g., a `uniform float4x4 mvp` parameter),
    // which is what the `ScopeLayoutBuilder` is designed to help with.
    //
    ScopeLayoutBuilder scopeBuilder;
    scopeBuilder.beginLayout(context);
    auto paramsStructLayout = scopeBuilder.m_structLayout;
    paramsStructLayout->type = entryPointType;

    for( auto& shaderParamInfo : entryPoint->getShaderParams() )
    {
        auto paramDeclRef = shaderParamInfo.paramDeclRef;

        // Any generic specialization applied to the entry-point function
        // must also be applied to its parameters.
        paramDeclRef.substitutions = entryPointFuncDeclRef.substitutions;

        // When computing layout for an entry-point parameter,
        // we want to make sure that the layout context has access
        // to the existential type arguments (if any) that were
        // provided for the entry-point existential type parameters (if any).
        //
        if(specializationInfo)
        {
            auto& existentialSpecializationArgs = specializationInfo->existentialSpecializationArgs;
            auto genericSpecializationParamCount = entryPoint->getGenericSpecializationParamCount();

            context->layoutContext = context->layoutContext
                .withSpecializationArgs(
                    existentialSpecializationArgs.getBuffer(),
                    existentialSpecializationArgs.getCount())
                .withSpecializationArgsOffsetBy(
                    shaderParamInfo.firstSpecializationParamIndex - genericSpecializationParamCount);
        }

        // Any error messages we emit during the process should
        // refer to the location of this parameter.
        //
        state.loc = paramDeclRef.getLoc();

        // We are going to construct the variable layout for this
        // parameter *before* computing the type layout, because
        // the type layout computation is also determining the effective
        // semantic of the parameter, which needs to be stored
        // back onto the `VarLayout`.
        //
        RefPtr<VarLayout> paramVarLayout = new VarLayout();
        paramVarLayout->varDecl = paramDeclRef;
        paramVarLayout->stage = state.stage;

        auto paramTypeLayout = computeEntryPointParameterTypeLayout(
            context,
            paramDeclRef,
            paramVarLayout,
            state);
        paramVarLayout->typeLayout = paramTypeLayout;

        // We expect to always be able to compute a layout for
        // entry-point parameters, but to be defensive we will
        // skip parameters that couldn't have a layout computed
        // when assertions are disabled.
        //
        SLANG_ASSERT(paramTypeLayout);
        if(!paramTypeLayout)
            continue;

        // Now that we've computed the layout to use for the parameter,
        // we need to add its resource usage to that of the entry
        // point as a whole.
        //
        scopeBuilder.addSimpleParameter(paramVarLayout);
    }

    // We don't want certain kinds of resource usage within an entry
    // point to "leak" into the overall resource usage of the entry
    // point and thus lead to offsetting of successive entry points.
    //
    // For example if we have a vertex and a fragment entry point
    // in the some program, and each has one varying input, then
    // the both the vertex and fragment varying outputs should have
    // a location/index of zero. It would be bad if the fragment
    // input (or whichever entry point comes second in the global
    // ordering) started at location one, because then it wouldn't
    // line up correctly with any vertex stage outputs.
    //
    // We handle this with a bit of a kludge, by removing the
    // particular `LayoutResourceKind`s that are susceptible to
    // this problem from the overall resource usage of the entry
    // point.
    //
    removePerEntryPointParameterKinds(scopeBuilder.m_structLayout);

    entryPointLayout->parametersLayout = scopeBuilder.endLayout();

    // For an entry point with a non-`void` return type, we need to process the
    // return type as a varying output parameter.
    //
    // TODO: Ideally we should make the layout process more robust to empty/void
    // types and apply this logic unconditionally.
    //
    auto resultType = GetResultType(entryPointFuncDeclRef);
    SLANG_ASSERT(resultType);

    if( !resultType->Equals(resultType->getSession()->getVoidType()) )
    {
        state.loc = entryPointFuncDeclRef.getLoc();
        state.directionMask = kEntryPointParameterDirection_Output;

        RefPtr<VarLayout> resultLayout = new VarLayout();
        resultLayout->stage = state.stage;

        auto resultTypeLayout = processEntryPointVaryingParameterDecl(
            context,
            entryPointFuncDeclRef.getDecl(),
            resultType,
            state,
            resultLayout);

        if( resultTypeLayout )
        {
            resultLayout->typeLayout = resultTypeLayout;

            for (auto rr : resultTypeLayout->resourceInfos)
            {
                auto entryPointRes = paramsStructLayout->findOrAddResourceInfo(rr.kind);
                resultLayout->findOrAddResourceInfo(rr.kind)->index = entryPointRes->count.getFiniteValue();
                entryPointRes->count += rr.count;
            }
        }

        entryPointLayout->resultLayout = resultLayout;
    }

    return entryPointLayout;
}

    /// Visitor used by `collectGlobalGenericArguments`
struct CollectGlobalGenericArgumentsVisitor : ComponentTypeVisitor
{
    CollectGlobalGenericArgumentsVisitor(
        ParameterBindingContext*    context)
        : m_context(context)
    {}

    ParameterBindingContext* m_context;

    void visitEntryPoint(EntryPoint* entryPoint, EntryPoint::EntryPointSpecializationInfo* specializationInfo) SLANG_OVERRIDE
    {
        SLANG_UNUSED(entryPoint);
        SLANG_UNUSED(specializationInfo);
    }

    void visitModule(Module* module, Module::ModuleSpecializationInfo* specializationInfo) SLANG_OVERRIDE
    {
        SLANG_UNUSED(module);

        if(!specializationInfo)
            return;

        for(auto& globalGenericArg : specializationInfo->genericArgs)
        {
            if(auto globalGenericTypeParamDecl = as<GlobalGenericParamDecl>(globalGenericArg.paramDecl))
            {
                m_context->shared->programLayout->globalGenericArgs.Add(globalGenericTypeParamDecl, globalGenericArg.argVal);
            }
        }
    }

    void visitComposite(CompositeComponentType* composite, CompositeComponentType::CompositeSpecializationInfo* specializationInfo) SLANG_OVERRIDE
    {
        visitChildren(composite, specializationInfo);
    }

    void visitSpecialized(SpecializedComponentType* specialized) SLANG_OVERRIDE
    {
        specialized->getBaseComponentType()->acceptVisitor(this, specialized->getSpecializationInfo());
    }

    void visitLegacy(LegacyProgram* legacy, CompositeComponentType::CompositeSpecializationInfo* specializationInfo) SLANG_OVERRIDE
    {
        // TODO: Need to do something in this case...
        SLANG_UNUSED(legacy);
        SLANG_UNUSED(specializationInfo);
    }
};

    /// Collect an ordered list of all the specialization arguments given for global generic specialization parameters in `program`.
    ///
    /// This information is used to accelerate the process of mapping a global generic type
    /// to its definition during type layout.
    ///
static void collectGlobalGenericArguments(
    ParameterBindingContext*    context,
    ComponentType*              program)
{
    CollectGlobalGenericArgumentsVisitor visitor(context);
    program->acceptVisitor(&visitor, nullptr);
}

    /// Collect information about the (unspecialized) specialization parameters of `program` into `context`.
    ///
    /// This function computes the reflection/layout for for the specialization parameters, so
    /// that they can be exposed to the API user.
    ///
static void collectSpecializationParams(
    ParameterBindingContext*    context,
    ComponentType*              program)
{
    auto specializationParamCount = program->getSpecializationParamCount();
    for(Index ii = 0; ii < specializationParamCount; ++ii)
    {
        auto specializationParam = program->getSpecializationParam(ii);
        switch(specializationParam.flavor)
        {
        case SpecializationParam::Flavor::GenericType:
        case SpecializationParam::Flavor::GenericValue:
            {
                RefPtr<GenericSpecializationParamLayout> paramLayout = new GenericSpecializationParamLayout();
                paramLayout->decl = specializationParam.object.as<Decl>();
                context->shared->programLayout->specializationParams.add(paramLayout);
            }
            break;

        case SpecializationParam::Flavor::ExistentialType:
        case SpecializationParam::Flavor::ExistentialValue:
            {
                RefPtr<ExistentialSpecializationParamLayout> paramLayout = new ExistentialSpecializationParamLayout();
                paramLayout->type = specializationParam.object.as<Type>();
                context->shared->programLayout->specializationParams.add(paramLayout);
            }
            break;

        default:
            SLANG_UNEXPECTED("unhandled specialization parameter flavor");
            break;
        }
    }
}

    /// Visitor used by `collectParameters()`
struct CollectParametersVisitor : ComponentTypeVisitor
{
    CollectParametersVisitor(
        ParameterBindingContext*    context)
        : m_context(context)
    {}

    ParameterBindingContext* m_context;

    void visitComposite(CompositeComponentType* composite, CompositeComponentType::CompositeSpecializationInfo* specializationInfo) SLANG_OVERRIDE
    {
        // The parameters of a composite component type can
        // be determined by just visiting its children in order.
        //
        visitChildren(composite, specializationInfo);
    }

    void visitSpecialized(SpecializedComponentType* specialized) SLANG_OVERRIDE
    {
        // The parameters of a specialized component type
        // are just those of its base component type, with
        // appropriate specialization information passed
        // along.
        //
        visitChildren(specialized);

        // While we are at it, we will also make note of any
        // tagged-union types that were used as part of the
        // specialization arguments, since we need to make
        // sure that their layout information is computed
        // and made available for IR code generation.
        //
        // Note: this isn't really the best place for this logic to sit,
        // but it is the simplest place where we can collect all the tagged
        // union types that get referenced by a program.
        //
        for( auto taggedUnionType : specialized->getTaggedUnionTypes() )
        {
            SLANG_ASSERT(taggedUnionType);
            auto substType = taggedUnionType;
            auto typeLayout = createTypeLayout(m_context->layoutContext, substType);
            m_context->shared->programLayout->taggedUnionTypeLayouts.add(typeLayout);
        }
    }


    void visitEntryPoint(EntryPoint* entryPoint, EntryPoint::EntryPointSpecializationInfo* specializationInfo) SLANG_OVERRIDE
    {
        // An entry point is a leaf case.
        //
        // In our current model an entry point does not introduce
        // any global shader parameters, but in practice it effectively
        // acts a lot like a single global shader parameter named after
        // the entry point and with a `struct` type that combines
        // all the `uniform` entry point parameters.
        //
        // Later passes will need to make sure that the entry point
        // gets enumerated in the right order relative to any global
        // shader parameters.
        //

        ParameterBindingContext contextData = *m_context;
        auto context = &contextData;
        context->stage = entryPoint->getStage();

        collectEntryPointParameters(context, entryPoint, specializationInfo);
    }

    void visitModule(Module* module, Module::ModuleSpecializationInfo* specializationInfo) SLANG_OVERRIDE
    {
        // A single module represents a leaf case for layout.
        //
        // We will enumerate the (global) shader parameters declared
        // in the module and add each to our canonical ordering.
        //
        auto paramCount = module->getShaderParamCount();

       ExpandedSpecializationArg* specializationArgs = specializationInfo
           ? specializationInfo->existentialArgs.getBuffer()
           : nullptr;

        for(Index pp = 0; pp < paramCount; ++pp)
        {
            auto shaderParamInfo = module->getShaderParam(pp);
            if(specializationArgs)
            {
                m_context->layoutContext = m_context->layoutContext.withSpecializationArgs(
                    specializationArgs,
                    shaderParamInfo.specializationParamCount);
                specializationArgs += shaderParamInfo.specializationParamCount;
            }

            collectGlobalScopeParameter(m_context, shaderParamInfo, SubstitutionSet());
        }
    }


    void visitLegacy(LegacyProgram* legacy, CompositeComponentType::CompositeSpecializationInfo* specializationInfo) SLANG_OVERRIDE
    {
        // A legacy program is also a leaf case, and we
        // can enumerate its parameters directly.
        //
        // Note: there is a mismatch here where we really
        // ought to be tracking specialization arguments
        // for a `LegacyProgram` akin to how they are
        // tracked for a `Module`, but right now we try
        // to do it like a `CompositeComponentType`.
        // As a result we are just ignoring specialization
        // information here, which will lead to incorrect
        // results if somebody every uses specialization
        // together with the "legacy" program case.
        //
        // TODO: eliminate this problem by getting rid of
        // `LegacyProgram`, rather than spend time trying
        // to make this corner case actually work.
        //
        SLANG_UNUSED(specializationInfo);

        auto paramCount = legacy->getShaderParamCount();
        for(Index pp = 0; pp < paramCount; ++pp)
        {
            collectGlobalScopeParameter(m_context, legacy->getShaderParam(pp), SubstitutionSet());
        }
    }
};

    /// Recursively collect the global shader parameters and entry points in `program`.
    ///
    /// This function is used to establish the global ordering of parameters and
    /// entry points used for layout.
    ///
static void collectParameters(
    ParameterBindingContext*            inContext,
    ComponentType*                      program)
{
    // All of the parameters in translation units directly
    // referenced in the compile request are part of one
    // logical namespace/"linkage" so that two parameters
    // with the same name should represent the same
    // parameter, and get the same binding(s)

    ParameterBindingContext contextData = *inContext;
    auto context = &contextData;
    context->stage = Stage::Unknown;

    CollectParametersVisitor visitor(context);
    program->acceptVisitor(&visitor, nullptr);
}

    /// Emit a diagnostic about a uniform parameter at global scope.
void diagnoseGlobalUniform(
    SharedParameterBindingContext*  sharedContext,
    VarDeclBase*                    varDecl)
{
    // It is entirely possible for Slang to support uniform parameters at the global scope,
    // by bundling them into an implicit constant buffer, and indeed the layout algorithm
    // implemented in this file computes a layout *as if* the Slang compiler does just that.
    //
    // The missing link is the downstream IR and code generation steps, where we would need
    // to collect all of the global-scope uniforms into a common `struct` type and then
    // create a new constant buffer parameter over that type.
    //
    // For now it is easier to simply ban this case, since most shader authors have
    // switched to modern HLSL/GLSL style with `cbuffer` or `uniform` block declarations.
    //
    // TODO: In the long run it may be best to require *all* global-scope shader parameters
    // to be marked with a keyword (e.g., `uniform`) so that ordinary global variable syntax can be
    // used safely.
    //
    getSink(sharedContext)->diagnose(varDecl, Diagnostics::globalUniformsNotSupported, varDecl->getName());
}

static int _calcTotalNumUsedRegistersForLayoutResourceKind(ParameterBindingContext* bindingContext, LayoutResourceKind kind)
{
    int numUsed = 0;
    for (auto& pair : bindingContext->shared->globalSpaceUsedRangeSets)
    {
        UsedRangeSet* rangeSet = pair.Value;
        const auto& usedRanges = rangeSet->usedResourceRanges[kind];
        for (const auto& usedRange : usedRanges.ranges)
        {
            numUsed += int(usedRange.end - usedRange.begin);
        }
    }
    return numUsed;
}

<<<<<<< HEAD
static bool _isCPUTarget(CodeGenTarget target)
{
    switch (target)
    {
        case CodeGenTarget::CPPSource:
        case CodeGenTarget::CSource:
        case CodeGenTarget::Executable:
        case CodeGenTarget::SharedLibrary:
        {
            return true;
        }
        default: return false;
    }
=======
    /// Keep track of the running global counter for entry points and global parameters visited.
    ///
    /// Because of explicit `register` and `[[vk::binding(...)]]` support, parameter binding
    /// needs to proceed in multiple passes, and each pass must both visit the things that
    /// need layout (parameters and entry points) in the same order in each pass, and must
    /// also be able to look up the side-band information that flows between passes.
    ///
    /// Currently the `ParameterBindingContext` keeps separate arrays for global shader
    /// parameters and entry points, but in the global ordering for layout they can be
    /// interleaved. There is also no simple tracking structure that relates a global
    /// parameter or entry point to its index in those arrays. Instead, we just keep
    /// running counters during our passes over the program so that we can easily
    /// compute the linear index of each entry point and global parameter as it
    /// is encountered.
    ///
struct ParameterBindingVisitorCounters
{
    Index entryPointCounter = 0;
    Index globalParamCounter = 0;
};

    /// Recursive routine to "complete" all binding for parameters and entry points in `componentType`.
    ///
    /// This includes allocation of as-yet-unused register/binding ranges to parameters (which
    /// will then affect the ranges of registers/bindings that are available to subsequent
    /// parameters), and imporantly *also* includes allocate of space to any "pending"
    /// data for interface/existential type parameters/fields.
    ///
static void _completeBindings(
    ParameterBindingContext*            context,
    ComponentType*                      componentType,
    ParameterBindingVisitorCounters*    ioCounters);

    /// A visitor used by `_completeBindings`.
    ///
    /// This visitor walks the structure of a `ComponentType` to ensure that
    /// any shader parameters (and entry points) it contains that *don't*
    /// have explicit bindings on them get allocated registers/bindings
    /// as appropriate.
    ///
    /// The main complication of this visitor is how it handles the
    /// `SpecializedComponentType` case, because a specialized component
    /// type needs to be handled as an atomic unit that lays out the
    /// same in all contexts.
    ///
struct CompleteBindingsVisitor : ComponentTypeVisitor
{
    CompleteBindingsVisitor(ParameterBindingContext* context, ParameterBindingVisitorCounters* counters)
        : m_context(context)
        , m_counters(counters)
    {}

    ParameterBindingContext* m_context;
    ParameterBindingVisitorCounters* m_counters;

    void visitEntryPoint(EntryPoint* entryPoint, EntryPoint::EntryPointSpecializationInfo* specializationInfo) SLANG_OVERRIDE
    {
        SLANG_UNUSED(entryPoint);
        SLANG_UNUSED(specializationInfo);

        // We compute the index of the entry point in the global ordering,
        // so we can look up the tracking data in our context. As a result
        // we don't actually make use of the parameters that were passed in.
        //
        auto globalEntryPointIndex = m_counters->entryPointCounter++;
        auto globalEntryPointInfo = m_context->shared->programLayout->entryPoints[globalEntryPointIndex];


        // We mostly treat an entry point like a single shader parameter that
        // uses its `parametersLayout`.
        //
        completeBindingsForParameter(m_context, globalEntryPointInfo->parametersLayout);
    }

    void visitModule(Module* module, Module::ModuleSpecializationInfo* specializationInfo) SLANG_OVERRIDE
    {
        SLANG_UNUSED(specializationInfo);
        // A module is a leaf case: we just want to visit each parameter.
        visitLeafParams(module);
    }

    void visitLegacy(LegacyProgram* legacy, CompositeComponentType::CompositeSpecializationInfo* specializationInfo) SLANG_OVERRIDE
    {
        SLANG_UNUSED(specializationInfo);
        // A legacy program is a leaf case: we just want to visit each parameter.
        visitLeafParams(legacy);
    }

    void visitLeafParams(ComponentType* componentType)
    {
        auto paramCount = componentType->getShaderParamCount();
        for(Index ii = 0; ii < paramCount; ++ii)
        {
            auto globalParamIndex = m_counters->globalParamCounter++;
            auto globalParamInfo = m_context->shared->parameters[globalParamIndex];

            completeBindingsForParameter(m_context, globalParamInfo);
        }
    }

    void visitComposite(CompositeComponentType* composite, CompositeComponentType::CompositeSpecializationInfo* specializationInfo) SLANG_OVERRIDE
    {
        // We just wnat to recurse on the children of the composite in order.
        visitChildren(composite, specializationInfo);
    }

    void visitSpecialized(SpecializedComponentType* specialized) SLANG_OVERRIDE
    {
        // The handling of a specialized component type here is subtle.
        //
        // We do *not* simply recurse on the base component type.
        // Doing so would ensure that the parameters would get
        // registers/bindings allocated to them, but it wouldn't
        // allocate space for the "pending" data related to
        // existential/interface parameters.
        //
        // Instead, we recursive through `_completeBindings`,
        // which has the job of allocating space for the parameters,
        // and then for any "pending" data required.
        //
        // Handling things this way ensures that a particular
        // `SpecializedComponentType` gets laid out exactly
        // the same wherever it gets used, rather than
        // getting laid out differently when it is placed
        // into different compositions.
        //
        auto base = specialized->getBaseComponentType();
        _completeBindings(m_context, base, m_counters);
    }
};

    /// A visitor used by `_completeBindings`.
    ///
    /// This visitor is used to follow up after the `CompleteBindingsVisitor`
    /// any ensure that any "pending" data required by the parameters that
    /// got laid out now gets a location.
    ///
    /// To make a concrete example:
    ///
    ///     Texture2D a;
    ///     IThing    b;
    ///     Texture2D c;
    ///
    /// If these parameters were laid out with `b` specialized to a type
    /// that contains a single `Texture2D`, then the `CompleteBindingsVisitor`
    /// would visit `a`, `b`, and then `c` in order. It would give `a` the
    /// first register/binding available (say, `t0`). It would then make
    /// a note that due to specialization, `b`, needs a `t` register as well,
    /// but it *cannot* be allocated just yet, because doing so would change
    /// the location of `c`, so it is marked as "pending." Then `c` would
    /// be visited and get `t1`. As a result the registers given to `a`
    /// and `c` are independent of how `b` gets specialized.
    ///
    /// Next, the `FlushPendingDataVisitor` comes through and applies to
    /// the parameters again. For `a` there is no pending data, but for
    /// `b` there is a pending request for a `t` register, so it gets allocated
    /// now (getting `t2`). The `c` parameter then has no pending data, so
    /// we are done.
    ///
    /// *When* the pending data gets flushed is then significant. In general,
    /// the order in which modules get composed an specialized is signficaint.
    /// The module above (let's call it `M`) has one specialization parameter
    /// (for `b`), and if we want to compose it with another module `N` that
    /// has no specialization parameters, we could compute either:
    ///
    ///     compose(specialize(M, SomeType), N)
    ///
    /// or:
    ///
    ///     specialize(compose(M,N), SomeType)
    ///
    /// In the first case, the "pending" data for `M` gets flushed right after `M`,
    /// so that `specialize(M,SomeType)` can have a consistent layout
    /// regardless of how it is used. In the second case, the pending data for
    /// `M` only gets flushed after `N`'s parameters are allocated, thus guaranteeing
    /// that the `compose(M,N)` part has a consistent layout regardless of what
    /// type gets plugged in during specialization.
    ///
    /// There are trade-offs to be made by an application about which approach
    /// to prefer, and the compiler supports either policy choice.
    ///
struct FlushPendingDataVisitor : ComponentTypeVisitor
{
    FlushPendingDataVisitor(ParameterBindingContext* context, ParameterBindingVisitorCounters* counters)
        : m_context(context)
        , m_counters(counters)
    {}

    ParameterBindingContext* m_context;
    ParameterBindingVisitorCounters* m_counters;

    void visitEntryPoint(EntryPoint* entryPoint, EntryPoint::EntryPointSpecializationInfo* specializationInfo) SLANG_OVERRIDE
    {
        SLANG_UNUSED(entryPoint);
        SLANG_UNUSED(specializationInfo);

        auto globalEntryPointIndex = m_counters->entryPointCounter++;
        auto globalEntryPointInfo = m_context->shared->programLayout->entryPoints[globalEntryPointIndex];

        // We need to allocate space for any "pending" data that
        // appeared in the entry-point parameter list.
        //
        _allocateBindingsForPendingData(m_context, globalEntryPointInfo->parametersLayout->pendingVarLayout);
    }

    void visitModule(Module* module, Module::ModuleSpecializationInfo* specializationInfo) SLANG_OVERRIDE
    {
        SLANG_UNUSED(specializationInfo);
        visitLeafParams(module);
    }

    void visitLegacy(LegacyProgram* legacy, CompositeComponentType::CompositeSpecializationInfo* specializationInfo) SLANG_OVERRIDE
    {
        SLANG_UNUSED(specializationInfo);
        visitLeafParams(legacy);
    }

    void visitLeafParams(ComponentType* componentType)
    {
        // In the "leaf" case we just allocate space for any
        // pending data in the parameters, in order.
        //
        auto paramCount = componentType->getShaderParamCount();
        for(Index ii = 0; ii < paramCount; ++ii)
        {
            auto globalParamIndex = m_counters->globalParamCounter++;
            auto globalParamInfo = m_context->shared->parameters[globalParamIndex];
            auto firstVarLayout = globalParamInfo->varLayouts[0];

            _allocateBindingsForPendingData(m_context, firstVarLayout->pendingVarLayout);
        }
    }

    void visitComposite(CompositeComponentType* composite, CompositeComponentType::CompositeSpecializationInfo* specializationInfo) SLANG_OVERRIDE
    {
        visitChildren(composite, specializationInfo);
    }

    void visitSpecialized(SpecializedComponentType* specialized) SLANG_OVERRIDE
    {
        // Because `SpecializedComponentType` was a special case for `CompleteBindingsVisitor`,
        // it ends up being a special case here too.
        //
        // The `CompleteBindings...` pass treated a `SpecializedComponentType`
        // as an atomic unit. Any "pending" data that came from its parameters
        // will already have been dealt with, so it would be incorrect for
        // us to recurse into `specialized`.
        //
        // Instead, we just need to *skip* `specialized`, since it was
        // completely handled already. This isn't quite as simple
        // as just doing nothing, because our passes are using
        // some global counters to find the absolute/linear index
        // of each parameter and entry point as it is encountered.
        // We will simply bump those counters by the number of
        // parameters and entry points contained under `specialized`,
        // which is luckily provided by the `ComponentType` API.
        // 
        m_counters->globalParamCounter += specialized->getShaderParamCount();
        m_counters->entryPointCounter += specialized->getEntryPointCount();
    }

};

static void _completeBindings(
    ParameterBindingContext*            context,
    ComponentType*                      componentType,
    ParameterBindingVisitorCounters*    ioCounters)
{
    ParameterBindingVisitorCounters savedCounters = *ioCounters;

    CompleteBindingsVisitor completeBindingsVisitor(context, ioCounters);
    componentType->acceptVisitor(&completeBindingsVisitor, nullptr);

    FlushPendingDataVisitor flushVisitor(context, &savedCounters);
    componentType->acceptVisitor(&flushVisitor, nullptr);
}

    /// "Complete" binding of parametesr in the given `program`.
    ///
    /// Completing binding involves both assigning registers/bindings
    /// to an parameters that didn't get explicit locations, and then
    /// also providing locations to any "pending" data that needed
    /// space allocated (used for existential/interface type parameters).
    ///
static void _completeBindings(
    ParameterBindingContext*    context,
    ComponentType*              program)
{
    // The process of completing binding has a recursive structure,
    // so we will immediately delegate to a subroutine that handles
    // the recursion.
    //
    ParameterBindingVisitorCounters counters;
    _completeBindings(context, program, &counters);
>>>>>>> 2552217b
}

RefPtr<ProgramLayout> generateParameterBindings(
    TargetProgram*  targetProgram,
    DiagnosticSink* sink)
{
    auto program = targetProgram->getProgram();
    auto targetReq = targetProgram->getTargetReq();

    RefPtr<ProgramLayout> programLayout = new ProgramLayout();
    programLayout->targetProgram = targetProgram;

    // Try to find rules based on the selected code-generation target
    auto layoutContext = getInitialLayoutContextForTarget(targetReq, programLayout);

    // If there was no target, or there are no rules for the target,
    // then bail out here.
    if (!layoutContext.rules)
        return nullptr;

    // Create a context to hold shared state during the process
    // of generating parameter bindings
    SharedParameterBindingContext sharedContext(
        layoutContext.getRulesFamily(),
        programLayout,
        targetReq,
        sink);

    // Create a sub-context to collect parameters that get
    // declared into the global scope
    ParameterBindingContext context;
    context.shared = &sharedContext;
    context.layoutContext = layoutContext;

    // We want to start by finding out what (if anything) has
    // been bound to the global generic parameters of the
    // program, since we need to know these types to compute
    // layout for parameters that use the generic type parameters.
    //
    collectGlobalGenericArguments(&context, program);

    // Next we want to collect a full listing of all the shader
    // parameters that need to be considered for layout, along
    // with all of the entry points, which also need their
    // parameters laid out and thus act pretty much like global
    // parameters themselves.
    //
    collectParameters(&context, program);

    // We will also collect basic information on the specialization
    // parameters exposed by the program.
    //
    // Whereas `collectGlobalGenericArguments` was collecting the
    // concrete types that have been plugged into specialization
    // parameters, this step is about collecting the *unspecialized*
    // parameters (if any) for the purposes of reflection.
    //
    collectSpecializationParams(&context, program);

    // Once we have a canonical list of all the shader parameters
    // (and entry points) in need of layout, we will walk through
    // the parameters that might have explicit binding annotations,
    // and "reserve" the registers/bindings/etc. that those parameters
    // declare so that subequent automatic layout steps do not try to
    // overlap them.
    //
    // Along the way we will issue diagnostics if there appear to
    // be overlapping, conflicting, or inconsistent explicit bindings.
    //
    // Note that we do *not* support explicit binding annotations
    // on entry point parameters, so we only consider global shader
    // parameters here.
    //
    // (Also note that explicit bindings end up being the main
    // source of complexity in the layout system, and we could greatly
    // simplify this file by eliminating support for explicit
    // binding in the future)
    //
    for( auto& parameter : sharedContext.parameters )
    {
        generateParameterBindings(&context, parameter);
    }

<<<<<<< HEAD
    // On a CPU target, it's okay to have global scope parameters that use Uniform resources
=======
    // Once we have a canonical list of all the parameters, we can
    // detect if there are any global-scope parameters that make use
    // of `LayoutResourceKind::Uniform`, since such parameters would
    // need to be packaged into a "default" constant buffer.
    // The fxc/dxc compilers support this step, and in reflection
    // refer to the generated constant buffer as `$Globals`.
    //
    // Note that this logic doesn't account for the existance of
    // "legacy" (non-buffer-bound) uniforms in GLSL for OpenGL.
    // If we wanted to support legaqcy uniforms we would probably
    // want to do so through a different feature.
    //
>>>>>>> 2552217b
    bool needDefaultConstantBuffer = false;
    if (!_isCPUTarget(targetReq->target))
    {
        // Determine if there are any global-scope parameters that use `Uniform`
        // resources, and thus need to get packaged into a constant buffer.
        //
        // Note: this doesn't account for GLSL's support for "legacy" uniforms
        // at global scope, which don't get assigned a CB.
       
        for( auto& parameterInfo : sharedContext.parameters )
        {
            SLANG_RELEASE_ASSERT(parameterInfo->varLayouts.getCount() != 0);
            auto firstVarLayout = parameterInfo->varLayouts.getFirst();

            // Does the field have any uniform data?
            if( firstVarLayout->typeLayout->FindResourceInfo(LayoutResourceKind::Uniform) )
            {
                needDefaultConstantBuffer = true;
                diagnoseGlobalUniform(&sharedContext, firstVarLayout->varDecl);
            }
        }
<<<<<<< HEAD
=======

        // We also need a default space for any entry-point parameters
        // that consume appropriate resource kinds.
        //
        for(auto& entryPoint : sharedContext.programLayout->entryPoints)
        {
            auto paramsLayout = entryPoint->parametersLayout;
            for(auto resInfo : paramsLayout->resourceInfos )
            {
                switch(resInfo.kind)
                {
                default:
                    break;

                case LayoutResourceKind::RegisterSpace:
                case LayoutResourceKind::VaryingInput:
                case LayoutResourceKind::VaryingOutput:
                case LayoutResourceKind::HitAttributes:
                case LayoutResourceKind::RayPayload:
                    continue;
                }

                needDefaultSpace = true;
                break;
            }
        }
    }
>>>>>>> 2552217b

        // Next, we want to determine if there are any global-scope parameters
        // that don't just allocate a whole register space to themselves; these
        // parameters will need to go into a "default" space, which should always
        // be the first space we allocate.
        //
        // As a starting point, we will definitely need a "default" space if
        // we are creating a default constant buffer, since it should get
        // a binding in that "default" space.
        //
        bool needDefaultSpace = needDefaultConstantBuffer;
        if (!needDefaultSpace)
        {
            // Next we will look at the global-scope parameters and see if
            // any of them requires a `register` or `binding` that will
            // thus need to land in a default space.
            //
            for (auto& parameterInfo : sharedContext.parameters)
            {
                SLANG_RELEASE_ASSERT(parameterInfo->varLayouts.getCount() != 0);
                auto firstVarLayout = parameterInfo->varLayouts.getFirst();

                // For each parameter, we will look at each resource it consumes.
                //
                for (auto resInfo : firstVarLayout->typeLayout->resourceInfos)
                {
                    // We don't care about whole register spaces/sets, since
                    // we don't need to allocate a default space/set for a parameter
                    // that itself consumes a whole space/set.
                    //
                    if( resInfo.kind == LayoutResourceKind::RegisterSpace )
                        continue;

                    // We also don't want to consider resource kinds for which
                    // the variable already has an (explicit) binding, since
                    // the space from the explicit binding will be used, so
                    // that a default space isn't needed.
                    //
                    if( parameterInfo->bindingInfo[resInfo.kind].count != 0 )
                        continue;

                    // Otherwise, we have a shader parameter that will need
                    // a default space or set to live in.
                    //
                    needDefaultSpace = true;
                    break;
                }
            }
        }

        // If we need a space for default bindings, then allocate it here.
        if (needDefaultSpace)
        {
            UInt defaultSpace = 0;

            // Check if space #0 has been allocated yet. If not, then we'll
            // want to use it.
            if (sharedContext.usedSpaces.contains(0))
            {
                // Somebody has already put things in space zero.
                //
                // TODO: There are two cases to handle here:
                //
                // 1) If there is any free register ranges in space #0,
                // then we should keep using it as the default space.
                //
                // 2) If somebody went and put an HLSL unsized array into space #0,
                // *or* if they manually placed something like a paramter block
                // there (which should consume whole spaces), then we need to
                // allocate an unused space instead.
                //
                // For now we don't deal with the concept of unsized arrays, or
                // manually assigning parameter blocks to spaces, so we punt
                // on this and assume case (1).

                defaultSpace = 0;
            }
            else
            {
                // Nobody has used space zero yet, so we need
                // to make sure to reserve it for defaults.
                defaultSpace = allocateUnusedSpaces(&context, 1);

                // The result of this allocation had better be that
                // we got space #0, or else something has gone wrong.
                SLANG_ASSERT(defaultSpace == 0);
            }

            sharedContext.defaultSpace = defaultSpace;
        }
    }
    // If there are any global-scope uniforms, then we need to
    // allocate a constant-buffer binding for them here.
    //
    ParameterBindingAndKindInfo globalConstantBufferBinding = maybeAllocateConstantBufferBinding(
        &context,
        needDefaultConstantBuffer);

    // Now that all of the explicit bindings have been dealt with
    // and we've also allocate any space/buffer that is required
    // for global-scope parameters, we will go through the
    // shader parameters and entry points yet again, in order
    // to actually allocate specific bindings/registers to
    // parameters and entry points that need them.
    //
    _completeBindings(&context, program);

    // Next we need to create a type layout to reflect the information
    // we have collected, and we will use the `ScopeLayoutBuilder`
    // to encapsulate the logic that can be shared with the entry-point
    // case.
    //
    ScopeLayoutBuilder globalScopeLayoutBuilder;
    globalScopeLayoutBuilder.beginLayout(&context);
    for( auto& parameterInfo : sharedContext.parameters )
    {
        globalScopeLayoutBuilder.addParameter(parameterInfo);
    }

    auto globalScopeVarLayout = globalScopeLayoutBuilder.endLayout();
    if( globalConstantBufferBinding.count != 0 )
    {
        auto cbInfo = globalScopeVarLayout->findOrAddResourceInfo(globalConstantBufferBinding.kind);
        cbInfo->space = globalConstantBufferBinding.space;
        cbInfo->index = globalConstantBufferBinding.index;
    }

    programLayout->parametersLayout = globalScopeVarLayout;

    {
        const int numShaderRecordRegs = _calcTotalNumUsedRegistersForLayoutResourceKind(&context, LayoutResourceKind::ShaderRecord);
        if (numShaderRecordRegs > 1)
        {
           sink->diagnose(SourceLoc(), Diagnostics::tooManyShaderRecordConstantBuffers, numShaderRecordRegs);
        }
    }

    return programLayout;
}

ProgramLayout* TargetProgram::getOrCreateLayout(DiagnosticSink* sink)
{
    if( !m_layout )
    {
        m_layout = generateParameterBindings(this, sink);
    }
    return m_layout;
}

void generateParameterBindings(
    ComponentType*  program,
    TargetRequest*  targetReq,
    DiagnosticSink* sink)
{
    program->getTargetProgram(targetReq)->getOrCreateLayout(sink);
}

} // namespace Slang<|MERGE_RESOLUTION|>--- conflicted
+++ resolved
@@ -2632,7 +2632,6 @@
     return numUsed;
 }
 
-<<<<<<< HEAD
 static bool _isCPUTarget(CodeGenTarget target)
 {
     switch (target)
@@ -2646,7 +2645,8 @@
         }
         default: return false;
     }
-=======
+}
+
     /// Keep track of the running global counter for entry points and global parameters visited.
     ///
     /// Because of explicit `register` and `[[vk::binding(...)]]` support, parameter binding
@@ -2941,7 +2941,6 @@
     //
     ParameterBindingVisitorCounters counters;
     _completeBindings(context, program, &counters);
->>>>>>> 2552217b
 }
 
 RefPtr<ProgramLayout> generateParameterBindings(
@@ -3025,9 +3024,6 @@
         generateParameterBindings(&context, parameter);
     }
 
-<<<<<<< HEAD
-    // On a CPU target, it's okay to have global scope parameters that use Uniform resources
-=======
     // Once we have a canonical list of all the parameters, we can
     // detect if there are any global-scope parameters that make use
     // of `LayoutResourceKind::Uniform`, since such parameters would
@@ -3040,16 +3036,12 @@
     // If we wanted to support legaqcy uniforms we would probably
     // want to do so through a different feature.
     //
->>>>>>> 2552217b
     bool needDefaultConstantBuffer = false;
+
+    // On a CPU target, it's okay to have global scope parameters that use Uniform resources (because on CPU
+    // all resources are 'Uniform')
     if (!_isCPUTarget(targetReq->target))
     {
-        // Determine if there are any global-scope parameters that use `Uniform`
-        // resources, and thus need to get packaged into a constant buffer.
-        //
-        // Note: this doesn't account for GLSL's support for "legacy" uniforms
-        // at global scope, which don't get assigned a CB.
-       
         for( auto& parameterInfo : sharedContext.parameters )
         {
             SLANG_RELEASE_ASSERT(parameterInfo->varLayouts.getCount() != 0);
@@ -3062,8 +3054,55 @@
                 diagnoseGlobalUniform(&sharedContext, firstVarLayout->varDecl);
             }
         }
-<<<<<<< HEAD
-=======
+    }
+
+    // Next, we want to determine if there are any global-scope parameters
+    // that don't just allocate a whole register space to themselves; these
+    // parameters will need to go into a "default" space, which should always
+    // be the first space we allocate.
+    //
+    // As a starting point, we will definitely need a "default" space if
+    // we are creating a default constant buffer, since it should get
+    // a binding in that "default" space.
+    //
+    bool needDefaultSpace = needDefaultConstantBuffer;
+    if (!needDefaultSpace)
+    {
+        // Next we will look at the global-scope parameters and see if
+        // any of them requires a `register` or `binding` that will
+        // thus need to land in a default space.
+        //
+        for (auto& parameterInfo : sharedContext.parameters)
+        {
+            SLANG_RELEASE_ASSERT(parameterInfo->varLayouts.getCount() != 0);
+            auto firstVarLayout = parameterInfo->varLayouts.getFirst();
+
+            // For each parameter, we will look at each resource it consumes.
+            //
+            for (auto resInfo : firstVarLayout->typeLayout->resourceInfos)
+            {
+                // We don't care about whole register spaces/sets, since
+                // we don't need to allocate a default space/set for a parameter
+                // that itself consumes a whole space/set.
+                //
+                if( resInfo.kind == LayoutResourceKind::RegisterSpace )
+                    continue;
+
+                // We also don't want to consider resource kinds for which
+                // the variable already has an (explicit) binding, since
+                // the space from the explicit binding will be used, so
+                // that a default space isn't needed.
+                //
+                if( parameterInfo->bindingInfo[resInfo.kind].count != 0 )
+                    continue;
+
+                // Otherwise, we have a shader parameter that will need
+                // a default space or set to live in.
+                //
+                needDefaultSpace = true;
+                break;
+            }
+        }
 
         // We also need a default space for any entry-point parameters
         // that consume appropriate resource kinds.
@@ -3091,98 +3130,48 @@
             }
         }
     }
->>>>>>> 2552217b
-
-        // Next, we want to determine if there are any global-scope parameters
-        // that don't just allocate a whole register space to themselves; these
-        // parameters will need to go into a "default" space, which should always
-        // be the first space we allocate.
-        //
-        // As a starting point, we will definitely need a "default" space if
-        // we are creating a default constant buffer, since it should get
-        // a binding in that "default" space.
-        //
-        bool needDefaultSpace = needDefaultConstantBuffer;
-        if (!needDefaultSpace)
-        {
-            // Next we will look at the global-scope parameters and see if
-            // any of them requires a `register` or `binding` that will
-            // thus need to land in a default space.
+
+    // If we need a space for default bindings, then allocate it here.
+    if (needDefaultSpace)
+    {
+        UInt defaultSpace = 0;
+
+        // Check if space #0 has been allocated yet. If not, then we'll
+        // want to use it.
+        if (sharedContext.usedSpaces.contains(0))
+        {
+            // Somebody has already put things in space zero.
             //
-            for (auto& parameterInfo : sharedContext.parameters)
-            {
-                SLANG_RELEASE_ASSERT(parameterInfo->varLayouts.getCount() != 0);
-                auto firstVarLayout = parameterInfo->varLayouts.getFirst();
-
-                // For each parameter, we will look at each resource it consumes.
-                //
-                for (auto resInfo : firstVarLayout->typeLayout->resourceInfos)
-                {
-                    // We don't care about whole register spaces/sets, since
-                    // we don't need to allocate a default space/set for a parameter
-                    // that itself consumes a whole space/set.
-                    //
-                    if( resInfo.kind == LayoutResourceKind::RegisterSpace )
-                        continue;
-
-                    // We also don't want to consider resource kinds for which
-                    // the variable already has an (explicit) binding, since
-                    // the space from the explicit binding will be used, so
-                    // that a default space isn't needed.
-                    //
-                    if( parameterInfo->bindingInfo[resInfo.kind].count != 0 )
-                        continue;
-
-                    // Otherwise, we have a shader parameter that will need
-                    // a default space or set to live in.
-                    //
-                    needDefaultSpace = true;
-                    break;
-                }
-            }
-        }
-
-        // If we need a space for default bindings, then allocate it here.
-        if (needDefaultSpace)
-        {
-            UInt defaultSpace = 0;
-
-            // Check if space #0 has been allocated yet. If not, then we'll
-            // want to use it.
-            if (sharedContext.usedSpaces.contains(0))
-            {
-                // Somebody has already put things in space zero.
-                //
-                // TODO: There are two cases to handle here:
-                //
-                // 1) If there is any free register ranges in space #0,
-                // then we should keep using it as the default space.
-                //
-                // 2) If somebody went and put an HLSL unsized array into space #0,
-                // *or* if they manually placed something like a paramter block
-                // there (which should consume whole spaces), then we need to
-                // allocate an unused space instead.
-                //
-                // For now we don't deal with the concept of unsized arrays, or
-                // manually assigning parameter blocks to spaces, so we punt
-                // on this and assume case (1).
-
-                defaultSpace = 0;
-            }
-            else
-            {
-                // Nobody has used space zero yet, so we need
-                // to make sure to reserve it for defaults.
-                defaultSpace = allocateUnusedSpaces(&context, 1);
-
-                // The result of this allocation had better be that
-                // we got space #0, or else something has gone wrong.
-                SLANG_ASSERT(defaultSpace == 0);
-            }
-
-            sharedContext.defaultSpace = defaultSpace;
-        }
-    }
+            // TODO: There are two cases to handle here:
+            //
+            // 1) If there is any free register ranges in space #0,
+            // then we should keep using it as the default space.
+            //
+            // 2) If somebody went and put an HLSL unsized array into space #0,
+            // *or* if they manually placed something like a paramter block
+            // there (which should consume whole spaces), then we need to
+            // allocate an unused space instead.
+            //
+            // For now we don't deal with the concept of unsized arrays, or
+            // manually assigning parameter blocks to spaces, so we punt
+            // on this and assume case (1).
+
+            defaultSpace = 0;
+        }
+        else
+        {
+            // Nobody has used space zero yet, so we need
+            // to make sure to reserve it for defaults.
+            defaultSpace = allocateUnusedSpaces(&context, 1);
+
+            // The result of this allocation had better be that
+            // we got space #0, or else something has gone wrong.
+            SLANG_ASSERT(defaultSpace == 0);
+        }
+
+        sharedContext.defaultSpace = defaultSpace;
+    }
+
     // If there are any global-scope uniforms, then we need to
     // allocate a constant-buffer binding for them here.
     //
