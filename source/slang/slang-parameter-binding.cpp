// slang-parameter-binding.cpp
#include "slang-parameter-binding.h"

#include "../compiler-core/slang-artifact-desc-util.h"
#include "slang-compiler.h"
#include "slang-ir-string-hash.h"
#include "slang-ir-util.h"
#include "slang-lookup.h"
#include "slang-type-layout.h"
#include "slang.h"

namespace Slang
{

struct ParameterInfo;

// Information on ranges of registers already claimed/used
struct UsedRange
{
    // What parameter has claimed this range?
    VarLayout* parameter;

    // Begin/end of the range (half-open interval)
    UInt begin;
    UInt end;
};
bool operator<(UsedRange left, UsedRange right)
{
    if (left.begin != right.begin)
        return left.begin < right.begin;
    if (left.end != right.end)
        return left.end < right.end;
    return false;
}

static bool rangesOverlap(UsedRange const& x, UsedRange const& y)
{
    SLANG_ASSERT(x.begin <= x.end);
    SLANG_ASSERT(y.begin <= y.end);

    // If they don't overlap, then one must be earlier than the other,
    // and that one must therefore *end* before the other *begins*

    if (x.end <= y.begin)
        return false;
    if (y.end <= x.begin)
        return false;

    // Otherwise they must overlap
    return true;
}


struct UsedRanges
{
    // The `ranges` array maintains a sorted list of `UsedRange`
    // objects such that the `end` of a range is <= the `begin`
    // of any range that comes after it.
    //
    // The values covered by each `[begin,end)` range are marked
    // as used, and anything not in such an interval is implicitly
    // free.
    //
    // TODO: if it ever starts to matter for performance, we
    // could encode this information as a tree instead of an array.
    //
    List<UsedRange> ranges;

    // Add a range to the set, either by extending
    // existing range(s), or by adding a new one.
    //
    // If we find that the new range overlaps with
    // an existing range for a *different* parameter
    // then we return that parameter so that the
    // caller can issue an error.
    //
    VarLayout* Add(UsedRange range)
    {
        // The invariant on entry to this
        // function is that the `ranges` array
        // is sorted and no two entries in the
        // array intersect. We must preserve
        // that property as a postcondition.
        //
        // The other postcondition is that the
        // interval covered by the input `range`
        // must be marked as consumed.

        // We will try track any parameter associated
        // with an overlapping range that doesn't
        // match the parameter on `range`, so that
        // the compiler can issue useful diagnostics.
        //
        VarLayout* newParam = range.parameter;
        VarLayout* existingParam = nullptr;

        // A clever algorithm might use a binary
        // search to identify the first entry in `ranges`
        // that might overlap `range`, but we are going
        // to settle for being less clever for now, in
        // the hopes that we can at least be correct.
        //
        // Note: we are going to iterate over `ranges`
        // using indices, because we may actually modify
        // the array as we go.
        //
        Int rangeCount = ranges.getCount();
        for (Int rr = 0; rr < rangeCount; ++rr)
        {
            auto existingRange = ranges[rr];

            // The invariant on entry to each loop
            // iteration will be that `range` does
            // *not* intersect any preceding entry
            // in the array.
            //
            // Note that this invariant might be
            // true only because we modified
            // `range` along the way.
            //
            // If `range` does not intertsect `existingRange`
            // then our invariant will be trivially
            // true for the next iteration.
            //
            if (!rangesOverlap(existingRange, range))
            {
                continue;
            }

            // We now know that `range` and `existingRange`
            // intersect. The first thing to do
            // is to check if we have a parameter
            // associated with `existingRange`, so
            // that we can use it for emitting diagnostics
            // about the overlap:
            //
            if (existingRange.parameter && existingRange.parameter != newParam)
            {
                // There was an overlap with a range that
                // had a parameter specified, so we will
                // use that parameter in any subsequent
                // diagnostics.
                //
                existingParam = existingRange.parameter;
            }

            // Before we can move on in our iteration,
            // we need to re-establish our invariant by modifying
            // `range` so that it doesn't overlap with `existingRange`.
            // Of course we also want to end up with a correct
            // result for the overall operation, so we can't just
            // throw away intervals.
            //
            // We first note that if `range` starts before `existingRange`,
            // then the interval from `range.begin` to `existingRange.begin`
            // needs to be accounted for in the final result. Furthermore,
            // the interval `[range.begin, existingRange.begin)` could not
            // intersect with any range already in the `ranges` array,
            // because it comes strictly before `existingRange`, and our
            // invariant says there is no intersection with preceding ranges.
            //
            if (range.begin < existingRange.begin)
            {
                UsedRange prefix;
                prefix.begin = range.begin;
                prefix.end = existingRange.begin;
                prefix.parameter = range.parameter;
                ranges.add(prefix);
            }
            //
            // Now we know that the interval `[range.begin, existingRange.begin)`
            // is claimed, if it exists, and clearly the interval
            // `[existingRange.begin, existingRange.end)` is already claimed,
            // so the only interval left to consider would be
            // `[existingRange.end, range.end)`, if it is non-empty.
            // That range might intersect with others in the array, so
            // we will need to continue iterating to deal with that
            // possibility.
            //
            range.begin = existingRange.end;

            // If the range would be empty, then of course we have nothing
            // left to do.
            //
            if (range.begin >= range.end)
                break;

            // Otherwise, have can be sure that `range` now comes
            // strictly *after* `existingRange`, and thus our invariant
            // is preserved.
        }

        // If we manage to exit the loop, then we have resolved
        // an intersection with existing entries - possibly by
        // adding some new entries.
        //
        // If the `range` we are left with is still non-empty,
        // then we should go ahead and add it.
        //
        if (range.begin < range.end)
        {
            ranges.add(range);
        }

        // Any ranges that got added along the way might not
        // be in the proper sorted order, so we'll need to
        // sort the array to restore our global invariant.
        //
        ranges.sort();

        // We end by returning an overlapping parameter that
        // we found along the way, if any.
        //
        return existingParam;
    }

    VarLayout* Add(VarLayout* param, UInt begin, UInt end)
    {
        UsedRange range;
        range.parameter = param;
        range.begin = begin;
        range.end = end;
        return Add(range);
    }

    VarLayout* Add(VarLayout* param, UInt begin, LayoutSize end)
    {
        UsedRange range;
        range.parameter = param;
        range.begin = begin;
        range.end = end.isFinite() ? end.getFiniteValue() : UInt(-1);
        return Add(range);
    }

    /// Finds the range that contains the index
    /// Returns -1 if not found
    Index findRangeContaining(UInt index) const
    {
        const auto rangeCount = ranges.getCount();
        for (Index i = 0; i < rangeCount; ++i)
        {
            const auto& rr = ranges[i];
            if (index >= rr.begin && index < rr.end)
            {
                return index;
            }
        }
        return -1;
    }
    /// Finds the range index that contains the range passed in.
    /// Returns -1 if not found
    Index findRangeContaining(UInt index, UInt count) const
    {
        const auto start = index;
        const auto end = index + count;

        const auto rangeCount = ranges.getCount();
        for (Index i = 0; i < rangeCount; ++i)
        {
            const auto& rr = ranges[i];

            if (!(end <= rr.begin || start >= rr.end))
            {
                return i;
            }
        }
        return -1;
    }

    Index findRangeContaining(UInt index, LayoutSize size) const
    {
        if (size.isFinite())
        {
            const auto count = size.getFiniteValue();
            if (count > 0)
            {
                return (count == 1) ? findRangeContaining(index)
                                    : findRangeContaining(index, count);
            }
        }
        else
        {
            // The size is infinite...
            const auto rangeCount = ranges.getCount();
            for (Index i = 0; i < rangeCount; ++i)
            {
                // If the range end is part start index it's a hit
                if (ranges[i].end > index)
                {
                    return i;
                }
            }
        }
        return -1;
    }

    bool contains(UInt index) const { return findRangeContaining(index) >= 0; }

    // Try to find space for `count` entries
    UInt Allocate(VarLayout* param, UInt count)
    {
        UInt begin = 0;

        UInt rangeCount = ranges.getCount();
        for (UInt rr = 0; rr < rangeCount; ++rr)
        {
            // try to fit in before this range...

            UInt end = ranges[rr].begin;

            // If there is enough space...
            if (end >= begin + count)
            {
                // ... then claim it and be done
                Add(param, begin, begin + count);
                return begin;
            }

            // ... otherwise, we need to look at the
            // space between this range and the next
            begin = ranges[rr].end;
        }

        // We've run out of ranges to check, so we
        // can safely go after the last one!
        Add(param, begin, begin + count);
        return begin;
    }
};

struct ParameterBindingInfo
{
    size_t space = 0;
    size_t index = 0;
    LayoutSize count = 0;
};

struct ParameterBindingAndKindInfo : ParameterBindingInfo
{
    LayoutResourceKind kind = LayoutResourceKind::None;
};

enum
{
    kLayoutResourceKindCount = SLANG_PARAMETER_CATEGORY_COUNT,
};

struct UsedRangeSet : RefObject
{
    // Information on what ranges of "registers" have already
    // been claimed, for each resource type
    UsedRanges usedResourceRanges[kLayoutResourceKindCount];
};

// Information on a single parameter
struct ParameterInfo : RefObject
{
    // Layout info for the variable that represents this parameter
    RefPtr<VarLayout> varLayout;

    ParameterBindingInfo bindingInfo[kLayoutResourceKindCount];
};

struct EntryPointParameterBindingContext
{
    // What ranges of resources bindings are already claimed for this translation unit
    UsedRangeSet usedRangeSet;
};


// State that is shared during parameter binding,
// across all translation units
struct SharedParameterBindingContext
{
    SharedParameterBindingContext(
        LayoutRulesFamilyImpl* defaultLayoutRules,
        ProgramLayout* programLayout,
        TargetProgram* inTargetProgram,
        DiagnosticSink* sink)
        : defaultLayoutRules(defaultLayoutRules)
        , programLayout(programLayout)
        , targetRequest(inTargetProgram->getTargetReq())
        , targetProgram(inTargetProgram)
        , m_sink(sink)
    {
    }

    DiagnosticSink* m_sink = nullptr;

    // The program that we are laying out
    // Program* program = nullptr;

    // The target request that is triggering layout
    //
    // TODO: We should eventually strip this down to
    // just the subset of fields on the target that
    // can influence layout decisions.
    TargetRequest* targetRequest = nullptr;

    TargetProgram* targetProgram = nullptr;

    LayoutRulesFamilyImpl* defaultLayoutRules;

    // All shader parameters we've discovered so far, and started to lay out...
    List<RefPtr<ParameterInfo>> parameters;

    // The program layout we are trying to construct
    RefPtr<ProgramLayout> programLayout;

    // What ranges of resources bindings are already claimed at the global scope?
    // We store one of these for each declared binding space/set.
    //
    Dictionary<UInt, RefPtr<UsedRangeSet>> globalSpaceUsedRangeSets;

    // Which register spaces have been claimed so far?
    UsedRanges usedSpaces;

    // The space to use for auto-generated bindings.
    UInt defaultSpace = 0;

    // Any NVAPI slot binding information that has been generated
    List<NVAPISlotModifier*> nvapiSlotModifiers;

    TargetRequest* getTargetRequest() { return targetRequest; }
    DiagnosticSink* getSink() { return m_sink; }
    Linkage* getLinkage() { return targetRequest->getLinkage(); }
    TargetProgram* getTargetProgram() { return targetProgram; }
};

static DiagnosticSink* getSink(SharedParameterBindingContext* shared)
{
    return shared->getSink();
}

// State that might be specific to a single translation unit
// or event to an entry point.
struct ParameterBindingContext
{
    // All the shared state needs to be available
    SharedParameterBindingContext* shared;

    // The type layout context to use when computing
    // the resource usage of shader parameters.
    TypeLayoutContext layoutContext;

    // What stage (if any) are we compiling for?
    Stage stage;

    // The entry point that is being processed right now.
    EntryPointLayout* entryPointLayout = nullptr;

    TargetRequest* getTargetRequest() { return shared->getTargetRequest(); }
    TargetProgram* getTargetProgram() { return shared->getTargetProgram(); }
    LayoutRulesFamilyImpl* getRulesFamily() { return layoutContext.getRulesFamily(); }

    ASTBuilder* getASTBuilder() { return shared->getLinkage()->getASTBuilder(); }

    Linkage* getLinkage() { return shared->getLinkage(); }
};

static DiagnosticSink* getSink(ParameterBindingContext* context)
{
    return getSink(context->shared);
}


struct LayoutSemanticInfo
{
    LayoutResourceKind kind; // the register kind
    UInt space;
    UInt index;

    // TODO: need to deal with component-granularity binding...
};

static bool isDigit(char c)
{
    return (c >= '0') && (c <= '9');
}

bool splitNameAndIndex(
    UnownedStringSlice const& text,
    UnownedStringSlice& outName,
    UnownedStringSlice& outDigits)
{
    char const* nameBegin = text.begin();
    char const* digitsEnd = text.end();

    char const* nameEnd = digitsEnd;
    // ExplicitIndex is when a semantic has an index at the end of its name
    // "SV_TARGET1" has an ExplicitIndex
    // "SV_TARGET" does not have an ExplicitIndex
    bool hasExplicitIndex = false;
    while (nameEnd != nameBegin && isDigit(*(nameEnd - 1)))
    {
        hasExplicitIndex = true;
        nameEnd--;
    }
    char const* digitsBegin = nameEnd;

    outName = UnownedStringSlice(nameBegin, nameEnd);
    outDigits = UnownedStringSlice(digitsBegin, digitsEnd);
    return hasExplicitIndex;
}

LayoutResourceKind findRegisterClassFromName(UnownedStringSlice const& registerClassName)
{
    switch (registerClassName.getLength())
    {
    case 1:
        switch (*registerClassName.begin())
        {
        case 'b':
            return LayoutResourceKind::ConstantBuffer;
        case 't':
            return LayoutResourceKind::ShaderResource;
        case 'u':
            return LayoutResourceKind::UnorderedAccess;
        case 's':
            return LayoutResourceKind::SamplerState;

        default:
            break;
        }
        break;

    case 5:
        if (registerClassName == toSlice("space"))
        {
            return LayoutResourceKind::SubElementRegisterSpace;
        }
        break;

    default:
        break;
    }
    return LayoutResourceKind::None;
}

LayoutSemanticInfo extractHLSLLayoutSemanticInfo(
    UnownedStringSlice registerName,
    SourceLoc registerLoc,
    UnownedStringSlice spaceName,
    SourceLoc spaceLoc,
    DiagnosticSink* sink)
{
    LayoutSemanticInfo info;
    info.space = 0;
    info.index = 0;
    info.kind = LayoutResourceKind::None;

    if (registerName.getLength() == 0)
        return info;

    // The register name is expected to be in the form:
    //
    //      identifier-char+ digit+
    //
    // where the identifier characters name a "register class"
    // and the digits identify a register index within that class.
    //
    // We are going to split the string the user gave us
    // into these constituent parts:
    //
    UnownedStringSlice registerClassName;
    UnownedStringSlice registerIndexDigits;
    splitNameAndIndex(registerName, registerClassName, registerIndexDigits);

    LayoutResourceKind kind = findRegisterClassFromName(registerClassName);
    if (kind == LayoutResourceKind::None)
    {
        sink->diagnose(registerLoc, Diagnostics::unknownRegisterClass, registerClassName);
        return info;
    }

    // For a `register` semantic, the register index is not optional (unlike
    // how it works for varying input/output semantics).
    if (registerIndexDigits.getLength() == 0)
    {
        sink->diagnose(registerLoc, Diagnostics::expectedARegisterIndex, registerClassName);
    }

    UInt index = 0;
    for (auto c : registerIndexDigits)
    {
        SLANG_ASSERT(isDigit(c));
        index = index * 10 + (c - '0');
    }

    UInt space = 0;
    if (spaceName.getLength() != 0)
    {
        UnownedStringSlice spaceSpelling;
        UnownedStringSlice spaceDigits;
        splitNameAndIndex(spaceName, spaceSpelling, spaceDigits);

        if (kind == LayoutResourceKind::SubElementRegisterSpace)
        {
            sink->diagnose(spaceLoc, Diagnostics::unexpectedSpecifierAfterSpace, spaceName);
        }
        else if (spaceSpelling != UnownedTerminatedStringSlice("space"))
        {
            sink->diagnose(spaceLoc, Diagnostics::expectedSpace, spaceSpelling);
        }
        else if (spaceDigits.getLength() == 0)
        {
            sink->diagnose(spaceLoc, Diagnostics::expectedSpaceIndex);
        }
        else
        {
            for (auto c : spaceDigits)
            {
                SLANG_ASSERT(isDigit(c));
                space = space * 10 + (c - '0');
            }
        }
    }

    info.kind = kind;
    info.index = (int)index;
    info.space = space;
    return info;
}

static LayoutSemanticInfo _extractLayoutSemanticInfo(
    ParameterBindingContext* context,
    HLSLLayoutSemantic* semantic)
{
    Token const& registerToken = semantic->registerName;

    Token defaultSpaceToken;
    Token const* spaceToken = &defaultSpaceToken;
    if (auto registerSemantic = as<HLSLRegisterSemantic>(semantic))
    {
        spaceToken = &registerSemantic->spaceName;
    }

    LayoutSemanticInfo info = extractHLSLLayoutSemanticInfo(
        registerToken.getContent(),
        registerToken.loc,
        spaceToken->getContent(),
        spaceToken->loc,
        getSink(context));

    return info;
}


//

// Given a GLSL `layout` modifier, we need to be able to check for
// a particular sub-argument and extract its value if present.
template<typename T>
static bool findLayoutArg(ModifiableSyntaxNode* syntax, UInt* outVal)
{
    for (auto modifier : syntax->getModifiersOfType<T>())
    {
        if (modifier)
        {
            *outVal =
                (UInt)strtoull(String(modifier->valToken.getContent()).getBuffer(), nullptr, 10);
            return true;
        }
    }
    return false;
}

template<typename T>
static bool findLayoutArg(DeclRef<Decl> declRef, UInt* outVal)
{
    return findLayoutArg<T>(declRef.getDecl(), outVal);
}

/// Determine how to lay out a global variable that might be a shader parameter.
///
/// Returns `nullptr` if the declaration does not represent a shader parameter.
RefPtr<TypeLayout> getTypeLayoutForGlobalShaderParameter(
    ParameterBindingContext* context,
    VarDeclBase* varDecl,
    Type* type)
{
    auto layoutContext = context->layoutContext;
    auto rules = layoutContext.getRulesFamily();

    if (varDecl->hasModifier<ShaderRecordAttribute>() && as<ConstantBufferType>(type))
    {
        return createTypeLayoutWith(
            layoutContext,
            rules->getShaderRecordConstantBufferRules(),
            type);
    }


    // We want to check for a constant-buffer type with a `push_constant` layout
    // qualifier before we move on to anything else.
    if (varDecl->hasModifier<PushConstantAttribute>() && as<ConstantBufferType>(type))
    {
        return createTypeLayoutWith(layoutContext, rules->getPushConstantBufferRules(), type);
    }

    if (varDecl->hasModifier<SpecializationConstantAttribute>() ||
        varDecl->hasModifier<VkConstantIdAttribute>())
    {
        auto specializationConstantRule = rules->getSpecializationConstantRules();
        if (!specializationConstantRule)
        {
            // If the target doesn't support specialization constants, then we will
            // layout them as ordinary uniform data.
            specializationConstantRule =
                rules->getConstantBufferRules(context->getTargetRequest()->getOptionSet(), type);
        }
        return createTypeLayoutWith(layoutContext, specializationConstantRule, type);
    }

    if (varDecl->hasModifier<InModifier>())
    {
        return createTypeLayoutWith(layoutContext, rules->getVaryingInputRules(), type);
    }
    else if (varDecl->hasModifier<OutModifier>())
    {
        return createTypeLayoutWith(layoutContext, rules->getVaryingOutputRules(), type);
    }

    // TODO(tfoley): there may be other cases that we need to handle here

    // An "ordinary" global variable is implicitly a uniform
    // shader parameter.
    return createTypeLayoutWith(
        layoutContext,
        rules->getConstantBufferRules(context->getTargetRequest()->getOptionSet(), type),
        type);
}

//

struct EntryPointParameterState
{
    String* optSemanticName = nullptr;
    int* ioSemanticIndex = nullptr;
    EntryPointParameterDirectionMask directionMask;
    int semanticSlotCount;
    Stage stage = Stage::Unknown;
    bool isSampleRate = false;
    SourceLoc loc;
};


static RefPtr<TypeLayout> processEntryPointVaryingParameter(
    ParameterBindingContext* context,
    Type* type,
    EntryPointParameterState const& state,
    RefPtr<VarLayout> varLayout);

static RefPtr<VarLayout> _createVarLayout(TypeLayout* typeLayout, DeclRef<VarDeclBase> varDeclRef)
{
    RefPtr<VarLayout> varLayout = new VarLayout();
    varLayout->typeLayout = typeLayout;
    varLayout->varDecl = varDeclRef;

    if (auto pendingDataTypeLayout = typeLayout->pendingDataTypeLayout)
    {
        RefPtr<VarLayout> pendingVarLayout = new VarLayout();
        pendingVarLayout->varDecl = varDeclRef;
        pendingVarLayout->typeLayout = pendingDataTypeLayout;
        varLayout->pendingVarLayout = pendingVarLayout;
    }

    return varLayout;
}

// Collect a single declaration into our set of parameters
static void collectGlobalScopeParameter(
    ParameterBindingContext* context,
    ShaderParamInfo const& shaderParamInfo,
    SubstitutionSet globalGenericSubst)
{
    auto astBuilder = context->getASTBuilder();

    auto varDeclRef = shaderParamInfo.paramDeclRef;

    // We apply any substitutions for global generic parameters here.
    auto type =
        as<Type>(getType(astBuilder, varDeclRef)->substitute(astBuilder, globalGenericSubst));

    // We use a single operation to both check whether the
    // variable represents a shader parameter, and to compute
    // the layout for that parameter's type.
    auto typeLayout = getTypeLayoutForGlobalShaderParameter(context, varDeclRef.getDecl(), type);

    // If we did not find appropriate layout rules, then it
    // must mean that this global variable is *not* a shader
    // parameter.
    if (!typeLayout)
        return;

    // Now create a variable layout that we can use
    RefPtr<VarLayout> varLayout = _createVarLayout(typeLayout, varDeclRef);

    // The logic in `check.cpp` that created the `ShaderParamInfo`
    // will have identified any cases where there might be multiple
    // global variables that logically represent the same shader parameter.
    //
    // We will track the same basic information during layout using
    // the `ParameterInfo` type.
    //
    // TODO: `ParameterInfo` should probably become `LayoutParamInfo`.
    //
    ParameterInfo* parameterInfo = new ParameterInfo();
    context->shared->parameters.add(parameterInfo);

    // Add the created var layout to the parameter information structure,
    // so that we can update it as we proceed with parameter binding.
    //
    parameterInfo->varLayout = varLayout;
}

static UsedRangeSet* _getOrCreateUsedRangeSetForSpace(ParameterBindingContext* context, UInt space)
{
    auto& globalSpaceUsedRangeSets = context->shared->globalSpaceUsedRangeSets;

    auto& value = globalSpaceUsedRangeSets.getOrAddValue(space, RefPtr<UsedRangeSet>());
    if (!value)
    {
        value = new UsedRangeSet();
    }
    return value;
}

static UsedRangeSet* _getUsedRangeSetForSpace(ParameterBindingContext* context, UInt space)
{
    auto& globalSpaceUsedRangeSets = context->shared->globalSpaceUsedRangeSets;

    if (auto usedRangeSetPtr = globalSpaceUsedRangeSets.tryGetValue(space))
    {
        return *usedRangeSetPtr;
    }
    return nullptr;
}

// Record that a particular register space (or set, in the GLSL case)
// has been used in at least one binding, and so it should not
// be used by auto-generated bindings that need to claim entire
// spaces.
static VarLayout* markSpaceUsed(ParameterBindingContext* context, VarLayout* varLayout, UInt space)
{
    return context->shared->usedSpaces.Add(varLayout, space, space + 1);
}

static UInt allocateUnusedSpaces(ParameterBindingContext* context, UInt count)
{
    return context->shared->usedSpaces.Allocate(nullptr, count);
}

static bool shouldDisableDiagnostic(Decl* decl, DiagnosticInfo const& diagnosticInfo)
{
    for (auto dd = decl; dd; dd = dd->parentDecl)
    {
        for (auto modifier : dd->modifiers)
        {
            auto allowAttr = as<AllowAttribute>(modifier);
            if (!allowAttr)
                continue;

            if (allowAttr->diagnostic == &diagnosticInfo)
                return true;
        }
    }
    return false;
}

static void addExplicitParameterBinding(
    ParameterBindingContext* context,
    RefPtr<ParameterInfo> parameterInfo,
    VarDeclBase* varDecl,
    LayoutSemanticInfo const& semanticInfo,
    LayoutSize count)
{
    auto kind = semanticInfo.kind;

    auto& bindingInfo = parameterInfo->bindingInfo[(int)kind];
    if (bindingInfo.count != 0)
    {
        // We already have a binding here, so we want to
        // confirm that it matches the new one that is
        // incoming...
        if (bindingInfo.count != count || bindingInfo.index != semanticInfo.index ||
            bindingInfo.space != semanticInfo.space)
        {
            getSink(context)->diagnose(
                varDecl,
                Diagnostics::conflictingExplicitBindingsForParameter,
                getReflectionName(varDecl));
        }

        // TODO(tfoley): `register` semantics can technically be
        // profile-specific (not sure if anybody uses that)...
    }
    else
    {
        bindingInfo.count = count;
        bindingInfo.index = semanticInfo.index;
        bindingInfo.space = semanticInfo.space;

        VarLayout* overlappedVarLayout = nullptr;
        if (kind == LayoutResourceKind::RegisterSpace ||
            kind == LayoutResourceKind::SubElementRegisterSpace)
        {
            // Parameter is being bound to an entire space, so we
            // need to mark the given space as used and report
            // an error if another parameter was already allocated
            // there.
            //
            overlappedVarLayout =
                markSpaceUsed(context, parameterInfo->varLayout, semanticInfo.index);
        }
        else
        {
            auto usedRangeSet = _getOrCreateUsedRangeSetForSpace(context, semanticInfo.space);

            // Record that the particular binding space was
            // used by an explicit binding, so that we don't
            // claim it for auto-generated bindings that
            // need to grab a full space
            markSpaceUsed(context, parameterInfo->varLayout, semanticInfo.space);

            overlappedVarLayout = usedRangeSet->usedResourceRanges[(int)semanticInfo.kind].Add(
                parameterInfo->varLayout,
                semanticInfo.index,
                semanticInfo.index + count);
        }

        if (overlappedVarLayout)
        {
            // legal if atomicUint
            if (parameterInfo->varLayout->getVariable()->getType()->astNodeType ==
                    ASTNodeType::GLSLAtomicUintType &&
                overlappedVarLayout->getVariable()->getType()->astNodeType ==
                    ASTNodeType::GLSLAtomicUintType)
            {
                return;
            }
            auto paramA = parameterInfo->varLayout->getVariable();
            auto paramB = overlappedVarLayout->getVariable();

            auto& diagnosticInfo = Diagnostics::parameterBindingsOverlap;

            // If *both* of the shader parameters declarations agree
            // that overlapping bindings should be allowed, then we
            // will not emit a diagnostic. Otherwise, we will warn
            // the user because such overlapping bindings are likely
            // to indicate a programming error.
            //
            if (shouldDisableDiagnostic(paramA, diagnosticInfo) &&
                shouldDisableDiagnostic(paramB, diagnosticInfo))
            {
            }
            else
            {
                bool written = getSink(context)->diagnose(
                    paramA,
                    diagnosticInfo,
                    getReflectionName(paramA),
                    getReflectionName(paramB));
                if (written)
                    getSink(context)->diagnose(
                        paramB,
                        Diagnostics::seeDeclarationOf,
                        getReflectionName(paramB));
            }
        }
    }
}

static void addExplicitParameterBindings_HLSL(
    ParameterBindingContext* context,
    RefPtr<ParameterInfo> parameterInfo,
    RefPtr<VarLayout> varLayout)
{
    // We only want to apply D3D `register` modifiers when compiling for
    // D3D and Metal targets.
    //
    // TODO: Nominally, the `register` keyword allows for a shader
    // profile to be specified, so that a given binding only
    // applies for a specific profile:
    //
    //      https://docs.microsoft.com/en-us/windows/desktop/direct3dhlsl/dx-graphics-hlsl-variable-register
    //
    // We might want to consider supporting that syntax in the
    // long run, in order to handle bindings for multiple targets
    // in a more consistent fashion (whereas using `register` for D3D
    // and `[[vk::binding(...)]]` for Vulkan creates a lot of
    // visual noise).
    //
    // For now we do the filtering on target in a very direct fashion:
    //
    bool isMetal = isMetalTarget(context->getTargetRequest());
    if (!isD3DTarget(context->getTargetRequest()) && !isMetal)
        return;

    auto typeLayout = varLayout->typeLayout;
    auto varDecl = varLayout->varDecl;

    // If the declaration has explicit binding modifiers, then
    // here is where we want to extract and apply them...
    if (auto inputAttachmentIndexLayoutAttribute =
            varDecl.getDecl()->findModifier<GLSLInputAttachmentIndexLayoutAttribute>())
    {
        LayoutSemanticInfo semanticInfo;
        semanticInfo.index = (UInt)inputAttachmentIndexLayoutAttribute->location;
        semanticInfo.space = 0;
        semanticInfo.kind = LayoutResourceKind::InputAttachmentIndex;

        if (auto varDeclBase = varDecl.as<VarDeclBase>())
            addExplicitParameterBinding(
                context,
                parameterInfo,
                varDeclBase.getDecl(),
                semanticInfo,
                1);
    }

    // Look for HLSL `register` or `packoffset` semantics.
    for (auto semantic : varDecl.getDecl()->getModifiersOfType<HLSLLayoutSemantic>())
    {
        // Need to extract the information encoded in the semantic
        LayoutSemanticInfo semanticInfo = _extractLayoutSemanticInfo(context, semantic);
        auto kind = semanticInfo.kind;
        if (kind == LayoutResourceKind::None)
            continue;


        // TODO: need to special-case when this is a `c` register binding...

        // Find the appropriate resource-binding information
        // inside the type, to see if we even use any resources
        // of the given kind.

        auto typeRes = typeLayout->FindResourceInfo(kind);
        if (isMetal && !typeRes)
        {
            // Metal doesn't distinguish a unordered access and a readonly/uniform buffer.
            switch (kind)
            {
            case LayoutResourceKind::UnorderedAccess:
            case LayoutResourceKind::ShaderResource:
                semanticInfo.kind = LayoutResourceKind::MetalBuffer;
                typeRes = typeLayout->FindResourceInfo(LayoutResourceKind::MetalBuffer);
                break;
            }
        }

        LayoutSize count = 0;
        if (typeRes)
        {
            count = typeRes->count;
        }
        else
        {
            // TODO: warning here!
        }

        if (auto varDeclBase = varDecl.as<VarDeclBase>())
            addExplicitParameterBinding(
                context,
                parameterInfo,
                varDeclBase.getDecl(),
                semanticInfo,
                count);
    }
}

static bool _maybeDiagnoseMissingVulkanLayoutModifier(
    ParameterBindingContext* context,
    DeclRef<VarDeclBase> const& varDecl)
{
    // Don't warn if the declaration is a vk::push_constant or shaderRecordEXT
    if (varDecl.getDecl()->hasModifier<PushConstantAttribute>() ||
        varDecl.getDecl()->hasModifier<ShaderRecordAttribute>())
    {
        return false;
    }

    // If the user didn't specify a `binding` (and optional `set`) for Vulkan,
    // but they *did* specify a `register` for D3D, then that is probably an
    // oversight on their part.
    if (auto registerModifier = varDecl.getDecl()->findModifier<HLSLRegisterSemantic>())
    {
        // Don't warn if the declaration already has a vk::binding attribute
        if (varDecl.getDecl()->findModifier<GLSLBindingAttribute>())
        {
            return false;
        }
        auto varType = getType(context->getASTBuilder(), varDecl.as<VarDeclBase>());
        if (auto textureType = as<TextureType>(varType))
        {
            if (textureType->isCombined())
            {
                // Recommend [[vk::binding]] but not '-fvk-xxx-shift` for combined texture samplers
                getSink(context)->diagnose(
                    registerModifier,
                    Diagnostics::registerModifierButNoVulkanLayout,
                    varDecl.getName());
                return true;
            }
        }

        UnownedStringSlice registerClassName;
        UnownedStringSlice registerIndexDigits;
        splitNameAndIndex(
            registerModifier->registerName.getContent(),
            registerClassName,
            registerIndexDigits);

        getSink(context)->diagnose(
            registerModifier,
            Diagnostics::registerModifierButNoVkBindingNorShift,
            varDecl.getName(),
            registerClassName);
        return true;
    }
    return false;
}

static void addExplicitParameterBindings_GLSL(
    ParameterBindingContext* context,
    RefPtr<ParameterInfo> parameterInfo,
    RefPtr<VarLayout> varLayout)
{
    auto typeLayout = varLayout->typeLayout;
    auto varDecl = varLayout->varDecl;

    enum
    {
        kResInfo = 0,
        kSubpassResInfo,
        kMaxResCount,
    };

    TypeLayout::ResourceInfo* foundResInfo = nullptr;
    struct ResAndSemanticInfo
    {
        TypeLayout::ResourceInfo* resInfo = nullptr;
        LayoutSemanticInfo semanticInfo;
        ResAndSemanticInfo()
        {
            semanticInfo.index = 0;
            semanticInfo.space = 0;
        }
    };
    ResAndSemanticInfo info[kMaxResCount] = {};

    // First, we want to apply offsets of specialization constants for platforms that supports them.
    if (!isKhronosTarget(context->getTargetRequest()) &&
        !isWGPUTarget(context->getTargetRequest()) && !isMetalTarget(context->getTargetRequest()))
        return;

    if (auto foundSpecializationConstant =
            typeLayout->FindResourceInfo(LayoutResourceKind::SpecializationConstant))
    {
        info[kResInfo].resInfo = foundSpecializationConstant;

        if (auto layoutAttr = varDecl.getDecl()->findModifier<VkConstantIdAttribute>())
            info[kResInfo].semanticInfo.index = layoutAttr->location;
        else
            return;
    }

    if (auto foundVaryingInput = typeLayout->FindResourceInfo(LayoutResourceKind::VaryingInput))
    {
        info[kResInfo].resInfo = foundVaryingInput;

        if (auto layoutAttr = varDecl.getDecl()->findModifier<GLSLLocationAttribute>())
            info[kResInfo].semanticInfo.index = layoutAttr->value;
        else
            return;
    }
    if (auto foundVaryingOutput = typeLayout->FindResourceInfo(LayoutResourceKind::VaryingOutput))
    {
        info[kResInfo].resInfo = foundVaryingOutput;

        if (auto layoutAttr = varDecl.getDecl()->findModifier<GLSLLocationAttribute>())
            info[kResInfo].semanticInfo.index = layoutAttr->value;
        else
            return;
    }

    // For remaining cases, we only want to apply GLSL-style layout modifers
    // when compiling for Khronos and WGSL targets.
    //
    // TODO: This should have some finer granularity
    // so that we are able to distinguish between
    // Vulkan and OpenGL as targets.
    //
    if (isKhronosTarget(context->getTargetRequest()) || isWGPUTarget(context->getTargetRequest()))
    {
        // The catch in GLSL is that the expected resource type
        // is implied by the parameter declaration itself, and
        // the `layout` modifier is only allowed to adjust
        // the index/offset/etc.
        //

        if (auto foundInputAttachmentIndex =
                typeLayout->FindResourceInfo(LayoutResourceKind::InputAttachmentIndex))
        {
            foundResInfo = foundInputAttachmentIndex;
            // Try to find `input_attachment_index`
            if (auto glslAttachmentIndexAttr =
                    varDecl.getDecl()->findModifier<GLSLInputAttachmentIndexLayoutAttribute>())
            {
                info[kSubpassResInfo].resInfo = foundResInfo;
                // Subpass fills semantic info of a descriptor and subpass
                info[kSubpassResInfo].semanticInfo.index = (UInt)glslAttachmentIndexAttr->location;
                info[kSubpassResInfo].semanticInfo.space = 0;
            }
        }

        if (auto foundDescriptorTableSlot =
                typeLayout->FindResourceInfo(LayoutResourceKind::DescriptorTableSlot))
        {
            foundResInfo = foundDescriptorTableSlot;
            // Try to find `binding` and `set`
            if (auto glslBindingAttr = varDecl.getDecl()->findModifier<GLSLBindingAttribute>())
            {
                info[kResInfo].resInfo = foundResInfo;
                info[kResInfo].semanticInfo.index = glslBindingAttr->binding;
                info[kResInfo].semanticInfo.space = glslBindingAttr->set;
            }
        }
        else if (
            auto foundSubElementRegisterSpace =
                typeLayout->FindResourceInfo(LayoutResourceKind::SubElementRegisterSpace))
        {
            foundResInfo = foundSubElementRegisterSpace;
            // Try to find `set`
            if (auto attr = varDecl.getDecl()->findModifier<GLSLBindingAttribute>())
            {
                info[kResInfo].resInfo = foundResInfo;
                if (attr->binding != 0)
                {
                    getSink(context)->diagnose(
                        attr,
                        Diagnostics::wholeSpaceParameterRequiresZeroBinding,
                        varDecl.getName(),
                        attr->binding);
                }
                info[kResInfo].semanticInfo.index = attr->set;
                info[kResInfo].semanticInfo.space = 0;
            }
        }
    }

    auto varDeclBase = as<VarDeclBase>(varDecl);
    bool hasABinding = false;
    for (int i = 0; i < kMaxResCount; i++)
    {
        auto* resInfoItem = info[i].resInfo;
        auto& semanticInfo = info[i].semanticInfo;
        if (!resInfoItem)
            continue;

        auto kind = resInfoItem->kind;
        auto count = resInfoItem->count;
        semanticInfo.kind = kind;
        hasABinding = true;
        if (!varDeclBase)
            break;

        addExplicitParameterBinding(
            context,
            parameterInfo,
            varDeclBase.getDecl(),
            semanticInfo,
            count);
    }
    if (hasABinding)
        return;

    auto hlslToVulkanLayoutOptions = context->getTargetProgram()->getHLSLToVulkanLayoutOptions();
    bool warnedMissingVulkanLayoutModifier = false;
    // If we are not told how to infer bindings with a compile option, we warn
    if (hlslToVulkanLayoutOptions == nullptr || !hlslToVulkanLayoutOptions->canInferBindings())
    {
        warnedMissingVulkanLayoutModifier =
            _maybeDiagnoseMissingVulkanLayoutModifier(context, varDecl.as<VarDeclBase>());
        // For behavioral compatibility, if we didn't warn due to a push constant or shader record,
        // we still need to set the flag to true to maintain the same binding logic
        if (!warnedMissingVulkanLayoutModifier &&
            (varDecl.getDecl()->hasModifier<PushConstantAttribute>() ||
             varDecl.getDecl()->hasModifier<ShaderRecordAttribute>()))
        {
            warnedMissingVulkanLayoutModifier = true;
        }
    }

    // We need an HLSL register semantic to to infer from
    auto hlslRegSemantic = varDecl.getDecl()->findModifier<HLSLRegisterSemantic>();
    if (!hlslRegSemantic)
    {
        // We'll use inference from the HLSL like layout that will happen elsewhere
        return;
    }

    const auto hlslInfo = _extractLayoutSemanticInfo(context, hlslRegSemantic);
    if (hlslInfo.kind == LayoutResourceKind::None)
    {
        // Doesn't have an HLSL resource consumption, so we are done
        return;
    }

    // We can't infer TextureSampler from HLSL (it's not an HLSL concept)
    // So use default layout
    auto varType = getType(context->getASTBuilder(), varDecl.as<VarDeclBase>());
    if (auto textureType = as<TextureType>(varType))
    {
        if (textureType->isCombined())
        {
            if (!warnedMissingVulkanLayoutModifier)
            {
                warnedMissingVulkanLayoutModifier =
                    _maybeDiagnoseMissingVulkanLayoutModifier(context, varDecl.as<VarDeclBase>());
            }
            return;
        }
    }

    // Can we map to a Vulkan kind in principal?
    const HLSLToVulkanLayoutOptions::Kind vulkanKind =
        HLSLToVulkanLayoutOptions::getKind(hlslInfo.kind);
    if (vulkanKind == HLSLToVulkanLayoutOptions::Kind::Invalid)
    {
        // If we can't use inference, for the kind we'll use other mechanisms so we are done
        return;
    }

    // If inference is not enabled for this kind, we can issue a warning
    if (hlslToVulkanLayoutOptions &&
        !hlslToVulkanLayoutOptions->canInfer(vulkanKind, hlslInfo.space))
    {
        if (!warnedMissingVulkanLayoutModifier)
        {
            warnedMissingVulkanLayoutModifier =
                _maybeDiagnoseMissingVulkanLayoutModifier(context, varDecl.as<VarDeclBase>());
        }
    }

    if (warnedMissingVulkanLayoutModifier)
    {
        // If we warn due to invalid bindings and user did not set how to interpret 'hlsl style
        // bindings', we should map `register` 1:1 with equivlent vulkan bindings.
        if (!hlslToVulkanLayoutOptions || hlslToVulkanLayoutOptions->getKindShiftEnabledFlags() ==
                                              HLSLToVulkanLayoutOptions::KindFlag::None)
        {
            info[kResInfo].resInfo =
                typeLayout->findOrAddResourceInfo(LayoutResourceKind::DescriptorTableSlot);
            info[kResInfo].resInfo->count = 1;
        }
        else
        {
            return;
        }
    }

    // We use the HLSL binding directly (even though this notionally for GLSL/Vulkan)
    // We'll do the shifting at later later point in _maybeApplyHLSLToVulkanShifts
    if (!info[kResInfo].resInfo)
        info[kResInfo].resInfo = typeLayout->findOrAddResourceInfo(hlslInfo.kind);

    info[kResInfo].semanticInfo.kind = info[kResInfo].resInfo->kind;
    info[kResInfo].semanticInfo.index = UInt(hlslInfo.index);
    info[kResInfo].semanticInfo.space = UInt(hlslInfo.space);
    const LayoutSize count = info[kResInfo].resInfo->count;

    addExplicitParameterBinding(
        context,
        parameterInfo,
        as<VarDeclBase>(varDecl.getDecl()),
        info[kResInfo].semanticInfo,
        count);
}

// Given a single parameter, collect whatever information we have on
// how it has been explicitly bound, which may come from multiple declarations
void _generateParameterBindings(
    ParameterBindingContext* context,
    RefPtr<ParameterInfo> parameterInfo)
{
    // There must have been a declaration for the parameter.
    SLANG_RELEASE_ASSERT(parameterInfo->varLayout);

    // We will look for explicit binding information on the declaration.
    auto varLayout = parameterInfo->varLayout;

    // Handle HLSL `register` and `packoffset` modifiers
    addExplicitParameterBindings_HLSL(context, parameterInfo, varLayout);


    // Handle GLSL `layout` modifiers and `[vk::...]` attributes.
    //
    // TODO: We should deprecate the support for `layout` and then rename
    // these `_HLSL` and `_GLSL` functions to be more explicit and clear
    // about the fact that they are specific to the *target* and not to
    // the *source language* (as they were at one point).
    //
    addExplicitParameterBindings_GLSL(context, parameterInfo, varLayout);
}

// Generate the binding information for a shader parameter.
static void completeBindingsForParameterImpl(
    ParameterBindingContext* context,
    RefPtr<VarLayout> firstVarLayout,
    ParameterBindingInfo bindingInfos[kLayoutResourceKindCount])
{
    // For any resource kind used by the parameter
    // we need to update its layout information
    // to include a binding for that resource kind.
    //
    auto firstTypeLayout = firstVarLayout->typeLayout;

    // We need to deal with allocation of full register spaces first,
    // since that is the most complicated bit of logic.
    //
    // We will compute how many full register spaces the parameter
    // needs to allocate, across all the kinds of resources it
    // consumes, so that we can allocate a contiguous range of
    // spaces.
    //
    UInt spacesToAllocateCount = 0;
    for (auto typeRes : firstTypeLayout->resourceInfos)
    {
        auto kind = typeRes.kind;

        // We want to ignore resource kinds for which the user
        // has specified an explicit binding, since those won't
        // go into our contiguously allocated range.
        //
        auto& bindingInfo = bindingInfos[(int)kind];
        if (bindingInfo.count != 0)
        {
            continue;
        }

        // Now we inspect the kind of resource to figure out
        // its space requirements:
        //
        switch (kind)
        {
        default:
            // An unbounded-size array will need its own space.
            //
            if (typeRes.count.isInfinite())
            {
                spacesToAllocateCount++;
            }
            break;

        case LayoutResourceKind::SubElementRegisterSpace:
            // If the parameter consumes any full spaces (e.g., it
            // is a `struct` type with one or more unbounded arrays
            // for fields), then we will include those spaces in
            // our allocaiton.
            //
            // We assume/require here that we never end up needing
            // an unbounded number of spaces.
            // TODO: we should enforce that somewhere with an error.
            //
            spacesToAllocateCount += typeRes.count.getFiniteValue();
            break;

        case LayoutResourceKind::Uniform:
            // We want to ignore uniform data for this calculation,
            // since any uniform data in top-level shader parameters
            // needs to go into a global constant buffer.
            //
            break;

        case LayoutResourceKind::GenericResource:
            // This is more of a marker case, and shouldn't ever
            // need a space allocated to it.
            break;
        }
    }

    // If we compute that the parameter needs some number of full
    // spaces allocated to it, then we will go ahead and allocate
    // contiguous spaces here.
    //
    UInt firstAllocatedSpace = 0;
    if (spacesToAllocateCount)
    {
        firstAllocatedSpace = allocateUnusedSpaces(context, spacesToAllocateCount);
    }

    // We'll then dole the allocated spaces (if any) out to the resource
    // categories that need them.
    //
    UInt currentAllocatedSpace = firstAllocatedSpace;

    for (auto typeRes : firstTypeLayout->resourceInfos)
    {
        // Did we already apply some explicit binding information
        // for this resource kind?
        auto kind = typeRes.kind;
        auto& bindingInfo = bindingInfos[(int)kind];
        if (bindingInfo.count != 0)
        {
            // If things have already been bound, our work is done.
            //
            // TODO: it would be good to handle the case where a
            // binding specified a space, but not an offset/index
            // for some kind of resource.
            //
            continue;
        }

        auto count = typeRes.count;

        // Certain resource kinds require special handling.
        //
        // Note: This `switch` statement should have a `case` for
        // all of the special cases above that affect the computation of
        // `spacesToAllocateCount`.
        //
        switch (kind)
        {
        case LayoutResourceKind::SubElementRegisterSpace:
            {
                // The parameter's type needs to consume some number of whole
                // register spaces, and we have already allocated a contiguous
                // range of spaces above.
                //
                // As always, we can't handle the case of a parameter that needs
                // an infinite number of spaces.
                //
                SLANG_ASSERT(count.isFinite());
                bindingInfo.count = count;

                // We will use the spaces we've allocated, and bump
                // the variable tracking the "current" space by
                // the number of spaces consumed.
                //
                bindingInfo.index = currentAllocatedSpace;
                currentAllocatedSpace += count.getFiniteValue();

                // TODO: what should we store as the "space" for
                // an allocation of register spaces? Either zero
                // or `space` makes sense, but it isn't clear
                // which is a better choice.
                bindingInfo.space = 0;

                continue;
            }

        case LayoutResourceKind::GenericResource:
            {
                // `GenericResource` is somewhat confusingly named,
                // but simply indicates that the type of this parameter
                // in some way depends on a generic parameter that has
                // not been bound to a concrete value, so that asking
                // specific questions about its resource usage isn't
                // really possible.
                //
                bindingInfo.space = 0;
                bindingInfo.count = 1;
                bindingInfo.index = 0;
                continue;
            }

        case LayoutResourceKind::Uniform:
            // TODO: we don't currently handle global-scope uniform parameters.
            break;
        }

        // At this point, we know the parameter consumes some resource
        // (e.g., D3D `t` registers or Vulkan `binding`s), and the user
        // didn't specify an explicit binding, so we will have to
        // assign one for them.
        //
        // If we are consuming an infinite amount of the given resource
        // (e.g., an unbounded array of `Texure2D` requires an infinite
        // number of `t` regisers in D3D), then we will go ahead
        // and assign a full space:
        //
        if (count.isInfinite())
        {
            bindingInfo.count = count;
            bindingInfo.index = 0;
            bindingInfo.space = currentAllocatedSpace;
            currentAllocatedSpace++;
        }
        else
        {
            // If we have a finite amount of resources, then
            // we will go ahead and allocate from the "default"
            // space.

            UInt space = context->shared->defaultSpace;
            RefPtr<UsedRangeSet> usedRangeSet = _getOrCreateUsedRangeSetForSpace(context, space);

            bindingInfo.count = count;
            bindingInfo.index = usedRangeSet->usedResourceRanges[(int)kind].Allocate(
                firstVarLayout,
                count.getFiniteValue());
            bindingInfo.space = space;
        }
    }
}

static void applyBindingInfoToParameter(
    RefPtr<VarLayout> varLayout,
    ParameterBindingInfo bindingInfos[kLayoutResourceKindCount])
{
    for (auto k = 0; k < kLayoutResourceKindCount; ++k)
    {
        auto kind = LayoutResourceKind(k);
        auto& bindingInfo = bindingInfos[k];

        // skip resources we aren't consuming
        if (bindingInfo.count == 0)
            continue;

        // Add a record to the variable layout
        auto varRes = varLayout->AddResourceInfo(kind);
        varRes->space = (int)bindingInfo.space;
        varRes->index = (int)bindingInfo.index;
    }
}

// Generate the binding information for a shader parameter.
static void completeBindingsForParameter(
    ParameterBindingContext* context,
    RefPtr<ParameterInfo> parameterInfo)
{
    auto varLayout = parameterInfo->varLayout;
    SLANG_RELEASE_ASSERT(varLayout);

    completeBindingsForParameterImpl(context, varLayout, parameterInfo->bindingInfo);

    // At this point we should have explicit binding locations chosen for
    // all the relevant resource kinds, so we can apply these to the
    // declarations:

    applyBindingInfoToParameter(varLayout, parameterInfo->bindingInfo);
}

static void completeBindingsForParameter(
    ParameterBindingContext* context,
    RefPtr<VarLayout> varLayout)
{
    ParameterBindingInfo bindingInfos[kLayoutResourceKindCount];
    completeBindingsForParameterImpl(context, varLayout, bindingInfos);
    applyBindingInfoToParameter(varLayout, bindingInfos);
}

/// Allocate binding location for any "pending" data in a shader parameter.
///
/// When a parameter contains interface-type fields (recursively), we might
/// not have included them in the base layout for the parameter, and instead
/// need to allocate space for them after all other shader parameters have
/// been laid out.
///
/// This function should be called on the `pendingVarLayout` field of an
/// existing `VarLayout` to ensure that its pending data has been properly
/// assigned storage. It handles the case where the `pendingVarLayout`
/// field is null.
///
static void _allocateBindingsForPendingData(
    ParameterBindingContext* context,
    RefPtr<VarLayout> pendingVarLayout)
{
    if (!pendingVarLayout)
        return;

    completeBindingsForParameter(context, pendingVarLayout);
}

struct SimpleSemanticInfo
{
    String name;
    int index;
};

SimpleSemanticInfo decomposeSimpleSemantic(HLSLSimpleSemantic* semantic)
{
    auto composedName = semantic->name.getContent();

    // look for a trailing sequence of decimal digits
    // at the end of the composed name
    UInt length = composedName.getLength();
    UInt indexLoc = length;
    while (indexLoc > 0)
    {
        auto c = composedName[indexLoc - 1];
        if (c >= '0' && c <= '9')
        {
            indexLoc--;
            continue;
        }
        else
        {
            break;
        }
    }

    SimpleSemanticInfo info;

    //
    if (indexLoc == length)
    {
        // No index suffix
        info.name = composedName;
        info.index = 0;
    }
    else
    {
        // The name is everything before the digits
        String stringComposedName(composedName);

        info.name = stringComposedName.subString(0, indexLoc);
        info.index = strtol(stringComposedName.begin() + indexLoc, nullptr, 10);
    }
    return info;
}

static RefPtr<TypeLayout> processSimpleEntryPointParameter(
    ParameterBindingContext* context,
    Type* type,
    EntryPointParameterState const& inState,
    RefPtr<VarLayout> varLayout,
    int semanticSlotCount = 1)
{
    EntryPointParameterState state = inState;
    state.semanticSlotCount = semanticSlotCount;

    auto optSemanticName = state.optSemanticName;
    auto semanticIndex = *state.ioSemanticIndex;

    String semanticName = optSemanticName ? *optSemanticName : "";
    String sn = semanticName.toLower();

    RefPtr<TypeLayout> typeLayout;

    // First we check for a system-value semantic, operating
    // under the assumption that *any* semantic with an `SV_`
    // or `NV_` prefix is a system value.
    //
    if (sn.startsWith("sv_") || sn.startsWith("nv_"))
    {
        // Fragment shader color/render target outputs need to be handled
        // specially, because they are declared with an `SV`-prefixed
        // "system value" semantic, but in practice they are ordinary
        // user-defined outputs.
        //
        // TODO: We should consider allowing fragment-shader outputs
        // with arbitrary semantics, and simply treat them as if
        // they were declared with `SV_Target`.
        //
        if ((state.directionMask & kEntryPointParameterDirection_Output) &&
            (state.stage == Stage::Fragment) && (sn == "sv_target"))
        {
            // Note: For D3D shader models 5.0 and below, each `SV_Target<N>`
            // output conflicts with UAV register `u<N>`.
            //
            if (isD3DTarget(context->getTargetRequest()))
            {
                auto version = context->getTargetProgram()->getOptionSet().getProfileVersion();
                if (version <= ProfileVersion::DX_5_0)
                {
                    // We will address the conflict here by claiming the corresponding
                    // `u` register.
                    //
                    // Note: because entry point parameters get processed *before*
                    // registers get assigned to global-scope parameters, this
                    // allocation will prevent register `u<N>` from being auto-assigned
                    // to any global parameter.
                    //
                    // TODO: construct a `ParameterInfo` we can use here so that
                    // overlapped layout errors get reported nicely.
                    //
                    auto usedResourceSet = _getOrCreateUsedRangeSetForSpace(context, 0);
                    usedResourceSet->usedResourceRanges[int(LayoutResourceKind::UnorderedAccess)]
                        .Add(nullptr, semanticIndex, semanticIndex + semanticSlotCount);
                }
            }

            // A fragment shader output is effectively a user-defined output,
            // even if it was declared with `SV_Target`.
            //
            typeLayout = getSimpleVaryingParameterTypeLayout(
                context->layoutContext,
                type,
                kEntryPointParameterDirection_Output);
        }
        else if (
            isSPIRV(context->getTargetRequest()->getTarget()) &&
            ((state.directionMask & kEntryPointParameterDirection_Input &&
              state.stage == Stage::Fragment) ||
             (state.directionMask & kEntryPointParameterDirection_Output &&
              state.stage == Stage::Vertex)) &&
            sn == "sv_instanceid")
        {
            // This fragment-shader-input/vertex-shader-output is effectively not a system semantic
            // for SPIR-V,
            typeLayout = getSimpleVaryingParameterTypeLayout(
                context->layoutContext,
                type,
                state.directionMask);
        }
        else
        {
            // For a system-value parameter (that didn't match the
            // `SV_Target` special case above) we create a default
            // layout that consumes no input/output varying slots.
            //
            // The rationale here is that system parameters are distinct
            // form user-defined parameters for layout purposes, and
            // in particular should not be assigned `location`s on
            // GLSL-based targets.
            //
            typeLayout = getSimpleVaryingParameterTypeLayout(context->layoutContext, type, 0);

            // We need to compute whether an entry point consumes
            // any sample-rate inputs, and along with explicitly
            // `sample`-qualified parameters, we also need to
            // detect use of `SV_SampleIndex` and
            // `SV_VulkanSamplePosition` as an input.
            //
            if (state.directionMask & kEntryPointParameterDirection_Input)
            {
                if (sn == "sv_sampleindex" || sn == "sv_vulkansampleposition")
                {
                    state.isSampleRate = true;
                }
            }
        }

        // For any case of a system-value semantic (including `SV_Target`)
        // we record the system-value semantic so it can be queried
        // via reflection.
        //
        // TODO: We might want to consider skipping this step for
        // `SV_Target` outputs and treating them consistently as
        // just user-defined outputs.
        //
        if (varLayout)
        {
            varLayout->systemValueSemantic = semanticName;
            varLayout->systemValueSemanticIndex = semanticIndex;
        }

        // TODO: We might want to consider tracking some kind of usage
        // information for system inputs/outputs. In particular, it
        // would be good to check for and diagnose overlapping system
        // value declarations.

        // TODO: We should eventually be checking that system values
        // are appropriate to the stage that they appear on, and also
        // map the system value semantic string over to an `enum`
        // type of known/supported system value semantics.
    }
    else
    {
        // In this case we have a user-defined semantic, which means
        // an ordinary input and/or output varying parameter.
        //
        typeLayout =
            getSimpleVaryingParameterTypeLayout(context->layoutContext, type, state.directionMask);
    }

    if (state.isSampleRate && (state.directionMask & kEntryPointParameterDirection_Input) &&
        (context->stage == Stage::Fragment))
    {
        if (auto entryPointLayout = context->entryPointLayout)
        {
            entryPointLayout->flags |= EntryPointLayout::Flag::usesAnySampleRateInput;
        }
    }

    *state.ioSemanticIndex += state.semanticSlotCount;
    typeLayout->type = type;

    return typeLayout;
}

/// Compute layout information for an entry-point parameter `decl`.
///
/// This function should be used for a top-level entry point varying
/// parameter or a field of a structure used for varying parameters,
/// but *not* for any recursive case that operates on a type without
/// an associated declaration (e.g., recursing on `X` when dealing
/// with a parameer of type `X[]`).
///
/// This function is responsible for processing any atributes or
/// other modifiers on the declaration that should impact out layout
/// is computed.
///
static RefPtr<TypeLayout> processEntryPointVaryingParameterDecl(
    ParameterBindingContext* context,
    Decl* decl,
    Type* type,
    EntryPointParameterState const& inState,
    RefPtr<VarLayout> varLayout)
{
    // One of our responsibilities when recursing through varying
    // parameters is to compute the semantic name/index for each
    // parameter.
    //
    // Semantics can either be declared per field/parameter:
    //
    //      struct Output
    //      {
    //          float4 a : A;
    //          float4 b : B;
    //      }
    //
    // or they can be applied to an entire aggregate type:
    //
    //      void entryPoint(out Output o : OUTPUT) { ... }
    //
    // When these both of the above cases apply to a
    // leaf parameter/field, then the policy is that the
    // "outer-most" semantic wins. Thus in the case above,
    // `o.a` gets semantic `OUTPUT0` and `o.b` gets semantic
    // `OUTPUT1`.

    // By default the state we use for processing the
    // parameter/field `decl` will be the state that was
    // inherited from the outer context (if any).
    //
    EntryPointParameterState state = inState;

    // If there is already a semantic name coming from the
    // outer context, we will use it, but if there is no
    // outer semantic *and* the current field/parameter `decl`
    // has an explicit semantic, we will use that.
    //
    // Note: we allocate the storage for the variables that
    // will track the semantic state outside the conditional,
    // so that they are in scope for the recusrivse call
    // coming up.
    //
    SimpleSemanticInfo semanticInfo;
    int semanticIndex = 0;
    if (!state.optSemanticName)
    {
        if (auto semantic = decl->findModifier<HLSLSimpleSemantic>())
        {
            semanticInfo = decomposeSimpleSemantic(semantic);
            semanticIndex = semanticInfo.index;

            state.optSemanticName = &semanticInfo.name;
            state.ioSemanticIndex = &semanticIndex;
        }
    }

    // One of our tasks is to track whether a fragment shader
    // has any sample-rate varying inputs. To that end, we
    // will pass down a marker if this parameter was declared
    // with the `sample` modifier, so that we can detect
    // sample-rate inputs at the leaves.
    //
    if (decl)
    {
        if (decl->findModifier<HLSLSampleModifier>())
        {
            state.isSampleRate = true;
        }
    }

    // With the state to use for assigning semantics computed,
    // we now do processing that depends on the type of
    // the parameter, which may involve recursing into its
    // fields.
    //
    // The result of this step is the type layout to use for
    // our field/parameter `decl` in this context.
    //
    auto typeLayout = processEntryPointVaryingParameter(context, type, state, varLayout);

    // For Khronos targets (OpenGL and Vulkan), we need to process
    // the `[[vk::location(...)]]` and `[[vk::index(...)]]` attributes,
    // if present.
    //
    // TODO: In principle we should *also* be using the data from
    // `SV_Target<N>` semantics as an equivalent to `location = <N>`
    // when targetting Vulkan. Right now we are kind of skating by
    // on the fact that people almost always declare `SV_Target`s
    // in numerical order, so that our automatic assignment of
    // `location`s in declaration order coincidentally matches
    // the `SV_Target` order.
    //
    if (isKhronosTarget(context->getTargetRequest()) ||
        isMetalTarget(context->getTargetRequest()) || isWGPUTarget(context->getTargetRequest()))
    {
        if (auto locationAttr = decl->findModifier<GLSLLocationAttribute>())
        {
            int location = locationAttr->value;

            int index = 0;
            if (auto indexAttr = decl->findModifier<GLSLIndexAttribute>())
            {
                index = indexAttr->value;
            }

            // TODO: We should eventually include validation that a non-zero
            // `vk::index` is only valid for fragment shader color outputs.

            // Once we've extracted the data from the attribute(s), we
            // need to apply it to the `varLayout` for the parameter/field `decl`.
            //
            LayoutResourceKind kinds[] = {
                LayoutResourceKind::VaryingInput,
                LayoutResourceKind::VaryingOutput};
            for (auto kind : kinds)
            {
                auto typeResInfo = typeLayout->FindResourceInfo(kind);
                if (!typeResInfo)
                    continue;

                auto varResInfo = varLayout->findOrAddResourceInfo(kind);
                varResInfo->index = location;

                // Note: OpenGL and Vulkan represent dual-source color blending
                // differently from multiple render targets (MRT) at the source
                // level.
                //
                // When using MRT, GLSL (and thus SPIR-V) looks like this:
                //
                //      layout(location = 0) vec4 a;
                //      layout(location = 1) vec4 b;
                //
                // When using dual-source blending the GLSL/SPIR-V looks like:
                //
                //      layout(location = 0)            vec4 a;
                //      layout(location = 0, index = 1) vec4 b;
                //
                // Thus for a parameter of kind `VaryingOutput` when targetting
                // GLSL/SPIR-V, we need a way to encode the value that was pased
                // for `index` on the secondary color output.
                //
                // We are already using the `index` field in the `VarLayout::ResourceInfo`
                // to store what GLSL/SPIR-V calls the "location," so we will
                // hijack the `space` field (which is usually unused for varying
                // parameters) to store the GLSL/SPIR-V "index" value.
                //
                varResInfo->space = index;
            }
        }
        else if (auto indexAttr = decl->findModifier<GLSLIndexAttribute>())
        {
            getSink(context)->diagnose(
                indexAttr,
                Diagnostics::vkIndexWithoutVkLocation,
                decl->getName());
        }
    }

    return typeLayout;
}

static RefPtr<TypeLayout> processEntryPointVaryingParameter(
    ParameterBindingContext* context,
    Type* type,
    EntryPointParameterState const& state,
    RefPtr<VarLayout> varLayout)
{
    // Make sure to associate a stage with every
    // varying parameter (including sub-fields of
    // `struct`-type parameters), since downstream
    // code generation will need to look at the
    // stage (possibly on individual leaf fields) to
    // decide when to emit things like the `flat`
    // interpolation modifier.
    //
    if (varLayout)
    {
        varLayout->stage = state.stage;
    }

    // The default handling of varying parameters should not apply
    // to geometry shader output streams; they have their own special rules.
    if (auto gsStreamType = as<HLSLStreamOutputType>(type))
    {
        //

        auto elementType = gsStreamType->getElementType();

        int semanticIndex = 0;

        EntryPointParameterState elementState;
        elementState.directionMask = kEntryPointParameterDirection_Output;
        elementState.ioSemanticIndex = &semanticIndex;
        elementState.isSampleRate = false;
        elementState.optSemanticName = nullptr;
        elementState.semanticSlotCount = 0;
        elementState.stage = state.stage;
        elementState.loc = state.loc;

        auto elementTypeLayout =
            processEntryPointVaryingParameter(context, elementType, elementState, nullptr);

        RefPtr<StreamOutputTypeLayout> typeLayout = new StreamOutputTypeLayout();
        typeLayout->type = type;
        typeLayout->rules = elementTypeLayout->rules;
        typeLayout->elementTypeLayout = elementTypeLayout;

        for (auto resInfo : elementTypeLayout->resourceInfos)
            typeLayout->addResourceUsage(resInfo);

        return typeLayout;
    }

    // Raytracing shaders have a slightly different interpretation of their
    // "varying" input/output parameters, since they don't have the same
    // idea of previous/next stage as the rasterization shader types.
    //
    if (state.directionMask & kEntryPointParameterDirection_Output)
    {
        // Note: we are silently treating `out` parameters as if they
        // were `in out` for this test, under the assumption that
        // an `out` parameter represents a write-only payload.

        switch (state.stage)
        {
        default:
            // Not a raytracing shader.
            break;

        case Stage::Intersection:
        case Stage::RayGeneration:
            // Don't expect this case to have any `in out` parameters.
            getSink(context)->diagnose(
                state.loc,
                Diagnostics::dontExpectOutParametersForStage,
                getStageName(state.stage));
            break;

        case Stage::AnyHit:
        case Stage::ClosestHit:
        case Stage::Miss:
            // `in out` or `out` parameter is payload
            return createTypeLayoutWith(
                context->layoutContext,
                context->getRulesFamily()->getRayPayloadParameterRules(),
                type);

        case Stage::Callable:
            // `in out` or `out` parameter is payload
            return createTypeLayoutWith(
                context->layoutContext,
                context->getRulesFamily()->getCallablePayloadParameterRules(),
                type);
        }
    }
    else
    {
        switch (state.stage)
        {
        default:
            // Not a raytracing shader.
            break;

        case Stage::Intersection:
        case Stage::RayGeneration:
        case Stage::Miss:
        case Stage::Callable:
            // Don't expect this case to have any `in` parameters.
            //
            // TODO: For a miss or callable shader we could interpret
            // an `in` parameter as indicating a payload that the
            // programmer doesn't intend to write to.
            //
            getSink(context)->diagnose(
                state.loc,
                Diagnostics::dontExpectInParametersForStage,
                getStageName(state.stage));
            break;

        case Stage::AnyHit:
        case Stage::ClosestHit:
            // `in` parameter is hit attributes
            return createTypeLayoutWith(
                context->layoutContext,
                context->getRulesFamily()->getHitAttributesParameterRules(),
                type);
        }
    }

    // If there is an available semantic name and index,
    // then we should apply it to this parameter unconditionally
    // (that is, not just if it is a leaf parameter).
    auto optSemanticName = state.optSemanticName;
    if (optSemanticName && varLayout)
    {
        // Always store semantics in upper-case for
        // reflection information, since they are
        // supposed to be case-insensitive and
        // upper-case is the dominant convention.
        String semanticName = *optSemanticName;
        String sn = semanticName.toUpper();

        auto semanticIndex = *state.ioSemanticIndex;

        varLayout->semanticName = sn;
        varLayout->semanticIndex = semanticIndex;
        varLayout->flags |= VarLayoutFlag::HasSemantic;
    }

    // We use a lambda here to process the parameter based on `type`.
    // We need to be able to recurse on the lambda if need to translate/resolve
    // `type` to something else, in that case we simply call the lambda recursively.
    auto processParamOfType = [&](auto&& processParamOfTypeFunc, Type* type) -> RefPtr<TypeLayout>
    {
        // Scalar and vector types are treated as outputs directly
        if (auto basicType = as<BasicExpressionType>(type))
        {
            return processSimpleEntryPointParameter(context, basicType, state, varLayout);
        }
<<<<<<< HEAD
        return processSimpleEntryPointParameter(
            context,
            matrixType,
            state,
            varLayout,
            (int)rowCount);
    }
    else if (as<DescriptorHandleType>(type))
    {
        return processSimpleEntryPointParameter(context, type, state, varLayout);
    }
    else if (auto arrayType = as<ArrayExpressionType>(type))
    {
        // Note: Bad Things will happen if we have an array input
        // without a semantic already being enforced.
        UInt elementCount = 0;

        if (!arrayType->isUnsized())
=======
        else if (auto vectorType = as<VectorExpressionType>(type))
>>>>>>> 96df31a9
        {
            return processSimpleEntryPointParameter(context, vectorType, state, varLayout);
        }
        // A matrix is processed as if it was an array of rows
        else if (auto matrixType = as<MatrixExpressionType>(type))
        {
            auto foldedRowCountVal =
                context->getTargetProgram()->getProgram()->tryFoldIntVal(matrixType->getRowCount());
            IntegerLiteralValue rowCount = 0;
            if (!foldedRowCountVal)
            {
                rowCount = getIntVal(foldedRowCountVal);
            }
            return processSimpleEntryPointParameter(
                context,
                matrixType,
                state,
                varLayout,
                (int)rowCount);
        }
        else if (auto arrayType = as<ArrayExpressionType>(type))
        {
            // Note: Bad Things will happen if we have an array input
            // without a semantic already being enforced.
            UInt elementCount = 0;

            if (!arrayType->isUnsized())
            {
                auto intVal = context->getTargetProgram()->getProgram()->tryFoldIntVal(
                    arrayType->getElementCount());
                if (intVal)
                    elementCount = (UInt)getIntVal(intVal);
            }

            // We use the first element to derive the layout for the element type
            auto elementTypeLayout = processEntryPointVaryingParameter(
                context,
                arrayType->getElementType(),
                state,
                varLayout);

            // We still walk over subsequent elements to make sure they consume resources
            // as needed
            for (UInt ii = 1; ii < elementCount; ++ii)
            {
                processEntryPointVaryingParameter(
                    context,
                    arrayType->getElementType(),
                    state,
                    nullptr);
            }

            RefPtr<ArrayTypeLayout> arrayTypeLayout = new ArrayTypeLayout();
            arrayTypeLayout->elementTypeLayout = elementTypeLayout;
            arrayTypeLayout->type = arrayType;

            for (auto rr : elementTypeLayout->resourceInfos)
            {
                arrayTypeLayout->findOrAddResourceInfo(rr.kind)->count = rr.count * elementCount;
            }

            return arrayTypeLayout;
        }
        else if (auto meshOutputType = as<MeshOutputType>(type))
        {
            // TODO: Ellie, revisit
            // Note: Bad Things will happen if we have an array input
            // without a semantic already being enforced.

            // We use the first element to derive the layout for the element type
            auto elementTypeLayout = processEntryPointVaryingParameter(
                context,
                meshOutputType->getElementType(),
                state,
                varLayout);

            RefPtr<ArrayTypeLayout> arrayTypeLayout = new ArrayTypeLayout();
            arrayTypeLayout->elementTypeLayout = elementTypeLayout;
            arrayTypeLayout->type = arrayType;

            // TODO: Ellie, this is probably not the right place to handle this
            // On GLSL the indices type is built in and as such doesn't consume
            // resources.
            if (!isKhronosTarget(context->getTargetRequest()) || !as<IndicesType>(type))
            {
                for (auto rr : elementTypeLayout->resourceInfos)
                {
                    // TODO: Ellie, explain why only one slot is consumed here
                    arrayTypeLayout->findOrAddResourceInfo(rr.kind)->count = rr.count;
                }
            }

            return arrayTypeLayout;
        }
        else if (auto patchType = as<HLSLPatchType>(type))
        {
            // Similar to the MeshOutput case, a `InputPatch` or `OutputPatch` type is just like an
            // array.
            //
            auto elementTypeLayout = processEntryPointVaryingParameter(
                context,
                patchType->getElementType(),
                state,
                varLayout);

            RefPtr<ArrayTypeLayout> arrayTypeLayout = new ArrayTypeLayout();
            arrayTypeLayout->elementTypeLayout = elementTypeLayout;
            arrayTypeLayout->type = arrayType;

            for (auto rr : elementTypeLayout->resourceInfos)
            {
                arrayTypeLayout->findOrAddResourceInfo(rr.kind)->count = rr.count;
            }

            return arrayTypeLayout;
        }
        // Ignore a bunch of types that don't make sense here...
        else if (const auto subpassType = as<SubpassInputType>(type))
        {
            return nullptr;
        }
        else if (const auto textureType = as<TextureType>(type))
        {
            return nullptr;
        }
        else if (const auto samplerStateType = as<SamplerStateType>(type))
        {
            return nullptr;
        }
        else if (const auto constantBufferType = as<ConstantBufferType>(type))
        {
            return nullptr;
        }
        else if (auto ptrType = as<PtrType>(type))
        {
            SLANG_ASSERT(ptrType->astNodeType == ASTNodeType::PtrType);

            auto typeLayout = processSimpleEntryPointParameter(context, ptrType, state, varLayout);
            RefPtr<PointerTypeLayout> ptrTypeLayout = typeLayout.as<PointerTypeLayout>();

            // Work out the layout for the value/target type
            auto valueTypeLayout = processEntryPointVaryingParameter(
                context,
                ptrType->getValueType(),
                state,
                varLayout);
            ptrTypeLayout->valueTypeLayout = valueTypeLayout;
            return ptrTypeLayout;
        }
        else if (auto optionalType = as<OptionalType>(type))
        {
            Array<Type*, 2> types =
                makeArray(optionalType->getValueType(), context->getASTBuilder()->getBoolType());
            auto tupleType = context->getASTBuilder()->getTupleType(types.getView());
            return processEntryPointVaryingParameter(context, tupleType, state, varLayout);
        }
        else if (auto tupleType = as<TupleType>(type))
        {
            RefPtr<StructTypeLayout> structLayout = new StructTypeLayout();
            structLayout->type = type;
            for (Index i = 0; i < tupleType->getMemberCount(); i++)
            {
                auto fieldType = tupleType->getMember(i);
                RefPtr<VarLayout> fieldVarLayout = new VarLayout();

                // We don't really have a "field" decl, so just use the tuple-typed decl
                // itself as the varDecl of the elements.
                auto fieldDecl = (VarDeclBase*)varLayout->varDecl.getDecl();
                fieldVarLayout->varDecl = fieldDecl;

                structLayout->fields.add(fieldVarLayout);

                auto fieldTypeLayout = processEntryPointVaryingParameterDecl(
                    context,
                    fieldDecl,
                    fieldType,
                    state,
                    fieldVarLayout);

                if (!fieldTypeLayout)
                {
                    getSink(context)->diagnose(
                        varLayout->varDecl,
                        Diagnostics::notValidVaryingParameter,
                        fieldType);
                    continue;
                }
                fieldVarLayout->typeLayout = fieldTypeLayout;

                // Assign offsets in var layout for each resource kind of the type.
                for (auto fieldTypeResInfo : fieldTypeLayout->resourceInfos)
                {
                    auto kind = fieldTypeResInfo.kind;
                    auto structTypeResInfo = structLayout->findOrAddResourceInfo(kind);
                    auto fieldResInfo = fieldVarLayout->findOrAddResourceInfo(kind);
                    fieldResInfo->index = structTypeResInfo->count.getFiniteValue();
                    structTypeResInfo->count += fieldTypeResInfo.count;
                }
            }
            return structLayout;
        }
        // Catch declaration-reference types late in the sequence, since
        // otherwise they will include all of the above cases...
        else if (auto declRefType = as<DeclRefType>(type))
        {
            // If we are trying to get the layout of some extern type, do our best
            // to look it up in other loaded modules and generate the type layout
            // based on that.
            auto lookedUpType = context->layoutContext.lookupExternDeclRefType(declRefType);

            // If the link-time type resolved to something concrete, process the param as if it is
            // of the concrete type by recursively calling this lambda.
            if (type != lookedUpType)
                return processParamOfTypeFunc(_Move(processParamOfTypeFunc), lookedUpType);

            auto declRef = declRefType->getDeclRef();

            if (auto structDeclRef = declRef.as<StructDecl>())
            {
                RefPtr<StructTypeLayout> structLayout = new StructTypeLayout();
                structLayout->type = declRefType;

                // We will recursively walk the fields of a `struct` type
                // to compute layouts for those fields.
                //
                // Along the way, we may find fields with explicit layout
                // annotations, along with fields that have no explicit
                // layout. We will consider it an error to have a mix of
                // the two.
                //
                // TODO: We could support a mix of implicit and explicit
                // layout by performing layout on fields in two passes,
                // much like is done for the global scope. This would
                // complicate layout significantly for little practical
                // benefit, so it is very much a "nice to have" rather
                // than a "must have" feature.
                //
                Decl* firstExplicit = nullptr;
                Decl* firstImplicit = nullptr;
                for (auto field : getFields(
                         context->getASTBuilder(),
                         structDeclRef,
                         MemberFilterStyle::Instance))
                {
                    RefPtr<VarLayout> fieldVarLayout = new VarLayout();
                    fieldVarLayout->varDecl = field;

                    structLayout->fields.add(fieldVarLayout);
                    structLayout->mapVarToLayout.add(field.getDecl(), fieldVarLayout);

                    auto fieldTypeLayout = processEntryPointVaryingParameterDecl(
                        context,
                        field.getDecl(),
                        getType(context->getASTBuilder(), field),
                        state,
                        fieldVarLayout);

                    if (!fieldTypeLayout)
                    {
                        getSink(context)->diagnose(
                            field,
                            Diagnostics::notValidVaryingParameter,
                            field);
                        continue;
                    }
                    fieldVarLayout->typeLayout = fieldTypeLayout;

                    // The field needs to have offset information stored
                    // in `fieldVarLayout` for every kind of resource
                    // consumed by `fieldTypeLayout`.
                    //
                    for (auto fieldTypeResInfo : fieldTypeLayout->resourceInfos)
                    {
                        // If the field is a Conditional<T, false> type, then it could have 0 size.
                        // We should skip this field if it has no use of layout units.
                        if (fieldTypeResInfo.count == 0)
                            continue;

                        auto kind = fieldTypeResInfo.kind;

                        auto structTypeResInfo = structLayout->findOrAddResourceInfo(kind);

                        auto fieldResInfo = fieldVarLayout->FindResourceInfo(kind);
                        if (!fieldResInfo)
                        {
                            if (!firstImplicit)
                                firstImplicit = field.getDecl();

                            // In the implicit-layout case, we assign the field
                            // the next available offset after the fields that
                            // have preceded it.
                            //
                            fieldResInfo = fieldVarLayout->findOrAddResourceInfo(kind);
                            fieldResInfo->index = structTypeResInfo->count.getFiniteValue();
                            structTypeResInfo->count += fieldTypeResInfo.count;
                        }
                        else
                        {
                            if (!firstExplicit)
                                firstExplicit = field.getDecl();

                            // In the explicit case, the field already has offset
                            // information, and we just need to update the computed
                            // size of the `struct` type to account for the field.
                            //
                            auto fieldEndOffset = fieldResInfo->index + fieldTypeResInfo.count;
                            structTypeResInfo->count =
                                maximum(structTypeResInfo->count, fieldEndOffset);
                        }
                    }
                }
                if (firstImplicit && firstExplicit)
                {
                    getSink(context)->diagnose(
                        firstImplicit,
                        Diagnostics::mixingImplicitAndExplicitBindingForVaryingParams,
                        firstImplicit->getName(),
                        firstExplicit->getName());
                }

                return structLayout;
            }
            else if (auto globalGenericParamDecl = declRef.as<GlobalGenericParamDecl>())
            {
                auto& layoutContext = context->layoutContext;

                if (auto concreteType = findGlobalGenericSpecializationArg(
                        layoutContext,
                        globalGenericParamDecl.getDecl()))
                {
                    // If we know what concrete type has been used to specialize
                    // the global generic type parameter, then we should use
                    // the concrete type instead.
                    //
                    // Note: it should be illegal for the user to use a generic
                    // type parameter in a varying parameter list without giving
                    // it an explicit user-defined semantic. Otherwise, it would be possible
                    // that the concrete type that gets plugged in is a user-defined
                    // `struct` that uses some `SV_` semantics in its definition,
                    // so that any static information about what system values
                    // the entry point uses would be incorrect.
                    //
                    return processEntryPointVaryingParameter(
                        context,
                        concreteType,
                        state,
                        varLayout);
                }
                else
                {
                    // If we don't know a concrete type, then we aren't generating final
                    // code, so the reflection information should show the generic
                    // type parameter.
                    //
                    // We don't make any attempt to assign varying parameter resources
                    // to the generic type, since we can't know how many "slots"
                    // of varying input/output it would consume.
                    //
                    return createTypeLayoutForGlobalGenericTypeParam(
                        layoutContext,
                        type,
                        globalGenericParamDecl.getDecl());
                }
            }
            else if (auto enumDeclRef = declRef.as<EnumDecl>())
            {
                // We handle an enumeration type as its tag type for varying parameters.
                // This allows enums to be used in vertex output/input similar to their
                // underlying integer types.
                //
                auto tagType = enumDeclRef.getDecl()->tagType;
                SLANG_ASSERT(tagType);
                return processEntryPointVaryingParameter(context, tagType, state, varLayout);
            }
            else if (auto associatedTypeParam = declRef.as<AssocTypeDecl>())
            {
                RefPtr<TypeLayout> assocTypeLayout = new TypeLayout();
                assocTypeLayout->type = type;
                return assocTypeLayout;
            }
            else
            {
                SLANG_UNEXPECTED("unhandled type kind");
            }
        }

        // If we ran into an error in checking the user's code, then skip this parameter
        else if (const auto errorType = as<ErrorType>(type))
        {
            return nullptr;
        }

        SLANG_UNEXPECTED("unhandled type kind");
        UNREACHABLE_RETURN(nullptr);
    };
    return processParamOfType(_Move(processParamOfType), type);
}

/// Compute the type layout for a parameter declared directly on an entry point.
static RefPtr<TypeLayout> computeEntryPointParameterTypeLayout(
    ParameterBindingContext* context,
    DeclRef<VarDeclBase> paramDeclRef,
    RefPtr<VarLayout> paramVarLayout,
    EntryPointParameterState& state)
{
    auto paramType = getType(context->getASTBuilder(), paramDeclRef);
    SLANG_ASSERT(paramType);

    if (paramDeclRef.getDecl()->hasModifier<HLSLUniformModifier>())
    {
        // An entry-point parameter that is explicitly marked `uniform` represents
        // a uniform shader parameter passed via the implicitly-defined
        // constant buffer (e.g., the `$Params` constant buffer seen in fxc/dxc output).
        //
        LayoutRulesImpl* layoutRules = nullptr;
        if (isKhronosTarget(context->getTargetRequest()))
        {
            // For Vulkan, entry point uniform parameters are laid out using push constant
            // buffer rules (defaults to std430).
            layoutRules = context->getRulesFamily()->getShaderStorageBufferRules(
                context->getTargetProgram()->getOptionSet());
        }
        else
        {
            layoutRules = context->getRulesFamily()->getConstantBufferRules(
                context->getTargetRequest()->getOptionSet(),
                paramType);
        }
        return createTypeLayoutWith(context->layoutContext, layoutRules, paramType);
    }
    else
    {
        // The default case is a varying shader parameter, which could be used for
        // input, output, or both.
        //
        // The varying case needs to not only compute a layout, but also assocaite
        // "semantic" strings/indices with the varying parameters by recursively
        // walking their structure.

        state.directionMask = 0;

        // If it appears to be an input, process it as such.
        if (paramDeclRef.getDecl()->hasModifier<InModifier>() ||
            paramDeclRef.getDecl()->hasModifier<InOutModifier>() ||
            !paramDeclRef.getDecl()->hasModifier<OutModifier>())
        {
            state.directionMask |= kEntryPointParameterDirection_Input;
        }

        // If it appears to be an output, process it as such.
        if (paramDeclRef.getDecl()->hasModifier<OutModifier>() ||
            paramDeclRef.getDecl()->hasModifier<InOutModifier>())
        {
            state.directionMask |= kEntryPointParameterDirection_Output;
        }

        // For the purposes of type layout, mesh shader outputs are always
        // treated as output only, despite missing an 'out' modifier
        if (as<MeshOutputType>(paramDeclRef.getDecl()->getType()))
        {
            state.directionMask = kEntryPointParameterDirection_Output;
        }

        return processEntryPointVaryingParameterDecl(
            context,
            paramDeclRef.getDecl(),
            paramType,
            state,
            paramVarLayout);
    }
}

// There are multiple places where we need to compute the layout
// for a "scope" such as the global scope or an entry point.
// The `ScopeLayoutBuilder` encapsulates the logic around:
//
// * Doing layout for the ordinary/uniform fields, which involves
//   using the `struct` layout rules for constant buffers on
//   the target.
//
// * Creating a final type/var layout that reflects whether the
//   scope needs a constant buffer to be allocated to it.
//
struct ScopeLayoutBuilder
{
    ParameterBindingContext* m_context = nullptr;
    TypeLayoutContext m_layoutContext;
    RefPtr<StructTypeLayout> m_structLayout;
    UniformLayoutInfo m_structLayoutInfo;

    // We need to compute a layout for any "pending" data inside
    // of the parameters being added to the scope, to facilitate
    // later allocating space for all the pending parameters after
    // the primary shader parameters.
    //
    StructTypeLayoutBuilder m_pendingDataTypeLayoutBuilder;

    void beginLayout(ParameterBindingContext* context, TypeLayoutContext layoutContext)
    {
        m_context = context;
        m_layoutContext = layoutContext;

        auto rules = layoutContext.rules;
        m_structLayout = new StructTypeLayout();
        m_structLayout->rules = rules;

        m_structLayoutInfo = rules->BeginStructLayout();
    }


    void beginLayout(ParameterBindingContext* context)
    {
        beginLayout(context, context->layoutContext);
    }

    void _addParameter(RefPtr<VarLayout> varLayout)
    {
        // Does the parameter have any uniform data?
        auto layoutInfo = varLayout->typeLayout->FindResourceInfo(LayoutResourceKind::Uniform);
        LayoutSize uniformSize = layoutInfo ? layoutInfo->count : 0;
        if (uniformSize != 0)
        {
            // Make sure uniform fields get laid out properly...

            UniformLayoutInfo fieldInfo(uniformSize, varLayout->typeLayout->uniformAlignment);

            auto rules = m_layoutContext.rules;
            LayoutSize uniformOffset = rules->AddStructField(&m_structLayoutInfo, fieldInfo);

            varLayout->findOrAddResourceInfo(LayoutResourceKind::Uniform)->index =
                uniformOffset.getFiniteValue();
        }

        m_structLayout->fields.add(varLayout);

        m_structLayout->mapVarToLayout.add(varLayout->varDecl.getDecl(), varLayout);
    }

    void addParameter(RefPtr<VarLayout> varLayout)
    {
        _addParameter(varLayout);

        // Any "pending" items on a field type become "pending" items
        // on the overall `struct` type layout.
        //
        // TODO: This logic ends up duplicated between here and the main
        // `struct` layout logic in `type-layout.cpp`. If this gets any
        // more complicated we should see if there is a way to share it.
        //
        if (auto fieldPendingDataTypeLayout = varLayout->typeLayout->pendingDataTypeLayout)
        {
            auto rules = m_layoutContext.rules;
            m_pendingDataTypeLayoutBuilder.beginLayoutIfNeeded(nullptr, rules);
            auto varDeclBase = varLayout->varDecl.as<VarDeclBase>();
            if (!varDeclBase)
                return;
            auto fieldPendingDataVarLayout =
                m_pendingDataTypeLayoutBuilder.addField(varDeclBase, fieldPendingDataTypeLayout);

            m_structLayout->pendingDataTypeLayout = m_pendingDataTypeLayoutBuilder.getTypeLayout();

            varLayout->pendingVarLayout = fieldPendingDataVarLayout;
        }
    }

    void addParameter(ParameterInfo* parameterInfo)
    {
        auto varLayout = parameterInfo->varLayout;
        SLANG_RELEASE_ASSERT(varLayout);

        _addParameter(varLayout);

        // Global parameters will have their non-orindary/uniform
        // pending data handled by the main parameter binding
        // logic, but we still need to construct a layout
        // that includes any pending data.
        //
        if (auto fieldPendingVarLayout = varLayout->pendingVarLayout)
        {
            auto fieldPendingTypeLayout = fieldPendingVarLayout->typeLayout;

            auto rules = m_layoutContext.rules;
            m_pendingDataTypeLayoutBuilder.beginLayoutIfNeeded(nullptr, rules);
            m_structLayout->pendingDataTypeLayout = m_pendingDataTypeLayoutBuilder.getTypeLayout();

            auto fieldUniformLayoutInfo =
                fieldPendingTypeLayout->FindResourceInfo(LayoutResourceKind::Uniform);
            LayoutSize fieldUniformSize =
                fieldUniformLayoutInfo ? fieldUniformLayoutInfo->count : 0;
            if (fieldUniformSize != 0)
            {
                // Make sure uniform fields get laid out properly...

                UniformLayoutInfo fieldInfo(
                    fieldUniformSize,
                    fieldPendingTypeLayout->uniformAlignment);

                LayoutSize uniformOffset = rules->AddStructField(
                    m_pendingDataTypeLayoutBuilder.getStructLayoutInfo(),
                    fieldInfo);

                fieldPendingVarLayout->findOrAddResourceInfo(LayoutResourceKind::Uniform)->index =
                    uniformOffset.getFiniteValue();
            }

            m_pendingDataTypeLayoutBuilder.getTypeLayout()->fields.add(fieldPendingVarLayout);
        }
    }

    RefPtr<VarLayout> endLayout(VarLayout* inVarLayout = nullptr)
    {
        // Finish computing the layout for the ordindary data (if any).
        //
        auto rules = m_layoutContext.rules;
        rules->EndStructLayout(&m_structLayoutInfo);
        m_pendingDataTypeLayoutBuilder.endLayout();

        // Copy the final layout information computed for ordinary data
        // over to the struct type layout for the scope.
        //
        m_structLayout->addResourceUsage(LayoutResourceKind::Uniform, m_structLayoutInfo.size);
        m_structLayout->uniformAlignment = m_structLayout->uniformAlignment;

        RefPtr<TypeLayout> scopeTypeLayout = m_structLayout;

        // If a constant buffer is needed (because there is a non-zero
        // amount of uniform data), then we need to wrap up the layout
        // to reflect the constant buffer that will be generated.
        //
        scopeTypeLayout = createConstantBufferTypeLayoutIfNeeded(m_layoutContext, scopeTypeLayout);

        // We now have a bunch of layout information, which we should
        // record into a suitable object that represents the scope
        RefPtr<VarLayout> scopeVarLayout = inVarLayout;
        if (!scopeVarLayout)
        {
            scopeVarLayout = new VarLayout();
        }

        scopeVarLayout->typeLayout = scopeTypeLayout;

        if (auto pendingTypeLayout = scopeTypeLayout->pendingDataTypeLayout)
        {
            RefPtr<VarLayout> pendingVarLayout = new VarLayout();
            pendingVarLayout->typeLayout = pendingTypeLayout;
            scopeVarLayout->pendingVarLayout = pendingVarLayout;
        }

        return scopeVarLayout;
    }
};

// Scope layout builder specialized to the case of "simple"
// scopes (more or less everything but the global scope)
//
struct SimpleScopeLayoutBuilder : ScopeLayoutBuilder
{
    typedef ScopeLayoutBuilder Super;

    // Add a "simple" parameter that cannot have any user-defined
    // register or binding modifiers, so that its layout computation
    // can be simplified greatly.
    //
    void addSimpleParameter(RefPtr<VarLayout> varLayout)
    {
        // The main `addParameter` logic will deal with any ordinary/uniform data,
        // and with the "pending" part of the layout.
        //
        addParameter(varLayout);

        // That leaves us to deal with the resource usage that isn't
        // handled by `addParameter`, which we will defer until
        // `endLayout()` is called.
    }

    RefPtr<VarLayout> endLayout()
    {
        // In order to support a mix of parameters with explicit
        // and implicit layout, we will process the parameters in
        // two phases.
        //
        // In the first phase we will collect information about
        // resource ranges already claimed by parameters in the
        // scope.
        //
        UsedRanges usedRangeSet[kLayoutResourceKindCount];
        for (auto paramVarLayout : m_structLayout->fields)
        {
            auto paramTypeLayout = paramVarLayout->getTypeLayout();
            for (auto paramTypeResInfo : paramTypeLayout->resourceInfos)
            {
                auto kind = paramTypeResInfo.kind;
                if (kind == LayoutResourceKind::Uniform)
                    continue;

                // We will look for an explicit/existing binding in
                // the parameter var layout, which would represent
                // an explicit binding, and skip the parameter if
                // we don't find one.
                //
                auto paramResInfo = paramVarLayout->FindResourceInfo(kind);
                if (!paramResInfo)
                    continue;

                // If we found an explicit binding, then we need
                // to add it to our set for tracking.
                //
                auto startOffset = paramResInfo->index;
                auto endOffset = startOffset + paramTypeResInfo.count;
                usedRangeSet[int(kind)].Add(paramVarLayout, startOffset, endOffset);
            }
        }
        //
        // Next we iterate over the parameters again, and assign
        // unused ranges to all of those that didn't have ranges
        // explicitly bound.
        //
        for (auto paramVarLayout : m_structLayout->fields)
        {
            auto paramTypeLayout = paramVarLayout->getTypeLayout();
            for (auto paramTypeResInfo : paramTypeLayout->resourceInfos)
            {
                auto kind = paramTypeResInfo.kind;
                if (kind == LayoutResourceKind::Uniform)
                    continue;

                // We only care about parameters that are not already
                // explicitly bound, so we will skip those that already
                // have offset information for `kind`.
                //
                auto paramResInfo = paramVarLayout->FindResourceInfo(kind);
                if (paramResInfo)
                    continue;
                paramResInfo = paramVarLayout->findOrAddResourceInfo(kind);

                paramResInfo->index = usedRangeSet[int(kind)].Allocate(
                    paramVarLayout,
                    paramTypeResInfo.count.getFiniteValue());
            }
        }
        //
        // Finally, we need to compute the overall resource usage of
        // the scope/aggregate, so that it includes the ranges consumed
        // by all of the parameters/fields.
        //
        for (auto paramVarLayout : m_structLayout->fields)
        {
            auto paramTypeLayout = paramVarLayout->getTypeLayout();
            for (auto paramTypeResInfo : paramTypeLayout->resourceInfos)
            {
                auto kind = paramTypeResInfo.kind;
                if (kind == LayoutResourceKind::Uniform)
                    continue;

                auto paramResInfo = paramVarLayout->FindResourceInfo(kind);
                SLANG_ASSERT(paramResInfo);
                if (!paramResInfo)
                    continue;

                auto startOffset = paramResInfo->index;
                auto endOffset = startOffset + paramTypeResInfo.count;

                auto scopeResInfo = m_structLayout->findOrAddResourceInfo(paramTypeResInfo.kind);
                scopeResInfo->count = maximum(scopeResInfo->count, endOffset);
            }
        }

        // Once we are done providing explicit offsets for all the parameters,
        // we can defer to the base `ScopeLayoutBuilder` logic to decide
        // whether to allocate a default constant buffer or anything like that.
        //
        return Super::endLayout();
    }
};

/// Helper routine to allocate a constant buffer binding if one is needed.
///
/// This function primarily exists to encapsulate the logic for allocating
/// the resources required for a constant buffer in the appropriate
/// target-specific fashion.
///
static ParameterBindingAndKindInfo _allocateConstantBufferBinding(ParameterBindingContext* context)
{
    UInt space = context->shared->defaultSpace;
    auto usedRangeSet = _getOrCreateUsedRangeSetForSpace(context, space);

    auto layoutInfo =
        context->getRulesFamily()
            ->getConstantBufferRules(context->getTargetRequest()->getOptionSet(), nullptr)
            ->GetObjectLayout(
                ShaderParameterKind::ConstantBuffer,
                context->layoutContext.objectLayoutOptions)
            .getSimple();

    ParameterBindingAndKindInfo info;
    info.kind = layoutInfo.kind;
    info.count = layoutInfo.size;
    info.index = usedRangeSet->usedResourceRanges[(int)layoutInfo.kind].Allocate(
        nullptr,
        layoutInfo.size.getFiniteValue());
    info.space = space;
    return info;
}

static ParameterBindingAndKindInfo _assignConstantBufferBinding(
    ParameterBindingContext* context,
    VarLayout* varLayout,
    UInt space,
    UInt index)
{
    auto usedRangeSet = _getOrCreateUsedRangeSetForSpace(context, space);

    auto layoutInfo = context->getRulesFamily()
                          ->getConstantBufferRules(
                              context->getTargetRequest()->getOptionSet(),
                              varLayout->typeLayout ? varLayout->typeLayout->getType() : nullptr)
                          ->GetObjectLayout(
                              ShaderParameterKind::ConstantBuffer,
                              context->layoutContext.objectLayoutOptions)
                          .getSimple();

    const Index count = Index(layoutInfo.size.getFiniteValue());

    auto existingParam =
        usedRangeSet->usedResourceRanges[(int)layoutInfo.kind].Add(varLayout, index, index + count);
    SLANG_UNUSED(existingParam);
    SLANG_ASSERT(existingParam == nullptr);

    ParameterBindingAndKindInfo info;
    info.kind = layoutInfo.kind;
    info.count = count;
    info.index = index;
    info.space = space;
    return info;
}

/// Remove resource usage from `typeLayout` that should only be stored per-entry-point.
///
/// This is used when constructing the overall layout for an entry point, to make sure
/// that certain kinds of resource usage from the entry point don't "leak" into
/// the resource usage of the overall program.
///
static void removePerEntryPointParameterKinds(TypeLayout* typeLayout)
{
    typeLayout->removeResourceUsage(LayoutResourceKind::VaryingInput);
    typeLayout->removeResourceUsage(LayoutResourceKind::VaryingOutput);
    typeLayout->removeResourceUsage(LayoutResourceKind::ShaderRecord);
    typeLayout->removeResourceUsage(LayoutResourceKind::HitAttributes);
    typeLayout->removeResourceUsage(LayoutResourceKind::ExistentialObjectParam);
    typeLayout->removeResourceUsage(LayoutResourceKind::ExistentialTypeParam);
}

static void removePerEntryPointParameterKinds(VarLayout* varLayout)
{
    removePerEntryPointParameterKinds(varLayout->typeLayout);

    varLayout->removeResourceUsage(LayoutResourceKind::VaryingInput);
    varLayout->removeResourceUsage(LayoutResourceKind::VaryingOutput);
    varLayout->removeResourceUsage(LayoutResourceKind::ShaderRecord);
    varLayout->removeResourceUsage(LayoutResourceKind::HitAttributes);
    varLayout->removeResourceUsage(LayoutResourceKind::ExistentialObjectParam);
    varLayout->removeResourceUsage(LayoutResourceKind::ExistentialTypeParam);
}

/// Iterate over the parameters of an entry point to compute its requirements.
///
static RefPtr<EntryPointLayout> collectEntryPointParameters(
    ParameterBindingContext* context,
    EntryPoint* entryPoint,
    String entryPointNameOverride,
    EntryPoint::EntryPointSpecializationInfo* specializationInfo)
{
    auto astBuilder = context->getASTBuilder();

    // We will take responsibility for creating and filling in
    // the `EntryPointLayout` object here.
    //
    RefPtr<EntryPointLayout> entryPointLayout = new EntryPointLayout();
    entryPointLayout->profile = entryPoint->getProfile();
    entryPointLayout->name = entryPoint->getName();
    entryPointLayout->nameOverride = entryPointNameOverride;

    // The entry point layout must be added to the output
    // program layout so that it can be accessed by reflection.
    //
    context->shared->programLayout->entryPoints.add(entryPointLayout);

    DeclRef<FuncDecl> entryPointFuncDeclRef = entryPoint->getFuncDeclRef();

    // HACK: We might have an `EntryPoint` that has been deserialized, in
    // which case we don't currently have access to its AST-level information,
    // and as a result we cannot collect parameter information from it.
    //
    if (!entryPointFuncDeclRef)
    {
        // TODO: figure out what fields we absolutely need to fill in.

        RefPtr<StructTypeLayout> paramsTypeLayout = new StructTypeLayout();

        RefPtr<VarLayout> paramsLayout = new VarLayout();
        paramsLayout->typeLayout = paramsTypeLayout;

        entryPointLayout->parametersLayout = paramsLayout;

        return entryPointLayout;
    }

    // If specialization was applied to the entry point, then the side-band
    // information that was generated will have a more specialized reference
    // to the entry point with generic parameters filled in. We should
    // use that version if it is available.
    //
    if (specializationInfo)
        entryPointFuncDeclRef = specializationInfo->specializedFuncDeclRef;

    auto entryPointType = DeclRefType::create(astBuilder, entryPointFuncDeclRef);

    entryPointLayout->entryPoint = entryPointFuncDeclRef;
    entryPointLayout->program = context->getTargetProgram()->getProgram();

    // For the duration of our parameter collection work we will
    // establish this entry point as the current one in the context.
    //
    context->entryPointLayout = entryPointLayout;

    // We are going to iterate over the entry-point parameters,
    // and while we do so we will go ahead and perform layout/binding
    // assignment for two cases:
    //
    // First, the varying parameters of the entry point will have
    // their semantics and locations assigned, so we set up state
    // for tracking that layout.
    //
    int defaultSemanticIndex = 0;
    EntryPointParameterState state;
    state.ioSemanticIndex = &defaultSemanticIndex;
    state.optSemanticName = nullptr;
    state.semanticSlotCount = 0;
    state.stage = entryPoint->getStage();

    // Second, we will compute offsets for any "ordinary" data
    // in the parameter list (e.g., a `uniform float4x4 mvp` parameter),
    // which is what the `ScopeLayoutBuilder` is designed to help with.
    //
    TypeLayoutContext layoutContext = context->layoutContext;

    if (isKhronosTarget(context->getTargetRequest()))
    {
        // For Vulkan/SPIR-V targets, there are various cases for
        // how parameters that would otherwise just be a `ConstantBuffer<...>`
        // get passed, that the compiler and application need to agree
        // on.
        //
        // As a matter of policy, the Slang compiler will interpret
        // direct entry-point `uniform` parameters as being passed
        // using whatever is the most natural and efficient mechanism
        // based on the shader stage.
        //
        // In the case of rasterization and compute shaders, this means
        // passing entry-point `uniform` parmaeters via a "push constant"
        // buffer.
        //
        // In the case of ray-tracing shaders, this means passing entry-point
        // `uniform` parameters via the "shader record."
        //
        switch (entryPoint->getStage())
        {
        default:
            layoutContext =
                layoutContext.with(layoutContext.getRulesFamily()->getPushConstantBufferRules());
            break;

        case Stage::AnyHit:
        case Stage::Callable:
        case Stage::ClosestHit:
        case Stage::Intersection:
        case Stage::Miss:
        case Stage::RayGeneration:
            layoutContext = layoutContext.with(
                layoutContext.getRulesFamily()->getShaderRecordConstantBufferRules());
            break;
        }
    }

    SimpleScopeLayoutBuilder scopeBuilder;
    scopeBuilder.beginLayout(context, layoutContext);
    auto paramsStructLayout = scopeBuilder.m_structLayout;
    paramsStructLayout->type = entryPointType;

    for (auto& shaderParamInfo : entryPoint->getShaderParams())
    {
        auto paramDeclRef = shaderParamInfo.paramDeclRef;

        // Any generic specialization applied to the entry-point function
        // must also be applied to its parameters.
        paramDeclRef = context->getASTBuilder()->getMemberDeclRef(
            entryPointFuncDeclRef,
            paramDeclRef.getDecl());

        // When computing layout for an entry-point parameter,
        // we want to make sure that the layout context has access
        // to the existential type arguments (if any) that were
        // provided for the entry-point existential type parameters (if any).
        //
        if (specializationInfo)
        {
            auto& existentialSpecializationArgs = specializationInfo->existentialSpecializationArgs;
            auto genericSpecializationParamCount = entryPoint->getGenericSpecializationParamCount();

            context->layoutContext = context->layoutContext
                                         .withSpecializationArgs(
                                             existentialSpecializationArgs.getBuffer(),
                                             existentialSpecializationArgs.getCount())
                                         .withSpecializationArgsOffsetBy(
                                             shaderParamInfo.firstSpecializationParamIndex -
                                             genericSpecializationParamCount);
        }

        // Any error messages we emit during the process should
        // refer to the location of this parameter.
        //
        state.loc = paramDeclRef.getLoc();

        // We are going to construct the variable layout for this
        // parameter *before* computing the type layout, because
        // the type layout computation is also determining the effective
        // semantic of the parameter, which needs to be stored
        // back onto the `VarLayout`.
        //
        RefPtr<VarLayout> paramVarLayout = new VarLayout();
        paramVarLayout->varDecl = paramDeclRef;
        paramVarLayout->stage = state.stage;

        auto paramTypeLayout =
            computeEntryPointParameterTypeLayout(context, paramDeclRef, paramVarLayout, state);
        paramVarLayout->typeLayout = paramTypeLayout;

        // We expect to always be able to compute a layout for
        // entry-point parameters, but to be defensive we will
        // skip parameters that couldn't have a layout computed
        // when assertions are disabled.
        //
        SLANG_ASSERT(paramTypeLayout);
        if (!paramTypeLayout)
            continue;

        // Now that we've computed the layout to use for the parameter,
        // we need to add its resource usage to that of the entry
        // point as a whole.
        //
        scopeBuilder.addSimpleParameter(paramVarLayout);
    }
    entryPointLayout->parametersLayout = scopeBuilder.endLayout();

    // For an entry point with a non-`void` return type, we need to process the
    // return type as a varying output parameter.
    //
    // TODO: Ideally we should make the layout process more robust to empty/void
    // types and apply this logic unconditionally.
    //
    auto resultType = getResultType(astBuilder, entryPointFuncDeclRef);
    SLANG_ASSERT(resultType);

    if (!resultType->equals(astBuilder->getVoidType()))
    {
        state.loc = entryPointFuncDeclRef.getLoc();
        state.directionMask = kEntryPointParameterDirection_Output;

        RefPtr<VarLayout> resultLayout = new VarLayout();
        resultLayout->stage = state.stage;

        auto resultTypeLayout = processEntryPointVaryingParameterDecl(
            context,
            entryPointFuncDeclRef.getDecl(),
            resultType,
            state,
            resultLayout);

        if (resultTypeLayout)
        {
            resultLayout->typeLayout = resultTypeLayout;

            for (auto rr : resultTypeLayout->resourceInfos)
            {
                auto entryPointRes = paramsStructLayout->findOrAddResourceInfo(rr.kind);
                resultLayout->findOrAddResourceInfo(rr.kind)->index =
                    entryPointRes->count.getFiniteValue();
                entryPointRes->count += rr.count;
            }
        }

        entryPointLayout->resultLayout = resultLayout;
    }

    // We don't want certain kinds of resource usage within an entry
    // point to "leak" into the overall resource usage of the entry
    // point and thus lead to offsetting of successive entry points.
    //
    // For example if we have a vertex and a fragment entry point
    // in the some program, and each has one varying input, then
    // the both the vertex and fragment varying outputs should have
    // a location/index of zero. It would be bad if the fragment
    // input (or whichever entry point comes second in the global
    // ordering) started at location one, because then it wouldn't
    // line up correctly with any vertex stage outputs.
    //
    // We handle this with a bit of a kludge, by removing the
    // particular `LayoutResourceKind`s that are susceptible to
    // this problem from the overall resource usage of the entry
    // point.
    //
    removePerEntryPointParameterKinds(paramsStructLayout);
    removePerEntryPointParameterKinds(entryPointLayout->parametersLayout);

    return entryPointLayout;
}

/// Visitor used by `collectGlobalGenericArguments`
struct CollectGlobalGenericArgumentsVisitor : ComponentTypeVisitor
{
    CollectGlobalGenericArgumentsVisitor(ParameterBindingContext* context)
        : m_context(context)
    {
    }

    ParameterBindingContext* m_context;

    void visitRenamedEntryPoint(
        RenamedEntryPointComponentType* entryPoint,
        EntryPoint::EntryPointSpecializationInfo* specializationInfo) SLANG_OVERRIDE
    {
        entryPoint->getBase()->acceptVisitor(this, specializationInfo);
    }

    void visitEntryPoint(
        EntryPoint* entryPoint,
        EntryPoint::EntryPointSpecializationInfo* specializationInfo) SLANG_OVERRIDE
    {
        SLANG_UNUSED(entryPoint);
        SLANG_UNUSED(specializationInfo);
    }

    void visitTypeConformance(TypeConformance* conformance) SLANG_OVERRIDE
    {
        SLANG_UNUSED(conformance);
    }

    void visitModule(Module* module, Module::ModuleSpecializationInfo* specializationInfo)
        SLANG_OVERRIDE
    {
        SLANG_UNUSED(module);

        if (!specializationInfo)
            return;

        for (auto& globalGenericArg : specializationInfo->genericArgs)
        {
            if (auto globalGenericTypeParamDecl =
                    as<GlobalGenericParamDecl>(globalGenericArg.paramDecl))
            {
                m_context->shared->programLayout->globalGenericArgs.add(
                    globalGenericTypeParamDecl,
                    globalGenericArg.argVal);
            }
        }
    }

    void visitComposite(
        CompositeComponentType* composite,
        CompositeComponentType::CompositeSpecializationInfo* specializationInfo) SLANG_OVERRIDE
    {
        visitChildren(composite, specializationInfo);
    }

    void visitSpecialized(SpecializedComponentType* specialized) SLANG_OVERRIDE
    {
        specialized->getBaseComponentType()->acceptVisitor(
            this,
            specialized->getSpecializationInfo());
    }
};

/// Collect an ordered list of all the specialization arguments given for global generic
/// specialization parameters in `program`.
///
/// This information is used to accelerate the process of mapping a global generic type
/// to its definition during type layout.
///
static void collectGlobalGenericArguments(ParameterBindingContext* context, ComponentType* program)
{
    CollectGlobalGenericArgumentsVisitor visitor(context);
    program->acceptVisitor(&visitor, nullptr);
}

/// Collect information about the (unspecialized) specialization parameters of `program` into
/// `context`.
///
/// This function computes the reflection/layout for for the specialization parameters, so
/// that they can be exposed to the API user.
///
static void collectSpecializationParams(ParameterBindingContext* context, ComponentType* program)
{
    auto specializationParamCount = program->getSpecializationParamCount();
    for (Index ii = 0; ii < specializationParamCount; ++ii)
    {
        auto specializationParam = program->getSpecializationParam(ii);
        switch (specializationParam.flavor)
        {
        case SpecializationParam::Flavor::GenericType:
        case SpecializationParam::Flavor::GenericValue:
            {
                RefPtr<GenericSpecializationParamLayout> paramLayout =
                    new GenericSpecializationParamLayout();
                paramLayout->decl = as<Decl>(specializationParam.object);
                context->shared->programLayout->specializationParams.add(paramLayout);
            }
            break;

        case SpecializationParam::Flavor::ExistentialType:
        case SpecializationParam::Flavor::ExistentialValue:
            {
                RefPtr<ExistentialSpecializationParamLayout> paramLayout =
                    new ExistentialSpecializationParamLayout();
                paramLayout->type = as<Type>(specializationParam.object);
                context->shared->programLayout->specializationParams.add(paramLayout);
            }
            break;

        default:
            SLANG_UNEXPECTED("unhandled specialization parameter flavor");
            break;
        }
    }
}

/// Visitor used by `collectParameters()`
struct CollectParametersVisitor : ComponentTypeVisitor
{
    CollectParametersVisitor(ParameterBindingContext* context)
        : m_context(context)
    {
    }

    ParameterBindingContext* m_context;
    String m_currentEntryPointNameOverride;

    void visitComposite(
        CompositeComponentType* composite,
        CompositeComponentType::CompositeSpecializationInfo* specializationInfo) SLANG_OVERRIDE
    {
        // The parameters of a composite component type can
        // be determined by just visiting its children in order.
        //
        visitChildren(composite, specializationInfo);
    }

    void visitSpecialized(SpecializedComponentType* specialized) SLANG_OVERRIDE
    {
        // The parameters of a specialized component type
        // are just those of its base component type, with
        // appropriate specialization information passed
        // along.
        //
        visitChildren(specialized);
    }


    void visitEntryPoint(
        EntryPoint* entryPoint,
        EntryPoint::EntryPointSpecializationInfo* specializationInfo) SLANG_OVERRIDE
    {
        // An entry point is a leaf case.
        //
        // In our current model an entry point does not introduce
        // any global shader parameters, but in practice it effectively
        // acts a lot like a single global shader parameter named after
        // the entry point and with a `struct` type that combines
        // all the `uniform` entry point parameters.
        //
        // Later passes will need to make sure that the entry point
        // gets enumerated in the right order relative to any global
        // shader parameters.
        //

        ParameterBindingContext contextData = *m_context;
        auto context = &contextData;
        context->stage = entryPoint->getStage();
        collectEntryPointParameters(
            context,
            entryPoint,
            m_currentEntryPointNameOverride,
            specializationInfo);
    }

    void visitRenamedEntryPoint(
        RenamedEntryPointComponentType* renamedEntryPoint,
        EntryPoint::EntryPointSpecializationInfo* specializationInfo) SLANG_OVERRIDE
    {
        auto lastNameOverride = m_currentEntryPointNameOverride;
        m_currentEntryPointNameOverride = renamedEntryPoint->getEntryPointNameOverride(0);
        renamedEntryPoint->getBase()->acceptVisitor(this, specializationInfo);
        m_currentEntryPointNameOverride = lastNameOverride;
    }

    void visitModule(Module* module, Module::ModuleSpecializationInfo* specializationInfo)
        SLANG_OVERRIDE
    {
        // A single module represents a leaf case for layout.
        //
        // We will enumerate the (global) shader parameters declared
        // in the module and add each to our canonical ordering.
        //
        auto paramCount = module->getShaderParamCount();

        ExpandedSpecializationArg* specializationArgs =
            specializationInfo ? specializationInfo->existentialArgs.getBuffer() : nullptr;

        for (Index pp = 0; pp < paramCount; ++pp)
        {
            auto shaderParamInfo = module->getShaderParam(pp);
            if (specializationArgs)
            {
                m_context->layoutContext = m_context->layoutContext.withSpecializationArgs(
                    specializationArgs,
                    shaderParamInfo.specializationParamCount);
                specializationArgs += shaderParamInfo.specializationParamCount;
            }

            collectGlobalScopeParameter(m_context, shaderParamInfo, SubstitutionSet());
        }

        if (auto moduleDecl = module->getModuleDecl())
        {
            if (auto nvapiSlotModifier = moduleDecl->findModifier<NVAPISlotModifier>())
            {
                m_context->shared->nvapiSlotModifiers.add(nvapiSlotModifier);
            }
        }
    }

    void visitTypeConformance(TypeConformance* conformance) SLANG_OVERRIDE
    {
        SLANG_UNUSED(conformance);
    }
};

/// Recursively collect the global shader parameters and entry points in `program`.
///
/// This function is used to establish the global ordering of parameters and
/// entry points used for layout.
///
static void collectParameters(ParameterBindingContext* inContext, ComponentType* program)
{
    // All of the parameters in translation units directly
    // referenced in the compile request are part of one
    // logical namespace/"linkage" so that two parameters
    // with the same name should represent the same
    // parameter, and get the same binding(s)

    ParameterBindingContext contextData = *inContext;
    auto context = &contextData;
    context->stage = Stage::Unknown;

    CollectParametersVisitor visitor(context);
    program->acceptVisitor(&visitor, nullptr);
}

/// Emit a diagnostic about a uniform/ordinary parameter at global scope.
void diagnoseGlobalUniform(SharedParameterBindingContext* sharedContext, VarDeclBase* varDecl)
{
    // Don't emit the implicit global shader parameter warning if the variable is explicitly
    // marked as uniform
    if (!varDecl->hasModifier<HLSLUniformModifier>())
    {
        getSink(sharedContext)
            ->diagnose(varDecl, Diagnostics::globalUniformNotExpected, varDecl->getName());
    }

    // Always check and warn about binding attributes being ignored, regardless of uniform
    // modifier
    if (varDecl->findModifier<GLSLBindingAttribute>())
    {
        sharedContext->m_sink->diagnose(
            varDecl,
            Diagnostics::bindingAttributeIgnoredOnUniform,
            varDecl->getName());
    }
}


static int _calcTotalNumUsedRegistersForLayoutResourceKind(
    ParameterBindingContext* bindingContext,
    LayoutResourceKind kind)
{
    int numUsed = 0;
    for (auto& [_, rangeSet] : bindingContext->shared->globalSpaceUsedRangeSets)
    {
        const auto& usedRanges = rangeSet->usedResourceRanges[kind];
        for (const auto& usedRange : usedRanges.ranges)
        {
            numUsed += int(usedRange.end - usedRange.begin);
        }
    }
    return numUsed;
}

static bool _isCPUTarget(CodeGenTarget target)
{
    const auto desc = ArtifactDescUtil::makeDescForCompileTarget(asExternal(target));
    return ArtifactDescUtil::isCpuLikeTarget(desc);
}

static bool _isPTXTarget(CodeGenTarget target)
{
    switch (target)
    {
    case CodeGenTarget::CUDASource:
    case CodeGenTarget::PTX:
        {
            return true;
        }
    default:
        return false;
    }
}

/// Keep track of the running global counter for entry points and global parameters visited.
///
/// Because of explicit `register` and `[[vk::binding(...)]]` support, parameter binding
/// needs to proceed in multiple passes, and each pass must both visit the things that
/// need layout (parameters and entry points) in the same order in each pass, and must
/// also be able to look up the side-band information that flows between passes.
///
/// Currently the `ParameterBindingContext` keeps separate arrays for global shader
/// parameters and entry points, but in the global ordering for layout they can be
/// interleaved. There is also no simple tracking structure that relates a global
/// parameter or entry point to its index in those arrays. Instead, we just keep
/// running counters during our passes over the program so that we can easily
/// compute the linear index of each entry point and global parameter as it
/// is encountered.
///
struct ParameterBindingVisitorCounters
{
    Index entryPointCounter = 0;
    Index globalParamCounter = 0;
};

/// Recursive routine to "complete" all binding for parameters and entry points in
/// `componentType`.
///
/// This includes allocation of as-yet-unused register/binding ranges to parameters (which
/// will then affect the ranges of registers/bindings that are available to subsequent
/// parameters), and imporantly *also* includes allocate of space to any "pending"
/// data for interface/existential type parameters/fields.
///
static void _completeBindings(
    ParameterBindingContext* context,
    ComponentType* componentType,
    ParameterBindingVisitorCounters* ioCounters);

/// A visitor used by `_completeBindings`.
///
/// This visitor walks the structure of a `ComponentType` to ensure that
/// any shader parameters (and entry points) it contains that *don't*
/// have explicit bindings on them get allocated registers/bindings
/// as appropriate.
///
/// The main complication of this visitor is how it handles the
/// `SpecializedComponentType` case, because a specialized component
/// type needs to be handled as an atomic unit that lays out the
/// same in all contexts.
///
struct CompleteBindingsVisitor : ComponentTypeVisitor
{
    CompleteBindingsVisitor(
        ParameterBindingContext* context,
        ParameterBindingVisitorCounters* counters)
        : m_context(context), m_counters(counters)
    {
    }

    ParameterBindingContext* m_context;
    ParameterBindingVisitorCounters* m_counters;

    void visitEntryPoint(
        EntryPoint* entryPoint,
        EntryPoint::EntryPointSpecializationInfo* specializationInfo) SLANG_OVERRIDE
    {
        SLANG_UNUSED(entryPoint);
        SLANG_UNUSED(specializationInfo);

        // We compute the index of the entry point in the global ordering,
        // so we can look up the tracking data in our context. As a result
        // we don't actually make use of the parameters that were passed in.
        //
        auto globalEntryPointIndex = m_counters->entryPointCounter++;
        auto globalEntryPointInfo =
            m_context->shared->programLayout->entryPoints[globalEntryPointIndex];


        // We mostly treat an entry point like a single shader parameter that
        // uses its `parametersLayout`.
        //
        completeBindingsForParameter(m_context, globalEntryPointInfo->parametersLayout);
    }

    void visitRenamedEntryPoint(
        RenamedEntryPointComponentType* renamedEntryPoint,
        EntryPoint::EntryPointSpecializationInfo* specializationInfo) SLANG_OVERRIDE
    {
        renamedEntryPoint->getBase()->acceptVisitor(this, specializationInfo);
    }

    void visitModule(Module* module, Module::ModuleSpecializationInfo* specializationInfo)
        SLANG_OVERRIDE
    {
        SLANG_UNUSED(specializationInfo);
        // A module is a leaf case: we just want to visit each parameter.
        visitLeafParams(module);
    }

    void visitLeafParams(ComponentType* componentType)
    {
        auto paramCount = componentType->getShaderParamCount();
        for (Index ii = 0; ii < paramCount; ++ii)
        {
            auto globalParamIndex = m_counters->globalParamCounter++;
            auto globalParamInfo = m_context->shared->parameters[globalParamIndex];

            completeBindingsForParameter(m_context, globalParamInfo);
        }
    }

    void visitComposite(
        CompositeComponentType* composite,
        CompositeComponentType::CompositeSpecializationInfo* specializationInfo) SLANG_OVERRIDE
    {
        // We just wnat to recurse on the children of the composite in order.
        visitChildren(composite, specializationInfo);
    }

    void visitSpecialized(SpecializedComponentType* specialized) SLANG_OVERRIDE
    {
        // The handling of a specialized component type here is subtle.
        //
        // We do *not* simply recurse on the base component type.
        // Doing so would ensure that the parameters would get
        // registers/bindings allocated to them, but it wouldn't
        // allocate space for the "pending" data related to
        // existential/interface parameters.
        //
        // Instead, we recursive through `_completeBindings`,
        // which has the job of allocating space for the parameters,
        // and then for any "pending" data required.
        //
        // Handling things this way ensures that a particular
        // `SpecializedComponentType` gets laid out exactly
        // the same wherever it gets used, rather than
        // getting laid out differently when it is placed
        // into different compositions.
        //
        auto base = specialized->getBaseComponentType();
        _completeBindings(m_context, base, m_counters);
    }

    void visitTypeConformance(TypeConformance* conformance) SLANG_OVERRIDE
    {
        SLANG_UNUSED(conformance);
    }
};

/// A visitor used by `_completeBindings`.
///
/// This visitor is used to follow up after the `CompleteBindingsVisitor`
/// any ensure that any "pending" data required by the parameters that
/// got laid out now gets a location.
///
/// To make a concrete example:
///
///     Texture2D a;
///     IThing    b;
///     Texture2D c;
///
/// If these parameters were laid out with `b` specialized to a type
/// that contains a single `Texture2D`, then the `CompleteBindingsVisitor`
/// would visit `a`, `b`, and then `c` in order. It would give `a` the
/// first register/binding available (say, `t0`). It would then make
/// a note that due to specialization, `b`, needs a `t` register as well,
/// but it *cannot* be allocated just yet, because doing so would change
/// the location of `c`, so it is marked as "pending." Then `c` would
/// be visited and get `t1`. As a result the registers given to `a`
/// and `c` are independent of how `b` gets specialized.
///
/// Next, the `FlushPendingDataVisitor` comes through and applies to
/// the parameters again. For `a` there is no pending data, but for
/// `b` there is a pending request for a `t` register, so it gets allocated
/// now (getting `t2`). The `c` parameter then has no pending data, so
/// we are done.
///
/// *When* the pending data gets flushed is then significant. In general,
/// the order in which modules get composed an specialized is signficaint.
/// The module above (let's call it `M`) has one specialization parameter
/// (for `b`), and if we want to compose it with another module `N` that
/// has no specialization parameters, we could compute either:
///
///     compose(specialize(M, SomeType), N)
///
/// or:
///
///     specialize(compose(M,N), SomeType)
///
/// In the first case, the "pending" data for `M` gets flushed right after `M`,
/// so that `specialize(M,SomeType)` can have a consistent layout
/// regardless of how it is used. In the second case, the pending data for
/// `M` only gets flushed after `N`'s parameters are allocated, thus guaranteeing
/// that the `compose(M,N)` part has a consistent layout regardless of what
/// type gets plugged in during specialization.
///
/// There are trade-offs to be made by an application about which approach
/// to prefer, and the compiler supports either policy choice.
///
struct FlushPendingDataVisitor : ComponentTypeVisitor
{
    FlushPendingDataVisitor(
        ParameterBindingContext* context,
        ParameterBindingVisitorCounters* counters)
        : m_context(context), m_counters(counters)
    {
    }

    ParameterBindingContext* m_context;
    ParameterBindingVisitorCounters* m_counters;

    void visitEntryPoint(
        EntryPoint* entryPoint,
        EntryPoint::EntryPointSpecializationInfo* specializationInfo) SLANG_OVERRIDE
    {
        SLANG_UNUSED(entryPoint);
        SLANG_UNUSED(specializationInfo);

        auto globalEntryPointIndex = m_counters->entryPointCounter++;
        auto globalEntryPointInfo =
            m_context->shared->programLayout->entryPoints[globalEntryPointIndex];

        // We need to allocate space for any "pending" data that
        // appeared in the entry-point parameter list.
        //
        _allocateBindingsForPendingData(
            m_context,
            globalEntryPointInfo->parametersLayout->pendingVarLayout);
    }

    void visitRenamedEntryPoint(
        RenamedEntryPointComponentType* entryPoint,
        EntryPoint::EntryPointSpecializationInfo* specializationInfo) SLANG_OVERRIDE
    {
        entryPoint->getBase()->acceptVisitor(this, specializationInfo);
    }

    void visitModule(Module* module, Module::ModuleSpecializationInfo* specializationInfo)
        SLANG_OVERRIDE
    {
        SLANG_UNUSED(specializationInfo);
        visitLeafParams(module);
    }

    void visitLeafParams(ComponentType* componentType)
    {
        // In the "leaf" case we just allocate space for any
        // pending data in the parameters, in order.
        //
        auto paramCount = componentType->getShaderParamCount();
        for (Index ii = 0; ii < paramCount; ++ii)
        {
            auto globalParamIndex = m_counters->globalParamCounter++;
            auto globalParamInfo = m_context->shared->parameters[globalParamIndex];
            auto varLayout = globalParamInfo->varLayout;

            _allocateBindingsForPendingData(m_context, varLayout->pendingVarLayout);
        }
    }

    void visitComposite(
        CompositeComponentType* composite,
        CompositeComponentType::CompositeSpecializationInfo* specializationInfo) SLANG_OVERRIDE
    {
        visitChildren(composite, specializationInfo);
    }

    void visitSpecialized(SpecializedComponentType* specialized) SLANG_OVERRIDE
    {
        // Because `SpecializedComponentType` was a special case for `CompleteBindingsVisitor`,
        // it ends up being a special case here too.
        //
        // The `CompleteBindings...` pass treated a `SpecializedComponentType`
        // as an atomic unit. Any "pending" data that came from its parameters
        // will already have been dealt with, so it would be incorrect for
        // us to recurse into `specialized`.
        //
        // Instead, we just need to *skip* `specialized`, since it was
        // completely handled already. This isn't quite as simple
        // as just doing nothing, because our passes are using
        // some global counters to find the absolute/linear index
        // of each parameter and entry point as it is encountered.
        // We will simply bump those counters by the number of
        // parameters and entry points contained under `specialized`,
        // which is luckily provided by the `ComponentType` API.
        //
        m_counters->globalParamCounter += specialized->getShaderParamCount();
        m_counters->entryPointCounter += specialized->getEntryPointCount();
    }

    void visitTypeConformance(TypeConformance* conformance) SLANG_OVERRIDE
    {
        SLANG_UNUSED(conformance);
    }
};

static void _completeBindings(
    ParameterBindingContext* context,
    ComponentType* componentType,
    ParameterBindingVisitorCounters* ioCounters)
{
    ParameterBindingVisitorCounters savedCounters = *ioCounters;

    CompleteBindingsVisitor completeBindingsVisitor(context, ioCounters);
    componentType->acceptVisitor(&completeBindingsVisitor, nullptr);

    FlushPendingDataVisitor flushVisitor(context, &savedCounters);
    componentType->acceptVisitor(&flushVisitor, nullptr);
}

/// "Complete" binding of parametesr in the given `program`.
///
/// Completing binding involves both assigning registers/bindings
/// to an parameters that didn't get explicit locations, and then
/// also providing locations to any "pending" data that needed
/// space allocated (used for existential/interface type parameters).
///
static void _completeBindings(ParameterBindingContext* context, ComponentType* program)
{
    // The process of completing binding has a recursive structure,
    // so we will immediately delegate to a subroutine that handles
    // the recursion.
    //
    ParameterBindingVisitorCounters counters;
    _completeBindings(context, program, &counters);
}

static bool _calcNeedsDefaultSpace(SharedParameterBindingContext& sharedContext)
{
    // Next we will look at the global-scope parameters and see if
    // any of them requires a `register` or `binding` that will
    // thus need to land in a default space.
    //
    for (auto& parameterInfo : sharedContext.parameters)
    {
        auto varLayout = parameterInfo->varLayout;
        SLANG_RELEASE_ASSERT(varLayout);

        // For each parameter, we will look at each resource it consumes.
        //
        for (auto resInfo : varLayout->typeLayout->resourceInfos)
        {
            // We don't want to consider resource kinds for which
            // the variable already has an (explicit) binding, since
            // the space from the explicit binding will be used, so
            // that a default space isn't needed.
            //
            if (parameterInfo->bindingInfo[resInfo.kind].count != 0)
                continue;

            // We also want to exclude certain resource kinds from
            // consideration, since parameters using those resource
            // kinds wouldn't be allocated into the default space
            // anyway.
            //
            switch (resInfo.kind)
            {
            case LayoutResourceKind::RegisterSpace:
            case LayoutResourceKind::SubElementRegisterSpace:
            case LayoutResourceKind::PushConstantBuffer:
            case LayoutResourceKind::SpecializationConstant:
                continue;
            case LayoutResourceKind::Uniform:
                {
                    // If it's uniform, but we have globals binding defined, we don't need a
                    // default space for it as it will go in the global binding specified
                    if (auto hlslToVulkanOptions =
                            sharedContext.getTargetProgram()->getHLSLToVulkanLayoutOptions())
                    {
                        if (hlslToVulkanOptions->hasGlobalsBinding())
                        {
                            continue;
                        }
                    }
                    break;
                }

            default:
                break;
            }

            // Otherwise, we have a shader parameter that will need
            // a default space or set to live in.
            //
            return true;
        }
    }

    // We also need a default space for any entry-point parameters
    // that consume appropriate resource kinds.
    //
    for (auto& entryPoint : sharedContext.programLayout->entryPoints)
    {
        auto paramsLayout = entryPoint->parametersLayout->getTypeLayout();
        for (auto resInfo : paramsLayout->resourceInfos)
        {
            switch (resInfo.kind)
            {
            default:
                break;
            case LayoutResourceKind::PushConstantBuffer:
            case LayoutResourceKind::RegisterSpace:
            case LayoutResourceKind::SubElementRegisterSpace:
            case LayoutResourceKind::VaryingInput:
            case LayoutResourceKind::VaryingOutput:
            case LayoutResourceKind::HitAttributes:
            case LayoutResourceKind::RayPayload:
                continue;
            }

            return true;
        }
    }

    return false;
}

static void _appendRange(Index start, LayoutSize size, StringBuilder& ioBuf)
{
    if (size == 1)
    {
        // If it's in effect a single index, just append like that.
        ioBuf << start;
    }
    else
    {
        ioBuf << "[ " << start << " ... ";
        if (size.isFinite())
        {
            ioBuf << start + (Index)size.getFiniteValue() << ")";
        }
        else
        {
            ioBuf << "inf )";
        }
    }
}

static void _maybeApplyHLSLToVulkanShifts(
    ParameterBindingContext* paramContext,
    ParameterBindingAndKindInfo& globalConstantBinding,
    TargetProgram* targetProgram,
    DiagnosticSink* sink)
{
    SLANG_UNUSED(sink);

    SharedParameterBindingContext& sharedContext = *paramContext->shared;

    // We may need to finally do any shifting if we have HLSLToVulkanLayoutOptions
    auto vulkanOptions = targetProgram->getHLSLToVulkanLayoutOptions();
    if (!vulkanOptions)
    {
        return;
    }

    // We only need to do this if there is some inferance
    if (!vulkanOptions->canInferBindings())
    {
        return;
    }

    // If the user specified -fvk-b-shift for the default space but not -fvk-bind-global, we
    // want to apply the shift to the global constant buffer.
    if (!vulkanOptions->hasGlobalsBinding())
    {
        auto globalCBufferShift = vulkanOptions->getShift(
            HLSLToVulkanLayoutOptions::Kind::ConstantBuffer,
            globalConstantBinding.space);
        if (globalCBufferShift != HLSLToVulkanLayoutOptions::kInvalidShift)
        {
            globalConstantBinding.index += globalCBufferShift;
        }
    }

    for (ParameterInfo* parameterInfo : sharedContext.parameters)
    {
        auto varLayout = parameterInfo->varLayout;
        SLANG_RELEASE_ASSERT(varLayout);

        // Iterate over all of the resourceInfos
        for (auto& resourceInfo : varLayout->resourceInfos)
        {
            // Get the hlslToVulkanKind, and apply if valid
            auto hlslToVulkanKind = HLSLToVulkanLayoutOptions::getKind(resourceInfo.kind);
            if (hlslToVulkanKind != HLSLToVulkanLayoutOptions::Kind::Invalid)
            {
                auto& bindingInfo = parameterInfo->bindingInfo[Index(resourceInfo.kind)];

                // Lookup the shift for the kind/space
                const auto shift = vulkanOptions->getShift(hlslToVulkanKind, resourceInfo.space);
                // If the shift is valid..
                if (shift != HLSLToVulkanLayoutOptions::kInvalidShift)
                {
                    // Apply the shift
                    resourceInfo.index += shift;

                    // Fix the parameter binding info
                    bindingInfo.index += shift;

                    // Presumably they should both match
                    SLANG_ASSERT(bindingInfo.index == resourceInfo.index);
                    SLANG_ASSERT(bindingInfo.space == resourceInfo.space);
                }

                // We should go looking for overlaps.
                // In essence we need to look for HLSL kinds which have inferance.
                // We assume all map to Descriptor, and look for descriptor overlaps

                // We know there can't be a clash of HLSL layout kinds previously, otherwise
                // that would have already produced an a warning. We also know the only change
                // is either *all* of a set is shifted or none. That means post a shift there
                // still can't be clash between HLSL types.

                // So clashes can only be between HLSL types and other bindings (regardless)


                auto usedSpace = _getUsedRangeSetForSpace(paramContext, bindingInfo.space);

                // The space must exist, because we are already consuming resources on it
                SLANG_ASSERT(usedSpace);

                const auto& usedRanges = usedSpace->usedResourceRanges;

                // All the HLSL like bindings, we in actuality be DescriptorSlots on Vulkan
                const auto& usedRange = usedRanges[Index(LayoutResourceKind::DescriptorTableSlot)];

                // We need to get the count for the amount of slots consumed for this type
                auto typeLayout = varLayout->getTypeLayout();

                if (auto resInfo = typeLayout->FindResourceInfo(resourceInfo.kind))
                {
                    const auto rangeIndex =
                        usedRange.findRangeContaining(bindingInfo.index, resInfo->count);
                    if (rangeIndex >= 0)
                    {
                        // We found a clash.

                        const auto& clashRange = usedRange.ranges[rangeIndex];

                        // Get the var we are clashing with
                        auto clashingVarLayout = clashRange.parameter;

                        // Get the var that we are currently looking at
                        auto curVar = parameterInfo->varLayout->getVariable();

                        StringBuilder curRangeBuf;
                        _appendRange(bindingInfo.index, resInfo->count, curRangeBuf);

                        StringBuilder clashRangeBuf;
                        _appendRange(clashRange.begin, LayoutSize(clashRange.end), clashRangeBuf);

                        // Report the clash.
                        sink->diagnose(
                            curVar,
                            Diagnostics::conflictingVulkanInferredBindingForParameter,
                            getReflectionName(clashingVarLayout->getVariable()),
                            curRangeBuf,
                            clashRangeBuf);
                    }
                }
            }
        }
    }
}

RefPtr<ProgramLayout> generateParameterBindings(TargetProgram* targetProgram, DiagnosticSink* sink)
{
    SLANG_AST_BUILDER_RAII(targetProgram->getProgram()->getLinkage()->getASTBuilder());

    auto program = targetProgram->getProgram();
    auto targetReq = targetProgram->getTargetReq();

    RefPtr<ProgramLayout> programLayout = new ProgramLayout();
    programLayout->targetProgram = targetProgram;

    {
        auto& pool = programLayout->hashedStringLiteralPool;
        program->enumerateIRModules([&](IRModule* module)
                                    { findGlobalHashedStringLiterals(module, pool); });
    }

    // Try to find rules based on the selected code-generation target
    auto layoutContext =
        getInitialLayoutContextForTarget(targetReq, programLayout, slang::LayoutRules::Default);

    // If there was no target, or there are no rules for the target,
    // then bail out here.
    if (!layoutContext.rules)
        return nullptr;

    // Create a context to hold shared state during the process
    // of generating parameter bindings
    SharedParameterBindingContext sharedContext(
        layoutContext.getRulesFamily(),
        programLayout,
        targetProgram,
        sink);

    // Create a sub-context to collect parameters that get
    // declared into the global scope
    ParameterBindingContext context;
    context.shared = &sharedContext;
    context.layoutContext = layoutContext;

    // We want to start by finding out what (if anything) has
    // been bound to the global generic parameters of the
    // program, since we need to know these types to compute
    // layout for parameters that use the generic type parameters.
    //
    collectGlobalGenericArguments(&context, program);

    // Next we want to collect a full listing of all the shader
    // parameters that need to be considered for layout, along
    // with all of the entry points, which also need their
    // parameters laid out and thus act pretty much like global
    // parameters themselves.
    //
    collectParameters(&context, program);

    // We will also collect basic information on the specialization
    // parameters exposed by the program.
    //
    // Whereas `collectGlobalGenericArguments` was collecting the
    // concrete types that have been plugged into specialization
    // parameters, this step is about collecting the *unspecialized*
    // parameters (if any) for the purposes of reflection.
    //
    collectSpecializationParams(&context, program);

    // Once we have a canonical list of all the shader parameters
    // (and entry points) in need of layout, we will walk through
    // the parameters that might have explicit binding annotations,
    // and "reserve" the registers/bindings/etc. that those parameters
    // declare so that subequent automatic layout steps do not try to
    // overlap them.
    //
    // Along the way we will issue diagnostics if there appear to
    // be overlapping, conflicting, or inconsistent explicit bindings.
    //
    // Note that we do *not* support explicit binding annotations
    // on entry point parameters, so we only consider global shader
    // parameters here.
    //
    // (Also note that explicit bindings end up being the main
    // source of complexity in the layout system, and we could greatly
    // simplify this file by eliminating support for explicit
    // binding in the future)
    //
    for (auto& parameter : sharedContext.parameters)
    {
        _generateParameterBindings(&context, parameter);
    }

    // It is possible that code has specified an explicit location
    // for the UAV used to communicate with NVAPI, but the code
    // is not actually including/using the NVAPI header. We still
    // need to ensure that user-defined shader parameters do not
    // conflict with the location that will be used by NVAPI.
    //
    if (isD3DTarget(targetReq))
    {
        // Information about the NVAPI parameter was recorded
        // on the AST `ModuleDecl`s during earlier stages of
        // compilation, and there might be multiple modules
        // as input to layout and back-end compilation.
        //
        // We do not take responsibility for diagnostic conflicts
        // at this point, and simply process all of the modifiers
        // we see.
        //
        for (auto nvapiSlotModifier : sharedContext.nvapiSlotModifiers)
        {
            // For a given modifier, we start by parsing the semantic
            // strings that were specified, just as we would if they
            // had been specified via a `register(...)` semantic.
            //
            auto info = extractHLSLLayoutSemanticInfo(
                nvapiSlotModifier->registerName.getUnownedSlice(),
                nvapiSlotModifier->loc,
                nvapiSlotModifier->spaceName.getUnownedSlice(),
                nvapiSlotModifier->loc,
                sink);
            auto kind = info.kind;
            if (kind == LayoutResourceKind::None)
                continue;

            // The NVAPI parameter always uses a single register.
            //
            LayoutSize count = 1;

            // We are going to mark the register range declared for the
            // NVAPI parameter as used.
            //
            // Note: It is possible that the range has *already* been
            // marked as used, because the `g_NvidiaExt` parameter has
            // already been processed by the `generateParameterBindings`
            // logic above. We don't worry about that case and do not
            // diagnose an error.
            //
            // Note: It is *also* possible that some non-NVAPI parameter
            // with an explicit binding will collide with the NVAPI
            // parameter, and we also do not diagnose a problem in
            // that case.
            //
            // TODO: We could probably make the user experience nicer
            // here in the case of conflicts, but we are already deep
            // into a do-what-I-mean edge case.
            //
            // Note: In the case where the user sets up the NVAPI
            // register/space via the front-end (e.g., by setting a
            // `NV_SHADER_EXTN_SLOT` macro), but doesn't actually
            // `#include` the NVAPI header, we will *still* reserve
            // the appropriate register so that it won't be used
            // by user paraemter.
            //
            // That policy means that simply defining a particular
            // macro can alter layout behavior, which is conceptually
            // kind of a mess, but also seems to be the best possible
            // answer given the constraints.
            //
            auto usedRangeSet = _getOrCreateUsedRangeSetForSpace(&context, info.space);
            markSpaceUsed(&context, nullptr, info.space);
            usedRangeSet->usedResourceRanges[(int)kind].Add(
                nullptr,
                info.index,
                info.index + count);
        }
    }

    // Global constant buffer binding.
    // It's initially invalid. (kind = None).
    ParameterBindingAndKindInfo globalConstantBufferBinding;

    // We define this variable early, such that we can create and use when specifying
    // a HLSLToVulkan based binding. It can if setup be used on endLayout, called later
    RefPtr<VarLayout> globalScopeVarLayout;

    // If we have a space/binding assigned for use for globals in Vulkan,
    // we can't use *that* as the default space, so we allocate if
    if (auto vulkanOptions = targetProgram->getHLSLToVulkanLayoutOptions())
    {
        const auto& globalBinding = vulkanOptions->getGlobalsBinding();

        if (globalBinding.isSet())
        {
            // Create VarLayout which will be associated with the binding, and setup later
            globalScopeVarLayout = new VarLayout;

            // Allocate the set
            markSpaceUsed(&context, nullptr, globalBinding.set);

            // Mark the use of this binding
            globalConstantBufferBinding = _assignConstantBufferBinding(
                &context,
                globalScopeVarLayout,
                globalBinding.set,
                globalBinding.index);
        }
    }

    // Once we have a canonical list of all the parameters, we can
    // detect if there are any global-scope parameters that make use
    // of `LayoutResourceKind::Uniform`, since such parameters would
    // need to be packaged into a "default" constant buffer.
    // The fxc/dxc compilers support this step, and in reflection
    // refer to the generated constant buffer as `$Globals`.
    //
    // Note that this logic doesn't account for the existance of
    // "legacy" (non-buffer-bound) uniforms in GLSL for OpenGL.
    // If we wanted to support legaqcy uniforms we would probably
    // want to do so through a different feature.
    //
    bool needDefaultConstantBuffer = false;

    // If we have already setup a global constant buffer binding, we don't need a default one
    //
    // On a CPU target, it's okay to have global scope parameters that use Uniform resources
    // (because on CPU all resources are 'Uniform')
    // TODO(JS): We'll just assume the same with CUDA target for now..
    if (globalConstantBufferBinding.kind == LayoutResourceKind::None &&
        !_isCPUTarget(targetReq->getTarget()) && !_isPTXTarget(targetReq->getTarget()))
    {
        for (auto& parameterInfo : sharedContext.parameters)
        {
            auto varLayout = parameterInfo->varLayout;
            SLANG_RELEASE_ASSERT(varLayout);

            // Does the field have any uniform data?
            if (varLayout->typeLayout->FindResourceInfo(LayoutResourceKind::Uniform))
            {
                needDefaultConstantBuffer = true;
                if (varLayout->varDecl.getDecl()->hasModifier<GLSLBindingAttribute>() ||
                    varLayout->varDecl.getDecl()->hasModifier<GLSLLocationAttribute>())
                    sink->diagnose(
                        varLayout->varDecl,
                        Diagnostics::explicitUniformLocation,
                        as<VarDecl>(varLayout->varDecl).getDecl()->getType());
                diagnoseGlobalUniform(
                    &sharedContext,
                    as<VarDeclBase>(varLayout->varDecl.getDecl()));
            }
        }
    }

    // Next, we want to determine if there are any global-scope parameters
    // that don't just allocate a whole register space to themselves; these
    // parameters will need to go into a "default" space, which should always
    // be the first space we allocate.
    //
    // As a starting point, we will definitely need a "default" space if
    // we are creating a default constant buffer, since it should get
    // a binding in that "default" space.

    const bool needDefaultSpace =
        needDefaultConstantBuffer || _calcNeedsDefaultSpace(sharedContext);

    // If we need a space for default bindings, then allocate it here.
    if (needDefaultSpace)
    {
        UInt defaultSpace = 0;

        // Check if space #0 has been allocated yet. If not, then we'll
        // want to use it.
        if (sharedContext.usedSpaces.contains(0))
        {
            // Somebody has already put things in space zero.
            //
            // TODO: There are two cases to handle here:
            //
            // 1) If there is any free register ranges in space #0,
            // then we should keep using it as the default space.
            //
            // 2) If somebody went and put an HLSL unsized array into space #0,
            // *or* if they manually placed something like a paramter block
            // there (which should consume whole spaces), then we need to
            // allocate an unused space instead.
            //
            // For now we don't deal with the concept of unsized arrays, or
            // manually assigning parameter blocks to spaces, so we punt
            // on this and assume case (1).

            defaultSpace = 0;
        }
        else
        {
            // Nobody has used space zero yet, so we need
            // to make sure to reserve it for defaults.
            defaultSpace = allocateUnusedSpaces(&context, 1);

            // The result of this allocation had better be that
            // we got space #0, or else something has gone wrong.
            SLANG_ASSERT(defaultSpace == 0);
        }

        sharedContext.defaultSpace = defaultSpace;
    }

    // If there are any global-scope uniforms, then we need to
    // allocate a constant-buffer binding for them here, if hasn't already been
    // assigned
    if (globalConstantBufferBinding.kind == LayoutResourceKind::None && needDefaultConstantBuffer)
    {
        globalConstantBufferBinding = _allocateConstantBufferBinding(&context);
    }

    // Now that all of the explicit bindings have been dealt with
    // and we've also allocate any space/buffer that is required
    // for global-scope parameters, we will go through the
    // shader parameters and entry points yet again, in order
    // to actually allocate specific bindings/registers to
    // parameters and entry points that need them.
    //
    _completeBindings(&context, program);

    // We may need to finally do any shifting if we have HLSLToVulkanLayoutOptions
    _maybeApplyHLSLToVulkanShifts(&context, globalConstantBufferBinding, targetProgram, sink);

    // Next we need to create a type layout to reflect the information
    // we have collected, and we will use the `ScopeLayoutBuilder`
    // to encapsulate the logic that can be shared with the entry-point
    // case.
    //
    ScopeLayoutBuilder globalScopeLayoutBuilder;
    globalScopeLayoutBuilder.beginLayout(&context);
    for (auto& parameterInfo : sharedContext.parameters)
    {
        globalScopeLayoutBuilder.addParameter(parameterInfo);
    }

    globalScopeVarLayout = globalScopeLayoutBuilder.endLayout(globalScopeVarLayout);

    if (globalConstantBufferBinding.count != 0)
    {
        auto cbInfo = globalScopeVarLayout->findOrAddResourceInfo(globalConstantBufferBinding.kind);

        cbInfo->space = globalConstantBufferBinding.space;
        cbInfo->index = globalConstantBufferBinding.index;
    }

    programLayout->parametersLayout = globalScopeVarLayout;

    {
        const int numShaderRecordRegs = _calcTotalNumUsedRegistersForLayoutResourceKind(
            &context,
            LayoutResourceKind::ShaderRecord);
        if (numShaderRecordRegs > 1)
        {
            sink->diagnose(
                SourceLoc(),
                Diagnostics::tooManyShaderRecordConstantBuffers,
                numShaderRecordRegs);
        }
    }

    return programLayout;
}

ProgramLayout* TargetProgram::getOrCreateLayout(DiagnosticSink* sink)
{
    if (!m_layout)
    {
        m_layout = generateParameterBindings(this, sink);
        if (sink->getErrorCount() != 0)
            return nullptr;

        if (m_layout)
        {
            m_irModuleForLayout = createIRModuleForLayout(sink);
        }
    }
    return m_layout;
}

void generateParameterBindings(
    ComponentType* program,
    TargetRequest* targetReq,
    DiagnosticSink* sink)
{
    program->getTargetProgram(targetReq)->getOrCreateLayout(sink);
}

} // namespace Slang<|MERGE_RESOLUTION|>--- conflicted
+++ resolved
@@ -2215,28 +2215,7 @@
         {
             return processSimpleEntryPointParameter(context, basicType, state, varLayout);
         }
-<<<<<<< HEAD
-        return processSimpleEntryPointParameter(
-            context,
-            matrixType,
-            state,
-            varLayout,
-            (int)rowCount);
-    }
-    else if (as<DescriptorHandleType>(type))
-    {
-        return processSimpleEntryPointParameter(context, type, state, varLayout);
-    }
-    else if (auto arrayType = as<ArrayExpressionType>(type))
-    {
-        // Note: Bad Things will happen if we have an array input
-        // without a semantic already being enforced.
-        UInt elementCount = 0;
-
-        if (!arrayType->isUnsized())
-=======
         else if (auto vectorType = as<VectorExpressionType>(type))
->>>>>>> 96df31a9
         {
             return processSimpleEntryPointParameter(context, vectorType, state, varLayout);
         }
@@ -2256,6 +2235,10 @@
                 state,
                 varLayout,
                 (int)rowCount);
+        }
+        else if (as<DescriptorHandleType>(type))
+        {
+            return processSimpleEntryPointParameter(context, type, state, varLayout);
         }
         else if (auto arrayType = as<ArrayExpressionType>(type))
         {
