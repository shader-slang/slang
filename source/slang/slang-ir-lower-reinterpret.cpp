#include "slang-ir-lower-reinterpret.h"

#include "slang-ir-any-value-inference.h"
#include "slang-ir-any-value-marshalling.h"
#include "slang-ir-insts.h"
#include "slang-ir-layout.h"
#include "slang-ir.h"

namespace Slang
{

struct ReinterpretLoweringContext
{
    TargetProgram* targetProgram;
    DiagnosticSink* sink;
    IRModule* module;
    OrderedHashSet<IRInst*> workList;

    void addToWorkList(IRInst* inst)
    {
        if (workList.contains(inst))
            return;

        workList.add(inst);
    }

    void processInst(IRInst* inst)
    {
        switch (inst->getOp())
        {
        case kIROp_Reinterpret:
            processReinterpret(inst);
            break;
        default:
            break;
        }
    }

    void processModule()
    {
        addToWorkList(module->getModuleInst());

        while (workList.getCount() != 0)
        {
            IRInst* inst = workList.getLast();

            workList.removeLast();

            processInst(inst);

            for (auto child = inst->getLastChild(); child; child = child->getPrevInst())
            {
                addToWorkList(child);
            }
        }
    }

    void processReinterpret(IRInst* inst)
    {
        auto operand = inst->getOperand(0);
        auto fromType = operand->getDataType();
        auto toType = inst->getDataType();
        SlangInt fromTypeSize = getAnyValueSize(fromType);
        if (fromTypeSize < 0)
        {
            sink->diagnose(
                inst->sourceLoc,
                Slang::Diagnostics::typeCannotBePackedIntoAnyValue,
                fromType);
        }
        SlangInt toTypeSize = getAnyValueSize(toType);
        if (toTypeSize < 0)
        {
            sink->diagnose(
                inst->sourceLoc,
                Slang::Diagnostics::typeCannotBePackedIntoAnyValue,
                toType);
        }
        SlangInt anyValueSize = Math::Max(fromTypeSize, toTypeSize);

        IRBuilder builder(module);
        builder.setInsertBefore(inst);
        auto anyValueType =
            builder.getAnyValueType(builder.getIntValue(builder.getUIntType(), anyValueSize));
        auto packInst = builder.emitPackAnyValue(anyValueType, operand);
        auto unpackInst = builder.emitUnpackAnyValue(toType, packInst);
        inst->replaceUsesWith(unpackInst);
        inst->removeAndDeallocate();
    }
};

void lowerReinterpret(IRModule* module, TargetProgram* target, DiagnosticSink* sink)
{
    // Before processing reinterpret insts, ensure that existential types without
    // user-defined sizes have inferred sizes where possible.
    //
<<<<<<< HEAD
    /*inferAnyValueSizeWhereNecessary(target, module, sink);*/
=======
    inferAnyValueSizeWhereNecessary(module, target);
>>>>>>> 3f1798af

    ReinterpretLoweringContext context;
    context.module = module;
    context.targetProgram = target;
    context.sink = sink;
    context.processModule();
}

} // namespace Slang<|MERGE_RESOLUTION|>--- conflicted
+++ resolved
@@ -94,11 +94,6 @@
     // Before processing reinterpret insts, ensure that existential types without
     // user-defined sizes have inferred sizes where possible.
     //
-<<<<<<< HEAD
-    /*inferAnyValueSizeWhereNecessary(target, module, sink);*/
-=======
-    inferAnyValueSizeWhereNecessary(module, target);
->>>>>>> 3f1798af
 
     ReinterpretLoweringContext context;
     context.module = module;
