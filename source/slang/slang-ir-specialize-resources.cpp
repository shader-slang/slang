// slang-ir-specialize-resources.cpp
#include "slang-ir-specialize-resources.h"

#include "slang-ir-clone.h"
#include "slang-ir-inline.h"
#include "slang-ir-insts.h"
#include "slang-ir-specialize-function-call.h"
#include "slang-ir-ssa-simplification.h"
#include "slang-ir.h"

namespace Slang
{

struct ResourceParameterSpecializationCondition : FunctionCallSpecializeCondition
{
    // This pass is intended to specialize functions
    // with resource parameters to ensure that they are
    // legal for a given target.

    TargetRequest* targetRequest = nullptr;
    TargetProgram* targetProgram = nullptr;

    bool doesParamWantSpecialization(IRParam* param, IRInst* arg)
    {
        SLANG_UNUSED(arg);

        // Whether or not a parameter needs specialization is really
        // a function of its type:
        //
        IRType* type = param->getDataType();

        // What's more, if a parameter of type `T` would need
        // specialization, then it seems clear that a parameter
        // of type "array of `T`" would also need specialization.
        // We will "unwrap" any outer arrays from the parameter
        // type before moving on, since they won't affect
        // our decision.
        //
        type = unwrapArray(type);
        bool isArray = type != param->getDataType();

<<<<<<< HEAD
        if(isIllegalParameterType(targetRequest, type, isArray))
=======
        if (isIllegalParameterType(targetRequest, type, isArray))
>>>>>>> f45deee4
            return true;

        // For now, we will not treat any other parameters as
        // needing specialization, even if they use resource
        // types like `Texure2D`, because these are allowed
        // as function parameters in both HLSL and GLSL.
        //
        // TODO: We may want to perform more aggressive
        // specialization in general, especially insofar
        // as it could simplify the task of supporting
        // functions with resource-type outputs.

        return false;
    }
};

bool specializeResourceParameters(CodeGenContext* codeGenContext, IRModule* module)
{
    bool result = false;
    ResourceParameterSpecializationCondition condition;
    condition.targetProgram = codeGenContext->getTargetProgram();
    condition.targetRequest = codeGenContext->getTargetReq();
    bool changed = true;
    while (changed)
    {
        changed = specializeFunctionCalls(codeGenContext, module, &condition);
        result |= changed;
    }
    return result;
}

void inlineAllCallsOfFunction(IRFunc* func)
{
    traverseUses(
        func,
        [&](IRUse* use)
        {
            auto user = use->getUser();
            auto call = as<IRCall>(user);
            if (!call)
                return;
            if (call->getCallee() != func)
                return;
            inlineCall(call);
        });
}

/// A pass to specialize resource-typed function outputs
struct ResourceOutputSpecializationPass
{
    // This pass is kind of a dual to `specializeResourceParameters()`.
    // Whereas that pass identifies call sites that pass suitable argument
    // values and specializes the callee functionfor each such call site,
    // this pass identifies *functions* that *output* suitable values (either
    // via `return` or `out`/`inout` parmeters), and then specializes the
    // *call sites* for those functions based on the values that are output.

    CodeGenContext* codeGenContext;
    TargetRequest* targetRequest;
    IRModule* module;

    /// Functions that requires specialization but are currently unspecializable.
    HashSet<IRFunc*>* unspecializableFuncs;

    /// Functions that required specialization and were specialized.
    HashSet<IRFunc*> specializedFuncs;

    enum class SpecializeFuncResult
    {
        OtherFuncFailed = -2,
        ThisFuncFailed = -1,
        Ok = 1,
    };

    bool failedResult(SpecializeFuncResult val) { return val < SpecializeFuncResult::Ok; }

    bool processModule()
    {
        specializedFuncs.clear();
        bool changed = false;

        // The main logic consists of iterating over all functions
        // (which must appear at the global level) and specializing
        // them if needed.
        //
        for (auto inst : module->getGlobalInsts())
        {
            auto func = as<IRFunc>(inst);
            if (!func)
                continue;

            changed |= processFunc(func);
        }
        return changed;
    }

    bool processFunc(IRFunc* oldFunc)
    {
        // Avoid re-computing by checking our 'processFunc' cache.
        if (specializedFuncs.contains(oldFunc))
            return true;
        if (unspecializableFuncs->contains(oldFunc))
            return false;

        // We don't want to waste any effort on functions that don't merit
        // specialization, so the first step is to identify if the function
        // has any outputs that use resource types.
        //
        // If there are no suitable outputs, then we bail out and skip
        // the given function.
        //
        if (!shouldSpecializeFunc(oldFunc))
            return false;

        // It is possible that we have a function that we *should* specialize
        // (based on its signature), but we *cannot* yet specialize it.
        //
        // Rather than try to detect that situation as a pre-process, we
        // will instead take the simpler approach of trying to produce
        // a specialized version of `oldFunc`, and bail out if we run
        // into any problems.
        //
        // TODO: It is possible that the allocation we perform here could
        // lead to performance issues if this pass gets iterated. Eventually
        // we should probably merge the resource-based specialization logic
        // into a combined pass that specializes in both directions and
        // also folds in SSA formation to clean up temporaries.

        // We start the specialization process by making a clone of the
        // original function.
        //
        IRBuilder builder(module);
        builder.setInsertBefore(oldFunc);
        IRFunc* newFunc = builder.createFunc();
        newFunc->setFullType(oldFunc->getFullType());

        IRCloneEnv cloneEnv;
        cloneInstDecorationsAndChildren(&cloneEnv, module, oldFunc, newFunc);

        // At first `newFunc` is a direct clone of `oldFunc`, and thus doesn't
        // solve any of our problems. We will traverse `oldFunc` and specialize
        // it as needed, while also collecting information that will allow
        // us to rewrite call sites.
        //
        FuncInfo funcInfo;
        SpecializeFuncResult result = specializeFunc(newFunc, funcInfo);
        if (failedResult(result))
        {
            // Even though we deterined that we *should* specialize
            // this function, we were not able to because of some
            // failure inside the body of the function.
            //
            // For now, we don't treat this as an error condition,
            // because subsequent optimization could make it so
            // that another attempt at this pass succeeds.
            //
            // TODO: We should iterate on this pass and the relevant
            // simplifications, and keep attempting until we hit
            // a steady state, before running this pass one
            // last time with a flag that causes it to emit an
            // error message on this falure path.
            //
            // TODO: Of course, we should *also* have front-end
            // validation that ensures that functions that include
            // targets with limited resource capabilities only use
            // potentially-resource-bearing types in ways that we
            // are sure we can optimize/simplify, so that the error
            // messages can be front-end rather than back-end errors.
            //
            newFunc->removeAndDeallocate();
            // Check if `oldFunc` is the reason for failing,
            // Otherwise don't add to 'unspecializableFuncs'
            //
            // Ensure oldFunc has uses, else, there is nothing to specialize here.
            // If oldFunc has IRKeepAlive, this code should be assumed to have a
            // "dynamic" resource value.
            if (result == SpecializeFuncResult::ThisFuncFailed && oldFunc->hasUses())
                unspecializableFuncs->add(oldFunc);
            return false;
        }

        // Specialization might have changed the signature of `newFunc`,
        // by adding/removing parameters, or by changing the result
        // type it returns.
        //
        // There is a utility function called `fixUpFuncType` that can
        // change the type of an IR function to match its parameter list,
        // but we need to compute the desired result type manually.
        //
        // The result type defaults to the result type of the original
        // function, but should be changed to `void` if specialization
        // was applied to the function result.
        //
        IRType* newResultType = oldFunc->getResultType();
        if (funcInfo.result.flavor != OutputInfo::Flavor::None)
            newResultType = builder.getVoidType();
        fixUpFuncType(newFunc, newResultType);

        // At this point, we generated a `newFunc` that specialized `oldFunc`,
        // and can be used instead of it at any direct call sites.
        //
        // We are going to replace those call sites, which will modify the
        // use-def information for `oldFunc`, so we start by collecting the
        // call sites into an array.
        //
        // Note: We are ignoring any uses that are not direct calls of `oldFunc`;
        // alternative use sites might include references to the function from
        // witness tables, etc. The expectation when using this pass is that
        // any other uses of `oldFunc` will eventually be eliminated, so that
        // only the specialized version remains. If uses of the unspecialized
        // function remain, they could cause problems for downstream code generation.
        //
        // Targets that want to support true dynamic dispatch through witness
        // tables or higher-order functions will need to either disallow resource-type
        // returns from such functions, or support resource-type returns without
        // the aid of this pass.
        //
        List<IRCall*> calls;
        traverseUses(
            oldFunc,
            [&](IRUse* use)
            {
                auto user = use->getUser();
                auto call = as<IRCall>(user);
                if (!call)
                    return;
                if (call->getCallee() != oldFunc)
                    return;
                calls.add(call);
            });

        // Once we have identified the calls to `oldFunc`, we will set about replacing
        // them with calls to `newFunc`.
        //
        // Note: from this point on specialization is not allowed to fail; if the callee
        // function could be specialized then all call sites to it must be specialized.
        // There should be no conditions at call sites that can cause specialization to
        // fail, because specialization does not depend on what is passed *in* to each
        // call, but only on what gets passed *out*.
        //
        for (auto oldCall : calls)
        {
            specializeCallSite(oldCall, newFunc, funcInfo);
        }
        specializedFuncs.add(oldFunc);

        // Since we can no longer fail and we are replacing all `Func` uses, 'KeepAlive'
        // can be removed from the oldFunc so DCE can it clean-up.
        if (auto keepAliveDecoration = oldFunc->findDecoration<IRKeepAliveDecoration>())
            keepAliveDecoration->removeAndDeallocate();
        return true;
    }

    IRPtrTypeBase* getTypeToLegalizeLikeAnOutPointer(IRType* type)
    {
        // If any of the parameters of the function are `out`
        // or `inout` parameters of a resource type, then we
        // should specialize the function.
        //
        if (auto outTypeBase = as<IROutTypeBase>(type))
            return outTypeBase;

<<<<<<< HEAD
        // Illegal pointer parameter types should never be left 
=======
        // Illegal pointer parameter types should never be left
>>>>>>> f45deee4
        // as a constref<T> since constref<T> will become a pointer<T>
        if (auto constRefType = as<IRConstRefType>(type))
        {
            auto valueType = constRefType->getValueType();
            auto unwrappedValueType = unwrapArray(valueType);
            if (isIllegalRefValueTypeParameterType(
<<<<<<< HEAD
                targetRequest,
                constRefType->getValueType(),
                unwrappedValueType != valueType))
=======
                    targetRequest,
                    constRefType->getValueType(),
                    unwrappedValueType != valueType))
>>>>>>> f45deee4
            {
                return constRefType;
            }
        }

        return nullptr;
    }

    // With the overall flow of the pass described, we can now drill down
    // to the subroutines and data structures that make the whole task possible.
    //
    // We start with the simple problm of deciding whether or not we should
    // (attempt to) specialize a given function.
    //
    bool shouldSpecializeFunc(IRFunc* func)
    {
        // We cannot specialize a function if we do not have
        // access to its definition.
        //
        if (!func->isDefinition())
            return false;
        UnownedStringSlice def;
        IRInst* intrinsicInst;
        if (findTargetIntrinsicDefinition(func, targetRequest->getTargetCaps(), def, intrinsicInst))
            return false;

        for (auto param : func->getParams())
        {
            auto paramType = param->getDataType();

            auto pseudoOutType = getTypeToLegalizeLikeAnOutPointer(paramType);
            if (!pseudoOutType)
                continue;
            auto valueType = pseudoOutType->getValueType();
            if (isResourceType(valueType))
                return true;
        }

        // If the result type of the function is a resource type,
        // then we should specialize the function.
        //
        if (isResourceType(func->getResultType()))
        {
            return true;
        }

        // If the above checks do not trigger, then we don't
        // need/want to specialize the function after all.
        //
        return false;
    }

    // For the above function to work, we need to be able to identify
    // the resource types (and arrays thereof) that require specialization.
    //
    // TODO: It seems like we should be able to share a central definition
    // of resource-ness.
    //
    // Note: we do not worry about parameters/results that are structures
    // with resource-type fields, under the assumption that resource
    // legalization has already been applied, exposing all resource-type
    // parameters as their own top-level parameters.
    //
    // TODO: resource legalization may not apply correctly to function
    // results and `out`/`inout` parameters, in which case we need to
    // fix that pass.
    //
    bool isResourceType(IRType* type)
    {
        type = unwrapArray(type);

        if (as<IRResourceTypeBase>(type))
            return true;

        if (as<IRUniformParameterGroupType>(type))
            return true;

        if (as<IRHLSLStructuredBufferTypeBase>(type))
            return true;

        if (as<IRByteAddressBufferTypeBase>(type))
            return true;

        if (as<IRSamplerStateTypeBase>(type))
            return true;

        if (as<IRRayQueryType>(type))
            return true;

        if (as<IRHitObjectType>(type))
            return true;

        // TODO: more cases here?

        return false;
    }

    // Once we've decided that a function is worth specializing,
    // we will both transform the function and collect information
    // about its outputs.
    //
    // The central piece of the data structure we will use is
    // `OutputInfo`, which will track information about one
    // (possible) function output that might need specialization.

    /// Information about a possible output of a function (return value or output parameter)
    struct OutputInfo
    {
        enum class Flavor
        {
            None, ///< Not actually an output, or does not need specialization

            Undefined, ///< Needs specialization, but no suitable replacement value is known

            Replace, ///< A replacement value should be computed based on `representative`
        };

        /// What sort of output value is this?
        Flavor flavor = Flavor::None;

        /// For an output value with the `Replace` flavor, the representative value to clone.
        IRInst* representative = nullptr;

        /// The index of the first new output parameter introduced for this output
        Index firstNewOutputParamIndex = 0;

        /// The number of new output parameters introduced for this output
        Index newOutputParamCount = 0;
    };

    // The function result will be tracked as an `OutputInfo`, and
    // we will define a subtype specific to that case, even though
    // it does not currently need to track any additional data.

    /// A representation of the return-value output of a function
    struct ReturnValueInfo : OutputInfo
    {
    };

    // Parameters can be outputs, so they will also collect information
    // into `OutputInfo`s, but they also need additional information
    // related to the fact that parameters have corresponding arguments
    // at call sites, and how we specialize the parameter affects
    // what we need to do with those arguments.

    /// A representation of a parameter (possibly an output) of a function
    struct ParamInfo : OutputInfo
    {
        /// Represents what to do with an existing argument at a call site.
        enum class OldArgMode
        {
            Keep,   ///< Keep the argument as-is.
            Ignore, ///< Ignore the argument (eliminate it from the call)
            Deref,  ///< Dereference the argument; it used to be `inout` and is now just `in`
        };

        /// What do do with existing arguments at call sites
        OldArgMode oldArgMode = OldArgMode::Keep;
    };

    // It is possible that specializing a function output may require
    // us to add new output parameters to the function, to enable
    // the caller to compute the correct output resource.
    //
    // For example, consider this input:
    //
    //      Texture2D getRandomTexture()
    //      {
    //          int index = /* complicated logic */;
    //          return gTextures[index];
    //      }
    //      ...
    //      Texture2D t = getRandomTexture();
    //
    // The desired output is:
    //
    //      void _getRandomTexture(out int i)
    //      {
    //          int index = /* complicated logic */;
    //          i = index;
    //      }
    //      ...
    //      int i;
    //      getRandomTexture(i);
    //      Texture2D t = gTextures[i];
    //
    // In this case we have made the computation of `t` be
    // valid for targets with limited resource support, but
    // we have kept the complicated computation of `index`
    // in a subroutine, so that we have not bloated the
    // code more than necessary.
    //
    // In order to track new parameters like `i` above,
    // we introduce the `NewOutputParamInfo` type.

    /// Represents a new output parameter introduced during speicalization
    struct NewOutputParamInfo
    {
        /// The type of the new parameter's *value* (not the pointer type for an `out` parameter)
        IRType* type;
    };

    // Finally, we can aggregate the types above to represent the
    // collected information about a function to be specialized.

    /// Information about a function to be specialized
    struct FuncInfo
    {
        ReturnValueInfo result;
        List<ParamInfo> oldParams;
        List<NewOutputParamInfo> newOutputParams;
    };

    // We now turn to the code that fills in the `FuncInfo` structure.

    SpecializeFuncResult specializeFunc(IRFunc* func, FuncInfo& outFuncInfo)
    {
        // To specialize a function, we attempt to specialize
        // all the applicable parameters and the function result.
        //
        // Any failures along the way cause the whole process to fail.

        // Note: We are introducing new parameters at the same time as we
        // iterate over the parameter list, so we cannot just use the
        // `func->getParams()` convenience accessor. Instead, we manually
        // iterate over the parameters in a way that avoids invalidation
        // if we remove the `param` we are working on.
        //
        // Note: it might seem odd that we are modifying `func` but will
        // still bail out on any errors. You might ask: isn't there a chance
        // that we will end up with the function in a partially-modified state?
        //
        // The important thing to remember is that `func` is  *copy* of the
        // original function, so any modifications we make to it do not
        // affect the original, so that if we *do* have to bail out we can
        // leave any call sites intact as calls to the original. The result
        // is that bailing out here may leave the new/copied function in
        // a state where it isn't useful, but it also won't have any uses,
        // and can be eliminated later.
        //
        IRParam* nextParam = nullptr;
        for (IRParam* param = func->getFirstParam(); param; param = nextParam)
        {
            nextParam = param->getNextParam();

            ParamInfo paramInfo;
            auto result = maybeSpecializeParam(param, paramInfo, outFuncInfo);
            if (failedResult(result))
                return result;
            outFuncInfo.oldParams.add(paramInfo);
        }

        auto result = maybeSpecializeResult(func, outFuncInfo.result, outFuncInfo);
        if (failedResult(result))
            return result;

        return SpecializeFuncResult::Ok;
    }

    // The logic for specializing a function result (the return value) is
    // simpler than that for parameters, so we will look at it first.

    SpecializeFuncResult maybeSpecializeResult(
        IRFunc* func,
        ReturnValueInfo& outResultInfo,
        FuncInfo& ioFuncInfo)
    {
        // If the result type of the function isn't a resource type,
        // then we don't need to specialize the result, and we
        // can succeed without doing anything.
        //
        if (!isResourceType(func->getResultType()))
            return SpecializeFuncResult::Ok;

        // Otherwise, we know that we will need to produce specialization
        // information in `outResultInfo` or fail in the attempt.
        //
        // We start with the `prepareOutputValue` subroutine which will
        // handle some common logic shared with the parameter case.
        //
        prepareOutputValue(outResultInfo, ioFuncInfo);

        // Next, we want to identify all the places where the function
        // `return`s a value, since those establish all the possible
        // values for the function result.
        //
        // Specialization will only be possible if all of those results
        // return the "same" value, or values that are in some way
        // similar enough for us to collapse into a single pattern.
        //
        // Identifying the return sites is as simple as looking at
        // the terminator instructions of all blocks in the function.
        //
        for (auto block : func->getBlocks())
        {
            auto returnInst = as<IRReturn>(block->getTerminator());
            if (!returnInst)
                continue;

            auto value = returnInst->getVal();

            IRBuilder builder(module);
            builder.setInsertBefore(returnInst);

            // Given the `value` being returned, we need to determine
            // if it is usable for specializing call sites to this
            // function.
            //
            // If there is a single `return` site, then we can use
            // the value returned there as a representative of the
            // value returned.
            //
            // If there are multiple `return` sites, then any sites
            // after the first will check if they are similar enough
            // in structure to the first one to allow specialization
            // to proceed.
            //
            // If we either fail to identify a specializable result
            // or to match a new `return` value against previous
            // ones, then the specialization process will fail.
            //
            auto result = specializeOutputValue(value, outResultInfo, ioFuncInfo);
            if (failedResult(result))
                return result;

            // We will replace the `return <value>;` operation with
            // a simple `return;`, because the new specialized function
            // will have no return value.
            //
            builder.emitReturn();
            returnInst->removeAndDeallocate();
        }

        // If we have succeeded in gathering information from all
        // the `return` sites, then we can finish up computing
        // `outResultInfo` and return successfully.
        //
        completeOutputValue(outResultInfo, ioFuncInfo);
        return SpecializeFuncResult::Ok;
    }

    void prepareOutputValue(OutputInfo& ioValueInfo, FuncInfo& ioFuncInfo)
    {
        // This function is called when we have identified that a particular
        // value *does* represent an output, but before we have determined
        // what value(s) are used for that output.
        //
        // As such, we set the output into a mode where its value is undefined,
        // since that is the approrpiate default to use in the case where
        // the function doesn't actually write anything to an output.
        //
        ioValueInfo.flavor = OutputInfo::Flavor::Undefined;

        // We also know that the output might require zero or more new output
        // parameters, and we can set the starting index of those parameters
        // based on what (if any) has been generated so far.
        //
        ioValueInfo.firstNewOutputParamIndex = ioFuncInfo.newOutputParams.getCount();
    }

    void completeOutputValue(OutputInfo& ioValueInfo, FuncInfo& ioFuncInfo)
    {
        // This function is called when we are done computing the information
        // required to specialize a particular output value.
        //
        // We can now determine how many new output parameters, if any,
        // were introduced for the sake of this output.
        //
        ioValueInfo.newOutputParamCount =
            ioFuncInfo.newOutputParams.getCount() - ioValueInfo.firstNewOutputParamIndex;
    }

    SpecializeFuncResult specializeOutputValue(
        IRInst* value,
        OutputInfo& ioOutputInfo,
        FuncInfo& ioFuncInfo)
    {
        // This function is called or each `value` that might be written
        // to the output identified by `ioOutputInfo`.

        // If this is the first call to for the given output, then
        // the `representative` value will not have been set.
        //
        IRInst* representative = ioOutputInfo.representative;
        if (!representative)
        {
            // In that case, we will use the given `value` as the
            // representative value of this output.
            //
            representative = value;
            ioOutputInfo.flavor = OutputInfo::Flavor::Replace;
            ioOutputInfo.representative = representative;
        }

        // If this is *not* the first call for the given output,
        // then we need to confirm that `value` and `representative`
        // are suitably matched so that specialization based on `representative`
        // will also suffice for `value`.
        //
        // At the very least, we expect them to be operations with
        // the same opcode.
        //
        if (value->getOp() != representative->getOp())
            return SpecializeFuncResult::ThisFuncFailed;

        // Furthermore, only certain instructions are amenable to
        // specialization, because in general we cannot reproduce
        // an instruction outside of its containing function and
        // have it mean the same thing.
        //
        // We will specifically enumerate the case that we support,
        // and expand them over time.
        //
        // Each supported instruction opcode might introduce new
        // constraints on how `value` and `representative` must match.
        //
        switch (value->getOp())
        {
        default:
            // Any opcode we do not specifically enable should cause
            // specialization to fail.
            //
            return SpecializeFuncResult::ThisFuncFailed;

        case kIROp_GlobalParam:
            // A direct reference to a global shader parameter is
            // the easiest case to handle.
            //
            // We do need to require that all values used for the
            // same output refer to the *same* global parameter.
            //
            if (value != representative)
                return SpecializeFuncResult::ThisFuncFailed;
            return SpecializeFuncResult::Ok;

            // TODO: There are a number of additional cases that we should
            // enable here.
            //
            // The most obvious new cases to support are:
            //
            // * Function parameters: if the output value is one of the
            //   parameter of the function, then callers can just use the
            //   same value they passed for the corresponding argument.
            //
            // * Array indexing: if the array itself is suitable to specialize,
            //   then it should be possible to return the array index via
            //   a new `out` parameter, and have the caller do the indexing.
        }

        // Note: the `FuncInfo` is currently being passed in in aid of the
        // array-indexing case, but because that case is not implemented
        // the parameter is not being used.
        //
        SLANG_UNUSED(ioFuncInfo);

        // TODO: One of the hardest cases here would be `inout` parameters
        // of texture type, where the result value depends on the input value(s):
        //
        //      void swap(inout Texture2D a, inout Texture2D b)
        //      {
        //          Texture2D tmp = a;
        //          a = b;
        //          b = tmp;
        //      }
        //
        // In such a case, the value written to `a` is a `load` from parameter `b`,
        // but it would be difficult to *prove* that such a load represents the
        // value of the parameter on input to the function, rather than on output.
        //
        // It might be best if resource type legalization replaced `inout`
        // parameters of resource type with distinct `in` and `out` parameters,
        // to make the relationships more clear.
    }

    // As discussed earlier, the case for `out`/`inout` function parameters
    // is more involved than that for the function `return` value, so we
    // put it off until we'd discussed the shared subroutines.

    SpecializeFuncResult maybeSpecializeParam(
        IRParam* param,
        ParamInfo& outParamInfo,
        FuncInfo& ioFuncInfo)
    {
        auto paramType = param->getDataType();
        auto pseudoOutType = getTypeToLegalizeLikeAnOutPointer(paramType);
        if (!pseudoOutType)
            return SpecializeFuncResult::Ok;
        auto valueType = pseudoOutType->getValueType();
        if (!isResourceType(valueType))
            return SpecializeFuncResult::Ok;

        prepareOutputValue(outParamInfo, ioFuncInfo);

        // We are going to remove the parameter and add zero or more
        // replacements, and we want any replacements to end up
        // at the same point in the function signature.
        //
        IRBuilder paramsBuilder(module);
        paramsBuilder.setInsertBefore(param);

        // We also need to introduce new instructions into the function
        // body, as part of the entry block.
        //
        IRBlock* block = as<IRBlock>(param->getParent());
        IRBuilder bodyBuilder(module);
        bodyBuilder.setInsertBefore(block->getFirstOrdinaryInst());

        // No matter what, we create a local variable that will be
        // used to replace the parameter.
        //
        IRVar* newVar = bodyBuilder.emitVar(valueType);

<<<<<<< HEAD
        if (as<IRInOutType>(pseudoOutType) ||
            as<IRConstRefType>(pseudoOutType))
=======
        if (as<IRInOutType>(pseudoOutType) || as<IRConstRefType>(pseudoOutType))
>>>>>>> f45deee4
        {
            // If the parameter is an `inout` rather than just
            // an `out`, then we still need a parameter to
            // be passed in, but it can be an `in` parameter
            // instead, which means a `T` instead of an
            // `InOut<T>`.
            //
            IRInst* newParam = paramsBuilder.createParam(valueType);
            newParam->insertBefore(param);
            param->transferDecorationsTo(newParam);

            // The start of the function body should assign
            // from the `in` parameter to the local variable.
            //
            bodyBuilder.emitStore(newVar, newParam);

            if (as<IRConstRefType>(pseudoOutType))
            {
                // ref types should never need to be deref'ed.
                outParamInfo.oldArgMode = ParamInfo::OldArgMode::Keep;
            }
            else
            {
                // We also need call sites to pass in an argument
                // for the new `in` parameter, which will have to
                // be dereferenced by one level from the original
                // argument they were passing.
                //
                outParamInfo.oldArgMode = ParamInfo::OldArgMode::Deref;
            }
        }
        else
        {
            // The case for a pure `out` parameter is easier:
            // we don't need to initialize the local variable,
            // and we don't need callers to pass in anything.
            //
            outParamInfo.oldArgMode = ParamInfo::OldArgMode::Ignore;
        }

        // Before we change something (and likely break this
        // function if something fails after a change) we want
        // to identify all the places in the function
        // that `store` to the given output parameter.
        //
        // Note: this logic is subtly depending on the structure
        // of how the front-end generates code for `out` and `inout`
        // parameters:
        //
        // * The only `load` of an `inout` parameter is emitted at
        //   the very start of a function body, to copy it over to
        //   a temporary variable.
        //
        // * The only `store`s of an `out` or `inout` parameter are
        //   right before `return` instructions, to establish the
        //   final value of that parameter, and every `out`/`inout`
        //   parameter is stored along every control-flow path
        //   that reaches a `return`.
        //
        // Those invariants could easily be eliminated in a few different
        // ways. Notably, if we added some more clever memory optimizations,
        // then a pass could notice that we have:
        //
        //      let val = load(inoutParam);
        //      ...
        //      store(inoutParam, val);
        //
        // and optimize away the `store` (at least).
        //
        // For now we can get away with this because we don't do very many
        // interesting memory/pointer optimizations in Slang, but it is
        // still worrying to have this kind of assumption baked in.
        //
        // TODO: We should decide on an encoding for the behavior of
        // `out`/`inout` parameters that doesn't have as many "gotcha" cases.
        //
        // We will also now recursively specialize all `IRCall` inside a 'parent function'
        // when trying to specialize a 'parent function'. This is to ensure we do not remove
        // a parameter SSA needs for SSA'ing a localVar into a globalVar (and DCE requires
        // to not DCE an important 'IRCall').
        //
        SpecializeFuncResult recursiveSpecializationResult = SpecializeFuncResult::Ok;
        List<IRStore*> stores;

        // We'll first specialize any relevant calls that may affect the value stored into the
        // param. This may create more stores into the param.
        //
        traverseUses(
            param,
            [&](IRUse* use)
            {
                auto user = use->getUser();
                switch (user->getOp())
                {
                case kIROp_Call:
                    {
                        // This call may require an inline if it fails to specialize
                        IRFunc* func = as<IRFunc>(as<IRCall>(user)->getCallee());
                        if (!func)
                            return;

                        if (!processFunc(func))
                        {
                            recursiveSpecializationResult = SpecializeFuncResult::OtherFuncFailed;
                        }
                        return;
                    }
                default:
                    return;
                };
            });

        // If any call specialization fails, we may need to revisit this function at a later
        // iteration.
        if (failedResult(recursiveSpecializationResult))
            return recursiveSpecializationResult;

        // Then, traverse all stores into this param.
        traverseUses(
            param,
            [&](IRUse* use)
            {
                auto user = use->getUser();
                switch (user->getOp())
                {
                case kIROp_Store:
                    {
                        auto store = as<IRStore>(user);
                        if (store->ptr.get() != param)
                            return;
                        stores.add(store);
                        return;
                    }
                default:
                    return;
                };
            });

        // Having identified the places where a value is stored to
        // the output parameter, we iterate over those values to
        // ensure that they are all specializable and consistent
        // with one another.
        //
        for (auto store : stores)
        {
            auto value = store->val.get();
            auto result = specializeOutputValue(value, outParamInfo, ioFuncInfo);
            if (failedResult(result))
                return result;

            // Given our assumptions about how `store`s to output
            // parameters are used, we can eliminate all these `store`s
            // since the values they write won't ever be used.
            //
            store->removeAndDeallocate();
        }

        // It is possible that there will still be used of the parameter
        // even after we eliminate all the `store`s from it (e.g., the initial
        // `load` that pulls the value from an `inout` parameter), so we
        // replace any remaining uses of the parameter with the local
        // variable we introduced, before removing the parameter.
        //
        param->replaceUsesWith(newVar);
        param->removeAndDeallocate();

        completeOutputValue(outParamInfo, ioFuncInfo);
        return SpecializeFuncResult::Ok;
    }

    void specializeCallSite(IRCall* oldCall, IRFunc* newFunc, FuncInfo const& funcInfo)
    {
        // Given an existing call, we will insert a new call right before
        // it and then remove the old one.
        //
        IRBuilder builder(module);
        builder.setInsertBefore(oldCall);

        // The new callee may have additional `out` parameters that
        // represent things like array indices required by the
        // new lookup operations. The new call site will need
        // to introduce temporaries to capture the values of
        // these outputs.
        //
        List<IRVar*> newOutputVars;
        for (auto const& newOutputParamInfo : funcInfo.newOutputParams)
        {
            auto newOutputVar = builder.emitVar(newOutputParamInfo.type);
            newOutputVars.add(newOutputVar);
        }

        // Next, we need to build up the argument list for
        // the call, by looking at the information that
        // was recorded for each parameter of the original.
        //
        List<IRInst*> newArgs;
        Index oldParamCounter = 0;
        for (auto const& oldParamInfo : funcInfo.oldParams)
        {
            // We can grab the argument from the old call
            // that was being used for this parameter, but
            // we need to check whether or not the new call
            // will use it.
            //
            auto oldParamIndex = oldParamCounter++;
            auto oldArg = oldCall->getArg(oldParamIndex);

            // Depending on how the callee specialized this parameter,
            // we will pass the argument, or data derived from it,
            // or nothing.
            //
            switch (oldParamInfo.oldArgMode)
            {
            default:
                SLANG_UNEXPECTED("unhandled case");
                break;

            case ParamInfo::OldArgMode::Keep:
                // If the parameter was not specialized away, then
                // the argument should be passed as-is.
                //
                newArgs.add(oldArg);
                break;

            case ParamInfo::OldArgMode::Ignore:
                // If the parameter was specialized out of existence,
                // then we don't pass the argument in at all.
                //
                break;

            case ParamInfo::OldArgMode::Deref:
                // If an `inout` argument has been specialized into an
                // `in` argument, then we need to dereference the pointer
                // that was being passed in before, and pass in the value
                // it points to instead.
                //
                // Note: the expectation is that once the call site has
                // been specialized, subsequent optimization will eliminate
                // this `load`, and replace it with whatever value was
                // being stored for the `inout` argument before the call.
                //
                newArgs.add(builder.emitLoad(oldArg));
                break;
            }

            // A resource parameter that got specialized might also introduce new
            // `out` parameters that help the caller compute the right result
            // value (e.g., array indices). Those parameters will come right
            // in the parameter list right after the location of the original
            // parameter.
            //
            for (Index i = 0; i < oldParamInfo.newOutputParamCount; ++i)
            {
                newArgs.add(newOutputVars[oldParamInfo.firstNewOutputParamIndex + i]);
            }
        }

        // The function return value can also require new `out` parameters as
        // part of specialization; any parameters it introduces will go
        // over all the others.
        //
        for (Index i = 0; i < funcInfo.result.newOutputParamCount; ++i)
        {
            newArgs.add(newOutputVars[funcInfo.result.firstNewOutputParamIndex + i]);
        }

        // Once we've built up the argument list for the new call we can emit
        // it, and also transfer any helpful decorations from the old call
        // over to the new one.
        //
        auto newResultType = newFunc->getResultType();
        auto newCall = builder.emitCallInst(newResultType, newFunc, newArgs);
        oldCall->transferDecorationsTo(newCall);

        // Just calling the specialized function is not enough, of course,
        // because the whole point of this pass was to move the logic
        // that computes a result resource from the callee up to the caller.
        //
        // After the call is completed, any additional `out` arguments will
        // have had their values filled in (e.g., the callee will have
        // computed the array index to be used, etc.).
        //
        // We can now iterate over the parameters again, and identify
        // the output parameters that have been specialized.
        //
        oldParamCounter = 0;
        for (auto const& oldParamInfo : funcInfo.oldParams)
        {
            auto oldParamIndex = oldParamCounter++;
            auto oldArg = oldCall->getArg(oldParamIndex);

            // We skip over parameters that were not specialized.
            //
            if (oldParamInfo.flavor == OutputInfo::Flavor::None)
                continue;

            if (oldParamInfo.flavor == OutputInfo::Flavor::Undefined)
                continue;

            // For any paraemter that was specialized, we will use
            // the computed information on the parameter to materialize
            // a value for the output in the context of the caller.
            //
            auto value = materialize(builder, oldParamInfo);

            // For an `out` or `inout` parameter, the `oldArg` represents
            // a pointer where the output value should be stored, so
            // we can emulate the behavior of the original function
            // by storing the value as expected.
            //
            builder.emitStore(oldArg, value);
        }

        // If the function result is an output that needs to be
        // specialized, then we need to handle it much like the
        // parameter case above.
        //
        if (funcInfo.result.flavor != OutputInfo::Flavor::None)
        {
            // We materialize the expected function result into
            // an IR value in the context of the caller, and then
            // use that value to replace any uses of the return
            // value of the original call.
            //
            auto value = materialize(builder, funcInfo.result);
            oldCall->replaceUsesWith(value);
        }
        else
        {
            // If the call was specialized, but the return value
            // was not something that needed specialization, then
            // we still need to replace any uses of the original
            // call to use the value of the new call.
            //
            oldCall->replaceUsesWith(newCall);
        }

        // After we've fully wired up the new call, we eliminate
        // the old call site, which will have no more uses.
        //
        // Note: At this point, the body of the caller function
        // is likely to have opportunities for further optimization.
        // Simple dataflow optimizations should now be able to
        // resolve the identities of resources that had previously
        // only been visible as the value of local variables or
        // the results of `call` instructions.
        //
        oldCall->removeAndDeallocate();
    }

    // In order to specialize call sites to functions that output
    // resources, we need a way to materialize the value for an
    // output in the context of the caller, based on the information
    // that was gathered in the callee.

    IRInst* materialize(IRBuilder& builder, OutputInfo const& info)
    {
        // For now, we are only handling a small fraction of the
        // possible cases.

        SLANG_UNUSED(builder);

        // The basic idea is to look at the `representative` instruction
        // that stands in for the output value (which is an instruction
        // from the body of the callee), and to produce an equivalent
        // value in the context of the caller.
        //
        auto representative = info.representative;
        switch (representative->getOp())
        {
        default:
            // Because we only allow certain instructions when specializing
            // the callee, any instruction outside of the allowed ones
            // would represent an internal error.
            //
            SLANG_UNEXPECTED("unhandled case");
            UNREACHABLE_RETURN(nullptr);

        case kIROp_GlobalParam:
            // If the value in the callee was a reference to a global parameter,
            // then we can simply refer to the same parameter here in the caller.
            //
            return representative;

            // TODO: As other cases are added to `specializeOutputValue()`, we will
            // need to add corresponding cases here.
        }
    }

    // TODO: A really important mising step here is that we need AST-level rules
    // that express the constraints on how resource-bearing types can and
    // cannot be used for local variables, `out` parameters, etc.

    // TODO: We should add another pass that takes any global variables
    // of resource type and transforms them into `in`/`out`/`inout` parameters
    // in any function that accesses them (and proceeds transitively up
    // the call stack), with a special rule that the globals translate into
    // local variables in each entry point function that needs them.
    //
    // Such a pass would reduce the problem of supporting global variables
    // with resource types to that of supporting locals and return values of
    // resource type.
    //
    // Note: that same pass could just apply to *all* globals for targets where
    // HLSL-style thread-local globals aren't supported. The main challenge that
    // would need to be worked out there is interaction with separate compilation,
    // but transforming them so that the function signatures are changed makes
    // the challenge more explicit and thus perhaps easier to tackle.
};

bool specializeResourceOutputs(
    CodeGenContext* codeGenContext,
    IRModule* module,
    HashSet<IRFunc*>& unspecializableFuncs)
{
    auto targetRequest = codeGenContext->getTargetReq();
    if (isD3DTarget(targetRequest) || isKhronosTarget(targetRequest) || isWGPUTarget(targetRequest))
    {
    }
    else
    {
        // Don't bother applying this pass on targets that won't
        // benefit from it.
        //
        // TODO: it would be good if we could express this kind
        // of conditional in a way that doesn't involve explicitly
        // enumerating matching targets.
        //
        return false;
    }

    ResourceOutputSpecializationPass pass;
    pass.codeGenContext = codeGenContext;
    pass.targetRequest = targetRequest;
    pass.module = module;
    pass.unspecializableFuncs = &unspecializableFuncs;
    return pass.processModule();
}

bool specializeResourceUsage(CodeGenContext* codeGenContext, IRModule* irModule)
{
    bool result = false;
    // We apply two kinds of specialization to clean up resource value usage:
    //
    // * Specalize call sites based on the actual resources
    //   that a called function will return/output.
    //
    // * Specialize called functions based on the actual resources
    //   passed as input at specific call sites.
    //
    // We need to run the two passes in an iterative fashion (combined with IR
    // simplification passes), because each optimization may open up opportunties
    // for the other to apply.
    //
    for (;;)
    {
        bool changed = true;
        HashSet<IRFunc*> unspecializableFuncs;
        while (changed)
        {
            changed = false;
            unspecializableFuncs.clear();
            // Because the legalization may depend on what target
            // we are compiling for (certain things might be okay
            // for D3D targets that are not okay for Vulkan), we
            // pass down the target request along with the IR.
            //
            changed |= specializeResourceOutputs(codeGenContext, irModule, unspecializableFuncs);
            changed |= specializeResourceParameters(codeGenContext, irModule);

            // After specialization of function outputs, we may find that there
            // are cases where opaque-typed local variables can now be eliminated
            // and turned into SSA temporaries. Such optimization may enable
            // the following passes to "see" and specialize more cases.
            //
            if (changed)
            {
                simplifyIR(
                    codeGenContext->getTargetProgram(),
                    irModule,
                    IRSimplificationOptions::getFast(codeGenContext->getTargetProgram()));
            }
            result |= changed;
        }
        if (unspecializableFuncs.getCount() == 0)
            break;

        // Inline unspecializable resource output functions and then continue trying.
        for (auto func : unspecializableFuncs)
            inlineAllCallsOfFunction(func);

        simplifyIR(
            codeGenContext->getTargetProgram(),
            irModule,
            IRSimplificationOptions::getFast(codeGenContext->getTargetProgram()));
    }
    return result;
}

bool isIllegalGLSLParameterType(IRType* type)
{
    if (auto arrayType = as<IRArrayTypeBase>(type))
        return isIllegalGLSLParameterType(arrayType->getElementType());

    if (as<IRParameterGroupType>(type))
        return true;
    if (as<IRHLSLStructuredBufferTypeBase>(type))
        return true;
    if (as<IRByteAddressBufferTypeBase>(type))
        return true;
    if (as<IRGLSLImageType>(type))
        return true;
    if (auto texType = as<IRTextureType>(type))
    {
        switch (texType->getAccess())
        {
        case SLANG_RESOURCE_ACCESS_READ_WRITE:
        case SLANG_RESOURCE_ACCESS_WRITE:
        case SLANG_RESOURCE_ACCESS_RASTER_ORDERED:
            return true;
        default:
            break;
        }
    }
    if (as<IRSubpassInputType>(type))
        return true;
    if (as<IRMeshOutputType>(type))
        return true;
    if (as<IRHLSLStreamOutputType>(type))
        return true;
    if (as<IRDynamicResourceType>(type))
        return true;
    if (as<IRHLSLInputPatchType>(type))
        return true;
    if (as<IRHLSLOutputPatchType>(type))
        return true;
    return false;
}

bool isIllegalParameterType(TargetRequest* targetRequest, IRType* type, bool isArray)
{
    // On all of our (current) targets, a function that
    // takes a `ConstantBuffer<T>` parameter requires
    // specialization. Surprisingly this includes DXIL
    // because dxc apparently does not treat `ConstantBuffer<T>`
    // as a first-class type.
    //
    // TODO: This should not apply to CPU or CUDA, where
    // `ConstantBuffer<T>` is just `T*`. Right now this
    // optimization is not applying to those targets by
    // coincidence (because the shader parameters are not
    // globals, there is no way for the specialization to
    // succeed), but eventually we should turn it off more
    // carefully.
    //
    if (as<IRUniformParameterGroupType>(type))
    {
        return true;
    }

    // For GL/Vulkan targets, we also need to specialize
    // any parameters that use structured or byte-addressed
    // buffers or images with format qualifiers.
    //
    if (isKhronosTarget(targetRequest))
    {
        if (targetRequest->getOptionSet().shouldEmitSPIRVDirectly())
            return isIllegalSPIRVParameterType(type, isArray);
        else
            return isIllegalGLSLParameterType(type);
    }
    else if (isWGPUTarget(targetRequest))
    {
        return isIllegalWGSLParameterType(type);
    }

    return false;
}

bool isIllegalRefValueTypeParameterType(TargetRequest* targetRequest, IRType* type, bool isArray)
{
    // For GL/Vulkan targets, we also need to specialize
    // any parameters that use structured or byte-addressed
    // buffers or images with format qualifiers.
    //
    if (isKhronosTarget(targetRequest))
    {
        if (targetRequest->getOptionSet().shouldEmitSPIRVDirectly())
            return isIllegalSPIRVParameterType(type, isArray);
        else
            return isIllegalGLSLParameterType(type);
    }
    else if (isWGPUTarget(targetRequest))
    {
        return isIllegalWGSLParameterType(type);
    }

    return false;
}

bool isIllegalSPIRVParameterType(IRType* type, bool isArray)
{
    if (isIllegalGLSLParameterType(type))
        return true;

    // If we are emitting SPIRV direclty, we need to specialize
    // all Texture types.
    if (as<IRTextureType>(type))
        return true;
    if (isArray)
    {
        if (as<IRSamplerStateTypeBase>(type))
        {
            return true;
        }
    }
    return false;
}

bool isIllegalWGSLParameterType(IRType* type)
{
    return isIllegalGLSLParameterType(type);
}

} // namespace Slang<|MERGE_RESOLUTION|>--- conflicted
+++ resolved
@@ -39,11 +39,7 @@
         type = unwrapArray(type);
         bool isArray = type != param->getDataType();
 
-<<<<<<< HEAD
-        if(isIllegalParameterType(targetRequest, type, isArray))
-=======
         if (isIllegalParameterType(targetRequest, type, isArray))
->>>>>>> f45deee4
             return true;
 
         // For now, we will not treat any other parameters as
@@ -306,26 +302,16 @@
         if (auto outTypeBase = as<IROutTypeBase>(type))
             return outTypeBase;
 
-<<<<<<< HEAD
-        // Illegal pointer parameter types should never be left 
-=======
         // Illegal pointer parameter types should never be left
->>>>>>> f45deee4
         // as a constref<T> since constref<T> will become a pointer<T>
         if (auto constRefType = as<IRConstRefType>(type))
         {
             auto valueType = constRefType->getValueType();
             auto unwrappedValueType = unwrapArray(valueType);
             if (isIllegalRefValueTypeParameterType(
-<<<<<<< HEAD
-                targetRequest,
-                constRefType->getValueType(),
-                unwrappedValueType != valueType))
-=======
                     targetRequest,
                     constRefType->getValueType(),
                     unwrappedValueType != valueType))
->>>>>>> f45deee4
             {
                 return constRefType;
             }
@@ -838,12 +824,7 @@
         //
         IRVar* newVar = bodyBuilder.emitVar(valueType);
 
-<<<<<<< HEAD
-        if (as<IRInOutType>(pseudoOutType) ||
-            as<IRConstRefType>(pseudoOutType))
-=======
         if (as<IRInOutType>(pseudoOutType) || as<IRConstRefType>(pseudoOutType))
->>>>>>> f45deee4
         {
             // If the parameter is an `inout` rather than just
             // an `out`, then we still need a parameter to
