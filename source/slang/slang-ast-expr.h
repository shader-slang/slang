--- conflicted
+++ resolved
@@ -236,22 +236,14 @@
 {
     SLANG_CLASS(CastToSuperTypeExpr)
 
-<<<<<<< HEAD
-        /// The value being cast to an interface type
-    Expr*    valueArg = nullptr;
-
-        /// A witness showing that `valueArg` conforms to the chosen interface
-    Val*     witnessArg = nullptr;
-=======
-        /// The value being cast to a super type
-        ///
-        /// The type being case from is `valueArg->type`.
-        ///
-    RefPtr<Expr>    valueArg;
-
-        /// A witness showing that `valueArg`'s type is a sub-type of this expression's `type`
-    RefPtr<Val>     witnessArg;
->>>>>>> e3e1cf20
+    /// The value being cast to a super type
+    ///
+    /// The type being case from is `valueArg->type`.
+    ///
+    Expr* valueArg = nullptr;
+
+    /// A witness showing that `valueArg`'s type is a sub-type of this expression's `type`   
+    Val* witnessArg = nullptr;
 };
 
 class SelectExpr: public OperatorExpr
