#include "slang-ir-lower-buffer-element-type.h"

#include "slang-ir-clone.h"
#include "slang-ir-insts.h"
#include "slang-ir-layout.h"
#include "slang-ir-util.h"
#include "slang-ir.h"

/// This file implements an important IR transformation pass in the Slang compiler
/// that rewrites buffer element types into valid storage types, a.k.a physical types
/// in SPIRV terminology.
///
/// Many of our targets have special restrictions on what is allowed to be used as a
/// buffer element. Examples are:
/// - In HLSL and SPIRV, if you have ConstantBuffer<T>, T must be a struct.
/// - In SPIRV, `bool` is considered a logical type, meaning it cannot appear inside
///   buffers. bool vectors and matrices needs to be lowered into arrays.
/// - In SPIRV, if `T` is used to declare a buffer, then every member in `T` must have
///   explicit offset. But if it is used to declare a local variable, then it cannot
///   have explicit member offset. This means that we cannot use the same `Foo` struct
///   inside a `StructuredBuffer<Foo>` and also use it to declare a local variable.
///
/// We use the terms "physical", "storage", or "lowered" types to refer to types that
/// are legal to use as buffer elements. In contrast, the terms "original" or "logical"
/// refers to types that are declared by the user in its original form.
/// For example, `bool4` is a "logical" type, and its lowered type is `int4`.
///
///
/// # Algorithm Overview
/// ----------------------
///
/// This pass performs the transformation to create one "storage" type for each type that
/// are used in each kind of buffer. For example, if user defined `Foo`, and used it in
/// `ConstantBuffer<Foo>` and `StructuredBuffer<Foo>` and is targeting SPIRV, this pass will
/// create `Foo_std140` and `Foo_std430` types, and update the buffer to be
/// `ConstantBuffer<Foo_std140>` and `StructuredBuffer<Foo_std430>`.
///
/// The pass will rewrite all the code that uses this buffers, and insert translations between
/// Foo_std140/Foo_std430 and Foo to keep types consistent.
///
/// For example, given:
/// ```
/// struct Foo {
///     bool4x4 v;
/// }
/// ConstantBuffer<Foo> cb;
/// bool test(Foo f) {
///     return f.v[0][1];
/// }
/// void main() { test(cb); }
/// ```
///
/// This pass will rewrite it as:
/// ```
/// struct Foo {
///     bool4x4 v;
/// }
/// struct Foo_std140 {
///     Matrix_bool4x4_std140 v;
/// };
/// struct Matrix_bool4x4_std140 {
///     int4 values[4];
/// };
/// ConstantBuffer<Foo_std140> cb;
/// bool test_1(Foo_std140 f) {
///     return f.v.values[0][1];
/// }
/// void main() { test_1(cb); }
/// ```
///
/// Note that the one important optimization here is we will defer the translation from
/// storage type to logical type at latest possible time. In the example above, we could
/// have loaded `cb` and then immediately translate it into `Foo` and call `test` with
/// the translated value. However that can lead to code that create unnecessary copies
/// that can't always be removed by the downstream compiler, particulary if there are
/// arrays whose element type needs non-trivial translation.
///
/// To avoid the performance issue, we will defer this translation until a logical value
/// is actually needed. This is done by pushing the translation to the use sites, and
/// across function call boundaries, specializing any functions being called along the
/// chain. This case, since we are calling `test()` from `main()` with `Foo_std140`, instead
/// of converting the `Foo_std140` to `Foo` before the call, we create a specialization
/// of `test` that accepts `Foo_std140` instead.
///
/// To enable this interprecedural transformation, the pass is organized as two phases:
/// 1. Create lowered / storage types for all buffer element types, and update
///    global buffer declarations to use storage types. This is implemented in `processModule()`
/// 2. Insert a `CastStorageToLogical(loweredBuffer)` inst, and replace all uses of
///    `loweredBuffer` with the cast inst. This is implemented in `processModule()`
/// 3. Push the `CastStorageToLogical` insts to as late as possible, which means if we see
///    `FieldAddress(CastStorageToLogical(storageAddr), memberKey)`, we should translate
///    it into `CastStorageToLogical(FieldAddress(storageAddr, memberKey)`.
///    If we see a `CastStorageToLogical` inst being used as argument to call a function `f`,
///    specialize `f` to take a pointer to the storage type instead, and insert a
///    `CastStorageToLogical(param)` to convert the param type to logical type at the
///    beginning of the specialized function. (implemented in `deferStorageToLogicalCasts()`)
///
/// Repeat step 2 and 3 until no more changes can be made, then proceed to step 4.
///
/// 4. Materialize all remaining `CastStorageToLogical(addr)` by replacing all `load` of such
///    cast insts with `call unpackStorage(addr)`, where `unpackStorage` is a function we
///    synthesize that reads from an address of a storage type and returns a logical type;
///    and replacing all `store(CastStorageToLogical(addr), value)` with `packStorage(addr, value)`,
///    where `packStorage` is a function we synthesis that writes a logical value into a storage
///    addr. This is implemented in `materializeStorageToLogicalCasts()`.
///
/// That's the main idea of the pass.
///
/// # Propagating through SSA values
///
/// Note that `kIROp_CastStorageToLogical` is a pseudo instruction introduced in this pass that
/// has the semantics of "converting a pointer to a storage value into a pointer to a logical
/// value". A dual of this inst is `kIROp_CastStorageToLogicalDeref`, which has an additional
/// builtin "load" semantic. That is, given `Ptr<StorageType> addr`, `CastStorageToLogical(addr)`
/// will have type `Ptr<LogicalType>`, and `CastStorageToLogicalDeref(addr)` will have type
/// `LogicalType`. In other words, `CastStorageToLogicalDeref(addr)` is equivalent to
/// `load(CastStorageToLogical(addr))`.
///
/// The `CastStorageToLogicalDeref` pseudo inst is needed to push defer through `load`s.
/// Consider the following example:
/// ```
///    ptr : StorageType* = ...
///    lptr : LogicalType* = CastStorageToLogical(ptr);
///    l = load(lptr)
///    m = fieldExtract(l, member)
///    call f, m
/// ```
/// In this case, only l.member is used, so we should avoid translating other unrelated members
/// from storage type to logical type. To achieve this we must be able to push the
/// `CastStorageToLogical` operation beyond the `load`. The steps to achieve this are:
/// 1. we process `lptr` inst by inspecting its users. We find that a `load` (l) uses it.
/// 2. replace the `load` with `CastStorageToLogicalDeref(ptr)`, the IR become:
/// ```
///    ptr : StorageType* = ...
///    l_1 = CastStorageToLogicalDeref(ptr);
///    m = fieldExtract(l_1, member);
///    call f, m
/// ```
/// 3. push the new `l_1` inst to worklist, and when it gets processed, we continue to inspect
///    its users, and find that it is being used by `fieldExtract`. We will rewrite the
///    `fieldExtract` into `CastStorageToLogicalDeref(fieldAddr(ptr, member))`, and the IR become:
///    ```
///       ptr : StorageType* = ...
///       m_ptr = FieldAddr(ptr, member)
///       m = CastStorageToLogicalDeref(m_ptr);
///       call f, m
///    ```
/// 4. Since there are no more uses of `m` that can be translated, stop. Note that it is possible
///    to continue specializing `f` and replace its first parameter's type to storage type. However
///    this implementation currently does not specialize functions whose parameter type is not a
///    pointer/reference type. When we target SPIRV, we will already be running the
///    `transformParamsToConstRef` pass that would have converted `f` to take in `ConstRef<T>`.
///    In this case, the initial IR would be in the form of
///    ```
///       ptr : StorageType* = ...
///       lptr : LogicalType* = CastStorageToLogical(ptr);
///       l = load(lptr)
///       m = fieldExtract(l, member)
///       var tmpVar : MemberLogiocalType  [[ImmutableTempVar]]
///       store tmpVar, m
///       call f, tmpVar
///    ```
///    To allow us to remove the `tmpVar` store introduced during `transformParamsToConstRef`,
///    this pass also handles the propagation through temp var stores. After pushing the cast
///    through `m`, we will get IR to this form:
///    ```
///       ptr : StorageType* = ...
///       m_ptr = FieldAddr(ptr, member)
///       m = CastStorageToLogicalDeref(m_ptr);
///       var tmpVar : MemberLogiocalType  [[ImmutableTempVar]]
///       store tmpVar, m
///       call f, tmpVar
///    ```
///    This time, we will see that `m` is being used by a `store` into a `[[ImmutableTempVar]]` var,
///    and we can safely replace all uses of `tmpVar` to `m_ptr`, and therefore the IR will become:
///    ```
///       ptr : StorageType* = ...
///       m_ptr = FieldAddr(ptr, member)
///       m = CastStorageToLogical(m_ptr);
///       call f, m_ptr
///    ```
///    Now, we are in the case where a `CastStorageToLogical` is used as argument in a `call`.
///    This will trigger our function specialization rule to create `f_1` that accepets a
///    `StorageMember*`, and we will rewrite the IR again to:
///    ```
///       ptr : StorageType* = ...
///       m_ptr = FieldAddr(ptr, member)
///       call f_1, m_ptr
///    ```
///
/// # Trailing Pointer Rewrite
///
/// Another transformation done in this pass is it also rewrites struct with unsized trailing
/// arrays. Since an unsized type isn't a physical type and cannot be used as a pointee type,
/// we will have problem translating the following code to SPIRV:
/// ```
/// struct Foo { int count; int[] values; }
/// uniform Foo* b;
/// ```
///
/// When we create a storage type for `Foo`, we will define it as:
/// ```
/// struct Foo_std430 { int count; }
/// ```
/// Where we removed the trailing array.
/// This makes `Foo_std430` an ordinary sized type that can be used freely as pointee type
/// in SPIRV.
///
/// However this does mean that we also need to translate things like `ptr->values[2]`
/// into `((int*)(ptr+1))[2]`. Which we also handle during step 2 of the algorithm.
/// (`maybeTranslateTrailingPointerGetElementAddress`)
///

namespace Slang
{

enum ConversionMethodKind
{
    Func,
    Opcode
};

struct ConversionMethod
{
    ConversionMethodKind kind = ConversionMethodKind::Func;
    union
    {
        IRFunc* func;
        IROp op;
    };
    ConversionMethod() { func = nullptr; }
    operator bool()
    {
        return kind == ConversionMethodKind::Func ? func != nullptr : op != kIROp_Nop;
    }
    ConversionMethod& operator=(IRFunc* f)
    {
        kind = ConversionMethodKind::Func;
        this->func = f;
        return *this;
    }
    ConversionMethod& operator=(IROp irop)
    {
        kind = ConversionMethodKind::Opcode;
        this->op = irop;
        return *this;
    }
    IRInst* apply(IRBuilder& builder, IRType* resultType, IRInst* operandAddr);
    void applyDestinationDriven(IRBuilder& builder, IRInst* dest, IRInst* operand);
};

struct TypeLoweringConfig
{
    AddressSpace addressSpace;
    IRTypeLayoutRuleName layoutRuleName;
    IRTypeLayoutRules* getLayoutRule() const { return IRTypeLayoutRules::get(layoutRuleName); }

    bool operator==(const TypeLoweringConfig& other) const
    {
        return addressSpace == other.addressSpace && layoutRuleName == other.layoutRuleName;
    }
    HashCode getHashCode() const
    {
        return combineHash(Slang::getHashCode(addressSpace), Slang::getHashCode(layoutRuleName));
    }
};

struct LoweredElementTypeInfo
{
    IRType* originalType;
    IRType* loweredType;
    IRType* loweredInnerArrayType =
        nullptr; // For matrix/array types that are lowered into a struct type, this is the
                 // inner array type of the data field.
    IRStructKey* loweredInnerStructKey =
        nullptr; // For matrix/array types that are lowered into a struct type, this is the
                 // struct key of the data field.
    ConversionMethod convertOriginalToLowered;
    ConversionMethod convertLoweredToOriginal;
};

/// Defines target-specific behavior of how to lower buffer element types.
struct BufferElementTypeLoweringPolicy : public RefObject
{
    /// Defines target-specific behavior of how to translate a non-composite logical type to a
    /// storage type.
    virtual LoweredElementTypeInfo lowerLeafLogicalType(
        IRType* type,
        TypeLoweringConfig config) = 0;

    /// Returns true if we should always create a fresh lowered storage type for a composite type,
    /// even if every member/element of the composite type is not changed by the lowering.
    virtual bool shouldAlwaysCreateLoweredStorageTypeForCompositeTypes(TypeLoweringConfig config)
    {
        SLANG_UNUSED(config);
        return false;
    }

    /// Returns true if the target requires all array of scalars or vectors inside a constant buffer
    /// to be translated into a 16-byte aligned vector type.
    virtual bool shouldTranslateArrayElementTo16ByteAlignedVectorForConstantBuffer()
    {
        return false;
    }
};

BufferElementTypeLoweringPolicy* getBufferElementTypeLoweringPolicy(
    BufferElementTypeLoweringPolicyKind kind,
    TargetProgram* target,
    BufferElementTypeLoweringOptions options);

TypeLoweringConfig getTypeLoweringConfigForBuffer(TargetProgram* target, IRType* bufferType);

IRInst* ConversionMethod::apply(IRBuilder& builder, IRType* resultType, IRInst* operandAddr)
{
    if (!*this)
        return builder.emitLoad(operandAddr);
    if (kind == ConversionMethodKind::Func)
        return builder.emitCallInst(resultType, func, 1, &operandAddr);
    else
    {
        auto val = builder.emitLoad(operandAddr);
        return builder.emitIntrinsicInst(resultType, op, 1, &val);
    }
}

void ConversionMethod::applyDestinationDriven(IRBuilder& builder, IRInst* dest, IRInst* operand)
{
    if (!*this)
    {
        builder.emitStore(dest, operand);
        return;
    }
    if (kind == ConversionMethodKind::Func)
    {
        IRInst* operands[] = {dest, operand};
        builder.emitCallInst(builder.getVoidType(), func, 2, operands);
    }
    else
    {
        auto val = builder.emitIntrinsicInst(
            tryGetPointedToOrBufferElementType(&builder, dest->getDataType()),
            op,
            1,
            &operand);
        builder.emitStore(dest, val);
    }
}

// Returns the number of elements N that ensures the IRVectorType(elementType,N)
// has 16-byte aligned size and N is no less than `minCount`.
IRIntegerValue get16ByteAlignedVectorElementCount(
    TargetProgram* target,
    IRType* elementType,
    IRIntegerValue minCount)
{
    IRSizeAndAlignment sizeAlignment;
    getNaturalSizeAndAlignment(target->getOptionSet(), elementType, &sizeAlignment);
    if (sizeAlignment.size)
        return align(sizeAlignment.size * minCount, 16) / sizeAlignment.size;
    return 4;
}

const char* getLayoutName(IRTypeLayoutRuleName name)
{
    switch (name)
    {
    case IRTypeLayoutRuleName::Std140:
        return "std140";
    case IRTypeLayoutRuleName::Std430:
        return "std430";
    case IRTypeLayoutRuleName::Natural:
        return "natural";
    case IRTypeLayoutRuleName::C:
        return "c";
    default:
        return "default";
    }
}

struct LoweredElementTypeContext
{
    static const IRIntegerValue kMaxArraySizeToUnroll = 32;

    struct LoweredTypeMap : RefObject
    {
        Dictionary<IRType*, LoweredElementTypeInfo> loweredTypeInfo;
        Dictionary<IRType*, LoweredElementTypeInfo> mapLoweredTypeToInfo;
    };

    Dictionary<TypeLoweringConfig, RefPtr<LoweredTypeMap>> loweredTypeInfoMaps;
    RefPtr<BufferElementTypeLoweringPolicy> leafTypeLoweringPolicy;

    struct ConversionMethodKey
    {
        IRType* toType;
        IRType* fromType;
        bool operator==(const ConversionMethodKey& other) const
        {
            return toType == other.toType && fromType == other.fromType;
        }
        HashCode64 getHashCode() const
        {
            return combineHash(Slang::getHashCode(toType), Slang::getHashCode(fromType));
        }
    };

    Dictionary<ConversionMethodKey, ConversionMethod> conversionMethodMap;
    ConversionMethod getConversionMethod(IRType* toType, IRType* fromType)
    {
        ConversionMethodKey key;
        key.toType = toType;
        key.fromType = fromType;
        ConversionMethod method;
        conversionMethodMap.tryGetValue(key, method);
        return method;
    }

    SlangMatrixLayoutMode defaultMatrixLayout = SLANG_MATRIX_LAYOUT_ROW_MAJOR;
    TargetProgram* target;
    BufferElementTypeLoweringOptions options;

    struct SpecializationKey
    {
        IRFunc* callee;
        IRFuncType* specializedFuncType;
        bool operator==(const SpecializationKey& other) const
        {
            return (callee == other.callee && specializedFuncType == other.specializedFuncType);
        }
        HashCode64 getHashCode() const
        {
            return combineHash(Slang::getHashCode(callee), Slang::getHashCode(specializedFuncType));
        }
    };
    // Specialized functions that takes storage-typed pointers instead of logical-typed pointers.
    Dictionary<SpecializationKey, IRFunc*> specializedFuncs;

<<<<<<< HEAD
    LoweredElementTypeContext(TargetProgram* target, BufferElementTypeLoweringOptions inOptions)
        : target(target), options(inOptions)
    {
        leafTypeLoweringPolicy =
            getBufferElementTypeLoweringPolicy(options.loweringPolicyKind, target, options);
=======
    LoweredElementTypeContext(
        TargetProgram* target,
        BufferElementTypeLoweringOptions inOptions,
        SlangMatrixLayoutMode inDefaultMatrixLayout)
        : target(target), defaultMatrixLayout(inDefaultMatrixLayout), options(inOptions)
    {
    }

    IRFunc* createMatrixUnpackFunc(
        IRMatrixType* matrixType,
        IRStructType* structType,
        IRStructKey* dataKey)
    {
        IRBuilder builder(structType);
        builder.setInsertAfter(structType);
        auto func = builder.createFunc();
        auto refStructType = builder.getRefParamType(structType, AddressSpace::Generic);
        auto funcType = builder.getFuncType(1, (IRType**)&refStructType, matrixType);
        func->setFullType(funcType);
        builder.addNameHintDecoration(func, UnownedStringSlice("unpackStorage"));
        builder.addForceInlineDecoration(func);
        builder.setInsertInto(func);
        builder.emitBlock();
        auto rowCount = (Index)getIntVal(matrixType->getRowCount());
        auto colCount = (Index)getIntVal(matrixType->getColumnCount());
        auto packedParamRef = builder.emitParam(refStructType);
        auto packedParam = builder.emitLoad(packedParamRef);
        auto vectorArray = builder.emitFieldExtract(packedParam, dataKey);
        List<IRInst*> args;
        args.setCount(rowCount * colCount);
        if (getIntVal(matrixType->getLayout()) == SLANG_MATRIX_LAYOUT_COLUMN_MAJOR)
        {
            for (IRIntegerValue c = 0; c < colCount; c++)
            {
                auto vector = builder.emitElementExtract(vectorArray, c);
                for (IRIntegerValue r = 0; r < rowCount; r++)
                {
                    auto element = builder.emitElementExtract(vector, r);
                    args[(Index)(r * colCount + c)] = element;
                }
            }
        }
        else
        {
            for (IRIntegerValue r = 0; r < rowCount; r++)
            {
                auto vector = builder.emitElementExtract(vectorArray, r);
                for (IRIntegerValue c = 0; c < colCount; c++)
                {
                    auto element = builder.emitElementExtract(vector, c);
                    args[(Index)(r * colCount + c)] = element;
                }
            }
        }
        IRInst* result =
            builder.emitMakeMatrix(matrixType, (UInt)args.getCount(), args.getBuffer());
        builder.emitReturn(result);
        return func;
    }

    IRFunc* createMatrixPackFunc(
        IRMatrixType* matrixType,
        IRStructType* structType,
        IRVectorType* vectorType,
        IRArrayType* arrayType)
    {
        IRBuilder builder(structType);
        builder.setInsertAfter(structType);
        auto func = builder.createFunc();
        auto outStructType = builder.getRefParamType(structType, AddressSpace::Generic);
        IRType* paramTypes[] = {outStructType, matrixType};
        auto funcType = builder.getFuncType(2, paramTypes, builder.getVoidType());
        func->setFullType(funcType);
        builder.addNameHintDecoration(func, UnownedStringSlice("packMatrix"));
        builder.addForceInlineDecoration(func);
        builder.setInsertInto(func);
        builder.emitBlock();
        auto rowCount = getIntVal(matrixType->getRowCount());
        auto colCount = getIntVal(matrixType->getColumnCount());
        auto outParam = builder.emitParam(outStructType);
        auto originalParam = builder.emitParam(matrixType);
        List<IRInst*> elements;
        elements.setCount((Index)(rowCount * colCount));
        for (IRIntegerValue r = 0; r < rowCount; r++)
        {
            auto vector = builder.emitElementExtract(originalParam, r);
            for (IRIntegerValue c = 0; c < colCount; c++)
            {
                auto element = builder.emitElementExtract(vector, c);
                elements[(Index)(r * colCount + c)] = element;
            }
        }
        List<IRInst*> vectors;
        if (getIntVal(matrixType->getLayout()) == SLANG_MATRIX_LAYOUT_COLUMN_MAJOR)
        {
            for (IRIntegerValue c = 0; c < colCount; c++)
            {
                List<IRInst*> vecArgs;
                for (IRIntegerValue r = 0; r < rowCount; r++)
                {
                    auto element = elements[(Index)(r * colCount + c)];
                    vecArgs.add(element);
                }
                // Fill in default values for remaining elements in the vector.
                for (IRIntegerValue r = rowCount; r < getIntVal(vectorType->getElementCount()); r++)
                {
                    vecArgs.add(builder.emitDefaultConstruct(vectorType->getElementType()));
                }
                auto colVector = builder.emitMakeVector(
                    vectorType,
                    (UInt)vecArgs.getCount(),
                    vecArgs.getBuffer());
                vectors.add(colVector);
            }
        }
        else
        {
            for (IRIntegerValue r = 0; r < rowCount; r++)
            {
                List<IRInst*> vecArgs;
                for (IRIntegerValue c = 0; c < colCount; c++)
                {
                    auto element = elements[(Index)(r * colCount + c)];
                    vecArgs.add(element);
                }
                // Fill in default values for remaining elements in the vector.
                for (IRIntegerValue c = colCount; c < getIntVal(vectorType->getElementCount()); c++)
                {
                    vecArgs.add(builder.emitDefaultConstruct(vectorType->getElementType()));
                }
                auto rowVector = builder.emitMakeVector(
                    vectorType,
                    (UInt)vecArgs.getCount(),
                    vecArgs.getBuffer());
                vectors.add(rowVector);
            }
        }

        auto vectorArray =
            builder.emitMakeArray(arrayType, (UInt)vectors.getCount(), vectors.getBuffer());
        auto result = builder.emitMakeStruct(structType, 1, &vectorArray);
        builder.emitStore(outParam, result);
        builder.emitReturn();
        return func;
>>>>>>> cc8f6a24
    }

    IRFunc* createArrayUnpackFunc(
        IRArrayType* arrayType,
        IRStructType* structType,
        IRStructKey* dataKey,
        LoweredElementTypeInfo innerTypeInfo)
    {
        IRBuilder builder(structType);
        builder.setInsertAfter(structType);
        auto func = builder.createFunc();
        auto refStructType = builder.getRefParamType(structType, AddressSpace::Generic);
        auto funcType = builder.getFuncType(1, (IRType**)&refStructType, arrayType);
        func->setFullType(funcType);
        builder.addNameHintDecoration(func, UnownedStringSlice("unpackStorage"));
        builder.addForceInlineDecoration(func);
        builder.setInsertInto(func);
        builder.emitBlock();
        auto packedParam = builder.emitParam(refStructType);
        auto packedArray = builder.emitFieldAddress(packedParam, dataKey);
        auto count = getArraySizeVal(arrayType->getElementCount());
        IRInst* result = nullptr;
        if (count <= kMaxArraySizeToUnroll)
        {
            // If the array is small enough, just process each element directly.
            List<IRInst*> args;
            args.setCount((Index)count);
            for (IRIntegerValue ii = 0; ii < count; ++ii)
            {
                auto packedElementAddr = builder.emitElementAddress(packedArray, ii);
                auto originalElement = innerTypeInfo.convertLoweredToOriginal.apply(
                    builder,
                    innerTypeInfo.originalType,
                    packedElementAddr);
                args[(Index)ii] = originalElement;
            }
            result = builder.emitMakeArray(arrayType, (UInt)args.getCount(), args.getBuffer());
        }
        else
        {
            // The general case for large arrays is to emit a loop through the elements.
            IRVar* resultVar = builder.emitVar(arrayType);
            IRBlock* loopBodyBlock;
            IRBlock* loopBreakBlock;
            auto loopParam = emitLoopBlocks(
                &builder,
                builder.getIntValue(builder.getIntType(), 0),
                builder.getIntValue(builder.getIntType(), count),
                loopBodyBlock,
                loopBreakBlock);

            builder.setInsertBefore(loopBodyBlock->getFirstOrdinaryInst());
            auto packedElementAddr = builder.emitElementAddress(packedArray, loopParam);
            auto originalElement = innerTypeInfo.convertLoweredToOriginal.apply(
                builder,
                innerTypeInfo.originalType,
                packedElementAddr);
            auto varPtr = builder.emitElementAddress(resultVar, loopParam);
            builder.emitStore(varPtr, originalElement);
            builder.setInsertInto(loopBreakBlock);
            result = builder.emitLoad(resultVar);
        }
        builder.emitReturn(result);
        return func;
    }

    IRFunc* createArrayPackFunc(
        IRArrayType* arrayType,
        IRStructType* structType,
        IRStructKey* arrayStructKey,
        LoweredElementTypeInfo innerTypeInfo)
    {
        IRBuilder builder(structType);
        builder.setInsertAfter(structType);
        auto func = builder.createFunc();
        auto outLoweredType = builder.getRefParamType(structType, AddressSpace::Generic);
        IRType* paramTypes[] = {outLoweredType, structType};
        auto funcType = builder.getFuncType(2, paramTypes, builder.getVoidType());
        func->setFullType(funcType);
        builder.addNameHintDecoration(func, UnownedStringSlice("packStorage"));
        builder.addForceInlineDecoration(func);
        builder.setInsertInto(func);
        builder.emitBlock();
        auto outParam = builder.emitParam(outLoweredType);
        auto originalParam = builder.emitParam(arrayType);
        auto count = getArraySizeVal(arrayType->getElementCount());
        auto destArray = builder.emitFieldAddress(outParam, arrayStructKey);
        if (count <= kMaxArraySizeToUnroll)
        {
            // If the array is small enough, just process each element directly.
            List<IRInst*> args;
            args.setCount((Index)count);
            for (IRIntegerValue ii = 0; ii < count; ++ii)
            {
                auto originalElement = builder.emitElementExtract(originalParam, ii);
                auto destArrayElement = builder.emitElementAddress(destArray, ii);
                innerTypeInfo.convertOriginalToLowered.applyDestinationDriven(
                    builder,
                    destArrayElement,
                    originalElement);
            }
        }
        else
        {
            // The general case for large arrays is to emit a loop through the elements.
            IRBlock* loopBodyBlock;
            IRBlock* loopBreakBlock;
            auto loopParam = emitLoopBlocks(
                &builder,
                builder.getIntValue(builder.getIntType(), 0),
                builder.getIntValue(builder.getIntType(), count),
                loopBodyBlock,
                loopBreakBlock);

            builder.setInsertBefore(loopBodyBlock->getFirstOrdinaryInst());
            auto originalElement = builder.emitElementExtract(originalParam, loopParam);
            auto varPtr = builder.emitElementAddress(destArray, loopParam);
            innerTypeInfo.convertOriginalToLowered.applyDestinationDriven(
                builder,
                varPtr,
                originalElement);
            builder.setInsertInto(loopBreakBlock);
        }
        builder.emitReturn();
        return func;
    }

    LoweredElementTypeInfo getLoweredTypeInfoImpl(IRType* type, TypeLoweringConfig config)
    {
        IRBuilder builder(type);
        builder.setInsertAfter(type);

        LoweredElementTypeInfo info;
        info.originalType = type;
        if (auto arrayTypeBase = as<IRArrayTypeBase>(type))
        {
            auto loweredInnerTypeInfo = getLoweredTypeInfo(arrayTypeBase->getElementType(), config);

            if (config.layoutRuleName == IRTypeLayoutRuleName::Std140 &&
                leafTypeLoweringPolicy
                    ->shouldTranslateArrayElementTo16ByteAlignedVectorForConstantBuffer())
            {
                // For constant buffer layout, we need to use 16-byte-aligned vector if
                // we are required to ensure array element types has 16-byte stride.
                // We only need to handle the case where the element type is a scalar or vector
                // type here, because if the element type is a matrix type or struct type,
                // the size promotion will be handled during lowering of the element type.
                IRType* packedVectorType = nullptr;
                if (auto vectorType = as<IRVectorType>(loweredInnerTypeInfo.loweredType))
                {
                    packedVectorType = builder.getVectorType(
                        vectorType->getElementType(),
                        builder.getIntValue(get16ByteAlignedVectorElementCount(
                            target,
                            vectorType->getElementType(),
                            getIntVal(vectorType->getElementCount()))));
                    if (packedVectorType != loweredInnerTypeInfo.originalType)
                    {
                        loweredInnerTypeInfo.convertLoweredToOriginal = kIROp_VectorReshape;
                        loweredInnerTypeInfo.convertOriginalToLowered = kIROp_VectorReshape;
                    }
                }
                else if (auto scalarType = as<IRBasicType>(loweredInnerTypeInfo.loweredType))
                {
                    packedVectorType = builder.getVectorType(
                        loweredInnerTypeInfo.loweredType,
                        get16ByteAlignedVectorElementCount(target, scalarType, 1));
                    loweredInnerTypeInfo.convertLoweredToOriginal = kIROp_VectorReshape;
                    loweredInnerTypeInfo.convertOriginalToLowered = kIROp_MakeVectorFromScalar;
                }
                if (packedVectorType)
                {
                    loweredInnerTypeInfo.loweredType = packedVectorType;
                    if (loweredInnerTypeInfo.convertLoweredToOriginal)
                        conversionMethodMap[ConversionMethodKey{
                            packedVectorType,
                            loweredInnerTypeInfo.originalType}] =
                            loweredInnerTypeInfo.convertOriginalToLowered;
                    if (loweredInnerTypeInfo.convertOriginalToLowered)
                        conversionMethodMap[ConversionMethodKey{
                            loweredInnerTypeInfo.originalType,
                            packedVectorType}] = loweredInnerTypeInfo.convertLoweredToOriginal;
                }
            }

            // We can skip lowering this type if all field types are unchanged, unless the target
            // specific policy tells us to always create a lowered type.
            if (!leafTypeLoweringPolicy->shouldAlwaysCreateLoweredStorageTypeForCompositeTypes(
                    config))
            {
                if (!loweredInnerTypeInfo.convertLoweredToOriginal)
                {
                    info.loweredType = type;
                    return info;
                }
            }

            auto arrayType = as<IRArrayType>(arrayTypeBase);
            if (arrayType)
            {
                auto loweredType = builder.createStructType();
                builder.addPhysicalTypeDecoration(loweredType);

                info.loweredType = loweredType;
                StringBuilder nameSB;
                nameSB << "_Array_" << getLayoutName(config.layoutRuleName) << "_";
                getTypeNameHint(nameSB, arrayType->getElementType());
                nameSB << getArraySizeVal(arrayType->getElementCount());

                builder.addNameHintDecoration(
                    loweredType,
                    nameSB.produceString().getUnownedSlice());
                auto structKey = builder.createStructKey();
                builder.addNameHintDecoration(structKey, UnownedStringSlice("data"));
                IRSizeAndAlignment elementSizeAlignment;
                getSizeAndAlignment(
                    target->getOptionSet(),
                    config.getLayoutRule(),
                    loweredInnerTypeInfo.loweredType,
                    &elementSizeAlignment);
                elementSizeAlignment =
                    config.getLayoutRule()->alignCompositeElement(elementSizeAlignment);
                auto innerArrayType = builder.getArrayType(
                    loweredInnerTypeInfo.loweredType,
                    arrayType->getElementCount(),
                    builder.getIntValue(builder.getIntType(), elementSizeAlignment.getStride()));
                builder.createStructField(loweredType, structKey, innerArrayType);
                info.loweredInnerArrayType = innerArrayType;
                info.loweredInnerStructKey = structKey;
                info.convertLoweredToOriginal =
                    createArrayUnpackFunc(arrayType, loweredType, structKey, loweredInnerTypeInfo);
                info.convertOriginalToLowered =
                    createArrayPackFunc(arrayType, loweredType, structKey, loweredInnerTypeInfo);
            }
            else
            {
                IRSizeAndAlignment elementSizeAlignment;
                getSizeAndAlignment(
                    target->getOptionSet(),
                    config.getLayoutRule(),
                    loweredInnerTypeInfo.loweredType,
                    &elementSizeAlignment);
                elementSizeAlignment =
                    config.getLayoutRule()->alignCompositeElement(elementSizeAlignment);
                auto innerArrayType = builder.getArrayTypeBase(
                    arrayTypeBase->getOp(),
                    loweredInnerTypeInfo.loweredType,
                    nullptr,
                    builder.getIntValue(builder.getIntType(), elementSizeAlignment.getStride()));
                info.loweredType = innerArrayType;
            }
            return info;
        }
        else if (auto structType = as<IRStructType>(type))
        {
            List<LoweredElementTypeInfo> fieldLoweredTypeInfo;
            bool isTrivial = true;
            for (auto field : structType->getFields())
            {
                auto loweredFieldTypeInfo = getLoweredTypeInfo(field->getFieldType(), config);
                fieldLoweredTypeInfo.add(loweredFieldTypeInfo);
                if (loweredFieldTypeInfo.convertLoweredToOriginal ||
                    config.layoutRuleName != IRTypeLayoutRuleName::Natural)
                    isTrivial = false;
            }

            // We can skip lowering this type if all field types are unchanged, unless the target
            // specific policy tells us to always create a lowered type.
            if (!leafTypeLoweringPolicy->shouldAlwaysCreateLoweredStorageTypeForCompositeTypes(
                    config))
            {
                if (isTrivial)
                {
                    info.loweredType = type;
                    return info;
                }
            }
            auto loweredType = builder.createStructType();
            builder.addPhysicalTypeDecoration(loweredType);

            StringBuilder nameSB;
            getTypeNameHint(nameSB, type);
            nameSB << "_" << getLayoutName(config.layoutRuleName);
            builder.addNameHintDecoration(loweredType, nameSB.produceString().getUnownedSlice());
            info.loweredType = loweredType;
            // Create fields.
            {
                Index fieldId = 0;
                for (auto field : structType->getFields())
                {
                    auto& loweredFieldTypeInfo = fieldLoweredTypeInfo[fieldId];
                    // When lowering type for user pointer, skip fields that are unsized array.
                    if (config.addressSpace == AddressSpace::UserPointer &&
                        as<IRUnsizedArrayType>(loweredFieldTypeInfo.loweredType))
                    {
                        fieldId++;
                        loweredFieldTypeInfo.loweredType = builder.getVoidType();
                        continue;
                    }
                    builder.createStructField(
                        loweredType,
                        field->getKey(),
                        loweredFieldTypeInfo.loweredType);
                    fieldId++;
                }
            }

            // Create unpack func.
            {
                builder.setInsertAfter(loweredType);
                info.convertLoweredToOriginal = builder.createFunc();
                builder.setInsertInto(info.convertLoweredToOriginal.func);
                builder.addNameHintDecoration(
                    info.convertLoweredToOriginal.func,
                    UnownedStringSlice("unpackStorage"));
                builder.addForceInlineDecoration(info.convertLoweredToOriginal.func);
                auto refLoweredType = builder.getRefParamType(loweredType, AddressSpace::Generic);
                info.convertLoweredToOriginal.func->setFullType(
                    builder.getFuncType(1, (IRType**)&refLoweredType, type));
                builder.emitBlock();
                auto loweredParam = builder.emitParam(refLoweredType);
                List<IRInst*> args;
                Index fieldId = 0;
                for (auto field : structType->getFields())
                {
                    if (as<IRVoidType>(fieldLoweredTypeInfo[fieldId].loweredType))
                    {
                        fieldId++;
                        continue;
                    }
                    auto storageField = builder.emitFieldAddress(loweredParam, field->getKey());
                    auto unpackedField =
                        fieldLoweredTypeInfo[fieldId].convertLoweredToOriginal.apply(
                            builder,
                            field->getFieldType(),
                            storageField);
                    args.add(unpackedField);
                    fieldId++;
                }
                auto result = builder.emitMakeStruct(type, args);
                builder.emitReturn(result);
            }

            // Create pack func.
            {
                builder.setInsertAfter(info.convertLoweredToOriginal.func);
                info.convertOriginalToLowered = builder.createFunc();
                builder.setInsertInto(info.convertOriginalToLowered.func);
                builder.addNameHintDecoration(
                    info.convertOriginalToLowered.func,
                    UnownedStringSlice("packStorage"));
                builder.addForceInlineDecoration(info.convertOriginalToLowered.func);

                auto outLoweredType = builder.getRefParamType(loweredType, AddressSpace::Generic);
                IRType* paramTypes[] = {outLoweredType, type};
                info.convertOriginalToLowered.func->setFullType(
                    builder.getFuncType(2, paramTypes, builder.getVoidType()));
                builder.emitBlock();
                auto outParam = builder.emitParam(outLoweredType);
                auto param = builder.emitParam(type);
                List<IRInst*> args;
                Index fieldId = 0;
                for (auto field : structType->getFields())
                {
                    if (as<IRVoidType>(fieldLoweredTypeInfo[fieldId].loweredType))
                    {
                        fieldId++;
                        continue;
                    }
                    auto fieldVal =
                        builder.emitFieldExtract(field->getFieldType(), param, field->getKey());
                    auto destAddr = builder.emitFieldAddress(outParam, field->getKey());

                    fieldLoweredTypeInfo[fieldId].convertOriginalToLowered.applyDestinationDriven(
                        builder,
                        destAddr,
                        fieldVal);
                    fieldId++;
                }
                builder.emitReturn();
            }

            return info;
        }
        return leafTypeLoweringPolicy->lowerLeafLogicalType(type, config);
    }

    LoweredTypeMap& getTypeLoweringMap(TypeLoweringConfig config)
    {
        RefPtr<LoweredTypeMap> map;
        if (loweredTypeInfoMaps.tryGetValue(config, map))
            return *map;
        map = new LoweredTypeMap();
        loweredTypeInfoMaps.add(config, map);
        return *map;
    }

    LoweredElementTypeInfo getLoweredTypeInfo(IRType* type, TypeLoweringConfig config)
    {
        // If `type` is already a lowered type, no more lowering is required.
        LoweredElementTypeInfo info;
        auto& map = getTypeLoweringMap(config);
        auto& mapLoweredTypeToInfo = map.mapLoweredTypeToInfo;
        auto& loweredTypeInfo = map.loweredTypeInfo;
        if (mapLoweredTypeToInfo.tryGetValue(type))
        {
            info.originalType = type;
            info.loweredType = type;
            return info;
        }
        if (loweredTypeInfo.tryGetValue(type, info))
            return info;
        info = getLoweredTypeInfoImpl(type, config);
        IRSizeAndAlignment sizeAlignment;
        getSizeAndAlignment(
            target->getOptionSet(),
            config.getLayoutRule(),
            info.loweredType,
            &sizeAlignment);
        loweredTypeInfo.set(type, info);
        mapLoweredTypeToInfo.set(info.loweredType, info);
        conversionMethodMap[{info.originalType, info.loweredType}] = info.convertLoweredToOriginal;
        conversionMethodMap[{info.loweredType, info.originalType}] = info.convertOriginalToLowered;
        return info;
    }

    IRType* getLoweredPtrLikeType(IRType* originalPtrLikeType, IRType* newElementType)
    {
        IRBuilder builder(newElementType);
        builder.setInsertAfter(newElementType);
        if (auto ptrType = as<IRPtrTypeBase>(originalPtrLikeType))
        {
            return builder.getPtrType(newElementType, ptrType);
        }

        if (as<IRPointerLikeType>(originalPtrLikeType) ||
            as<IRHLSLStructuredBufferTypeBase>(originalPtrLikeType) ||
            as<IRGLSLShaderStorageBufferType>(originalPtrLikeType))
        {
            ShortList<IRInst*> operands;
            operands.add(newElementType);
            for (UInt i = 1; i < originalPtrLikeType->getOperandCount(); i++)
            {
                operands.add(originalPtrLikeType->getOperand(i));
            }
            return (IRType*)builder.emitIntrinsicInst(
                builder.getTypeKind(),
                originalPtrLikeType->getOp(),
                (UInt)operands.getCount(),
                operands.getArrayView().getBuffer());
        }
        SLANG_UNREACHABLE("unhandled ptr like or buffer type");
    }

    IRInst* getStoreVal(IRInst* storeInst)
    {
        if (auto store = as<IRStore>(storeInst))
            return store->getVal();
        else if (auto sbStore = as<IRRWStructuredBufferStore>(storeInst))
            return sbStore->getVal();
        return nullptr;
    }

    struct MatrixAddrWorkItem
    {
        IRInst* matrixAddrInst;
        TypeLoweringConfig config;
    };

    IRInst* getBufferAddr(IRBuilder& builder, IRInst* loadStoreInst, IRInst* baseAddr)
    {
        switch (loadStoreInst->getOp())
        {
        case kIROp_Load:
        case kIROp_Store:
            return baseAddr;
        case kIROp_StructuredBufferLoad:
        case kIROp_StructuredBufferLoadStatus:
        case kIROp_RWStructuredBufferLoad:
        case kIROp_RWStructuredBufferLoadStatus:
        case kIROp_RWStructuredBufferStore:
            return builder.emitRWStructuredBufferGetElementPtr(
                baseAddr,
                loadStoreInst->getOperand(1));
        default:
            return nullptr;
        }
    }

    bool maybeTranslateTrailingPointerGetElementAddress(
        IRBuilder& builder,
        IRFieldAddress* fieldAddr,
        IRCastStorageToLogicalBase* castInst,
        TypeLoweringConfig& config,
        List<IRCastStorageToLogicalBase*>& castInstWorkList)
    {
        // If we are accessing an unsized array element from a pointer, we need to
        // compute
        // the trailing ptr that points to the first element of the array.
        // And then replace all getElementPtr(arrayPtr, index) with
        // getOffsetPtr(trailingPtr, index).

        auto ptrType = as<IRPtrTypeBase>(fieldAddr->getDataType());
        if (!ptrType)
            return false;
        if (ptrType->getAddressSpace() != AddressSpace::UserPointer)
            return false;
        if (auto unsizedArrayType = as<IRUnsizedArrayType>(ptrType->getValueType()))
        {
            builder.setInsertBefore(fieldAddr);
            auto newArrayPtrVal = fieldAddr->getBase();
            auto loweredInnerType = getLoweredTypeInfo(unsizedArrayType->getElementType(), config);

            IRSizeAndAlignment arrayElementSizeAlignment;
            getSizeAndAlignment(
                target->getOptionSet(),
                config.getLayoutRule(),
                loweredInnerType.loweredType,
                &arrayElementSizeAlignment);
            IRSizeAndAlignment baseSizeAlignment;
            getSizeAndAlignment(
                target->getOptionSet(),
                config.getLayoutRule(),
                tryGetPointedToOrBufferElementType(&builder, fieldAddr->getBase()->getDataType()),
                &baseSizeAlignment);

            // Convert pointer to uint64 and adjust offset.
            IRIntegerValue offset = baseSizeAlignment.size;
            offset = align(offset, arrayElementSizeAlignment.alignment);
            if (offset != 0)
            {
                auto rawPtr = builder.emitBitCast(builder.getUInt64Type(), newArrayPtrVal);
                newArrayPtrVal = builder.emitAdd(
                    rawPtr->getFullType(),
                    rawPtr,
                    builder.getIntValue(builder.getUInt64Type(), offset));
            }
            newArrayPtrVal = builder.emitBitCast(
                builder.getPtrType(loweredInnerType.loweredType, ptrType),
                newArrayPtrVal);
            traverseUses(
                fieldAddr,
                [&](IRUse* fieldAddrUse)
                {
                    auto fieldAddrUser = fieldAddrUse->getUser();
                    if (fieldAddrUser->getOp() == kIROp_GetElementPtr)
                    {
                        builder.setInsertBefore(fieldAddrUser);
                        auto newElementPtr =
                            builder.emitGetOffsetPtr(newArrayPtrVal, fieldAddrUser->getOperand(1));
                        auto castedGEP = builder.emitCastStorageToLogical(
                            fieldAddrUser->getFullType(),
                            newElementPtr,
                            castInst->getBufferType());
                        fieldAddrUser->replaceUsesWith(castedGEP);
                        fieldAddrUser->removeAndDeallocate();
                        if (auto castStorage = as<IRCastStorageToLogicalBase>(castedGEP))
                            castInstWorkList.add(castStorage);
                    }
                    else if (fieldAddrUser->getOp() == kIROp_GetOffsetPtr)
                    {
                    }
                    else
                    {
                        SLANG_UNEXPECTED("unknown use of pointer to unsized array.");
                    }
                });
            SLANG_ASSERT(!fieldAddr->hasUses());
            fieldAddr->removeAndDeallocate();
            return true;
        }
        return false;
    }


    // Helper function to discover all `call`s in `func` that has at least one argument
    // that is `CastStorageToPhysical`.
    void discoverCallsToProcess(List<IRCall*>& callWorkList, IRFunc* func)
    {
        for (auto block : func->getBlocks())
        {
            for (auto inst : block->getChildren())
            {
                auto call = as<IRCall>(inst);
                if (!call)
                    continue;
                for (UInt i = 0; i < call->getArgCount(); i++)
                {
                    auto arg = call->getArg(i);
                    if (arg->getOp() == kIROp_CastStorageToLogical)
                    {
                        callWorkList.add(call);
                        break;
                    }
                }
            }
        }
    }

    void deferStorageToLogicalCasts(
        IRModule* module,
        List<IRCastStorageToLogicalBase*> castInstWorkList)
    {
        IRBuilder builder(module);

        while (castInstWorkList.getCount())
        {
            // We process call instructions after other instructions, so we
            // can be sure that all castStorageToLogical insts have already
            // been pushed to the call argument lists before we process it.
            HashSet<IRCall*> callWorkListSet;
            // Defer the storage-to-logical cast operation to latest possible time to avoid
            // unnecessary packing/unpacking.
            for (Index i = 0; i < castInstWorkList.getCount(); i++)
            {
                auto castInst = castInstWorkList[i];
                auto ptrVal = castInst->getOperand(0);
                auto config =
                    getTypeLoweringConfigForBuffer(target, (IRType*)castInst->getBufferType());
                traverseUses(
                    castInst,
                    [&](IRUse* use)
                    {
                        auto user = use->getUser();
                        switch (user->getOp())
                        {
                        case kIROp_FieldAddress:
                            if (!isUseBaseAddrOperand(use, user))
                                break;
                            // If our logical struct type ends with an unsized array field, the
                            // storage struct type won't have this field defined.
                            // Therefore, all fieldAddress(obj, lastField) inst retrieving the last
                            // field of such struct should be translated into
                            // `(ArrayElementType*)((StorageStruct*)(obj)+1) + idx`.
                            // That is, we should first compute the tailing pointer of the
                            // struct, and replace all getElementPtr(fieldAddr, idx) with
                            // getOffsetPtr(tailingPtr, idx).
                            if (maybeTranslateTrailingPointerGetElementAddress(
                                    builder,
                                    (IRFieldAddress*)user,
                                    castInst,
                                    config,
                                    castInstWorkList))
                                return;
                            [[fallthrough]];
                        case kIROp_GetElementPtr:
                        case kIROp_GetOffsetPtr:
                        case kIROp_RWStructuredBufferGetElementPtr:
                            {
                                // gep(castStorageToLogical(x)) ==> castStorageToLogical(gep(x))
                                if (!isUseBaseAddrOperand(use, user))
                                    break;
                                auto logicalBaseType = castInst->getDataType();
                                auto logicalType = user->getDataType();
                                IRInst* storageBaseAddr = ptrVal;
                                auto originalBaseValueType =
                                    tryGetPointedToOrBufferElementType(&builder, logicalBaseType);
                                if (user->getOp() == kIROp_GetElementPtr)
                                {
                                    // If original type is an array, the lowered type will be a
                                    // struct. In that case, all existing address insts should be
                                    // appended with a field extract.
                                    if (as<IRArrayType>(originalBaseValueType))
                                    {
                                        auto arrayLowerInfo =
                                            getLoweredTypeInfo(originalBaseValueType, config);
                                        if (arrayLowerInfo.loweredInnerArrayType)
                                        {
                                            builder.setInsertBefore(user);
                                            List<IRInst*> args;
                                            for (UInt i = 0; i < user->getOperandCount(); i++)
                                                args.add(user->getOperand(i));
                                            storageBaseAddr = builder.emitFieldAddress(
                                                builder.getPtrType(
                                                    arrayLowerInfo.loweredInnerArrayType),
                                                ptrVal,
                                                arrayLowerInfo.loweredInnerStructKey);
                                        }
                                    }
                                    if (as<IRMatrixType>(originalBaseValueType))
                                    {
                                        // We are tring to get a pointer to a lowered matrix
                                        // element. We process this insts at a later phase.
                                        SLANG_ASSERT(user->getOp() == kIROp_GetElementPtr);
                                        lowerMatrixAddresses(
                                            module,
                                            MatrixAddrWorkItem{user, config});
                                        break;
                                    }
                                }


                                builder.setInsertBefore(user);
                                IRInst* storageGEP = nullptr;
                                switch (user->getOp())
                                {
                                case kIROp_GetElementPtr:
                                case kIROp_FieldAddress:
                                    {
                                        // For standard gep instructions, use the
                                        // IR builder to auto-deduce result type
                                        // of the new GEP inst.
                                        ShortList<IRInst*> newArgs;
                                        for (UInt i = 1; i < user->getOperandCount(); i++)
                                            newArgs.add(user->getOperand(i));
                                        storageGEP = builder.emitElementAddress(
                                            storageBaseAddr,
                                            newArgs.getArrayView().arrayView);
                                        break;
                                    }
                                default:
                                    {
                                        // For non-standard gep instructions, e.g.
                                        // RWStructuredBufferGetElementPtr,
                                        // manually create the inst here.
                                        ShortList<IRInst*> newArgs;
                                        newArgs.add(storageBaseAddr);
                                        for (UInt i = 1; i < user->getOperandCount(); i++)
                                            newArgs.add(user->getOperand(i));
                                        auto logicalValueType = tryGetPointedToOrBufferElementType(
                                            &builder,
                                            logicalType);
                                        auto storageTypeInfo =
                                            getLoweredTypeInfo(logicalValueType, config);
                                        storageGEP = builder.emitIntrinsicInst(
                                            builder.getPtrType(storageTypeInfo.loweredType),
                                            user->getOp(),
                                            newArgs.getCount(),
                                            newArgs.getArrayView().getBuffer());
                                        break;
                                    }
                                }
                                auto castOfGEP = builder.emitCastStorageToLogical(
                                    logicalType,
                                    storageGEP,
                                    castInst->getBufferType());
                                user->replaceUsesWith(castOfGEP);
                                user->removeAndDeallocate();
                                if (auto castStorage = as<IRCastStorageToLogical>(castOfGEP))
                                    castInstWorkList.add(castStorage);
                                break;
                            }
                        case kIROp_Call:
                            {
                                // call(f, castStorageToLogical(x)) ==> call(f', x)
                                //
                                // If we see a call that takes a logical typed pointer, we will
                                // specialize the callee to take a storage typed pointer instead,
                                // and push the cast to inside the callee.
                                // We will process calls after other gep insts, so for now just add
                                // it into a separate worklist.
                                if (castInst->getOp() == kIROp_CastStorageToLogical)
                                {
                                    callWorkListSet.add((IRCall*)user);
                                }
                                break;
                            }
                        case kIROp_Load:
                        case kIROp_StructuredBufferLoad:
                        case kIROp_RWStructuredBufferLoad:
                        case kIROp_StructuredBufferLoadStatus:
                        case kIROp_RWStructuredBufferLoadStatus:
                        case kIROp_StructuredBufferConsume:
                            {
                                // If we see a load(CastStorageToLogical(storageAddr)),
                                // then based on what `storageAddr` is, we will push down
                                // the cast differently.
                                // - If `storageAddr` is already a tempVar that we introduced to
                                //   hold the value of a buffer resource load, we can simply
                                //   convert this into `CastStorageToLogicalDeref(storageAddr)`.
                                // - Otherwise, if `storageAddr` is a buffer location, we will
                                //   create a temp var to hold the result of the memory load,
                                //   Then we create a `CastStorageToLogicalDeref(tempVar)`
                                //   structure and use it to replace `user`.
                                // Note that it is important to introduce a temp var and preserve
                                // the buffer load operation, so we are not changing the memory
                                // semantics of the original program.
                                if (!isUseBaseAddrOperand(use, user))
                                    break;
                                // If loaded value is itself a pointer or buffer,
                                // stop pushing the cast along the resulting address.
                                // we will handle loads from the pointer separately.
                                if (as<IRPointerLikeType>(user->getDataType()) ||
                                    as<IRPtrTypeBase>(user->getDataType()) ||
                                    as<IRHLSLStructuredBufferTypeBase>(user->getDataType()))
                                    break;
                                // Don't push the cast beyond the load if we are already
                                // a simple type.
                                if (!isCompositeType(user->getDataType()))
                                    break;
                                builder.setInsertBefore(user);
                                IRCloneEnv cloneEnv;
                                auto newLoad = cloneInst(&cloneEnv, &builder, user);
                                newLoad->setOperand(0, ptrVal);
                                auto elementStorageType = tryGetPointedToOrBufferElementType(
                                    &builder,
                                    ptrVal->getDataType());
                                newLoad->setFullType(elementStorageType);
                                IRInst* tempVar = nullptr;
                                if (as<IRLoad>(user))
                                {
                                    auto rootAddr = getRootAddr(ptrVal);
                                    if (rootAddr->findDecorationImpl(
                                            kIROp_TempCallArgImmutableVarDecoration))
                                        tempVar = ptrVal;
                                }
                                if (!tempVar)
                                {
                                    tempVar = builder.emitVar(elementStorageType);
                                    builder.addDecoration(
                                        tempVar,
                                        kIROp_TempCallArgImmutableVarDecoration);
                                    builder.emitStore(tempVar, newLoad);
                                }
                                auto newCast = builder.emitCastStorageToLogicalDeref(
                                    user->getFullType(),
                                    tempVar,
                                    castInst->getBufferType());
                                user->replaceUsesWith(newCast);
                                user->removeAndDeallocate();
                                castInstWorkList.add(newCast);
                                break;
                            }
                        case kIROp_FieldExtract:
                        case kIROp_GetElement:
                            {
                                if (!isUseBaseAddrOperand(use, user))
                                    break;
                                // elementExtract(castStorageToLogicalDeref(addr), key)
                                // ==> load(gep(castStorageToLogical(addr), key)
                                builder.setInsertBefore(user);
                                auto castAddr = builder.emitCastStorageToLogical(
                                    builder.getPtrType(castInst->getDataType()),
                                    ptrVal,
                                    castInst->getBufferType());
                                IRInst* gep = nullptr;
                                if (user->getOp() == kIROp_GetElement)
                                    gep = builder.emitElementAddress(castAddr, user->getOperand(1));
                                else
                                    gep = builder.emitFieldAddress(castAddr, user->getOperand(1));
                                auto load = builder.emitLoad(gep);
                                user->replaceUsesWith(load);
                                user->removeAndDeallocate();
                                if (auto castStorage = as<IRCastStorageToLogical>(castAddr))
                                    castInstWorkList.add(castStorage);
                                break;
                            }
                        case kIROp_Store:
                            {
                                // If we see `store(tempVar, castStorageToLogicalDeref(addr))`,
                                // replace `tempVar` with `castStorageToLogical(addr)`.
                                if (castInst->getOp() != kIROp_CastStorageToLogicalDeref)
                                    break;
                                auto store = as<IRStore>(user);
                                if (store->getVal() != castInst)
                                    break;
                                auto dest = store->getPtr();
                                if (!dest->findDecorationImpl(
                                        kIROp_TempCallArgImmutableVarDecoration))
                                    break;
                                builder.setInsertBefore(user);
                                auto castAddr = builder.emitCastStorageToLogical(
                                    builder.getPtrType(castInst->getDataType()),
                                    ptrVal,
                                    castInst->getBufferType());
                                dest->replaceUsesWith(castAddr);
                                dest->removeAndDeallocate();
                                if (auto castStorage = as<IRCastStorageToLogical>(castAddr))
                                    castInstWorkList.add(castStorage);
                                break;
                            }
                        }
                    });
            }

            // Now that we have processed all GEP instructions, we can now proceed to
            // process all calls. This is done by making a clone of the callee, and change
            // the parameter type from logical type to storage type, and insert a
            // castStorageToLogical on the parameter. Then we go back to the beginning and make sure
            // we process those newly created castStorageToLogical insts.
            List<IRCastStorageToLogicalBase*> newCasts;
            List<IRCall*> callWorkList;
            for (auto call : callWorkListSet)
                callWorkList.add(call);
            for (Index c = 0; c < callWorkList.getCount(); c++)
            {
                auto call = callWorkList[c];
                auto calleeFunc = as<IRGlobalValueWithParams>(call->getCallee());
                // We compute the func type for the specialized func based on the arguments
                // provided, and check the specialization cache to reuse existing specialization
                // when possible.
                List<IRInst*> oldParams;
                for (auto param : calleeFunc->getParams())
                    oldParams.add(param);
                SLANG_ASSERT(oldParams.getCount() == (Index)call->getArgCount());

                ShortList<IRType*> paramTypes;
                ShortList<IRInst*> newArgs;
                for (UInt i = 0; i < call->getArgCount(); i++)
                {
                    auto arg = call->getArg(i);
                    if (auto castArg = as<IRCastStorageToLogical>(arg))
                    {
                        auto oldParamPtrType = oldParams[i]->getDataType();
                        auto storageValueType = tryGetPointedToOrBufferElementType(
                            &builder,
                            castArg->getOperand(0)->getDataType());
                        auto storagePtrType =
                            getLoweredPtrLikeType(oldParamPtrType, storageValueType);
                        paramTypes.add(storagePtrType);
                        newArgs.add(castArg->getOperand(0));
                    }
                    else
                    {
                        paramTypes.add(arg->getDataType());
                        newArgs.add(arg);
                    }
                }
                auto specializedFuncType = builder.getFuncType(
                    (UInt)paramTypes.getCount(),
                    paramTypes.getArrayView().getBuffer(),
                    call->getDataType());
                auto key = SpecializationKey{(IRFunc*)calleeFunc, specializedFuncType};
                IRFunc* specializedFunc = nullptr;
                if (!specializedFuncs.tryGetValue(key, specializedFunc))
                {
                    specializedFunc = createSpecializedFuncThatUseStorageType(
                        call,
                        specializedFuncType,
                        newCasts);
                    specializedFuncs[key] = specializedFunc;

                    // The cloned function may also contain `call`s with
                    // `CastStorageToLogical` arguments, and we want to add
                    // thoses calls to the callWorkList for further processing.
                    discoverCallsToProcess(callWorkList, specializedFunc);
                }
                builder.setInsertBefore(call);
                auto newCall = builder.emitCallInst(
                    call->getFullType(),
                    specializedFunc,
                    newArgs.getArrayView().arrayView);
                call->replaceUsesWith(newCall);
                call->removeAndDeallocate();
            }

            // Remove any casts that have no more uses.
            for (auto cast : castInstWorkList)
            {
                if (!cast->hasUses())
                    cast->removeAndDeallocate();
            }

            // Continue to process new casts added during function specialization.
            castInstWorkList.swapWith(newCasts);
        }
    }

    IRFunc* createSpecializedFuncThatUseStorageType(
        IRCall* call,
        IRFuncType* specializedFuncType,
        List<IRCastStorageToLogicalBase*>& outNewCasts)
    {
        IRBuilder builder(call);
        builder.setInsertBefore(call->getCallee());

        // Create a clone of the callee.
        IRCloneEnv cloneEnv;
        auto clonedFunc = as<IRFunc>(cloneInst(&cloneEnv, &builder, call->getCallee()));
        List<IRUse*> uses;

        // If a parameter is being translated to storage type,
        // insert a cast to convert it to logical type.
        List<IRParam*> params;
        for (auto param : clonedFunc->getParams())
            params.add(param);
        for (UInt i = 0; i < (UInt)params.getCount(); i++)
        {
            auto param = params[i];
            SLANG_RELEASE_ASSERT(i < call->getArgCount());
            auto arg = call->getArg(i);
            auto cast = as<IRCastStorageToLogical>(arg);
            if (!cast)
                continue;
            auto logicalParamType = param->getFullType();
            auto storageType = specializedFuncType->getParamType(i);
            param->setFullType((IRType*)storageType);
            setInsertAfterOrdinaryInst(&builder, param);

            // Store uses of param before creating a cast inst that uses it.
            uses.clear();
            for (auto use = param->firstUse; use; use = use->nextUse)
                uses.add(use);
            auto castedParam =
                builder.emitCastStorageToLogical(logicalParamType, param, cast->getBufferType());
            if (auto castStorage = as<IRCastStorageToLogicalBase>(castedParam))
                outNewCasts.add(castStorage);

            // Replace all previous uses of param to use castedParam instead.
            for (auto use : uses)
                builder.replaceOperand(use, castedParam);
        }
        clonedFunc->setFullType(specializedFuncType);
        removeLinkageDecorations(clonedFunc);
        return clonedFunc;
    }

    void processModule(IRModule* module)
    {
        IRBuilder builder(module);
        struct BufferTypeInfo
        {
            IRType* bufferType;
            IRType* elementType;
            IRType* loweredBufferType = nullptr;
            bool shouldWrapArrayInStruct = false;
        };
        List<BufferTypeInfo> bufferTypeInsts;
        for (auto globalInst : module->getGlobalInsts())
        {
            IRType* elementType = nullptr;

            if (auto ptrType = as<IRPtrTypeBase>(globalInst))
            {
                switch (ptrType->getAddressSpace())
                {
                case AddressSpace::UserPointer:
                case AddressSpace::Input:
                case AddressSpace::Output:
                    elementType = ptrType->getValueType();
                    break;
                }
            }
            if (auto structBuffer = as<IRHLSLStructuredBufferTypeBase>(globalInst))
            {
                elementType = structBuffer->getElementType();
                auto config = getTypeLoweringConfigForBuffer(target, structBuffer);

                // Create size and alignment decoration for potential use
                // in`StructuredBufferGetDimensions`.
                IRSizeAndAlignment sizeAlignment;
                getSizeAndAlignment(
                    target->getOptionSet(),
                    config.getLayoutRule(),
                    elementType,
                    &sizeAlignment);
                SLANG_UNUSED(sizeAlignment);
            }
            else if (auto constBuffer = as<IRUniformParameterGroupType>(globalInst))
                elementType = constBuffer->getElementType();
            else if (auto storageBuffer = as<IRGLSLShaderStorageBufferType>(globalInst))
                elementType = storageBuffer->getElementType();

            if (as<IRTextureBufferType>(globalInst))
                continue;
            if (!as<IRStructType>(elementType) && !as<IRMatrixType>(elementType) &&
                !as<IRArrayType>(elementType) && !as<IRBoolType>(elementType))
                continue;
            bufferTypeInsts.add(BufferTypeInfo{(IRType*)globalInst, elementType});
        }


        List<IRCastStorageToLogicalBase*> castInstWorkList;

        for (auto& bufferTypeInfo : bufferTypeInsts)
        {
            auto bufferType = bufferTypeInfo.bufferType;
            auto elementType = bufferTypeInfo.elementType;

            if (elementType->findDecoration<IRPhysicalTypeDecoration>())
                continue;

            auto config = getTypeLoweringConfigForBuffer(target, bufferType);
            auto loweredBufferElementTypeInfo = getLoweredTypeInfo(elementType, config);

            // If the lowered type is the same as original type, no change is required.
            if (loweredBufferElementTypeInfo.loweredType ==
                loweredBufferElementTypeInfo.originalType)
                continue;

            builder.setInsertBefore(bufferType);

            ShortList<IRInst*> typeOperands;
            for (UInt i = 0; i < bufferType->getOperandCount(); i++)
                typeOperands.add(bufferType->getOperand(i));
            typeOperands[0] = loweredBufferElementTypeInfo.loweredType;
            auto loweredBufferType = builder.getType(
                bufferType->getOp(),
                (UInt)typeOperands.getCount(),
                typeOperands.getArrayView().getBuffer());

            // Replace all global buffer declarations to use the storage type instead,
            // and insert initial `castStorageToLogical` instructions to convert the
            // storage-typed pointer to logical-typed pointer.

            traverseUses(
                bufferType,
                [&](IRUse* use)
                {
                    auto user = use->getUser();
                    if (use != &user->typeUse)
                        return;
                    // We don't want to insert cast instructions for uses of
                    // intermediate address instruction that are themselves
                    // derived from some other base address. We will let
                    // the later part of the pass to systematically propagate
                    // the cast through them.
                    switch (user->getOp())
                    {
                    case kIROp_FieldAddress:
                    case kIROp_GetElementPtr:
                    case kIROp_GetOffsetPtr:
                    case kIROp_RWStructuredBufferGetElementPtr:
                        return;
                    }
                    auto ptrVal = use->getUser();
                    setInsertAfterOrdinaryInst(&builder, ptrVal);
                    builder.replaceOperand(use, loweredBufferType);
                    auto logicalBufferType = getLoweredPtrLikeType(bufferType, elementType);
                    auto castStorageToLogical =
                        builder.emitCastStorageToLogical(logicalBufferType, ptrVal, bufferType);
                    traverseUses(
                        ptrVal,
                        [&](IRUse* ptrUse)
                        {
                            if (ptrUse->getUser() != castStorageToLogical)
                                builder.replaceOperand(ptrUse, castStorageToLogical);
                        });
                    if (auto castStorage = as<IRCastStorageToLogical>(castStorageToLogical))
                        castInstWorkList.add(castStorage);
                });
            bufferTypeInfo.loweredBufferType = loweredBufferType;
        }

        // Push down `CastStorageToLogical` insts we inserted above to latest possible locations,
        // specializing all function calls along the way, until we truly need the the logical value.
        // This means that `FieldAddr(CastStorageToLogical(buffer), field0))` is translated to
        // `CastStorageToLogical(FieldAddr(buffer, field0))`. This way we can be sure that we are
        // doing minimal packing/unpacking.
        deferStorageToLogicalCasts(module, _Move(castInstWorkList));

        // Now translate the `CastStorageToLogical` into actual packing/unpacking code.
        materializeStorageToLogicalCasts(module->getModuleInst());

        // Replace all remaining uses of bufferType to loweredBufferType, these uses are
        // non-operational and should be directly replaceable, such as uses in `IRFuncType`.
        for (auto bufferTypeInst : bufferTypeInsts)
        {
            if (!bufferTypeInst.loweredBufferType)
                continue;
            bufferTypeInst.bufferType->replaceUsesWith(bufferTypeInst.loweredBufferType);
            bufferTypeInst.bufferType->removeAndDeallocate();
        }
    }

    void materializeStorageToLogicalCastsImpl(IRCastStorageToLogicalBase* castInst)
    {
        IRBuilder builder(castInst);
        if (!castInst->hasUses())
        {
            castInst->removeAndDeallocate();
            return;
        }
        if (castInst->getOp() == kIROp_CastStorageToLogicalDeref)
        {
            // Convert CastStorageToLogicalDeref to load(CastStorageToLogical) to reuse
            // the same materialization logic for CastStorageToLogical.
            //
            builder.setInsertBefore(castInst);
            auto ptrType = builder.getPtrType(castInst->getDataType());
            auto castPtr = builder.emitCastStorageToLogical(
                (IRType*)ptrType,
                castInst->getVal(),
                castInst->getBufferType());
            auto load = builder.emitLoad(castPtr);
            castInst->replaceUsesWith(load);
            castInst->removeAndDeallocate();
            if (auto castStorage = as<IRCastStorageToLogical>(castPtr))
                materializeStorageToLogicalCastsImpl(castStorage);
            return;
        }

        // Translate the values to use new lowered buffer type instead.

        auto ptrVal = castInst->getOperand(0);
        auto oldPtrType = castInst->getFullType();
        auto originalElementType = oldPtrType->getOperand(0);
        auto config = getTypeLoweringConfigForBuffer(target, (IRType*)castInst->getBufferType());


        LoweredElementTypeInfo loweredElementTypeInfo = {};
        if (auto getElementPtr = as<IRGetElementPtr>(ptrVal))
        {
            if (auto arrayType = as<IRArrayTypeBase>(tryGetPointedToOrBufferElementType(
                    &builder,
                    getElementPtr->getBase()->getDataType())))
            {
                // For WGSL, an array of scalar or vector type will always be converted to
                // an array of 16-byte aligned vector type. In this case, we will run into a
                // GetElementPtr where the result type is different from the element type of
                // the base array.
                // We should setup loweredElementTypeInfo so the remaining logic can handle
                // this case and insert proper packing/unpacking logic around it.
                if (arrayType->getElementType() != originalElementType &&
                    isScalarOrVectorType(originalElementType))
                {
                    loweredElementTypeInfo.loweredType = arrayType->getElementType();
                    loweredElementTypeInfo.originalType = (IRType*)originalElementType;
                    loweredElementTypeInfo.convertLoweredToOriginal = getConversionMethod(
                        loweredElementTypeInfo.originalType,
                        loweredElementTypeInfo.loweredType);
                    loweredElementTypeInfo.convertOriginalToLowered = getConversionMethod(
                        loweredElementTypeInfo.loweredType,
                        loweredElementTypeInfo.originalType);
                }
            }
        }

        // For general cases we simply check if the element type needs lowering.
        // If so we will insert packing/unpacking logic if necessary.
        //
        if (!loweredElementTypeInfo.loweredType)
        {
            loweredElementTypeInfo = getLoweredTypeInfo((IRType*)originalElementType, config);
        }

        if (loweredElementTypeInfo.loweredType == loweredElementTypeInfo.originalType)
        {
            castInst->replaceUsesWith(ptrVal);
            castInst->removeAndDeallocate();
            return;
        }

        traverseUses(
            castInst,
            [&](IRUse* use)
            {
                auto user = use->getUser();
                if (as<IRDecoration>(user))
                    return;
                switch (user->getOp())
                {
                case kIROp_Load:
                case kIROp_StructuredBufferLoad:
                case kIROp_StructuredBufferLoadStatus:
                case kIROp_RWStructuredBufferLoad:
                case kIROp_RWStructuredBufferLoadStatus:
                case kIROp_StructuredBufferConsume:
                    {
                        if (castInst != user->getOperand(0))
                            break;
                        builder.setInsertBefore(user);
                        auto addr = getBufferAddr(builder, user, ptrVal);
                        if (!addr)
                        {
                            IRCloneEnv cloneEnv = {};
                            builder.setInsertBefore(user);
                            auto newLoad = cloneInst(&cloneEnv, &builder, user);
                            newLoad->setFullType(loweredElementTypeInfo.loweredType);
                            addr = builder.emitVar(loweredElementTypeInfo.loweredType);
                            builder.emitStore(addr, newLoad);
                        }
                        if (auto alignedAttr = user->findAttr<IRAlignedAttr>())
                        {
                            builder.addAlignedAddressDecoration(addr, alignedAttr->getAlignment());
                        }
                        auto unpackedVal = loweredElementTypeInfo.convertLoweredToOriginal.apply(
                            builder,
                            loweredElementTypeInfo.originalType,
                            addr);
                        user->replaceUsesWith(unpackedVal);
                        user->removeAndDeallocate();
                        return;
                    }
                case kIROp_Store:
                case kIROp_RWStructuredBufferStore:
                case kIROp_StructuredBufferAppend:
                    {
                        // Use must be the dest operand of the store inst.
                        if (use != user->getOperands() + 0)
                            break;
                        IRCloneEnv cloneEnv = {};
                        builder.setInsertBefore(user);
                        auto originalVal = getStoreVal(user);
                        if (auto sbAppend = as<IRStructuredBufferAppend>(user))
                        {
                            builder.setInsertBefore(sbAppend);
                            IRInst* addr = nullptr;
                            if (originalVal->getOp() == kIROp_CastStorageToLogicalDeref)
                            {
                                addr = originalVal->getOperand(0);
                            }
                            else
                            {
                                addr = builder.emitVar(loweredElementTypeInfo.loweredType);
                                loweredElementTypeInfo.convertOriginalToLowered
                                    .applyDestinationDriven(builder, addr, originalVal);
                            }
                            auto packedVal = builder.emitLoad(addr);
                            sbAppend->setOperand(1, packedVal);
                        }
                        else
                        {
                            IRInst* addr = getBufferAddr(builder, user, ptrVal);
                            if (auto alignedAttr = user->findAttr<IRAlignedAttr>())
                            {
                                builder.addAlignedAddressDecoration(
                                    addr,
                                    alignedAttr->getAlignment());
                            }
                            if (originalVal->getOp() == kIROp_CastStorageToLogicalDeref)
                            {
                                auto valAddr = originalVal->getOperand(0);
                                auto storageVal = builder.emitLoad(valAddr);
                                builder.emitStore(addr, storageVal);
                            }
                            else
                            {
                                loweredElementTypeInfo.convertOriginalToLowered
                                    .applyDestinationDriven(builder, addr, originalVal);
                            }
                            user->removeAndDeallocate();
                        }
                        return;
                    }
                default:
                    break;
                }
                // If the pointer is used in any other way that we don't recognize,
                // preserve it as is without translation.
                builder.setInsertBefore(user);
                builder.replaceOperand(use, ptrVal);
            });

        if (!castInst->hasUses())
            castInst->removeAndDeallocate();
    }

    void collectInstsOfType(List<IRCastStorageToLogicalBase*>& insts, IRInst* root, IROp op)
    {
        if (root->getOp() == op)
        {
            insts.add((IRCastStorageToLogicalBase*)root);
            return;
        }
        for (auto child : root->getChildren())
        {
            collectInstsOfType(insts, child, op);
        }
    }

    void materializeStorageToLogicalCasts(IRInst* root)
    {
        // We will process all CastStorageToLogical insts first, before
        // processing all CastStorageToLogicalDeref.
        // This is because when we materialize a
        // `store(CastStorageToLogical(addr), CastStorageToLogicalDeref(src))`,
        // we can just fold out CastStorageToLogicalDeref and emit
        // `store(addr, load(src))` instead.
        // If we materialized `CastStorageToLogicalDeref` first we will
        // miss this opportunity and generate more bloated code.
        //
        List<IRCastStorageToLogicalBase*> castInsts;
        collectInstsOfType(castInsts, root, kIROp_CastStorageToLogical);
        for (auto inst : castInsts)
            materializeStorageToLogicalCastsImpl(inst);

        castInsts.clear();
        collectInstsOfType(castInsts, root, kIROp_CastStorageToLogicalDeref);
        for (auto inst : castInsts)
            materializeStorageToLogicalCastsImpl(inst);
    }

    // Lower all getElementPtr insts of a lowered matrix out of existance.
    void lowerMatrixAddresses(IRModule* module, MatrixAddrWorkItem workItem)
    {
        IRBuilder builder(module);
        auto majorAddr = workItem.matrixAddrInst;
        auto majorGEP = as<IRGetElementPtr>(majorAddr);
        SLANG_ASSERT(majorGEP);
        auto baseCast = as<IRCastStorageToLogical>(majorGEP->getBase());
        SLANG_ASSERT(baseCast);
        auto storageBase = baseCast->getOperand(0);
        auto loweredMatrixType = cast<IRPtrTypeBase>(storageBase->getFullType())->getValueType();
        auto matrixTypeInfo =
            getTypeLoweringMap(workItem.config).mapLoweredTypeToInfo.tryGetValue(loweredMatrixType);
        SLANG_ASSERT(matrixTypeInfo);
        if (matrixTypeInfo->loweredType == matrixTypeInfo->originalType)
            return;
        auto matrixType = as<IRMatrixType>(matrixTypeInfo->originalType);
        auto colCount = getIntVal(matrixType->getColumnCount());
        traverseUses(
            majorAddr,
            [&](IRUse* use)
            {
                auto user = use->getUser();
                builder.setInsertBefore(user);
                switch (user->getOp())
                {
                case kIROp_Load:
                    {
                        IRInst* resultInst = nullptr;
                        auto dataPtr = builder.emitFieldAddress(
                            getLoweredPtrLikeType(
                                majorAddr->getDataType(),
                                matrixTypeInfo->loweredInnerArrayType),
                            storageBase,
                            matrixTypeInfo->loweredInnerStructKey);
                        if (getIntVal(matrixType->getLayout()) == SLANG_MATRIX_LAYOUT_COLUMN_MAJOR)
                        {
                            List<IRInst*> args;
                            for (IRIntegerValue i = 0; i < colCount; i++)
                            {
                                auto vector =
                                    builder.emitLoad(builder.emitElementAddress(dataPtr, i));
                                auto element =
                                    builder.emitElementExtract(vector, majorGEP->getIndex());
                                args.add(element);
                            }
                            resultInst = builder.emitMakeVector(
                                builder.getVectorType(
                                    matrixType->getElementType(),
                                    (IRIntegerValue)args.getCount()),
                                args);
                        }
                        else
                        {
                            auto element =
                                builder.emitElementAddress(dataPtr, majorGEP->getIndex());
                            resultInst = builder.emitLoad(element);
                        }
                        user->replaceUsesWith(resultInst);
                        user->removeAndDeallocate();
                    }
                    break;
                case kIROp_Store:
                    {
                        auto storeInst = cast<IRStore>(user);
                        if (storeInst->getOperand(0) != majorAddr)
                            break;
                        auto dataPtr = builder.emitFieldAddress(
                            getLoweredPtrLikeType(
                                majorAddr->getDataType(),
                                matrixTypeInfo->loweredInnerArrayType),
                            storageBase,
                            matrixTypeInfo->loweredInnerStructKey);
                        if (getIntVal(matrixType->getLayout()) == SLANG_MATRIX_LAYOUT_COLUMN_MAJOR)
                        {
                            for (IRIntegerValue i = 0; i < colCount; i++)
                            {
                                auto vectorAddr = builder.emitElementAddress(dataPtr, i);
                                auto elementAddr =
                                    builder.emitElementAddress(vectorAddr, majorGEP->getIndex());
                                builder.emitStore(
                                    elementAddr,
                                    builder.emitElementExtract(storeInst->getVal(), i));
                            }
                        }
                        else
                        {
                            auto rowAddr =
                                builder.emitElementAddress(dataPtr, majorGEP->getIndex());
                            builder.emitStore(rowAddr, storeInst->getVal());
                            user->removeAndDeallocate();
                        }
                        break;
                    }
                case kIROp_GetElementPtr:
                    {
                        auto gep2 = cast<IRGetElementPtr>(user);
                        auto rowIndex = majorGEP->getIndex();
                        auto colIndex = gep2->getIndex();
                        if (getIntVal(matrixType->getLayout()) == SLANG_MATRIX_LAYOUT_COLUMN_MAJOR)
                        {
                            Swap(rowIndex, colIndex);
                        }
                        auto dataPtr = builder.emitFieldAddress(
                            getLoweredPtrLikeType(
                                majorAddr->getDataType(),
                                matrixTypeInfo->loweredInnerArrayType),
                            storageBase,
                            matrixTypeInfo->loweredInnerStructKey);
                        auto vectorAddr = builder.emitElementAddress(dataPtr, rowIndex);
                        auto elementAddr = builder.emitElementAddress(vectorAddr, colIndex);
                        gep2->replaceUsesWith(elementAddr);
                        gep2->removeAndDeallocate();
                        break;
                    }
                default:
                    SLANG_UNREACHABLE("unhandled inst of a matrix address inst that needs "
                                      "storage lowering.");
                    break;
                }
            });
        if (!majorAddr->hasUses())
            majorAddr->removeAndDeallocate();
    }
};

void lowerBufferElementTypeToStorageType(
    TargetProgram* target,
    IRModule* module,
    BufferElementTypeLoweringOptions options)
{
    LoweredElementTypeContext context(target, options);
    context.processModule(module);
}

IRTypeLayoutRuleName getTypeLayoutRulesFromOp(IROp layoutTypeOp, IRTypeLayoutRuleName defaultLayout)
{
    switch (layoutTypeOp)
    {
    case kIROp_DefaultBufferLayoutType:
        return defaultLayout;
    case kIROp_Std140BufferLayoutType:
        return IRTypeLayoutRuleName::Std140;
    case kIROp_Std430BufferLayoutType:
        return IRTypeLayoutRuleName::Std430;
    case kIROp_ScalarBufferLayoutType:
        return IRTypeLayoutRuleName::Natural;
    case kIROp_CBufferLayoutType:
        return IRTypeLayoutRuleName::C;
    }
    return defaultLayout;
}

IRTypeLayoutRuleName getTypeLayoutRuleNameForBuffer(TargetProgram* target, IRType* bufferType)
{
    if (bufferType->getOp() == kIROp_ParameterBlockType && isMetalTarget(target->getTargetReq()))
    {
        return IRTypeLayoutRuleName::MetalParameterBlock;
    }
    if (target->getTargetReq()->getTarget() != CodeGenTarget::WGSL)
    {
        if (!isKhronosTarget(target->getTargetReq()))
            return IRTypeLayoutRuleName::Natural;

        // If we are just emitting GLSL, we can just use the general layout rule.
        if (!target->shouldEmitSPIRVDirectly())
            return IRTypeLayoutRuleName::Natural;

        // If the user specified a C-compatible buffer layout, then do that.
        if (target->getOptionSet().shouldUseCLayout())
            return IRTypeLayoutRuleName::C;

        // If the user specified a scalar buffer layout, then just use that.
        if (target->getOptionSet().shouldUseScalarLayout())
            return IRTypeLayoutRuleName::Natural;
    }

    if (target->getOptionSet().shouldUseDXLayout())
    {
        if (as<IRUniformParameterGroupType>(bufferType))
        {
            return IRTypeLayoutRuleName::D3DConstantBuffer;
        }
        else
            return IRTypeLayoutRuleName::Natural;
    }

    // The default behavior is to use std140 for constant buffers and std430 for other buffers.
    switch (bufferType->getOp())
    {
    case kIROp_HLSLStructuredBufferType:
    case kIROp_HLSLRWStructuredBufferType:
    case kIROp_HLSLAppendStructuredBufferType:
    case kIROp_HLSLConsumeStructuredBufferType:
    case kIROp_HLSLRasterizerOrderedStructuredBufferType:
        {
            auto structBufferType = as<IRHLSLStructuredBufferTypeBase>(bufferType);
            auto layoutTypeOp = structBufferType->getDataLayout()
                                    ? structBufferType->getDataLayout()->getOp()
                                    : kIROp_DefaultBufferLayoutType;
            return getTypeLayoutRulesFromOp(layoutTypeOp, IRTypeLayoutRuleName::Std430);
        }
    case kIROp_ParameterBlockType:
    case kIROp_ConstantBufferType:
        {
            auto parameterGroupType = as<IRUniformParameterGroupType>(bufferType);

            auto layoutTypeOp = parameterGroupType->getDataLayout()
                                    ? parameterGroupType->getDataLayout()->getOp()
                                    : kIROp_DefaultBufferLayoutType;
            return getTypeLayoutRulesFromOp(layoutTypeOp, IRTypeLayoutRuleName::Std140);
        }
    case kIROp_GLSLShaderStorageBufferType:
        {
            auto storageBufferType = as<IRGLSLShaderStorageBufferType>(bufferType);
            auto layoutTypeOp = storageBufferType->getDataLayout()
                                    ? storageBufferType->getDataLayout()->getOp()
                                    : kIROp_Std430BufferLayoutType;
            return getTypeLayoutRulesFromOp(layoutTypeOp, IRTypeLayoutRuleName::Std430);
        }
    case kIROp_PtrType:
        return IRTypeLayoutRuleName::Natural;
    }
    return IRTypeLayoutRuleName::Natural;
}

IRTypeLayoutRules* getTypeLayoutRuleForBuffer(TargetProgram* target, IRType* bufferType)
{
    auto ruleName = getTypeLayoutRuleNameForBuffer(target, bufferType);
    return IRTypeLayoutRules::get(ruleName);
}

TypeLoweringConfig getTypeLoweringConfigForBuffer(TargetProgram* target, IRType* bufferType)
{
    AddressSpace addrSpace = AddressSpace::Generic;
    if (auto ptrType = as<IRPtrTypeBase>(bufferType))
    {
        switch (ptrType->getAddressSpace())
        {
        case AddressSpace::Input:
        case AddressSpace::Output:
            addrSpace = AddressSpace::Input;
            break;
        case AddressSpace::UserPointer:
            addrSpace = AddressSpace::UserPointer;
            break;
        }
    }
    auto rules = getTypeLayoutRuleNameForBuffer(target, bufferType);
    return TypeLoweringConfig{addrSpace, rules};
}

struct DefaultBufferElementTypeLoweringPolicy : BufferElementTypeLoweringPolicy
{
    TargetProgram* target;
    BufferElementTypeLoweringOptions options;
    SlangMatrixLayoutMode defaultMatrixLayout = SLANG_MATRIX_LAYOUT_ROW_MAJOR;

    DefaultBufferElementTypeLoweringPolicy(
        TargetProgram* inTarget,
        BufferElementTypeLoweringOptions inOptions)
        : target(inTarget), options(inOptions)
    {
        defaultMatrixLayout = (SlangMatrixLayoutMode)target->getOptionSet().getMatrixLayoutMode();
        if ((isCPUTarget(target->getTargetReq()) || isCUDATarget(target->getTargetReq()) ||
             isMetalTarget(target->getTargetReq())))
            defaultMatrixLayout = SLANG_MATRIX_LAYOUT_ROW_MAJOR;
        else if (defaultMatrixLayout == SLANG_MATRIX_LAYOUT_MODE_UNKNOWN)
            defaultMatrixLayout = SLANG_MATRIX_LAYOUT_ROW_MAJOR;
    }

    virtual bool shouldLowerMatrixType(IRMatrixType* matrixType, TypeLoweringConfig config)
    {
        if (getIntVal(matrixType->getLayout()) == defaultMatrixLayout &&
            config.getLayoutRule()->ruleName == IRTypeLayoutRuleName::Natural)
        {
            // We only lower the matrix types if they differ from the default
            // matrix layout.
            return false;
        }
        return true;
    }

    IRFunc* createMatrixUnpackFunc(
        IRMatrixType* matrixType,
        IRStructType* structType,
        IRStructKey* dataKey)
    {
        IRBuilder builder(structType);
        builder.setInsertAfter(structType);
        auto func = builder.createFunc();
        auto refStructType = builder.getRefType(structType, AddressSpace::Generic);
        auto funcType = builder.getFuncType(1, (IRType**)&refStructType, matrixType);
        func->setFullType(funcType);
        builder.addNameHintDecoration(func, UnownedStringSlice("unpackStorage"));
        builder.addForceInlineDecoration(func);
        builder.setInsertInto(func);
        builder.emitBlock();
        auto rowCount = (Index)getIntVal(matrixType->getRowCount());
        auto colCount = (Index)getIntVal(matrixType->getColumnCount());
        auto packedParamRef = builder.emitParam(refStructType);
        auto packedParam = builder.emitLoad(packedParamRef);
        auto vectorArray = builder.emitFieldExtract(packedParam, dataKey);
        List<IRInst*> args;
        args.setCount(rowCount * colCount);
        if (getIntVal(matrixType->getLayout()) == SLANG_MATRIX_LAYOUT_COLUMN_MAJOR)
        {
            for (IRIntegerValue c = 0; c < colCount; c++)
            {
                auto vector = builder.emitElementExtract(vectorArray, c);
                for (IRIntegerValue r = 0; r < rowCount; r++)
                {
                    auto element = builder.emitElementExtract(vector, r);
                    args[(Index)(r * colCount + c)] = element;
                }
            }
        }
        else
        {
            for (IRIntegerValue r = 0; r < rowCount; r++)
            {
                auto vector = builder.emitElementExtract(vectorArray, r);
                for (IRIntegerValue c = 0; c < colCount; c++)
                {
                    auto element = builder.emitElementExtract(vector, c);
                    args[(Index)(r * colCount + c)] = element;
                }
            }
        }
        IRInst* result =
            builder.emitMakeMatrix(matrixType, (UInt)args.getCount(), args.getBuffer());
        builder.emitReturn(result);
        return func;
    }

    IRFunc* createMatrixPackFunc(
        IRMatrixType* matrixType,
        IRStructType* structType,
        IRVectorType* vectorType,
        IRArrayType* arrayType)
    {
        IRBuilder builder(structType);
        builder.setInsertAfter(structType);
        auto func = builder.createFunc();
        auto outStructType = builder.getRefType(structType, AddressSpace::Generic);
        IRType* paramTypes[] = {outStructType, matrixType};
        auto funcType = builder.getFuncType(2, paramTypes, builder.getVoidType());
        func->setFullType(funcType);
        builder.addNameHintDecoration(func, UnownedStringSlice("packMatrix"));
        builder.addForceInlineDecoration(func);
        builder.setInsertInto(func);
        builder.emitBlock();
        auto rowCount = getIntVal(matrixType->getRowCount());
        auto colCount = getIntVal(matrixType->getColumnCount());
        auto outParam = builder.emitParam(outStructType);
        auto originalParam = builder.emitParam(matrixType);
        List<IRInst*> elements;
        elements.setCount((Index)(rowCount * colCount));
        for (IRIntegerValue r = 0; r < rowCount; r++)
        {
            auto vector = builder.emitElementExtract(originalParam, r);
            for (IRIntegerValue c = 0; c < colCount; c++)
            {
                auto element = builder.emitElementExtract(vector, c);
                elements[(Index)(r * colCount + c)] = element;
            }
        }
        List<IRInst*> vectors;
        if (getIntVal(matrixType->getLayout()) == SLANG_MATRIX_LAYOUT_COLUMN_MAJOR)
        {
            for (IRIntegerValue c = 0; c < colCount; c++)
            {
                List<IRInst*> vecArgs;
                for (IRIntegerValue r = 0; r < rowCount; r++)
                {
                    auto element = elements[(Index)(r * colCount + c)];
                    vecArgs.add(element);
                }
                // Fill in default values for remaining elements in the vector.
                for (IRIntegerValue r = rowCount; r < getIntVal(vectorType->getElementCount()); r++)
                {
                    vecArgs.add(builder.emitDefaultConstruct(vectorType->getElementType()));
                }
                auto colVector = builder.emitMakeVector(
                    vectorType,
                    (UInt)vecArgs.getCount(),
                    vecArgs.getBuffer());
                vectors.add(colVector);
            }
        }
        else
        {
            for (IRIntegerValue r = 0; r < rowCount; r++)
            {
                List<IRInst*> vecArgs;
                for (IRIntegerValue c = 0; c < colCount; c++)
                {
                    auto element = elements[(Index)(r * colCount + c)];
                    vecArgs.add(element);
                }
                // Fill in default values for remaining elements in the vector.
                for (IRIntegerValue c = colCount; c < getIntVal(vectorType->getElementCount()); c++)
                {
                    vecArgs.add(builder.emitDefaultConstruct(vectorType->getElementType()));
                }
                auto rowVector = builder.emitMakeVector(
                    vectorType,
                    (UInt)vecArgs.getCount(),
                    vecArgs.getBuffer());
                vectors.add(rowVector);
            }
        }

        auto vectorArray =
            builder.emitMakeArray(arrayType, (UInt)vectors.getCount(), vectors.getBuffer());
        auto result = builder.emitMakeStruct(structType, 1, &vectorArray);
        builder.emitStore(outParam, result);
        builder.emitReturn();
        return func;
    }

    LoweredElementTypeInfo lowerLeafLogicalType(IRType* type, TypeLoweringConfig config) override
    {
        IRBuilder builder(type);
        builder.setInsertAfter(type);

        LoweredElementTypeInfo info;
        info.originalType = type;

        if (auto matrixType = as<IRMatrixType>(type))
        {
            if (!shouldLowerMatrixType(matrixType, config))
            {
                info.loweredType = type;
                return info;
            }

            auto loweredType = builder.createStructType();
            builder.addPhysicalTypeDecoration(loweredType);

            StringBuilder nameSB;
            bool isColMajor =
                getIntVal(matrixType->getLayout()) == SLANG_MATRIX_LAYOUT_COLUMN_MAJOR;
            nameSB << "_MatrixStorage_";
            getTypeNameHint(nameSB, matrixType->getElementType());
            nameSB << getIntVal(matrixType->getRowCount()) << "x"
                   << getIntVal(matrixType->getColumnCount());
            if (isColMajor)
                nameSB << "_ColMajor";
            nameSB << getLayoutName(config.layoutRuleName);
            builder.addNameHintDecoration(loweredType, nameSB.produceString().getUnownedSlice());
            auto structKey = builder.createStructKey();
            builder.addNameHintDecoration(structKey, UnownedStringSlice("data"));
            auto vectorSize = isColMajor ? matrixType->getRowCount() : matrixType->getColumnCount();
            if (config.layoutRuleName == IRTypeLayoutRuleName::Std140 &&
                shouldTranslateArrayElementTo16ByteAlignedVectorForConstantBuffer())
            {
                // For constant buffer layout, we need to use 16-byte aligned vector if
                // we are required to ensure array element types has 16-byte stride.
                vectorSize = builder.getIntValue(get16ByteAlignedVectorElementCount(
                    target,
                    matrixType->getElementType(),
                    getIntVal(vectorSize)));
            }

            auto vectorType = builder.getVectorType(matrixType->getElementType(), vectorSize);
            IRSizeAndAlignment elementSizeAlignment;
            getSizeAndAlignment(
                target->getOptionSet(),
                config.getLayoutRule(),
                vectorType,
                &elementSizeAlignment);
            elementSizeAlignment =
                config.getLayoutRule()->alignCompositeElement(elementSizeAlignment);

            auto arrayType = builder.getArrayType(
                vectorType,
                isColMajor ? matrixType->getColumnCount() : matrixType->getRowCount(),
                builder.getIntValue(builder.getIntType(), elementSizeAlignment.getStride()));
            builder.createStructField(loweredType, structKey, arrayType);

            info.loweredType = loweredType;
            info.loweredInnerArrayType = arrayType;
            info.loweredInnerStructKey = structKey;
            info.convertLoweredToOriginal =
                createMatrixUnpackFunc(matrixType, loweredType, structKey);
            info.convertOriginalToLowered =
                createMatrixPackFunc(matrixType, loweredType, vectorType, arrayType);
            return info;
        }

        info.loweredType = type;
        return info;
    }
};

struct KhronosTargetBufferElementTypeLoweringPolicy : DefaultBufferElementTypeLoweringPolicy
{
    KhronosTargetBufferElementTypeLoweringPolicy(
        TargetProgram* inTarget,
        BufferElementTypeLoweringOptions inOptions)
        : DefaultBufferElementTypeLoweringPolicy(inTarget, inOptions)
    {
    }

    virtual bool shouldLowerMatrixType(IRMatrixType* matrixType, TypeLoweringConfig config) override
    {
        // For spirv, we always want to lower all matrix types, because SPIRV does not support
        // specifying matrix layout/stride if the matrix type is used in places other than
        // defining a struct field. This means that if a matrix is used to define a varying
        // parameter, we always want to wrap it in a struct.
        //
        if (target->shouldEmitSPIRVDirectly())
            return true;
        return DefaultBufferElementTypeLoweringPolicy::shouldLowerMatrixType(matrixType, config);
    }

    virtual bool shouldAlwaysCreateLoweredStorageTypeForCompositeTypes(
        TypeLoweringConfig config) override
    {
        // For spirv backend, we always want to lower all array types, even if the element type
        // comes out the same. This is because different layout rules may have different array
        // stride requirements.
        //
        // Additionally, `buffer` blocks do not work correctly unless lowered when targeting
        // GLSL.
        return target->shouldEmitSPIRVDirectly() && config.addressSpace != AddressSpace::Input;
    }

    LoweredElementTypeInfo lowerLeafLogicalType(IRType* type, TypeLoweringConfig config) override
    {
        if (target->shouldEmitSPIRVDirectly())
        {
            LoweredElementTypeInfo info = {};
            info.originalType = type;

            switch (target->getTargetReq()->getTarget())
            {
            case CodeGenTarget::SPIRV:
            case CodeGenTarget::SPIRVAssembly:
                {
                    auto scalarType = type;
                    auto vectorType = as<IRVectorType>(scalarType);
                    if (vectorType)
                        scalarType = vectorType->getElementType();
                    IRBuilder builder(type);
                    builder.setInsertBefore(type);

                    if (as<IRBoolType>(scalarType))
                    {
                        // Bool is an abstract type in SPIRV, so we need to lower them into an int.

                        // Find an integer type of the correct size for the current layout rule.
                        IRSizeAndAlignment boolSizeAndAlignment;
                        if (getSizeAndAlignment(
                                target->getOptionSet(),
                                config.getLayoutRule(),
                                scalarType,
                                &boolSizeAndAlignment) == SLANG_OK)
                        {
                            IntInfo ii;
                            ii.width = boolSizeAndAlignment.size * 8;
                            ii.isSigned = true;
                            info.loweredType = builder.getType(getIntTypeOpFromInfo(ii));
                        }
                        else
                        {
                            // Just in case that fails for some reason, just use an int.
                            info.loweredType = builder.getIntType();
                        }

                        if (vectorType)
                            info.loweredType = builder.getVectorType(
                                info.loweredType,
                                vectorType->getElementCount());
                        info.convertLoweredToOriginal = kIROp_BuiltinCast;
                        info.convertOriginalToLowered = kIROp_BuiltinCast;
                        return info;
                    }
                }
                break;
            default:
                break;
            }
        }
        return DefaultBufferElementTypeLoweringPolicy::lowerLeafLogicalType(type, config);
    }
};

struct MetalParameterBlockElementTypeLoweringPolicy : DefaultBufferElementTypeLoweringPolicy
{
    MetalParameterBlockElementTypeLoweringPolicy(
        TargetProgram* inTarget,
        BufferElementTypeLoweringOptions inOptions)
        : DefaultBufferElementTypeLoweringPolicy(inTarget, inOptions)
    {
    }

    virtual bool shouldLowerMatrixType(IRMatrixType* matrixType, TypeLoweringConfig config) override
    {
        SLANG_UNUSED(matrixType);
        SLANG_UNUSED(config);
        return false;
    }

    LoweredElementTypeInfo lowerLeafLogicalType(IRType* type, TypeLoweringConfig config) override
    {
        if (config.layoutRuleName == IRTypeLayoutRuleName::MetalParameterBlock &&
            isResourceType(type))
        {
            IRBuilder builder(type);
            builder.setInsertBefore(type);
            LoweredElementTypeInfo info = {};
            info.originalType = type;
            info.loweredType = builder.getType(kIROp_DescriptorHandleType, type);
            info.convertLoweredToOriginal = kIROp_CastDescriptorHandleToResource;
            info.convertOriginalToLowered = kIROp_CastResourceToDescriptorHandle;
            return info;
        }
        return DefaultBufferElementTypeLoweringPolicy::lowerLeafLogicalType(type, config);
    }
};

struct WGSLBufferElementTypeLoweringPolicy : DefaultBufferElementTypeLoweringPolicy
{
    WGSLBufferElementTypeLoweringPolicy(
        TargetProgram* inTarget,
        BufferElementTypeLoweringOptions inOptions)
        : DefaultBufferElementTypeLoweringPolicy(inTarget, inOptions)
    {
    }

    virtual bool shouldTranslateArrayElementTo16ByteAlignedVectorForConstantBuffer() override
    {
        return true;
    }
};

BufferElementTypeLoweringPolicy* getBufferElementTypeLoweringPolicy(
    BufferElementTypeLoweringPolicyKind kind,
    TargetProgram* target,
    BufferElementTypeLoweringOptions options)
{
    switch (kind)
    {
    case BufferElementTypeLoweringPolicyKind::Default:
        return new DefaultBufferElementTypeLoweringPolicy(target, options);
    case BufferElementTypeLoweringPolicyKind::KhronosTarget:
        return new KhronosTargetBufferElementTypeLoweringPolicy(target, options);
    case BufferElementTypeLoweringPolicyKind::MetalParameterBlock:
        return new MetalParameterBlockElementTypeLoweringPolicy(target, options);
    case BufferElementTypeLoweringPolicyKind::WGSL:
        return new WGSLBufferElementTypeLoweringPolicy(target, options);
    }
    SLANG_UNREACHABLE("unknown buffer element type lowering policy");
}

} // namespace Slang<|MERGE_RESOLUTION|>--- conflicted
+++ resolved
@@ -436,158 +436,11 @@
     // Specialized functions that takes storage-typed pointers instead of logical-typed pointers.
     Dictionary<SpecializationKey, IRFunc*> specializedFuncs;
 
-<<<<<<< HEAD
     LoweredElementTypeContext(TargetProgram* target, BufferElementTypeLoweringOptions inOptions)
         : target(target), options(inOptions)
     {
         leafTypeLoweringPolicy =
             getBufferElementTypeLoweringPolicy(options.loweringPolicyKind, target, options);
-=======
-    LoweredElementTypeContext(
-        TargetProgram* target,
-        BufferElementTypeLoweringOptions inOptions,
-        SlangMatrixLayoutMode inDefaultMatrixLayout)
-        : target(target), defaultMatrixLayout(inDefaultMatrixLayout), options(inOptions)
-    {
-    }
-
-    IRFunc* createMatrixUnpackFunc(
-        IRMatrixType* matrixType,
-        IRStructType* structType,
-        IRStructKey* dataKey)
-    {
-        IRBuilder builder(structType);
-        builder.setInsertAfter(structType);
-        auto func = builder.createFunc();
-        auto refStructType = builder.getRefParamType(structType, AddressSpace::Generic);
-        auto funcType = builder.getFuncType(1, (IRType**)&refStructType, matrixType);
-        func->setFullType(funcType);
-        builder.addNameHintDecoration(func, UnownedStringSlice("unpackStorage"));
-        builder.addForceInlineDecoration(func);
-        builder.setInsertInto(func);
-        builder.emitBlock();
-        auto rowCount = (Index)getIntVal(matrixType->getRowCount());
-        auto colCount = (Index)getIntVal(matrixType->getColumnCount());
-        auto packedParamRef = builder.emitParam(refStructType);
-        auto packedParam = builder.emitLoad(packedParamRef);
-        auto vectorArray = builder.emitFieldExtract(packedParam, dataKey);
-        List<IRInst*> args;
-        args.setCount(rowCount * colCount);
-        if (getIntVal(matrixType->getLayout()) == SLANG_MATRIX_LAYOUT_COLUMN_MAJOR)
-        {
-            for (IRIntegerValue c = 0; c < colCount; c++)
-            {
-                auto vector = builder.emitElementExtract(vectorArray, c);
-                for (IRIntegerValue r = 0; r < rowCount; r++)
-                {
-                    auto element = builder.emitElementExtract(vector, r);
-                    args[(Index)(r * colCount + c)] = element;
-                }
-            }
-        }
-        else
-        {
-            for (IRIntegerValue r = 0; r < rowCount; r++)
-            {
-                auto vector = builder.emitElementExtract(vectorArray, r);
-                for (IRIntegerValue c = 0; c < colCount; c++)
-                {
-                    auto element = builder.emitElementExtract(vector, c);
-                    args[(Index)(r * colCount + c)] = element;
-                }
-            }
-        }
-        IRInst* result =
-            builder.emitMakeMatrix(matrixType, (UInt)args.getCount(), args.getBuffer());
-        builder.emitReturn(result);
-        return func;
-    }
-
-    IRFunc* createMatrixPackFunc(
-        IRMatrixType* matrixType,
-        IRStructType* structType,
-        IRVectorType* vectorType,
-        IRArrayType* arrayType)
-    {
-        IRBuilder builder(structType);
-        builder.setInsertAfter(structType);
-        auto func = builder.createFunc();
-        auto outStructType = builder.getRefParamType(structType, AddressSpace::Generic);
-        IRType* paramTypes[] = {outStructType, matrixType};
-        auto funcType = builder.getFuncType(2, paramTypes, builder.getVoidType());
-        func->setFullType(funcType);
-        builder.addNameHintDecoration(func, UnownedStringSlice("packMatrix"));
-        builder.addForceInlineDecoration(func);
-        builder.setInsertInto(func);
-        builder.emitBlock();
-        auto rowCount = getIntVal(matrixType->getRowCount());
-        auto colCount = getIntVal(matrixType->getColumnCount());
-        auto outParam = builder.emitParam(outStructType);
-        auto originalParam = builder.emitParam(matrixType);
-        List<IRInst*> elements;
-        elements.setCount((Index)(rowCount * colCount));
-        for (IRIntegerValue r = 0; r < rowCount; r++)
-        {
-            auto vector = builder.emitElementExtract(originalParam, r);
-            for (IRIntegerValue c = 0; c < colCount; c++)
-            {
-                auto element = builder.emitElementExtract(vector, c);
-                elements[(Index)(r * colCount + c)] = element;
-            }
-        }
-        List<IRInst*> vectors;
-        if (getIntVal(matrixType->getLayout()) == SLANG_MATRIX_LAYOUT_COLUMN_MAJOR)
-        {
-            for (IRIntegerValue c = 0; c < colCount; c++)
-            {
-                List<IRInst*> vecArgs;
-                for (IRIntegerValue r = 0; r < rowCount; r++)
-                {
-                    auto element = elements[(Index)(r * colCount + c)];
-                    vecArgs.add(element);
-                }
-                // Fill in default values for remaining elements in the vector.
-                for (IRIntegerValue r = rowCount; r < getIntVal(vectorType->getElementCount()); r++)
-                {
-                    vecArgs.add(builder.emitDefaultConstruct(vectorType->getElementType()));
-                }
-                auto colVector = builder.emitMakeVector(
-                    vectorType,
-                    (UInt)vecArgs.getCount(),
-                    vecArgs.getBuffer());
-                vectors.add(colVector);
-            }
-        }
-        else
-        {
-            for (IRIntegerValue r = 0; r < rowCount; r++)
-            {
-                List<IRInst*> vecArgs;
-                for (IRIntegerValue c = 0; c < colCount; c++)
-                {
-                    auto element = elements[(Index)(r * colCount + c)];
-                    vecArgs.add(element);
-                }
-                // Fill in default values for remaining elements in the vector.
-                for (IRIntegerValue c = colCount; c < getIntVal(vectorType->getElementCount()); c++)
-                {
-                    vecArgs.add(builder.emitDefaultConstruct(vectorType->getElementType()));
-                }
-                auto rowVector = builder.emitMakeVector(
-                    vectorType,
-                    (UInt)vecArgs.getCount(),
-                    vecArgs.getBuffer());
-                vectors.add(rowVector);
-            }
-        }
-
-        auto vectorArray =
-            builder.emitMakeArray(arrayType, (UInt)vectors.getCount(), vectors.getBuffer());
-        auto result = builder.emitMakeStruct(structType, 1, &vectorArray);
-        builder.emitStore(outParam, result);
-        builder.emitReturn();
-        return func;
->>>>>>> cc8f6a24
     }
 
     IRFunc* createArrayUnpackFunc(
@@ -2252,7 +2105,7 @@
         IRBuilder builder(structType);
         builder.setInsertAfter(structType);
         auto func = builder.createFunc();
-        auto refStructType = builder.getRefType(structType, AddressSpace::Generic);
+        auto refStructType = builder.getRefParamType(structType, AddressSpace::Generic);
         auto funcType = builder.getFuncType(1, (IRType**)&refStructType, matrixType);
         func->setFullType(funcType);
         builder.addNameHintDecoration(func, UnownedStringSlice("unpackStorage"));
@@ -2305,7 +2158,7 @@
         IRBuilder builder(structType);
         builder.setInsertAfter(structType);
         auto func = builder.createFunc();
-        auto outStructType = builder.getRefType(structType, AddressSpace::Generic);
+        auto outStructType = builder.getRefParamType(structType, AddressSpace::Generic);
         IRType* paramTypes[] = {outStructType, matrixType};
         auto funcType = builder.getFuncType(2, paramTypes, builder.getVoidType());
         func->setFullType(funcType);
