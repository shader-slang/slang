--- conflicted
+++ resolved
@@ -5796,16 +5796,10 @@
     LoweredValInfo visitGenericDecl(GenericDecl * genDecl)
     {
         // TODO: Should this just always visit/lower the inner decl?
-<<<<<<< HEAD
 
         if (auto innerFuncDecl = as<FunctionDeclBase>(genDecl->inner))
-            return lowerFuncDecl(innerFuncDecl);
+            return ensureDecl(context, innerFuncDecl);
         else if (auto innerStructDecl = as<StructDecl>(genDecl->inner))
-=======
-        if (auto innerFuncDecl = genDecl->inner->As<FunctionDeclBase>())
-            return ensureDecl(context, innerFuncDecl);
-        else if (auto innerStructDecl = genDecl->inner->As<StructDecl>())
->>>>>>> 4db0aba1
         {
             ensureDecl(context, innerStructDecl);
             return LoweredValInfo();
