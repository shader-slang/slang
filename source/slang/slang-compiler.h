#ifndef SLANG_COMPILER_H_INCLUDED
#define SLANG_COMPILER_H_INCLUDED

#include "../core/slang-basic.h"
#include "../core/slang-shared-library.h"
#include "../core/slang-archive-file-system.h"
#include "../core/slang-file-system.h"

#include "../compiler-core/slang-downstream-compiler.h"
#include "../compiler-core/slang-name.h"
#include "../compiler-core/slang-include-system.h"
#include "../compiler-core/slang-command-line-args.h"

#include "../core/slang-std-writers.h"

#include "../../slang-com-ptr.h"

#include "slang-capability.h"
#include "slang-diagnostics.h"

#include "slang-preprocessor.h"
#include "slang-profile.h"
#include "slang-syntax.h"


#include "slang-serialize-ir-types.h"

#include "../../slang.h"

namespace Slang
{
    struct PathInfo;
    struct IncludeHandler;
    class ProgramLayout;
    class PtrType;
    class TargetProgram;
    class TargetRequest;
    class TypeLayout;
    class Artifact;

    enum class CompilerMode
    {
        ProduceLibrary,
        ProduceShader,
        GenerateChoice
    };

    enum class StageTarget
    {
        Unknown,
        VertexShader,
        HullShader,
        DomainShader,
        GeometryShader,
        FragmentShader,
        ComputeShader,
    };

    enum class CodeGenTarget 
    {
        Unknown             = SLANG_TARGET_UNKNOWN,
        None                = SLANG_TARGET_NONE,
        GLSL                = SLANG_GLSL,
        GLSL_Vulkan         = SLANG_GLSL_VULKAN,
        GLSL_Vulkan_OneDesc = SLANG_GLSL_VULKAN_ONE_DESC,
        HLSL                = SLANG_HLSL,
        SPIRV               = SLANG_SPIRV,
        SPIRVAssembly       = SLANG_SPIRV_ASM,
        DXBytecode          = SLANG_DXBC,
        DXBytecodeAssembly  = SLANG_DXBC_ASM,
        DXIL                = SLANG_DXIL,
        DXILAssembly        = SLANG_DXIL_ASM,
        CSource             = SLANG_C_SOURCE,
        CPPSource           = SLANG_CPP_SOURCE,
        HostCPPSource       = SLANG_HOST_CPP_SOURCE,
        HostExecutable      = SLANG_HOST_EXECUTABLE,
        ShaderSharedLibrary = SLANG_SHADER_SHARED_LIBRARY,
        ShaderHostCallable  = SLANG_SHADER_HOST_CALLABLE,
        CUDASource          = SLANG_CUDA_SOURCE,
        PTX                 = SLANG_PTX,
        ObjectCode          = SLANG_OBJECT_CODE,
        CountOf             = SLANG_TARGET_COUNT_OF,
    };

    bool isHeterogeneousTarget(CodeGenTarget target);

    void printDiagnosticArg(StringBuilder& sb, CodeGenTarget val);

    enum class ContainerFormat : SlangContainerFormat
    {
        None            = SLANG_CONTAINER_FORMAT_NONE,
        SlangModule     = SLANG_CONTAINER_FORMAT_SLANG_MODULE,
    };

    enum class LineDirectiveMode : SlangLineDirectiveMode
    {
        Default     = SLANG_LINE_DIRECTIVE_MODE_DEFAULT,
        None        = SLANG_LINE_DIRECTIVE_MODE_NONE,
        Standard    = SLANG_LINE_DIRECTIVE_MODE_STANDARD,
        GLSL        = SLANG_LINE_DIRECTIVE_MODE_GLSL,
    };

    enum class ResultFormat
    {
        None,
        Text,
        Binary,
    };

    // When storing the layout for a matrix-type
    // value, we need to know whether it has been
    // laid out with row-major or column-major
    // storage.
    //
    enum MatrixLayoutMode
    {
        kMatrixLayoutMode_RowMajor      = SLANG_MATRIX_LAYOUT_ROW_MAJOR,
        kMatrixLayoutMode_ColumnMajor   = SLANG_MATRIX_LAYOUT_COLUMN_MAJOR,
    };

    enum class DebugInfoLevel : SlangDebugInfoLevel
    {
        None        = SLANG_DEBUG_INFO_LEVEL_NONE,
        Minimal     = SLANG_DEBUG_INFO_LEVEL_MINIMAL,
        Standard    = SLANG_DEBUG_INFO_LEVEL_STANDARD,
        Maximal     = SLANG_DEBUG_INFO_LEVEL_MAXIMAL,
    };

    enum class OptimizationLevel : SlangOptimizationLevel
    {
        None    = SLANG_OPTIMIZATION_LEVEL_NONE,
        Default = SLANG_OPTIMIZATION_LEVEL_DEFAULT,
        High    = SLANG_OPTIMIZATION_LEVEL_HIGH,
        Maximal = SLANG_OPTIMIZATION_LEVEL_MAXIMAL,
    };

    struct CodeGenContext;
    class EndToEndCompileRequest;
    class FrontEndCompileRequest;
    class Linkage;
    class Module;
    class TranslationUnitRequest;

    struct ShaderBindingRange
    {
        slang::ParameterCategory category = slang::ParameterCategory::None;
        UInt spaceIndex = 0;
        UInt registerIndex = 0;
        UInt registerCount = 0; // 0 for unsized

        bool isInfinite() const
        {
            return registerCount == 0;
        }

        bool containsBinding(slang::ParameterCategory _category, UInt _spaceIndex, UInt _registerIndex) const
        {
            return category == _category
                && spaceIndex == _spaceIndex
                && registerIndex <= _registerIndex
                && (isInfinite() || registerCount + registerIndex > _registerIndex);
        }

        bool intersectsWith(const ShaderBindingRange& other) const
        {
            if (category != other.category || spaceIndex != other.spaceIndex)
                return false;

            const bool leftIntersection = (registerIndex < other.registerIndex + other.registerCount) || other.isInfinite();
            const bool rightIntersection = (other.registerIndex < registerIndex + registerCount) || isInfinite();

            return leftIntersection && rightIntersection;
        }

        bool adjacentTo(const ShaderBindingRange& other) const
        {
            if (category != other.category || spaceIndex != other.spaceIndex)
                return false;

            const bool leftIntersection = (registerIndex <= other.registerIndex + other.registerCount) || other.isInfinite();
            const bool rightIntersection = (other.registerIndex <= registerIndex + registerCount) || isInfinite();

            return leftIntersection && rightIntersection;
        }

        void mergeWith(const ShaderBindingRange other)
        {
            UInt newRegisterIndex = Math::Min(registerIndex, other.registerIndex);

            if (other.isInfinite())
                registerCount = 0;
            else if (!isInfinite())
                registerCount = Math::Max(registerIndex + registerCount, other.registerIndex + other.registerCount) - newRegisterIndex;

            registerIndex = newRegisterIndex;
        }
    };

    struct PostEmitMetadata : public RefObject
    {
        List<ShaderBindingRange> usedBindings;
    };

    // Result of compiling an entry point.
    // Should only ever be string, binary or shared library
    class CompileResult
    {
    public:
        CompileResult() = default;
        explicit CompileResult(String const& str, RefPtr<PostEmitMetadata> metadata)
            : format(ResultFormat::Text)
            , outputString(str)
            , postEmitMetadata(metadata) {}

        explicit CompileResult(ISlangBlob* inBlob)
            : format(ResultFormat::Binary)
            , blob(inBlob) {}

        explicit CompileResult(DownstreamCompileResult* inDownstreamResult, RefPtr<PostEmitMetadata> metadata)
            : format(ResultFormat::Binary)
            , downstreamResult(inDownstreamResult)
            , postEmitMetadata(metadata) {}

        explicit CompileResult(const UnownedStringSlice& slice )
            : format(ResultFormat::Text)
            , outputString(slice) {}

        SlangResult getBlob(ComPtr<ISlangBlob>& outBlob) const;
        SlangResult getSharedLibrary(ComPtr<ISlangSharedLibrary>& outSharedLibrary);

        SlangResult isParameterLocationUsed(SlangParameterCategory category, UInt spaceIndex, UInt registerIndex, bool& outUsed);
                
        ResultFormat format = ResultFormat::None;
        String outputString;                    ///< Only set if result type is ResultFormat::Text

        mutable ComPtr<ISlangBlob> blob;

        RefPtr<DownstreamCompileResult> downstreamResult;

        RefPtr<PostEmitMetadata> postEmitMetadata;
    };

        /// Information collected about global or entry-point shader parameters
    struct ShaderParamInfo
    {
        DeclRef<VarDeclBase>    paramDeclRef;
        Int                     firstSpecializationParamIndex = 0;
        Int                     specializationParamCount = 0;
    };

        /// A request for the front-end to find and validate an entry-point function
    struct FrontEndEntryPointRequest : RefObject
    {
    public:
            /// Create a request for an entry point.
        FrontEndEntryPointRequest(
            FrontEndCompileRequest* compileRequest,
            int                     translationUnitIndex,
            Name*                   name,
            Profile                 profile);

            /// Get the parent front-end compile request.
        FrontEndCompileRequest* getCompileRequest() { return m_compileRequest; }

            /// Get the translation unit that contains the entry point.
        TranslationUnitRequest* getTranslationUnit();

            /// Get the name of the entry point to find.
        Name* getName() { return m_name; }

            /// Get the stage that the entry point is to be compiled for
        Stage getStage() { return m_profile.getStage(); }

            /// Get the profile that the entry point is to be compiled for
        Profile getProfile() { return m_profile; }

            /// Get the index to the translation unit
        int getTranslationUnitIndex() const { return m_translationUnitIndex; }

    private:
        // The parent compile request
        FrontEndCompileRequest* m_compileRequest;

        // The index of the translation unit that will hold the entry point
        int                     m_translationUnitIndex;

        // The name of the entry point function to look for
        Name*                   m_name;

        // The profile to compile for (including stage)
        Profile                 m_profile;
    };

        /// Tracks an ordered list of modules that something depends on.
    struct ModuleDependencyList
    {
    public:
            /// Get the list of modules that are depended on.
        List<Module*> const& getModuleList() { return m_moduleList; }

            /// Add a module and everything it depends on to the list.
        void addDependency(Module* module);

            /// Add a module to the list, but not the modules it depends on.
        void addLeafDependency(Module* module);

    private:
        void _addDependency(Module* module);

        List<Module*>       m_moduleList;
        HashSet<Module*>    m_moduleSet;
    };

        /// Tracks an unordered list of filesystem paths that something depends on
    struct FilePathDependencyList
    {
    public:
            /// Get the list of paths that are depended on.
        List<String> const& getFilePathList() { return m_filePathList; }

            /// Add a path to the list, if it is not already present
        void addDependency(String const& path);

            /// Add all of the paths that `module` depends on to the list
        void addDependency(Module* module);

    private:

        // TODO: We are using a `HashSet` here to deduplicate
        // the paths so that we don't return the same path
        // multiple times from `getFilePathList`, but because
        // order isn't important, we could potentially do better
        // in terms of memory (at some cost in performance) by
        // just sorting the `m_filePathList` every once in
        // a while and then deduplicating.

        List<String>    m_filePathList;
        HashSet<String> m_filePathSet;
    };

    class EntryPoint;

    class ComponentType;
    class ComponentTypeVisitor;

        /// Base class for "component types" that represent the pieces a final
        /// shader program gets linked together from.
        ///
    class ComponentType : public RefObject, public slang::IComponentType
    {
    public:
        //
        // ISlangUnknown interface
        //

        SLANG_REF_OBJECT_IUNKNOWN_ALL;
        ISlangUnknown* getInterface(Guid const& guid);

        //
        // slang::IComponentType interface
        //

        SLANG_NO_THROW slang::ISession* SLANG_MCALL getSession() SLANG_OVERRIDE;
        SLANG_NO_THROW slang::ProgramLayout* SLANG_MCALL getLayout(
            SlangInt        targetIndex,
            slang::IBlob**  outDiagnostics) SLANG_OVERRIDE;
        SLANG_NO_THROW SlangResult SLANG_MCALL getEntryPointCode(
            SlangInt        entryPointIndex,
            SlangInt        targetIndex,
            slang::IBlob**  outCode,
            slang::IBlob**  outDiagnostics) SLANG_OVERRIDE;
        SLANG_NO_THROW SlangResult SLANG_MCALL specialize(
            slang::SpecializationArg const* specializationArgs,
            SlangInt                        specializationArgCount,
            slang::IComponentType**         outSpecializedComponentType,
            ISlangBlob**                    outDiagnostics) SLANG_OVERRIDE;
        SLANG_NO_THROW SlangResult SLANG_MCALL renameEntryPoint(
            const char* newName,
            slang::IComponentType** outEntryPoint) SLANG_OVERRIDE;
        SLANG_NO_THROW SlangResult SLANG_MCALL link(
            slang::IComponentType**         outLinkedComponentType,
            ISlangBlob**                    outDiagnostics) SLANG_OVERRIDE;
        SLANG_NO_THROW SlangResult SLANG_MCALL getEntryPointHostCallable(
            int                     entryPointIndex,
            int                     targetIndex,
            ISlangSharedLibrary**   outSharedLibrary,
            slang::IBlob**          outDiagnostics) SLANG_OVERRIDE;

            /// Get the linkage (aka "session" in the public API) for this component type.
        Linkage* getLinkage() { return m_linkage; }

            /// Get the target-specific version of this program for the given `target`.
            ///
            /// The `target` must be a target on the `Linkage` that was used to create this program.
        TargetProgram* getTargetProgram(TargetRequest* target);

            /// Get the number of entry points linked into this component type.
        virtual Index getEntryPointCount() = 0;

            /// Get one of the entry points linked into this component type.
        virtual RefPtr<EntryPoint> getEntryPoint(Index index) = 0;

            /// Get the mangled name of one of the entry points linked into this component type.
        virtual String getEntryPointMangledName(Index index) = 0;

            /// Get the name override of one of the entry points linked into this component type.
        virtual String getEntryPointNameOverride(Index index) = 0;

            /// Get the number of global shader parameters linked into this component type.
        virtual Index getShaderParamCount() = 0;

            /// Get one of the global shader parametesr linked into this component type.
        virtual ShaderParamInfo getShaderParam(Index index) = 0;

            /// Get the specialization parameter at `index`.
        virtual SpecializationParam const& getSpecializationParam(Index index) = 0;

            /// Get the number of "requirements" that this component type has.
            ///
            /// A requirement represents another component type that this component
            /// needs in order to function correctly. For example, the dependency
            /// of one module on another module that it `import`s is represented
            /// as a requirement, as is the dependency of an entry point on the
            /// module that defines it.
            ///
        virtual Index getRequirementCount() = 0;

            /// Get the requirement at `index`.
        virtual RefPtr<ComponentType> getRequirement(Index index) = 0;

            /// Parse a type from a string, in the context of this component type.
            ///
            /// Any names in the string will be resolved using the modules
            /// referenced by the program.
            ///
            /// On an error, returns null and reports diagnostic messages
            /// to the provided `sink`.
            ///
            /// TODO: This function shouldn't be on the base class, since
            /// it only really makes sense on `Module`.
            ///
        Type* getTypeFromString(
            String const&   typeStr,
            DiagnosticSink* sink);

            /// Get a list of modules that this component type depends on.
            ///
        virtual List<Module*> const& getModuleDependencies() = 0;

            /// Get the full list of filesystem paths this component type depends on.
            ///
        virtual List<String> const& getFilePathDependencies() = 0;

            /// Callback for use with `enumerateIRModules`
        typedef void (*EnumerateIRModulesCallback)(IRModule* irModule, void* userData);

            /// Invoke `callback` on all the IR modules that are (transitively) linked into this component type.
        void enumerateIRModules(EnumerateIRModulesCallback callback, void* userData);

            /// Invoke `callback` on all the IR modules that are (transitively) linked into this component type.
        template<typename F>
        void enumerateIRModules(F const& callback)
        {
            struct Helper
            {
                static void helper(IRModule* irModule, void* userData)
                {
                    (*(F*)userData)(irModule);
                }
            };
            enumerateIRModules(&Helper::helper, (void*)&callback);
        }

            /// Callback for use with `enumerateModules`
        typedef void (*EnumerateModulesCallback)(Module* module, void* userData);

            /// Invoke `callback` on all the modules that are (transitively) linked into this component type.
        void enumerateModules(EnumerateModulesCallback callback, void* userData);

            /// Invoke `callback` on all the modules that are (transitively) linked into this component type.
        template<typename F>
        void enumerateModules(F const& callback)
        {
            struct Helper
            {
                static void helper(Module* module, void* userData)
                {
                    (*(F*)userData)(module);
                }
            };
            enumerateModules(&Helper::helper, (void*)&callback);
        }

            /// Side-band information generated when specializing this component type.
            ///
            /// Difference subclasses of `ComponentType` are expected to create their
            /// own subclass of `SpecializationInfo` as the output of `_validateSpecializationArgs`.
            /// Later, whenever we want to use a specialized component type we will
            /// also have the `SpecializationInfo` available and will expect it to
            /// have the correct (subclass-specific) type.
            ///
        class SpecializationInfo : public RefObject
        {
        };

            /// Validate the given specialization `args` and compute any side-band specialization info.
            ///
            /// Any errors will be reported to `sink`, which can thus be used to test
            /// if the operation was successful.
            ///
            /// A null return value is allowed, since not all subclasses require
            /// custom side-band specialization information.
            ///
            /// This function is an implementation detail of `specialize()`.
            ///
        virtual RefPtr<SpecializationInfo> _validateSpecializationArgsImpl(
            SpecializationArg const*    args,
            Index                       argCount,
            DiagnosticSink*             sink) = 0;

            /// Validate the given specialization `args` and compute any side-band specialization info.
            ///
            /// Any errors will be reported to `sink`, which can thus be used to test
            /// if the operation was successful.
            ///
            /// A null return value is allowed, since not all subclasses require
            /// custom side-band specialization information.
            ///
            /// This function is an implementation detail of `specialize()`.
            ///
        RefPtr<SpecializationInfo> _validateSpecializationArgs(
            SpecializationArg const*    args,
            Index                       argCount,
            DiagnosticSink*             sink)
        {
            if(argCount == 0) return nullptr;
            return _validateSpecializationArgsImpl(args, argCount, sink);
        }

            /// Specialize this component type given `specializationArgs`
            ///
            /// Any diagnostics will be reported to `sink`, which can be used
            /// to determine if the operation was successful. It is allowed
            /// for this operation to have a non-null return even when an
            /// error is ecnountered.
            ///
        RefPtr<ComponentType> specialize(
            SpecializationArg const*    specializationArgs,
            SlangInt                    specializationArgCount,
            DiagnosticSink*             sink);

            /// Invoke `visitor` on this component type, using the appropriate dynamic type.
            ///
            /// This function implements the "visitor pattern" for `ComponentType`.
            ///
            /// If the `specializationInfo` argument is non-null, it must be specialization
            /// information generated for this specific component type by `_validateSpecializationArgs`.
            /// In that case, appropriately-typed specialization information will be passed
            /// when invoking the `visitor`.
            ///
        virtual void acceptVisitor(ComponentTypeVisitor* visitor, SpecializationInfo* specializationInfo) = 0;

            /// Create a scope suitable for looking up names or parsing specialization arguments.
            ///
            /// This facility is only needed to support legacy APIs for string-based lookup
            /// and parsing via Slang reflection, and is not recommended for future APIs to use.
            ///
        Scope* _createScopeForLegacyLookup(ASTBuilder* astBuilder);

    protected:
        ComponentType(Linkage* linkage);

    private:
        Linkage* m_linkage;

        // Cache of target-specific programs for each target.
        Dictionary<TargetRequest*, RefPtr<TargetProgram>> m_targetPrograms;

        // Any types looked up dynamically using `getTypeFromString`
        //
        // TODO: Remove this. Type lookup should only be supported on `Module`s.
        //
        Dictionary<String, Type*> m_types;
    };

        /// A component type built up from other component types.
    class CompositeComponentType : public ComponentType
    {
    public:
        static RefPtr<ComponentType> create(
            Linkage*                            linkage,
            List<RefPtr<ComponentType>> const&  childComponents);

        List<RefPtr<ComponentType>> const& getChildComponents() { return m_childComponents; };
        Index getChildComponentCount() { return m_childComponents.getCount(); }
        RefPtr<ComponentType> getChildComponent(Index index) { return m_childComponents[index]; }

        Index getEntryPointCount() SLANG_OVERRIDE;
        RefPtr<EntryPoint> getEntryPoint(Index index) SLANG_OVERRIDE;
        String getEntryPointMangledName(Index index) SLANG_OVERRIDE;
        String getEntryPointNameOverride(Index index) SLANG_OVERRIDE;

        Index getShaderParamCount() SLANG_OVERRIDE;
        ShaderParamInfo getShaderParam(Index index) SLANG_OVERRIDE;

        SLANG_NO_THROW Index SLANG_MCALL getSpecializationParamCount() SLANG_OVERRIDE;
        SpecializationParam const& getSpecializationParam(Index index) SLANG_OVERRIDE;

        Index getRequirementCount() SLANG_OVERRIDE;
        RefPtr<ComponentType> getRequirement(Index index) SLANG_OVERRIDE;

        List<Module*> const& getModuleDependencies() SLANG_OVERRIDE;
        List<String> const& getFilePathDependencies() SLANG_OVERRIDE;

        class CompositeSpecializationInfo : public SpecializationInfo
        {
        public:
            List<RefPtr<SpecializationInfo>> childInfos;
        };

    protected:
        void acceptVisitor(ComponentTypeVisitor* visitor, SpecializationInfo* specializationInfo) SLANG_OVERRIDE;


        RefPtr<SpecializationInfo> _validateSpecializationArgsImpl(
            SpecializationArg const*    args,
            Index                       argCount,
            DiagnosticSink*             sink) SLANG_OVERRIDE;

    private:
        CompositeComponentType(
            Linkage*                            linkage,
            List<RefPtr<ComponentType>> const&  childComponents);

        List<RefPtr<ComponentType>> m_childComponents;

        // The following arrays hold the concatenated entry points, parameters,
        // etc. from the child components. This approach allows for reasonably
        // fast (constant time) access through operations like `getShaderParam`,
        // but means that the memory usage of a composite is proportional to
        // the sum of the memory usage of the children, rather than being fixed
        // by the number of children (as it would be if we just stored 
        // `m_childComponents`).
        //
        // TODO: We could conceivably build some O(numChildren) arrays that
        // support binary-search to provide logarithmic-time access to entry
        // points, parameters, etc. while giving a better overall memory usage.
        //
        List<EntryPoint*> m_entryPoints;
        List<String> m_entryPointMangledNames;
        List<String> m_entryPointNameOverrides;
        List<ShaderParamInfo> m_shaderParams;
        List<SpecializationParam> m_specializationParams;
        List<ComponentType*> m_requirements;

        ModuleDependencyList m_moduleDependencyList;
        FilePathDependencyList m_filePathDependencyList;
    };

        /// A component type created by specializing another component type.
    class SpecializedComponentType : public ComponentType
    {
    public:
        SpecializedComponentType(
            ComponentType*                  base,
            SpecializationInfo*             specializationInfo,
            List<SpecializationArg> const&  specializationArgs,
            DiagnosticSink*                 sink);

            /// Get the base (unspecialized) component type that is being specialized.
        RefPtr<ComponentType> getBaseComponentType() { return m_base; }

        RefPtr<SpecializationInfo> getSpecializationInfo() { return m_specializationInfo; }

            /// Get the number of arguments supplied for existential type parameters.
            ///
            /// Note that the number of arguments may not match the number of parameters.
            /// In particular, an unspecialized entry point may have many parameters, but zero arguments.
        Index getSpecializationArgCount() { return m_specializationArgs.getCount(); }

            /// Get the existential type argument (type and witness table) at `index`.
        SpecializationArg const& getSpecializationArg(Index index) { return m_specializationArgs[index]; }

            /// Get an array of all existential type arguments.
        SpecializationArg const* getSpecializationArgs() { return m_specializationArgs.getBuffer(); }

        Index getEntryPointCount() SLANG_OVERRIDE { return m_base->getEntryPointCount(); }
        RefPtr<EntryPoint> getEntryPoint(Index index) SLANG_OVERRIDE { return m_base->getEntryPoint(index); }
        String getEntryPointMangledName(Index index) SLANG_OVERRIDE;
        String getEntryPointNameOverride(Index index) SLANG_OVERRIDE;

        Index getShaderParamCount() SLANG_OVERRIDE { return m_base->getShaderParamCount(); }
        ShaderParamInfo getShaderParam(Index index) SLANG_OVERRIDE { return m_base->getShaderParam(index); }

        SLANG_NO_THROW Index SLANG_MCALL getSpecializationParamCount() SLANG_OVERRIDE { return 0; }
        SpecializationParam const& getSpecializationParam(Index index) SLANG_OVERRIDE { SLANG_UNUSED(index); static SpecializationParam dummy; return dummy; }

        Index getRequirementCount() SLANG_OVERRIDE;
        RefPtr<ComponentType> getRequirement(Index index) SLANG_OVERRIDE;

        List<Module*> const& getModuleDependencies() SLANG_OVERRIDE { return m_moduleDependencies; }
        List<String> const& getFilePathDependencies() SLANG_OVERRIDE { return m_filePathDependencies; }

                    /// Get a list of tagged-union types referenced by the specialization parameters.
        List<TaggedUnionType*> const& getTaggedUnionTypes() { return m_taggedUnionTypes; }

        RefPtr<IRModule> getIRModule() { return m_irModule; }

        void acceptVisitor(ComponentTypeVisitor* visitor, SpecializationInfo* specializationInfo) SLANG_OVERRIDE;

    protected:

        RefPtr<SpecializationInfo> _validateSpecializationArgsImpl(
            SpecializationArg const*    args,
            Index                       argCount,
            DiagnosticSink*             sink) SLANG_OVERRIDE
        {
            SLANG_UNUSED(args);
            SLANG_UNUSED(argCount);
            SLANG_UNUSED(sink);
            return nullptr;
        }

    private:
        RefPtr<ComponentType> m_base;
        RefPtr<SpecializationInfo> m_specializationInfo;
        SpecializationArgs m_specializationArgs;
        RefPtr<IRModule> m_irModule;

        List<String> m_entryPointMangledNames;
        List<String> m_entryPointNameOverrides;

        // Any tagged union types that were referenced by the specialization arguments.
        List<TaggedUnionType*> m_taggedUnionTypes;

        List<Module*> m_moduleDependencies;
        List<String> m_filePathDependencies;
        List<RefPtr<ComponentType>> m_requirements;
    };

    class RenamedEntryPointComponentType : public ComponentType
    {
    public:
        using Super = ComponentType;

        RenamedEntryPointComponentType(ComponentType* base, String newName);

        ComponentType* getBase() { return m_base.Ptr(); }

        // Forward `IComponentType` methods

        SLANG_NO_THROW slang::ISession* SLANG_MCALL getSession() SLANG_OVERRIDE
        {
            return Super::getSession();
        }

        SLANG_NO_THROW slang::ProgramLayout* SLANG_MCALL
            getLayout(SlangInt targetIndex, slang::IBlob** outDiagnostics) SLANG_OVERRIDE
        {
            return Super::getLayout(targetIndex, outDiagnostics);
        }

        SLANG_NO_THROW SlangResult SLANG_MCALL getEntryPointCode(
            SlangInt entryPointIndex,
            SlangInt targetIndex,
            slang::IBlob** outCode,
            slang::IBlob** outDiagnostics) SLANG_OVERRIDE
        {
            return Super::getEntryPointCode(entryPointIndex, targetIndex, outCode, outDiagnostics);
        }

        SLANG_NO_THROW SlangResult SLANG_MCALL specialize(
            slang::SpecializationArg const* specializationArgs,
            SlangInt specializationArgCount,
            slang::IComponentType** outSpecializedComponentType,
            ISlangBlob** outDiagnostics) SLANG_OVERRIDE
        {
            return Super::specialize(
                specializationArgs,
                specializationArgCount,
                outSpecializedComponentType,
                outDiagnostics);
        }

        SLANG_NO_THROW SlangResult SLANG_MCALL renameEntryPoint(
            const char* newName, slang::IComponentType** outEntryPoint) SLANG_OVERRIDE
        {
            return Super::renameEntryPoint(newName, outEntryPoint);
        }

        SLANG_NO_THROW SlangResult SLANG_MCALL link(
            slang::IComponentType** outLinkedComponentType,
            ISlangBlob** outDiagnostics) SLANG_OVERRIDE
        {
            return Super::link(outLinkedComponentType, outDiagnostics);
        }

        SLANG_NO_THROW SlangResult SLANG_MCALL getEntryPointHostCallable(
            int entryPointIndex,
            int targetIndex,
            ISlangSharedLibrary** outSharedLibrary,
            slang::IBlob** outDiagnostics) SLANG_OVERRIDE
        {
            return Super::getEntryPointHostCallable(
                entryPointIndex, targetIndex, outSharedLibrary, outDiagnostics);
        }

        List<Module*> const& getModuleDependencies() SLANG_OVERRIDE
        {
            return m_base->getModuleDependencies();
        }
        List<String> const& getFilePathDependencies() SLANG_OVERRIDE
        {
            return m_base->getFilePathDependencies();
        }

        SLANG_NO_THROW Index SLANG_MCALL getSpecializationParamCount() SLANG_OVERRIDE
        {
            return m_base->getSpecializationParamCount();
        }

        SpecializationParam const& getSpecializationParam(Index index) SLANG_OVERRIDE
        {
            return m_base->getSpecializationParam(index);
        }

        Index getRequirementCount() SLANG_OVERRIDE { return m_base->getRequirementCount(); }
        RefPtr<ComponentType> getRequirement(Index index) SLANG_OVERRIDE
        {
            return m_base->getRequirement(index);
        }
        Index getEntryPointCount() SLANG_OVERRIDE { return m_base->getEntryPointCount(); }
        RefPtr<EntryPoint> getEntryPoint(Index index) SLANG_OVERRIDE
        {
            return m_base->getEntryPoint(index);
        }
        String getEntryPointMangledName(Index index) SLANG_OVERRIDE { return m_base->getEntryPointMangledName(index); }
        String getEntryPointNameOverride(Index index) SLANG_OVERRIDE
        {
            SLANG_UNUSED(index);
            SLANG_ASSERT(index == 0);
            return m_entryPointNameOverride;
        }

        Index getShaderParamCount() SLANG_OVERRIDE { return m_base->getShaderParamCount(); }
        ShaderParamInfo getShaderParam(Index index) SLANG_OVERRIDE
        {
            return m_base->getShaderParam(index);
        }

        void acceptVisitor(ComponentTypeVisitor* visitor, SpecializationInfo* specializationInfo)
            SLANG_OVERRIDE;
    private:
        RefPtr<ComponentType> m_base;
        String m_entryPointNameOverride;

    protected:
        RefPtr<SpecializationInfo> _validateSpecializationArgsImpl(
            SpecializationArg const* args, Index argCount, DiagnosticSink* sink) SLANG_OVERRIDE
        {
            return m_base->_validateSpecializationArgsImpl(args, argCount, sink);
        }
    };

        /// Describes an entry point for the purposes of layout and code generation.
        ///
        /// This class also tracks any generic arguments to the entry point,
        /// in the case that it is a specialization of a generic entry point.
        ///
        /// There is also a provision for creating a "dummy" entry point for
        /// the purposes of pass-through compilation modes. Only the
        /// `getName()` and `getProfile()` methods should be expected to
        /// return useful data on pass-through entry points.
        ///
    class EntryPoint : public ComponentType, public slang::IEntryPoint
    {
        typedef ComponentType Super;

    public:
        SLANG_REF_OBJECT_IUNKNOWN_ALL

        ISlangUnknown* getInterface(const Guid& guid);


        // Forward `IComponentType` methods

        SLANG_NO_THROW slang::ISession* SLANG_MCALL getSession() SLANG_OVERRIDE
        {
            return Super::getSession();
        }

        SLANG_NO_THROW slang::ProgramLayout* SLANG_MCALL getLayout(
            SlangInt        targetIndex,
            slang::IBlob**  outDiagnostics) SLANG_OVERRIDE
        {
            return Super::getLayout(targetIndex, outDiagnostics);
        }

        SLANG_NO_THROW SlangResult SLANG_MCALL getEntryPointCode(
            SlangInt        entryPointIndex,
            SlangInt        targetIndex,
            slang::IBlob**  outCode,
            slang::IBlob**  outDiagnostics) SLANG_OVERRIDE
        {
            return Super::getEntryPointCode(entryPointIndex, targetIndex, outCode, outDiagnostics);
        }

        SLANG_NO_THROW SlangResult SLANG_MCALL specialize(
            slang::SpecializationArg const* specializationArgs,
            SlangInt                        specializationArgCount,
            slang::IComponentType**         outSpecializedComponentType,
            ISlangBlob**                    outDiagnostics) SLANG_OVERRIDE
        {
            return Super::specialize(
                specializationArgs,
                specializationArgCount,
                outSpecializedComponentType,
                outDiagnostics);
        }

        SLANG_NO_THROW SlangResult SLANG_MCALL renameEntryPoint(
            const char* newName, slang::IComponentType** outEntryPoint) SLANG_OVERRIDE
        {
            return Super::renameEntryPoint(newName, outEntryPoint);
        }

        SLANG_NO_THROW SlangResult SLANG_MCALL link(
            slang::IComponentType**         outLinkedComponentType,
            ISlangBlob**                    outDiagnostics) SLANG_OVERRIDE
        {
            return Super::link(
                outLinkedComponentType,
                outDiagnostics);
        }

        SLANG_NO_THROW SlangResult SLANG_MCALL getEntryPointHostCallable(
            int                     entryPointIndex,
            int                     targetIndex,
            ISlangSharedLibrary**   outSharedLibrary,
            slang::IBlob**          outDiagnostics) SLANG_OVERRIDE
        {
            return Super::getEntryPointHostCallable(entryPointIndex, targetIndex, outSharedLibrary, outDiagnostics);
        }

            /// Create an entry point that refers to the given function.
        static RefPtr<EntryPoint> create(
            Linkage*            linkage,
            DeclRef<FuncDecl>   funcDeclRef,
            Profile             profile);

            /// Get the function decl-ref, including any generic arguments.
        DeclRef<FuncDecl> getFuncDeclRef() { return m_funcDeclRef; }

            /// Get the function declaration (without generic arguments).
        FuncDecl* getFuncDecl() { return m_funcDeclRef.getDecl(); }

            /// Get the name of the entry point
        Name* getName() { return m_name; }

            /// Get the profile associated with the entry point
            ///
            /// Note: only the stage part of the profile is expected
            /// to contain useful data, but certain legacy code paths
            /// allow for "shader model" information to come via this path.
            ///
        Profile getProfile() { return m_profile; }

            /// Get the stage that the entry point is for.
        Stage getStage() { return m_profile.getStage(); }

            /// Get the module that contains the entry point.
        Module* getModule();

            /// Get a list of modules that this entry point depends on.
            ///
            /// This will include the module that defines the entry point (see `getModule()`),
            /// but may also include modules that are required by its generic type arguments.
            ///
        List<Module*> const& getModuleDependencies() SLANG_OVERRIDE; // { return getModule()->getModuleDependencies(); }
        List<String> const& getFilePathDependencies() SLANG_OVERRIDE; // { return getModule()->getFilePathDependencies(); }

            /// Create a dummy `EntryPoint` that is only usable for pass-through compilation.
        static RefPtr<EntryPoint> createDummyForPassThrough(
            Linkage*    linkage,
            Name*       name,
            Profile     profile);

            /// Create a dummy `EntryPoint` that stands in for a serialized entry point
        static RefPtr<EntryPoint> createDummyForDeserialize(
            Linkage*    linkage,
            Name*       name,
            Profile     profile,
            String      mangledName);

            /// Get the number of existential type parameters for the entry point.
        SLANG_NO_THROW Index SLANG_MCALL getSpecializationParamCount() SLANG_OVERRIDE;

            /// Get the existential type parameter at `index`.
        SpecializationParam const& getSpecializationParam(Index index) SLANG_OVERRIDE;

        Index getRequirementCount() SLANG_OVERRIDE;
        RefPtr<ComponentType> getRequirement(Index index) SLANG_OVERRIDE;

        SpecializationParams const& getExistentialSpecializationParams() { return m_existentialSpecializationParams; }

        Index getGenericSpecializationParamCount() { return m_genericSpecializationParams.getCount(); }
        Index getExistentialSpecializationParamCount() { return m_existentialSpecializationParams.getCount(); }

            /// Get an array of all entry-point shader parameters.
        List<ShaderParamInfo> const& getShaderParams() { return m_shaderParams; }

        Index getEntryPointCount() SLANG_OVERRIDE { return 1; };
        RefPtr<EntryPoint> getEntryPoint(Index index) SLANG_OVERRIDE { SLANG_UNUSED(index); return this; }
        String getEntryPointMangledName(Index index) SLANG_OVERRIDE;
        String getEntryPointNameOverride(Index index) SLANG_OVERRIDE;

        Index getShaderParamCount() SLANG_OVERRIDE { return 0; }
        ShaderParamInfo getShaderParam(Index index) SLANG_OVERRIDE { SLANG_UNUSED(index); return ShaderParamInfo(); }
        
        class EntryPointSpecializationInfo : public SpecializationInfo
        {
        public:
            DeclRef<FuncDecl> specializedFuncDeclRef;
            List<ExpandedSpecializationArg> existentialSpecializationArgs;
        };

    protected:
        void acceptVisitor(ComponentTypeVisitor* visitor, SpecializationInfo* specializationInfo) SLANG_OVERRIDE;

        RefPtr<SpecializationInfo> _validateSpecializationArgsImpl(
            SpecializationArg const*    args,
            Index                       argCount,
            DiagnosticSink*             sink) SLANG_OVERRIDE;

    private:
        EntryPoint(
            Linkage*            linkage,
            Name*               name,
            Profile             profile,
            DeclRef<FuncDecl>   funcDeclRef);

        void _collectGenericSpecializationParamsRec(Decl* decl);
        void _collectShaderParams();

        // The name of the entry point function (e.g., `main`)
        //
        Name* m_name = nullptr;

        // The declaration of the entry-point function itself.
        //
        DeclRef<FuncDecl> m_funcDeclRef;

            /// The mangled name of the entry point function
        String m_mangledName;

        SpecializationParams m_genericSpecializationParams;
        SpecializationParams m_existentialSpecializationParams;

            /// Information about entry-point parameters
        List<ShaderParamInfo> m_shaderParams;

        // The profile that the entry point will be compiled for
        // (this is a combination of the target stage, and also
        // a feature level that sets capabilities)
        //
        // Note: the profile-version part of this should probably
        // be moving towards deprecation, in favor of the version
        // information (e.g., "Shader Model 5.1") always coming
        // from the target, while the stage part is all that is
        // intrinsic to the entry point.
        //
        Profile m_profile;
    };

    class TypeConformance
        : public ComponentType
        , public slang::ITypeConformance
    {
        typedef ComponentType Super;

    public:
        SLANG_REF_OBJECT_IUNKNOWN_ALL

        ISlangUnknown* getInterface(const Guid& guid);

        TypeConformance(
            Linkage* linkage,
            SubtypeWitness* witness,
            Int confomrmanceIdOverride,
            DiagnosticSink* sink);

        // Forward `IComponentType` methods

        SLANG_NO_THROW slang::ISession* SLANG_MCALL getSession() SLANG_OVERRIDE
        {
            return Super::getSession();
        }

        SLANG_NO_THROW slang::ProgramLayout* SLANG_MCALL
            getLayout(SlangInt targetIndex, slang::IBlob** outDiagnostics) SLANG_OVERRIDE
        {
            return Super::getLayout(targetIndex, outDiagnostics);
        }

        SLANG_NO_THROW SlangResult SLANG_MCALL getEntryPointCode(
            SlangInt entryPointIndex,
            SlangInt targetIndex,
            slang::IBlob** outCode,
            slang::IBlob** outDiagnostics) SLANG_OVERRIDE
        {
            return Super::getEntryPointCode(entryPointIndex, targetIndex, outCode, outDiagnostics);
        }

        SLANG_NO_THROW SlangResult SLANG_MCALL specialize(
            slang::SpecializationArg const* specializationArgs,
            SlangInt specializationArgCount,
            slang::IComponentType** outSpecializedComponentType,
            ISlangBlob** outDiagnostics) SLANG_OVERRIDE
        {
            return Super::specialize(
                specializationArgs,
                specializationArgCount,
                outSpecializedComponentType,
                outDiagnostics);
        }

        SLANG_NO_THROW SlangResult SLANG_MCALL renameEntryPoint(
            const char* newName, slang::IComponentType** outEntryPoint) SLANG_OVERRIDE
        {
            return Super::renameEntryPoint(newName, outEntryPoint);
        }

        SLANG_NO_THROW SlangResult SLANG_MCALL link(
            slang::IComponentType** outLinkedComponentType,
            ISlangBlob** outDiagnostics) SLANG_OVERRIDE
        {
            return Super::link(outLinkedComponentType, outDiagnostics);
        }

        SLANG_NO_THROW SlangResult SLANG_MCALL getEntryPointHostCallable(
            int entryPointIndex,
            int targetIndex,
            ISlangSharedLibrary** outSharedLibrary,
            slang::IBlob** outDiagnostics) SLANG_OVERRIDE
        {
            return Super::getEntryPointHostCallable(
                entryPointIndex, targetIndex, outSharedLibrary, outDiagnostics);
        }

        List<Module*> const& getModuleDependencies() SLANG_OVERRIDE;
        List<String> const& getFilePathDependencies() SLANG_OVERRIDE;

        SLANG_NO_THROW Index SLANG_MCALL getSpecializationParamCount() SLANG_OVERRIDE { return 0; }

        /// Get the existential type parameter at `index`.
        SpecializationParam const& getSpecializationParam(Index /*index*/) SLANG_OVERRIDE
        {
            static SpecializationParam emptyParam;
            return emptyParam;
        }

        Index getRequirementCount() SLANG_OVERRIDE;
        RefPtr<ComponentType> getRequirement(Index index) SLANG_OVERRIDE;
        Index getEntryPointCount() SLANG_OVERRIDE { return 0; };
        RefPtr<EntryPoint> getEntryPoint(Index index) SLANG_OVERRIDE
        {
            SLANG_UNUSED(index);
            return nullptr;
        }
        String getEntryPointMangledName(Index /*index*/) SLANG_OVERRIDE { return ""; }
        String getEntryPointNameOverride(Index /*index*/) SLANG_OVERRIDE { return ""; }

        Index getShaderParamCount() SLANG_OVERRIDE { return 0; }
        ShaderParamInfo getShaderParam(Index index) SLANG_OVERRIDE
        {
            SLANG_UNUSED(index);
            return ShaderParamInfo();
        }

        SubtypeWitness* getSubtypeWitness() { return m_subtypeWitness; }
        IRModule* getIRModule() { return m_irModule.Ptr(); }
    protected:
        void acceptVisitor(ComponentTypeVisitor* visitor, SpecializationInfo* specializationInfo)
            SLANG_OVERRIDE;

        RefPtr<SpecializationInfo> _validateSpecializationArgsImpl(
            SpecializationArg const* args,
            Index argCount,
            DiagnosticSink* sink) SLANG_OVERRIDE;
    private:
        SubtypeWitness* m_subtypeWitness;
        ModuleDependencyList m_moduleDependency;
        FilePathDependencyList m_pathDependency;
        List<RefPtr<Module>> m_requirements;
        HashSet<Module*> m_requirementSet;
        RefPtr<IRModule> m_irModule;
        Int m_conformanceIdOverride;
        void addDepedencyFromWitness(SubtypeWitness* witness);
    };

    enum class PassThroughMode : SlangPassThroughIntegral
    {
        None = SLANG_PASS_THROUGH_NONE,	                    ///< don't pass through: use Slang compiler
        Fxc = SLANG_PASS_THROUGH_FXC,	                    ///< pass through HLSL to `D3DCompile` API
        Dxc = SLANG_PASS_THROUGH_DXC,	                    ///< pass through HLSL to `IDxcCompiler` API
        Glslang = SLANG_PASS_THROUGH_GLSLANG,	            ///< pass through GLSL to `glslang` library
        Clang = SLANG_PASS_THROUGH_CLANG,                   ///< Pass through clang compiler
        VisualStudio = SLANG_PASS_THROUGH_VISUAL_STUDIO,    ///< Visual studio compiler
        Gcc = SLANG_PASS_THROUGH_GCC,                       ///< Gcc compiler
        GenericCCpp = SLANG_PASS_THROUGH_GENERIC_C_CPP,     ///< Generic C/C++ compiler
        NVRTC = SLANG_PASS_THROUGH_NVRTC,                   ///< NVRTC CUDA compiler
        LLVM = SLANG_PASS_THROUGH_LLVM,                     ///< LLVM 'compiler'
        CountOf = SLANG_PASS_THROUGH_COUNT_OF,              
    };
    void printDiagnosticArg(StringBuilder& sb, PassThroughMode val);

    class SourceFile;

        /// A module of code that has been compiled through the front-end
        ///
        /// A module comprises all the code from one translation unit (which
        /// may span multiple Slang source files), and provides access
        /// to both the AST and IR representations of that code.
        ///
    class Module : public ComponentType, public slang::IModule
    {
        typedef ComponentType Super;

    public:
        SLANG_REF_OBJECT_IUNKNOWN_ALL

        ISlangUnknown* getInterface(const Guid& guid);


        // Forward `IComponentType` methods

        SLANG_NO_THROW slang::ISession* SLANG_MCALL getSession() SLANG_OVERRIDE
        {
            return Super::getSession();
        }

        SLANG_NO_THROW slang::ProgramLayout* SLANG_MCALL getLayout(
            SlangInt        targetIndex,
            slang::IBlob**  outDiagnostics) SLANG_OVERRIDE
        {
            return Super::getLayout(targetIndex, outDiagnostics);
        }

        SLANG_NO_THROW SlangResult SLANG_MCALL getEntryPointCode(
            SlangInt        entryPointIndex,
            SlangInt        targetIndex,
            slang::IBlob**  outCode,
            slang::IBlob**  outDiagnostics) SLANG_OVERRIDE
        {
            return Super::getEntryPointCode(entryPointIndex, targetIndex, outCode, outDiagnostics);
        }

        SLANG_NO_THROW SlangResult SLANG_MCALL specialize(
            slang::SpecializationArg const* specializationArgs,
            SlangInt                        specializationArgCount,
            slang::IComponentType**         outSpecializedComponentType,
            ISlangBlob**                    outDiagnostics) SLANG_OVERRIDE
        {
            return Super::specialize(
                specializationArgs,
                specializationArgCount,
                outSpecializedComponentType,
                outDiagnostics);
        }

        SLANG_NO_THROW SlangResult SLANG_MCALL renameEntryPoint(
            const char* newName, slang::IComponentType** outEntryPoint) SLANG_OVERRIDE
        {
            return Super::renameEntryPoint(newName, outEntryPoint);
        }

        SLANG_NO_THROW SlangResult SLANG_MCALL link(
            slang::IComponentType**         outLinkedComponentType,
            ISlangBlob**                    outDiagnostics) SLANG_OVERRIDE
        {
            return Super::link(
                outLinkedComponentType,
                outDiagnostics);
        }

        SLANG_NO_THROW SlangResult SLANG_MCALL getEntryPointHostCallable(
            int                     entryPointIndex,
            int                     targetIndex,
            ISlangSharedLibrary**   outSharedLibrary,
            slang::IBlob**          outDiagnostics) SLANG_OVERRIDE
        {
            return Super::getEntryPointHostCallable(entryPointIndex, targetIndex, outSharedLibrary, outDiagnostics);
        }

        SLANG_NO_THROW SlangResult SLANG_MCALL findEntryPointByName(
            char const*             name,
            slang::IEntryPoint**     outEntryPoint) SLANG_OVERRIDE
        {
            ComPtr<slang::IEntryPoint> entryPoint(findEntryPointByName(UnownedStringSlice(name)));
            if((!entryPoint))
                return SLANG_FAIL;

            *outEntryPoint = entryPoint.detach();
            return SLANG_OK;
        }

        //

            /// Create a module (initially empty).
        Module(Linkage* linkage, ASTBuilder* astBuilder = nullptr);

            /// Get the AST for the module (if it has been parsed)
        ModuleDecl* getModuleDecl() { return m_moduleDecl; }

            /// The the IR for the module (if it has been generated)
        IRModule* getIRModule() { return m_irModule; }

            /// Get the list of other modules this module depends on
        List<Module*> const& getModuleDependencyList() { return m_moduleDependencyList.getModuleList(); }

            /// Get the list of filesystem paths this module depends on
        List<String> const& getFilePathDependencyList() { return m_filePathDependencyList.getFilePathList(); }

            /// Register a module that this module depends on
        void addModuleDependency(Module* module);

            /// Register a filesystem path that this module depends on
        void addFilePathDependency(String const& path);

            /// Set the AST for this module.
            ///
            /// This should only be called once, during creation of the module.
            ///
        void setModuleDecl(ModuleDecl* moduleDecl);// { m_moduleDecl = moduleDecl; }

            /// Set the IR for this module.
            ///
            /// This should only be called once, during creation of the module.
            ///
        void setIRModule(IRModule* irModule) { m_irModule = irModule; }

        Index getEntryPointCount() SLANG_OVERRIDE { return 0; }
        RefPtr<EntryPoint> getEntryPoint(Index index) SLANG_OVERRIDE { SLANG_UNUSED(index); return nullptr; }
        String getEntryPointMangledName(Index index) SLANG_OVERRIDE { SLANG_UNUSED(index); return String(); }
        String getEntryPointNameOverride(Index index) SLANG_OVERRIDE { SLANG_UNUSED(index); return String(); }

        Index getShaderParamCount() SLANG_OVERRIDE { return m_shaderParams.getCount(); }
        ShaderParamInfo getShaderParam(Index index) SLANG_OVERRIDE { return m_shaderParams[index]; }

        SLANG_NO_THROW Index SLANG_MCALL getSpecializationParamCount() SLANG_OVERRIDE { return m_specializationParams.getCount(); }
        SpecializationParam const& getSpecializationParam(Index index) SLANG_OVERRIDE { return m_specializationParams[index]; }

        Index getRequirementCount() SLANG_OVERRIDE;
        RefPtr<ComponentType> getRequirement(Index index) SLANG_OVERRIDE;

        List<Module*> const& getModuleDependencies() SLANG_OVERRIDE { return m_moduleDependencyList.getModuleList(); }
        List<String> const& getFilePathDependencies() SLANG_OVERRIDE { return m_filePathDependencyList.getFilePathList(); }

            /// Given a mangled name finds the exported NodeBase associated with this module.
            /// If not found returns nullptr.
        NodeBase* findExportFromMangledName(const UnownedStringSlice& slice);

            /// Get the ASTBuilder
        ASTBuilder* getASTBuilder() { return m_astBuilder; }

            /// Collect information on the shader parameters of the module.
            ///
            /// This method should only be called once, after the core
            /// structured of the module (its AST and IR) have been created,
            /// and before any of the `ComponentType` APIs are used.
            ///
            /// TODO: We might eventually consider a non-stateful approach
            /// to constructing a `Module`.
            ///
        void _collectShaderParams();

        class ModuleSpecializationInfo : public SpecializationInfo
        {
        public:
            struct GenericArgInfo
            {
                Decl* paramDecl = nullptr;
                Val* argVal = nullptr;
            };

            List<GenericArgInfo> genericArgs;
            List<ExpandedSpecializationArg> existentialArgs;
        };

        RefPtr<EntryPoint> findEntryPointByName(UnownedStringSlice const& name);

        List<RefPtr<EntryPoint>> const& getEntryPoints() { return m_entryPoints; }
        void _addEntryPoint(EntryPoint* entryPoint);
        void _processFindDeclsExportSymbolsRec(Decl* decl);

    protected:
        void acceptVisitor(ComponentTypeVisitor* visitor, SpecializationInfo* specializationInfo) SLANG_OVERRIDE;

        RefPtr<SpecializationInfo> _validateSpecializationArgsImpl(
            SpecializationArg const*    args,
            Index                       argCount,
            DiagnosticSink*             sink) SLANG_OVERRIDE;

    private:
        // The AST for the module
        ModuleDecl*  m_moduleDecl = nullptr;

        // The IR for the module
        RefPtr<IRModule> m_irModule = nullptr;

        List<ShaderParamInfo> m_shaderParams;
        SpecializationParams m_specializationParams;

        List<Module*> m_requirements;

        // List of modules this module depends on
        ModuleDependencyList m_moduleDependencyList;

        // List of filesystem paths this module depends on
        FilePathDependencyList m_filePathDependencyList;

        // Entry points that were defined in thsi module
        //
        // Note: the entry point defined in the module are *not*
        // part of the memory image/layout of the module when
        // it is considered as an IComponentType. This can be
        // a bit confusing, but if all the entry points in the
        // module were automatically linked into the component
        // type, we'd need a way to access just the global
        // scope of the module without the entry points, in
        // case we wanted to link a single entry point against
        // the global scope. The `Module` type provides exactly
        // that "module without its entry points" unit of
        // granularity for linking.
        //
        // This list only exists for lookup purposes, so that
        // the user can find an existing entry-point function
        // that was defined as part of the module.
        //
        List<RefPtr<EntryPoint>> m_entryPoints;

        // The builder that owns all of the AST nodes from parsing the source of
        // this module. 
        RefPtr<ASTBuilder> m_astBuilder;

        // Holds map of exported mangled names to symbols. m_mangledExportPool maps names to indices,
        // and m_mangledExportSymbols holds the NodeBase* values for each index. 
        StringSlicePool m_mangledExportPool;
        List<NodeBase*> m_mangledExportSymbols;
    };
    typedef Module LoadedModule;

        /// A request for the front-end to compile a translation unit.
    class TranslationUnitRequest : public RefObject
    {
    public:
        TranslationUnitRequest(
            FrontEndCompileRequest* compileRequest);

        // The parent compile request
        FrontEndCompileRequest* compileRequest = nullptr;

        // The language in which the source file(s)
        // are assumed to be written
        SourceLanguage sourceLanguage = SourceLanguage::Unknown;

        // The source file(s) that will be compiled to form this translation unit
        //
        // Usually, for HLSL or GLSL there will be only one file.
        List<SourceFile*> m_sourceFiles;

        List<SourceFile*> const& getSourceFiles() { return m_sourceFiles; }
        void addSourceFile(SourceFile* sourceFile);

        // The entry points associated with this translation unit
        List<RefPtr<EntryPoint>> const& getEntryPoints() { return module->getEntryPoints(); }

        void _addEntryPoint(EntryPoint* entryPoint) { module->_addEntryPoint(entryPoint); }

        // Preprocessor definitions to use for this translation unit only
        // (whereas the ones on `compileRequest` will be shared)
        Dictionary<String, String> preprocessorDefinitions;

            /// The name that will be used for the module this translation unit produces.
        Name* moduleName = nullptr;

            /// Result of compiling this translation unit (a module)
        RefPtr<Module> module;

        Module* getModule() { return module; }
        ModuleDecl* getModuleDecl() { return module->getModuleDecl(); }

        Session* getSession();
        NamePool* getNamePool();
        SourceManager* getSourceManager();
    };

    enum class FloatingPointMode : SlangFloatingPointMode
    {
        Default = SLANG_FLOATING_POINT_MODE_DEFAULT,
        Fast = SLANG_FLOATING_POINT_MODE_FAST,
        Precise = SLANG_FLOATING_POINT_MODE_PRECISE,
    };

    enum class WriterChannel : SlangWriterChannel
    {
        Diagnostic = SLANG_WRITER_CHANNEL_DIAGNOSTIC,
        StdOutput = SLANG_WRITER_CHANNEL_STD_OUTPUT,
        StdError = SLANG_WRITER_CHANNEL_STD_ERROR,
        CountOf = SLANG_WRITER_CHANNEL_COUNT_OF,
    };

    enum class WriterMode : SlangWriterMode
    {
        Text = SLANG_WRITER_MODE_TEXT,
        Binary = SLANG_WRITER_MODE_BINARY,
    };

        /// A request to generate output in some target format.
    class TargetRequest : public RefObject
    {
    public:
        TargetRequest(Linkage* linkage, CodeGenTarget format);

        void addTargetFlags(SlangTargetFlags flags)
        {
            targetFlags |= flags;
        }
        void setTargetProfile(Slang::Profile profile)
        {
            targetProfile = profile;
        }
        void setFloatingPointMode(FloatingPointMode mode)
        {
            floatingPointMode = mode;
        }
        void setLineDirectiveMode(LineDirectiveMode mode)
        {
            lineDirectiveMode = mode;
        }
        
        void setDumpIntermediates(bool value)
        {
            dumpIntermediates = value;
        }
        void setForceGLSLScalarBufferLayout(bool value)
        {
            forceGLSLScalarBufferLayout = value;
        }

        void addCapability(CapabilityAtom capability);

        bool shouldEmitSPIRVDirectly()
        {
            return (targetFlags & SLANG_TARGET_FLAG_GENERATE_SPIRV_DIRECTLY) != 0;
        }

        bool isWholeProgramRequest()
        {
            return (targetFlags & SLANG_TARGET_FLAG_GENERATE_WHOLE_PROGRAM) != 0;
        }

        bool shouldDumpIntermediates() { return dumpIntermediates; }

        void setTrackLiveness(bool enable) { enableLivenessTracking = enable; }

        bool shouldTrackLiveness() { return enableLivenessTracking; }

        Linkage* getLinkage() { return linkage; }
        CodeGenTarget getTarget() { return format; }
        Profile getTargetProfile() { return targetProfile; }
        FloatingPointMode getFloatingPointMode() { return floatingPointMode; }
        LineDirectiveMode getLineDirectiveMode() { return lineDirectiveMode; }
        SlangTargetFlags getTargetFlags() { return targetFlags; }
        CapabilitySet getTargetCaps();
        bool getForceGLSLScalarBufferLayout() { return forceGLSLScalarBufferLayout; }

        Session* getSession();
        MatrixLayoutMode getDefaultMatrixLayoutMode();

        // TypeLayouts created on the fly by reflection API
        Dictionary<Type*, RefPtr<TypeLayout>> typeLayouts;

        Dictionary<Type*, RefPtr<TypeLayout>>& getTypeLayouts() { return typeLayouts; }

        TypeLayout* getTypeLayout(Type* type);

    private:
        Linkage*                linkage = nullptr;
        CodeGenTarget           format = CodeGenTarget::Unknown;
        SlangTargetFlags        targetFlags = 0;
        Slang::Profile          targetProfile = Slang::Profile();
        FloatingPointMode       floatingPointMode = FloatingPointMode::Default;
        List<CapabilityAtom>    rawCapabilities;
        CapabilitySet           cookedCapabilities;
        LineDirectiveMode       lineDirectiveMode = LineDirectiveMode::Default;
        bool                    dumpIntermediates = false;
        bool                    forceGLSLScalarBufferLayout = false;
        bool                    enableLivenessTracking = false;
    };

        /// Are we generating code for a D3D API?
    bool isD3DTarget(TargetRequest* targetReq);

        /// Are we generating code for a Khronos API (OpenGL or Vulkan)?
    bool isKhronosTarget(TargetRequest* targetReq);

        /// Are we generating code for a CUDA API (CUDA / OptiX)?
    bool isCUDATarget(TargetRequest* targetReq);

        /// Are resource types "bindless" (implemented as ordinary data) on the given `target`?
    bool areResourceTypesBindlessOnTarget(TargetRequest* target);

    // Compute the "effective" profile to use when outputting the given entry point
    // for the chosen code-generation target.
    //
    // The stage of the effective profile will always come from the entry point, while
    // the profile version (aka "shader model") will be computed as follows:
    //
    // - If the entry point and target belong to the same profile family, then take
    //   the latest version between the two (e.g., if the entry point specified `ps_5_1`
    //   and the target specifies `sm_5_0` then use `sm_5_1` as the version).
    //
    // - If the entry point and target disagree on the profile family, always use the
    //   profile family and version from the target.
    //
    Profile getEffectiveProfile(EntryPoint* entryPoint, TargetRequest* target);


        /// Given a target returns the required downstream compiler
    PassThroughMode getDownstreamCompilerRequiredForTarget(CodeGenTarget target);
        /// Given a target returns a downstream compiler the prelude should be taken from.
    SourceLanguage getDefaultSourceLanguageForDownstreamCompiler(PassThroughMode compiler);

        /// Get the build tag string
    const char* getBuildTagString();

    struct TypeCheckingCache;

    struct ContainerTypeKey
    {
        slang::TypeReflection* elementType;
        slang::ContainerType containerType;
        bool operator==(ContainerTypeKey other)
        {
            return elementType == other.elementType && containerType == other.containerType;
        }
        Slang::HashCode getHashCode()
        {
            return Slang::combineHash(
                Slang::getHashCode(elementType), Slang::getHashCode(containerType));
        }
    };

        /// A dictionary of currently loaded modules. Used by `findOrImportModule` to
        /// lookup additional loaded modules.
    typedef Dictionary<Name*, Module*> LoadedModuleDictionary;

        /// A context for loading and re-using code modules.
    class Linkage : public RefObject, public slang::ISession
    {
    public:
        SLANG_REF_OBJECT_IUNKNOWN_ALL

        ISlangUnknown* getInterface(const Guid& guid);

        SLANG_NO_THROW slang::IGlobalSession* SLANG_MCALL getGlobalSession() override;
        SLANG_NO_THROW slang::IModule* SLANG_MCALL loadModule(
            const char* moduleName,
            slang::IBlob**     outDiagnostics = nullptr) override;
        SLANG_NO_THROW slang::IModule* SLANG_MCALL loadModuleFromSource(
            const char* moduleName,
            slang::IBlob* source,
            slang::IBlob** outDiagnostics = nullptr) override;
        SLANG_NO_THROW SlangResult SLANG_MCALL createCompositeComponentType(
            slang::IComponentType* const*   componentTypes,
            SlangInt                        componentTypeCount,
            slang::IComponentType**         outCompositeComponentType,
            ISlangBlob**                    outDiagnostics = nullptr) override;
        SLANG_NO_THROW slang::TypeReflection* SLANG_MCALL specializeType(
            slang::TypeReflection*          type,
            slang::SpecializationArg const* specializationArgs,
            SlangInt                        specializationArgCount,
            ISlangBlob**                    outDiagnostics = nullptr) override;
        SLANG_NO_THROW slang::TypeLayoutReflection* SLANG_MCALL getTypeLayout(
            slang::TypeReflection* type,
            SlangInt               targetIndex = 0,
            slang::LayoutRules     rules = slang::LayoutRules::Default,
            ISlangBlob**    outDiagnostics = nullptr) override;
        SLANG_NO_THROW slang::TypeReflection* SLANG_MCALL getContainerType(
            slang::TypeReflection* elementType,
            slang::ContainerType containerType,
            ISlangBlob** outDiagnostics = nullptr) override;
        SLANG_NO_THROW slang::TypeReflection* SLANG_MCALL getDynamicType() override;
        SLANG_NO_THROW SlangResult SLANG_MCALL getTypeRTTIMangledName(
            slang::TypeReflection* type,
            ISlangBlob** outNameBlob) override;
        SLANG_NO_THROW SlangResult SLANG_MCALL getTypeConformanceWitnessMangledName(
            slang::TypeReflection* type,
            slang::TypeReflection* interfaceType,
            ISlangBlob** outNameBlob) override;
        SLANG_NO_THROW SlangResult SLANG_MCALL getTypeConformanceWitnessSequentialID(
            slang::TypeReflection* type,
            slang::TypeReflection* interfaceType,
            uint32_t*              outId) override;
        SLANG_NO_THROW SlangResult SLANG_MCALL createTypeConformanceComponentType(
            slang::TypeReflection* type,
            slang::TypeReflection* interfaceType,
            slang::ITypeConformance** outConformance,
            SlangInt conformanceIdOverride,
            ISlangBlob** outDiagnostics) override;
        SLANG_NO_THROW SlangResult SLANG_MCALL createCompileRequest(
            SlangCompileRequest**   outCompileRequest) override;

        void addTarget(
            slang::TargetDesc const& desc);
        SlangResult addSearchPath(
            char const* path);
        SlangResult addPreprocessorDefine(
            char const* name,
            char const* value);
        SlangResult setMatrixLayoutMode(
            SlangMatrixLayoutMode mode);

            /// Create an initially-empty linkage
        Linkage(Session* session, ASTBuilder* astBuilder, Linkage* builtinLinkage);

            /// Dtor
        ~Linkage();

            /// Get the parent session for this linkage
        Session* getSessionImpl() { return m_session; }

        // Information on the targets we are being asked to
        // generate code for.
        List<RefPtr<TargetRequest>> targets;

        // Directories to search for `#include` files or `import`ed modules
        SearchDirectoryList searchDirectories;

        SearchDirectoryList const& getSearchDirectories() { return searchDirectories; }

        // Definitions to provide during preprocessing
        Dictionary<String, String> preprocessorDefinitions;

        // Source manager to help track files loaded
        SourceManager m_defaultSourceManager;
        SourceManager* m_sourceManager = nullptr;

        bool m_obfuscateCode = false;

        /// Holds any args that are destined for downstream compilers/tools etc
        DownstreamArgs m_downstreamArgs;

        // Name pool for looking up names
        NamePool namePool;

        NamePool* getNamePool() { return &namePool; }

        ASTBuilder* getASTBuilder() { return m_astBuilder; }

       
        RefPtr<ASTBuilder> m_astBuilder;

        // Cache for container types.
        Dictionary<ContainerTypeKey, Type*> m_containerTypes;

            // cache used by type checking, implemented in check.cpp
        TypeCheckingCache* getTypeCheckingCache();
        void destroyTypeCheckingCache();

        TypeCheckingCache* m_typeCheckingCache = nullptr;

        // Modules that have been dynamically loaded via `import`
        //
        // This is a list of unique modules loaded, in the order they were encountered.
        List<RefPtr<LoadedModule> > loadedModulesList;

        // Map from the path (or uniqueIdentity if available) of a module file to its definition
        Dictionary<String, RefPtr<LoadedModule>> mapPathToLoadedModule;

        // Map from the logical name of a module to its definition
        Dictionary<Name*, RefPtr<LoadedModule>> mapNameToLoadedModules;

        // Map from the mangled name of RTTI objects to sequential IDs
        // used by `switch`-based dynamic dispatch.
        Dictionary<String, uint32_t> mapMangledNameToRTTIObjectIndex;

        // Counters for allocating sequential IDs to witness tables conforming to each interface type.
        Dictionary<String, uint32_t> mapInterfaceMangledNameToSequentialIDCounters;

        // The resulting specialized IR module for each entry point request
        List<RefPtr<IRModule>> compiledModules;

        /// File system implementation to use when loading files from disk.
        ///
        /// If this member is `null`, a default implementation that tries
        /// to use the native OS filesystem will be used instead.
        ///
        ComPtr<ISlangFileSystem> m_fileSystem;

        /// The extended file system implementation. Will be set to a default implementation
        /// if fileSystem is nullptr. Otherwise it will either be fileSystem's interface, 
        /// or a wrapped impl that makes fileSystem operate as fileSystemExt
        ComPtr<ISlangFileSystemExt> m_fileSystemExt;

        
        /// Set if fileSystemExt is a cache file system
        RefPtr<CacheFileSystem> m_cacheFileSystem;

        ISlangFileSystemExt* getFileSystemExt() { return m_fileSystemExt; }
        CacheFileSystem* getCacheFileSystem() const { return m_cacheFileSystem; }

        /// Load a file into memory using the configured file system.
        ///
        /// @param path The path to attempt to load from
        /// @param outBlob A destination pointer to receive the loaded blob
        /// @returns A `SlangResult` to indicate success or failure.
        ///
        SlangResult loadFile(String const& path, PathInfo& outPathInfo, ISlangBlob** outBlob);

        Expr* parseTermString(String str, Scope* scope);

        Type* specializeType(
            Type*           unspecializedType,
            Int             argCount,
            Type* const*    args,
            DiagnosticSink* sink);

            /// Add a mew target and return its index.
        UInt addTarget(
            CodeGenTarget   target);

        RefPtr<Module> loadModule(
            Name*               name,
            const PathInfo&     filePathInfo,
            ISlangBlob*         fileContentsBlob,
            SourceLoc const&    loc,
            DiagnosticSink*     sink,
            const LoadedModuleDictionary* additionalLoadedModules);

        void loadParsedModule(
            RefPtr<FrontEndCompileRequest>  compileRequest,
            RefPtr<TranslationUnitRequest>  translationUnit,
            Name*                           name,
            PathInfo const&                 pathInfo);

            /// Load a module of the given name.
        Module* loadModule(String const& name);

        RefPtr<Module> findOrImportModule(
            Name*               name,
            SourceLoc const&    loc,
            DiagnosticSink*     sink,
            const LoadedModuleDictionary* loadedModules = nullptr);

        SourceManager* getSourceManager()
        {
            return m_sourceManager;
        }

            /// Override the source manager for the linkage.
            ///
            /// This is only used to install a temporary override when
            /// parsing stuff from strings (where we don't want to retain
            /// full source files for the parsed result).
            ///
            /// TODO: We should remove the need for this hack.
            ///
        void setSourceManager(SourceManager* sourceManager)
        {
            m_sourceManager = sourceManager;
        }

        void setRequireCacheFileSystem(bool requireCacheFileSystem);

        void setFileSystem(ISlangFileSystem* fileSystem);

        /// The layout to use for matrices by default (row/column major)
        MatrixLayoutMode defaultMatrixLayoutMode = kMatrixLayoutMode_ColumnMajor;
        MatrixLayoutMode getDefaultMatrixLayoutMode() { return defaultMatrixLayoutMode; }

        DebugInfoLevel debugInfoLevel = DebugInfoLevel::None;

        OptimizationLevel optimizationLevel = OptimizationLevel::Default;

        SerialCompressionType serialCompressionType = SerialCompressionType::VariableByteLite;

        bool m_requireCacheFileSystem = false;
        bool m_useFalcorCustomSharedKeywordSemantics = false;

        // Modules that have been read in with the -r option
        List<ComPtr<IArtifact>> m_libModules;

        void _stopRetainingParentSession()
        {
            m_retainedSession = nullptr;
        }

    private:
            /// The global Slang library session that this linkage is a child of
        Session* m_session = nullptr;

        RefPtr<Session> m_retainedSession;



            /// Tracks state of modules currently being loaded.
            ///
            /// This information is used to diagnose cases where
            /// a user tries to recursively import the same module
            /// (possibly along a transitive chain of `import`s).
            ///
        struct ModuleBeingImportedRAII
        {
        public:
            ModuleBeingImportedRAII(
                Linkage*            linkage,
                Module*             module,
                Name*               name,
                SourceLoc const&    importLoc)
                : linkage(linkage)
                , module(module)
                , name(name)
                , importLoc(importLoc)
            {
                next = linkage->m_modulesBeingImported;
                linkage->m_modulesBeingImported = this;
            }

            ~ModuleBeingImportedRAII()
            {
                linkage->m_modulesBeingImported = next;
            }

            Linkage* linkage;
            Module* module;
            Name* name;
            SourceLoc importLoc;
            ModuleBeingImportedRAII* next;
        };

        // Any modules currently being imported will be listed here
        ModuleBeingImportedRAII*m_modulesBeingImported = nullptr;

            /// Is the given module in the middle of being imported?
        bool isBeingImported(Module* module);

            /// Diagnose that an error occured in the process of importing a module
        void _diagnoseErrorInImportedModule(
            DiagnosticSink*     sink);

        List<Type*> m_specializedTypes;

    };

        /// Shared functionality between front- and back-end compile requests.
        ///
        /// This is the base class for both `FrontEndCompileRequest` and
        /// `BackEndCompileRequest`, and allows a small number of parts of
        /// the compiler to be easily invocable from either front-end or
        /// back-end work.
        ///
    class CompileRequestBase : public RefObject
    {
        // TODO: We really shouldn't need this type in the long run.
        // The few places that rely on it should be refactored to just
        // depend on the underlying information (a linkage and a diagnostic
        // sink) directly.
        //
        // The flags to control dumping and validation of IR should be
        // moved to some kind of shared settings/options `struct` that
        // both front-end and back-end requests can store.

    public:
        Session* getSession();
        Linkage* getLinkage() { return m_linkage; }
        DiagnosticSink* getSink() { return m_sink; }
        SourceManager* getSourceManager() { return getLinkage()->getSourceManager(); }
        NamePool* getNamePool() { return getLinkage()->getNamePool(); }
        ISlangFileSystemExt* getFileSystemExt() { return getLinkage()->getFileSystemExt(); }
        SlangResult loadFile(String const& path, PathInfo& outPathInfo, ISlangBlob** outBlob) { return getLinkage()->loadFile(path, outPathInfo, outBlob); }

        bool shouldDumpIR = false;
        bool shouldValidateIR = false;

        bool shouldDumpAST = false;
        bool shouldDocument = false;

        bool outputPreprocessor = false;

            /// If true will after lexical analysis output the hierarchy of includes to stdout
        bool outputIncludes = false;

    protected:
        CompileRequestBase(
            Linkage*        linkage,
            DiagnosticSink* sink);

    private:
        Linkage* m_linkage = nullptr;
        DiagnosticSink* m_sink = nullptr;
    };

        /// A request to compile source code to an AST + IR.
    class FrontEndCompileRequest : public CompileRequestBase
    {
    public:
            /// Note that writers can be parsed as nullptr to disable output,
            /// and individual channels set to null to disable them
        FrontEndCompileRequest(
            Linkage*        linkage,
            StdWriters*     writers, 
            DiagnosticSink* sink);

        int addEntryPoint(
            int                     translationUnitIndex,
            String const&           name,
            Profile                 entryPointProfile);

        // Translation units we are being asked to compile
        List<RefPtr<TranslationUnitRequest> > translationUnits;

        // Additional modules that needs to be made visible to `import` while checking.
        const LoadedModuleDictionary* additionalLoadedModules = nullptr;

        RefPtr<TranslationUnitRequest> getTranslationUnit(UInt index) { return translationUnits[index]; }

        // Compile flags to be shared by all translation units
        SlangCompileFlags compileFlags = 0;

        // If true then generateIR will serialize out IR, and serialize back in again. Making 
        // serialization a bottleneck or firewall between the front end and the backend
        bool useSerialIRBottleneck = false; 

        // If true will serialize and de-serialize with debug information
        bool verifyDebugSerialization = false;

        List<RefPtr<FrontEndEntryPointRequest>> m_entryPointReqs;

        List<RefPtr<FrontEndEntryPointRequest>> const& getEntryPointReqs() { return m_entryPointReqs; }
        UInt getEntryPointReqCount() { return m_entryPointReqs.getCount(); }
        FrontEndEntryPointRequest* getEntryPointReq(UInt index) { return m_entryPointReqs[index]; }

        // Directories to search for `#include` files or `import`ed modules
        // NOTE! That for now these search directories are not settable via the API
        // so the search directories on Linkage is used for #include as well as for modules.
        SearchDirectoryList searchDirectories;

        SearchDirectoryList const& getSearchDirectories() { return searchDirectories; }

        // Definitions to provide during preprocessing
        Dictionary<String, String> preprocessorDefinitions;

        void parseTranslationUnit(
            TranslationUnitRequest* translationUnit);

        // Perform primary semantic checking on all
        // of the translation units in the program
        void checkAllTranslationUnits();

        void checkEntryPoints();

        void generateIR();

        SlangResult executeActionsInner();

            /// Add a translation unit to be compiled.
            ///
            /// @param language The source language that the translation unit will use (e.g., `SourceLanguage::Slang`
            /// @param moduleName The name that will be used for the module compile from the translation unit. 
            ///
            /// If moduleName is passed as nullptr a module name is generated.
            /// If all translation units in a compile request use automatically generated
            /// module names, then they are guaranteed not to conflict with one another.
            /// 
            /// @return The zero-based index of the translation unit in this compile request.
        int addTranslationUnit(SourceLanguage language, Name* moduleName);

        int addTranslationUnit(TranslationUnitRequest* translationUnit);

        void addTranslationUnitSourceFile(
            int             translationUnitIndex,
            SourceFile*     sourceFile);

        void addTranslationUnitSourceBlob(
            int             translationUnitIndex,
            String const&   path,
            ISlangBlob*     sourceBlob);

        void addTranslationUnitSourceString(
            int             translationUnitIndex,
            String const&   path,
            String const&   source);

        void addTranslationUnitSourceFile(
            int             translationUnitIndex,
            String const&   path);

            /// Get a component type that represents the global scope of the compile request.
        ComponentType* getGlobalComponentType()  { return m_globalComponentType; }

            /// Get a component type that represents the global scope of the compile request, plus the requested entry points.
        ComponentType* getGlobalAndEntryPointsComponentType() { return m_globalAndEntryPointsComponentType; }

        List<RefPtr<ComponentType>> const& getUnspecializedEntryPoints() { return m_unspecializedEntryPoints; }

            /// Does the code we are compiling represent part of the Slang standard library?
        bool m_isStandardLibraryCode = false;

        Name* m_defaultModuleName = nullptr;

            /// The irDumpOptions
        IRDumpOptions m_irDumpOptions;

            /// An "extra" entry point that was added via a library reference
        struct ExtraEntryPointInfo
        {
            Name*   name;
            Profile profile;
            String  mangledName;
        };

            /// A list of "extra" entry points added via a library reference
        List<ExtraEntryPointInfo> m_extraEntryPoints;

    private:
            /// A component type that includes only the global scopes of the translation unit(s) that were compiled.
        RefPtr<ComponentType> m_globalComponentType;

            /// A component type that extends the global scopes with all of the entry points that were specified.
        RefPtr<ComponentType> m_globalAndEntryPointsComponentType;

        List<RefPtr<ComponentType>> m_unspecializedEntryPoints;

        RefPtr<StdWriters> m_writers;
    };

        /// A visitor for use with `ComponentType`s, allowing dispatch over the concrete subclasses.
    class ComponentTypeVisitor
    {
    public:
        // The following methods should be overriden in a concrete subclass
        // to customize how it acts on each of the concrete types of component.
        //
        // In cases where the application wants to simply "recurse" on a
        // composite, specialized, or legacy component type it can use
        // the `visitChildren` methods below.
        //
        virtual void visitEntryPoint(EntryPoint* entryPoint, EntryPoint::EntryPointSpecializationInfo* specializationInfo) = 0;
        virtual void visitModule(Module* module, Module::ModuleSpecializationInfo* specializationInfo) = 0;
        virtual void visitComposite(CompositeComponentType* composite, CompositeComponentType::CompositeSpecializationInfo* specializationInfo) = 0;
        virtual void visitSpecialized(SpecializedComponentType* specialized) = 0;
        virtual void visitTypeConformance(TypeConformance* conformance) = 0;
        virtual void visitRenamedEntryPoint(
            RenamedEntryPointComponentType* renamedEntryPoint,
            EntryPoint::EntryPointSpecializationInfo* specializationInfo) = 0;

    protected:
        // These helpers can be used to recurse into the logical children of a
        // component type, and are useful for the common case where a visitor
        // only cares about a few leaf cases.
        //
        void visitChildren(CompositeComponentType* composite, CompositeComponentType::CompositeSpecializationInfo* specializationInfo);
        void visitChildren(SpecializedComponentType* specialized);
    };

        /// A `TargetProgram` represents a `ComponentType` specialized for a particular `TargetRequest`
        ///
        /// TODO: This should probably be renamed to `TargetComponentType`.
        ///
        /// By binding a component type to a specific target, a `TargetProgram` allows
        /// for things like layout to be computed, that fundamentally depend on
        /// the choice of target.
        ///
        /// A `TargetProgram` handles request for compiled kernel code for
        /// entry point functions. In practice, kernel code can only be
        /// correctly generated when the underlying `ComponentType` is "fully linked"
        /// (has no remaining unsatisfied requirements).
        ///
    class TargetProgram : public RefObject
    {
    public:
        TargetProgram(
            ComponentType*  componentType,
            TargetRequest*  targetReq);

            /// Get the underlying program
        ComponentType* getProgram() { return m_program; }

            /// Get the underlying target
        TargetRequest* getTargetReq() { return m_targetReq; }

            /// Get the layout for the program on the target.
            ///
            /// If this is the first time the layout has been
            /// requested, report any errors that arise during
            /// layout to the given `sink`.
            ///
        ProgramLayout* getOrCreateLayout(DiagnosticSink* sink);

            /// Get the layout for the program on the taarget.
            ///
            /// This routine assumes that `getOrCreateLayout`
            /// has already been called previously.
            ///
        ProgramLayout* getExistingLayout()
        {
            SLANG_ASSERT(m_layout);
            return m_layout;
        }

            /// Get the compiled code for an entry point on the target.
            ///
            /// If this is the first time that code generation has
            /// been requested, report any errors that arise during
            /// code generation to the given `sink`.
            ///
        CompileResult& getOrCreateEntryPointResult(Int entryPointIndex, DiagnosticSink* sink);
        CompileResult& getOrCreateWholeProgramResult(DiagnosticSink* sink);


        CompileResult& getExistingWholeProgramResult()
        {
            return m_wholeProgramResult;
        }
            /// Get the compiled code for an entry point on the target.
            ///
            /// This routine assumes that `getOrCreateEntryPointResult`
            /// has already been called previously.
            ///
        CompileResult& getExistingEntryPointResult(Int entryPointIndex)
        {
            return m_entryPointResults[entryPointIndex];
        }

        CompileResult& _createWholeProgramResult(
            DiagnosticSink*         sink,
            EndToEndCompileRequest* endToEndReq = nullptr);

            /// Internal helper for `getOrCreateEntryPointResult`.
            ///
            /// This is used so that command-line and API-based
            /// requests for code can bottleneck through the same place.
            ///
            /// Shouldn't be called directly by most code.
            ///
        CompileResult& _createEntryPointResult(
            Int                     entryPointIndex,
            DiagnosticSink*         sink,
            EndToEndCompileRequest* endToEndReq = nullptr);

        RefPtr<IRModule> getOrCreateIRModuleForLayout(DiagnosticSink* sink);

        RefPtr<IRModule> getExistingIRModuleForLayout()
        {
            return m_irModuleForLayout;
        }

    private:
        RefPtr<IRModule> createIRModuleForLayout(DiagnosticSink* sink);

        // The program being compiled or laid out
        ComponentType* m_program;

        // The target that code/layout will be generated for
        TargetRequest* m_targetReq;

        // The computed layout, if it has been generated yet
        RefPtr<ProgramLayout> m_layout;

        // Generated compile results for each entry point
        // in the parent `Program` (indexing matches
        // the order they are given in the `Program`)
        CompileResult m_wholeProgramResult;
        List<CompileResult> m_entryPointResults;

        RefPtr<IRModule> m_irModuleForLayout;
    };

        /// A back-end-specific object to track optional feaures/capabilities/extensions
        /// that are discovered to be used by a program/kernel as part of code generation.
    class ExtensionTracker : public RefObject
    {
        // TODO: The existence of this type is evidence of a design/architecture problem.
        //
        // A better formulation of things requires a few key changes:
        //
        // 1. All optional capabilities need to be enumerated as part of the `CapabilitySet`
        //  system, so that they can be reasoned about uniformly across different targets
        //  and different layers of the compiler.
        //
        // 2. The front-end should be responsible for either or both of:
        //
        //   * Checking that `public` or otherwise externally-visible items (declarations/definitions)
        //     explicitly declare the capabilities they require, and that they only ever
        //     make use of items that are comatible with those required capabilities.
        //
        //   * Inferring the capabilities required by items that are not externally visible,
        //     and attaching those capabilities explicit as a modifier or other synthesized AST node.
        //
        // 3. The capabilities required by a given `ComponentType` and its entry points should be
        // explicitly know-able, and they should be something we can compare to the capabilities
        // of a code generation target *before* back-end code generation is started. We should be
        // able to issue error messages around lacking capabilities in a way the user can understand,
        // in terms of the high-level-language entities.

    public:
    };

        /// A context for code generation in the compiler back-end
    struct CodeGenContext
    {
    public:
        typedef List<Index> EntryPointIndices;

        struct Shared
        {
        public:
            Shared(
                TargetProgram*              targetProgram,
                EntryPointIndices const&    entryPointIndices,
                DiagnosticSink*             sink,
                EndToEndCompileRequest*     endToEndReq)
                : targetProgram(targetProgram)
                , entryPointIndices(entryPointIndices)
                , sink(sink)
                , endToEndReq(endToEndReq)
            {}

//            Shared(
//                TargetProgram*              targetProgram,
//                EndToEndCompileRequest*     endToEndReq);

            TargetProgram*          targetProgram = nullptr;
            EntryPointIndices       entryPointIndices;
            DiagnosticSink*         sink = nullptr;
            EndToEndCompileRequest* endToEndReq = nullptr;
        };

        CodeGenContext(
            Shared* shared)
            : m_shared(shared)
            , m_targetFormat(shared->targetProgram->getTargetReq()->getTarget())
        {}

        CodeGenContext(
            CodeGenContext*     base,
            CodeGenTarget       targetFormat,
            ExtensionTracker*   extensionTracker = nullptr)
            : m_shared(base->m_shared)
            , m_targetFormat(targetFormat)
            , m_extensionTracker(extensionTracker)
        {}

            /// Get the diagnostic sink
        DiagnosticSink* getSink()
        {
            return m_shared->sink;
        }

        TargetProgram* getTargetProgram()
        {
            return m_shared->targetProgram;
        }

        EntryPointIndices const& getEntryPointIndices()
        {
            return m_shared->entryPointIndices;
        }

        CodeGenTarget getTargetFormat()
        {
            return m_targetFormat;
        }

        ExtensionTracker* getExtensionTracker()
        {
            return m_extensionTracker;
        }

        TargetRequest* getTargetReq()
        {
            return getTargetProgram()->getTargetReq();
        }

        CapabilitySet getTargetCaps()
        {
            return getTargetReq()->getTargetCaps();
        }

        CodeGenTarget getFinalTargetFormat()
        {
            return getTargetReq()->getTarget();
        }

        ComponentType* getProgram()
        {
            return getTargetProgram()->getProgram();
        }

        Linkage* getLinkage()
        {
            return getProgram()->getLinkage();
        }

        Session* getSession()
        {
            return getLinkage()->getSessionImpl();
        }

            /// Get the source manager
        SourceManager* getSourceManager()
        {
            return getLinkage()->getSourceManager();
        }

        ISlangFileSystemExt* getFileSystemExt()
        {
            return getLinkage()->getFileSystemExt();
        }

        EndToEndCompileRequest* isEndToEndCompile()
        {
            return m_shared->endToEndReq;
        }

        EndToEndCompileRequest* isPassThroughEnabled();

        Count getEntryPointCount()
        {
            return getEntryPointIndices().getCount();
        }

        EntryPoint* getEntryPoint(Index index)
        {
            return getProgram()->getEntryPoint(index);
        }

        Index getSingleEntryPointIndex()
        {
            SLANG_ASSERT(getEntryPointCount() == 1);
            return getEntryPointIndices()[0];
        }

        //

        IRDumpOptions getIRDumpOptions();

        bool shouldValidateIR();
        bool shouldDumpIR();

        bool shouldTrackLiveness();

        bool shouldDumpIntermediates();
        String getIntermediateDumpPrefix();

        bool getUseUnknownImageFormatAsDefault();

        bool isSpecializationDisabled();

        //

        CompileResult emitEntryPoints();

        SlangResult dissassembleWithDownstream(
            const void* data,
            size_t          dataSizeInBytes,
            ISlangBlob** outBlob);

        SlangResult dissassembleWithDownstream(
            DownstreamCompileResult* downstreamResult,
            ISlangBlob** outBlob);

    protected:
        CodeGenTarget m_targetFormat = CodeGenTarget::Unknown;
        ExtensionTracker* m_extensionTracker = nullptr;

        // Helper to dump intermediate output when debugging
        void maybeDumpIntermediate(
            void const* data,
            size_t      size);
        void maybeDumpIntermediate(
            char const* text);

        void maybeDumpIntermediate(
            DownstreamCompileResult* compileResult);

        void dumpIntermediate(
            void const* data,
            size_t      size,
            char const* ext,
            bool        isBinary);

        void dumpIntermediateText(
            void const* data,
            size_t      size,
            char const* ext);

        void dumpIntermediateBinary(
            void const* data,
            size_t      size,
            char const* ext);

        /* Emits entry point source taking into account if a pass-through or not. Uses 'targetFormat' to determine
        the target (not targetReq) */
        SlangResult emitEntryPointsSource(
            String& outSource);

        SlangResult emitEntryPointsSourceFromIR(
            String& outSource);

        SlangResult emitWithDownstreamForEntryPoints(
            RefPtr<DownstreamCompileResult>& outResult);

        /* Determines a suitable filename to identify the input for a given entry point being compiled.
        If the end-to-end compile is a pass-through case, will attempt to find the (unique) source file
        pathname for the translation unit containing the entry point at `entryPointIndex.
        If the compilation is not in a pass-through case, then always returns `"slang-generated"`.
        @param endToEndReq The end-to-end compile request which might be using pass-through compilation
        @param entryPointIndex The index of the entry point to compute a filename for.
        @return the appropriate source filename */
        String calcSourcePathForEntryPoints();

        TranslationUnitRequest* findPassThroughTranslationUnit(
            Int                     entryPointIndex);


        SlangResult _emitEntryPoints(
            RefPtr<DownstreamCompileResult>& outDownstreamResult);

    private:
        Shared* m_shared = nullptr;
    };

        /// A compile request that spans the front and back ends of the compiler
        ///
        /// This is what the command-line `slangc` uses, as well as the legacy
        /// C API. It ties together the functionality of `Linkage`,
        /// `FrontEndCompileRequest`, and `BackEndCompileRequest`, plus a small
        /// number of additional features that primarily make sense for
        /// command-line usage.
        ///
    class EndToEndCompileRequest : public RefObject, public slang::ICompileRequest
    {
    public:
        SLANG_CLASS_GUID(0xce6d2383, 0xee1b, 0x4fd7, { 0xa0, 0xf, 0xb8, 0xb6, 0x33, 0x12, 0x95, 0xc8 })

        // ISlangUnknown
        SLANG_NO_THROW SlangResult SLANG_MCALL queryInterface(SlangUUID const& uuid, void** outObject) SLANG_OVERRIDE;
        SLANG_REF_OBJECT_IUNKNOWN_ADD_REF
        SLANG_REF_OBJECT_IUNKNOWN_RELEASE

        // slang::ICompileRequest
        virtual SLANG_NO_THROW void SLANG_MCALL setFileSystem(ISlangFileSystem* fileSystem) SLANG_OVERRIDE;
        virtual SLANG_NO_THROW void SLANG_MCALL setCompileFlags(SlangCompileFlags flags) SLANG_OVERRIDE;
        virtual SLANG_NO_THROW SlangCompileFlags SLANG_MCALL getCompileFlags() SLANG_OVERRIDE;
        virtual SLANG_NO_THROW void SLANG_MCALL setDumpIntermediates(int  enable) SLANG_OVERRIDE;
        virtual SLANG_NO_THROW void SLANG_MCALL setDumpIntermediatePrefix(const char* prefix) SLANG_OVERRIDE;
        virtual SLANG_NO_THROW void SLANG_MCALL setLineDirectiveMode(SlangLineDirectiveMode  mode) SLANG_OVERRIDE;
        virtual SLANG_NO_THROW void SLANG_MCALL setCodeGenTarget(SlangCompileTarget target) SLANG_OVERRIDE;
        virtual SLANG_NO_THROW int SLANG_MCALL addCodeGenTarget(SlangCompileTarget target) SLANG_OVERRIDE;
        virtual SLANG_NO_THROW void SLANG_MCALL setTargetProfile(int targetIndex, SlangProfileID profile) SLANG_OVERRIDE;
        virtual SLANG_NO_THROW void SLANG_MCALL setTargetFlags(int targetIndex, SlangTargetFlags flags) SLANG_OVERRIDE;
        virtual SLANG_NO_THROW void SLANG_MCALL setTargetFloatingPointMode(int targetIndex, SlangFloatingPointMode mode) SLANG_OVERRIDE;
        virtual SLANG_NO_THROW void SLANG_MCALL setTargetMatrixLayoutMode(int targetIndex, SlangMatrixLayoutMode mode) SLANG_OVERRIDE;
        virtual SLANG_NO_THROW void SLANG_MCALL setTargetForceGLSLScalarBufferLayout(int targetIndex, bool value) SLANG_OVERRIDE;
        virtual SLANG_NO_THROW void SLANG_MCALL setMatrixLayoutMode(SlangMatrixLayoutMode mode) SLANG_OVERRIDE;
        virtual SLANG_NO_THROW void SLANG_MCALL setDebugInfoLevel(SlangDebugInfoLevel level) SLANG_OVERRIDE;
        virtual SLANG_NO_THROW void SLANG_MCALL setOptimizationLevel(SlangOptimizationLevel level) SLANG_OVERRIDE;
        virtual SLANG_NO_THROW void SLANG_MCALL setOutputContainerFormat(SlangContainerFormat format) SLANG_OVERRIDE;
        virtual SLANG_NO_THROW void SLANG_MCALL setPassThrough(SlangPassThrough passThrough) SLANG_OVERRIDE;
        virtual SLANG_NO_THROW void SLANG_MCALL setDiagnosticCallback(SlangDiagnosticCallback callback, void const* userData) SLANG_OVERRIDE;
        virtual SLANG_NO_THROW void SLANG_MCALL setWriter(SlangWriterChannel channel, ISlangWriter* writer) SLANG_OVERRIDE;
        virtual SLANG_NO_THROW ISlangWriter* SLANG_MCALL getWriter(SlangWriterChannel channel) SLANG_OVERRIDE;
        virtual SLANG_NO_THROW void SLANG_MCALL addSearchPath(const char* searchDir) SLANG_OVERRIDE;
        virtual SLANG_NO_THROW void SLANG_MCALL addPreprocessorDefine(const char* key, const char* value) SLANG_OVERRIDE;
        virtual SLANG_NO_THROW SlangResult SLANG_MCALL processCommandLineArguments(char const* const* args, int argCount) SLANG_OVERRIDE;
        virtual SLANG_NO_THROW int SLANG_MCALL addTranslationUnit(SlangSourceLanguage language, char const* name) SLANG_OVERRIDE;
        virtual SLANG_NO_THROW void SLANG_MCALL setDefaultModuleName(const char* defaultModuleName) SLANG_OVERRIDE;
        virtual SLANG_NO_THROW void SLANG_MCALL addTranslationUnitPreprocessorDefine(int translationUnitIndex, const char* key, const char* value) SLANG_OVERRIDE;
        virtual SLANG_NO_THROW void SLANG_MCALL addTranslationUnitSourceFile(int translationUnitIndex, char const* path) SLANG_OVERRIDE;
        virtual SLANG_NO_THROW void SLANG_MCALL addTranslationUnitSourceString(int translationUnitIndex, char const* path, char const* source) SLANG_OVERRIDE;
        virtual SLANG_NO_THROW SlangResult SLANG_MCALL addLibraryReference(const void* libData, size_t libDataSize) SLANG_OVERRIDE;
        virtual SLANG_NO_THROW void SLANG_MCALL addTranslationUnitSourceStringSpan(int translationUnitIndex, char const* path, char const* sourceBegin, char const* sourceEnd) SLANG_OVERRIDE;
        virtual SLANG_NO_THROW void SLANG_MCALL addTranslationUnitSourceBlob(int translationUnitIndex, char const* path, ISlangBlob* sourceBlob) SLANG_OVERRIDE;
        virtual SLANG_NO_THROW int SLANG_MCALL addEntryPoint(int translationUnitIndex, char const* name, SlangStage stage) SLANG_OVERRIDE;
        virtual SLANG_NO_THROW int SLANG_MCALL addEntryPointEx(int translationUnitIndex, char const* name, SlangStage stage, int genericArgCount, char const** genericArgs) SLANG_OVERRIDE;
        virtual SLANG_NO_THROW SlangResult SLANG_MCALL setGlobalGenericArgs(int genericArgCount, char const** genericArgs) SLANG_OVERRIDE;
        virtual SLANG_NO_THROW SlangResult SLANG_MCALL setTypeNameForGlobalExistentialTypeParam(int slotIndex, char const* typeName) SLANG_OVERRIDE;
        virtual SLANG_NO_THROW SlangResult SLANG_MCALL setTypeNameForEntryPointExistentialTypeParam(int entryPointIndex, int slotIndex, char const* typeName) SLANG_OVERRIDE;
        virtual SLANG_NO_THROW SlangResult SLANG_MCALL compile() SLANG_OVERRIDE;
        virtual SLANG_NO_THROW char const* SLANG_MCALL getDiagnosticOutput() SLANG_OVERRIDE;
        virtual SLANG_NO_THROW SlangResult SLANG_MCALL getDiagnosticOutputBlob(ISlangBlob** outBlob) SLANG_OVERRIDE;
        virtual SLANG_NO_THROW int SLANG_MCALL getDependencyFileCount() SLANG_OVERRIDE;
        virtual SLANG_NO_THROW char const* SLANG_MCALL getDependencyFilePath(int index) SLANG_OVERRIDE;
        virtual SLANG_NO_THROW int SLANG_MCALL getTranslationUnitCount() SLANG_OVERRIDE;
        virtual SLANG_NO_THROW char const* SLANG_MCALL getEntryPointSource(int entryPointIndex) SLANG_OVERRIDE;
        virtual SLANG_NO_THROW void const* SLANG_MCALL getEntryPointCode(int entryPointIndex, size_t* outSize) SLANG_OVERRIDE;
        virtual SLANG_NO_THROW SlangResult SLANG_MCALL getEntryPointCodeBlob(int entryPointIndex, int targetIndex, ISlangBlob** outBlob) SLANG_OVERRIDE;
        virtual SLANG_NO_THROW SlangResult SLANG_MCALL getEntryPointHostCallable(int entryPointIndex, int targetIndex, ISlangSharedLibrary**   outSharedLibrary) SLANG_OVERRIDE;
        virtual SLANG_NO_THROW SlangResult SLANG_MCALL getTargetCodeBlob(int targetIndex, ISlangBlob** outBlob) SLANG_OVERRIDE;
        virtual SLANG_NO_THROW SlangResult SLANG_MCALL getTargetHostCallable(int targetIndex, ISlangSharedLibrary** outSharedLibrary) SLANG_OVERRIDE;
        virtual SLANG_NO_THROW void const* SLANG_MCALL getCompileRequestCode(size_t* outSize) SLANG_OVERRIDE;
        virtual SLANG_NO_THROW SlangResult SLANG_MCALL getContainerCode(ISlangBlob** outBlob) SLANG_OVERRIDE;
        virtual SLANG_NO_THROW SlangResult SLANG_MCALL loadRepro(ISlangFileSystem* fileSystem, const void* data, size_t size) SLANG_OVERRIDE;
        virtual SLANG_NO_THROW SlangResult SLANG_MCALL saveRepro(ISlangBlob** outBlob) SLANG_OVERRIDE;
        virtual SLANG_NO_THROW SlangResult SLANG_MCALL enableReproCapture() SLANG_OVERRIDE;
        virtual SLANG_NO_THROW SlangResult SLANG_MCALL getProgram(slang::IComponentType** outProgram) SLANG_OVERRIDE;
        virtual SLANG_NO_THROW SlangResult SLANG_MCALL getEntryPoint(SlangInt entryPointIndex, slang::IComponentType** outEntryPoint) SLANG_OVERRIDE;
        virtual SLANG_NO_THROW SlangResult SLANG_MCALL getModule(SlangInt translationUnitIndex, slang::IModule** outModule) SLANG_OVERRIDE;
        virtual SLANG_NO_THROW SlangResult SLANG_MCALL getSession(slang::ISession** outSession) SLANG_OVERRIDE;
        virtual SLANG_NO_THROW SlangReflection* SLANG_MCALL getReflection() SLANG_OVERRIDE;
        virtual SLANG_NO_THROW void SLANG_MCALL setCommandLineCompilerMode() SLANG_OVERRIDE;
        virtual SLANG_NO_THROW SlangResult SLANG_MCALL addTargetCapability(SlangInt targetIndex, SlangCapabilityID capability) SLANG_OVERRIDE;
        virtual SLANG_NO_THROW SlangResult SLANG_MCALL getProgramWithEntryPoints(slang::IComponentType** outProgram) SLANG_OVERRIDE;
        virtual SLANG_NO_THROW SlangResult isParameterLocationUsed(SlangInt entryPointIndex, SlangInt targetIndex, SlangParameterCategory category, SlangUInt spaceIndex, SlangUInt registerIndex, bool& outUsed) SLANG_OVERRIDE;
        virtual SLANG_NO_THROW void SLANG_MCALL setTargetLineDirectiveMode(
            SlangInt targetIndex,
            SlangLineDirectiveMode mode) SLANG_OVERRIDE;

        EndToEndCompileRequest(
            Session* session);

        EndToEndCompileRequest(
            Linkage* linkage);

            // What container format are we being asked to generate?
            // If it's set to a format, the container blob will be calculated during compile
        ContainerFormat m_containerFormat = ContainerFormat::None;

            /// Where the container blob is stored. This is calculated as part of compile if m_containerFormat is set to
            /// a supported format. 
        ComPtr<ISlangBlob> m_containerBlob;

            // Path to output container to
        String m_containerOutputPath;

        // Should we just pass the input to another compiler?
        PassThroughMode m_passThrough = PassThroughMode::None;

            /// Source code for the specialization arguments to use for the global specialization parameters of the program.
        List<String> m_globalSpecializationArgStrings;

        bool m_shouldSkipCodegen = false;

        // Are we being driven by the command-line `slangc`, and should act accordingly?
        bool m_isCommandLineCompile = false;

        String m_diagnosticOutput;


            // If set, will dump the compilation state 
        String m_dumpRepro;

            /// If set, if a compilation failure occurs will attempt to save off a dump repro with a unique name
        bool m_dumpReproOnError = false;

            /// A blob holding the diagnostic output
        ComPtr<ISlangBlob> m_diagnosticOutputBlob;

            /// Line directive mode for new targets to be added to this request.
            /// This is needed to support the legacy `setLineDirectiveMode` API.
            /// We can remove this field if we move to `setTargetLineDirectiveMode`.
        LineDirectiveMode m_lineDirectiveMode = LineDirectiveMode::Default;

            /// Per-entry-point information not tracked by other compile requests
        class EntryPointInfo : public RefObject
        {
        public:
                /// Source code for the specialization arguments to use for the specialization parameters of the entry point.
            List<String> specializationArgStrings;
        };
        List<EntryPointInfo> m_entryPoints;

            /// Per-target information only needed for command-line compiles
        class TargetInfo : public RefObject
        {
        public:
            // Requested output paths for each entry point.
            // An empty string indices no output desired for
            // the given entry point.
            Dictionary<Int, String> entryPointOutputPaths;
            String wholeTargetOutputPath;
        };
        Dictionary<TargetRequest*, RefPtr<TargetInfo>> m_targetInfos;
        
        String m_dependencyOutputPath;

            /// Writes the modules in a container to the stream
        SlangResult writeContainerToStream(Stream* stream);
        
            /// If a container format has been specified produce a container (stored in m_containerBlob)
        SlangResult maybeCreateContainer();
            /// If a container has been constructed and the filename/path has contents will try to write
            /// the container contents to the file
        SlangResult maybeWriteContainer(const String& fileName);

        Linkage* getLinkage() { return m_linkage; }

        int addEntryPoint(
            int                     translationUnitIndex,
            String const&           name,
            Profile                 profile,
            List<String> const &    genericTypeNames);

        void setWriter(WriterChannel chan, ISlangWriter* writer);
        ISlangWriter* getWriter(WriterChannel chan) const { return m_writers->getWriter(SlangWriterChannel(chan)); }

            /// The end to end request can be passed as nullptr, if not driven by one
        SlangResult executeActionsInner();
        SlangResult executeActions();

        Session* getSession() { return m_session; }
        DiagnosticSink* getSink() { return &m_sink; }
        NamePool* getNamePool() { return getLinkage()->getNamePool(); }

        FrontEndCompileRequest* getFrontEndReq() { return m_frontEndReq; }

        ComponentType* getUnspecializedGlobalComponentType() { return getFrontEndReq()->getGlobalComponentType(); }
        ComponentType* getUnspecializedGlobalAndEntryPointsComponentType()
        {
            return getFrontEndReq()->getGlobalAndEntryPointsComponentType();
        }

        ComponentType* getSpecializedGlobalComponentType() { return m_specializedGlobalComponentType; }
        ComponentType* getSpecializedGlobalAndEntryPointsComponentType() { return m_specializedGlobalAndEntryPointsComponentType; }

        ComponentType* getSpecializedEntryPointComponentType(Index index)
        {
            return m_specializedEntryPoints[index];
        }
        ~EndToEndCompileRequest()
        {
            m_linkage = nullptr;
            m_frontEndReq = nullptr;
        }

        void generateOutput();

        void setTrackLiveness(bool enable);

        // Note: The following settings used to be considered part of the "back-end" compile
        // request, but were only being used as part of end-to-end compilation anyway,
        // so they were moved here.
        //

        // Should we dump intermediate results along the way, for debugging?
        bool shouldDumpIntermediates = false;

        // True if liveness tracking is enabled
        bool enableLivenessTracking = false;

        // Should R/W images without explicit formats be assumed to have "unknown" format?
        //
        // The default behavior is to make a best-effort guess as to what format is intended.
        //
        bool useUnknownImageFormatAsDefault = false;

        // If true will disable generics/existential value specialization pass.
        bool disableSpecialization = false;

        // If true will disable generating dynamic dispatch code.
        bool disableDynamicDispatch = false;

        // The default IR dumping options
//        IRDumpOptions m_irDumpOptions;

        String m_dumpIntermediatePrefix;

    private:
        void writeWholeProgramResult(
            TargetRequest* targetReq);
        void writeEntryPointResult(
            TargetRequest* targetReq,
            Int             entryPointIndex);

        ISlangUnknown* getInterface(const Guid& guid);

        void generateOutput(ComponentType* program);
        void generateOutput(TargetProgram* targetProgram);

        void init();

        Session*                        m_session = nullptr;
        RefPtr<Linkage>                 m_linkage;
        DiagnosticSink                  m_sink;
        RefPtr<FrontEndCompileRequest>  m_frontEndReq;
        RefPtr<ComponentType>           m_specializedGlobalComponentType;
        RefPtr<ComponentType>           m_specializedGlobalAndEntryPointsComponentType;
        List<RefPtr<ComponentType>>     m_specializedEntryPoints;

        // For output

        RefPtr<StdWriters> m_writers;
    };

    /* Returns SLANG_OK if pass through support is available */
    SlangResult checkExternalCompilerSupport(Session* session, PassThroughMode passThrough);
    /* Report an error appearing from external compiler to the diagnostic sink error to the diagnostic sink.
    @param compilerName The name of the compiler the error came for (or nullptr if not known)
    @param res Result associated with the error. The error code will be reported. (Can take HRESULT - and will expand to string if known)
    @param diagnostic The diagnostic string associated with the compile failure
    @param sink The diagnostic sink to report to */
    void reportExternalCompileError(const char* compilerName, SlangResult res, const UnownedStringSlice& diagnostic, DiagnosticSink* sink);

<<<<<<< HEAD
    /* Determines a suitable filename to identify the input for a given entry point being compiled.
    If the end-to-end compile is a pass-through case, will attempt to find the (unique) source file
    pathname for the translation unit containing the entry point at `entryPointIndex.
    If the compilation is not in a pass-through case, then always returns `"slang-generated"`.
    @param endToEndReq The end-to-end compile request which might be using pass-through compilation
    @param entryPointIndex The index of the entry point to compute a filename for.
    @return the appropriate source filename */
    String calcSourcePathForEntryPoint(EndToEndCompileRequest* endToEndReq, Int entryPointIndex);
    String calcSourcePathForEntryPoints(EndToEndCompileRequest* endToEndReq, const List<Int>& entryPointIndices);

    class ExtensionTracker : public RefObject
    {
    public:
    };

    /* Emits entry point source taking into account if a pass-through or not. Uses 'target' to determine
    the target (not targetReq) */
    SlangResult emitEntryPointsSource(
        BackEndCompileRequest*  compileRequest,
        const List<Int>&        entryPointIndices,
        TargetRequest*          targetReq,
        CodeGenTarget           target,
        EndToEndCompileRequest* endToEndReq,
        ExtensionTracker*       extensionTracker,
        String&                 outSource,
        RefPtr<PostEmitMetadata>& outMetadata);

    SlangResult emitEntryPointSource(
        BackEndCompileRequest*  compileRequest,
        Int                     entryPointIndex,
        TargetRequest*          targetReq,
        CodeGenTarget           target,
        EndToEndCompileRequest* endToEndReq,
        ExtensionTracker*       extensionTracker,
        String&                 outSource,
        RefPtr<PostEmitMetadata>& outMetadata);

=======
>>>>>>> b915ae66
    //

    // Information about BaseType that's useful for checking literals 
    struct BaseTypeInfo
    {
        typedef uint8_t Flags;
        struct Flag 
        {
            enum Enum : Flags
            {
                Signed = 0x1,
                FloatingPoint = 0x2,
                Integer = 0x4,
            };
        };

        SLANG_FORCE_INLINE static const BaseTypeInfo& getInfo(BaseType baseType) { return s_info[Index(baseType)]; }

        static UnownedStringSlice asText(BaseType baseType);

        uint8_t sizeInBytes;               ///< Size of type in bytes
        Flags flags;
        uint8_t baseType;

        static bool check();

    private:
        static const BaseTypeInfo s_info[Index(BaseType::CountOf)];
    };

    class CodeGenTransitionMap
    {
    public:
        struct Pair
        {
            typedef Pair ThisType;
            SLANG_FORCE_INLINE bool operator==(const ThisType& rhs) const { return source == rhs.source && target == rhs.target; }
            SLANG_FORCE_INLINE bool operator!=(const ThisType& rhs) const { return !(*this == rhs); }

            SLANG_FORCE_INLINE HashCode getHashCode() const { return combineHash(HashCode(source), HashCode(target)); }

            CodeGenTarget source;
            CodeGenTarget target;
        };

        void removeTransition(CodeGenTarget source, CodeGenTarget target)
        {
            m_map.Remove(Pair{ source, target });
        }
        void addTransition(CodeGenTarget source, CodeGenTarget target, PassThroughMode compiler)
        {
            SLANG_ASSERT(source != target);
            m_map.Add(Pair{ source, target }, compiler);
        }
        bool hasTransition(CodeGenTarget source, CodeGenTarget target) const
        {
            return m_map.ContainsKey(Pair{ source, target });
        }
        PassThroughMode getTransition(CodeGenTarget source, CodeGenTarget target) const
        {
            const Pair pair{ source, target };
            auto value = m_map.TryGetValue(pair);
            return value ? *value : PassThroughMode::None;
        }

    protected:
        Dictionary<Pair, PassThroughMode> m_map;
    };

    class Session : public RefObject, public slang::IGlobalSession
    {
    public:
        SLANG_REF_OBJECT_IUNKNOWN_ALL

        ISlangUnknown* getInterface(const Guid& guid);

        // slang::IGlobalSession 
        SLANG_NO_THROW SlangResult SLANG_MCALL createSession(slang::SessionDesc const&  desc, slang::ISession** outSession) override;
        SLANG_NO_THROW SlangProfileID SLANG_MCALL findProfile(char const* name) override;
        SLANG_NO_THROW void SLANG_MCALL setDownstreamCompilerPath(SlangPassThrough passThrough, char const* path) override;
        SLANG_NO_THROW void SLANG_MCALL setDownstreamCompilerPrelude(SlangPassThrough inPassThrough, char const* prelude) override;
        SLANG_NO_THROW void SLANG_MCALL getDownstreamCompilerPrelude(SlangPassThrough inPassThrough, ISlangBlob** outPrelude) override;
        SLANG_NO_THROW const char* SLANG_MCALL getBuildTagString() override;
        SLANG_NO_THROW SlangResult SLANG_MCALL setDefaultDownstreamCompiler(SlangSourceLanguage sourceLanguage, SlangPassThrough defaultCompiler) override;
        SLANG_NO_THROW SlangPassThrough SLANG_MCALL getDefaultDownstreamCompiler(SlangSourceLanguage sourceLanguage) override;

        SLANG_NO_THROW void SLANG_MCALL setLanguagePrelude(SlangSourceLanguage inSourceLanguage, char const* prelude) override;
        SLANG_NO_THROW void SLANG_MCALL getLanguagePrelude(SlangSourceLanguage inSourceLanguage, ISlangBlob** outPrelude) override;

        SLANG_NO_THROW SlangResult SLANG_MCALL createCompileRequest(slang::ICompileRequest** outCompileRequest) override;
        
        SLANG_NO_THROW void SLANG_MCALL addBuiltins(char const* sourcePath, char const* sourceString) override;
        SLANG_NO_THROW void SLANG_MCALL setSharedLibraryLoader(ISlangSharedLibraryLoader* loader) override;
        SLANG_NO_THROW ISlangSharedLibraryLoader* SLANG_MCALL getSharedLibraryLoader() override;
        SLANG_NO_THROW SlangResult SLANG_MCALL checkCompileTargetSupport(SlangCompileTarget target) override;
        SLANG_NO_THROW SlangResult SLANG_MCALL checkPassThroughSupport(SlangPassThrough passThrough) override;

        SLANG_NO_THROW SlangResult SLANG_MCALL compileStdLib(slang::CompileStdLibFlags flags) override;
        SLANG_NO_THROW SlangResult SLANG_MCALL loadStdLib(const void* stdLib, size_t stdLibSizeInBytes) override;
        SLANG_NO_THROW SlangResult SLANG_MCALL saveStdLib(SlangArchiveType archiveType, ISlangBlob** outBlob) override;

        SLANG_NO_THROW SlangCapabilityID SLANG_MCALL findCapability(char const* name) override;

        SLANG_NO_THROW void SLANG_MCALL setDownstreamCompilerForTransition(SlangCompileTarget source, SlangCompileTarget target, SlangPassThrough compiler) override;
        SLANG_NO_THROW SlangPassThrough SLANG_MCALL getDownstreamCompilerForTransition(SlangCompileTarget source, SlangCompileTarget target) override;
        SLANG_NO_THROW double SLANG_MCALL getDownstreamCompilerElapsedTime() override
        {
            return m_downstreamCompileTime;
        }

            /// Get the downstream compiler for a transition
        DownstreamCompiler* getDownstreamCompiler(CodeGenTarget source, CodeGenTarget target);
        
        Scope* baseLanguageScope = nullptr;
        Scope* coreLanguageScope = nullptr;
        Scope* hlslLanguageScope = nullptr;
        Scope* slangLanguageScope = nullptr;

        ModuleDecl* baseModuleDecl = nullptr;
        List<RefPtr<Module>> stdlibModules;

        SourceManager   builtinSourceManager;

        SourceManager* getBuiltinSourceManager() { return &builtinSourceManager; }

        // Name pool stuff for unique-ing identifiers

        RootNamePool rootNamePool;
        NamePool namePool;

        RootNamePool* getRootNamePool() { return &rootNamePool; }
        NamePool* getNamePool() { return &namePool; }
        Name* getNameObj(String name) { return namePool.getName(name); }
        Name* tryGetNameObj(String name) { return namePool.tryGetName(name); }
        //

            /// This AST Builder should only be used for creating AST nodes that are global across requests
            /// not doing so could lead to memory being consumed but not used.
        ASTBuilder* getGlobalASTBuilder() { return globalAstBuilder; }

        RefPtr<ASTBuilder> globalAstBuilder;

        // Generated code for stdlib, etc.
        String stdlibPath;
        String coreLibraryCode;
        String slangLibraryCode;
        String hlslLibraryCode;
        String glslLibraryCode;

        String getStdlibPath();
        String getCoreLibraryCode();
        String getHLSLLibraryCode();

     
        RefPtr<SharedASTBuilder> m_sharedASTBuilder;


        //

        void _setSharedLibraryLoader(ISlangSharedLibraryLoader* loader);

            /// Will try to load the library by specified name (using the set loader), if not one already available.
        DownstreamCompiler* getOrLoadDownstreamCompiler(PassThroughMode type, DiagnosticSink* sink);
            /// Will unload the specified shared library if it's currently loaded 
        void resetDownstreamCompiler(PassThroughMode type);

            /// Get the prelude associated with the language
        const String& getPreludeForLanguage(SourceLanguage language) { return m_languagePreludes[int(language)]; }

            /// Get the built in linkage -> handy to get the stdlibs from
        Linkage* getBuiltinLinkage() const { return m_builtinLinkage; }

        void init();

        void addBuiltinSource(
            Scope*                  scope,
            String const&           path,
            String const&           source);
        ~Session();

        void addDownstreamCompileTime(double time) { m_downstreamCompileTime += time; }

        ComPtr<ISlangSharedLibraryLoader> m_sharedLibraryLoader;                    ///< The shared library loader (never null)

        int m_downstreamCompilerInitialized = 0;                                        

        RefPtr<DownstreamCompilerSet> m_downstreamCompilerSet;                                  ///< Information about all available downstream compilers.
        RefPtr<DownstreamCompiler> m_downstreamCompilers[int(PassThroughMode::CountOf)];        ///< A downstream compiler for a pass through
        DownstreamCompilerLocatorFunc m_downstreamCompilerLocators[int(PassThroughMode::CountOf)];

    private:

        void _initCodeGenTransitionMap();

        SlangResult _readBuiltinModule(ISlangFileSystem* fileSystem, Scope* scope, String moduleName);

        SlangResult _loadRequest(EndToEndCompileRequest* request, const void* data, size_t size);

            /// Linkage used for all built-in (stdlib) code.
        RefPtr<Linkage> m_builtinLinkage;

        String m_downstreamCompilerPaths[int(PassThroughMode::CountOf)];         ///< Paths for each pass through
        String m_languagePreludes[int(SourceLanguage::CountOf)];                  ///< Prelude for each source language
        PassThroughMode m_defaultDownstreamCompilers[int(SourceLanguage::CountOf)];

        // Describes a conversion from one code gen target (source) to another (target)
        CodeGenTransitionMap m_codeGenTransitionMap;

        double m_downstreamCompileTime = 0.0;
    };

    void checkTranslationUnit(
        TranslationUnitRequest* translationUnit, LoadedModuleDictionary& loadedModules);

    // Look for a module that matches the given name:
    // either one we've loaded already, or one we
    // can find vai the search paths available to us.
    //
    // Needed by import declaration checking.
    //
    RefPtr<Module> findOrImportModule(
        Linkage* linkage,
        Name* name,
        SourceLoc const& loc,
        DiagnosticSink* sink,
        const LoadedModuleDictionary* additionalLoadedModules);

//
// The following functions are utilties to convert between
// matching "external" (public API) and "internal" (implementation)
// types. They are favored over explicit casts because they
// help avoid making incorrect conversions (e.g., when using
// `reinterpret_cast` or C-style casts), and because they
// abstract over the conversion required for each pair of types.
//

SLANG_FORCE_INLINE slang::IGlobalSession* asExternal(Session* session)
{
    return static_cast<slang::IGlobalSession*>(session);
}

SLANG_FORCE_INLINE Session* asInternal(slang::IGlobalSession* session)
{
    return static_cast<Session*>(session);
}

SLANG_FORCE_INLINE slang::ISession* asExternal(Linkage* linkage)
{
    return static_cast<slang::ISession*>(linkage);
}

SLANG_FORCE_INLINE Module* asInternal(slang::IModule* module)
{
    return static_cast<Module*>(module);
}

SLANG_FORCE_INLINE slang::IModule* asExternal(Module* module)
{
    return static_cast<slang::IModule*>(module);
}

ComponentType* asInternal(slang::IComponentType* inComponentType);

SLANG_FORCE_INLINE slang::IComponentType* asExternal(ComponentType* componentType)
{
    return static_cast<slang::IComponentType*>(componentType);
}

SLANG_FORCE_INLINE slang::ProgramLayout* asExternal(ProgramLayout* programLayout)
{
    return (slang::ProgramLayout*) programLayout;
}

SLANG_FORCE_INLINE Type* asInternal(slang::TypeReflection* type)
{
    return reinterpret_cast<Type*>(type);
}

SLANG_FORCE_INLINE slang::TypeReflection* asExternal(Type* type)
{
    return reinterpret_cast<slang::TypeReflection*>(type);
}

SLANG_FORCE_INLINE TypeLayout* asInternal(slang::TypeLayoutReflection* type)
{
    return reinterpret_cast<TypeLayout*>(type);
}

SLANG_FORCE_INLINE slang::TypeLayoutReflection* asExternal(TypeLayout* type)
{
    return reinterpret_cast<slang::TypeLayoutReflection*>(type);
}

SLANG_FORCE_INLINE SlangCompileRequest* asExternal(EndToEndCompileRequest* request)
{
    return static_cast<SlangCompileRequest*>(request);
}

SLANG_FORCE_INLINE EndToEndCompileRequest* asInternal(SlangCompileRequest* request)
{
    // Converts to the internal type -- does a runtime type check through queryInterfae
    SLANG_ASSERT(request);
    EndToEndCompileRequest* endToEndRequest = nullptr;
    // NOTE! We aren't using to access an interface, so *doesn't* return with a refcount
    request->queryInterface(EndToEndCompileRequest::getTypeGuid(), (void**)&endToEndRequest);
    SLANG_ASSERT(endToEndRequest);
    return endToEndRequest;
}

}

#endif<|MERGE_RESOLUTION|>--- conflicted
+++ resolved
@@ -2804,46 +2804,6 @@
     @param sink The diagnostic sink to report to */
     void reportExternalCompileError(const char* compilerName, SlangResult res, const UnownedStringSlice& diagnostic, DiagnosticSink* sink);
 
-<<<<<<< HEAD
-    /* Determines a suitable filename to identify the input for a given entry point being compiled.
-    If the end-to-end compile is a pass-through case, will attempt to find the (unique) source file
-    pathname for the translation unit containing the entry point at `entryPointIndex.
-    If the compilation is not in a pass-through case, then always returns `"slang-generated"`.
-    @param endToEndReq The end-to-end compile request which might be using pass-through compilation
-    @param entryPointIndex The index of the entry point to compute a filename for.
-    @return the appropriate source filename */
-    String calcSourcePathForEntryPoint(EndToEndCompileRequest* endToEndReq, Int entryPointIndex);
-    String calcSourcePathForEntryPoints(EndToEndCompileRequest* endToEndReq, const List<Int>& entryPointIndices);
-
-    class ExtensionTracker : public RefObject
-    {
-    public:
-    };
-
-    /* Emits entry point source taking into account if a pass-through or not. Uses 'target' to determine
-    the target (not targetReq) */
-    SlangResult emitEntryPointsSource(
-        BackEndCompileRequest*  compileRequest,
-        const List<Int>&        entryPointIndices,
-        TargetRequest*          targetReq,
-        CodeGenTarget           target,
-        EndToEndCompileRequest* endToEndReq,
-        ExtensionTracker*       extensionTracker,
-        String&                 outSource,
-        RefPtr<PostEmitMetadata>& outMetadata);
-
-    SlangResult emitEntryPointSource(
-        BackEndCompileRequest*  compileRequest,
-        Int                     entryPointIndex,
-        TargetRequest*          targetReq,
-        CodeGenTarget           target,
-        EndToEndCompileRequest* endToEndReq,
-        ExtensionTracker*       extensionTracker,
-        String&                 outSource,
-        RefPtr<PostEmitMetadata>& outMetadata);
-
-=======
->>>>>>> b915ae66
     //
 
     // Information about BaseType that's useful for checking literals 
