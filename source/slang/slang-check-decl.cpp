--- conflicted
+++ resolved
@@ -998,32 +998,10 @@
         base = TranslateTypeNode(base);
         inheritanceDecl->base = base;
 
-<<<<<<< HEAD
-        // For now we only allow inheritance from interfaces, so
-        // we will validate that the type expression names an interface
-
-        if(auto declRefType = as<DeclRefType>(base.type))
-        {
-            if(auto interfaceDeclRef = declRefType->declRef.as<InterfaceDecl>())
-            {
-                return;
-            }
-        }
-        else if(as<ErrorType>(base.type))
-        {
-            // If an error was already produced, don't emit a cascading error.
-            return;
-        }
-
-        // If type expression didn't name an interface, we'll emit an error here
-        // TODO: deal with the case of an error in the type expression (don't cascade)
-        getSink()->diagnose( base.exp, Diagnostics::expectedAnInterfaceGot, base.type);
-=======
         // Note: we do not check whether the type being inherited from
         // is valid to use for inheritance here, because there could
         // be contextual factors that need to be taken into account
         // based on the declaration that is doing the inheriting.
->>>>>>> e3e1cf20
     }
 
         // Concretize interface conformances so that we have witnesses as required for lookup.
@@ -2009,14 +1987,6 @@
 
     void SemanticsDeclBasesVisitor::visitEnumDecl(EnumDecl* decl)
     {
-<<<<<<< HEAD
-        // Look at inheritance clauses, and
-        // see if one of them is making the enum
-        // "inherit" from a concrete type.
-        // This will become the "tag" type
-        // of the enum.
-        Type* tagType = nullptr;
-=======
         // An `enum` type can inherit from interfaces, and also
         // from a single "tag" type that must:
         //
@@ -2024,9 +1994,9 @@
         // * come first in the list of base types
         //
         Index inheritanceClauseCounter = 0;
-        RefPtr<Type>        tagType;
->>>>>>> e3e1cf20
-        InheritanceDecl*    tagTypeInheritanceDecl = nullptr;
+
+        Type* tagType = nullptr;
+        InheritanceDecl* tagTypeInheritanceDecl = nullptr;
         for(auto inheritanceDecl : decl->getMembersOfType<InheritanceDecl>())
         {
             Index inheritanceClauseIndex = inheritanceClauseCounter++;
