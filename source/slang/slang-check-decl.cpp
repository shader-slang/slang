--- conflicted
+++ resolved
@@ -1912,8 +1912,6 @@
         checkVisibility(classDecl);
     }
 
-<<<<<<< HEAD
-=======
     bool DiagnoseIsAllowedInitExpr(VarDeclBase* varDecl, DiagnosticSink* sink)
     {
         // find groupshared modifier
@@ -1993,7 +1991,6 @@
         }
     }
 
->>>>>>> 706650f6
     void SemanticsDeclBodyVisitor::checkVarDeclCommon(VarDeclBase* varDecl)
     {
         DiagnoseIsAllowedInitExpr(varDecl, getSink());
