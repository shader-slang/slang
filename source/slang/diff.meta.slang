--- conflicted
+++ resolved
@@ -322,8 +322,6 @@
         T.dmul(cos(dpx.p), dOut));
 }
 
-<<<<<<< HEAD
-=======
 __generic<T : __BuiltinFloatingPointType, let N : int>
 [BackwardDerivativeOf(sin)]
 void __d_sin_vector(inout DifferentialPair<vector<T, N>> dpx, vector<T, N>.Differential dOut)
@@ -333,7 +331,6 @@
         vector<T, N>.dmul(cos(dpx.p), dOut));
 }
 
->>>>>>> 95248f0a
 // Cosine
 
 __generic<T : __BuiltinFloatingPointType>
