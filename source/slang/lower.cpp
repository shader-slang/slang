// lower.cpp
#include "lower.h"

#include "emit.h"
#include "type-layout.h"
#include "visitor.h"

// DEBUGGING
#if 0
#ifdef _WIN32
#define WIN32_LEAN_AND_MEAN
#define NOMINMAX
#include <Windows.h>
#undef WIN32_LEAN_AND_MEAN
#undef NOMINMAX
#endif
#endif



namespace Slang
{

struct CloneVisitor
    : ModifierVisitor<CloneVisitor, RefPtr<Modifier>>
{
#define ABSTRACT_SYNTAX_CLASS(NAME, BASE) /* empty */
#define SYNTAX_CLASS(NAME, BASE, ...)                   \
    RefPtr<NAME> visit ## NAME(NAME* obj) { return new NAME(*obj); }

#include "object-meta-begin.h"
#include "modifier-defs.h"
#include "object-meta-end.h"

};

//

//

class TupleExpr;
class TupleVarDecl;
class VaryingTupleExpr;
class VaryingTupleVarDecl;


// The result of lowering a declaration will usually be a declaration,
// but it might also be a "tuple" declaration, in cases where we needed
// to sclarize (or partially scalarize) things to guarantee validity.
struct LoweredDecl
{
    enum class Flavor
    {
        Decl,           // A single declaration (the default case)
        Tuple,          // A `TupleVarDecl` representing multiple decls
        VaryingTuple,   // A `VaryingTupleVarDecl` representing multiple decls
    };

    LoweredDecl()
        : flavor(Flavor::Decl)
    {}

    LoweredDecl(Decl* decl)
        : value(decl)
        , flavor(Flavor::Decl)
    {}

    LoweredDecl(TupleVarDecl* decl)
        : value((RefObject*) decl)
        , flavor(Flavor::Tuple)
    {}

    LoweredDecl(VaryingTupleVarDecl* decl)
        : value((RefObject*) decl)
        , flavor(Flavor::VaryingTuple)
    {}

    Flavor getFlavor() const { return flavor; }
    RefObject* getValue() const { return value; }

    Decl* getDecl() const
    {
        SLANG_ASSERT(getFlavor() == Flavor::Decl);
        return (Decl*) value.Ptr();
    }

    TupleVarDecl* getTupleDecl() const
    {
        SLANG_ASSERT(getFlavor() == Flavor::Tuple);
        return (TupleVarDecl*) value.Ptr();
    }

    VaryingTupleVarDecl* getVaryingTupleDecl() const
    {
        SLANG_ASSERT(getFlavor() == Flavor::VaryingTuple);
        return (VaryingTupleVarDecl*) value.Ptr();
    }

    Decl* asDecl() const
    {
        return (getFlavor() == Flavor::Decl) ? getDecl() : nullptr;
    }

    TupleVarDecl* asTupleDecl() const
    {
        return (getFlavor() == Flavor::Tuple) ? getTupleDecl() : nullptr;
    }

    VaryingTupleVarDecl* asVaryingTupleDecl() const
    {
        return (getFlavor() == Flavor::VaryingTuple) ? getVaryingTupleDecl() : nullptr;
    }

private:
    RefPtr<RefObject>   value;
    Flavor              flavor;
};

struct LoweredDeclRef
{
public:
    LoweredDecl             decl;
    RefPtr<Substitutions>   substitutions;

    LoweredDecl getDecl() { return decl; }

    template<typename T>
    DeclRef<T> As()
    {
        return DeclRef<Decl>(decl.getDecl(), substitutions).As<T>();
    }
};

//

template<typename V>
struct StructuralTransformVisitorBase
{
    V* visitor;

    RefPtr<Stmt> transformDeclField(Stmt* stmt)
    {
        return visitor->translateStmtRef(stmt);
    }

    RefPtr<Decl> transformDeclField(Decl* decl)
    {
        return visitor->translateDeclRef(decl);
    }

    template<typename T>
    DeclRef<T> transformDeclField(DeclRef<T> const& decl)
    {
        LoweredDeclRef declRef = visitor->translateDeclRef(decl);
        return declRef.As<T>();
    }

    TypeExp transformSyntaxField(TypeExp const& typeExp)
    {
        TypeExp result;
        result.type = visitor->transformSyntaxField(typeExp.type);
        return result;
    }

    QualType transformSyntaxField(QualType const& qualType)
    {
        QualType result = qualType;
        result.type = visitor->transformSyntaxField(qualType.type);
        return result;
    }

    RefPtr<Expr> transformSyntaxField(Expr* expr)
    {
        return visitor->transformSyntaxField(expr);
    }

    RefPtr<Stmt> transformSyntaxField(Stmt* stmt)
    {
        return visitor->transformSyntaxField(stmt);
    }

    RefPtr<DeclBase> transformSyntaxField(DeclBase* decl)
    {
        return visitor->transformSyntaxField(decl);
    }

    RefPtr<ScopeDecl> transformSyntaxField(ScopeDecl* decl)
    {
        if(!decl) return nullptr;
        RefPtr<Decl> transformed = visitor->transformSyntaxField(decl);
        return transformed.As<ScopeDecl>();
    }

    template<typename T>
    List<T> transformSyntaxField(List<T> const& list)
    {
        List<T> result;
        for (auto item : list)
        {
            result.Add(transformSyntaxField(item));
        }
        return result;
    }
};

#if 0
template<typename V>
RefPtr<Stmt> structuralTransform(
    Stmt*    stmt,
    V*                      visitor)
{
    StructuralTransformStmtVisitor<V> transformer;
    transformer.visitor = visitor;
    return transformer.dispatch(stmt);
}
#endif

template<typename V>
struct StructuralTransformExprVisitor
    : StructuralTransformVisitorBase<V>
    , ExprVisitor<StructuralTransformExprVisitor<V>, RefPtr<Expr>>
{
    void transformFields(Expr* result, Expr* obj)
    {
        result->type = this->transformSyntaxField(obj->type);
    }

#define ABSTRACT_SYNTAX_CLASS(NAME, BASE, ...)              \
    void transformFields(NAME* result, NAME* obj) {         \
        this->transformFields((BASE*) result, (BASE*) obj); \
    /* end */


#define SYNTAX_CLASS(NAME, BASE, ...)                   \
    RefPtr<Expr> visit##NAME(NAME* obj) {               \
        RefPtr<NAME> result = new NAME(*obj);           \
        transformFields(result, obj);                   \
        return result;                                  \
    }                                                   \
    ABSTRACT_SYNTAX_CLASS(NAME, BASE)                   \
    /* end */

#define SYNTAX_FIELD(TYPE, NAME)    result->NAME = this->transformSyntaxField(obj->NAME);
#define DECL_FIELD(TYPE, NAME)      result->NAME = this->transformDeclField(obj->NAME);

#define FIELD(TYPE, NAME) /* empty */

#define END_SYNTAX_CLASS()  \
    }

#include "object-meta-begin.h"
#include "expr-defs.h"
#include "object-meta-end.h"
};


template<typename V>
RefPtr<Expr> structuralTransform(
    Expr*   expr,
    V*                      visitor)
{
    StructuralTransformExprVisitor<V> transformer;
    transformer.visitor = visitor;
    return transformer.dispatch(expr);
}



// The result of lowering an exrpession will usually be just a single
// expression, but it might also be a "tuple" expression that encodes
// multiple expressions.
struct LoweredExpr
{
    enum class Flavor
    {
        Expr,
        Tuple,
        VaryingTuple,
    };

    LoweredExpr()
        : flavor(Flavor::Expr)
    {}

    LoweredExpr(Expr* expr)
        : value(expr)
        , flavor(Flavor::Expr)
    {}

    LoweredExpr(TupleExpr* expr)
        : value((RefObject*) expr)
        , flavor(Flavor::Tuple)
    {}

    LoweredExpr(VaryingTupleExpr* expr)
        : value((RefObject*) expr)
        , flavor(Flavor::VaryingTuple)
    {}

    Flavor getFlavor() const { return flavor; }

    Expr* getExpr() const
    {
        assert(getFlavor() == Flavor::Expr);
        return (Expr*)value.Ptr();
    }

    TupleExpr* getTupleExpr() const
    {
        assert(getFlavor() == Flavor::Tuple);
        return (TupleExpr*)value.Ptr();
    }


    VaryingTupleExpr* getVaryingTupleExpr() const
    {
        assert(getFlavor() == Flavor::VaryingTuple);
        return (VaryingTupleExpr*)value.Ptr();
    }

    Expr* asExpr() const
    {
        return (getFlavor() == Flavor::Expr) ? getExpr() : nullptr;
    }

    TupleExpr* asTuple() const
    {
        return (getFlavor() == Flavor::Tuple) ? getTupleExpr() : nullptr;
    }

    VaryingTupleExpr* asVaryingTuple() const
    {
        return (getFlavor() == Flavor::VaryingTuple) ? getVaryingTupleExpr() : nullptr;
    }

    // Allow use in boolean contexts
    operator void*()
    {
        return value.Ptr();
    }

private:
    RefPtr<RefObject>   value;
    Flavor              flavor;
};

// Pseudo-syntax used during lowering
class PseudoVarDecl : public RefObject
{
public:
    NameLoc nameAndLoc;
    SourceLoc loc;
    TypeExp type;
};

class TupleVarDecl : public PseudoVarDecl
{
public:
    struct Element
    {
        RefPtr<TupleVarModifier>    tupleVarMod;
        LoweredDecl                 decl;
    };

    TupleTypeModifier*      tupleType;
    RefPtr<VarDeclBase>     primaryDecl;
    List<Element>           tupleDecls;
};

class PseudoExpr : public RefObject
{
public:
    SourceLoc loc;
    QualType type;
};

// Pseudo-syntax used during lowering:
// represents an ordered list of expressions as a single unit
class TupleExpr : public PseudoExpr
{
public:
    struct Element
    {
        DeclRef<VarDeclBase>    tupleFieldDeclRef;
        LoweredExpr             expr;
    };

    // Optional reference to the "primary" value of the tuple,
    // in the case of a tuple type with "orinary" fields
    RefPtr<Expr>    primaryExpr;

    // Additional fields to store values for any non-ordinary fields
    // (or fields that aren't exclusively orginary)
    List<Element>                   tupleElements;
};

// Pseudo-syntax used during lowering
class VaryingTupleVarDecl : public PseudoVarDecl
{
public:
    LoweredExpr     expr;
};

// Pseudo-syntax used during lowering:
// represents an ordered list of expressions as a single unit
class VaryingTupleExpr : public PseudoExpr
{
public:
    struct Element
    {
        DeclRef<VarDeclBase>    originalFieldDeclRef;
        LoweredExpr             expr;
    };

    List<Element>   elements;
};

static SourceLoc getPosition(LoweredExpr const& expr)
{
    switch (expr.getFlavor())
    {
    case LoweredExpr::Flavor::Expr:         return expr.getExpr()            ->loc;
    case LoweredExpr::Flavor::Tuple:        return expr.getTupleExpr()       ->loc;
    case LoweredExpr::Flavor::VaryingTuple: return expr.getVaryingTupleExpr()->loc;
    default:
        SLANG_UNREACHABLE("all cases handled");
        UNREACHABLE_RETURN(SourceLoc());
    }
}


struct SharedLoweringContext
{
    CompileRequest*     compileRequest;
    EntryPointRequest*  entryPointRequest;

    ExtensionUsageTracker* extensionUsageTracker;

    ProgramLayout*      programLayout;
    EntryPointLayout*   entryPointLayout;

    // The target we are going to generate code for.
    // 
    // We may need to specialize how constructs get lowered based
    // on the capabilities of the target language.
    CodeGenTarget   target;

    // A set of words reserved by the target
    HashSet<Name*> reservedWords;


    RefPtr<ModuleDecl>   loweredProgram;

    Dictionary<Decl*, LoweredDecl> loweredDecls;
    Dictionary<RefObject*, Decl*> mapLoweredDeclToOriginal;

    // Work to be done at the very start and end of the entry point
    RefPtr<Stmt> entryPointInitializeStmt;
    RefPtr<Stmt> entryPointFinalizeStmt;

    // Counter used for generating unique temporary names
    int nameCounter = 0;

    bool isRewrite = false;
    bool requiresCopyGLPositionToPositionPerView = false;
};

static void attachLayout(
    ModifiableSyntaxNode*   syntax,
    Layout*                 layout)
{
    RefPtr<ComputedLayoutModifier> modifier = new ComputedLayoutModifier();
    modifier->layout = layout;

    addModifier(syntax, modifier);
}

void requireGLSLVersion(
    EntryPointRequest*  entryPoint,
    ProfileVersion      version);

struct LoweringVisitor
    : ExprVisitor<LoweringVisitor, LoweredExpr>
    , StmtVisitor<LoweringVisitor, void>
    , DeclVisitor<LoweringVisitor, LoweredDecl>
    , ValVisitor<LoweringVisitor, RefPtr<Val>, RefPtr<Type>>
{
    //
    SharedLoweringContext*      shared;
    RefPtr<Substitutions>       substitutions;

    bool                        isBuildingStmt = false;
    RefPtr<Stmt> stmtBeingBuilt;

    // If we *aren't* building a statement, then this
    // is the container we should be adding declarations to
    RefPtr<ContainerDecl>       parentDecl;

    // If we are in a context where a `return` should be turned
    // into assignment to a variable (followed by a `return`),
    // then this will point to that variable.
    RefPtr<Variable>            resultVariable;

    Session* getSession()
    {
        return shared->compileRequest->mSession;
    }

    CodeGenTarget getTarget() { return shared->target; }

    bool isReservedWord(Name* name)
    {
        return shared->reservedWords.Contains(name);
    }

    void registerReservedWord(
        String const&   text)
    {
        Name* name = shared->compileRequest->getNamePool()->getName(text);
        shared->reservedWords.Add(name);
    }

    void registerReservedWords()
    {
#define WORD(NAME) registerReservedWord(#NAME)

        switch (shared->target)
        {
        case CodeGenTarget::GLSL:
            WORD(attribute);
            WORD(const);
            WORD(uniform);
            WORD(varying);
            WORD(buffer);

            WORD(shared);
            WORD(coherent);
            WORD(volatile);
            WORD(restrict);
            WORD(readonly);
            WORD(writeonly);
            WORD(atomic_unit);
            WORD(layout);
            WORD(centroid);
            WORD(flat);
            WORD(smooth);
            WORD(noperspective);
            WORD(patch);
            WORD(sample);
            WORD(break);
            WORD(continue);
            WORD(do);
            WORD(for);
            WORD(while);
            WORD(switch);
            WORD(case);
            WORD(default);
            WORD(if);
            WORD(else);
            WORD(subroutine);
            WORD(in);
            WORD(out);
            WORD(inout);
            WORD(float);
            WORD(double);
            WORD(int);
            WORD(void);
            WORD(bool);
            WORD(true);
            WORD(false);
            WORD(invariant);
            WORD(precise);
            WORD(discard);
            WORD(return);

            WORD(lowp);
            WORD(mediump);
            WORD(highp);
            WORD(precision);
            WORD(struct);
            WORD(uint);

            WORD(common);
            WORD(partition);
            WORD(active);
            WORD(asm);
            WORD(class);
            WORD(union);
            WORD(enum);
            WORD(typedef);
            WORD(template);
            WORD(this);
            WORD(resource);

            WORD(goto);
            WORD(inline);
            WORD(noinline);
            WORD(public);
            WORD(static);
            WORD(extern);
            WORD(external);
            WORD(interface);
            WORD(long);
            WORD(short);
            WORD(half);
            WORD(fixed);
            WORD(unsigned);
            WORD(superp);
            WORD(input);
            WORD(output);
            WORD(filter);
            WORD(sizeof);
            WORD(cast);
            WORD(namespace);
            WORD(using);

#define CASE(NAME) \
        WORD(NAME ## 2); WORD(NAME ## 3); WORD(NAME ## 4)

            CASE(mat);
            CASE(dmat);
            CASE(mat2x);
            CASE(mat3x);
            CASE(mat4x);
            CASE(dmat2x);
            CASE(dmat3x);
            CASE(dmat4x);
            CASE(vec);
            CASE(ivec);
            CASE(bvec);
            CASE(dvec);
            CASE(uvec);
            CASE(hvec);
            CASE(fvec);

#undef CASE

#define CASE(NAME)          \
        WORD(NAME ## 1D);       \
        WORD(NAME ## 2D);       \
        WORD(NAME ## 3D);       \
        WORD(NAME ## Cube);     \
        WORD(NAME ## 1DArray);  \
        WORD(NAME ## 2DArray);  \
        WORD(NAME ## 3DArray);  \
        WORD(NAME ## CubeArray);\
        WORD(NAME ## 2DMS);     \
        WORD(NAME ## 2DMSArray) \
        /* end */

#define CASE2(NAME)     \
        CASE(NAME);         \
        CASE(i ## NAME);    \
        CASE(u ## NAME)     \
        /* end */

            CASE2(sampler);
            CASE2(image);
            CASE2(texture);

#undef CASE2
#undef CASE
            break;

            default:
                break;
        }
    }


    //
    // Values
    //

    RefPtr<Val> lowerVal(Val* val)
    {
        if (!val) return nullptr;
        return ValVisitor::dispatch(val);
    }

    RefPtr<Val> visitGenericParamIntVal(GenericParamIntVal* val)
    {
        return new GenericParamIntVal(translateDeclRef(DeclRef<Decl>(val->declRef)).As<VarDeclBase>());
    }

    RefPtr<Val> visitConstantIntVal(ConstantIntVal* val)
    {
        return val;
    }

    RefPtr<Witness> visitWitness(Witness* witness)
    {
        return witness;
    }

    //
    // Types
    //

    RefPtr<Type> lowerType(
        Type* type)
    {
        if (!type) return nullptr;
        return TypeVisitor::dispatch(type);
    }

    TypeExp lowerType(
        TypeExp const& typeExp)
    {
        TypeExp result;
        result.type = lowerType(typeExp.type);
        result.exp = lowerExpr(typeExp.exp);
        return result;
    }

    RefPtr<Type> visitIRBasicBlockType(IRBasicBlockType* type)
    {
        return type;
    }


    RefPtr<Type> visitErrorType(ErrorType* type)
    {
        return type;
    }

    RefPtr<Type> visitOverloadGroupType(OverloadGroupType* type)
    {
        return type;
    }

    RefPtr<Type> visitInitializerListType(InitializerListType* type)
    {
        return type;
    }

    RefPtr<Type> visitGenericDeclRefType(GenericDeclRefType* type)
    {
        return getGenericDeclRefType(
            type->getSession(),
            translateDeclRef(DeclRef<Decl>(type->declRef)).As<GenericDecl>());
    }

    RefPtr<Type> visitFuncType(FuncType* type)
    {
        RefPtr<FuncType> loweredType = new FuncType();
        loweredType->setSession(getSession());
        loweredType->resultType = lowerType(type->resultType);
        for (auto paramType : type->paramTypes)
        {
            auto loweredParamType = lowerType(paramType);

            // TODO: it seems like this step needs to scalarize
            // in the case where a parameter type is a tuple...
            loweredType->paramTypes.Add(loweredParamType);
        }
        return loweredType;
    }

    RefPtr<Type> visitDeclRefType(DeclRefType* type)
    {
        auto loweredDeclRef = translateDeclRef(type->declRef);
        return DeclRefType::Create(
            type->getSession(),
            loweredDeclRef.As<Decl>());
    }

    RefPtr<Type> visitThisType(ThisType* type)
    {
        return type;
    }

    RefPtr<Type> visitNamedExpressionType(NamedExpressionType* type)
    {
        if (shared->target == CodeGenTarget::GLSL)
        {
            // GLSL does not support `typedef`, so we will lower it out of existence here
            return lowerType(GetType(type->declRef));
        }

        return getNamedType(
            type->getSession(),
            translateDeclRef(DeclRef<Decl>(type->declRef)).As<TypeDefDecl>());
    }

    RefPtr<Type> visitTypeType(TypeType* type)
    {
        return getTypeType(lowerType(type->type));
    }

    RefPtr<Type> visitArrayExpressionType(ArrayExpressionType* type)
    {
        RefPtr<ArrayExpressionType> loweredType = Slang::getArrayType(
            lowerType(type->baseType),
            lowerVal(type->ArrayLength).As<IntVal>());
        return loweredType;
    }

    RefPtr<Type> visitGroupSharedType(GroupSharedType* type)
    {
        return getSession()->getGroupSharedType(
            lowerType(type->valueType));
    }

    RefPtr<Type> transformSyntaxField(Type* type)
    {
        return lowerType(type);
    }

    RefPtr<Val> visitIRProxyVal(IRProxyVal* val)
    {
        return val;
    }

    //
    // Expressions
    //

    LoweredExpr lowerExprOrTuple(
        Expr* expr)
    {
        if (!expr) return LoweredExpr();
        return ExprVisitor::dispatch(expr);
    }

    RefPtr<Expr> lowerExpr(
        Expr* expr)
    {
        if (!expr) return nullptr;

        auto result = lowerExprOrTuple(expr);
        return maybeReifyTuple(result);
    }

    // catch-all
    LoweredExpr visitExpr(
        Expr* expr)
    {
        return LoweredExpr(structuralTransform(expr, this));
    }

    RefPtr<Expr> transformSyntaxField(Expr* expr)
    {
        return lowerExpr(expr);
    }

    void lowerExprCommon(
        Expr*    loweredExpr,
        Expr*    expr)
    {
        loweredExpr->loc = expr->loc;
        loweredExpr->type.type = lowerType(expr->type.type);
    }

    void lowerExprCommon(
        LoweredExpr const&      loweredExpr,
        Expr*   expr)
    {
        if (auto simpleExpr = loweredExpr.asExpr())
        {
            lowerExprCommon(simpleExpr, expr);
        }
    }

    RefPtr<Expr> createUncheckedVarRef(
        Name* name)
    {
        RefPtr<VarExpr> result = new VarExpr();
        result->name = name;
        return result;
    }


    RefPtr<Expr> createUncheckedVarRef(
        char const* name)
    {
        return createUncheckedVarRef(
            shared->compileRequest->getNamePool()->getName(name));
    }

    RefPtr<Expr> createSimpleVarRef(
        SourceLoc const& loc,
        VarDeclBase*        decl)
    {
        RefPtr<VarExpr> result = new VarExpr();
        result->loc = loc;
        result->type.type = decl->type.type;
        result->declRef = makeDeclRef(decl);
        result->name = decl->getName();
        return result;
    }

    LoweredExpr createVarRef(
        SourceLoc const& loc,
        LoweredDecl const&  decl)
    {
        switch (decl.getFlavor())
        {
        case LoweredDecl::Flavor::Decl:
            return LoweredExpr(createSimpleVarRef(loc, decl.getDecl()->As<VarDeclBase>()));

        case LoweredDecl::Flavor::Tuple:
            return createTupleRef(loc, decl.getTupleDecl());

        case LoweredDecl::Flavor::VaryingTuple:
            return createVaryingTupleRef(loc, decl.getVaryingTupleDecl());

        default:
            SLANG_UNREACHABLE("all cases handled");
            UNREACHABLE_RETURN(LoweredExpr());
        }
    }


    LoweredExpr createTupleRef(
        SourceLoc const&     loc,
        TupleVarDecl*           decl)
    {
        RefPtr<TupleExpr> result = new TupleExpr();
        result->loc = loc;
        result->type.type = decl->type.type;

        if (auto primaryDecl = decl->primaryDecl)
        {
            result->primaryExpr = createSimpleVarRef(loc, primaryDecl);
        }

        for (auto declElem : decl->tupleDecls)
        {
            auto tupleVarMod = declElem.tupleVarMod;
            SLANG_RELEASE_ASSERT(tupleVarMod);
            auto tupleFieldMod = tupleVarMod->tupleField;
            SLANG_RELEASE_ASSERT(tupleFieldMod);
            SLANG_RELEASE_ASSERT(tupleFieldMod->decl);

            TupleExpr::Element elem;
            elem.tupleFieldDeclRef = makeDeclRef(tupleFieldMod->decl);
            elem.expr = createVarRef(loc, declElem.decl);
            result->tupleElements.Add(elem);
        }

        return LoweredExpr(result);
    }

    LoweredExpr createVaryingTupleRef(
        SourceLoc const&     /*loc*/,
        VaryingTupleVarDecl*    decl)
    {
        return decl->expr;
    }

    LoweredExpr visitVarExpr(
        VarExpr* expr)
    {
        // If the expression didn't get resolved, we can leave it as-is
        if (!expr->declRef)
            return expr;

        auto loweredDeclRef = translateDeclRef(expr->declRef);
        auto loweredDecl = loweredDeclRef.getDecl();

        if (auto tupleVarDecl = loweredDecl.asTupleDecl())
        {
            // If we are referencing a declaration that got tuple-ified,
            // then we need to produce a tuple expression as well.

            return createTupleRef(expr->loc, tupleVarDecl);
        }
        else if (auto varyingTupleVarDecl = loweredDecl.asVaryingTupleDecl())
        {
            return createVaryingTupleRef(expr->loc, varyingTupleVarDecl);
        }

        RefPtr<VarExpr> loweredExpr = new VarExpr();
        lowerExprCommon(loweredExpr, expr);
        loweredExpr->declRef = loweredDeclRef.As<Decl>();
        loweredExpr->name = expr->name;
        return LoweredExpr(loweredExpr);
    }

    LoweredExpr visitOverloadedExpr(
        OverloadedExpr* expr)
    {
        // The presence of an overloaded expression in the output
        // means that some amount of semantic checking failed.
        // Thus we don't need to worry about semantically transforming
        // the expression itself, but we *do* want to ensure that any
        // of the declarations that the user might have been referring
        // to get lowered so they will appear in the output.
        for (auto item : expr->lookupResult2.items)
        {
            translateDeclRef(item.declRef);
        }

        return expr;
    }

    Name* getName(String const& text)
    {
        return shared->compileRequest->getNamePool()->getName(text);
    }

    Name* generateName()
    {
        int id = shared->nameCounter++;

        String result;
        result.append("SLANG_tmp_");
        result.append(id);
        return getName(result);
    }

    RefPtr<Expr> moveTemp(RefPtr<Expr> expr)
    {
        RefPtr<Variable> varDecl = new Variable();
        varDecl->nameAndLoc.name = generateName();
        varDecl->type.type = expr->type.type;
        varDecl->initExpr = expr;

        addDecl(varDecl);

        return createSimpleVarRef(expr->loc, varDecl);
    }

    // The idea of this function is to take an expression that we plan to
    // use/evaluate more than once, and if needed replace it with a
    // reference to a temporary (initialized with the expr) so that it
    // can safely be re-evaluated.
    RefPtr<Expr> maybeMoveTemp(
        Expr* expr)
    {
        // TODO: actually implement this properly!

        // Certain expressions are already in a form we can directly re-use,
        // so  there is no reason to move them.
        if (dynamic_cast<VarExpr*>(expr))
            return expr;
        if (dynamic_cast<ConstantExpr*>(expr))
            return expr;

        // In the general case, though, we need to introduce a temporary
        return moveTemp(expr);
    }

    LoweredExpr maybeMoveTemp(
        LoweredExpr expr)
    {
        if (auto tupleExpr = expr.asTuple())
        {
            RefPtr<TupleExpr> resultExpr = new TupleExpr();
            resultExpr->loc = tupleExpr->loc;
            resultExpr->type = tupleExpr->type;
            if (tupleExpr->primaryExpr)
            {
                resultExpr->primaryExpr = maybeMoveTemp(tupleExpr->primaryExpr);
            }
            for (auto ee : tupleExpr->tupleElements)
            {
                TupleExpr::Element elem;
                elem.tupleFieldDeclRef = ee.tupleFieldDeclRef;
                elem.expr = maybeMoveTemp(ee.expr);

                resultExpr->tupleElements.Add(elem);
            }

            return LoweredExpr(resultExpr);
        }
        else if (auto varyingTupleExpr = expr.asVaryingTuple())
        {
            RefPtr<VaryingTupleExpr> resultExpr = new VaryingTupleExpr();
            resultExpr->loc = varyingTupleExpr->loc;
            resultExpr->type = varyingTupleExpr->type;
            for (auto ee : varyingTupleExpr->elements)
            {
                VaryingTupleExpr::Element elem;
                elem.originalFieldDeclRef = ee.originalFieldDeclRef;
                elem.expr = maybeMoveTemp(ee.expr);

                resultExpr->elements.Add(elem);
            }

            return LoweredExpr(resultExpr);
        }
        else
        {
            return LoweredExpr(maybeMoveTemp(expr.getExpr()));
        }
    }

    // Similar to the above, this ensures that an l-value expression
    // is safe to re-evaluate, by recursively moving things off
    // to temporaries where needed.
    RefPtr<Expr> ensureSimpleLValue(
        Expr* expr)
    {
        // TODO: actually implement this properly!

        return expr;
    }

    LoweredExpr ensureSimpleLValue(
        LoweredExpr expr)
    {
        // TODO: actually implement this properly!

        return expr;
    }

    // When constructing assignment syntax, we can either
    // just leave things alone, or create code that will
    // try to coerce types to "fix up" differences in
    // the apparent type of things.
    enum class AssignMode
    {
        Default,
        WithFixups,
    };

    RefPtr<Expr> createSimpleAssignExpr(
        RefPtr<Expr>    leftExpr,
        RefPtr<Expr>    rightExpr)
    {
        RefPtr<AssignExpr> loweredExpr = new AssignExpr();
        loweredExpr->type = leftExpr->type;
        loweredExpr->left = leftExpr;
        loweredExpr->right = rightExpr;
        return loweredExpr;
    }

    RefPtr<Expr> convertExprForAssignmentWithFixups(
        RefPtr<Type>          leftType,
        RefPtr<Expr>    rightExpr)
    {
        auto rightType = rightExpr->type.type;
        if (auto leftArrayType = leftType->As<ArrayExpressionType>())
        {
            // LHS type was an array

            if (auto rightVecType = rightType->As<VectorExpressionType>())
            {
                // RHS type was a vector
                if (auto leftElemVecType = leftArrayType->baseType->As<VectorExpressionType>())
                {
                    // LHS element type was also a vector, so this is a "scalar splat
                    // to array" case.
                }
                else
                {
                    // LHS is an array of non-vectors, while RHS is a vector,
                    // so in this case we want to splat out the vector elements
                    // to create an array and use that.
                    rightExpr = maybeMoveTemp(rightExpr);

                    RefPtr<AggTypeCtorExpr> ctorExpr = new AggTypeCtorExpr();
                    ctorExpr->loc = rightExpr->loc;
                    ctorExpr->type.type = leftType;
                    ctorExpr->base.type = leftType;

                    int elementCount = (int) GetIntVal(rightVecType->elementCount);
                    for (int ee = 0; ee < elementCount; ++ee)
                    {
                        RefPtr<SwizzleExpr> swizzleExpr = new SwizzleExpr();
                        swizzleExpr->loc = rightExpr->loc;
                        swizzleExpr->type.type = rightVecType->elementType;
                        swizzleExpr->base = rightExpr;
                        swizzleExpr->elementCount = 1;
                        swizzleExpr->elementIndices[0] = ee;

                        auto convertedArgExpr = convertExprForAssignmentWithFixups(
                            leftArrayType->baseType,
                            swizzleExpr);

                        ctorExpr->Arguments.Add(convertedArgExpr);
                    }

                    return ctorExpr;
                }
            }
        }

        // Default case: if the types didn't match, try to insert
        // an explicit cast to deal with the issue.
        return createCastExpr(leftType, rightExpr);

    }

    RefPtr<Expr> createConstIntExpr(IntegerLiteralValue value)
    {
        RefPtr<ConstantExpr> expr = new ConstantExpr();
        expr->type.type = getIntType();
        expr->ConstType = ConstantExpr::ConstantType::Int;
        expr->integerValue = value;
        return expr;
    }

    struct SeqExprBuilder
    {
        RefPtr<Expr> expr;
        RefPtr<Expr>* link = nullptr;
    };

    RefPtr<Expr> createSimpleVarExpr(Name* name)
    {
        RefPtr<VarExpr> varExpr = new VarExpr();
        varExpr->name = name;
        return varExpr;
    }

    RefPtr<Expr> createSimpleVarExpr(char const* name)
    {
        return createSimpleVarExpr(getName(name));
    }

    RefPtr<InvokeExpr> createSeqExpr(
        RefPtr<Expr>    left,
        RefPtr<Expr>    right)
    {
        RefPtr<InfixExpr> seqExpr = new InfixExpr();
        seqExpr->loc = left->loc;
        seqExpr->type = right->type;
        seqExpr->FunctionExpr = createSimpleVarExpr(",");
        seqExpr->Arguments.Add(left);
        seqExpr->Arguments.Add(right);
        return seqExpr;
    }

    void addExpr(SeqExprBuilder* builder, RefPtr<Expr> expr)
    {
        // No expression to add? Do nothing.
        if (!expr) return;

        if (!builder->expr)
        {
            // No expression so far?
            // Set up a single-expression result.

            builder->expr = expr;
            builder->link = &builder->expr;
            return;
        }

        // There is an existing expression, so we need to append
        // to the sequence of expressions. The invariant is
        // that `link` points to the last expression in the
        // sequence.

        // We will extract the old last element, and construct
        // a new sequence expression ("operator comma") that
        // concatenates with with our new last expression.
        auto oldLastExpr = *builder->link;
        auto seqExpr = createSeqExpr(oldLastExpr, expr);

        // Now we need to overwrite the old last expression,
        // wherever it occured in the AST (which we handily
        // stored in `link`) and set our `link` to track
        // the new last expression (which will be the second
        // argument to our sequence expression).
        *builder->link = seqExpr;
        builder->link = &seqExpr->Arguments[1];
    }

    RefPtr<Expr> createSimpleAssignExprWithFixups(
        RefPtr<Expr>    leftExpr,
        RefPtr<Expr>    rightExpr)
    {
        auto leftType = leftExpr->type.type;
        auto rightType = rightExpr->type.type;

        // If types are unknown, or match, then just do
        // things the ordinary way.
        if (!leftType
            || !rightType
            || leftType->As<ErrorType>()
            || rightType->As<ErrorType>()
            || leftType->Equals(rightType))
        {
            return createSimpleAssignExpr(leftExpr, rightExpr);
        }

        // Otherwise, start to look at the types involved,
        // and see if we can do something.

        if (auto leftArrayType = leftType->As<ArrayExpressionType>())
        {
            // LHS type was an array

            if (auto rightVecType = rightType->As<VectorExpressionType>())
            {
                // RHS type was a vector
                if (auto leftElemVecType = leftArrayType->baseType->As<VectorExpressionType>())
                {
                    // LHS element type was also a vector, so this is a "scalar splat
                    // to array" case.
                }
                else
                {
                    // LHS is an array of non-vectors, while RHS is a vector,
                    // so in this case we want to splat out the vector elements
                    // to create an array and use that.
                    leftExpr = maybeMoveTemp(leftExpr);
                    rightExpr = maybeMoveTemp(rightExpr);

                    SeqExprBuilder builder;

                    int elementCount = (int) GetIntVal(rightVecType->elementCount);
                    for (int ee = 0; ee < elementCount; ++ee)
                    {
                        // LHS array element
                        RefPtr<IndexExpr> arrayElemExpr = new IndexExpr();
                        arrayElemExpr->loc = leftExpr->loc;
                        arrayElemExpr->type.type = leftArrayType->baseType;
                        arrayElemExpr->BaseExpression = leftExpr;
                        arrayElemExpr->IndexExpression = createConstIntExpr(ee);

                        // RHS swizzle
                        RefPtr<SwizzleExpr> swizzleExpr = new SwizzleExpr();
                        swizzleExpr->loc = rightExpr->loc;
                        swizzleExpr->type.type = rightVecType->elementType;
                        swizzleExpr->base = rightExpr;
                        swizzleExpr->elementCount = 1;
                        swizzleExpr->elementIndices[0] = ee;

                        auto elemAssignExpr = createSimpleAssignExprWithFixups(
                            arrayElemExpr,
                            swizzleExpr);

                        addExpr(&builder, elemAssignExpr);
                    }

                    return builder.expr;
                }
            }
        }




        // TODO: are there any cases we can't solve with a cast?

        // Try to convert the right-hand-side expression to have the type
        // we expect on the left-hand side
        auto convertedRightExpr = convertExprForAssignmentWithFixups(leftType, rightExpr);
        return createSimpleAssignExpr(leftExpr, convertedRightExpr);
    }

    RefPtr<Expr> createSimpleAssignExpr(
        Expr*   leftExpr,
        Expr*   rightExpr,
        AssignMode              mode)
    {
        switch (mode)
        {
        default:
            return createSimpleAssignExpr(leftExpr, rightExpr);

        case AssignMode::WithFixups:
            return createSimpleAssignExprWithFixups(leftExpr, rightExpr);
        }
    }

    LoweredExpr createAssignExpr(
        LoweredExpr   leftExpr,
        LoweredExpr   rightExpr,
        AssignMode    mode = AssignMode::Default)
    {
        auto leftTuple = leftExpr.asTuple();
        auto rightTuple = rightExpr.asTuple();
        if (leftTuple && rightTuple)
        {
            RefPtr<TupleExpr> resultTuple = new TupleExpr();
            resultTuple->type = leftTuple->type;

            if (leftTuple->primaryExpr)
            {
                SLANG_RELEASE_ASSERT(rightTuple->primaryExpr);

                resultTuple->primaryExpr = createSimpleAssignExpr(
                    leftTuple->primaryExpr,
                    rightTuple->primaryExpr,
                    mode);
            }

            auto elementCount = leftTuple->tupleElements.Count();
            SLANG_RELEASE_ASSERT(elementCount == rightTuple->tupleElements.Count());
            for (UInt ee = 0; ee < elementCount; ++ee)
            {
                auto leftElement = leftTuple->tupleElements[ee];
                auto rightElement = rightTuple->tupleElements[ee];

                TupleExpr::Element resultElement;

                resultElement.tupleFieldDeclRef = leftElement.tupleFieldDeclRef;
                resultElement.expr = createAssignExpr(
                    leftElement.expr,
                    rightElement.expr,
                    mode);

                resultTuple->tupleElements.Add(resultElement);
            }

            return LoweredExpr(resultTuple);
        }
        else
        {
            SLANG_RELEASE_ASSERT(!leftTuple && !rightTuple);
        }

        auto leftVaryingTuple = leftExpr.asVaryingTuple();
        auto rightVaryingTuple = rightExpr.asVaryingTuple();

        RefPtr<Expr> leftSimpleExpr = leftExpr.asExpr();
        RefPtr<Expr> rightSimpleExpr = rightExpr.asExpr();

        if (leftVaryingTuple && rightVaryingTuple)
        {
            RefPtr<VaryingTupleExpr> resultTuple = new VaryingTupleExpr();
            resultTuple->type.type = leftVaryingTuple->type.type;
            resultTuple->loc = leftVaryingTuple->loc;

            SLANG_RELEASE_ASSERT(resultTuple->type.type);

            UInt elementCount = leftVaryingTuple->elements.Count();
            SLANG_RELEASE_ASSERT(elementCount == rightVaryingTuple->elements.Count());

            for (UInt ee = 0; ee < elementCount; ++ee)
            {
                auto leftElem = leftVaryingTuple->elements[ee];
                auto rightElem = rightVaryingTuple->elements[ee];

                VaryingTupleExpr::Element elem;
                elem.originalFieldDeclRef = leftElem.originalFieldDeclRef;
                elem.expr = createAssignExpr(
                    leftElem.expr,
                    rightElem.expr,
                    mode);
            }

            return LoweredExpr(resultTuple);
        }
        else if (leftVaryingTuple && rightSimpleExpr)
        {
            // Assigning from ordinary expression on RHS to tuple.
            // This will naturally yield a tuple expression.

            RefPtr<VaryingTupleExpr> resultTuple = new VaryingTupleExpr();
            resultTuple->type.type = leftVaryingTuple->type.type;
            resultTuple->loc = leftVaryingTuple->loc;

            SLANG_RELEASE_ASSERT(resultTuple->type.type);

            UInt elementCount = leftVaryingTuple->elements.Count();

            // Move everything into temps if we can
            rightSimpleExpr = maybeMoveTemp(rightSimpleExpr);
            for (UInt ee = 0; ee < elementCount; ++ee)
            {
                auto& leftElem = leftVaryingTuple->elements[ee];
                leftElem.expr = ensureSimpleLValue(leftElem.expr);
            }

            //

            for (UInt ee = 0; ee < elementCount; ++ee)
            {
                auto leftElem = leftVaryingTuple->elements[ee];


                RefPtr<MemberExpr> rightElemExpr = new MemberExpr();
                rightElemExpr->loc = rightSimpleExpr->loc;
                rightElemExpr->type.type = GetType(leftElem.originalFieldDeclRef);
                rightElemExpr->declRef = leftElem.originalFieldDeclRef;
                rightElemExpr->name = leftElem.originalFieldDeclRef.GetName();
                rightElemExpr->BaseExpression = rightSimpleExpr;

                VaryingTupleExpr::Element elem;
                elem.originalFieldDeclRef = leftElem.originalFieldDeclRef;
                elem.expr = createAssignExpr(
                    leftElem.expr,
                    LoweredExpr(rightElemExpr),
                    mode);

                resultTuple->elements.Add(elem);
            }

            return LoweredExpr(resultTuple);
        }
        else if (leftSimpleExpr && rightVaryingTuple)
        {
            // Pretty much the same as the above case, and we should
            // probably try to share code eventually.


            RefPtr<VaryingTupleExpr> resultTuple = new VaryingTupleExpr();
            resultTuple->type.type = leftSimpleExpr->type.type;
            resultTuple->loc = leftSimpleExpr->loc;

            SLANG_RELEASE_ASSERT(resultTuple->type.type);

            UInt elementCount = rightVaryingTuple->elements.Count();

            // Move everything into temps if we can
            leftSimpleExpr = ensureSimpleLValue(leftSimpleExpr);
            for (UInt ee = 0; ee < elementCount; ++ee)
            {
                auto& rightElem = rightVaryingTuple->elements[ee];
                rightElem.expr = maybeMoveTemp(rightElem.expr);
            }


            for (UInt ee = 0; ee < elementCount; ++ee)
            {
                auto rightElem = rightVaryingTuple->elements[ee];


                RefPtr<MemberExpr> leftElemExpr = new MemberExpr();
                leftElemExpr->loc = leftSimpleExpr->loc;
                leftElemExpr->type.type = GetType(rightElem.originalFieldDeclRef);
                leftElemExpr->declRef = rightElem.originalFieldDeclRef;
                leftElemExpr->name = rightElem.originalFieldDeclRef.GetName();
                leftElemExpr->BaseExpression = leftSimpleExpr;

                VaryingTupleExpr::Element elem;
                elem.originalFieldDeclRef = rightElem.originalFieldDeclRef;
                elem.expr = createAssignExpr(
                    LoweredExpr(leftElemExpr),
                    rightElem.expr,
                    mode);

                resultTuple->elements.Add(elem);
            }

            return LoweredExpr(resultTuple);
        }
        else if (leftSimpleExpr && rightSimpleExpr)
        {
            // Default case: no tuples of any kind...

            return LoweredExpr(createSimpleAssignExpr(leftSimpleExpr, rightSimpleExpr, mode));
        }
        else
        {
            // Some case wasn't handled: diagnose!
            SLANG_UNEXPECTED("bad combination of tuple types");
        }
    }

    LoweredExpr visitAssignExpr(
        AssignExpr* expr)
    {
        auto leftExpr = lowerExprOrTuple(expr->left);
        auto rightExpr = lowerExprOrTuple(expr->right);

        auto loweredExpr = createAssignExpr(leftExpr, rightExpr);
        lowerExprCommon(loweredExpr, expr);
        return loweredExpr;
    }

    RefPtr<Type> getSubscripResultType(
        RefPtr<Type>  type)
    {
        if (auto arrayType = type->As<ArrayExpressionType>())
        {
            return arrayType->baseType;
        }
        return nullptr;
    }

    RefPtr<Expr> createSimpleSubscriptExpr(
        RefPtr<Expr>    baseExpr,
        RefPtr<Expr>    indexExpr)
    {
        // Default case: just reconstrut a subscript expr
        auto loweredExpr = new IndexExpr();

        loweredExpr->type.type = getSubscripResultType(baseExpr->type.type);

        loweredExpr->BaseExpression = baseExpr;
        loweredExpr->IndexExpression = indexExpr;
        return loweredExpr;
    }

    LoweredExpr createSubscriptExpr(
        LoweredExpr                     baseExpr,
        RefPtr<Expr>    indexExpr)
    {
        // TODO: This logic ends up duplicating the `indexExpr`
        // that was given, without worrying about any side
        // effects it might contain. That needs to be fixed.

        if (auto baseTuple = baseExpr.asTuple())
        {
            indexExpr = maybeMoveTemp(indexExpr);

            auto loweredExpr = new TupleExpr();
            loweredExpr->type.type = getSubscripResultType(baseTuple->type.type);

            if (auto basePrimary = baseTuple->primaryExpr)
            {
                loweredExpr->primaryExpr = createSimpleSubscriptExpr(
                    basePrimary,
                    indexExpr);
            }
            for (auto elem : baseTuple->tupleElements)
            {
                TupleExpr::Element loweredElem;
                loweredElem.tupleFieldDeclRef = elem.tupleFieldDeclRef;
                loweredElem.expr = createSubscriptExpr(
                    elem.expr,
                    indexExpr);

                loweredExpr->tupleElements.Add(loweredElem);
            }

            return loweredExpr;
        }
        else if (auto baseVaryingTuple = baseExpr.asVaryingTuple())
        {
            indexExpr = maybeMoveTemp(indexExpr);

            auto loweredExpr = new VaryingTupleExpr();
            loweredExpr->type.type = getSubscripResultType(baseVaryingTuple->type.type);

            SLANG_RELEASE_ASSERT(loweredExpr->type.type);

            for (auto elem : baseVaryingTuple->elements)
            {
                VaryingTupleExpr::Element loweredElem;
                loweredElem.originalFieldDeclRef = elem.originalFieldDeclRef;
                loweredElem.expr = createSubscriptExpr(
                    elem.expr,
                    indexExpr);
            }

            return loweredExpr;
        }
        else
        {
            return LoweredExpr(createSimpleSubscriptExpr(
                baseExpr.getExpr(),
                indexExpr));
        }
    }

    LoweredExpr visitIndexExpr(
        IndexExpr* subscriptExpr)
    {
        auto baseExpr = lowerExprOrTuple(subscriptExpr->BaseExpression);
        auto indexExpr = lowerExpr(subscriptExpr->IndexExpression);

        // An attempt to subscript a tuple must be turned into a
        // tuple of subscript expressions.
        if (auto baseTuple = baseExpr.asTuple())
        {
            return createSubscriptExpr(baseExpr, indexExpr);
        }
        else if (auto baseVaryingTuple = baseExpr.asVaryingTuple())
        {
            return createSubscriptExpr(baseExpr, indexExpr);
        }
        else
        {
            // Default case: just reconstrut a subscript expr
            RefPtr<IndexExpr> loweredExpr = new IndexExpr();
            lowerExprCommon(loweredExpr, subscriptExpr);
            loweredExpr->BaseExpression = baseExpr.getExpr();
            loweredExpr->IndexExpression = indexExpr;
            return LoweredExpr(loweredExpr);
        }
    }

    RefPtr<Expr> maybeReifyTuple(
        LoweredExpr expr)
    {
        if (auto tupleExpr = expr.asTuple())
        {
            // TODO: need to diagnose
            return tupleExpr->primaryExpr;
        }
        else if (auto varyingTupleExpr = expr.asVaryingTuple())
        {
            // Need to pass an ordinary (non-tuple) expression of
            // the corresponding type here.

            // TODO(tfoley): This won't work at all for an `out` or `inout`
            // function argument, so we'll need to figure out a plan
            // to handle that case...

            RefPtr<AggTypeCtorExpr> resultExpr = new AggTypeCtorExpr();
            resultExpr->type = varyingTupleExpr->type;
            resultExpr->base.type = varyingTupleExpr->type.type;
            SLANG_RELEASE_ASSERT(resultExpr->type.type);

            for (auto elem : varyingTupleExpr->elements)
            {
                addArgs(resultExpr, elem.expr);
            }

            return resultExpr;
        }

        // Default case: nothing special to this expression
        return expr.getExpr();
    }

    bool needGlslangBug988Workaround(
        RefPtr<Expr> inExpr)
    {
        switch (getTarget())
        {
        default:
            return false;

        case CodeGenTarget::GLSL:
            break;
        }

        // There are two conditions we care about here:
        //
        // (1) is the *type* of the expression something that needs the WAR
        // (2) does the expression reference a constant-buffer member?
        //

        // Issue (1): is the type of the expression something that needs the WAR?

        auto exprType = inExpr->type.type;
        exprType = unwrapArray(exprType);

        if (!isStructType(exprType))
            return false;


        // Issue (2): does the expression reference a constant-buffer member?

        auto expr = inExpr;
        for (;;)
        {
            if (auto memberRefExpr = expr.As<MemberExpr>())
            {
                expr = memberRefExpr->BaseExpression;
                continue;
            }

            if (auto derefExpr = expr.As<DerefExpr>())
            {
                expr = derefExpr->base;
                continue;
            }

            if (auto subscriptExpr = expr.As<IndexExpr>())
            {
                expr = subscriptExpr->BaseExpression;
                continue;
            }

            break;
        }

        if (auto varExpr = expr.As<VarExpr>())
        {
            auto declRef = varExpr->declRef;
            if (!declRef)
                return false;

            if (auto varDeclRef = declRef.As<Variable>())
            {
                auto varType = GetType(varDeclRef);

                while (auto arrayType = varType->As<ArrayExpressionType>())
                {
                    varType = arrayType->baseType;
                }

                if (auto constantBufferType = varType->As<ConstantBufferType>())
                {
                    return true;
                }
            }
        }

        return false;
    }

    void addArg(
        ExprWithArgsBase*               callExpr,
        RefPtr<Expr>    argExpr)
    {
        // This should be the default case where we have a perfectly
        // ordinary expression, but we need to work around a glslang
        // but here, where passing a member of a `uniform` block
        // that has `struct` type directly to a function call causes
        // invalid SPIR-V to be generated.
        if (needGlslangBug988Workaround(argExpr))
        {
            argExpr = moveTemp(argExpr);
        }

        // Here's the actual default case where we just add an argment
        callExpr->Arguments.Add(argExpr);
    }

    void addArgs(
        ExprWithArgsBase*   callExpr,
        LoweredExpr         argExpr)
    {
        if (auto argTuple = argExpr.asTuple())
        {
            if (argTuple->primaryExpr)
            {
                addArg(callExpr, argTuple->primaryExpr);
            }
            for (auto elem : argTuple->tupleElements)
            {
                addArgs(callExpr, elem.expr);
            }
        }
        else if (auto varyingArgTuple = argExpr.asVaryingTuple())
        {
            // Need to pass an ordinary (non-tuple) expression of
            // the corresponding type here.

            callExpr->Arguments.Add(maybeReifyTuple(argExpr));
        }
        else
        {
            addArg(callExpr, argExpr.getExpr());
        }
    }

    RefPtr<Expr> lowerCallExpr(
        RefPtr<InvokeExpr>  loweredExpr,
        InvokeExpr*         expr)
    {
        lowerExprCommon(loweredExpr, expr);

        loweredExpr->FunctionExpr = lowerExpr(expr->FunctionExpr);

        for (auto arg : expr->Arguments)
        {
            auto loweredArg = lowerExprOrTuple(arg);
            addArgs(loweredExpr, loweredArg);
        }

        return loweredExpr;
    }

    LoweredExpr visitInvokeExpr(
        InvokeExpr* expr)
    {
        // Create a clone with the same class
        InvokeExpr* loweredExpr = (InvokeExpr*) expr->getClass().createInstance();
        return LoweredExpr(lowerCallExpr(loweredExpr, expr));
    }

    LoweredExpr visitSelectExpr(
        SelectExpr* expr)
    {
        // TODO: A tuple needs to be special-cased here

        return LoweredExpr(lowerCallExpr(new SelectExpr(), expr));
    }

    LoweredExpr visitDerefExpr(
        DerefExpr*  expr)
    {
        auto loweredBase = lowerExprOrTuple(expr->base);

        if (auto baseTuple = loweredBase.asTuple())
        {
            // In the case of a tuple created for "resources in structs" reasons,
            // only the primary expression (if any) needs to be dereferenced.
            //
            // We cheat a bit here and re-use the same tuple we already have,
            // and just insert the deref into its primary.
            //
            // More or less we are lowering:
            //
            //    *(P, T0, T1, ...)
            //
            // into:
            //    (*P, T0, T1, ...)
            //
            if (auto primaryExpr = baseTuple->primaryExpr)
            {
                RefPtr<DerefExpr> loweredPrimary = new DerefExpr();
                lowerExprCommon(loweredPrimary, expr);
                loweredPrimary->base = baseTuple->primaryExpr;
                baseTuple->primaryExpr = loweredPrimary;
                return baseTuple;
            }
            else
            {
                // No primary expression? Then there is nothing
                // to dereference.
                return baseTuple;
            }
        }
        else if (auto baseVaryingTuple = loweredBase.asVaryingTuple())
        {
            // We don't expect to see this case arise for a "varying"
            // tuple, since there aren't pointer-like varyings, but
            // the desugaring seems natural: just dereference each
            // field.
            //
            // TODO: implement this.
        }

        // Default case is just to lower a dereference opertion
        // into another dereference.
        RefPtr<DerefExpr> loweredExpr = new DerefExpr();
        lowerExprCommon(loweredExpr, expr);
        loweredExpr->base = loweredBase.getExpr();
        return LoweredExpr(loweredExpr);
    }

    DiagnosticSink* getSink()
    {
        return &shared->compileRequest->mSink;
    }

    LoweredExpr visitStaticMemberExpr(
        StaticMemberExpr* expr)
    {
        auto loweredBase = lowerExprOrTuple(expr->BaseExpression);
        auto loweredDeclRef = translateDeclRef(expr->declRef);

        // TODO: we should probably support type-type members here.

        RefPtr<StaticMemberExpr> loweredExpr = new StaticMemberExpr();
        lowerExprCommon(loweredExpr, expr);
        loweredExpr->BaseExpression = loweredBase.getExpr();
        loweredExpr->declRef = loweredDeclRef.As<Decl>();
        loweredExpr->name = expr->name;

        return LoweredExpr(loweredExpr);
    }

    LoweredExpr visitMemberExpr(
        MemberExpr* expr)
    {
        assert(expr->BaseExpression);
        auto loweredBase = lowerExprOrTuple(expr->BaseExpression);
        assert(loweredBase);

        auto loweredDeclRef = translateDeclRef(expr->declRef);


        // Are we extracting an element from a tuple?
        if (auto baseTuple = loweredBase.asTuple())
        {
            auto loweredFieldDecl = loweredDeclRef.As<Decl>().getDecl();
            auto tupleFieldMod = loweredFieldDecl->FindModifier<TupleFieldModifier>();
            if (tupleFieldMod)
            {
                // This field has a tuple part to it, so we need to search for it

                LoweredExpr tupleFieldExpr;
                for (auto elem : baseTuple->tupleElements)
                {
                    if (loweredFieldDecl == elem.tupleFieldDeclRef.getDecl())
                    {
                        tupleFieldExpr = elem.expr;
                        break;
                    }
                }

                if (!tupleFieldMod->hasAnyNonTupleFields)
                {
                    // We need to have found something!
                    assert(tupleFieldExpr);
                    return tupleFieldExpr;
                }

                auto tupleFieldTupleExpr = tupleFieldExpr.asTuple();
                SLANG_RELEASE_ASSERT(tupleFieldTupleExpr);
                SLANG_RELEASE_ASSERT(!tupleFieldTupleExpr->primaryExpr);


                RefPtr<MemberExpr> loweredPrimaryExpr = new MemberExpr();
                lowerExprCommon(loweredPrimaryExpr, expr);
                loweredPrimaryExpr->BaseExpression = baseTuple->primaryExpr;
                loweredPrimaryExpr->declRef = loweredDeclRef.As<Decl>();
                loweredPrimaryExpr->name = expr->name;

                assert(loweredPrimaryExpr->BaseExpression);

                tupleFieldTupleExpr->primaryExpr = loweredPrimaryExpr;
                return tupleFieldTupleExpr;
            }

            // If the field was a non-tuple field, then we can
            // simply fall through to the ordinary case below.
            loweredBase = LoweredExpr(baseTuple->primaryExpr);
            assert(baseTuple->primaryExpr);
        }
        else if (auto baseVaryingTuple = loweredBase.asVaryingTuple())
        {
            // Search for the element corresponding to this field
            for(auto elem : baseVaryingTuple->elements)
            {
                if (expr->declRef.getDecl() == elem.originalFieldDeclRef.getDecl())
                {
                    // We found the field!
                    assert(elem.expr);
                    return elem.expr;
                }
            }

            SLANG_DIAGNOSE_UNEXPECTED(getSink(), expr, "failed to find tuple field during lowering");
        }

        // Default handling:

        RefPtr<MemberExpr> loweredExpr = new MemberExpr();
        lowerExprCommon(loweredExpr, expr);
        loweredExpr->BaseExpression = loweredBase.getExpr();
        loweredExpr->declRef = loweredDeclRef.As<Decl>();
        loweredExpr->name = expr->name;

        assert(loweredExpr->BaseExpression);

        return LoweredExpr(loweredExpr);
    }

    //
    // Statements
    //

    // Lowering one statement to another.
    // The source statement might desugar into multiple statements,
    // (or event to none), and in such a case this function wraps
    // the result up as a `SeqStmt` or `EmptyStmt` as appropriate.
    //
    RefPtr<Stmt> lowerStmt(
        Stmt* stmt)
    {
        if (!stmt)
            return nullptr;

        LoweringVisitor subVisitor = *this;
        subVisitor.stmtBeingBuilt = nullptr;

        subVisitor.lowerStmtImpl(stmt);

        if (!subVisitor.stmtBeingBuilt)
        {
            return new EmptyStmt();
        }
        else
        {
            return subVisitor.stmtBeingBuilt;
        }
    }


    // Structure to track "outer" statements during lowering
    struct StmtLoweringState
    {
        // The next "outer" statement entry
        StmtLoweringState*      parent = nullptr;

        // The outer statement (both lowered and original)
        Stmt*    loweredStmt = nullptr;
        Stmt*    originalStmt = nullptr;
    };
    StmtLoweringState stmtLoweringState;

    // Translate a reference from one statement to an outer statement
    Stmt* translateStmtRef(
        Stmt* originalStmt)
    {
        if (!originalStmt) return nullptr;

        for (auto state = &stmtLoweringState; state; state = state->parent)
        {
            if (state->originalStmt == originalStmt)
                return state->loweredStmt;
        }

        SLANG_DIAGNOSE_UNEXPECTED(getSink(), originalStmt, "failed to find outer statement during lowering");

        return nullptr;
    }

    // Expand a statement to be lowered into one or more statements
    void lowerStmtImpl(
        Stmt* stmt)
    {
        StmtVisitor::dispatch(stmt);
    }

    LoweredDecl visitScopeDecl(ScopeDecl* decl)
    {
        RefPtr<ScopeDecl> loweredDecl = new ScopeDecl();
        lowerDeclCommon(loweredDecl, decl);
        return LoweredDecl(loweredDecl);
    }

    LoweringVisitor pushScope(
        RefPtr<ScopeStmt>   loweredStmt,
        RefPtr<ScopeStmt>   originalStmt)
    {
        loweredStmt->scopeDecl = translateDeclRef(originalStmt->scopeDecl).As<ScopeDecl>();

        LoweringVisitor subVisitor = *this;
        subVisitor.isBuildingStmt = true;
        subVisitor.stmtBeingBuilt = nullptr;
        subVisitor.parentDecl = loweredStmt->scopeDecl;
        subVisitor.stmtLoweringState.parent = &stmtLoweringState;
        subVisitor.stmtLoweringState.originalStmt = originalStmt;
        subVisitor.stmtLoweringState.loweredStmt = loweredStmt;
        return subVisitor;
    }

    void addStmtImpl(
        RefPtr<Stmt>&    dest,
        Stmt*            stmt)
    {
        // add a statement to the code we are building...
        if (!dest)
        {
            dest = stmt;
            return;
        }

        if (auto blockStmt = dest.As<BlockStmt>())
        {
            addStmtImpl(blockStmt->body, stmt);
            return;
        }

        if (auto seqStmt = dest.As<SeqStmt>())
        {
            seqStmt->stmts.Add(stmt);
        }
        else
        {
            RefPtr<SeqStmt> newSeqStmt = new SeqStmt();

            newSeqStmt->stmts.Add(dest);
            newSeqStmt->stmts.Add(stmt);

            dest = newSeqStmt;
        }

    }

    void addStmt(
        Stmt* stmt)
    {
        addStmtImpl(stmtBeingBuilt, stmt);
    }

    void addSimpleExprStmt(
        RefPtr<Expr>    expr)
    {
        if (auto infixExpr = expr.As<InfixExpr>())
        {
            if (auto varExpr = infixExpr->FunctionExpr.As<VarExpr>())
            {
                if (getText(varExpr->name) == ",")
                {
                    // Call to "operator comma"
                    for (auto aa : infixExpr->Arguments)
                    {
                        addSimpleExprStmt(aa);
                    }
                    return;
                }
            }
        }
        else if (auto varExpr = expr.As<VarExpr>())
        {
            // Skip an expression that is just a reference to a single variable
            return;
        }

        RefPtr<ExpressionStmt> stmt = new ExpressionStmt();
        stmt->Expression = expr;
        addStmt(stmt);
    }

    void addExprStmt(
        LoweredExpr     expr)
    {
        // Desugar tuples in statement position
        if (auto tupleExpr = expr.asTuple())
        {
            if (tupleExpr->primaryExpr)
            {
                addSimpleExprStmt(tupleExpr->primaryExpr);
            }
            for (auto ee : tupleExpr->tupleElements)
            {
                addExprStmt(ee.expr);
            }
            return;
        }
        else if (auto varyingTupleExpr = expr.asVaryingTuple())
        {
            for (auto ee : varyingTupleExpr->elements)
            {
                addExprStmt(ee.expr);
            }
            return;
        }
        else
        {
            addSimpleExprStmt(expr.getExpr());
        }
    }

    void visitBlockStmt(BlockStmt* stmt)
    {
        RefPtr<BlockStmt> loweredStmt = new BlockStmt();
        lowerScopeStmtFields(loweredStmt, stmt);

        LoweringVisitor subVisitor = pushScope(loweredStmt, stmt);

        loweredStmt->body = subVisitor.lowerStmt(stmt->body);

        addStmt(loweredStmt);
    }

    void visitSeqStmt(SeqStmt* stmt)
    {
        for (auto ss : stmt->stmts)
        {
            lowerStmtImpl(ss);
        }
    }

    void visitExpressionStmt(ExpressionStmt* stmt)
    {
        addExprStmt(lowerExprOrTuple(stmt->Expression));
    }

    void visitDeclStmt(DeclStmt* stmt)
    {
        DeclVisitor::dispatch(stmt->decl);
    }

    Modifiers shallowCloneModifiers(Modifiers const& oldModifiers)
    {
        RefPtr<SharedModifiers> sharedModifiers = new SharedModifiers();
        sharedModifiers->next = oldModifiers.first;

        Modifiers newModifiers;
        newModifiers.first = sharedModifiers;
        return newModifiers;
    }

    void lowerStmtFields(
        Stmt* loweredStmt,
        Stmt* originalStmt)
    {
        loweredStmt->loc = originalStmt->loc;
        loweredStmt->modifiers = shallowCloneModifiers(originalStmt->modifiers);
    }

    void lowerScopeStmtFields(
        ScopeStmt* loweredStmt,
        ScopeStmt* originalStmt)
    {
        lowerStmtFields(loweredStmt, originalStmt);
        loweredStmt->scopeDecl = translateDeclRef(originalStmt->scopeDecl).As<ScopeDecl>();
    }

    // Child statements reference their parent statement,
    // so we need to translate that cross-reference
    void lowerChildStmtFields(
        ChildStmt* loweredStmt,
        ChildStmt* originalStmt)
    {
        lowerStmtFields(loweredStmt, originalStmt);

        loweredStmt->parentStmt = translateStmtRef(originalStmt->parentStmt);
    }

    void visitContinueStmt(ContinueStmt* stmt)
    {
        RefPtr<ContinueStmt> loweredStmt = new ContinueStmt();
        lowerChildStmtFields(loweredStmt, stmt);
        addStmt(loweredStmt);
    }

    void visitBreakStmt(BreakStmt* stmt)
    {
        RefPtr<BreakStmt> loweredStmt = new BreakStmt();
        lowerChildStmtFields(loweredStmt, stmt);
        addStmt(loweredStmt);
    }

    void visitDefaultStmt(DefaultStmt* stmt)
    {
        RefPtr<DefaultStmt> loweredStmt = new DefaultStmt();
        lowerChildStmtFields(loweredStmt, stmt);
        addStmt(loweredStmt);
    }

    void visitDiscardStmt(DiscardStmt* stmt)
    {
        RefPtr<DiscardStmt> loweredStmt = new DiscardStmt();
        lowerStmtFields(loweredStmt, stmt);
        addStmt(loweredStmt);
    }

    void visitEmptyStmt(EmptyStmt* stmt)
    {
        RefPtr<EmptyStmt> loweredStmt = new EmptyStmt();
        lowerStmtFields(loweredStmt, stmt);
        addStmt(loweredStmt);
    }

    void visitUnparsedStmt(UnparsedStmt* stmt)
    {
        RefPtr<UnparsedStmt> loweredStmt = new UnparsedStmt();
        lowerStmtFields(loweredStmt, stmt);

        loweredStmt->tokens = stmt->tokens;

        addStmt(loweredStmt);
    }

    void visitCaseStmt(CaseStmt* stmt)
    {
        RefPtr<CaseStmt> loweredStmt = new CaseStmt();
        lowerChildStmtFields(loweredStmt, stmt);

        loweredStmt->expr = lowerExpr(stmt->expr);

        addStmt(loweredStmt);
    }

    void visitIfStmt(IfStmt* stmt)
    {
        RefPtr<IfStmt> loweredStmt = new IfStmt();
        lowerStmtFields(loweredStmt, stmt);

        loweredStmt->Predicate = lowerExpr(stmt->Predicate);
        loweredStmt->PositiveStatement = lowerStmt(stmt->PositiveStatement);
        loweredStmt->NegativeStatement = lowerStmt(stmt->NegativeStatement);

        addStmt(loweredStmt);
    }

    void visitSwitchStmt(SwitchStmt* stmt)
    {
        RefPtr<SwitchStmt> loweredStmt = new SwitchStmt();
        lowerScopeStmtFields(loweredStmt, stmt);

        LoweringVisitor subVisitor = pushScope(loweredStmt, stmt);

        loweredStmt->condition = subVisitor.lowerExpr(stmt->condition);
        loweredStmt->body = subVisitor.lowerStmt(stmt->body);

        addStmt(loweredStmt);
    }

    void lowerForStmtCommon(
        RefPtr<ForStmt>  loweredStmt,
        ForStmt*         stmt)
    {
        lowerScopeStmtFields(loweredStmt, stmt);

        LoweringVisitor subVisitor = pushScope(loweredStmt, stmt);

        loweredStmt->InitialStatement = subVisitor.lowerStmt(stmt->InitialStatement);
        loweredStmt->SideEffectExpression = subVisitor.lowerExpr(stmt->SideEffectExpression);
        loweredStmt->PredicateExpression = subVisitor.lowerExpr(stmt->PredicateExpression);
        loweredStmt->Statement = subVisitor.lowerStmt(stmt->Statement);

        addStmt(loweredStmt);
    }

    void visitForStmt(ForStmt* stmt)
    {
        lowerForStmtCommon(new ForStmt(), stmt);
    }

    void visitUnscopedForStmt(UnscopedForStmt* stmt)
    {
        lowerForStmtCommon(new UnscopedForStmt(), stmt);
    }

    void visitCompileTimeForStmt(CompileTimeForStmt* stmt)
    {
        // We can either lower this here, so that emit logic doesn't have to deal with it,
        // or else just translate it and then let emit deal with it.
        //
        // The right answer is really to lower it here, I guess.

        auto rangeBeginVal = GetIntVal(stmt->rangeBeginVal);
        auto rangeEndVal = GetIntVal(stmt->rangeEndVal);

        if (rangeBeginVal >= rangeEndVal)
            return;

        auto varDecl = stmt->varDecl;

        auto varType = lowerType(varDecl->type);

        for (IntegerLiteralValue ii = rangeBeginVal; ii < rangeEndVal; ++ii)
        {
            RefPtr<ConstantExpr> constExpr = new ConstantExpr();
            constExpr->type.type = varType.type;
            constExpr->ConstType = ConstantExpr::ConstantType::Int;
            constExpr->integerValue = ii;

            RefPtr<VaryingTupleVarDecl> loweredVarDecl = new VaryingTupleVarDecl();
            loweredVarDecl->loc = varDecl->loc;
            loweredVarDecl->type = varType;
            loweredVarDecl->expr = LoweredExpr(constExpr);

            shared->loweredDecls[varDecl] = LoweredDecl(loweredVarDecl);

            lowerStmtImpl(stmt->body);
        }
    }

    void visitWhileStmt(WhileStmt* stmt)
    {
        RefPtr<WhileStmt> loweredStmt = new WhileStmt();
        lowerScopeStmtFields(loweredStmt, stmt);

        LoweringVisitor subVisitor = pushScope(loweredStmt, stmt);

        loweredStmt->Predicate = subVisitor.lowerExpr(stmt->Predicate);
        loweredStmt->Statement = subVisitor.lowerStmt(stmt->Statement);

        addStmt(loweredStmt);
    }

    void visitDoWhileStmt(DoWhileStmt* stmt)
    {
        RefPtr<DoWhileStmt> loweredStmt = new DoWhileStmt();
        lowerScopeStmtFields(loweredStmt, stmt);

        LoweringVisitor subVisitor = pushScope(loweredStmt, stmt);

        loweredStmt->Statement = subVisitor.lowerStmt(stmt->Statement);
        loweredStmt->Predicate = subVisitor.lowerExpr(stmt->Predicate);

        addStmt(loweredStmt);
    }

    RefPtr<Stmt> transformSyntaxField(Stmt* stmt)
    {
        return lowerStmt(stmt);
    }

    void lowerStmtCommon(Stmt* loweredStmt, Stmt* stmt)
    {
        loweredStmt->modifiers = shallowCloneModifiers(stmt->modifiers);
    }

    void assign(
        LoweredExpr destExpr,
        LoweredExpr srcExpr,
        AssignMode  mode = AssignMode::Default)
    {
        auto assignExpr = createAssignExpr(destExpr, srcExpr, mode);
        addExprStmt(assignExpr);
    }

    void assign(VarDeclBase* varDecl, LoweredExpr expr)
    {
        assign(LoweredExpr(createVarRef(getPosition(expr), varDecl)), expr);
    }

    void assign(LoweredExpr expr, VarDeclBase* varDecl)
    {
        assign(expr, LoweredExpr(createVarRef(getPosition(expr), varDecl)));
    }

    RefPtr<Expr> createTypeExpr(
        RefPtr<Type>    type)
    {
        auto typeType = new TypeType();
        typeType->type = type;

        auto result = new SharedTypeExpr();
        result->base.type = type;
        result->type.type = typeType;

        return result;
    }

    RefPtr<Expr> createCastExpr(
        RefPtr<Type>    type,
        RefPtr<Expr>    expr)
    {
        RefPtr<ExplicitCastExpr> castExpr = new ExplicitCastExpr();
        castExpr->loc = expr->loc;
        castExpr->type.type = type;

        castExpr->FunctionExpr = createTypeExpr(type);
        castExpr->Arguments.Add(expr);
        return castExpr;
    }

    // Like `assign`, but with some extra logic to handle cases
    // where the types don't actually line up, because of
    // differences in how something is declared in HLSL vs. GLSL
    void assignWithFixups(
        LoweredExpr destExpr,
        LoweredExpr srcExpr)
    {
        assign(destExpr, srcExpr, AssignMode::WithFixups);
    }

    void assignWithFixups(VarDeclBase* varDecl, LoweredExpr expr)
    {
        assignWithFixups(LoweredExpr(createVarRef(getPosition(expr), varDecl)), expr);
    }

    void assignWithFixups(LoweredExpr expr, VarDeclBase* varDecl)
    {
        assignWithFixups(expr, LoweredExpr(createVarRef(getPosition(expr), varDecl)));
    }

    void visitReturnStmt(ReturnStmt* stmt)
    {
        auto loweredStmt = new ReturnStmt();
        lowerStmtCommon(loweredStmt, stmt);

        if (stmt->Expression)
        {
            if (resultVariable)
            {
                // Do it as an assignment
                assign(resultVariable, lowerExprOrTuple(stmt->Expression));
            }
            else
            {
                // Simple case
                loweredStmt->Expression = lowerExpr(stmt->Expression);
            }
        }

        addStmt(loweredStmt);
    }

    //
    // Declarations
    //

    RefPtr<Val> translateVal(Val* val)
    {
        if (auto type = dynamic_cast<Type*>(val))
            return lowerType(type);

        if (auto litVal = dynamic_cast<ConstantIntVal*>(val))
            return val;

        SLANG_UNEXPECTED("unhandled value kind");
    }

    RefPtr<Substitutions> translateSubstitutions(
        Substitutions*  inSubstitutions)
    {
        if (!inSubstitutions) return nullptr;
        if (auto genSubst = dynamic_cast<GenericSubstitution*>(inSubstitutions))
        {
            RefPtr<GenericSubstitution> result = new GenericSubstitution();
            result->genericDecl = translateDeclRef(genSubst->genericDecl).As<GenericDecl>();
            for (auto arg : genSubst->args)
            {
                result->args.Add(translateVal(arg));
            }
            return result;
        }
        else if (auto thisSubst = dynamic_cast<ThisTypeSubstitution*>(inSubstitutions))
        {
            RefPtr<ThisTypeSubstitution> result = new ThisTypeSubstitution();
            if (result->sourceType)
                result->sourceType = translateVal(result->sourceType);
            return result;
        }
        return nullptr;
    }

    static Decl* getModifiedDecl(Decl* decl)
    {
        if (!decl) return nullptr;
        if (auto genericDecl = dynamic_cast<GenericDecl*>(decl->ParentDecl))
            return genericDecl;
        return decl;
    }

    LoweredDeclRef translateDeclRef(
        DeclRef<Decl> const& decl)
    {
        LoweredDeclRef result;
        result.decl = translateDeclRef(decl.decl);
        result.substitutions = translateSubstitutions(decl.substitutions);
        return result;
    }

    LoweredDecl translateDeclRef(
        Decl* decl)
    {
        if (!decl) return LoweredDecl();

        // We don't want to translate references to built-in declarations,
        // since they won't be subtituted anyway.
        if (getModifiedDecl(decl)->HasModifier<FromStdLibModifier>())
            return decl;

        // If any parent of the declaration was in the stdlib, then
        // we need to skip it.
        for (auto pp = decl; pp; pp = pp->ParentDecl)
        {
            if (pp->HasModifier<FromStdLibModifier>())
                return decl;
        }

        if (getModifiedDecl(decl)->HasModifier<BuiltinModifier>())
            return decl;

        LoweredDecl loweredDecl;
        if (shared->loweredDecls.TryGetValue(decl, loweredDecl))
            return loweredDecl;

        // Time to force it
        return lowerDecl(decl);
    }

    RefPtr<ContainerDecl> translateDeclRef(
        ContainerDecl* decl)
    {
        return translateDeclRef((Decl*)decl).getDecl()->As<ContainerDecl>();
    }

    LoweredDecl lowerDeclBase(
        DeclBase* declBase)
    {
        if (Decl* decl = dynamic_cast<Decl*>(declBase))
        {
            return lowerDecl(decl);
        }
        else
        {
            return DeclVisitor::dispatch(declBase);
        }
    }

    LoweredDecl lowerDecl(
        Decl* decl)
    {
        LoweredDecl loweredDecl = DeclVisitor::dispatch(decl);
        return loweredDecl;
    }

    static void addMember(
        RefPtr<ContainerDecl>   containerDecl,
        RefPtr<Decl>            memberDecl)
    {
        containerDecl->Members.Add(memberDecl);
        memberDecl->ParentDecl = containerDecl.Ptr();
    }

    void addDecl(
        Decl* decl)
    {
        if (!decl)
            return;

        if (isBuildingStmt)
        {
            RefPtr<DeclStmt> declStmt = new DeclStmt();
            declStmt->loc = decl->loc;
            declStmt->decl = decl;
            addStmt(declStmt);
        }


        // We will add the declaration to the current container declaration being
        // translated, which the user will maintain via pua/pop.
        //

        SLANG_RELEASE_ASSERT(parentDecl);
        addMember(parentDecl, decl);
    }

    void registerLoweredDecl(LoweredDecl loweredDecl, Decl* decl)
    {
        shared->loweredDecls.Add(decl, loweredDecl);

        shared->mapLoweredDeclToOriginal.Add(loweredDecl.getValue(), decl);
    }

    // If the name of the declarations collides with a reserved word
    // for the code generation target, then rename it to avoid the conflict
    //
    // Note that this does *not* implement any kind of comprehensive renaming
    // to, e.g., avoid conflicts between user-defined and library functions.
    void ensureDeclHasAValidName(Decl* decl)
    {
        // By default, we would like to emit a name in the generated
        // code exactly as it appeared in the original program.
        // When that isn't possible, we'd like to emit a name as
        // close to the original as possible (to ensure that existing
        // debugging tools still work reasonably well).
        //
        // One reason why a name might not be allowed as-is is that
        // it could collide with a reserved word in the target language.
        // Another reason is that it might not follow a naming convention
        // imposed by the target (e.g., in GLSL names starting with
        // `gl_` or containing `__` are reserved).
        //
        // Given a name that should not be allowed, we want to
        // change it to a name that *is* allowed. e.g., by adding
        // `_` to the end of a reserved word.
        //
        // The next problem this creates is that the modified name
        // could not collide with an existing use of the same
        // (valid) name.
        //
        // For now we are going to solve this problem in a simple
        // and ad hoc fashion, but longer term we'll want to do
        // something sytematic.

        auto name = decl->getName();
        if (isReservedWord(name))
        {
            auto nameText = getText(name);
            nameText.append("_");

            decl->nameAndLoc.name = getName(nameText);
        }
    }

    RefPtr<VarLayout> tryToFindLayout(
        Decl* decl)
    {
        RefPtr<Decl> loweredParent;
        if (auto genericParentDecl = decl->ParentDecl->As<GenericDecl>())
            loweredParent = translateDeclRef(genericParentDecl->ParentDecl);
        else
            loweredParent = translateDeclRef(decl->ParentDecl);
        if (loweredParent)
        {
            auto layoutMod = loweredParent->FindModifier<ComputedLayoutModifier>();
            if (layoutMod)
            {
                auto parentLayout = layoutMod->layout;
                if (auto structLayout = parentLayout.As<StructTypeLayout>())
                {
                    RefPtr<VarLayout> fieldLayout;
                    if (structLayout->mapVarToLayout.TryGetValue(decl, fieldLayout))
                    {
                        return fieldLayout;
                    }
                }

                // TODO: are there other cases to handle here?
            }
        }
        return nullptr;
    }

    void lowerDeclCommon(
        Decl* loweredDecl,
        Decl* decl)
    {
        registerLoweredDecl(loweredDecl, decl);

        loweredDecl->loc = decl->loc;
        loweredDecl->nameAndLoc = decl->nameAndLoc;

        // Deal with renaming - we shouldn't allow decls with names that are reserved words
        ensureDeclHasAValidName(loweredDecl);

        // Lower modifiers as needed

        // HACK: just doing a shallow copy of modifiers, which will
        // suffice for most of them, but we need to do something
        // better soon.
        loweredDecl->modifiers = shallowCloneModifiers(decl->modifiers);

        // deal with layout stuff

        if (auto fieldLayout = tryToFindLayout(decl))
        {
            attachLayout(loweredDecl, fieldLayout);
        }
    }

    // Catch-all

    LoweredDecl visitSyntaxDecl(SyntaxDecl*)
    {
        return LoweredDecl();
    }

    LoweredDecl visitGenericValueParamDecl(GenericValueParamDecl*)
    {
        SLANG_UNEXPECTED("generics should be lowered to specialized decls");
    }

    LoweredDecl visitGenericTypeParamDecl(GenericTypeParamDecl*)
    {
        SLANG_UNEXPECTED("generics should be lowered to specialized decls");
    }

    LoweredDecl visitGenericTypeConstraintDecl(GenericTypeConstraintDecl*)
    {
        SLANG_UNEXPECTED("generics should be lowered to specialized decls");
    }

    LoweredDecl visitGenericDecl(GenericDecl*)
    {
        SLANG_UNEXPECTED("generics should be lowered to specialized decls");
    }

    LoweredDecl visitModuleDecl(ModuleDecl*)
    {
        SLANG_UNEXPECTED("module decls should be lowered explicitly");
    }

    LoweredDecl visitSubscriptDecl(SubscriptDecl*)
    {
        // We don't expect to find direct references to a subscript
        // declaration, but rather to the underlying accessors
        return LoweredDecl();
    }

    LoweredDecl visitInheritanceDecl(InheritanceDecl*)
    {
        // We should deal with these explicitly, as part of lowering
        // the type that contains them.
        return LoweredDecl();
    }

    LoweredDecl visitExtensionDecl(ExtensionDecl*)
    {
        // Extensions won't exist in the lowered code: their members
        // will turn into ordinary functions that get called explicitly
        return LoweredDecl();
    }

    LoweredDecl visitAssocTypeDecl(AssocTypeDecl * /*assocType*/)
    {
        // not supported
        SLANG_UNREACHABLE("visitAssocTypeDecl in LowerVisitor");
        return LoweredDecl();
    }

    LoweredDecl visitTypeDefDecl(TypeDefDecl* decl)
    {
        if (shared->target == CodeGenTarget::GLSL)
        {
            // GLSL does not support `typedef`, so we will lower it out of existence here
            return LoweredDecl();
        }

        RefPtr<TypeDefDecl> loweredDecl = new TypeDefDecl();
        lowerDeclCommon(loweredDecl, decl);

        loweredDecl->type = lowerType(decl->type);

        addMember(shared->loweredProgram, loweredDecl);
        return LoweredDecl(loweredDecl);
    }

    LoweredDecl visitImportDecl(ImportDecl*)
    {
        // We could unconditionally output the declarations in the
        // imported code, but this could cause problems if any
        // of those declarations used capabilities not allowed
        // by the target pipeline stage (e.g., `discard` is
        // an error in a GLSL vertex shader file, even if
        // it is in a function that never gets called).
        //
        // As a result, we just ignore the `import` step,
        // and allow declarations to be pulled in by
        // their use sites.
        //
        // If this proves to be a problem, we will need
        // a pass that resolves which declarations in imported
        // modules are "valid" for the chosen target stage.

        // Don't actually include a representation of
        // the import declaration in the output
        return LoweredDecl();
    }

    LoweredDecl visitEmptyDecl(EmptyDecl* decl)
    {
        // Empty declarations are really only useful in GLSL,
        // where they are used to hold metadata that doesn't
        // attach to any particular shader parameter.
        //
        // TODO: Only lower empty declarations if we are
        // rewriting a GLSL file, and otherwise ignore them.
        //
        RefPtr<EmptyDecl> loweredDecl = new EmptyDecl();
        lowerDeclCommon(loweredDecl, decl);

        addDecl(loweredDecl);

        return LoweredDecl(loweredDecl);
    }

    TupleTypeModifier* isTupleType(Type* type)
    {
        if (auto declRefType = type->As<DeclRefType>())
        {
            if (auto tupleTypeMod = declRefType->declRef.getDecl()->FindModifier<TupleTypeModifier>())
            {
                return tupleTypeMod;
            }
        }

        return nullptr;
    }

    Type* unwrapArray(Type* inType)
    {
        auto type = inType;
        while (auto arrayType = type->As<ArrayExpressionType>())
        {
            type = arrayType->baseType;
        }
        return type;
    }

    TupleTypeModifier* isTupleTypeOrArrayOfTupleType(Type* type)
    {
        return isTupleType(unwrapArray(type));
    }

    bool isResourceType(Type* type)
    {
        while (auto arrayType = type->As<ArrayExpressionType>())
        {
            type = arrayType->baseType;
        }

        if (auto textureTypeBase = type->As<TextureTypeBase>())
        {
            return true;
        }
        else if (auto samplerType = type->As<SamplerStateType>())
        {
            return true;
        }

        // TODO: need more comprehensive coverage here

        return false;
    }

    LoweredDecl visitAggTypeDecl(AggTypeDecl* decl)
    {
        // We want to lower any aggregate type declaration
        // to just a `struct` type that contains its fields.
        //
        // Any non-field members (e.g., methods) will be
        // lowered separately.

        RefPtr<StructDecl> loweredDecl = new StructDecl();
        lowerDeclCommon(loweredDecl, decl);

        // We need to be ready to turn this type into a "tuple" type,
        // if it has any members that can't normally be kept in a `struct`
        //
        // We don't want to do this unconditionally, though, because
        // then we'll end up changing the meaning of user code in
        // languages like HLSL that support such nesting.

        bool shouldDesugarTupleTypes = false;
        if (getTarget() == CodeGenTarget::GLSL)
        {
            // Always desugar this stuff for GLSL, since it doesn't
            // support nesting of resources in structs.
            //
            // TODO: Need a way to make this more fine-grained to
            // handle cases where a nested member might be allowed
            // due to, e.g., bindless textures.
            shouldDesugarTupleTypes = true;
        }
        else if( shared->compileRequest->compileFlags & SLANG_COMPILE_FLAG_SPLIT_MIXED_TYPES )
        {
            // If the user is directly asking us to do this transformation,
            // then obviously we need to do it.
            //
            // TODO: The way this is defined here means it will even apply to user
            // HLSL code (not just code written in Slang). We may want to
            // reconsider that choice, and only split things that originated in Slang.
            //
            shouldDesugarTupleTypes = true;
        }

        bool isResultATupleType = false;
        bool hasAnyNonTupleFields = false;

        for (auto field : decl->getMembersOfType<VarDeclBase>())
        {
            // We lower the field, which will involve lowering the field type
            auto loweredField = translateDeclRef(field).getDecl()->As<VarDeclBase>();

            // Add the field to the result declaration
            addMember(loweredDecl, loweredField);

            // Don't consider any of the following desugaring logic,
            // if we aren't supposed to be desugaring this type
            if (!shouldDesugarTupleTypes)
            {
                hasAnyNonTupleFields = true;
                continue;
            }


            // If the field is of a type that requires special handling,
            // we need to make a note of it.
            auto loweredFieldType = loweredField->type.type;
            bool isTupleField = false;
            bool fieldHasAnyNonTupleFields = false;
            bool fieldHasTupleType = false;
            if (auto fieldTupleTypeMod = isTupleTypeOrArrayOfTupleType(loweredFieldType))
            {
                isTupleField = true;
                fieldHasTupleType = true;
                if (fieldTupleTypeMod->hasAnyNonTupleFields)
                {
                    fieldHasAnyNonTupleFields = true;
                    hasAnyNonTupleFields = true;
                }
            }
            else if (isResourceType(loweredFieldType))
            {
                isTupleField = true;
            }
            else
            {
                hasAnyNonTupleFields = true;
            }

            if (isTupleField)
            {
                isResultATupleType = true;

                RefPtr<TupleFieldModifier> tupleFieldMod = new TupleFieldModifier();
                tupleFieldMod->decl = loweredField;
                tupleFieldMod->hasAnyNonTupleFields = fieldHasAnyNonTupleFields;
                tupleFieldMod->isNestedTuple = fieldHasTupleType;

                addModifier(loweredField, tupleFieldMod);
            }
        }

        // An empty `struct` must be treated as a tuple type,
        // in order to ensure that we don't mess up layout logic
        //
        // (Also, GLSL doesn't allow empty structs IIRC)
        //
        // Note: in this one case we are desugaring things even
        // when targetting HLSL, just to keep things manageable.
        if (!hasAnyNonTupleFields)
        {
            isResultATupleType = true;
        }

        if (isResultATupleType)
        {
            RefPtr<TupleTypeModifier> tupleTypeMod = new TupleTypeModifier();
            tupleTypeMod->decl = loweredDecl;
            tupleTypeMod->hasAnyNonTupleFields = hasAnyNonTupleFields;
            addModifier(loweredDecl, tupleTypeMod);
        }

        if (isResultATupleType && !hasAnyNonTupleFields)
        {
            // We don't want any pure-tuple types showing up in
            // the output program, so we skip that here.
        }
        else
        {
            addMember(
                shared->loweredProgram,
                loweredDecl);
        }

        return LoweredDecl(loweredDecl);
    }

    RefPtr<VarDeclBase> lowerSimpleVarDeclCommon(
        RefPtr<VarDeclBase> loweredDecl,
        VarDeclBase*        decl,
        TypeExp const&      loweredType)
    {
        lowerDeclCommon(loweredDecl, decl);

        loweredDecl->type = loweredType;
        loweredDecl->initExpr = lowerExpr(decl->initExpr);

        return loweredDecl;
    }

    RefPtr<VarDeclBase> lowerSimpleVarDeclCommon(
        RefPtr<VarDeclBase> loweredDecl,
        VarDeclBase*        decl)
    {
        auto loweredType = lowerType(decl->type);
        return lowerSimpleVarDeclCommon(loweredDecl, decl, loweredType);
    }

    struct TupleTypeSecondaryVarArraySpec
    {
        TupleTypeSecondaryVarArraySpec* next;
        RefPtr<IntVal>                  elementCount;
    };

    struct TupleSecondaryVarInfo
    {
        // Parent tuple decl to add the secondary decl into
        RefPtr<TupleVarDecl>        tupleDecl;

        // Syntax class for declarations to create
        SyntaxClass<VarDeclBase>    varDeclClass;

        // name "stem" to use for any actual variables we create
        String                      name;

        // The parent tuple type (or array thereof) we are scalarizing
        RefPtr<Type>  tupleType;

        // The actual declaration of the tuple type (which will give us the fields)
        DeclRef<AggTypeDecl>    tupleTypeDecl;

        // An initializer expression to use for the tuple members
        RefPtr<Expr>    initExpr;

        // The original layout given to the top-level variable
        RefPtr<VarLayout>               primaryVarLayout;

        // The computed layout of the tuple type itself
        RefPtr<StructTypeLayout>            tupleTypeLayout;

        TupleTypeSecondaryVarArraySpec* arraySpecs = nullptr;
    };

    void createTupleTypeSecondaryVarDecls(
        TupleSecondaryVarInfo const& info)
    {
        if (auto arrayType = info.tupleType->As<ArrayExpressionType>())
        {
            TupleTypeSecondaryVarArraySpec arraySpec;
            arraySpec.next = info.arraySpecs;
            arraySpec.elementCount = arrayType->ArrayLength;

            TupleSecondaryVarInfo subInfo = info;
            subInfo.tupleType = arrayType->baseType;
            subInfo.arraySpecs = &arraySpec;
            createTupleTypeSecondaryVarDecls(subInfo);
            return;
        }

        // Next, we need to go through the declarations in the aggregate
        // type, and deal with all of those that should be tuple-ified.
        for (auto dd : getMembersOfType<VarDeclBase>(info.tupleTypeDecl))
        {
            if (dd.getDecl()->HasModifier<HLSLStaticModifier>())
                continue;

            auto tupleFieldMod = dd.getDecl()->FindModifier<TupleFieldModifier>();
            if (!tupleFieldMod)
                continue;

            // TODO: need to extract the initializer for this field
            SLANG_RELEASE_ASSERT(!info.initExpr);
            RefPtr<Expr> fieldInitExpr;

            String fieldName = info.name + "_" + getText(dd.GetName());

            auto fieldType = GetType(dd);

            Decl* originalFieldDecl;
            shared->mapLoweredDeclToOriginal.TryGetValue(dd, originalFieldDecl);
            SLANG_RELEASE_ASSERT(originalFieldDecl);

            RefPtr<VarLayout> fieldLayout;
            if(info.tupleTypeLayout)
            {
                info.tupleTypeLayout->mapVarToLayout.TryGetValue(originalFieldDecl, fieldLayout);
            }
            if (fieldLayout && info.primaryVarLayout)
            {
                // The layout for a field may need to be adjusted
                // based on a base offset stored in the primary
                // variable.
                //
                // For example, if the primary variable was recoreded
                // to start at descriptor-table slot N, then the
                // field layout might say it uses slot k, but that
                // needs to be understood relative to the parent,
                // so we want slot N + k... and actuall N + k + 1,
                // in the case where the parent itself took up
                // space of that type...

                bool needsOffset = false;
                for (auto rr : fieldLayout->resourceInfos)
                {
                    if (auto parentInfo = info.primaryVarLayout->FindResourceInfo(rr.kind))
                    {
                        if (parentInfo->index != 0 || parentInfo->space != 0)
                        {
                            needsOffset = true;
                            break;
                        }
                    }
                }
                if (needsOffset)
                {
                    RefPtr<VarLayout> newFieldLayout = new VarLayout();
                    newFieldLayout->typeLayout = fieldLayout->typeLayout;
                    newFieldLayout->flags = fieldLayout->flags;
                    newFieldLayout->varDecl = fieldLayout->varDecl;
                    newFieldLayout->systemValueSemantic = fieldLayout->systemValueSemantic;
                    newFieldLayout->systemValueSemanticIndex = fieldLayout->systemValueSemanticIndex;
                    newFieldLayout->semanticName = fieldLayout->semanticName;
                    newFieldLayout->semanticIndex = fieldLayout->semanticIndex;

                    for (auto resInfo : fieldLayout->resourceInfos)
                    {
                        auto newResInfo = newFieldLayout->findOrAddResourceInfo(resInfo.kind);
                        newResInfo->index = resInfo.index;
                        newResInfo->space = resInfo.space;
                        if (auto parentInfo = info.primaryVarLayout->FindResourceInfo(resInfo.kind))
                        {
                            newResInfo->index += parentInfo->index;
                            newResInfo->space += parentInfo->space;
                        }
                    }

                    fieldLayout = newFieldLayout;
                }

            }

            LoweredDecl fieldVarOrTupleDecl;
            if (auto fieldTupleTypeMod = isTupleTypeOrArrayOfTupleType(fieldType))
            {
                // If the field is itself a tuple, then recurse
                RefPtr<TupleVarDecl> fieldTupleDecl = new TupleVarDecl();

                TupleSecondaryVarInfo fieldInfo;
                fieldInfo.tupleDecl = fieldTupleDecl;
                fieldInfo.varDeclClass = info.varDeclClass;
                fieldInfo.name = fieldName;
                fieldInfo.tupleType = fieldType;
                fieldInfo.tupleTypeDecl = makeDeclRef(fieldTupleTypeMod->decl);
                fieldInfo.initExpr = fieldInitExpr;
                fieldInfo.primaryVarLayout = fieldLayout;
                fieldInfo.tupleTypeLayout = getBodyStructTypeLayout(fieldLayout ? fieldLayout->typeLayout : nullptr);
                fieldInfo.arraySpecs = info.arraySpecs;

                fieldTupleDecl->tupleType = fieldTupleTypeMod;
                createTupleTypeSecondaryVarDecls(fieldInfo);

                fieldVarOrTupleDecl = LoweredDecl(fieldTupleDecl);
            }
            else
            {
                // Otherwise the field has a simple type, and we just need to declare the variable here

                RefPtr<Type> fieldVarType = fieldType;
                for (auto aa = info.arraySpecs; aa; aa = aa->next)
                {
                    RefPtr<ArrayExpressionType> arrayType = Slang::getArrayType(
                        fieldVarType,
                        aa->elementCount);

                    fieldVarType = arrayType;
                }

                RefPtr<VarDeclBase> fieldVarDecl = info.varDeclClass.createInstance();
                fieldVarDecl->nameAndLoc = NameLoc(getName(fieldName));
                fieldVarDecl->type.type = fieldVarType;

                addDecl(fieldVarDecl);

                if (fieldLayout)
                {
                    RefPtr<ComputedLayoutModifier> layoutMod = new ComputedLayoutModifier();
                    layoutMod->layout = fieldLayout;
                    addModifier(fieldVarDecl, layoutMod);
                }

                fieldVarOrTupleDecl = LoweredDecl(fieldVarDecl);
            }

            RefPtr<TupleVarModifier> fieldTupleVarMod = new TupleVarModifier();
            fieldTupleVarMod->tupleField = tupleFieldMod;

            TupleVarDecl::Element elem;
            elem.decl = fieldVarOrTupleDecl;
            elem.tupleVarMod = fieldTupleVarMod;

            info.tupleDecl->tupleDecls.Add(elem);
        }
    }

    LoweredDecl createTupleTypeVarDecls(
        SyntaxClass<VarDeclBase>        varDeclClass,
        RefPtr<VarDeclBase>             originalVarDecl,
        String const&                   name,
        RefPtr<Type>                    tupleType,
        DeclRef<AggTypeDecl>            tupleTypeDecl,
        TupleTypeModifier*              tupleTypeMod,
        RefPtr<Expr>                    initExpr,
        RefPtr<VarLayout>               primaryVarLayout,
        RefPtr<StructTypeLayout>        tupleTypeLayout)
    {
        // Not handling initializers just yet...
        SLANG_RELEASE_ASSERT(!initExpr);

        // We'll need a placeholder declaration to wrap the whole thing up:
        RefPtr<TupleVarDecl> tupleDecl = new TupleVarDecl();
        tupleDecl->nameAndLoc = NameLoc(getName(name));

        // First, if the tuple type had any "ordinary" data,
        // then we go ahead and create a declaration for that stuff
        if (tupleTypeMod->hasAnyNonTupleFields)
        {
            RefPtr<VarDeclBase> primaryVarDecl = varDeclClass.createInstance();
            primaryVarDecl->nameAndLoc.name = getName(name);
            primaryVarDecl->type.type = tupleType;

            primaryVarDecl->modifiers = shallowCloneModifiers(originalVarDecl->modifiers);

            tupleDecl->primaryDecl = primaryVarDecl;

            if (primaryVarLayout)
            {
                RefPtr<ComputedLayoutModifier> layoutMod = new ComputedLayoutModifier();
                layoutMod->layout = primaryVarLayout;
                addModifier(primaryVarDecl, layoutMod);
            }

            addDecl(primaryVarDecl);
        }

        TupleSecondaryVarInfo info;
        info.tupleDecl = tupleDecl;
        info.varDeclClass = varDeclClass;
        info.name = name;
        info.tupleType = tupleType;
        info.tupleTypeDecl = tupleTypeDecl;
        info.initExpr = initExpr;
        info.primaryVarLayout = primaryVarLayout;
        info.tupleTypeLayout = tupleTypeLayout;

        createTupleTypeSecondaryVarDecls(info);

        return LoweredDecl(tupleDecl);
    }

    RefPtr<StructTypeLayout> getBodyStructTypeLayout(RefPtr<TypeLayout> typeLayout)
    {
        if (!typeLayout)
            return nullptr;

        while (auto parameterBlockTypeLayout = typeLayout.As<ParameterBlockTypeLayout>())
        {
            typeLayout = parameterBlockTypeLayout->elementTypeLayout;
        }

        while (auto arrayTypeLayout = typeLayout.As<ArrayTypeLayout>())
        {
            typeLayout = arrayTypeLayout->elementTypeLayout;
        }

        if (auto structTypeLayout = typeLayout.As<StructTypeLayout>())
        {
            return structTypeLayout;
        }

        return nullptr;
    }

    LoweredDecl createTupleTypeVarDecls(
        SyntaxClass<VarDeclBase>        varDeclClass,
        RefPtr<VarDeclBase>             originalVarDecl,
        String const&                   name,
        RefPtr<Type>          tupleType,
        TupleTypeModifier*              tupleTypeMod,
        RefPtr<Expr>    initExpr,
        RefPtr<VarLayout>               primaryVarLayout)
    {
        RefPtr<StructTypeLayout> tupleTypeLayout;
        if (primaryVarLayout)
        {
            auto primaryTypeLayout = primaryVarLayout->typeLayout;
            tupleTypeLayout = getBodyStructTypeLayout(primaryTypeLayout);
        }

        return createTupleTypeVarDecls(
            varDeclClass,
            originalVarDecl,
            name,
            tupleType,
            makeDeclRef(tupleTypeMod->decl),
            tupleTypeMod,
            initExpr,
            primaryVarLayout,
            tupleTypeLayout);
    }

    LoweredDecl lowerVarDeclCommonInner(
        VarDeclBase*                decl,
        SyntaxClass<VarDeclBase>    loweredDeclClass)
    {
        auto loweredType = lowerType(decl->type);

        if (auto tupleTypeMod = isTupleTypeOrArrayOfTupleType(loweredType))
        {
            auto varLayout = tryToFindLayout(decl).As<VarLayout>();

            // The type for the variable is a "tuple type"
            // so we need to go ahead and create multiple variables
            // to represent it.

            // If the variable had an initializer, we expect it
            // to resolve to a tuple *value*
            auto loweredInit = lowerExpr(decl->initExpr);

            // TODO: need to extract layout here and propagate it down!

            auto tupleDecl = createTupleTypeVarDecls(
                loweredDeclClass,
                decl,
                getText(decl->getName()),
                loweredType.type,
                tupleTypeMod,
                loweredInit,
                varLayout);

            shared->loweredDecls.Add(decl, tupleDecl);
            return tupleDecl;
        }
        if (auto bufferType = loweredType->As<UniformParameterBlockType>())
        {
            auto varLayout = tryToFindLayout(decl).As<VarLayout>();

            auto elementType = bufferType->elementType;
            if (auto elementTupleTypeMod = isTupleTypeOrArrayOfTupleType(elementType))
            {
                auto tupleDecl = createTupleTypeVarDecls(
                    loweredDeclClass,
                    decl,
                    getText(decl->getName()),
                    loweredType.type,
                    elementTupleTypeMod,
                    nullptr,
                    varLayout);

                shared->loweredDecls.Add(decl, tupleDecl);
                return tupleDecl;
            }
        }

        RefPtr<VarDeclBase> loweredDecl = loweredDeclClass.createInstance();

        // Note: we lower the declaration (including its initialization expression, if any)
        // *before* we add the declaration to the current context (e.g., a statement being
        // built), so that any operations inside the initialization expression that
        // might need to inject statements/temporaries/whatever happen *before*
        // the declaration of this variable.
        auto result = lowerSimpleVarDeclCommon(loweredDecl, decl, loweredType);
        addDecl(loweredDecl);

        return LoweredDecl(result);
    }

    LoweredDecl lowerVarDeclCommon(
        VarDeclBase*                decl,
        SyntaxClass<VarDeclBase>    loweredDeclClass)
    {
        // We need to add things to an appropriate scope, based on what
        // we are referencing.
        //
        // If this is a global variable (program scope), then add it
        // to the global scope.
        RefPtr<ContainerDecl> pp = decl->ParentDecl;
        if (auto parentModuleDecl = pp.As<ModuleDecl>())
        {
            LoweringVisitor subVisitor = *this;
            subVisitor.parentDecl = translateDeclRef(parentModuleDecl);
            subVisitor.isBuildingStmt = false;

            return subVisitor.lowerVarDeclCommonInner(decl, loweredDeclClass);
        }
        // TODO: handle `static` function-scope variables
        else
        {
            // The default behavior is to lower into whatever
            // scope was already in places
            return lowerVarDeclCommonInner(decl, loweredDeclClass);
        }
    }

    SourceLanguage getSourceLanguage(ModuleDecl* moduleDecl)
    {
        for (auto translationUnit : shared->compileRequest->translationUnits)
        {
            if (moduleDecl == translationUnit->SyntaxNode)
                return translationUnit->sourceLanguage;
        }

        for (auto loadedModuleDecl : shared->compileRequest->loadedModulesList)
        {
            if (moduleDecl == loadedModuleDecl)
                return SourceLanguage::Slang;
        }

        return SourceLanguage::Unknown;
    }

    AggTypeDecl* isStructType(RefPtr<Type> type)
    {
        if (type->As<BasicExpressionType>()) return nullptr;
        else if (type->As<VectorExpressionType>()) return nullptr;
        else if (type->As<MatrixExpressionType>()) return nullptr;
        else if (type->As<ResourceType>()) return nullptr;
        else if (type->As<BuiltinGenericType>()) return nullptr;
        else if (auto declRefType = type->As<DeclRefType>())
        {
            if (auto aggTypeDeclRef = declRefType->declRef.As<AggTypeDecl>())
            {
                return aggTypeDeclRef.getDecl();
            }
        }

        return nullptr;
    }

    bool isImportedStructType(RefPtr<Type> type)
    {
        // TODO: make this use `isStructType` above

        if (type->As<BasicExpressionType>()) return false;
        else if (type->As<VectorExpressionType>()) return false;
        else if (type->As<MatrixExpressionType>()) return false;
        else if (type->As<ResourceType>()) return false;
        else if (type->As<BuiltinGenericType>()) return false;
        else if (auto declRefType = type->As<DeclRefType>())
        {
            if (auto aggTypeDeclRef = declRefType->declRef.As<AggTypeDecl>())
            {
                Decl* pp = aggTypeDeclRef.getDecl();
                while (pp->ParentDecl)
                    pp = pp->ParentDecl;

                // Did the declaration come from this translation unit?
                if (pp == shared->entryPointRequest->getTranslationUnit()->SyntaxNode.Ptr())
                    return false;

                return true;
            }
        }

        return false;
    }

    LoweredDecl visitVariable(
        Variable* decl)
    {
        if (dynamic_cast<ModuleDecl*>(decl->ParentDecl))
        {
            auto varLayout = tryToFindLayout(decl);
            if (varLayout)
            {
                auto inRes = varLayout->FindResourceInfo(LayoutResourceKind::VertexInput);
                auto outRes = varLayout->FindResourceInfo(LayoutResourceKind::FragmentOutput);

                if( (inRes || outRes) && isImportedStructType(decl->type.type))
                {
                    // We are seemingly looking at a GLSL global-scope varying
                    // of an aggregate type which was imported from library
                    // code. We should destructure that into individual
                    // declarations.

                    // We can't easily support `in out` declarations with this approach
                    SLANG_RELEASE_ASSERT(!(inRes && outRes));

                    LoweredExpr loweredExpr;
                    if (inRes)
                    {
                        loweredExpr = lowerShaderParameterToGLSLGLobals(
                            decl,
                            varLayout,
                            VaryingParameterDirection::Input);
                    }

                    if (outRes)
                    {
                        loweredExpr = lowerShaderParameterToGLSLGLobals(
                            decl,
                            varLayout,
                            VaryingParameterDirection::Output);
                    }

//                    SLANG_RELEASE_ASSERT(loweredExpr);
                    auto loweredDecl = createVaryingTupleVarDecl(
                        decl,
                        loweredExpr);

                    registerLoweredDecl(LoweredDecl(loweredDecl), decl);
                    return LoweredDecl(loweredDecl);
                }
            }
        }

        auto loweredDecl = lowerVarDeclCommon(decl, getClass<Variable>());
        if(!loweredDecl.getValue())
            return LoweredDecl();

        return loweredDecl;
    }

    LoweredDecl visitStructField(
        StructField* decl)
    {
        return LoweredDecl(lowerSimpleVarDeclCommon(new StructField(), decl));
    }

    LoweredDecl visitParamDecl(
        ParamDecl* decl)
    {
        auto loweredDecl = lowerVarDeclCommon(decl, getClass<ParamDecl>());
        return loweredDecl;
    }

    LoweredDecl transformSyntaxField(DeclBase* decl)
    {
        return lowerDeclBase(decl);
    }


    LoweredDecl visitDeclGroup(
        DeclGroup* group)
    {
        for (auto decl : group->decls)
        {
            lowerDecl(decl);
        }
        return LoweredDecl();
    }

    LoweredDecl visitFunctionDeclBase(
        FunctionDeclBase*   decl)
    {
        // TODO: need to generate a name

        RefPtr<FuncDecl> loweredDecl = new FuncDecl();
        lowerDeclCommon(loweredDecl, decl);

        // TODO: push scope for parent decl here...
        LoweringVisitor subVisitor = *this;
        subVisitor.parentDecl = loweredDecl;

        // If we are a being called recurisvely, then we need to
        // be careful not to let the context get polluted
        subVisitor.resultVariable = nullptr;
        subVisitor.stmtBeingBuilt = nullptr;
        subVisitor.isBuildingStmt = false;

        for (auto paramDecl : decl->GetParameters())
        {
            subVisitor.translateDeclRef(paramDecl);
        }

        auto loweredReturnType = subVisitor.lowerType(decl->ReturnType);

        loweredDecl->ReturnType = loweredReturnType;

        loweredDecl->Body = subVisitor.lowerStmt(decl->Body);

        // A lowered function always becomes a global-scope function,
        // even if it had been a member function when declared.
        addMember(shared->loweredProgram, loweredDecl);

        return LoweredDecl(loweredDecl);
    }

    //
    // Entry Points
    //

    EntryPointLayout* findEntryPointLayout(
        EntryPointRequest*  entryPointRequest)
    {
        for( auto entryPointLayout : shared->programLayout->entryPoints )
        {
            if(entryPointLayout->entryPoint->getName() != entryPointRequest->name)
                continue;

            if(entryPointLayout->profile != entryPointRequest->profile)
                continue;

            // TODO: can't easily filter on translation unit here...
            // Ideally the `EntryPointRequest` should get filled in with a pointer
            // the specific function declaration that represents the entry point.

            return entryPointLayout.Ptr();
        }

        return nullptr;
    }

    enum class VaryingParameterDirection
    {
        Input,
        Output,
    };

    struct VaryingParameterArraySpec
    {
        VaryingParameterArraySpec*  next = nullptr;
        IntVal*                     elementCount;
    };

    struct VaryingParameterVarChain
    {
        VaryingParameterVarChain*   next = nullptr;
        VarDeclBase*                varDecl;
    };

    template<typename T>
    T* findModifier(VaryingParameterVarChain* chain)
    {
        for (auto c = chain; c; c = c->next)
        {
            auto v = c->varDecl;
            if (auto mod = v->FindModifier<T>())
                return mod;
        }
        return nullptr;
    }

    RefPtr<Modifier> cloneModifier(Modifier* modifier)
    {
        if (!modifier) return nullptr;

        // For now we just do a shallow copy of the modifier

        CloneVisitor visitor;
        return visitor.dispatch(modifier);
    }

    struct VaryingParameterInfo
    {
        String                      name;
        VaryingParameterDirection   direction;
        VaryingParameterArraySpec*  arraySpecs = nullptr;
        VaryingParameterVarChain*   varChain = nullptr;
    };

    RefPtr<Expr> createGLSLBuiltinRef(
        char const*             name,
        RefPtr<Type>  type)
    {
        RefPtr<VarExpr> globalVarRef = new VarExpr();
        globalVarRef->name = getName(name);
        globalVarRef->type.type = type;
        return globalVarRef;
    }

    bool isIntegralType(
        Type* type)
    {
        if (auto baseType = type->As<BasicExpressionType>())
        {
            switch (baseType->baseType)
            {
            default:
                return false;

            case BaseType::Int:
            case BaseType::UInt:
            case BaseType::UInt64:
                return true;
            }
        }
        else if (auto vecType = type->As<VectorExpressionType>())
        {
            return isIntegralType(vecType->elementType);
        }
        else if (auto matType = type->As<MatrixExpressionType>())
        {
            return isIntegralType(matType->getElementType());
        }

        return false;
    }

    void requireGLSLVersion(ProfileVersion version)
    {
        if (shared->target != CodeGenTarget::GLSL)
            return;

        auto entryPoint = shared->entryPointRequest;
        Slang::requireGLSLVersion(entryPoint, version);
    }

    RefPtr<Type> getFloatType()
    {
        return getSession()->getFloatType();
    }

    RefPtr<Type> getIntType()
    {
        return getSession()->getIntType();
    }

    RefPtr<Type> getUIntType()
    {
        return getSession()->getUIntType();
    }

    RefPtr<Type> getBoolType()
    {
        return getSession()->getBoolType();
    }

    RefPtr<VectorExpressionType> getVectorType(
        RefPtr<Type>  elementType,
        RefPtr<IntVal>          elementCount)
    {
        auto session = getSession();
        auto vectorGenericDecl = findMagicDecl(
            session,
            "Vector").As<GenericDecl>();
        auto vectorTypeDecl = vectorGenericDecl->inner;
               
<<<<<<< HEAD
        auto substitutions = new GenericSubstitution();
        substitutions->genericDecl = vectorGenericDecl.Ptr();
        substitutions->args.Add(elementType);
        substitutions->args.Add(elementCount);
=======
        auto substs = new Substitutions();
        substs->genericDecl = vectorGenericDecl.Ptr();
        substs->args.Add(elementType);
        substs->args.Add(elementCount);
>>>>>>> 784bd914

        auto declRef = DeclRef<Decl>(vectorTypeDecl.Ptr(), substs);

        return DeclRefType::Create(
            session,
            declRef)->As<VectorExpressionType>();
    }

    RefPtr<IntVal> getConstantIntVal(IntegerLiteralValue value)
    {
        RefPtr<ConstantIntVal> intVal = new ConstantIntVal();
        intVal->value = value;
        return intVal;
    }

    RefPtr<VectorExpressionType> getVectorType(
        RefPtr<Type>  elementType,
        int                     elementCount)
    {
        return getVectorType(elementType, getConstantIntVal(elementCount));
    }

    RefPtr<ArrayExpressionType> getUnsizedArrayType(
        RefPtr<Type>  elementType)
    {
        RefPtr<ArrayExpressionType> arrayType = Slang::getArrayType(elementType);
        return arrayType;
    }

    RefPtr<ArrayExpressionType> getArrayType(
        RefPtr<Type>  elementType,
        IntegerLiteralValue     elementCount)
    {
        return Slang::getArrayType(elementType, getConstantIntVal(elementCount));
    }

    LoweredExpr lowerSimpleShaderParameterToGLSLGlobal(
        VaryingParameterInfo const&     info,
        RefPtr<Type>          varType,
        RefPtr<VarLayout>               varLayout)
    {
        RefPtr<Type> type = varType;

        for (auto aa = info.arraySpecs; aa; aa = aa->next)
        {
            RefPtr<ArrayExpressionType> arrayType = Slang::getArrayType(
                type,
                aa->elementCount);

            type = arrayType;
        }

        assert(type);

        // We need to create a reference to the global-scope declaration
        // of the proper GLSL input/output variable. This might
        // be a user-defined input/output, or a system-defined `gl_` one.
        RefPtr<Expr> globalVarExpr;

        // Handle system-value inputs/outputs
        SLANG_RELEASE_ASSERT(varLayout);
        auto systemValueSemantic = varLayout->systemValueSemantic;
        if (systemValueSemantic.Length() != 0)
        {
            auto ns = systemValueSemantic.ToLower();

            if (ns == "sv_target")
            {
                // Note: we do *not* need to generate some kind of `gl_`
                // builtin for fragment-shader outputs: they are just
                // ordinary `out` variables, with ordinary `location`s,
                // as far as GLSL is concerned.
            }
            else if (ns == "sv_position")
            {
                if (info.direction == VaryingParameterDirection::Input)
                {
                    globalVarExpr = createGLSLBuiltinRef("gl_FragCoord", getVectorType(getFloatType(), 4));
                }
                else
                {
                    globalVarExpr = createGLSLBuiltinRef("gl_Position", getVectorType(getFloatType(), 4));
                }
            }
            else if (ns == "sv_clipdistance")
            {
                globalVarExpr = createGLSLBuiltinRef("gl_ClipDistance", getUnsizedArrayType(getFloatType()));
            }
            else if (ns == "sv_culldistance")
            {
                requireGLSLExtension(shared->extensionUsageTracker, "ARB_cull_distance");
                globalVarExpr = createGLSLBuiltinRef("gl_CullDistance", getUnsizedArrayType(getFloatType()));
            }
            else if (ns == "sv_coverage")
            {
                if (info.direction == VaryingParameterDirection::Input)
                {
                    globalVarExpr = createGLSLBuiltinRef("gl_SampleMaskIn", getUnsizedArrayType(getIntType()));
                }
                else
                {
                    globalVarExpr = createGLSLBuiltinRef("gl_SampleMask", getUnsizedArrayType(getIntType()));
                }
            }
            else if (ns == "sv_depth")
            {
                globalVarExpr = createGLSLBuiltinRef("gl_FragDepth", getFloatType());
            }
            else if (ns == "sv_depthgreaterequal")
            {
                // TODO: layout(depth_greater) out float gl_FragDepth;
                globalVarExpr = createGLSLBuiltinRef("gl_FragDepth", getFloatType());
            }
            else if (ns == "sv_depthlessequal")
            {
                // TODO: layout(depth_less) out float gl_FragDepth;
                globalVarExpr = createGLSLBuiltinRef("gl_FragDepth", getFloatType());
            }
            else if (ns == "sv_dispatchthreadid")
            {
                globalVarExpr = createGLSLBuiltinRef("gl_GlobalInvocationID", getVectorType(getUIntType(), 3));
            }
            else if (ns == "sv_domainlocation")
            {
                globalVarExpr = createGLSLBuiltinRef("gl_TessCoord", getVectorType(getFloatType(), 3));
            }
            else if (ns == "sv_groupid")
            {
                globalVarExpr = createGLSLBuiltinRef("gl_WorkGroupID", getVectorType(getUIntType(), 3));
            }
            else if (ns == "sv_groupindex")
            {
                globalVarExpr = createGLSLBuiltinRef("gl_LocalInvocationIndex", getUIntType());
            }
            else if (ns == "sv_groupthreadid")
            {
                globalVarExpr = createGLSLBuiltinRef("gl_LocalInvocationID", getVectorType(getUIntType(), 3));
            }
            else if (ns == "sv_gsinstanceid")
            {
                globalVarExpr = createGLSLBuiltinRef("gl_InvocationID", getIntType());
            }
            else if (ns == "sv_insidetessfactor")
            {
                globalVarExpr = createGLSLBuiltinRef("gl_TessLevelInner", getArrayType(getFloatType(), 2));
            }
            else if (ns == "sv_instanceid")
            {
                globalVarExpr = createGLSLBuiltinRef("gl_InstanceIndex", getIntType());
            }
            else if (ns == "sv_isfrontface")
            {
                globalVarExpr = createGLSLBuiltinRef("gl_FrontFacing", getBoolType());
            }
            else if (ns == "sv_outputcontrolpointid")
            {
                globalVarExpr = createGLSLBuiltinRef("gl_InvocationID", getIntType());
            }
            else if (ns == "sv_primitiveid")
            {
                globalVarExpr = createGLSLBuiltinRef("gl_PrimitiveID", getIntType());
            }
            else if (ns == "sv_rendertargetarrayindex")
            {
                switch (shared->entryPointRequest->profile.GetStage())
                {
                case Stage::Geometry:
                    requireGLSLVersion(ProfileVersion::GLSL_150);
                    break;

                case Stage::Fragment:
                    requireGLSLVersion(ProfileVersion::GLSL_430);
                    break;

                default:
                    requireGLSLVersion(ProfileVersion::GLSL_450);
                    requireGLSLExtension(shared->extensionUsageTracker, "GL_ARB_shader_viewport_layer_array");
                    break;
                }

                globalVarExpr = createGLSLBuiltinRef("gl_Layer", getIntType());
            }
            else if (ns == "sv_sampleindex")
            {
                globalVarExpr = createGLSLBuiltinRef("gl_SampleID", getIntType());
            }
            else if (ns == "sv_stencilref")
            {
                requireGLSLExtension(shared->extensionUsageTracker, "ARB_shader_stencil_export");
                globalVarExpr = createGLSLBuiltinRef("gl_FragStencilRef", getIntType());
            }
            else if (ns == "sv_tessfactor")
            {
                globalVarExpr = createGLSLBuiltinRef("gl_TessLevelOuter", getArrayType(getFloatType(), 4));
            }
            else if (ns == "sv_vertexid")
            {
                globalVarExpr = createGLSLBuiltinRef("gl_VertexIndex", getIntType());
            }
            else if (ns == "sv_viewportarrayindex")
            {
                globalVarExpr = createGLSLBuiltinRef("gl_ViewportIndex", getIntType());
            }
            else if (ns == "nv_x_right")
            {
                requireGLSLVersion(ProfileVersion::GLSL_450);
                requireGLSLExtension(shared->extensionUsageTracker, "GL_NVX_multiview_per_view_attributes");

                // The actual output in GLSL is:
                //
                //    vec4 gl_PositionPerViewNV[];
                //
                // and is meant to support an arbitrary number of views,
                // while the HLSL case just defines a second position
                // output.
                //
                // For now we will hack this by:
                //   1. Mapping an `NV_X_Right` output to `gl_PositionPerViewNV[1]`
                //      (that is, just one element of the output array)
                //   2. Adding logic to copy the traditional `gl_Position` output
                //      over to `gl_PositionPerViewNV[0]`
                //

                globalVarExpr = createGLSLBuiltinRef("gl_PositionPerViewNV[1]",
                    getVectorType(getFloatType(), 4));

                shared->requiresCopyGLPositionToPositionPerView = true;
            }
            else if (ns == "nv_viewport_mask")
            {
                requireGLSLVersion(ProfileVersion::GLSL_450);
                requireGLSLExtension(shared->extensionUsageTracker, "GL_NVX_multiview_per_view_attributes");
                globalVarExpr = createGLSLBuiltinRef("gl_ViewportMaskPerViewNV",
                    getUnsizedArrayType(getIntType()));
            }
            else
            {
                getSink()->diagnose(info.varChain->varDecl, Diagnostics::unknownSystemValueSemantic, systemValueSemantic);
            }
        }

        // If we didn't match some kind of builtin input/output,
        // then declare a user input/output variable instead
        if (!globalVarExpr)
        {
            RefPtr<Variable> globalVarDecl = new Variable();
            globalVarDecl->nameAndLoc.name = getName(info.name);
            globalVarDecl->type.type = type;

            ensureDeclHasAValidName(globalVarDecl);

            addMember(shared->loweredProgram, globalVarDecl);

            // Add the layout information
            RefPtr<ComputedLayoutModifier> modifier = new ComputedLayoutModifier();
            modifier->layout = varLayout;
            addModifier(globalVarDecl, modifier);

            // Add appropriate in/out modifier
            switch (info.direction)
            {
            case VaryingParameterDirection::Input:
                addModifier(globalVarDecl, new InModifier());
                break;

            case VaryingParameterDirection::Output:
                addModifier(globalVarDecl, new OutModifier());
                break;
            }

            // We want to copy certain modifiers from the declaration as given,
            // over to the newly created global variable. The most important
            // of these is any interpolation-mode modifier.
            //
            // Note that a shader parameter could have been nested inside
            // a `struct` type, so we will look for interpolation modifiers
            // starting on the "deepest" field, and working out way out.

            // Look for interpolation mode modifier
            if (auto interpolationModeModifier = findModifier<InterpolationModeModifier>(info.varChain))
            {
                addModifier(globalVarDecl, cloneModifier(interpolationModeModifier));
            }
            // Otherwise, check if we need to add one:
            else if (isIntegralType(varType))
            {
                if (info.direction == VaryingParameterDirection::Input
                    && shared->entryPointRequest->profile.GetStage() != Stage::Fragment)
                {
                    // Don't add extra qualification to vertex shader inputs
                }
                else if (info.direction == VaryingParameterDirection::Output
                    && shared->entryPointRequest->profile.GetStage() == Stage::Fragment)
                {
                    // Don't add extra qualification to fragment shader outputs
                }
                else
                {
                    auto mod = new HLSLNoInterpolationModifier();
                    addModifier(globalVarDecl, mod);
                }
            }


            RefPtr<VarExpr> globalVarRef = new VarExpr();
            globalVarRef->loc = globalVarDecl->loc;
            globalVarRef->type.type = globalVarDecl->type.type;
            globalVarRef->declRef = makeDeclRef(globalVarDecl.Ptr());
            globalVarRef->name = globalVarDecl->getName();

            globalVarExpr = globalVarRef;
        }

        return LoweredExpr(globalVarExpr);
    }

    LoweredExpr lowerShaderParameterToGLSLGLobalsRec(
        VaryingParameterInfo const&     info,
        RefPtr<Type>          varType,
        RefPtr<VarLayout>               varLayout)
    {
        SLANG_RELEASE_ASSERT(varLayout);

        if (auto basicType = varType->As<BasicExpressionType>())
        {
            // handled below
        }
        else if (auto vectorType = varType->As<VectorExpressionType>())
        {
            // handled below
        }
        else if (auto matrixType = varType->As<MatrixExpressionType>())
        {
            // handled below
        }
        else if (auto arrayType = varType->As<ArrayExpressionType>())
        {
            // We will accumulate information on the array
            // types that were encoutnered on our walk down
            // to the leaves, and then apply these array dimensions
            // to any leaf parameters.

            VaryingParameterArraySpec arraySpec;
            arraySpec.next = info.arraySpecs;
            arraySpec.elementCount = arrayType->ArrayLength;

            VaryingParameterInfo arrayInfo = info;
            arrayInfo.arraySpecs = &arraySpec;

            // Note that we use the original `varLayout` that was passed in,
            // since that is the layout that will ultimately need to be
            // used on the array elements.
            //
            // TODO: That won't actually work if we ever had an array of
            // heterogeneous stuff...
            return lowerShaderParameterToGLSLGLobalsRec(
                arrayInfo,
                arrayType->baseType,
                varLayout);
        }
        else if (auto declRefType = varType->As<DeclRefType>())
        {
            auto declRef = declRefType->declRef;
            if (auto aggTypeDeclRef = declRef.As<AggTypeDecl>())
            {
                // The shader parameter had a structured type, so we need
                // to destructure it into its constituent fields

                RefPtr<VaryingTupleExpr> tupleExpr = new VaryingTupleExpr();
                tupleExpr->type.type = varType;

                SLANG_RELEASE_ASSERT(tupleExpr->type.type);

                for (auto fieldDeclRef : getMembersOfType<VarDeclBase>(aggTypeDeclRef))
                {
                    // Don't emit storage for `static` fields here, of course
                    if (fieldDeclRef.getDecl()->HasModifier<HLSLStaticModifier>())
                        continue;

                    VaryingParameterVarChain fieldVarChain;
                    fieldVarChain.next = info.varChain;
                    fieldVarChain.varDecl = fieldDeclRef.getDecl();

                    VaryingParameterInfo fieldInfo = info;
                    fieldInfo.name = info.name + "_" + getText(fieldDeclRef.GetName());
                    fieldInfo.varChain = &fieldVarChain;

                    // Need to find the layout for the given field...
                    Decl* originalFieldDecl = nullptr;
                    shared->mapLoweredDeclToOriginal.TryGetValue(fieldDeclRef.getDecl(), originalFieldDecl);
                    SLANG_RELEASE_ASSERT(originalFieldDecl);

                    auto structTypeLayout = varLayout->typeLayout.As<StructTypeLayout>();
                    SLANG_RELEASE_EXPECT(structTypeLayout, "expected a structure type layout");

                    RefPtr<VarLayout> fieldLayout;
                    structTypeLayout->mapVarToLayout.TryGetValue(originalFieldDecl, fieldLayout);
                    SLANG_RELEASE_ASSERT(fieldLayout);

                    auto loweredFieldExpr = lowerShaderParameterToGLSLGLobalsRec(
                        fieldInfo,
                        GetType(fieldDeclRef),
                        fieldLayout);

                    VaryingTupleExpr::Element elem;
                    elem.originalFieldDeclRef = makeDeclRef(originalFieldDecl).As<VarDeclBase>();
                    elem.expr = loweredFieldExpr;

                    tupleExpr->elements.Add(elem);
                }

                // Okay, we are done with this parameter
                return LoweredExpr(tupleExpr);
            }
        }

        // Default case: just try to emit things as-is
        return lowerSimpleShaderParameterToGLSLGlobal(info, varType, varLayout);
    }

    LoweredExpr lowerShaderParameterToGLSLGLobals(
        RefPtr<VarDeclBase>         originalVarDecl,
        RefPtr<VarLayout>           paramLayout,
        VaryingParameterDirection   direction)
    {
        auto name = originalVarDecl->getName();
        auto nameText = getText(name);
        auto declRef = makeDeclRef(originalVarDecl.Ptr());

        VaryingParameterVarChain varChain;
        varChain.next = nullptr;
        varChain.varDecl = originalVarDecl;

        VaryingParameterInfo info;
        info.name = nameText;
        info.direction = direction;
        info.varChain = &varChain;

        // Ensure that we don't get name collisions on `inout` variables
        switch (direction)
        {
        case VaryingParameterDirection::Input:
            info.name = "SLANG_in_" + nameText;
            break;

        case VaryingParameterDirection::Output:
            info.name = "SLANG_out_" + nameText;
            break;
        }

        auto loweredType = lowerType(originalVarDecl->type);

        auto loweredExpr = lowerShaderParameterToGLSLGLobalsRec(
            info,
            loweredType.type,
            paramLayout);

#if 0
        RefPtr<VaryingTupleVarDecl> loweredDecl = createVaryingTupleVarDecl(
            originalVarDecl,
            loweredType,
            loweredExpr);

        registerLoweredDecl(loweredDecl, originalVarDecl);
        addDecl(loweredDecl);
#endif

        return loweredExpr;
    }

    RefPtr<VaryingTupleVarDecl> createVaryingTupleVarDecl(
        RefPtr<VarDeclBase> originalVarDecl,
        TypeExp const&      loweredType,
        LoweredExpr         loweredExpr)
    {
        RefPtr<VaryingTupleVarDecl> loweredDecl = new VaryingTupleVarDecl();
        loweredDecl->nameAndLoc = originalVarDecl->nameAndLoc;
        loweredDecl->type = loweredType;
        loweredDecl->expr = loweredExpr;

        return loweredDecl;
    }

    RefPtr<VaryingTupleVarDecl> createVaryingTupleVarDecl(
        RefPtr<VarDeclBase>     originalVarDecl,
        LoweredExpr             loweredExpr)
    {
        auto loweredType = lowerType(originalVarDecl->type);
        return createVaryingTupleVarDecl(originalVarDecl, loweredType, loweredExpr);
    }

    struct EntryPointParamPair
    {
        RefPtr<ParamDecl> original;
        RefPtr<VarLayout>           layout;
        RefPtr<Variable>            lowered;
    };

    RefPtr<FuncDecl> lowerEntryPointToGLSL(
        FuncDecl*         entryPointDecl,
        RefPtr<EntryPointLayout>    entryPointLayout)
    {
        // First, loer the entry-point function as an ordinary function:
        auto loweredEntryPointFunc = visitFunctionDeclBase(entryPointDecl).getDecl()->As<FunctionDeclBase>();

        auto mainName = getName("main");

        // Now we will generate a `void main() { ... }` function to call the lowered code.
        RefPtr<FuncDecl> mainDecl = new FuncDecl();
        mainDecl->ReturnType.type = getSession()->getVoidType();


        mainDecl->nameAndLoc = NameLoc(mainName);

        // If the user's entry point was called `main` then rename it here
        if (loweredEntryPointFunc->getName() == mainName)
            loweredEntryPointFunc->nameAndLoc = NameLoc(getName("main_"));

        RefPtr<BlockStmt> bodyStmt = new BlockStmt();
        bodyStmt->scopeDecl = new ScopeDecl();

        // We will want to generate declarations into the body of our new `main()`
        LoweringVisitor subVisitor = *this;
        subVisitor.isBuildingStmt = true;
        subVisitor.stmtBeingBuilt = nullptr;
        subVisitor.parentDecl = bodyStmt->scopeDecl;

        // The parameters of the entry-point function will be translated to
        // both a local variable (for passing to/from the entry point func),
        // and to global variables (used for parameter passing)

        List<EntryPointParamPair> params;

        // First generate declarations for the locals
        for (auto paramDecl : entryPointDecl->GetParameters())
        {
            RefPtr<VarLayout> paramLayout;
            entryPointLayout->mapVarToLayout.TryGetValue(paramDecl.Ptr(), paramLayout);
            SLANG_RELEASE_ASSERT(paramLayout);

            RefPtr<Variable> localVarDecl = new Variable();
            localVarDecl->loc = paramDecl->loc;
            localVarDecl->nameAndLoc = paramDecl->getNameAndLoc();
            localVarDecl->type = lowerType(paramDecl->type);

            ensureDeclHasAValidName(localVarDecl);

            subVisitor.addDecl(localVarDecl);

            EntryPointParamPair paramPair;
            paramPair.original = paramDecl;
            paramPair.layout = paramLayout;
            paramPair.lowered = localVarDecl;

            params.Add(paramPair);
        }

        // Next generate globals for the inputs, and initialize them
        for (auto paramPair : params)
        {
            auto paramDecl = paramPair.original;
            if (paramDecl->HasModifier<InModifier>()
                || paramDecl->HasModifier<InOutModifier>()
                || !paramDecl->HasModifier<OutModifier>())
            {
                auto loweredExpr = subVisitor.lowerShaderParameterToGLSLGLobals(
                    paramPair.original,
                    paramPair.layout,
                    VaryingParameterDirection::Input);

                subVisitor.assignWithFixups(paramPair.lowered, loweredExpr);
            }
        }

        // Generate a local variable for the result, if any
        RefPtr<Variable> resultVarDecl;
        if (!loweredEntryPointFunc->ReturnType->Equals(getSession()->getVoidType()))
        {
            resultVarDecl = new Variable();
            resultVarDecl->loc = loweredEntryPointFunc->loc;
            resultVarDecl->nameAndLoc = NameLoc(getName("main_result"));
            resultVarDecl->type = TypeExp(loweredEntryPointFunc->ReturnType);

            ensureDeclHasAValidName(resultVarDecl);

            subVisitor.addDecl(resultVarDecl);
        }

        // Now generate a call to the entry-point function, using the local variables
        auto entryPointDeclRef = makeDeclRef(loweredEntryPointFunc);

        auto entryPointType = getFuncType(
            getSession(),
            entryPointDeclRef);

        RefPtr<VarExpr> entryPointRef = new VarExpr();
        entryPointRef->name = loweredEntryPointFunc->getName();
        entryPointRef->declRef = entryPointDeclRef;
        entryPointRef->type = QualType(entryPointType);

        RefPtr<InvokeExpr> callExpr = new InvokeExpr();
        callExpr->FunctionExpr = entryPointRef;
        callExpr->type = QualType(loweredEntryPointFunc->ReturnType);

        //
        for (auto paramPair : params)
        {
            auto localVarDecl = paramPair.lowered;

            RefPtr<VarExpr> varRef = new VarExpr();
            varRef->name = localVarDecl->getName();
            varRef->declRef = makeDeclRef(localVarDecl.Ptr());
            varRef->type = QualType(localVarDecl->getType());

            callExpr->Arguments.Add(varRef);
        }

        if (resultVarDecl)
        {
            // Non-`void` return type, so we need to store it
            subVisitor.assign(resultVarDecl, LoweredExpr(callExpr));
        }
        else
        {
            // `void` return type: just call it
            subVisitor.addExprStmt(LoweredExpr(callExpr));
        }


        // Finally, generate logic to copy the outputs to global parameters
        for (auto paramPair : params)
        {
            auto paramDecl = paramPair.original;
            if (paramDecl->HasModifier<OutModifier>()
                || paramDecl->HasModifier<InOutModifier>())
            {
                auto loweredExpr = subVisitor.lowerShaderParameterToGLSLGLobals(
                    paramPair.original,
                    paramPair.layout,
                    VaryingParameterDirection::Output);

                subVisitor.assignWithFixups(loweredExpr, paramPair.lowered);
            }
        }
        if (resultVarDecl)
        {
            VaryingParameterInfo info;
            info.name = "SLANG_out_" + getText(resultVarDecl->getName());
            info.direction = VaryingParameterDirection::Output;
            info.varChain = nullptr;

            auto loweredExpr = lowerShaderParameterToGLSLGLobalsRec(
                info,
                resultVarDecl->type.type,
                entryPointLayout->resultLayout);

            subVisitor.assignWithFixups(loweredExpr, resultVarDecl);
        }
        if (shared->requiresCopyGLPositionToPositionPerView)
        {
            subVisitor.assign(
                LoweredExpr(createSimpleVarExpr("gl_PositionPerViewNV[0]")),
                LoweredExpr(createSimpleVarExpr("gl_Position")));
        }

        bodyStmt->body = subVisitor.stmtBeingBuilt;

        mainDecl->Body = bodyStmt;


        // Once we are done building the body, we append our new declaration to the program.
        addMember(shared->loweredProgram, mainDecl);
        return mainDecl;

#if 0
        RefPtr<FuncDecl> loweredDecl = new FuncDecl();
        lowerDeclCommon(loweredDecl, entryPointDecl);

        // We create a sub-context appropriate for lowering the function body

        LoweringVisitor subVisitor = *this;
        subVisitor.isBuildingStmt = true;
        subVisitor.stmtBeingBuilt = nullptr;

        // The parameters of the entry-point function must be translated
        // to global-scope declarations
        for (auto paramDecl : entryPointDecl->GetParameters())
        {
            subVisitor.lowerShaderParameterToGLSLGLobals(paramDecl);
        }

        // The output of the function must also be translated into a
        // global-scope declaration.
        auto loweredReturnType = lowerType(entryPointDecl->ReturnType);
        RefPtr<Variable> resultGlobal;
        if (!loweredReturnType->Equals(getSession()->getVoidType()))
        {
            resultGlobal = new Variable();
            // TODO: need a scheme for generating unique names
            resultGlobal->name.Content = "_main_result";
            resultGlobal->type = loweredReturnType;

            addMember(shared->loweredProgram, resultGlobal);
        }

        loweredDecl->name.Content = "main";
        loweredDecl->ReturnType.type = getSession()->getVoidType();

        // We will emit the body statement in a context where
        // a `return` statmenet will generate writes to the
        // result global that we declared.
        subVisitor.resultVariable = resultGlobal;

        auto loweredBody = subVisitor.lowerStmt(entryPointDecl->Body);
        subVisitor.addStmt(loweredBody);

        loweredDecl->Body = subVisitor.stmtBeingBuilt;

        // TODO: need to append writes for `out` parameters here...

        addMember(shared->loweredProgram, loweredDecl);
        return loweredDecl;
#endif
    }

    RefPtr<FuncDecl> lowerEntryPoint(
        FuncDecl*         entryPointDecl,
        RefPtr<EntryPointLayout>    entryPointLayout)
    {
        switch( getTarget() )
        {
        // Default case: lower an entry point just like any other function
        default:
            return visitFunctionDeclBase(entryPointDecl).getDecl()->As<FuncDecl>();

        // For Slang->GLSL translation, we need to lower things from HLSL-style
        // declarations over to GLSL conventions
        case CodeGenTarget::GLSL:
            return lowerEntryPointToGLSL(entryPointDecl, entryPointLayout);
        }
    }

    RefPtr<FuncDecl> lowerEntryPoint(
        EntryPointRequest*  entryPointRequest)
    {
        auto entryPointLayout = findEntryPointLayout(entryPointRequest);
        auto entryPointDecl = entryPointLayout->entryPoint;

        return lowerEntryPoint(
            entryPointDecl,
            entryPointLayout);
    }


};

StructTypeLayout* getGlobalStructLayout(
    ProgramLayout*  programLayout);

// Determine if the user is just trying to "rewrite" their input file
// into an output file. This will affect the way we approach code
// generation, because we want to leave their code "as is" whenever
// possible.
bool isRewriteRequest(
    SourceLanguage  sourceLanguage,
    CodeGenTarget   target)
{
    // TODO: we might only consider things to be a rewrite request
    // in the specific case where checking is turned off...

    switch( target )
    {
    default:
        return false;

    case CodeGenTarget::HLSL:
        return sourceLanguage == SourceLanguage::HLSL;

    case CodeGenTarget::GLSL:
        return sourceLanguage == SourceLanguage::GLSL;
    }
}



LoweredEntryPoint lowerEntryPoint(
    EntryPointRequest*      entryPoint,
    ProgramLayout*          programLayout,
    CodeGenTarget           target,
    ExtensionUsageTracker*  extensionUsageTracker)
{
    SharedLoweringContext sharedContext;
    sharedContext.compileRequest = entryPoint->compileRequest;
    sharedContext.entryPointRequest = entryPoint;
    sharedContext.programLayout = programLayout;
    sharedContext.target = target;
    sharedContext.extensionUsageTracker = extensionUsageTracker;

    auto translationUnit = entryPoint->getTranslationUnit();

    // Create a single module/program to hold all the lowered code
    // (with the exception of instrinsic/stdlib declarations, which
    // will be remain where they are)
    RefPtr<ModuleDecl> loweredProgram = new ModuleDecl();
    sharedContext.loweredProgram = loweredProgram;

    LoweringVisitor visitor;
    visitor.shared = &sharedContext;
    visitor.parentDecl = loweredProgram;

    // TODO: this should only need to take the shared context
    visitor.registerReservedWords();

    // We need to register the lowered program as the lowered version
    // of the existing translation unit declaration.
    
    visitor.registerLoweredDecl(
        LoweredDecl(loweredProgram),
        translationUnit->SyntaxNode);

    // We also need to register the lowered program as the lowered version
    // of any imported modules (since we will be collecting everything into
    // a single module for code generation).
    for (auto rr : entryPoint->compileRequest->loadedModulesList)
    {
        sharedContext.loweredDecls.Add(
            rr,
            LoweredDecl(loweredProgram));
    }

    // We also want to remember the layout information for
    // that declaration, so that we can apply it during emission
    attachLayout(loweredProgram,
        getGlobalStructLayout(programLayout));


    bool isRewrite = isRewriteRequest(translationUnit->sourceLanguage, target);
    sharedContext.isRewrite = isRewrite;

    sharedContext.entryPointLayout = visitor.findEntryPointLayout(entryPoint);

    LoweredEntryPoint result;
    if (isRewrite)
    {
        for (auto dd : translationUnit->SyntaxNode->Members)
        {
            visitor.translateDeclRef(dd);
        }
    }
    else
    {
        auto loweredEntryPoint = visitor.lowerEntryPoint(entryPoint);
        result.entryPoint = loweredEntryPoint;
    }

    result.program = sharedContext.loweredProgram;

    return result;
}
}<|MERGE_RESOLUTION|>--- conflicted
+++ resolved
@@ -3835,17 +3835,10 @@
             "Vector").As<GenericDecl>();
         auto vectorTypeDecl = vectorGenericDecl->inner;
                
-<<<<<<< HEAD
         auto substitutions = new GenericSubstitution();
         substitutions->genericDecl = vectorGenericDecl.Ptr();
         substitutions->args.Add(elementType);
         substitutions->args.Add(elementCount);
-=======
-        auto substs = new Substitutions();
-        substs->genericDecl = vectorGenericDecl.Ptr();
-        substs->args.Add(elementType);
-        substs->args.Add(elementCount);
->>>>>>> 784bd914
 
         auto declRef = DeclRef<Decl>(vectorTypeDecl.Ptr(), substs);
 
