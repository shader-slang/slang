// slang-emit-glsl.cpp
#include "slang-emit-glsl.h"

#include "../core/slang-writer.h"

#include "slang-emit-source-writer.h"
#include "slang-mangled-lexer.h"

#include "slang-legalize-types.h"

#include <assert.h>

namespace Slang {

void trackGLSLTargetCaps(
    GLSLExtensionTracker* extensionTracker,
    CapabilitySet const& caps);

GLSLSourceEmitter::GLSLSourceEmitter(const Desc& desc) :
    Super(desc)
{
    m_glslExtensionTracker = dynamicCast<GLSLExtensionTracker>(desc.codeGenContext->getExtensionTracker());
    SLANG_ASSERT(m_glslExtensionTracker);
}

SlangResult GLSLSourceEmitter::init()
{
    SLANG_RETURN_ON_FAIL(Super::init());

    // Deal with cases where a particular stage requires certain GLSL versions
    // and/or extensions.
    switch (m_entryPointStage)
    {
        case Stage::AnyHit:
        case Stage::Callable:
        case Stage::ClosestHit:
        case Stage::Intersection:
        case Stage::Miss:
        case Stage::RayGeneration:
        {
            _requireRayTracing();
            break;
        }
        default: break;
    }

    if (getTargetReq()->getForceGLSLScalarBufferLayout())
    {
        m_glslExtensionTracker->requireExtension(
            UnownedStringSlice::fromLiteral("GL_EXT_scalar_block_layout"));
    }
    return SLANG_OK;
}

void GLSLSourceEmitter::_requireRayTracing()
{
    // There is more than one extension that provides ray-tracing capabilities,
    // and we need to pick which one to enable.
    //
    // By default, we will use the `GL_EXT_ray_tracing` extension, but if
    // the user has explicitly opted in to the `GL_NV_ray_tracing` extension
    // we will use that one instead.
    //
    if( getTargetCaps().implies(CapabilityAtom::GL_NV_ray_tracing) )
    {
        m_glslExtensionTracker->requireExtension(UnownedStringSlice::fromLiteral("GL_NV_ray_tracing"));
    }
    else
    {
        m_glslExtensionTracker->requireExtension(UnownedStringSlice::fromLiteral("GL_EXT_ray_tracing"));
        m_glslExtensionTracker->requireSPIRVVersion(SemanticVersion(1, 4));
    }

    m_glslExtensionTracker->requireVersion(ProfileVersion::GLSL_460);
}

void GLSLSourceEmitter::_requireGLSLExtension(const UnownedStringSlice& name)
{
    m_glslExtensionTracker->requireExtension(name);
}

void GLSLSourceEmitter::_requireGLSLVersion(ProfileVersion version)
{
    if (getSourceLanguage() != SourceLanguage::GLSL)
        return;

    m_glslExtensionTracker->requireVersion(version);
}

void GLSLSourceEmitter::_requireSPIRVVersion(const SemanticVersion& version)
{
    m_glslExtensionTracker->requireSPIRVVersion(version);
}

void GLSLSourceEmitter::_requireGLSLVersion(int version)
{
    switch (version)
    {
#define CASE(NUMBER) \
    case NUMBER: _requireGLSLVersion(ProfileVersion::GLSL_##NUMBER); break

        CASE(110);
        CASE(120);
        CASE(130);
        CASE(140);
        CASE(150);
        CASE(330);
        CASE(400);
        CASE(410);
        CASE(420);
        CASE(430);
        CASE(440);
        CASE(450);
        CASE(460);

#undef CASE
    }
}

void GLSLSourceEmitter::_emitGLSLStructuredBuffer(IRGlobalParam* varDecl, IRHLSLStructuredBufferTypeBase* structuredBufferType)
{
    // Shader storage buffer is an OpenGL 430 feature
    //
    // TODO: we should require either the extension or the version...
    _requireGLSLVersion(430);

    m_writer->emit("layout(");
    m_writer->emit(getTargetReq()->getForceGLSLScalarBufferLayout() ? "scalar" : "std430");

    auto layout = getVarLayout(varDecl);
    if (layout)
    {
        LayoutResourceKind kind = LayoutResourceKind::DescriptorTableSlot;
        EmitVarChain chain(layout);

        const UInt index = getBindingOffset(&chain, kind);
        const UInt space = getBindingSpace(&chain, kind);

        m_writer->emit(", binding = ");
        m_writer->emit(index);
        if (space)
        {
            m_writer->emit(", set = ");
            m_writer->emit(space);
        }
    }

    m_writer->emit(") ");

    /*
    If the output type is a buffer, and we can determine it is only readonly we can prefix before
    buffer with 'readonly'

    The actual structuredBufferType could be

    HLSLStructuredBufferType                        - This is unambiguously read only
    HLSLRWStructuredBufferType                      - Read write
    HLSLRasterizerOrderedStructuredBufferType       - Allows read/write access
    HLSLAppendStructuredBufferType                  - Write
    HLSLConsumeStructuredBufferType                 - TODO (JS): Its possible that this can be readonly, but we currently don't support on GLSL
    */

    if (as<IRHLSLStructuredBufferType>(structuredBufferType))
    {
        m_writer->emit("readonly ");
    }

    m_writer->emit("buffer ");

    // Generate a dummy name for the block
    m_writer->emit("_S");
    m_writer->emit(m_uniqueIDCounter++);

    m_writer->emit(" {\n");
    m_writer->indent();


    auto elementType = structuredBufferType->getElementType();
    emitType(elementType, "_data[]");
    m_writer->emit(";\n");

    m_writer->dedent();
    m_writer->emit("} ");

    m_writer->emit(getName(varDecl));
    emitArrayBrackets(varDecl->getDataType());

    m_writer->emit(";\n");
}

void GLSLSourceEmitter::_emitGLSLByteAddressBuffer(IRGlobalParam* varDecl, IRByteAddressBufferTypeBase* byteAddressBufferType)
{
    // TODO: A lot of this logic is copy-pasted from `emitIRStructuredBuffer_GLSL`.
    // It might be worthwhile to share the common code to avoid regressions sneaking
    // in when one or the other, but not both, gets updated.

    // Shader storage buffer is an OpenGL 430 feature
    //
    // TODO: we should require either the extension or the version...
    _requireGLSLVersion(430);

    m_writer->emit("layout(");
    m_writer->emit(getTargetReq()->getForceGLSLScalarBufferLayout() ? "scalar" : "std430");

    auto layout = getVarLayout(varDecl);
    if (layout)
    {
        LayoutResourceKind kind = LayoutResourceKind::DescriptorTableSlot;
        EmitVarChain chain(layout);

        const UInt index = getBindingOffset(&chain, kind);
        const UInt space = getBindingSpace(&chain, kind);

        m_writer->emit(", binding = ");
        m_writer->emit(index);
        if (space)
        {
            m_writer->emit(", set = ");
            m_writer->emit(space);
        }
    }

    m_writer->emit(") ");

    /*
    If the output type is a buffer, and we can determine it is only readonly we can prefix before
    buffer with 'readonly'

    HLSLByteAddressBufferType                   - This is unambiguously read only
    HLSLRWByteAddressBufferType                 - Read write
    HLSLRasterizerOrderedByteAddressBufferType  - Allows read/write access
    */

    if (as<IRHLSLByteAddressBufferType>(byteAddressBufferType))
    {
        m_writer->emit("readonly ");
    }

    m_writer->emit("buffer ");

    // Generate a dummy name for the block
    m_writer->emit("_S");
    m_writer->emit(m_uniqueIDCounter++);
    m_writer->emit("\n{\n");
    m_writer->indent();

    m_writer->emit("uint _data[];\n");

    m_writer->dedent();
    m_writer->emit("} ");

    m_writer->emit(getName(varDecl));
    emitArrayBrackets(varDecl->getDataType());

    m_writer->emit(";\n");
}

void GLSLSourceEmitter::_emitGLSLParameterGroup(IRGlobalParam* varDecl, IRUniformParameterGroupType* type)
{
    auto varLayout = getVarLayout(varDecl);
    SLANG_RELEASE_ASSERT(varLayout);

    EmitVarChain blockChain(varLayout);

    EmitVarChain containerChain = blockChain;
    EmitVarChain elementChain = blockChain;

    auto typeLayout = varLayout->getTypeLayout()->unwrapArray();
    if (auto parameterGroupTypeLayout = as<IRParameterGroupTypeLayout>(typeLayout))
    {
        containerChain = EmitVarChain(parameterGroupTypeLayout->getContainerVarLayout(), &blockChain);
        elementChain = EmitVarChain(parameterGroupTypeLayout->getElementVarLayout(), &blockChain);

        typeLayout = parameterGroupTypeLayout->getElementVarLayout()->getTypeLayout();
    }

    /*
    With resources backed by 'buffer' on glsl, we want to output 'readonly' if that is a good match
    for the underlying type. If uniform it's implicit it's readonly

    Here this only happens with isShaderRecord which is a 'constant buffer' (ie implicitly readonly)
    or IRGLSLShaderStorageBufferType which is read write.
    */

    _emitGLSLLayoutQualifier(LayoutResourceKind::DescriptorTableSlot, &containerChain);
    _emitGLSLLayoutQualifier(LayoutResourceKind::PushConstantBuffer, &containerChain);
    bool isShaderRecord = _emitGLSLLayoutQualifier(LayoutResourceKind::ShaderRecord, &containerChain);

    if (isShaderRecord)
    {
        // TODO: A shader record in vk can be potentially read-write. Currently slang doesn't support write access
        // and readonly buffer generates SPIRV validation error.
        m_writer->emit("buffer ");
    }
    else if (as<IRGLSLShaderStorageBufferType>(type))
    {
        // Is writable
        m_writer->emit("layout(");
        m_writer->emit(getTargetReq()->getForceGLSLScalarBufferLayout() ? "scalar" : "std430");
        m_writer->emit(") buffer ");
    }
    // TODO: what to do with HLSL `tbuffer` style buffers?
    else
    {
        // uniform is implicitly read only
        m_writer->emit("layout(");
        m_writer->emit(getTargetReq()->getForceGLSLScalarBufferLayout() ? "scalar" : "std140");
        m_writer->emit(") uniform ");
    }

    // Generate a dummy name for the block
    m_writer->emit("_S");
    m_writer->emit(m_uniqueIDCounter++);

    m_writer->emit("\n{\n");
    m_writer->indent();

    auto elementType = type->getElementType();

    emitType(elementType, "_data");
    m_writer->emit(";\n");

    m_writer->dedent();
    m_writer->emit("} ");

    m_writer->emit(getName(varDecl));

    // If the underlying variable was an array (or array of arrays, etc.)
    // we need to emit all those array brackets here.
    emitArrayBrackets(varDecl->getDataType());

    m_writer->emit(";\n");
}

void GLSLSourceEmitter::_emitGLSLImageFormatModifier(IRInst* var, IRTextureType* resourceType)
{
    // If the user specified a format manually, using `[format(...)]`,
    // then we will respect that format and emit a matching `layout` modifier.
    //
    if (auto formatDecoration = var->findDecoration<IRFormatDecoration>())
    {
        auto format = formatDecoration->getFormat();
        if (format == ImageFormat::unknown)
        {
            // If the user explicitly opts out of having a format, then
            // the output shader will require the extension to support
            // load/store from format-less images.
            //
            // TODO: We should have a validation somewhere in the compiler
            // that atomic operations are only allowed on images with
            // explicit formats (and then only on specific formats).
            // This is really an argument that format should be part of
            // the image *type* (with a "base type" for images with
            // unknown format).
            //
            _requireGLSLExtension(UnownedStringSlice::fromLiteral("GL_EXT_shader_image_load_formatted"));
        }
        else
        {
            // If there is an explicit format specified, then we
            // should emit a `layout` modifier using the GLSL name
            // for the format.
            //
            m_writer->emit("layout(");
            m_writer->emit(getGLSLNameForImageFormat(format));
            m_writer->emit(")\n");
        }

        // No matter what, if an explicit `[format(...)]` was given,
        // then we don't need to emit anything else.
        //
        return;
    }


    // When no explicit format is specified, we need to either
    // emit the image as having an unknown format, or else infer
    // a format from the type.
    //
    // For now our default behavior is to infer (so that unmodified
    // HLSL input is more likely to generate valid SPIR-V that
    // runs anywhere), but we provide a flag to opt into
    // treating images without explicit formats as having
    // unknown format.
    //
    if (getCodeGenContext()->getUseUnknownImageFormatAsDefault())
    {
        _requireGLSLExtension(UnownedStringSlice::fromLiteral("GL_EXT_shader_image_load_formatted"));
        return;
    }

    // At this point we have a resource type like `RWTexture2D<X>`
    // and we want to infer a reasonable format from the element
    // type `X` that was specified.
    //
    // E.g., if `X` is `float` then we can infer a format like `r32f`,
    // and so forth. The catch of course is that it is possible to
    // specify a shader parameter with a type like `RWTexture2D<float4>` but
    // provide an image at runtime with a format like `rgba8`, so
    // this inference is never guaranteed to give perfect results.
    //
    // If users don't like our inferred result, they need to use a
    // `[format(...)]` attribute to manually specify what they want.
    //
    // TODO: We should consider whether we can expand the space of
    // allowed types for `X` in `RWTexture2D<X>` to include special
    // pseudo-types that act just like, e.g., `float4`, but come
    // with attached/implied format information.
    //
    auto elementType = resourceType->getElementType();
    Int vectorWidth = 1;
    if (auto elementVecType = as<IRVectorType>(elementType))
    {
        if (auto intLitVal = as<IRIntLit>(elementVecType->getElementCount()))
        {
            vectorWidth = (Int)intLitVal->getValue();
        }
        else
        {
            vectorWidth = 0;
        }
        elementType = elementVecType->getElementType();
    }
    if (auto elementBasicType = as<IRBasicType>(elementType))
    {
        m_writer->emit("layout(");
        switch (vectorWidth)
        {
            default: m_writer->emit("rgba");  break;

            case 3:
            {
                // TODO: GLSL doesn't support 3-component formats so for now we are going to
                // default to rgba
                //
                // The SPIR-V spec (https://www.khronos.org/registry/spir-v/specs/unified1/SPIRV.pdf)
                // section 3.11 on Image Formats it does not list rgbf32.
                //
                // It seems SPIR-V can support having an image with an unknown-at-compile-time
                // format, so long as the underlying API supports it. Ideally this would mean that we can
                // just drop all these qualifiers when emitting GLSL for Vulkan targets.
                //
                // This raises the question of what to do more long term. For Vulkan hopefully we can just
                // drop the layout. For OpenGL targets it would seem reasonable to have well-defined rules
                // for inferring the format (and just document that 3-component formats map to 4-component formats,
                // but that shouldn't matter because the API wouldn't let the user allocate those 3-component formats anyway),
                // and add an attribute for specifying the format manually if you really want to override our
                // inference (e.g., to specify r11fg11fb10f).

                m_writer->emit("rgba");
                //Emit("rgb");
                break;
            }

            case 2:  m_writer->emit("rg");    break;
            case 1:  m_writer->emit("r");     break;
        }
        switch (elementBasicType->getBaseType())
        {
            default:
            case BaseType::Float:   m_writer->emit("32f");  break;
            case BaseType::Half:    m_writer->emit("16f");  break;
            case BaseType::UInt:    m_writer->emit("32ui"); break;
            case BaseType::Int:     m_writer->emit("32i"); break;
            case BaseType::Int8:    m_writer->emit("8i"); break;
            case BaseType::Int16:   m_writer->emit("16i"); break;
            case BaseType::Int64:   m_writer->emit("64i"); break;
            case BaseType::IntPtr:  m_writer->emit("64i"); break;
            case BaseType::UInt8:   m_writer->emit("8ui"); break;
            case BaseType::UInt16:  m_writer->emit("16ui"); break;
            case BaseType::UInt64:  m_writer->emit("64ui"); break;
            case BaseType::UIntPtr: m_writer->emit("64ui"); break;

                // TODO: Here are formats that are available in GLSL,
                // but that are not handled by the above cases.
                //
                // r11f_g11f_b10f
                //
                // rgba16
                // rgb10_a2
                // rgba8
                // rg16
                // rg8
                // r16
                // r8
                //
                // rgba16_snorm
                // rgba8_snorm
                // rg16_snorm
                // rg8_snorm
                // r16_snorm
                // r8_snorm
                //
                // rgb10_a2ui
        }
        m_writer->emit(")\n");
    }
}

bool GLSLSourceEmitter::_emitGLSLLayoutQualifier(LayoutResourceKind kind, EmitVarChain* chain)
{
    if (!chain)
        return false;
    if (!chain->varLayout->findOffsetAttr(kind))
        return false;

    UInt index = getBindingOffset(chain, kind);
    UInt space = getBindingSpace(chain, kind);
    switch (kind)
    {
        case LayoutResourceKind::Uniform:
        {
            // Explicit offsets require a GLSL extension (which
            // is not universally supported, it seems) or a new
            // enough GLSL version (which we don't want to
            // universally require), so for right now we
            // won't actually output explicit offsets for uniform
            // shader parameters.
            //
            // TODO: We should fix this so that we skip any
            // extra work for parameters that are laid out as
            // expected by the default rules, but do *something*
            // for parameters that need non-default layout.
            //
            // Using the `GL_ARB_enhanced_layouts` feature is one
            // option, but we should also be able to do some
            // things by introducing padding into the declaration
            // (padding insertion would probably be best done at
            // the IR level).
            bool useExplicitOffsets = false;
            if (useExplicitOffsets)
            {
                _requireGLSLExtension(UnownedStringSlice::fromLiteral("GL_ARB_enhanced_layouts"));

                m_writer->emit("layout(offset = ");
                m_writer->emit(index);
                m_writer->emit(")\n");
            }
        }
        break;

        case LayoutResourceKind::VaryingInput:
        case LayoutResourceKind::VaryingOutput:
            m_writer->emit("layout(location = ");
            m_writer->emit(index);
            if( space )
            {
                m_writer->emit(", index = ");
                m_writer->emit(space);
            }
            m_writer->emit(")\n");
            break;

        case LayoutResourceKind::SpecializationConstant:
            m_writer->emit("layout(constant_id = ");
            m_writer->emit(index);
            m_writer->emit(")\n");
            break;

        case LayoutResourceKind::ConstantBuffer:
        case LayoutResourceKind::ShaderResource:
        case LayoutResourceKind::UnorderedAccess:
        case LayoutResourceKind::SamplerState:
        case LayoutResourceKind::DescriptorTableSlot:
            m_writer->emit("layout(binding = ");
            m_writer->emit(index);
            if (space)
            {
                m_writer->emit(", set = ");
                m_writer->emit(space);
            }
            m_writer->emit(")\n");
            break;

        case LayoutResourceKind::PushConstantBuffer:
            m_writer->emit("layout(push_constant)\n");
            break;
        case LayoutResourceKind::ShaderRecord:
            if( getTargetCaps().implies(CapabilityAtom::GL_NV_ray_tracing) )
            {
                m_writer->emit("layout(shaderRecordNV)\n");
            }
            else
            {
                m_writer->emit("layout(shaderRecordEXT)\n");
            }
            break;

    }
    return true;
}

void GLSLSourceEmitter::_emitGLSLLayoutQualifiers(IRVarLayout* layout, EmitVarChain* inChain, LayoutResourceKind filter)
{
    if (!layout) return;

    switch (getSourceLanguage())
    {
        default:
            return;

        case SourceLanguage::GLSL:
            break;
    }

    EmitVarChain chain(layout, inChain);

    for (auto info : layout->getOffsetAttrs())
    {
        // Skip info that doesn't match our filter
        if (filter != LayoutResourceKind::None
            && filter != info->getResourceKind())
        {
            continue;
        }

        _emitGLSLLayoutQualifier(info->getResourceKind(), &chain);
    }
}

void GLSLSourceEmitter::_emitGLSLTextureOrTextureSamplerType(IRTextureTypeBase*  type, char const* baseName)
{
    if (type->getElementType()->getOp() == kIROp_HalfType)
    {
        // Texture access is always as float types if half is specified

    }
    else
    {
        _emitGLSLTypePrefix(type->getElementType(), true);
    }

    m_writer->emit(baseName);
    switch (type->GetBaseShape())
    {
        case TextureFlavor::Shape::Shape1D:		m_writer->emit("1D");		break;
        case TextureFlavor::Shape::Shape2D:		m_writer->emit("2D");		break;
        case TextureFlavor::Shape::Shape3D:		m_writer->emit("3D");		break;
        case TextureFlavor::Shape::ShapeCube:	m_writer->emit("Cube");	break;
        case TextureFlavor::Shape::ShapeBuffer:	m_writer->emit("Buffer");	break;
        default:
            SLANG_DIAGNOSE_UNEXPECTED(getSink(), SourceLoc(), "unhandled resource shape");
            break;
    }

    if (type->isMultisample())
    {
        m_writer->emit("MS");
    }
    if (type->isArray())
    {
        m_writer->emit("Array");
    }
}

void GLSLSourceEmitter::_emitGLSLTypePrefix(IRType* type, bool promoteHalfToFloat)
{
    switch (type->getOp())
    {
        case kIROp_FloatType:
            // no prefix
            break;

        case kIROp_Int8Type:    m_writer->emit("i8");     break;
        case kIROp_Int16Type:   m_writer->emit("i16");    break;
        case kIROp_IntType:     m_writer->emit("i");      break;
        case kIROp_Int64Type:
<<<<<<< HEAD
=======
        {
            _requireBaseType(BaseType::Int64);
            m_writer->emit("i64");
            break;
        }
        case kIROp_IntPtrType:   
>>>>>>> a5d3bec2
        {
#if SLANG_PTR_IS_64
            _requireBaseType(BaseType::Int64);
            m_writer->emit("i64");
#else
            m_writer->emit("i");
#endif
            break;
        }

        case kIROp_UInt8Type:   m_writer->emit("u8");     break;
        case kIROp_UInt16Type:  m_writer->emit("u16");    break;
        case kIROp_UIntType:    m_writer->emit("u");      break;

        case kIROp_UInt64Type:
        {
            _requireBaseType(BaseType::UInt64);
            m_writer->emit("u64");
            break;
        }
        case kIROp_UIntPtrType:
        {
#if SLANG_PTR_IS_64
            _requireBaseType(BaseType::Int64);
            m_writer->emit("u64");
#else
            m_writer->emit("u");
#endif
            break;
        }
        case kIROp_BoolType:    m_writer->emit("b");		break;

        case kIROp_HalfType:
        {
            _requireBaseType(BaseType::Half);
            if (promoteHalfToFloat)
            {
                // no prefix
            }
            else
            {
                m_writer->emit("f16");
            }
            break;
        }
        case kIROp_DoubleType:  m_writer->emit("d");		break;

        case kIROp_VectorType:
            _emitGLSLTypePrefix(cast<IRVectorType>(type)->getElementType(), promoteHalfToFloat);
            break;

        case kIROp_MatrixType:
            _emitGLSLTypePrefix(cast<IRMatrixType>(type)->getElementType(), promoteHalfToFloat);
            break;

        default:
            SLANG_DIAGNOSE_UNEXPECTED(getSink(), SourceLoc(), "unhandled GLSL type prefix");
            break;
    }
}

void GLSLSourceEmitter::_requireBaseType(BaseType baseType)
{
    m_glslExtensionTracker->requireBaseTypeExtension(baseType);
}

void GLSLSourceEmitter::_maybeEmitGLSLFlatModifier(IRType* valueType)
{
    auto tt = valueType;
    if (auto vecType = as<IRVectorType>(tt))
        tt = vecType->getElementType();
    if (auto vecType = as<IRMatrixType>(tt))
        tt = vecType->getElementType();

    switch (tt->getOp())
    {
        default:
            break;

        case kIROp_IntType:
        case kIROp_UIntType:
        case kIROp_UInt64Type:
            m_writer->emit("flat ");
            break;
    }
}

void GLSLSourceEmitter::emitLoopControlDecorationImpl(IRLoopControlDecoration* decl)
{
    if (decl->getMode() == kIRLoopControl_Unroll)
    {
        // https://github.com/KhronosGroup/GLSL/blob/master/extensions/ext/GL_EXT_control_flow_attributes.txt
        m_glslExtensionTracker->requireExtension(UnownedStringSlice::fromLiteral("GL_EXT_control_flow_attributes"));
        m_writer->emit("[[unroll]]\n");
    }
    else if (decl->getMode() == kIRLoopControl_Loop)
    {
        m_glslExtensionTracker->requireExtension(UnownedStringSlice::fromLiteral("GL_EXT_control_flow_attributes"));
        m_writer->emit("[[dont_unroll]]\n");
    }
}

void GLSLSourceEmitter::_emitSpecialFloatImpl(IRType* type, const char* valueExpr)
{
    if( type->getOp() != kIROp_FloatType )
    {
        emitType(type);
    }
    m_writer->emit("(");
    m_writer->emit(valueExpr);
    m_writer->emit(")");
}

void GLSLSourceEmitter::emitSimpleValueImpl(IRInst* inst)
{
    switch (inst->getOp())
    {
        case kIROp_IntLit:
        {
            auto litInst = static_cast<IRConstant*>(inst);

            IRBasicType* type = as<IRBasicType>(inst->getDataType());
            if (type)
            {
                switch (type->getBaseType())
                {
                    default:

                    case BaseType::Int8:
                    {
                        emitType(type);
                        m_writer->emit("(");
                        m_writer->emit(int8_t(litInst->value.intVal));
                        m_writer->emit(")");
                        return;
                    }
                    case BaseType::Int16:
                    {
                        m_writer->emit(int16_t(litInst->value.intVal));
                        m_writer->emit("S");
                        return;
                    }
                    case BaseType::Int:
                    {
                        m_writer->emit(int32_t(litInst->value.intVal));
                        return;
                    }
                    case BaseType::UInt8:
                    {
                        emitType(type);
                        m_writer->emit("(");
                        m_writer->emit(UInt(uint8_t(litInst->value.intVal)));
                        m_writer->emit("U)");
                        return;
                    }
                    case BaseType::UInt16:
                    {
                        m_writer->emit(UInt(uint16_t(litInst->value.intVal)));
                        m_writer->emit("US");
                        return;
                    }
                    case BaseType::UInt:
                    {
                        m_writer->emit(UInt(uint32_t(litInst->value.intVal)));
                        m_writer->emit("U");
                        return;
                    }
                    case BaseType::IntPtr:
                    case BaseType::Int64:
                    {
                        m_writer->emitInt64(int64_t(litInst->value.intVal));
                        m_writer->emit("L");
                        return;
                    }
                    case BaseType::UIntPtr:
                    case BaseType::UInt64:
                    {
                        SLANG_COMPILE_TIME_ASSERT(sizeof(litInst->value.intVal) >= sizeof(uint64_t));
                        m_writer->emitUInt64(uint64_t(litInst->value.intVal));
                        m_writer->emit("UL");
                        return;
                    }

                }
            }
            break;
        }
        case kIROp_FloatLit:
        {
            IRConstant* constantInst = static_cast<IRConstant*>(inst);

            auto type = constantInst->getDataType();
            IRConstant::FloatKind kind = constantInst->getFloatKind();

            switch (kind)
            {
                case IRConstant::FloatKind::Nan:
                {
                    _emitSpecialFloatImpl(type, "0.0 / 0.0");
                    return;
                }
                case IRConstant::FloatKind::PositiveInfinity:
                {
                    _emitSpecialFloatImpl(type, "1.0 / 0.0");
                    return;
                }
                case IRConstant::FloatKind::NegativeInfinity:
                {
                    _emitSpecialFloatImpl(type, "-1.0 / 0.0");
                    return;
                }
                default:
                {
                    m_writer->emit(((IRConstant*) inst)->value.floatVal);
                    switch( type->getOp() )
                    {
                    case kIROp_HalfType:
                        m_writer->emit("HF");
                        break;
                    case kIROp_DoubleType:
                        m_writer->emit("LF");
                        break;
                    default:
                        break;
                    }

                    return;
                }
            }
            break;
        }

        default: break;
    }

    Super::emitSimpleValueImpl(inst);
}


void GLSLSourceEmitter::emitParameterGroupImpl(IRGlobalParam* varDecl, IRUniformParameterGroupType* type)
{
    _emitGLSLParameterGroup(varDecl, type);
}

void GLSLSourceEmitter::emitEntryPointAttributesImpl(IRFunc* irFunc, IREntryPointDecoration* entryPointDecor)
{
    SLANG_ASSERT(entryPointDecor);

    auto profile = entryPointDecor->getProfile();
    auto stage = profile.getStage();

    switch (stage)
    {
        case Stage::Compute:
        {
            Int sizeAlongAxis[kThreadGroupAxisCount];
            getComputeThreadGroupSize(irFunc, sizeAlongAxis);

            m_writer->emit("layout(");
            char const* axes[] = { "x", "y", "z" };
            for (int ii = 0; ii < kThreadGroupAxisCount; ++ii)
            {
                if (ii != 0) m_writer->emit(", ");
                m_writer->emit("local_size_");
                m_writer->emit(axes[ii]);
                m_writer->emit(" = ");
                m_writer->emit(sizeAlongAxis[ii]);
            }
            m_writer->emit(") in;\n");
        }
        break;
        case Stage::Geometry:
        {
            if (auto decor = irFunc->findDecoration<IRMaxVertexCountDecoration>())
            {
                auto count = getIntVal(decor->getCount());
                m_writer->emit("layout(max_vertices = ");
                m_writer->emit(Int(count));
                m_writer->emit(") out;\n");
            }

            if (auto decor = irFunc->findDecoration<IRInstanceDecoration>())
            {
                auto count = getIntVal(decor->getCount());
                m_writer->emit("layout(invocations = ");
                m_writer->emit(Int(count));
                m_writer->emit(") in;\n");
            }

            // These decorations were moved from the parameters to the entry point by ir-glsl-legalize.
            // The actual parameters have become potentially multiple global parameters.
            if (auto decor = irFunc->findDecoration<IRGeometryInputPrimitiveTypeDecoration>())
            {
                switch (decor->getOp())
                {
                    case kIROp_TriangleInputPrimitiveTypeDecoration:       m_writer->emit("layout(triangles) in;\n"); break;
                    case kIROp_LineInputPrimitiveTypeDecoration:           m_writer->emit("layout(lines) in;\n"); break;
                    case kIROp_LineAdjInputPrimitiveTypeDecoration:        m_writer->emit("layout(lines_adjacency) in;\n"); break;
                    case kIROp_PointInputPrimitiveTypeDecoration:          m_writer->emit("layout(points) in;\n"); break;
                    case kIROp_TriangleAdjInputPrimitiveTypeDecoration:    m_writer->emit("layout(triangles_adjacency) in;\n"); break;
                    default:
                    {
                        SLANG_ASSERT(!"Unknown primitive type");
                    }
                }
            }

            if (auto decor = irFunc->findDecoration<IRStreamOutputTypeDecoration>())
            {
                IRType* type = decor->getStreamType();

                switch (type->getOp())
                {
                    case kIROp_HLSLPointStreamType:     m_writer->emit("layout(points) out;\n"); break;
                    case kIROp_HLSLLineStreamType:      m_writer->emit("layout(line_strip) out;\n"); break;
                    case kIROp_HLSLTriangleStreamType:  m_writer->emit("layout(triangle_strip) out;\n"); break;
                    default: SLANG_ASSERT(!"Unknown stream out type");
                }
            }
        }
        break;
        case Stage::Pixel:
        {
            if (irFunc->findDecoration<IREarlyDepthStencilDecoration>())
            {
                // https://www.khronos.org/opengl/wiki/Early_Fragment_Test
                m_writer->emit("layout(early_fragment_tests) in;\n");
            }
            break;
        }
        // TODO: There are other stages that will need this kind of handling.
        default:
            break;
    }
}

void GLSLSourceEmitter::_emitGLSLPerVertexVaryingFragmentInput(IRGlobalParam* param, IRType* type)
{
    // Note: The logic here is almost identical to the default
    // emit logic for global shader parameters. The main difference
    // is that we emit a parameter of type `X` as an array of
    // type `X[3]` to account for the per-vertex-ness of the
    // parameter.
    //

        // Need to emit appropriate modifiers here.

    // We expect/require all shader parameters to
    // have some kind of layout information associated with them.
    //
    auto layout = getVarLayout(param);
    SLANG_ASSERT(layout);

    emitVarModifiers(layout, param, type);

    emitRateQualifiers(param);

    auto name = getName(param);
    StringSliceLoc nameAndLoc(name.getUnownedSlice());
    NameDeclaratorInfo nameDeclarator(&nameAndLoc);

    LiteralSizedArrayDeclaratorInfo arrayDeclarator(&nameDeclarator, 3);

    // Note: We are invoking `_emitType` here directly because there
    // is no overload of `emitType` that works with a declarator.
    //
    _emitType(type, &arrayDeclarator);

    emitSemantics(param);

    emitLayoutSemantics(param);

    m_writer->emit(";\n\n");
}

bool GLSLSourceEmitter::tryEmitGlobalParamImpl(IRGlobalParam* varDecl, IRType* varType)
{
    // There are a number of types that are (or can be)
        // "first-class" in D3D HLSL, but are second-class in GLSL in
        // that they require explicit global declarations for each value/object,
        // and don't support declaration as ordinary variables.
        //
        // This includes constant buffers (`uniform` blocks) and well as
        // structured and byte-address buffers (both mapping to `buffer` blocks).
        //
        // We intercept these types, and arrays thereof, to produce the required
        // global declarations. This assumes that earlier "legalization" passes
        // already performed the work of pulling fields with these types out of
        // aggregates.
        //
        // Note: this also assumes that these types are not used as function
        // parameters/results, local variables, etc. Additional legalization
        // steps are required to guarantee these conditions.
        //
    if (auto paramBlockType = as<IRUniformParameterGroupType>(unwrapArray(varType)))
    {
        _emitGLSLParameterGroup(varDecl, paramBlockType);
        return true;
    }
    if (auto structuredBufferType = as<IRHLSLStructuredBufferTypeBase>(unwrapArray(varType)))
    {
        _emitGLSLStructuredBuffer(varDecl, structuredBufferType);
        return true;
    }
    if (auto byteAddressBufferType = as<IRByteAddressBufferTypeBase>(unwrapArray(varType)))
    {
        _emitGLSLByteAddressBuffer(varDecl, byteAddressBufferType);
        return true;
    }

    // We want to skip the declaration of any system-value variables
    // when outputting GLSL (well, except in the case where they
    // actually *require* redeclaration...).
    //
    // Note: these won't be variables the user declare explicitly
    // in their code, but rather variables that we generated as
    // part of legalizing the varying input/output signature of
    // an entry point for GL/Vulkan.
    //
    // TODO: This could be handled more robustly by attaching an
    // appropriate decoration to these variables to indicate their
    // purpose.
    //
    if (auto linkageDecoration = varDecl->findDecoration<IRLinkageDecoration>())
    {
        if (linkageDecoration->getMangledName().startsWith("gl_"))
        {
            // The variable represents an OpenGL system value,
            // so we will assume that it doesn't need to be declared.
            //
            // TODO: handle case where we *should* declare the variable.
            return true;
        }
    }

    // When emitting unbounded-size resource arrays with GLSL we need
    // to use the `GL_EXT_nonuniform_qualifier` extension to ensure
    // that they are not treated as "implicitly-sized arrays" which
    // are arrays that have a fixed size that just isn't specified
    // at the declaration site (instead being inferred from use sites).
    //
    // While the extension primarily introduces the `nonuniformEXT`
    // qualifier that we use to implement `NonUniformResourceIndex`,
    // it also changes the GLSL language semantics around (resource) array
    // declarations that don't specify a size.
    //
    if (as<IRUnsizedArrayType>(varType))
    {
        if (isResourceType(unwrapArray(varType)))
        {
            _requireGLSLExtension(UnownedStringSlice::fromLiteral("GL_EXT_nonuniform_qualifier"));
        }
    }

    // A varying fragment input parameter with the `pervertex` modifier
    // needs to be emitted as an array.
    //
    if( auto interpolationModeDecor = varDecl->findDecoration<IRInterpolationModeDecoration>() )
    {
        if( interpolationModeDecor->getMode() == IRInterpolationMode::PerVertex )
        {
            if( m_entryPointStage == Stage::Fragment )
            {
                _emitGLSLPerVertexVaryingFragmentInput(varDecl, varType);
                return true;
            }
        }
    }

    // Do the default thing
    return false;
}

void GLSLSourceEmitter::emitImageFormatModifierImpl(IRInst* varDecl, IRType* varType)
{
    // As a special case, if we are emitting a GLSL declaration
    // for an HLSL `RWTexture*` then we need to emit a `format` layout qualifier.

    if(auto resourceType = as<IRTextureType>(unwrapArray(varType)))
    {
        switch (resourceType->getAccess())
        {
            case SLANG_RESOURCE_ACCESS_READ_WRITE:
            case SLANG_RESOURCE_ACCESS_RASTER_ORDERED:
            {
                _emitGLSLImageFormatModifier(varDecl, resourceType);
            }
            break;

            default:
                break;
        }
    }
}

void GLSLSourceEmitter::emitLayoutQualifiersImpl(IRVarLayout* layout)
{
    // Layout-related modifiers need to come before the declaration,
    // so deal with them here.
    _emitGLSLLayoutQualifiers(layout, nullptr);

    // try to emit an appropriate leading qualifier
    for (auto rr : layout->getOffsetAttrs())
    {
        switch (rr->getResourceKind())
        {
            case LayoutResourceKind::Uniform:
            case LayoutResourceKind::ShaderResource:
            case LayoutResourceKind::DescriptorTableSlot:
                m_writer->emit("uniform ");
                break;

            case LayoutResourceKind::VaryingInput:
            {
                m_writer->emit("in ");
            }
            break;

            case LayoutResourceKind::VaryingOutput:
            {
                m_writer->emit("out ");
            }
            break;

            case LayoutResourceKind::RayPayload:
            {
                if( getTargetCaps().implies(CapabilityAtom::GL_NV_ray_tracing) )
                {
                    m_writer->emit("rayPayloadInNV ");
                }
                else
                {
                    m_writer->emit("rayPayloadInEXT ");
                }
            }
            break;

            case LayoutResourceKind::CallablePayload:
            {
                if( getTargetCaps().implies(CapabilityAtom::GL_NV_ray_tracing) )
                {
                    m_writer->emit("callableDataInNV ");
                }
                else
                {
                    m_writer->emit("callableDataInEXT ");
                }
            }
            break;

            case LayoutResourceKind::HitAttributes:
            {
                if( getTargetCaps().implies(CapabilityAtom::GL_NV_ray_tracing) )
                {
                    m_writer->emit("hitAttributeNV ");
                }
                else
                {
                    m_writer->emit("hitAttributeEXT ");
                }
            }
            break;

            default:
                continue;
        }

        break;
    }
}

static const char* _getGLSLVectorCompareFunctionName(IROp op)
{
    // Glsl vector comparisons use functions...
    // https://www.khronos.org/registry/OpenGL-Refpages/gl4/html/equal.xhtml

    switch (op)
    {
        case kIROp_Eql:     return "equal";
        case kIROp_Neq:     return "notEqual";
        case kIROp_Greater: return "greaterThan";
        case kIROp_Less:    return "lessThan";
        case kIROp_Geq:     return "greaterThanEqual";
        case kIROp_Leq:     return "lessThanEqual";
        default:    return nullptr;
    }
}

void GLSLSourceEmitter::_maybeEmitGLSLCast(IRType* castType, IRInst* inst)
{
    // Wrap in cast if a cast type is specified
    if (castType)
    {
        emitType(castType);
        m_writer->emit("(");

        // Emit the operand
        emitOperand(inst, getInfo(EmitOp::General));

        m_writer->emit(")");
    }
    else
    {
        // Emit the operand
        emitOperand(inst, getInfo(EmitOp::General));
    }
}

void GLSLSourceEmitter::_emitLegalizedBoolVectorBinOp(IRInst* inst, IRVectorType* type, const EmitOpInfo& op, const EmitOpInfo& inOuterPrec)
{
    auto elementCount = type->getElementCount();

    EmitOpInfo outerPrec = inOuterPrec;
    auto prec = getInfo(EmitOp::Postfix);
    bool needClose = maybeEmitParens(outerPrec, prec);

    emitType(type);
    m_writer->emit("(uvec");
    emitSimpleValue(elementCount);
    m_writer->emit("(");
    emitOperand(inst->getOperand(0), getInfo(EmitOp::General));
    m_writer->emit(")");
    m_writer->emit(op.op);
    m_writer->emit("uvec");
    emitSimpleValue(elementCount);
    m_writer->emit("(");
    emitOperand(inst->getOperand(1), getInfo(EmitOp::General));
    m_writer->emit("))");

    maybeCloseParens(needClose);
}

bool GLSLSourceEmitter::_tryEmitLogicalBinOp(IRInst* inst, const EmitOpInfo& bitOp, const EmitOpInfo& inOuterPrec)
{
    // Logical operation on scalar `bool` values are directly
    // supported by GLSL. They have short-circuiting behavior,
    // but we need not worry about that because our logic
    // for folding sub-expressions into their use sites will
    // never fold a sub-expression that would have side effects.
    //
    // Thus we fall back to the default handling for scalar
    // cases (which should only arise for `bool` operands).
    //
    IRType* type = inst->getDataType();
    auto vectorType = as<IRVectorType>(type);
    if(!vectorType)
        return false;

    // For vector cases, we need to convert the operands to
    // a type that supports vector operations, and then use
    // bit operations there.
    //
    _emitLegalizedBoolVectorBinOp(inst, vectorType, bitOp, inOuterPrec);
    return true;
}

bool GLSLSourceEmitter::_tryEmitBitBinOp(IRInst* inst, const EmitOpInfo& bitOp, const EmitOpInfo& boolOp, const EmitOpInfo& inOuterPrec)
{
    // The bitwise binary operations are supported in GLSL,
    // but do not support `bool` or vector-of-`bool` operands.
    //
    // We start by checking if we have a `bool`-based case,
    // and fall back to the default emit logic if not.
    //
    IRType* type = inst->getDataType();
    IRType* elementType = type;
    auto vectorType = as<IRVectorType>(type);
    if(vectorType)
        elementType = vectorType->getElementType();
    if(!as<IRBoolType>(elementType))
        return false;

    // If we have a vector case, then it will be handled
    // by casting the `bool` vectors to vectors of
    // integers and doing the bitwise op there, where
    // it should yield an equivalent result.
    //
    if(vectorType)
    {
        _emitLegalizedBoolVectorBinOp(inst, vectorType, bitOp, inOuterPrec);
    }
    else
    {
        // In the scalar case, we will translate
        // bitwise operations on `bool` values to
        // the equivalent logical operation, knowing
        // that our appraoch to folding of sub-expressions
        // into use sites will avoid any potential issues
        // around short-circuiting behavior.
        //
        auto prec = boolOp;
        EmitOpInfo outerPrec = inOuterPrec;
        bool needClose = maybeEmitParens(outerPrec, prec);

        emitOperand(inst->getOperand(0), leftSide(outerPrec, prec));
        m_writer->emit(prec.op);
        emitOperand(inst->getOperand(1), rightSide(outerPrec, prec));

        maybeCloseParens(needClose);
    }
    return true;

}

bool GLSLSourceEmitter::tryEmitInstExprImpl(IRInst* inst, const EmitOpInfo& inOuterPrec)
{
    switch (inst->getOp())
    {
        case kIROp_constructVectorFromScalar:
        {
            // Simple constructor call
            EmitOpInfo outerPrec = inOuterPrec;
            bool needClose = false;

            auto prec = getInfo(EmitOp::Postfix);
            needClose = maybeEmitParens(outerPrec, prec);

            emitType(inst->getDataType());
            m_writer->emit("(");
            emitOperand(inst->getOperand(0), getInfo(EmitOp::General));
            m_writer->emit(")");

            maybeCloseParens(needClose);
            // Handled
            return true;
        }
        case kIROp_Mul:
        {
            // Component-wise multiplication needs to be special cased,
            // because GLSL uses infix `*` to express inner product
            // when working with matrices.

            // Are we targetting GLSL, and are both operands matrices?
            if (as<IRMatrixType>(inst->getOperand(0)->getDataType())
                && as<IRMatrixType>(inst->getOperand(1)->getDataType()))
            {
                m_writer->emit("matrixCompMult(");
                emitOperand(inst->getOperand(0), getInfo(EmitOp::General));
                m_writer->emit(", ");
                emitOperand(inst->getOperand(1), getInfo(EmitOp::General));
                m_writer->emit(")");
                return true;
            }
            break;
        }
        case kIROp_Select:
        {
            if (inst->getOperand(0)->getDataType()->getOp() != kIROp_BoolType)
            {
                // For GLSL, emit a call to `mix` if condition is a vector
                m_writer->emit("mix(");
                emitOperand(inst->getOperand(2), leftSide(getInfo(EmitOp::General), getInfo(EmitOp::General)));
                m_writer->emit(", ");
                emitOperand(inst->getOperand(1), leftSide(getInfo(EmitOp::General), getInfo(EmitOp::General)));
                m_writer->emit(", ");
                emitOperand(inst->getOperand(0), leftSide(getInfo(EmitOp::General), getInfo(EmitOp::General)));
                m_writer->emit(")");
                return true;
            }
            break;
        }
        case kIROp_BitCast:
        {
            auto toType = extractBaseType(inst->getDataType());
            auto fromType = extractBaseType(inst->getOperand(0)->getDataType());
            switch (toType)
            {
                default:
                    diagnoseUnhandledInst(inst);
                    break;

                case BaseType::UInt:
                    if (fromType == BaseType::Float)
                    {
                        m_writer->emit("floatBitsToUint");
                    }
                    else
                    {
                        emitType(inst->getDataType());
                    }
                    break;

                case BaseType::Int:
                    if (fromType == BaseType::Float)
                    {
                        m_writer->emit("floatBitsToInt");
                    }
                    else
                    {
                        emitType(inst->getDataType());
                    }
                    break;
                case BaseType::UInt16:
                    if (fromType == BaseType::Half)
                    {
                        m_writer->emit("uint16_t(packHalf2x16(vec2(");
                        emitOperand(inst->getOperand(0), getInfo(EmitOp::General));
                        m_writer->emit(", 0.0)))");
                        return true;
                    }
                    else
                    {
                        emitType(inst->getDataType());
                    }
                    break;
                case BaseType::Int16:
                    if (fromType == BaseType::Half)
                    {
                        m_writer->emit("int16_t(packHalf2x16(vec2(");
                        emitOperand(inst->getOperand(0), getInfo(EmitOp::General));
                        m_writer->emit(", 0.0)))");
                        return true;
                    }
                    else
                    {
                        emitType(inst->getDataType());
                    }
                    break;
                case BaseType::Half:
                    switch (fromType)
                    {
                    case BaseType::Int16:
                    case BaseType::UInt16:
                    case BaseType::Int:
                    case BaseType::UInt:
                        m_writer->emit("float16_t(unpackHalf2x16(uint(");
                        emitOperand(inst->getOperand(0), getInfo(EmitOp::General));
                        m_writer->emit(")).x)");
                        return true;
                    default:
                        emitType(inst->getDataType());
                        break;
                    }
                    break;
                case BaseType::Float:
                    switch (fromType)
                    {
                    case BaseType::Int:
                        m_writer->emit("intBitsToFloat");
                        break;
                    case BaseType::UInt:
                        m_writer->emit("uintBitsToFloat");
                        break;
                    default:
                        emitType(inst->getDataType());
                        break;
                    }
                    break;
                case BaseType::Bool:
                    m_writer->emit("bool");
                    break;
            }

            m_writer->emit("(");
            emitOperand(inst->getOperand(0), getInfo(EmitOp::General));
            m_writer->emit(")");

            return true;
        }
        case kIROp_And:
            return _tryEmitLogicalBinOp(inst, getInfo(EmitOp::BitAnd), inOuterPrec);
        case kIROp_Or:
            return _tryEmitLogicalBinOp(inst, getInfo(EmitOp::BitOr), inOuterPrec);
        case kIROp_Not:
        {
            IRInst* operand = inst->getOperand(0);
            if (auto vectorType = as<IRVectorType>(operand->getDataType()))
            {
                EmitOpInfo outerPrec = inOuterPrec;
                bool needClose = false;

                // Handle as a function call
                auto prec = getInfo(EmitOp::Postfix);
                needClose = maybeEmitParens(outerPrec, prec);

                m_writer->emit("not(");
                emitOperand(operand, getInfo(EmitOp::General));
                m_writer->emit(")");

                maybeCloseParens(needClose);
                return true;
            }
            return false;
        }

        // When emitting a bitwise operation in GLSL, we need to special-case the handling
        // of `bool` and vectors of `bool` so that they produce valid results by operating
        // on the single-bit truth value.
        //
        // In the case of a vector we will convert to `uint` vectors and perform the
        // bitwise op on them before converting back to `bool` vectors.
        //
        // In the scalar case we will apply the corresponding logical operation to
        // the `bool` operands.
        //
        case kIROp_BitAnd:
            return _tryEmitBitBinOp(inst, getInfo(EmitOp::BitAnd), getInfo(EmitOp::And), inOuterPrec);
        case kIROp_BitOr:
            return _tryEmitBitBinOp(inst, getInfo(EmitOp::BitOr), getInfo(EmitOp::Or), inOuterPrec);
        case kIROp_BitXor:
            // Note: on scalar `bool` operands, a bitwise XOR (`^`) is equivalent to a not-equal (`!=`) comparison.
            return _tryEmitBitBinOp(inst, getInfo(EmitOp::BitXor), getInfo(EmitOp::Neq), inOuterPrec);

        // Comparisons
        case kIROp_Eql:
        case kIROp_Neq:
        case kIROp_Greater:
        case kIROp_Less:
        case kIROp_Geq:
        case kIROp_Leq:
        {
            // If the comparison is between vectors use GLSL vector comparisons
            IRInst* left = inst->getOperand(0);
            IRInst* right = inst->getOperand(1);

            auto leftVectorType = as<IRVectorType>(left->getDataType());
            auto rightVectorType = as<IRVectorType>(right->getDataType());

            // If either side is a vector handle as a vector
            if (leftVectorType || rightVectorType)
            {
                const char* funcName = _getGLSLVectorCompareFunctionName(inst->getOp());
                SLANG_ASSERT(funcName);

                // Determine the vector type
                const auto vecType = leftVectorType ? leftVectorType : rightVectorType;

                // Handle as a function call
                auto prec = getInfo(EmitOp::Postfix);

                EmitOpInfo outerPrec = inOuterPrec;
                bool needClose = maybeEmitParens(outerPrec, outerPrec);

                m_writer->emit(funcName);
                m_writer->emit("(");
                _maybeEmitGLSLCast((leftVectorType ? nullptr : vecType), left);
                m_writer->emit(",");
                _maybeEmitGLSLCast((rightVectorType ? nullptr : vecType), right);
                m_writer->emit(")");

                maybeCloseParens(needClose);

                return true;
            }

            // Use the default
            break;
        }
        case kIROp_FRem:
        {
            IRInst* left = inst->getOperand(0);
            IRInst* right = inst->getOperand(1);

            // Handle as a function call
            auto prec = getInfo(EmitOp::Postfix);

            EmitOpInfo outerPrec = inOuterPrec;
            bool needClose = maybeEmitParens(outerPrec, outerPrec);

            // TODO: the GLSL `mod` function amounts to a floating-point
            // modulus rather than a floating-point remainder. We need
            // to fix this to emit the right SPIR-V opcode, but there is
            // no built-in GLSL function that maps to the opcode we want.
            //
            m_writer->emit("mod(");
            emitOperand(left, getInfo(EmitOp::General));
            m_writer->emit(",");
            emitOperand(right, getInfo(EmitOp::General));
            m_writer->emit(")");

            maybeCloseParens(needClose);

            return true;
        }
        // TODO: We should also special-case `kIROp_IRem` here,
        // so that we emit a remainder instead of a modulus. As for
        // `FRem` there is no direct GLSL translation, so we will
        // leave things with the default behavior for now.

        case kIROp_StringLit:
        {
            const auto handler = StringEscapeUtil::getHandler(StringEscapeUtil::Style::Slang);

            StringBuilder buf;
            const UnownedStringSlice slice = as<IRStringLit>(inst)->getStringSlice();
            StringEscapeUtil::appendQuoted(handler, slice, buf);

            m_writer->emit(buf);

            return true;
        }
        case kIROp_GetStringHash:
        {
            const UnownedStringSlice slice = as<IRStringLit>(inst->getOperand(0))->getStringSlice();
            m_writer->emit(static_cast<int32_t>(getStableHashCode32(slice.begin(), slice.getLength())));

            return true;
        }
        case kIROp_ImageLoad:
        {
            m_writer->emit("imageLoad(");
            emitOperand(inst->getOperand(0), getInfo(EmitOp::General));
            m_writer->emit(",");
            emitOperand(inst->getOperand(1), getInfo(EmitOp::General));
            m_writer->emit(")");
            return true;
        }
        case kIROp_ImageStore:
        {
            m_writer->emit("imageStore(");
            emitOperand(inst->getOperand(0), getInfo(EmitOp::General));
            m_writer->emit(",");
            emitOperand(inst->getOperand(1), getInfo(EmitOp::General));
            m_writer->emit(",");
            emitOperand(inst->getOperand(2), getInfo(EmitOp::General));
            m_writer->emit(")");
            return true;
        }
        case kIROp_StructuredBufferLoad:
        {
            auto outerPrec = inOuterPrec;
            auto prec = getInfo(EmitOp::Postfix);
            bool needClose = maybeEmitParens(outerPrec, prec);

            emitOperand(inst->getOperand(0), leftSide(outerPrec, prec));
            m_writer->emit("._data[");
            emitOperand(inst->getOperand(1), getInfo(EmitOp::General));
            m_writer->emit("]");

            maybeCloseParens(needClose);
            return true;
        }
        case kIROp_StructuredBufferStore:
        {
            auto outerPrec = inOuterPrec;

            auto assignPrec = getInfo(EmitOp::Assign);
            bool assignNeedsClose = maybeEmitParens(outerPrec, assignPrec);

            {
                auto subscriptPrec = getInfo(EmitOp::Postfix);
                bool subscriptNeedsClose = maybeEmitParens(assignPrec, subscriptPrec);

                emitOperand(inst->getOperand(0), leftSide(assignPrec, subscriptPrec));
                m_writer->emit("._data[");
                emitOperand(inst->getOperand(1), getInfo(EmitOp::General));
                m_writer->emit("]");

                maybeCloseParens(subscriptNeedsClose);
            }

            m_writer->emit(" = ");
            emitOperand(inst->getOperand(2), rightSide(assignPrec, outerPrec));
            maybeCloseParens(assignNeedsClose);
            return true;
        }
        default: break;
    }

    // Not handled
    return false;
}

void GLSLSourceEmitter::handleRequiredCapabilitiesImpl(IRInst* inst)
{
    // Does this function declare any requirements on GLSL version or
    // extensions, which should affect our output?

    for (auto decoration : inst->getDecorations())
    {
        switch (decoration->getOp())
        {
            default:
                break;

            case kIROp_RequireGLSLExtensionDecoration:
            {
                _requireGLSLExtension(((IRRequireGLSLExtensionDecoration*)decoration)->getExtensionName());
                break;
            }
            case kIROp_RequireGLSLVersionDecoration:
            {
                _requireGLSLVersion(int(((IRRequireGLSLVersionDecoration*)decoration)->getLanguageVersion()));
                break;
            }
            case kIROp_RequireSPIRVVersionDecoration:
            {
                auto intValue = static_cast<IRRequireSPIRVVersionDecoration*>(decoration)->getSPIRVVersion();
                SemanticVersion version;
                version.setFromInteger(SemanticVersion::IntegerType(intValue));
                _requireSPIRVVersion(version);
                break;
            }

        }
    }
}

static Index _getGLSLVersion(ProfileVersion profile)
{
    switch (profile)
    {
#define CASE(TAG, VALUE) case ProfileVersion::TAG: return VALUE;
        CASE(GLSL_110, 110);
        CASE(GLSL_120, 120);
        CASE(GLSL_130, 130);
        CASE(GLSL_140, 140);
        CASE(GLSL_150, 150);
        CASE(GLSL_330, 330);
        CASE(GLSL_400, 400);
        CASE(GLSL_410, 410);
        CASE(GLSL_420, 420);
        CASE(GLSL_430, 430);
        CASE(GLSL_440, 440);
        CASE(GLSL_450, 450);
        CASE(GLSL_460, 460);
#undef CASE

    default:
        break;
    }
    return -1;
}

void GLSLSourceEmitter::emitFrontMatterImpl(TargetRequest* targetReq)
{
    auto effectiveProfile = m_effectiveProfile;
    if (effectiveProfile.getFamily() == ProfileFamily::GLSL)
    {
        _requireGLSLVersion(effectiveProfile.getVersion());
    }

    // HACK: We aren't picking GLSL versions carefully right now,
    // and so we might end up only requiring the initial 1.10 version,
    // even though even basic functionality needs a higher version.
    //
    // For now, we'll work around this by just setting the minimum required
    // version to a high one:
    //
    // TODO: Either correctly compute a minimum required version, or require
    // the user to specify a version as part of the target.
    m_glslExtensionTracker->requireVersion(ProfileVersion::GLSL_450);

    Index glslVersion = _getGLSLVersion(m_glslExtensionTracker->getRequiredProfileVersion());
    if (glslVersion < 0)
    {
        // No information is available for us to guess a profile,
        // so it seems like we need to pick one out of thin air.
        //
        // Ideally we should infer a minimum required version based
        // on the constructs we have seen used in the user's code
        //
        // For now we just fall back to a reasonably recent version.

        glslVersion = 420;
    }

    m_writer->emit("#version ");
    m_writer->emit(glslVersion);
    m_writer->emit("\n");

    // Output the extensions
    if (m_glslExtensionTracker)
    {
        trackGLSLTargetCaps(m_glslExtensionTracker, targetReq->getTargetCaps());

        StringBuilder builder;
        m_glslExtensionTracker->appendExtensionRequireLines(builder);
        m_writer->emit(builder.getUnownedSlice());
    }

    // Reminder: the meaning of row/column major layout
    // in our semantics is the *opposite* of what GLSL
    // calls them, because what they call "columns"
    // are what we call "rows."
    //
    switch (targetReq->getDefaultMatrixLayoutMode())
    {
    case kMatrixLayoutMode_RowMajor:
    default:
        m_writer->emit("layout(column_major) uniform;\n");
        m_writer->emit("layout(column_major) buffer;\n");
        break;

    case kMatrixLayoutMode_ColumnMajor:
        m_writer->emit("layout(row_major) uniform;\n");
        m_writer->emit("layout(row_major) buffer;\n");
        break;
    }
}

void GLSLSourceEmitter::emitVectorTypeNameImpl(IRType* elementType, IRIntegerValue elementCount)
{
    if (elementCount > 1)
    {
        _emitGLSLTypePrefix(elementType);
        m_writer->emit("vec");
        m_writer->emit(elementCount);
    }
    else
    {
        emitSimpleType(elementType);
    }
}

void GLSLSourceEmitter::emitTypeImpl(IRType* type, const StringSliceLoc* nameAndLoc)
{
    if (auto refType = as<IRRefType>(type))
    {
        m_writer->emit("spirv_by_reference ");
        type = refType->getValueType();
    }
    return Super::emitTypeImpl(type, nameAndLoc);
}

void GLSLSourceEmitter::emitParamTypeImpl(IRType* type, String const& name)
{
    if (auto refType = as<IRRefType>(type))
    {
        m_writer->emit("spirv_by_reference ");
        type = refType->getValueType();
    }
    else if (auto spirvLiteralType = as<IRSPIRVLiteralType>(type))
    {
        m_writer->emit("spirv_literal ");
        type = spirvLiteralType->getValueType();
    }

    Super::emitParamTypeImpl(type, name);
}

void GLSLSourceEmitter::emitFuncDecorationImpl(IRDecoration* decoration)
{
    if (decoration->getOp() == kIROp_SPIRVOpDecoration)
    {
        m_glslExtensionTracker->requireExtension(UnownedStringSlice::fromLiteral("GL_EXT_spirv_intrinsics"));

        m_writer->emit("spirv_instruction(id = ");
        emitSimpleValue(decoration->getOperand(0));
        m_writer->emit(")\n");
    }
    else
    {
        Super::emitFuncDecorationImpl(decoration);
    }
}

void GLSLSourceEmitter::emitSimpleTypeImpl(IRType* type)
{
    switch (type->getOp())
    {
        case kIROp_Int64Type:
        {
            _requireBaseType(BaseType::Int64);
            m_writer->emit(getDefaultBuiltinTypeName(type->getOp()));
            return;
        }
        case kIROp_UInt64Type:
        {
            _requireBaseType(BaseType::UInt64);
            m_writer->emit(getDefaultBuiltinTypeName(type->getOp()));
            return;
        }
        case kIROp_IntPtrType:
        {
#if SLANG_PTR_IS_64
            _requireBaseType(BaseType::Int64);
            m_writer->emit("int64_t");
#else
            m_writer->emit("int");
#endif
            return;
        }
        case kIROp_UIntPtrType:
        {
#if SLANG_PTR_IS_64
            _requireBaseType(BaseType::UInt64);
            m_writer->emit("uint64_t");
#else
            m_writer->emit("uint");
#endif
            return;
        }
        case kIROp_VoidType:
        case kIROp_BoolType:
        case kIROp_Int8Type:
        case kIROp_Int16Type:
        case kIROp_IntType:
        case kIROp_UInt8Type:
        case kIROp_UInt16Type:
        case kIROp_UIntType:
        case kIROp_FloatType:
        case kIROp_DoubleType:
        {
            _requireBaseType(cast<IRBasicType>(type)->getBaseType());
            m_writer->emit(getDefaultBuiltinTypeName(type->getOp()));
            return;
        }
        case kIROp_HalfType:
        {
            _requireBaseType(BaseType::Half);
            m_writer->emit("float16_t");
            return;
        }
        case kIROp_StructType:
            m_writer->emit(getName(type));
            return;

        case kIROp_VectorType:
        {
            auto vecType = (IRVectorType*)type;
            emitVectorTypeNameImpl(vecType->getElementType(), getIntVal(vecType->getElementCount()));
            return;
        }
        case kIROp_MatrixType:
        {
            auto matType = (IRMatrixType*)type;

            _emitGLSLTypePrefix(matType->getElementType());
            m_writer->emit("mat");
            emitVal(matType->getRowCount(), getInfo(EmitOp::General));
            // TODO(tfoley): only emit the next bit
            // for non-square matrix
            m_writer->emit("x");
            emitVal(matType->getColumnCount(), getInfo(EmitOp::General));
            return;
        }
        case kIROp_SamplerStateType:
        case kIROp_SamplerComparisonStateType:
        {
            auto samplerStateType = cast<IRSamplerStateTypeBase>(type);
            switch (samplerStateType->getOp())
            {
                case kIROp_SamplerStateType:			m_writer->emit("sampler");		break;
                case kIROp_SamplerComparisonStateType:	m_writer->emit("samplerShadow");	break;
                default:
                    SLANG_DIAGNOSE_UNEXPECTED(getSink(), SourceLoc(), "unhandled sampler state flavor");
                    break;
            }
            return;
        }
        case kIROp_NativeStringType:
        case kIROp_StringType:
        {
            m_writer->emit("int");
            return;
        }
        default: break;
    }

    // TODO: Ideally the following should be data-driven,
    // based on meta-data attached to the definitions of
    // each of these IR opcodes.
    if (auto texType = as<IRTextureType>(type))
    {
        switch (texType->getAccess())
        {
            case SLANG_RESOURCE_ACCESS_READ_WRITE:
            case SLANG_RESOURCE_ACCESS_RASTER_ORDERED:
                _emitGLSLTextureOrTextureSamplerType(texType, "image");
                break;

            default:
                _emitGLSLTextureOrTextureSamplerType(texType, "texture");
                break;
        }
        return;
    }
    else if (auto textureSamplerType = as<IRTextureSamplerType>(type))
    {
        _emitGLSLTextureOrTextureSamplerType(textureSamplerType, "sampler");
        return;
    }
    else if (auto imageType = as<IRGLSLImageType>(type))
    {
        _emitGLSLTextureOrTextureSamplerType(imageType, "image");
        return;
    }
    else if (auto structuredBufferType = as<IRHLSLStructuredBufferTypeBase>(type))
    {
        // TODO: We desugar global variables with structured-buffer type into GLSL
        // `buffer` declarations, but we don't currently handle structured-buffer types
        // in other contexts (e.g., as function parameters). The simplest thing to do
        // would be to emit a `StructuredBuffer<Foo>` as `Foo[]` and `RWStructuredBuffer<Foo>`
        // as `in out Foo[]`, but that is starting to get into the realm of transformations
        // that should really be handled during legalization, rather than during emission.
        //
        SLANG_DIAGNOSE_UNEXPECTED(getSink(), SourceLoc(), "structured buffer type used unexpectedly");
        return;
    }
    else if (auto untypedBufferType = as<IRUntypedBufferResourceType>(type))
    {
        switch (untypedBufferType->getOp())
        {
            case kIROp_RaytracingAccelerationStructureType:
            {
                // Note: We have the problem here that we want to do `_requireRayTracing()`,
                // but just based on the use of a ray-tracing acceleration structure we
                // cannot know which extension the user means to use. The current options are:
                //
                //  * GL_NV_ray_tracing
                //  * GL_EXT_ray_tracing
                //  * GL_EXT_ray_query
                //
                // The first two options there are basically equivalent extensions with
                // different GLSL syntax. We end up requiring the user to opt in to
                // `GL_NV_ray_tracing` using target capabilities, and will always default
                // to `GL_EXT_ray_tracing` otherwise.
                //
                if( getTargetCaps().implies(CapabilityAtom::GL_NV_ray_tracing) )
                {
                    // If the user has explicitly opted in to `GL_NV_ray_tracing`,
                    // then we don't need to explicitly request the extentsion again.
                    // We know that the acceleration structure type will translate
                    // to the one from that extension:
                    //
                    _requireRayTracing();
                    m_writer->emit("accelerationStructureNV");
                }
                else
                {
                    // If the user does *not* opt into a specific extension, then we
                    // have the problem that either `GL_EXT_ray_tracing` or `GL_EXT_ray-query`
                    // could provide the `accelerationSturctureEXT` type, but there
                    // can be drivers that provide only one and not the other.
                    //
                    // For now we will just kludge this by assuming that any driver
                    // that supports one of these extensions supports the other.
                    //
                    // TODO: Revisit that decision once the driver landscape is more stable/clear.
                    //
                    _requireRayTracing();

                    m_writer->emit("accelerationStructureEXT");
                }
                break;
            }

                // TODO: These "translations" are obviously wrong for GLSL.
            case kIROp_HLSLByteAddressBufferType:                   m_writer->emit("ByteAddressBuffer");                  break;
            case kIROp_HLSLRWByteAddressBufferType:                 m_writer->emit("RWByteAddressBuffer");                break;
            case kIROp_HLSLRasterizerOrderedByteAddressBufferType:  m_writer->emit("RasterizerOrderedByteAddressBuffer"); break;

            default:
                SLANG_DIAGNOSE_UNEXPECTED(getSink(), SourceLoc(), "unhandled buffer type");
                break;
        }

        return;
    }

    auto decorated = getResolvedInstForDecorations(type);
    if(auto targetIntrinsicDecor = findBestTargetIntrinsicDecoration(decorated))
    {
        m_writer->emit(targetIntrinsicDecor->getDefinition());
        return;
    }

    SLANG_DIAGNOSE_UNEXPECTED(getSink(), SourceLoc(), "unhandled type");
}

void GLSLSourceEmitter::emitRateQualifiersImpl(IRRate* rate)
{
    if (as<IRConstExprRate>(rate))
    {
        m_writer->emit("const ");

    }
    else if (as<IRGroupSharedRate>(rate))
    {
        m_writer->emit("shared ");
    }
}

static UnownedStringSlice _getInterpolationModifierText(IRInterpolationMode mode, Stage stage, bool isInput)
{
    switch (mode)
    {
        case IRInterpolationMode::NoInterpolation:      return UnownedStringSlice::fromLiteral("flat");
        case IRInterpolationMode::NoPerspective:        return UnownedStringSlice::fromLiteral("noperspective");
        case IRInterpolationMode::Linear:               return UnownedStringSlice::fromLiteral("smooth");
        case IRInterpolationMode::Sample:               return UnownedStringSlice::fromLiteral("sample");
        case IRInterpolationMode::Centroid:             return UnownedStringSlice::fromLiteral("centroid");

        case IRInterpolationMode::PerVertex:
            if( stage == Stage::Fragment )
            {
                if( isInput )
                {
                    return UnownedStringSlice::fromLiteral("pervertexNV");
                }
            }
            return UnownedStringSlice::fromLiteral("flat");

        default:                                        return UnownedStringSlice();
    }
}

void GLSLSourceEmitter::emitInterpolationModifiersImpl(IRInst* varInst, IRType* valueType, IRVarLayout* layout)
{
    bool anyModifiers = false;

    auto stage = layout->getStage();
    auto isInput = layout->findOffsetAttr(LayoutResourceKind::VaryingInput) != nullptr;

    for (auto dd : varInst->getDecorations())
    {
        if (dd->getOp() != kIROp_InterpolationModeDecoration)
            continue;

        auto decoration = (IRInterpolationModeDecoration*)dd;
        const UnownedStringSlice slice = _getInterpolationModifierText(decoration->getMode(), stage, isInput);

        if (slice.getLength())
        {
            m_writer->emit(slice);
            m_writer->emitChar(' ');
            anyModifiers = true;
        }

        switch( decoration->getMode() )
        {
        default:
            break;

        case IRInterpolationMode::PerVertex:
            if( stage == Stage::Fragment )
            {
                if( isInput )
                {
                    _requireGLSLVersion(ProfileVersion::GLSL_450);
                    _requireGLSLExtension(UnownedStringSlice::fromLiteral("GL_NV_fragment_shader_barycentric"));
                }
            }
            break;
        }
    }

    // If the user didn't explicitly qualify a varying
    // with integer type, then we need to explicitly
    // add the `flat` modifier for GLSL.
    if (!anyModifiers)
    {
        // Only emit a default `flat` for fragment
        // stage varying inputs.
        //
        // TODO: double-check that this works for
        // signature matching even if the producing
        // stage didn't use `flat`.
        //
        // If this ends up being a problem we can instead
        // output everything with `flat` except for
        // fragment *outputs* (and maybe vertex inputs).
        //
        if (layout && layout->getStage() == Stage::Fragment
            && layout->usesResourceKind(LayoutResourceKind::VaryingInput))
        {
            _maybeEmitGLSLFlatModifier(valueType);
        }
    }
}

void GLSLSourceEmitter::emitVarDecorationsImpl(IRInst* varDecl)
{
    // Deal with Vulkan raytracing layout stuff *before* we
    // do the check for whether `layout` is null, because
    // the payload won't automatically get a layout applied
    // (it isn't part of the user-visible interface...)
    //
    if (varDecl->findDecoration<IRVulkanRayPayloadDecoration>())
    {
        m_writer->emit("layout(location = ");
        m_writer->emit(getRayPayloadLocation(varDecl));
        m_writer->emit(")\n");
        if( getTargetCaps().implies(CapabilityAtom::GL_NV_ray_tracing) )
        {
            m_writer->emit("rayPayloadNV\n");
        }
        else
        {
            m_writer->emit("rayPayloadEXT\n");
        }
    }
    if (varDecl->findDecoration<IRVulkanCallablePayloadDecoration>())
    {
        m_writer->emit("layout(location = ");
        m_writer->emit(getCallablePayloadLocation(varDecl));
        m_writer->emit(")\n");
        if( getTargetCaps().implies(CapabilityAtom::GL_NV_ray_tracing) )
        {
            m_writer->emit("callableDataNV\n");
        }
        else
        {
            m_writer->emit("callableDataEXT\n");
        }
    }

    if (varDecl->findDecoration<IRVulkanHitAttributesDecoration>())
    {
        if( getTargetCaps().implies(CapabilityAtom::GL_NV_ray_tracing) )
        {
            m_writer->emit("hitAttributeNV\n");
        }
        else
        {
            m_writer->emit("hitAttributeEXT\n");
        }
    }

    if (varDecl->findDecoration<IRGloballyCoherentDecoration>())
    {
        m_writer->emit("coherent\n");
    }
}

void GLSLSourceEmitter::emitMatrixLayoutModifiersImpl(IRVarLayout* layout)
{
    // When a variable has a matrix type, we want to emit an explicit
    // layout qualifier based on what the layout has been computed to be.
    //

    auto typeLayout = layout->getTypeLayout()->unwrapArray();

    if (auto matrixTypeLayout = as<IRMatrixTypeLayout>(typeLayout))
    {
        // Reminder: the meaning of row/column major layout
        // in our semantics is the *opposite* of what GLSL
        // calls them, because what they call "columns"
        // are what we call "rows."
        //
        switch (matrixTypeLayout->getMode())
        {
            case kMatrixLayoutMode_ColumnMajor:
                m_writer->emit("layout(row_major)\n");
                break;

            case kMatrixLayoutMode_RowMajor:
                m_writer->emit("layout(column_major)\n");
                break;
        }
    }
}


} // namespace Slang<|MERGE_RESOLUTION|>--- conflicted
+++ resolved
@@ -665,15 +665,12 @@
         case kIROp_Int16Type:   m_writer->emit("i16");    break;
         case kIROp_IntType:     m_writer->emit("i");      break;
         case kIROp_Int64Type:
-<<<<<<< HEAD
-=======
         {
             _requireBaseType(BaseType::Int64);
             m_writer->emit("i64");
             break;
         }
         case kIROp_IntPtrType:   
->>>>>>> a5d3bec2
         {
 #if SLANG_PTR_IS_64
             _requireBaseType(BaseType::Int64);
