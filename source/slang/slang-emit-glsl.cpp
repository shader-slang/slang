--- conflicted
+++ resolved
@@ -1406,13 +1406,9 @@
     auto emitLocalSizeLayout = [&]()
     {
         Int sizeAlongAxis[kThreadGroupAxisCount];
-<<<<<<< HEAD
-        numThreadsDecor = getComputeThreadGroupSize(irFunc, sizeAlongAxis);
-=======
         Int specializationConstantIds[kThreadGroupAxisCount];
-        getComputeThreadGroupSize(irFunc, sizeAlongAxis, specializationConstantIds);
-
->>>>>>> 9b977e59
+        numThreadsDecor =
+            getComputeThreadGroupSize(irFunc, sizeAlongAxis, specializationConstantIds);
         m_writer->emit("layout(");
         char const* axes[] = {"x", "y", "z"};
         for (int ii = 0; ii < kThreadGroupAxisCount; ++ii)
