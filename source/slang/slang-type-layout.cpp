--- conflicted
+++ resolved
@@ -2274,16 +2274,10 @@
 
     case CodeGenTarget::PTX:
     case CodeGenTarget::CUDASource:
-<<<<<<< HEAD
     case CodeGenTarget::CUDAHeader:
-    {
-        return &kCUDALayoutRulesFamilyImpl;
-    }
-=======
         {
             return &kCUDALayoutRulesFamilyImpl;
         }
->>>>>>> 965f9626
 
 
     default:
@@ -2592,16 +2586,10 @@
             // Currently DXBytecode and DXIL are generated via HLSL
             return SourceLanguage::HLSL;
         }
-<<<<<<< HEAD
-        case CodeGenTarget::Metal:
-        case CodeGenTarget::MetalHeader:
-        case CodeGenTarget::MetalLib:
-        case CodeGenTarget::MetalLibAssembly:
-=======
     case CodeGenTarget::Metal:
+    case CodeGenTarget::MetalHeader:
     case CodeGenTarget::MetalLib:
     case CodeGenTarget::MetalLibAssembly:
->>>>>>> 965f9626
         {
             return SourceLanguage::Metal;
         }
@@ -2613,18 +2601,6 @@
         {
             return SourceLanguage::C;
         }
-<<<<<<< HEAD
-        case CodeGenTarget::ShaderSharedLibrary:
-        case CodeGenTarget::HostSharedLibrary:
-        case CodeGenTarget::ObjectCode:
-        case CodeGenTarget::HostExecutable:
-        case CodeGenTarget::HostHostCallable:
-        case CodeGenTarget::ShaderHostCallable:
-        case CodeGenTarget::CPPSource:
-        case CodeGenTarget::CPPHeader:
-        case CodeGenTarget::HostCPPSource:
-        case CodeGenTarget::PyTorchCppBinding:
-=======
     case CodeGenTarget::ShaderSharedLibrary:
     case CodeGenTarget::HostSharedLibrary:
     case CodeGenTarget::ObjectCode:
@@ -2632,23 +2608,17 @@
     case CodeGenTarget::HostHostCallable:
     case CodeGenTarget::ShaderHostCallable:
     case CodeGenTarget::CPPSource:
+    case CodeGenTarget::CPPHeader:
     case CodeGenTarget::HostCPPSource:
     case CodeGenTarget::PyTorchCppBinding:
->>>>>>> 965f9626
         {
             // For CPU based scenarios are generated via C++
             return SourceLanguage::CPP;
         }
-<<<<<<< HEAD
-        case CodeGenTarget::CUDAObjectCode:
-        case CodeGenTarget::CUDASource:
-        case CodeGenTarget::CUDAHeader:
-        case CodeGenTarget::PTX:
-=======
     case CodeGenTarget::CUDAObjectCode:
     case CodeGenTarget::CUDASource:
+    case CodeGenTarget::CUDAHeader:
     case CodeGenTarget::PTX:
->>>>>>> 965f9626
         {
             return SourceLanguage::CUDA;
         }
