--- conflicted
+++ resolved
@@ -860,7 +860,6 @@
         IRInterfaceType* interfaceType = nullptr;
         if (!witnessTable)
         {
-<<<<<<< HEAD
             if (auto collection = as<IRTableCollection>(lookupInst->getWitnessTable()))
             {
                 auto requirementKey = lookupInst->getRequirementKey();
@@ -896,12 +895,7 @@
                 else
                     return false;
             }
-            else
-            {
-                return false;
-            }
-=======
-            if (auto thisTypeWitness = as<IRThisTypeWitness>(lookupInst->getWitnessTable()))
+            else if (auto thisTypeWitness = as<IRThisTypeWitness>(lookupInst->getWitnessTable()))
             {
                 if (auto witnessTableType =
                         as<IRWitnessTableTypeBase>(thisTypeWitness->getDataType()))
@@ -912,10 +906,10 @@
                     interfaceType = as<IRInterfaceType>(witnessTableType->getConformanceType());
                 }
             }
-
-            if (!interfaceType)
+            else
+            {
                 return false;
->>>>>>> f4449d93
+            }
         }
 
         // Because we have a concrete witness table, we can
@@ -3138,6 +3132,7 @@
     }
 }
 
+/*
 // DUPLICATE: merge.
 static bool isDynamicGeneric(IRInst* callee)
 {
@@ -3163,6 +3158,7 @@
 
     return false;
 }
+*/
 
 static IRInst* specializeDynamicGeneric(IRSpecialize* specializeInst)
 {
@@ -3197,7 +3193,6 @@
             // We're dealing with a set of types.
             if (as<IRTypeType>(param->getDataType()))
             {
-                // auto unionType = createAnyValueTypeFromInsts(collectionSet);
                 cloneEnv.mapOldValToNew[param] = collection;
             }
             else if (as<IRWitnessTableType>(param->getDataType()))
@@ -3232,7 +3227,6 @@
             auto returnedFunc = cast<IRFunc>(inst);
             auto funcFirstBlock = returnedFunc->getFirstBlock();
 
-            // cloneEnv.mapOldValToNew[funcFirstBlock] = loweredFunc->getFirstBlock();
             builder.setInsertInto(loweredFunc);
             for (auto block : returnedFunc->getBlocks())
             {
