#include "../../slang.h"
#include "../../slang-tag-version.h"

#include "../core/slang-io.h"
#include "../core/slang-string-util.h"
#include "../core/slang-shared-library.h"

#include "slang-check.h"
#include "slang-parameter-binding.h"
#include "slang-lower-to-ir.h"
#include "slang-mangle.h"
#include "slang-parser.h"
#include "slang-preprocessor.h"
#include "slang-reflection.h"
#include "slang-type-layout.h"

#include "slang-repro.h"

#include "slang-file-system.h"

#include "../core/slang-writer.h"

#include "slang-source-loc.h"

#include "slang-ast-dump.h"

#include "slang-serialize-ast.h"
#include "slang-serialize-ir.h"
#include "slang-serialize-container.h"

#include "slang-check-impl.h"

// Used to print exception type names in internal-compiler-error messages
#include <typeinfo>

#ifdef _WIN32
#define WIN32_LEAN_AND_MEAN
#define NOMINMAX
#include <Windows.h>
#undef WIN32_LEAN_AND_MEAN
#undef NOMINMAX
#endif

extern Slang::String get_slang_cuda_prelude();
extern Slang::String get_slang_cpp_prelude();
extern Slang::String get_slang_hlsl_prelude();

namespace Slang {

/* static */const BaseTypeInfo BaseTypeInfo::s_info[Index(BaseType::CountOf)] = 
{
    { 0, 0, uint8_t(BaseType::Void) },
    { uint8_t(sizeof(bool)),   0, uint8_t(BaseType::Bool) },
    { uint8_t(sizeof(int8_t)),   BaseTypeInfo::Flag::Signed | BaseTypeInfo::Flag::Integer , uint8_t(BaseType::Int8) },
    { uint8_t(sizeof(int16_t)),  BaseTypeInfo::Flag::Signed | BaseTypeInfo::Flag::Integer , uint8_t(BaseType::Int16) },
    { uint8_t(sizeof(int32_t)),  BaseTypeInfo::Flag::Signed | BaseTypeInfo::Flag::Integer , uint8_t(BaseType::Int) },
    { uint8_t(sizeof(int64_t)),  BaseTypeInfo::Flag::Signed | BaseTypeInfo::Flag::Integer , uint8_t(BaseType::Int64) },
    { uint8_t(sizeof(uint8_t)),                               BaseTypeInfo::Flag::Integer , uint8_t(BaseType::UInt8) },
    { uint8_t(sizeof(uint16_t)),                              BaseTypeInfo::Flag::Integer , uint8_t(BaseType::UInt16) },
    { uint8_t(sizeof(uint32_t)),                              BaseTypeInfo::Flag::Integer , uint8_t(BaseType::UInt) },
    { uint8_t(sizeof(uint64_t)),                              BaseTypeInfo::Flag::Integer, uint8_t(BaseType::UInt64) },
    { uint8_t(sizeof(uint16_t)), BaseTypeInfo::Flag::FloatingPoint , uint8_t(BaseType::Half) },
    { uint8_t(sizeof(float)),    BaseTypeInfo::Flag::FloatingPoint , uint8_t(BaseType::Float) },
    { uint8_t(sizeof(double)),   BaseTypeInfo::Flag::FloatingPoint , uint8_t(BaseType::Double) },
};

/* static */bool BaseTypeInfo::check()
{
    for (Index i = 0; i < SLANG_COUNT_OF(s_info); ++i)
    {
        if (s_info[i].baseType != i)
        {
            SLANG_ASSERT(!"Inconsistency between the s_info table and BaseInfo");
            return false;
        }
    }
    return true;
}

/* static */UnownedStringSlice BaseTypeInfo::asText(BaseType baseType)
{
    switch (baseType)
    {
        case BaseType::Void:            return UnownedStringSlice::fromLiteral("void");
        case BaseType::Bool:            return UnownedStringSlice::fromLiteral("bool");
        case BaseType::Int8:            return UnownedStringSlice::fromLiteral("int8_t");
        case BaseType::Int16:           return UnownedStringSlice::fromLiteral("int16_t");
        case BaseType::Int:             return UnownedStringSlice::fromLiteral("int");
        case BaseType::Int64:           return UnownedStringSlice::fromLiteral("int64_t");
        case BaseType::UInt8:           return UnownedStringSlice::fromLiteral("uint8_t");
        case BaseType::UInt16:          return UnownedStringSlice::fromLiteral("uint16_t");
        case BaseType::UInt:            return UnownedStringSlice::fromLiteral("uint");
        case BaseType::UInt64:          return UnownedStringSlice::fromLiteral("uint64_t");
        case BaseType::Half:            return UnownedStringSlice::fromLiteral("half");
        case BaseType::Float:           return UnownedStringSlice::fromLiteral("float");
        case BaseType::Double:          return UnownedStringSlice::fromLiteral("double");
        default:
        {
            SLANG_ASSERT(!"Unknown basic type");
            return UnownedStringSlice();
        }
    }
}

// Allocate static const storage for the various interface IDs that the Slang API needs to expose
static const Guid IID_IComponentType    = SLANG_UUID_IComponentType;
static const Guid IID_IEntryPoint       = SLANG_UUID_IEntryPoint;
static const Guid IID_IGlobalSession    = SLANG_UUID_IGlobalSession;
static const Guid IID_IModule           = SLANG_UUID_IModule;
static const Guid IID_ISession          = SLANG_UUID_ISession;
static const Guid IID_ISlangBlob        = SLANG_UUID_ISlangBlob;
static const Guid IID_ISlangUnknown     = SLANG_UUID_ISlangUnknown;

void Session::init()
{
    SLANG_ASSERT(BaseTypeInfo::check());

    ::memset(m_downstreamCompilerLocators, 0, sizeof(m_downstreamCompilerLocators));
    DownstreamCompilerUtil::setDefaultLocators(m_downstreamCompilerLocators);
    m_downstreamCompilerSet = new DownstreamCompilerSet;

    // Initialize name pool
    getNamePool()->setRootNamePool(getRootNamePool());

    m_sharedLibraryLoader = DefaultSharedLibraryLoader::getSingleton();
    // Set all the shared library function pointers to nullptr
    ::memset(m_sharedLibraryFunctions, 0, sizeof(m_sharedLibraryFunctions));

    // Set up shared AST builder
    m_sharedASTBuilder = new SharedASTBuilder;
    m_sharedASTBuilder->init(this);

    //  Use to create a ASTBuilder
    RefPtr<ASTBuilder> builtinAstBuilder(new ASTBuilder(m_sharedASTBuilder, "m_builtInLinkage::m_astBuilder"));

    // And the global ASTBuilder
    globalAstBuilder = new ASTBuilder(m_sharedASTBuilder, "globalAstBuilder");

    // Make sure our source manager is initialized
    builtinSourceManager.initialize(nullptr, nullptr);

    // Built in linkage uses the built in builder
    m_builtinLinkage = new Linkage(this, builtinAstBuilder, nullptr);

    // Because the `Session` retains the builtin `Linkage`,
    // we need to make sure that the parent pointer inside
    // `Linkage` doesn't create a retain cycle.
    //
    // This operation ensures that the parent pointer will
    // just be a raw pointer, so that the builtin linkage
    // doesn't keep the parent session alive.
    //
    m_builtinLinkage->_stopRetainingParentSession();

  
    // Create scopes for various language builtins.
    //
    // TODO: load these on-demand to avoid parsing
    // stdlib code for languages the user won't use.

    baseLanguageScope = new Scope();

    // Will stay in scope as long as ASTBuilder
    baseModuleDecl = populateBaseLanguageModule(
        m_builtinLinkage->getASTBuilder(),
        baseLanguageScope);

    coreLanguageScope = new Scope();
    coreLanguageScope->nextSibling = baseLanguageScope;

    hlslLanguageScope = new Scope();
    hlslLanguageScope->nextSibling = coreLanguageScope;

    slangLanguageScope = new Scope();
    slangLanguageScope->nextSibling = hlslLanguageScope;

    if (false)
    {
        // Let's try loading serialized modules and adding them
        _readBuiltinModule(coreLanguageScope, "core");
        _readBuiltinModule(hlslLanguageScope, "hlsl");
    }
    else
    {
        addBuiltinSource(coreLanguageScope, "core", getCoreLibraryCode());
        addBuiltinSource(hlslLanguageScope, "hlsl", getHLSLLibraryCode());

        // Write out
        if (false)
        {
            for (auto& pair : m_builtinLinkage->mapNameToLoadedModules)
            {
                const Name* moduleName = pair.Key;
                Module* module = pair.Value;

                // Set up options
                SerialContainerUtil::WriteOptions options;
                //options.optionFlags |= SerialOptionFlag::SourceLocation;
                options.sourceManager = m_builtinLinkage->getSourceManager();

                StringBuilder builder;
                builder << moduleName->text << ".slang-module";

                FileStream stream(builder.ProduceString(), FileMode::Create, FileAccess::Write, FileShare::ReadWrite);

                SlangResult res = SerialContainerUtil::write(module, options, &stream);

                SLANG_ASSERT(SLANG_SUCCEEDED(res));
            }
        }
    }

    {
        for (Index i = 0; i < Index(SourceLanguage::CountOf); ++i)
        {
            m_defaultDownstreamCompilers[i] = PassThroughMode::None;
        }
        m_defaultDownstreamCompilers[Index(SourceLanguage::C)] = PassThroughMode::GenericCCpp;
        m_defaultDownstreamCompilers[Index(SourceLanguage::CPP)] = PassThroughMode::GenericCCpp;
        m_defaultDownstreamCompilers[Index(SourceLanguage::CUDA)] = PassThroughMode::NVRTC;
    }

    // Set up default prelude code for target languages that need a prelude
    m_languagePreludes[Index(SourceLanguage::CUDA)] = get_slang_cuda_prelude();
    m_languagePreludes[Index(SourceLanguage::CPP)] = get_slang_cpp_prelude();
    m_languagePreludes[Index(SourceLanguage::HLSL)] = get_slang_hlsl_prelude();
}

SlangResult Session::_readBuiltinModule(Scope* scope, String moduleName)
{
    StringBuilder moduleFilename;
    moduleFilename << moduleName << ".slang-module";

    RiffContainer riffContainer;
    try
    {
        FileStream stream(moduleFilename.ProduceString(), FileMode::Open, FileAccess::Read, FileShare::ReadOnly);
        // Load the riff container
        SLANG_RETURN_ON_FAIL(RiffUtil::read(&stream, riffContainer));
    }
    catch (const IOException&)
    {
        return SLANG_FAIL;
    }

    // Load up the module
    
    SerialContainerData containerData;

    Linkage* linkage = getBuiltinLinkage();
    //NamePool* namePool = linkage->getNamePool();

    NamePool* namePoolPtr = &namePool;

    SerialContainerUtil::ReadOptions options;
    options.namePool = namePoolPtr;
    options.session = this;
    options.sharedASTBuilder = linkage->getASTBuilder()->getSharedASTBuilder();
    options.sourceManager = linkage->getSourceManager();
    options.linkage = linkage;

    // Hmm - don't have a suitable sink yet, so attempt to just not have one
    options.sink = nullptr;

    SLANG_RETURN_ON_FAIL(SerialContainerUtil::read(&riffContainer, options, containerData));

    for (auto& srcModule : containerData.modules)
    {
        RefPtr<Module> module(new Module(linkage, srcModule.astBuilder));

        ModuleDecl* moduleDecl = as<ModuleDecl>(srcModule.astRootNode);

        if (moduleDecl)
        {
            if (isFromStdLib(moduleDecl))
            {
                registerBuiltinDecls(this, moduleDecl);
            }
            
            module->setModuleDecl(moduleDecl);
        }

        module->setIRModule(srcModule.irModule);

        // Put in the loaded module map
        linkage->mapNameToLoadedModules.Add(namePoolPtr->getName(moduleName), module);

        // Add the resulting code to the appropriate scope
        if (!scope->containerDecl)
        {
            // We are the first chunk of code to be loaded for this scope
            scope->containerDecl = moduleDecl;
        }
        else
        {
            // We need to create a new scope to link into the whole thing
            auto subScope = new Scope();
            subScope->containerDecl = moduleDecl;
            subScope->nextSibling = scope->nextSibling;
            scope->nextSibling = subScope;
        }

        // We need to retain this AST so that we can use it in other code
        // (Note that the `Scope` type does not retain the AST it points to)
        stdlibModules.add(module);
    }

    return SLANG_OK;
}

ISlangUnknown* Session::getInterface(const Guid& guid)
{
    if(guid == IID_ISlangUnknown || guid == IID_IGlobalSession)
        return asExternal(this);
    return nullptr;
}

SLANG_NO_THROW SlangResult SLANG_MCALL Session::createSession(
    slang::SessionDesc const&  desc,
    slang::ISession**          outSession)
{
    RefPtr<ASTBuilder> astBuilder(new ASTBuilder(m_sharedASTBuilder, "Session::astBuilder"));
    RefPtr<Linkage> linkage = new Linkage(this, astBuilder, getBuiltinLinkage());

    Int targetCount = desc.targetCount;
    for(Int ii = 0; ii < targetCount; ++ii)
    {
        linkage->addTarget(desc.targets[ii]);
    }

    if(desc.flags & slang::kSessionFlag_FalcorCustomSharedKeywordSemantics)
    {
        linkage->m_useFalcorCustomSharedKeywordSemantics = true;
    }

    linkage->setMatrixLayoutMode(desc.defaultMatrixLayoutMode);

    Int searchPathCount = desc.searchPathCount;
    for(Int ii = 0; ii < searchPathCount; ++ii)
    {
        linkage->addSearchPath(desc.searchPaths[ii]);
    }

    Int macroCount = desc.preprocessorMacroCount;
    for(Int ii = 0; ii < macroCount; ++ii)
    {
        auto& macro = desc.preprocessorMacros[ii];
        linkage->addPreprocessorDefine(macro.name, macro.value);
    }

    *outSession = asExternal(linkage.detach());
    return SLANG_OK;
}

SLANG_NO_THROW SlangProfileID SLANG_MCALL Session::findProfile(
    char const*     name)
{
    return Slang::Profile::lookUp(name).raw;
}

SLANG_NO_THROW void SLANG_MCALL Session::setDownstreamCompilerPath(
    SlangPassThrough inPassThrough,
    char const* path)
{
    PassThroughMode passThrough = PassThroughMode(inPassThrough);
    SLANG_ASSERT(int(passThrough) > int(PassThroughMode::None) && int(passThrough) < int(PassThroughMode::CountOf));
    
    if (m_downstreamCompilerPaths[int(passThrough)] != path)
    {
        // Make access redetermine compiler
        resetDownstreamCompiler(passThrough);
        // Set the path
        m_downstreamCompilerPaths[int(passThrough)] = path;
    }
}

SLANG_NO_THROW void SLANG_MCALL Session::setDownstreamCompilerPrelude(
    SlangPassThrough inPassThrough,
    char const* prelude)
{
    PassThroughMode downstreamCompiler = PassThroughMode(inPassThrough);
    SLANG_ASSERT(int(downstreamCompiler) > int(PassThroughMode::None) && int(downstreamCompiler) < int(PassThroughMode::CountOf));
    const SourceLanguage sourceLanguage = getDefaultSourceLanguageForDownstreamCompiler(downstreamCompiler);
    setLanguagePrelude(SlangSourceLanguage(sourceLanguage), prelude);
}

SLANG_NO_THROW void SLANG_MCALL Session::getDownstreamCompilerPrelude(
    SlangPassThrough inPassThrough,
    ISlangBlob** outPrelude)
{
    PassThroughMode downstreamCompiler = PassThroughMode(inPassThrough);
    SLANG_ASSERT(int(downstreamCompiler) > int(PassThroughMode::None) && int(downstreamCompiler) < int(PassThroughMode::CountOf));
    const SourceLanguage sourceLanguage = getDefaultSourceLanguageForDownstreamCompiler(downstreamCompiler);
    getLanguagePrelude(SlangSourceLanguage(sourceLanguage), outPrelude);
}

SLANG_NO_THROW void SLANG_MCALL Session::setLanguagePrelude(
    SlangSourceLanguage inSourceLanguage,
    char const* prelude)
{
    SourceLanguage sourceLanguage = SourceLanguage(inSourceLanguage);
    SLANG_ASSERT(int(sourceLanguage) > int(SourceLanguage::Unknown) && int(sourceLanguage) < int(SourceLanguage::CountOf));

    SLANG_ASSERT(sourceLanguage != SourceLanguage::Unknown);

    if (sourceLanguage != SourceLanguage::Unknown)
    {
        m_languagePreludes[int(sourceLanguage)] = prelude;
    }
}

SLANG_NO_THROW void SLANG_MCALL Session::getLanguagePrelude(
    SlangSourceLanguage inSourceLanguage,
    ISlangBlob** outPrelude)
{
    SourceLanguage sourceLanguage = SourceLanguage(inSourceLanguage);
    SLANG_ASSERT(int(sourceLanguage) > int(SourceLanguage::Unknown) && int(sourceLanguage) < int(SourceLanguage::CountOf));

    SLANG_ASSERT(sourceLanguage != SourceLanguage::Unknown);

    *outPrelude = nullptr;
    if (sourceLanguage != SourceLanguage::Unknown)
    {
        *outPrelude = Slang::StringUtil::createStringBlob(m_languagePreludes[int(sourceLanguage)]).detach();
    }
}

SLANG_NO_THROW const char* SLANG_MCALL Session::getBuildTagString()
{
    return spGetBuildTagString();
}

SLANG_NO_THROW SlangResult SLANG_MCALL Session::setDefaultDownstreamCompiler(SlangSourceLanguage sourceLanguage, SlangPassThrough defaultCompiler)
{
    if (DownstreamCompiler::canCompile(defaultCompiler, sourceLanguage))
    {
        m_defaultDownstreamCompilers[int(sourceLanguage)] = PassThroughMode(defaultCompiler);
        return SLANG_OK;
    }
    return SLANG_FAIL;
}

SlangPassThrough SLANG_MCALL Session::getDefaultDownstreamCompiler(SlangSourceLanguage inSourceLanguage)
{
    SLANG_ASSERT(inSourceLanguage >= 0 && inSourceLanguage < SLANG_SOURCE_LANGUAGE_COUNT_OF);
    auto sourceLanguage = SourceLanguage(inSourceLanguage);
    return SlangPassThrough(m_defaultDownstreamCompilers[int(sourceLanguage)]);
}

DownstreamCompiler* Session::getDefaultDownstreamCompiler(SourceLanguage sourceLanguage)
{
    return getOrLoadDownstreamCompiler(m_defaultDownstreamCompilers[int(sourceLanguage)], nullptr);
}

Profile getEffectiveProfile(EntryPoint* entryPoint, TargetRequest* target)
{
    auto entryPointProfile = entryPoint->getProfile();
    auto targetProfile = target->targetProfile;

    // Depending on the target *format* we might have to restrict the
    // profile family to one that makes sense.
    //
    // TODO: Some of this should really be handled as validation at
    // the front-end. People shouldn't be allowed to ask for SPIR-V
    // output with Shader Model 5.0...
    switch(target->target)
    {
    default:
        break;

    case CodeGenTarget::GLSL:
    case CodeGenTarget::GLSL_Vulkan:
    case CodeGenTarget::GLSL_Vulkan_OneDesc:
    case CodeGenTarget::SPIRV:
    case CodeGenTarget::SPIRVAssembly:
        if(targetProfile.getFamily() != ProfileFamily::GLSL)
        {
            targetProfile.setVersion(ProfileVersion::GLSL_110);
        }
        break;

    case CodeGenTarget::HLSL:
    case CodeGenTarget::DXBytecode:
    case CodeGenTarget::DXBytecodeAssembly:
    case CodeGenTarget::DXIL:
    case CodeGenTarget::DXILAssembly:
        if(targetProfile.getFamily() != ProfileFamily::DX)
        {
            targetProfile.setVersion(ProfileVersion::DX_4_0);
        }
        break;
    }

    auto entryPointProfileVersion = entryPointProfile.getVersion();
    auto targetProfileVersion = targetProfile.getVersion();

    // Default to the entry point profile, since we know that has the right stage.
    Profile effectiveProfile = entryPointProfile;

    // Ignore the input from the target profile if it is missing.
    if( targetProfile.getFamily() != ProfileFamily::Unknown )
    {
        // If the target comes from a different profile family, *or* it is from
        // the same family but has a greater version number, then use the target's version.
        if( targetProfile.getFamily() != entryPointProfile.getFamily()
            || (targetProfileVersion > entryPointProfileVersion) )
        {
            effectiveProfile.setVersion(targetProfileVersion);
        }
    }

    // Now consider the possibility that the chosen stage might force an "upgrade"
    // to the profile level.
    ProfileVersion stageMinVersion = ProfileVersion::Unknown;
    switch( effectiveProfile.getFamily() )
    {
    case ProfileFamily::DX:
        switch(effectiveProfile.getStage())
        {
        default:
            break;

        case Stage::RayGeneration:
        case Stage::Intersection:
        case Stage::ClosestHit:
        case Stage::AnyHit:
        case Stage::Miss:
        case Stage::Callable:
            // The DirectX ray tracing stages implicitly
            // require Shader Model 6.3 or later.
            //
            stageMinVersion = ProfileVersion::DX_6_3;
            break;

        //  TODO: Add equivalent logic for geometry, tessellation, and compute stages.
        }
        break;

    case ProfileFamily::GLSL:
        switch(effectiveProfile.getStage())
        {
        default:
            break;

        case Stage::RayGeneration:
        case Stage::Intersection:
        case Stage::ClosestHit:
        case Stage::AnyHit:
        case Stage::Miss:
        case Stage::Callable:
            stageMinVersion = ProfileVersion::GLSL_460;
            break;

        //  TODO: Add equivalent logic for geometry, tessellation, and compute stages.
        }
        break;

    default:
        break;
    }

    if( stageMinVersion > effectiveProfile.getVersion() )
    {
        effectiveProfile.setVersion(stageMinVersion);
    }

    return effectiveProfile;
}


//

Linkage::Linkage(Session* session, ASTBuilder* astBuilder, Linkage* builtinLinkage)
    : m_session(session)
    , m_retainedSession(session)
    , m_sourceManager(&m_defaultSourceManager)
    , m_astBuilder(astBuilder)
{
    getNamePool()->setRootNamePool(session->getRootNamePool());

    m_defaultSourceManager.initialize(session->getBuiltinSourceManager(), nullptr);

    setFileSystem(nullptr);

    // Copy of the built in linkages modules
    if (builtinLinkage)
    {
        for (const auto& pair : builtinLinkage->mapNameToLoadedModules)
        {
            mapNameToLoadedModules.Add(pair.Key, pair.Value);
        }
    }
}

ISlangUnknown* Linkage::getInterface(const Guid& guid)
{
    if(guid == IID_ISlangUnknown || guid == IID_ISession)
        return asExternal(this);

    return nullptr;
}

Linkage::~Linkage()
{
    destroyTypeCheckingCache();
}

TypeCheckingCache* Linkage::getTypeCheckingCache()
{
    if (!m_typeCheckingCache)
    {
        m_typeCheckingCache = new TypeCheckingCache();
    }
    return m_typeCheckingCache;
}

void Linkage::destroyTypeCheckingCache()
{
    delete m_typeCheckingCache;
    m_typeCheckingCache = nullptr;
}

SLANG_NO_THROW slang::IGlobalSession* SLANG_MCALL Linkage::getGlobalSession()
{
    return asExternal(getSessionImpl());
}

void Linkage::addTarget(
    slang::TargetDesc const&  desc)
{
    auto targetIndex = addTarget(CodeGenTarget(desc.format));
    auto target = targets[targetIndex];

    target->floatingPointMode = FloatingPointMode(desc.floatingPointMode);
    target->targetFlags = desc.flags;
    target->targetProfile = Profile(desc.profile);
}

#if 0
SLANG_NO_THROW SlangInt SLANG_MCALL Linkage::getTargetCount()
{
    return targets.getCount();
}

SLANG_NO_THROW slang::ITarget* SLANG_MCALL Linkage::getTargetByIndex(SlangInt index)
{
    if(index < 0) return nullptr;
    if(index >= targets.getCount()) return nullptr;
    return asExternal(targets[index]);
}
#endif

SLANG_NO_THROW slang::IModule* SLANG_MCALL Linkage::loadModule(
    const char*     moduleName,
    slang::IBlob**  outDiagnostics)
{
    auto name = getNamePool()->getName(moduleName);

    DiagnosticSink sink(getSourceManager());
    auto module = findOrImportModule(name, SourceLoc(), &sink);
    sink.getBlobIfNeeded(outDiagnostics);

    return asExternal(module);
}

SLANG_NO_THROW SlangResult SLANG_MCALL Linkage::createCompositeComponentType(
    slang::IComponentType* const*   componentTypes,
    SlangInt                        componentTypeCount,
    slang::IComponentType**         outCompositeComponentType,
    ISlangBlob**                    outDiagnostics)
{
    // Attempting to create a "composite" of just one component type should
    // just return the component type itself, to avoid redundant work.
    //
    if( componentTypeCount == 1)
    {
        auto componentType = componentTypes[0];
        componentType->addRef();
        *outCompositeComponentType = componentType;
        return SLANG_OK;
    }

    DiagnosticSink sink(getSourceManager());

    List<RefPtr<ComponentType>> childComponents;
    for( Int cc = 0; cc < componentTypeCount; ++cc )
    {
        childComponents.add(asInternal(componentTypes[cc]));
    }

    RefPtr<ComponentType> composite = CompositeComponentType::create(
        this,
        childComponents);

    sink.getBlobIfNeeded(outDiagnostics);

    *outCompositeComponentType = asExternal(composite.detach());
    return SLANG_OK;
}

SLANG_NO_THROW slang::TypeReflection* SLANG_MCALL Linkage::specializeType(
    slang::TypeReflection*          inUnspecializedType,
    slang::SpecializationArg const* specializationArgs,
    SlangInt                        specializationArgCount,
    ISlangBlob**                    outDiagnostics)
{
    auto unspecializedType = asInternal(inUnspecializedType);

    List<Type*> typeArgs;

    for(Int ii = 0; ii < specializationArgCount; ++ii)
    {
        auto& arg = specializationArgs[ii];
        if(arg.kind != slang::SpecializationArg::Kind::Type)
            return nullptr;

        typeArgs.add(asInternal(arg.type));
    }

    DiagnosticSink sink(getSourceManager());
    auto specializedType = specializeType(unspecializedType, typeArgs.getCount(), typeArgs.getBuffer(), &sink);
    sink.getBlobIfNeeded(outDiagnostics);

    return asExternal(specializedType);
}

SLANG_NO_THROW slang::TypeLayoutReflection* SLANG_MCALL Linkage::getTypeLayout(
    slang::TypeReflection*  inType,
    SlangInt                targetIndex,
    slang::LayoutRules      rules,
    ISlangBlob**            outDiagnostics)
{
    auto type = asInternal(inType);

    if(targetIndex < 0 || targetIndex >= targets.getCount())
        return nullptr;

    auto target = targets[targetIndex];

    // TODO: We need a way to pass through the layout rules
    // that the user requested (e.g., constant buffers vs.
    // structured buffer rules). Right now the API only
    // exposes a single case, so this isn't a big deal.
    //
    SLANG_UNUSED(rules);

    auto typeLayout = target->getTypeLayout(type);

    // TODO: We currently don't have a path for capturing
    // errors that occur during layout (e.g., types that
    // are invalid because of target-specific layout constraints).
    //
    SLANG_UNUSED(outDiagnostics);

    return asExternal(typeLayout);
}

SLANG_NO_THROW SlangResult SLANG_MCALL Linkage::getTypeRTTIMangledName(
    slang::TypeReflection* type, ISlangBlob** outNameBlob)
{
    auto internalType = asInternal(type);
    if (auto declRefType = as<DeclRefType>(internalType))
    {
        auto name = getMangledName(internalType->getASTBuilder(), declRefType->declRef);
        Slang::ComPtr<ISlangBlob> blob = Slang::StringUtil::createStringBlob(name);
        *outNameBlob = blob.detach();
        return SLANG_OK;
    }
    return SLANG_FAIL;
}

SLANG_NO_THROW SlangResult SLANG_MCALL Linkage::getTypeConformanceWitnessMangledName(
    slang::TypeReflection* type, slang::TypeReflection* interfaceType, ISlangBlob** outNameBlob)
{
    auto subType = asInternal(type);
    auto supType = asInternal(interfaceType);
    auto name = getMangledNameForConformanceWitness(subType->getASTBuilder(), subType, supType);
    Slang::ComPtr<ISlangBlob> blob = Slang::StringUtil::createStringBlob(name);
    *outNameBlob = blob.detach();
    return SLANG_OK;
}

SLANG_NO_THROW SlangResult SLANG_MCALL Linkage::getTypeConformanceWitnessSequentialID(
    slang::TypeReflection* type,
    slang::TypeReflection* interfaceType,
    uint32_t* outId)
{
    auto subType = asInternal(type);
    auto supType = asInternal(interfaceType);
    auto name = getMangledNameForConformanceWitness(subType->getASTBuilder(), subType, supType);
    auto interfaceName = getMangledTypeName(supType->getASTBuilder(), supType);
    uint32_t resultIndex = 0;
    if (mapMangledNameToRTTIObjectIndex.TryGetValue(name, resultIndex))
    {
        if (outId)
            *outId = resultIndex;
        return SLANG_OK;
    }
    auto idAllocator = mapInterfaceMangledNameToSequentialIDCounters.TryGetValue(interfaceName);
    if (!idAllocator)
    {
        mapInterfaceMangledNameToSequentialIDCounters[interfaceName] = 0;
        idAllocator = mapInterfaceMangledNameToSequentialIDCounters.TryGetValue(interfaceName);
    }
    resultIndex = (*idAllocator);
    ++(*idAllocator);
    mapMangledNameToRTTIObjectIndex[name] = resultIndex;
    if (outId)
        *outId = resultIndex;
    return SLANG_OK;
}

SLANG_NO_THROW SlangResult SLANG_MCALL Linkage::createCompileRequest(
    SlangCompileRequest**   outCompileRequest)
{
    auto compileRequest = new EndToEndCompileRequest(this);
    *outCompileRequest = asExternal(compileRequest);
    return SLANG_OK;
}

SlangResult Linkage::addSearchPath(
    char const* path)
{
    searchDirectories.searchDirectories.add(Slang::SearchDirectory(path));
    return SLANG_OK;
}

SlangResult Linkage::addPreprocessorDefine(
    char const* name,
    char const* value)
{
    preprocessorDefinitions[name] = value;
    return SLANG_OK;
}

SlangResult Linkage::setMatrixLayoutMode(
    SlangMatrixLayoutMode mode)
{
    defaultMatrixLayoutMode = MatrixLayoutMode(mode);
    return SLANG_OK;
}


//
// TargetRequest
//

Session* TargetRequest::getSession()
{
    return linkage->getSessionImpl();
}

MatrixLayoutMode TargetRequest::getDefaultMatrixLayoutMode()
{
    return linkage->getDefaultMatrixLayoutMode();
}

TypeLayout* TargetRequest::getTypeLayout(Type* type)
{
    // TODO: We are not passing in a `ProgramLayout` here, although one
    // is nominally required to establish the global ordering of
    // generic type parameters, which might be referenced from field types.
    //
    // The solution here is to make sure that the reflection data for
    // uses of global generic/existential types does *not* include any
    // kind of index in that global ordering, and just refers to the
    // parameter instead (leaving the user to figure out how that
    // maps to the ordering via some API on the program layout).
    //
    auto layoutContext = getInitialLayoutContextForTarget(this, nullptr);

    RefPtr<TypeLayout> result;
    if (getTypeLayouts().TryGetValue(type, result))
        return result.Ptr();
    result = createTypeLayout(layoutContext, type);
    getTypeLayouts()[type] = result;
    return result.Ptr();
}


//
// TranslationUnitRequest
//

TranslationUnitRequest::TranslationUnitRequest(
    FrontEndCompileRequest* compileRequest)
    : compileRequest(compileRequest)
{
    module = new Module(compileRequest->getLinkage());
}


Session* TranslationUnitRequest::getSession()
{
    return compileRequest->getSession();
}

NamePool* TranslationUnitRequest::getNamePool()
{
    return compileRequest->getNamePool();
}

SourceManager* TranslationUnitRequest::getSourceManager()
{
    return compileRequest->getSourceManager();
}

void TranslationUnitRequest::addSourceFile(SourceFile* sourceFile)
{
    m_sourceFiles.add(sourceFile);

    // We want to record that the compiled module has a dependency
    // on the path of the source file, but we also need to account
    // for cases where the user added a source string/blob without
    // an associated path and/or wasn't from a file.

    auto pathInfo = sourceFile->getPathInfo();
    if (pathInfo.hasFileFoundPath())
    {
        getModule()->addFilePathDependency(pathInfo.foundPath);
    }
}


//

static ISlangWriter* _getDefaultWriter(WriterChannel chan)
{
    static FileWriter stdOut(stdout, WriterFlag::IsStatic | WriterFlag::IsUnowned);
    static FileWriter stdError(stderr, WriterFlag::IsStatic | WriterFlag::IsUnowned);
    static NullWriter nullWriter(WriterFlag::IsStatic | WriterFlag::IsConsole);

    switch (chan)
    {
        case WriterChannel::StdError:    return &stdError;
        case WriterChannel::StdOutput:   return &stdOut;
        case WriterChannel::Diagnostic:  return &nullWriter;
        default:
        {
            SLANG_ASSERT(!"Unknown type");
            return &stdError;
        }
    }
}

void EndToEndCompileRequest::setWriter(WriterChannel chan, ISlangWriter* writer)
{
    // If the user passed in null, we will use the default writer on that channel
    m_writers[int(chan)] = writer ? writer : _getDefaultWriter(chan);

    // For diagnostic output, if the user passes in nullptr, we set on mSink.writer as that enables buffering on DiagnosticSink
    if (chan == WriterChannel::Diagnostic)
    {
        m_sink.writer = writer; 
    }
}

SlangResult Linkage::loadFile(String const& path, PathInfo& outPathInfo, ISlangBlob** outBlob)
{
    outPathInfo.type = PathInfo::Type::Unknown;

    SLANG_RETURN_ON_FAIL(m_fileSystemExt->loadFile(path.getBuffer(), outBlob));

    ComPtr<ISlangBlob> uniqueIdentity;
    // Get the unique identity
    if (SLANG_FAILED(m_fileSystemExt->getFileUniqueIdentity(path.getBuffer(), uniqueIdentity.writeRef())))
    {
        // We didn't get a unique identity, so go with just a found path
        outPathInfo.type = PathInfo::Type::FoundPath;
        outPathInfo.foundPath = path;
    }
    else
    {
        outPathInfo = PathInfo::makeNormal(path, StringUtil::getString(uniqueIdentity));
    }
    return SLANG_OK;
}

Expr* Linkage::parseTermString(String typeStr, RefPtr<Scope> scope)
{
    // Create a SourceManager on the stack, so any allocations for 'SourceFile'/'SourceView' etc will be cleaned up
    SourceManager localSourceManager;
    localSourceManager.initialize(getSourceManager(), nullptr);
        
    Slang::SourceFile* srcFile = localSourceManager.createSourceFileWithString(PathInfo::makeTypeParse(), typeStr);
    
    // We'll use a temporary diagnostic sink  
    DiagnosticSink sink(&localSourceManager);

    // RAII type to make make sure current SourceManager is restored after parse.
    // Use RAII - to make sure everything is reset even if an exception is thrown.
    struct ScopeReplaceSourceManager
    {
        ScopeReplaceSourceManager(Linkage* linkage, SourceManager* replaceManager):
            m_linkage(linkage),
            m_originalSourceManager(linkage->getSourceManager())
        {
            linkage->setSourceManager(replaceManager);
        }

        ~ScopeReplaceSourceManager()
        {
            m_linkage->setSourceManager(m_originalSourceManager);
        }

        private:
        Linkage* m_linkage;
        SourceManager* m_originalSourceManager;
    };

    // We need to temporarily replace the SourceManager for this CompileRequest
    ScopeReplaceSourceManager scopeReplaceSourceManager(this, &localSourceManager);

    auto tokens = preprocessSource(
        srcFile,
        &sink,
        nullptr,
        Dictionary<String,String>(),
        this);

    return parseTermFromSourceFile(
        getASTBuilder(),
        tokens, &sink, scope, getNamePool(), SourceLanguage::Slang);
}

Type* checkProperType(
    Linkage*        linkage,
    TypeExp         typeExp,
    DiagnosticSink* sink);

Type* ComponentType::getTypeFromString(
        String const&   typeStr,
        DiagnosticSink* sink)
{
    // If we've looked up this type name before,
    // then we can re-use it.
    //
    Type* type = nullptr;
    if(m_types.TryGetValue(typeStr, type))
        return type;

    // Otherwise, we need to start looking in
    // the modules that were directly or
    // indirectly referenced.
    //
    RefPtr<Scope> scope = _createScopeForLegacyLookup();

    auto linkage = getLinkage();
    Expr* typeExpr = linkage->parseTermString(
        typeStr, scope);
    type = checkProperType(linkage, TypeExp(typeExpr), sink);

    if( type )
    {
        m_types[typeStr] = type;
    }
    return type;
}

CompileRequestBase::CompileRequestBase(
    Linkage*        linkage,
    DiagnosticSink* sink)
    : m_linkage(linkage)
    , m_sink(sink)
{}


FrontEndCompileRequest::FrontEndCompileRequest(
    Linkage*        linkage,
    DiagnosticSink* sink)
    : CompileRequestBase(linkage, sink)
{
}

    /// Handlers for preprocessor callbacks to use when doing ordinary front-end compilation
struct FrontEndPreprocessorHandler : PreprocessorHandler
{
public:
    FrontEndPreprocessorHandler(
        Module*         module,
        ASTBuilder*     astBuilder,
        DiagnosticSink* sink)
        : m_module(module)
        , m_astBuilder(astBuilder)
        , m_sink(sink)
    {
    }

protected:
    Module*         m_module;
    ASTBuilder*     m_astBuilder;
    DiagnosticSink* m_sink;

    // The first task that this handler tries to deal with is
    // capturing all the files on which a module is dependent.
    //
    // That information is exposed through public APIs and used
    // by applications to decide when they need to "hot reload"
    // their shader code.
    //
    void handleFileDependency(String const& path) SLANG_OVERRIDE
    {
        m_module->addFilePathDependency(path);
    }

    // The second task that this handler deals with is detecting
    // whether any macro values were set in a given source file
    // that are semantically relevant to other stages of compilation.
    //
    void handleEndOfFile(Preprocessor* preprocessor) SLANG_OVERRIDE
    {
        // We look at the preprocessor state after reading the entire
        // source file/string, in order to see if any macros have been
        // set that should be considered semantically relevant for
        // later stages of compilation.
        //
        // Note: Checking the macro environment *after* preprocessing is complete
        // means that we can treat macros introduced via `-D` options or the API
        // equivalently to macros introduced via `#define`s in user code.
        //
        // For now, the only case of semantically-relevant macros we need to worrry
        // about are the NVAPI macros used to establish the register/space to use.
        //
        static const char* kNVAPIRegisterMacroName = "NV_SHADER_EXTN_SLOT";
        static const char* kNVAPISpaceMacroName = "NV_SHADER_EXTN_REGISTER_SPACE";

        // For NVAPI use, the `NV_SHADER_EXTN_SLOT` macro is required to be defined.
        //
        String nvapiRegister;
        SourceLoc nvapiRegisterLoc;
        if(!SLANG_FAILED(findMacroValue(preprocessor, kNVAPIRegisterMacroName, nvapiRegister, nvapiRegisterLoc)))
        {
            // In contrast, NVAPI can be used without defining `NV_SHADER_EXTN_REGISTER_SPACE`,
            // which effectively defaults to `space0`.
            //
            String nvapiSpace = "space0";
            SourceLoc nvapiSpaceLoc;
            findMacroValue(preprocessor, kNVAPISpaceMacroName, nvapiSpace, nvapiSpaceLoc);

            // We are going to store the values of these macros on the AST-level `ModuleDecl`
            // so that they will be available to later processing stages.
            //
            auto moduleDecl = m_module->getModuleDecl();

            if(auto existingModifier = moduleDecl->findModifier<NVAPISlotModifier>())
            {
                // If there is already a modifier attached to the module (perhaps
                // because of preprocessing a different source file, or because
                // of settings established via command-line options), then we
                // need to validate that the values being set in this file
                // match those already set (or else there is likely to be
                // some kind of error in the user's code).
                //
                _validateNVAPIMacroMatch(kNVAPIRegisterMacroName, existingModifier->registerName, nvapiRegister,  nvapiRegisterLoc);
                _validateNVAPIMacroMatch(kNVAPISpaceMacroName,    existingModifier->spaceName,    nvapiSpace,     nvapiSpaceLoc);
            }
            else
            {
                // If there is no existing modifier on the module, then we
                // take responsibility for adding one, based on the macro
                // values we saw.
                //
                auto modifier = m_astBuilder->create<NVAPISlotModifier>();
                modifier->loc = nvapiRegisterLoc;
                modifier->registerName = nvapiRegister;
                modifier->spaceName = nvapiSpace;

                addModifier(moduleDecl, modifier);
            }
        }
    }

        /// Validate that a re-defintion of an NVAPI-related macro matches any previous definition
    void _validateNVAPIMacroMatch(
        char const*     macroName,
        String const&   existingValue,
        String const&   newValue,
        SourceLoc       loc)
    {
        if( existingValue != newValue )
        {
            m_sink->diagnose(loc, Diagnostics::nvapiMacroMismatch, macroName, existingValue, newValue);
        }
    }
};


void FrontEndCompileRequest::parseTranslationUnit(
    TranslationUnitRequest* translationUnit)
{
    auto linkage = getLinkage();

    // TODO(JS): NOTE! Here we are using the searchDirectories on the linkage. This is because
    // currently the API only allows the setting search paths on linkage.
    // 
    // Here we should probably be using the searchDirectories on the FrontEndCompileRequest.
    // If searchDirectories.parent pointed to the one in the Linkage would mean linkage paths
    // would be checked too (after those on the FrontEndCompileRequest). 
    IncludeSystem includeSystem(&linkage->searchDirectories, linkage->getFileSystemExt(), linkage->getSourceManager());

    RefPtr<Scope> languageScope;
    switch (translationUnit->sourceLanguage)
    {
    case SourceLanguage::HLSL:
        languageScope = getSession()->hlslLanguageScope;
        break;

    case SourceLanguage::Slang:
    default:
        languageScope = getSession()->slangLanguageScope;
        break;
    }

    Dictionary<String, String> combinedPreprocessorDefinitions;
    for(auto& def : getLinkage()->preprocessorDefinitions)
        combinedPreprocessorDefinitions.Add(def.Key, def.Value);
    for(auto& def : preprocessorDefinitions)
        combinedPreprocessorDefinitions.Add(def.Key, def.Value);
    for(auto& def : translationUnit->preprocessorDefinitions)
        combinedPreprocessorDefinitions.Add(def.Key, def.Value);

    auto module = translationUnit->getModule();

    ASTBuilder* astBuilder = module->getASTBuilder();

    //ASTBuilder* astBuilder = linkage->getASTBuilder();

    ModuleDecl* translationUnitSyntax = astBuilder->create<ModuleDecl>();

    translationUnitSyntax->nameAndLoc.name = translationUnit->moduleName;
    translationUnitSyntax->module = module;
    module->setModuleDecl(translationUnitSyntax);

    // When compiling a module of code that belongs to the Slang
    // standard library, we add a modifier to the module to act
    // as a marker, so that downstream code can detect declarations
    // that came from the standard library (by walking up their
    // chain of ancestors and looking for the marker), and treat
    // them differently from user declarations.
    //
    // We are adding the marker here, before we even parse the
    // code in the module, in case the subsequent steps would
    // like to treat the standard library differently. Alternatively
    // we could pass down the `m_isStandardLibraryCode` flag to
    // these passes.
    //
    if( m_isStandardLibraryCode )
    {
        translationUnitSyntax->modifiers.first = astBuilder->create<FromStdLibModifier>();
    }

    // We use a custom handler for preprocessor callbacks, to
    // ensure that relevant state that is only visible during
    // preprocessoing can be communicated to later phases of
    // compilation.
    //
    FrontEndPreprocessorHandler preprocessorHandler(module, astBuilder, getSink());

    for (auto sourceFile : translationUnit->getSourceFiles())
    {
        auto tokens = preprocessSource(
            sourceFile,
            getSink(),
            &includeSystem,
            combinedPreprocessorDefinitions,
            getLinkage(),
            &preprocessorHandler);

        parseSourceFile(
            astBuilder,
            translationUnit,
            tokens,
            getSink(),
            languageScope);

        // Let's try dumping

        if (shouldDumpAST)
        {
            StringBuilder buf;
            SourceWriter writer(linkage->getSourceManager(), LineDirectiveMode::None);

            ASTDumpUtil::dump(translationUnit->getModuleDecl(), ASTDumpUtil::Style::Flat, 0, &writer);

            const String& path = sourceFile->getPathInfo().foundPath;
            if (path.getLength())
            {
                String fileName = Path::getFileNameWithoutExt(path);
                fileName.append(".slang-ast");

                File::writeAllText(fileName, writer.getContent());
            }
        }

#if 0
        // Test serialization
        {
            ASTSerialTestUtil::testSerialize(translationUnit->getModuleDecl(), getSession()->getRootNamePool(), getLinkage()->getASTBuilder()->getSharedASTBuilder(), getSourceManager());
        }
#endif

    }
}

RefPtr<ComponentType> createUnspecializedGlobalComponentType(
        FrontEndCompileRequest* compileRequest);

RefPtr<ComponentType> createUnspecializedGlobalAndEntryPointsComponentType(
        FrontEndCompileRequest*         compileRequest,
        List<RefPtr<ComponentType>>&    outUnspecializedEntryPoints);

RefPtr<ComponentType> createSpecializedGlobalComponentType(
    EndToEndCompileRequest* endToEndReq);

RefPtr<ComponentType> createSpecializedGlobalAndEntryPointsComponentType(
    EndToEndCompileRequest*         endToEndReq,
    List<RefPtr<ComponentType>>&    outSpecializedEntryPoints);

void FrontEndCompileRequest::checkAllTranslationUnits()
{
    // Iterate over all translation units and
    // apply the semantic checking logic.
    for( auto& translationUnit : translationUnits )
    {
        checkTranslationUnit(translationUnit.Ptr());
    }
}

void FrontEndCompileRequest::generateIR()
{
    // Our task in this function is to generate IR code
    // for all of the declarations in the translation
    // units that were loaded.

    // Each translation unit is its own little world
    // for code generation (we are not trying to
    // replicate the GLSL linkage model), and so
    // we will generate IR for each (if needed)
    // in isolation.
    for( auto& translationUnit : translationUnits )
    {
        // We want to only run generateIRForTranslationUnit once here. This is for two side effects:
        // * it can dump ir 
        // * it can generate diagnostics

        /// Generate IR for translation unit.
        /// TODO(JS): Use the linkage ASTBuilder, because it seems possible that cross module constructs are possible in
        /// ir lowering.
        RefPtr<IRModule> irModule(generateIRForTranslationUnit(getLinkage()->getASTBuilder(), translationUnit));

        if (verifyDebugSerialization)
        {
            SerialContainerUtil::WriteOptions options;

            options.compressionType = SerialCompressionType::None;
            options.sourceManager = getSourceManager();
            options.optionFlags |= SerialOptionFlag::SourceLocation;

            // Verify debug information
            if (SLANG_FAILED(SerialContainerUtil::verifyIRSerialize(irModule, getSession(), options)))
            {
                getSink()->diagnose(irModule->moduleInst->sourceLoc, Diagnostics::serialDebugVerificationFailed);
            }
        }

        if (useSerialIRBottleneck)
        {
            IRSerialData serialData;
            {
                // Write IR out to serialData - copying over SourceLoc information directly
                IRSerialWriter writer;
                writer.write(irModule, nullptr, SerialOptionFlag::RawSourceLocation, &serialData);

                // Destroy irModule such that memory can be used for newly constructed read irReadModule  
                irModule = nullptr;
            }
            RefPtr<IRModule> irReadModule;
            {
                // Read IR back from serialData
                IRSerialReader reader;
                reader.read(serialData, getSession(), nullptr, irReadModule);
            }

            // Set irModule to the read module
            irModule = irReadModule;
        }

        // Set the module on the translation unit
        translationUnit->getModule()->setIRModule(irModule);
    }
}

// Try to infer a single common source language for a request
static SourceLanguage inferSourceLanguage(FrontEndCompileRequest* request)
{
    SourceLanguage language = SourceLanguage::Unknown;
    for (auto& translationUnit : request->translationUnits)
    {
        // Allow any other language to overide Slang as a choice
        if (language == SourceLanguage::Unknown
            || language == SourceLanguage::Slang)
        {
            language = translationUnit->sourceLanguage;
        }
        else if (language == translationUnit->sourceLanguage)
        {
            // same language as we currently have, so keep going
        }
        else
        {
            // we found a mismatch, so inference fails
            return SourceLanguage::Unknown;
        }
    }
    return language;
}

SlangResult FrontEndCompileRequest::executeActionsInner()
{
    // We currently allow GlSL files on the command line so that we can
    // drive our "pass-through" mode, but we really want to issue an error
    // message if the user is seriously asking us to compile them.
    for (auto& translationUnit : translationUnits)
    {
        switch(translationUnit->sourceLanguage)
        {
        default:
            break;

        case SourceLanguage::GLSL:
            getSink()->diagnose(SourceLoc(), Diagnostics::glslIsNotSupported);
            return SLANG_FAIL;
        }
    }


    // Parse everything from the input files requested
    for (auto& translationUnit : translationUnits)
    {
        parseTranslationUnit(translationUnit.Ptr());
    }

    if (getSink()->getErrorCount() != 0)
        return SLANG_FAIL;

    // Perform semantic checking on the whole collection
    checkAllTranslationUnits();
    if (getSink()->getErrorCount() != 0)
        return SLANG_FAIL;


    // Look up all the entry points that are expected,
    // and use them to populate the `program` member.
    //
    m_globalComponentType = createUnspecializedGlobalComponentType(this);
    if (getSink()->getErrorCount() != 0)
        return SLANG_FAIL;

    m_globalAndEntryPointsComponentType = createUnspecializedGlobalAndEntryPointsComponentType(
        this,
        m_unspecializedEntryPoints);
    if (getSink()->getErrorCount() != 0)
        return SLANG_FAIL;

    // We always generate IR for all the translation units.
    //
    // TODO: We may eventually have a mode where we skip
    // IR codegen and only produce an AST (e.g., for use when
    // debugging problems in the parser or semantic checking),
    // but for now there are no cases where not having IR
    // makes sense.
    //
    generateIR();
    if (getSink()->getErrorCount() != 0)
        return SLANG_FAIL;

    // Do parameter binding generation, for each compilation target.
    //
    for(auto targetReq : getLinkage()->targets)
    {
        auto targetProgram = m_globalAndEntryPointsComponentType->getTargetProgram(targetReq);
        targetProgram->getOrCreateLayout(getSink());
        targetProgram->getOrCreateIRModuleForLayout(getSink());
    }
    if (getSink()->getErrorCount() != 0)
        return SLANG_FAIL;

    return SLANG_OK;
}

BackEndCompileRequest::BackEndCompileRequest(
    Linkage*        linkage,
    DiagnosticSink* sink,
    ComponentType*  program)
    : CompileRequestBase(linkage, sink)
    , m_program(program)
    , m_dumpIntermediatePrefix("slang-dump-")
{}

EndToEndCompileRequest::EndToEndCompileRequest(
    Session* session)
    : m_session(session)
    , m_sink(nullptr)
{
    RefPtr<ASTBuilder> astBuilder(new ASTBuilder(session->m_sharedASTBuilder, "EndToEnd::Linkage::astBuilder"));
    m_linkage = new Linkage(session, astBuilder, session->getBuiltinLinkage());
    init();
}

EndToEndCompileRequest::EndToEndCompileRequest(
    Linkage* linkage)
    : m_session(linkage->getSessionImpl())
    , m_linkage(linkage)
    , m_sink(nullptr)
{
    init();
}

void EndToEndCompileRequest::init()
{
    m_sink.setSourceManager(m_linkage->getSourceManager());

    // Set all the default writers
    for (int i = 0; i < int(WriterChannel::CountOf); ++i)
    {
        setWriter(WriterChannel(i), nullptr);
    }

    m_frontEndReq = new FrontEndCompileRequest(getLinkage(), getSink());

    m_backEndReq = new BackEndCompileRequest(getLinkage(), getSink());
}

SlangResult EndToEndCompileRequest::executeActionsInner()
{
    // If no code-generation target was specified, then try to infer one from the source language,
    // just to make sure we can do something reasonable when invoked from the command line.
    //
    // TODO: This logic should be moved into `options.cpp` or somewhere else
    // specific to the command-line tool.
    //
    if (getLinkage()->targets.getCount() == 0)
    {
        auto language = inferSourceLanguage(getFrontEndReq());
        switch (language)
        {
        case SourceLanguage::HLSL:
            getLinkage()->addTarget(CodeGenTarget::DXBytecode);
            break;

        case SourceLanguage::GLSL:
            getLinkage()->addTarget(CodeGenTarget::SPIRV);
            break;

        default:
            break;
        }
    }

    // We only do parsing and semantic checking if we *aren't* doing
    // a pass-through compilation.
    //
    if (passThrough == PassThroughMode::None)
    {
        SLANG_RETURN_ON_FAIL(getFrontEndReq()->executeActionsInner());
    }

    // If command line specifies to skip codegen, we exit here.
    // Note: this is a debugging option.
    //
    if (shouldSkipCodegen ||
        ((getFrontEndReq()->compileFlags & SLANG_COMPILE_FLAG_NO_CODEGEN) != 0))
    {
        // We will use the program (and matching layout information)
        // that was computed in the front-end for all subsequent
        // reflection queries, etc.
        //
        m_specializedGlobalComponentType = getUnspecializedGlobalComponentType();
        m_specializedGlobalAndEntryPointsComponentType = getUnspecializedGlobalAndEntryPointsComponentType();
        m_specializedEntryPoints = getFrontEndReq()->getUnspecializedEntryPoints();

        SLANG_RETURN_ON_FAIL(maybeCreateContainer());
        SLANG_RETURN_ON_FAIL(maybeWriteContainer(m_containerOutputPath));

        return SLANG_OK;
    }

    // If codegen is enabled, we need to move along to
    // apply any generic specialization that the user asked for.
    //
    if (passThrough == PassThroughMode::None)
    {
        m_specializedGlobalComponentType = createSpecializedGlobalComponentType(this);
        if (getSink()->getErrorCount() != 0)
            return SLANG_FAIL;

        m_specializedGlobalAndEntryPointsComponentType = createSpecializedGlobalAndEntryPointsComponentType(
            this,
            m_specializedEntryPoints);
        if (getSink()->getErrorCount() != 0)
            return SLANG_FAIL;

        // For each code generation target, we will generate specialized
        // parameter binding information (taking global generic
        // arguments into account at this time).
        //
        for (auto targetReq : getLinkage()->targets)
        {
            auto targetProgram = m_specializedGlobalAndEntryPointsComponentType->getTargetProgram(targetReq);
            targetProgram->getOrCreateLayout(getSink());
        }
        if (getSink()->getErrorCount() != 0)
            return SLANG_FAIL;
    }
    else
    {
        // We need to create dummy `EntryPoint` objects
        // to make sure that the logic in `generateOutput`
        // sees something worth processing.
        //
        List<RefPtr<ComponentType>> dummyEntryPoints;
        for(auto entryPointReq : getFrontEndReq()->getEntryPointReqs())
        {
            RefPtr<EntryPoint> dummyEntryPoint = EntryPoint::createDummyForPassThrough(
                getLinkage(),
                entryPointReq->getName(),
                entryPointReq->getProfile());

            dummyEntryPoints.add(dummyEntryPoint);
        }

        RefPtr<ComponentType> composedProgram = CompositeComponentType::create(
            getLinkage(),
            dummyEntryPoints);

        m_specializedGlobalComponentType = getUnspecializedGlobalComponentType();
        m_specializedGlobalAndEntryPointsComponentType = composedProgram;
        m_specializedEntryPoints = getFrontEndReq()->getUnspecializedEntryPoints();
    }

    // Generate output code, in whatever format was requested
    getBackEndReq()->setProgram(getSpecializedGlobalAndEntryPointsComponentType());
    generateOutput(this);
    if (getSink()->getErrorCount() != 0)
        return SLANG_FAIL;

    return SLANG_OK;
}

// Act as expected of the API-based compiler
SlangResult EndToEndCompileRequest::executeActions()
{
    SlangResult res = executeActionsInner();
    mDiagnosticOutput = getSink()->outputBuffer.ProduceString();
    return res;
}

int FrontEndCompileRequest::addTranslationUnit(SourceLanguage language, Name* moduleName)
{
    Index result = translationUnits.getCount();

    if (!moduleName)
    {
        // We want to ensure that symbols defined in different translation
        // units get unique mangled names, so that we can, e.g., tell apart
        // a `main()` function in `vertex.slang` and a `main()` in `fragment.slang`,
        // even when they are being compiled together.
        //
        String generatedName = "tu";
        generatedName.append(translationUnits.getCount());
        moduleName = getNamePool()->getName(generatedName);
    }

    RefPtr<TranslationUnitRequest> translationUnit = new TranslationUnitRequest(this);
    translationUnit->compileRequest = this;
    translationUnit->sourceLanguage = SourceLanguage(language);

    translationUnit->moduleName = moduleName;

    translationUnits.add(translationUnit);

    return (int) result;
}

void FrontEndCompileRequest::addTranslationUnitSourceFile(
    int             translationUnitIndex,
    SourceFile*     sourceFile)
{
    translationUnits[translationUnitIndex]->addSourceFile(sourceFile);
}

void FrontEndCompileRequest::addTranslationUnitSourceBlob(
    int             translationUnitIndex,
    String const&   path,
    ISlangBlob*     sourceBlob)
{
    // The path specified may or may not be a file path - mark as being constructed 'FromString'.
    SourceFile* sourceFile = getSourceManager()->createSourceFileWithBlob(PathInfo::makeFromString(path), sourceBlob);
    
    addTranslationUnitSourceFile(translationUnitIndex, sourceFile);
}

void FrontEndCompileRequest::addTranslationUnitSourceString(
    int             translationUnitIndex,
    String const&   path,
    String const&   source)
{
    // The path specified may or may not be a file path - mark as being constructed 'FromString'.
    SourceFile* sourceFile = getSourceManager()->createSourceFileWithString(PathInfo::makeFromString(path), source);

    addTranslationUnitSourceFile(translationUnitIndex, sourceFile);
}

void FrontEndCompileRequest::addTranslationUnitSourceFile(
    int             translationUnitIndex,
    String const&   path)
{
    // TODO: We need to consider whether a relative `path` should cause
    // us to look things up using the registered search paths.
    //
    // This behavior wouldn't make sense for command-line invocations
    // of `slangc`, but at least one API user wondered by the search
    // paths were not taken into account by this function.
    //

    PathInfo pathInfo;

    ComPtr<ISlangBlob> sourceBlob;
    SlangResult result = loadFile(path, pathInfo, sourceBlob.writeRef());
    if(SLANG_FAILED(result))
    {
        // Emit a diagnostic!
        getSink()->diagnose(
            SourceLoc(),
            Diagnostics::cannotOpenFile,
            path);
        return;
    }

    // Was loaded from the specified path
    SourceFile* sourceFile = getSourceManager()->createSourceFileWithBlob(pathInfo, sourceBlob);
    addTranslationUnitSourceFile(translationUnitIndex, sourceFile);
}

int FrontEndCompileRequest::addEntryPoint(
    int                     translationUnitIndex,
    String const&           name,
    Profile                 entryPointProfile)
{
    auto translationUnitReq = translationUnits[translationUnitIndex];

    Index result = m_entryPointReqs.getCount();

    RefPtr<FrontEndEntryPointRequest> entryPointReq = new FrontEndEntryPointRequest(
        this,
        translationUnitIndex,
        getNamePool()->getName(name),
        entryPointProfile);

    m_entryPointReqs.add(entryPointReq);
//    translationUnitReq->entryPoints.Add(entryPointReq);

    return int(result);
}

int EndToEndCompileRequest::addEntryPoint(
    int                     translationUnitIndex,
    String const&           name,
    Profile                 entryPointProfile,
    List<String> const &    genericTypeNames)
{
    getFrontEndReq()->addEntryPoint(translationUnitIndex, name, entryPointProfile);

    EntryPointInfo entryPointInfo;
    for (auto typeName : genericTypeNames)
        entryPointInfo.specializationArgStrings.add(typeName);

    Index result = entryPoints.getCount();
    entryPoints.add(_Move(entryPointInfo));
    return (int) result;
}

UInt Linkage::addTarget(
    CodeGenTarget   target)
{
    RefPtr<TargetRequest> targetReq = new TargetRequest();
    targetReq->linkage = this;
    targetReq->target = target;

    Index result = targets.getCount();
    targets.add(targetReq);
    return (int) result;
}

void Linkage::loadParsedModule(
    RefPtr<TranslationUnitRequest>  translationUnit,
    Name*                           name,
    const PathInfo&                 pathInfo)
{
    // Note: we add the loaded module to our name->module listing
    // before doing semantic checking, so that if it tries to
    // recursively `import` itself, we can detect it.
    //
    RefPtr<Module> loadedModule = translationUnit->getModule();

    // Get a path
    String mostUniqueIdentity = pathInfo.getMostUniqueIdentity();
    SLANG_ASSERT(mostUniqueIdentity.getLength() > 0);

    mapPathToLoadedModule.Add(mostUniqueIdentity, loadedModule);
    mapNameToLoadedModules.Add(name, loadedModule);

    auto sink = translationUnit->compileRequest->getSink();

    int errorCountBefore = sink->getErrorCount();
    checkTranslationUnit(translationUnit.Ptr());
    int errorCountAfter = sink->getErrorCount();

    if (errorCountAfter != errorCountBefore)
    {
        // There must have been an error in the loaded module.
    }
    else
    {
        // If we didn't run into any errors, then try to generate
        // IR code for the imported module.
        SLANG_ASSERT(errorCountAfter == 0);
        loadedModule->setIRModule(generateIRForTranslationUnit(getASTBuilder(), translationUnit));
    }
    loadedModulesList.add(loadedModule);
}

Module* Linkage::loadModule(String const& name)
{
    // TODO: We either need to have a diagnostics sink
    // get passed into this operation, or associate
    // one with the linkage.
    //
    DiagnosticSink* sink = nullptr;
    return findOrImportModule(
        getNamePool()->getName(name),
        SourceLoc(),
        sink);
}


RefPtr<Module> Linkage::loadModule(
    Name*               name,
    const PathInfo&     filePathInfo,
    ISlangBlob*         sourceBlob, 
    SourceLoc const&    srcLoc,
    DiagnosticSink*     sink)
{
    RefPtr<FrontEndCompileRequest> frontEndReq = new FrontEndCompileRequest(this, sink);

    RefPtr<TranslationUnitRequest> translationUnit = new TranslationUnitRequest(frontEndReq);
    translationUnit->compileRequest = frontEndReq;
    translationUnit->moduleName = name;
    translationUnit->sourceLanguage = SourceLanguage::Slang;

    auto module = translationUnit->getModule();

    ModuleBeingImportedRAII moduleBeingImported(
        this,
        module);

    // Create with the 'friendly' name
    SourceFile* sourceFile = getSourceManager()->createSourceFileWithBlob(filePathInfo, sourceBlob);
    
    translationUnit->addSourceFile(sourceFile);

    int errorCountBefore = sink->getErrorCount();
    frontEndReq->parseTranslationUnit(translationUnit);
    int errorCountAfter = sink->getErrorCount();

    if( errorCountAfter != errorCountBefore )
    {
        sink->diagnose(srcLoc, Diagnostics::errorInImportedModule);
    }
    if (errorCountAfter)
    {
        // Something went wrong during the parsing, so we should bail out.
        return nullptr;
    }

    loadParsedModule(
        translationUnit,
        name,
        filePathInfo);

    errorCountAfter = sink->getErrorCount();

    if (errorCountAfter != errorCountBefore)
    {
        sink->diagnose(srcLoc, Diagnostics::errorInImportedModule);
        // Something went wrong during the parsing, so we should bail out.
        return nullptr;
    }

    return module;
}

bool Linkage::isBeingImported(Module* module)
{
    for(auto ii = m_modulesBeingImported; ii; ii = ii->next)
    {
        if(module == ii->module)
            return true;
    }
    return false;
}

RefPtr<Module> Linkage::findOrImportModule(
    Name*               name,
    SourceLoc const&    loc,
    DiagnosticSink*     sink)
{
    // Have we already loaded a module matching this name?
    //
    RefPtr<LoadedModule> loadedModule;
    if (mapNameToLoadedModules.TryGetValue(name, loadedModule))
    {
        // If the map shows a null module having been loaded,
        // then that means there was a prior load attempt,
        // but it failed, so we won't bother trying again.
        //
        if (!loadedModule)
            return nullptr;

        // If state shows us that the module is already being
        // imported deeper on the call stack, then we've
        // hit a recursive case, and that is an error.
        //
        if(isBeingImported(loadedModule))
        {
            // We seem to be in the middle of loading this module
            sink->diagnose(loc, Diagnostics::recursiveModuleImport, name);
            return nullptr;
        }

        return loadedModule;
    }

    // Derive a file name for the module, by taking the given
    // identifier, replacing all occurrences of `_` with `-`,
    // and then appending `.slang`.
    //
    // For example, `foo_bar` becomes `foo-bar.slang`.

    StringBuilder sb;
    for (auto c : getText(name))
    {
        if (c == '_')
            c = '-';

        sb.Append(c);
    }
    sb.Append(".slang");

    String fileName = sb.ProduceString();

    // Next, try to find the file of the given name,
    // using our ordinary include-handling logic.

    IncludeSystem includeSystem(&searchDirectories, getFileSystemExt(), getSourceManager());

    // Get the original path info
    PathInfo pathIncludedFromInfo = getSourceManager()->getPathInfo(loc, SourceLocType::Actual);
    PathInfo filePathInfo;

    // We have to load via the found path - as that is how file was originally loaded 
    if (SLANG_FAILED(includeSystem.findFile(fileName, pathIncludedFromInfo.foundPath, filePathInfo)))
    {
        sink->diagnose(loc, Diagnostics::cannotFindFile, fileName);
        mapNameToLoadedModules[name] = nullptr;
        return nullptr;
    }

    // Maybe this was loaded previously at a different relative name?
    if (mapPathToLoadedModule.TryGetValue(filePathInfo.getMostUniqueIdentity(), loadedModule))
        return loadedModule;

    // Try to load it
    ComPtr<ISlangBlob> fileContents;
    if(SLANG_FAILED(includeSystem.loadFile(filePathInfo, fileContents)))
    {
        sink->diagnose(loc, Diagnostics::cannotOpenFile, fileName);
        mapNameToLoadedModules[name] = nullptr;
        return nullptr;
    }

    // We've found a file that we can load for the given module, so
    // go ahead and perform the module-load action
    return loadModule(
        name,
        filePathInfo,
        fileContents,
        loc,
        sink);
}

//
// ModuleDependencyList
//

void ModuleDependencyList::addDependency(Module* module)
{
    // If we depend on a module, then we depend on everything it depends on.
    //
    // Note: We are processing these sub-depenencies before adding the
    // `module` itself, so that in the common case a module will always
    // appear *after* everything it depends on.
    //
    // However, this rule is being violated in the compiler right now because
    // the modules for hte top-level translation units of a compile request
    // will be added to the list first (using `addLeafDependency`) to
    // maintain compatibility with old behavior. This may be fixed later.
    //
    for(auto subDependency : module->getModuleDependencyList())
    {
        _addDependency(subDependency);
    }
    _addDependency(module);
}

void ModuleDependencyList::addLeafDependency(Module* module)
{
    _addDependency(module);
}

void ModuleDependencyList::_addDependency(Module* module)
{
    if(m_moduleSet.Contains(module))
        return;

    m_moduleList.add(module);
    m_moduleSet.Add(module);
}

//
// FilePathDependencyList
//

void FilePathDependencyList::addDependency(String const& path)
{
    if(m_filePathSet.Contains(path))
        return;

    m_filePathList.add(path);
    m_filePathSet.Add(path);
}

void FilePathDependencyList::addDependency(Module* module)
{
    for(auto& path : module->getFilePathDependencyList())
    {
        addDependency(path);
    }
}



//
// Module
//

Module::Module(Linkage* linkage, ASTBuilder* astBuilder)
    : ComponentType(linkage)
<<<<<<< HEAD
=======
    , m_astBuilder(linkage->getASTBuilder()->getSharedASTBuilder(), "Module")
>>>>>>> 06007160
    , m_mangledExportPool(StringSlicePool::Style::Empty)
{
    if (astBuilder)
    {
        m_astBuilder = astBuilder;
    }
    else
    {
        m_astBuilder = new ASTBuilder(linkage->getASTBuilder()->getSharedASTBuilder(), "Module");
    }

    addModuleDependency(this);
}

ISlangUnknown* Module::getInterface(const Guid& guid)
{
    if(guid == IID_IModule)
        return asExternal(this);
    return Super::getInterface(guid);
}

void Module::addModuleDependency(Module* module)
{
    m_moduleDependencyList.addDependency(module);
    m_filePathDependencyList.addDependency(module);
}

void Module::addFilePathDependency(String const& path)
{
    m_filePathDependencyList.addDependency(path);
}

void Module::setModuleDecl(ModuleDecl* moduleDecl)
{
    m_moduleDecl = moduleDecl;
}

RefPtr<EntryPoint> Module::findEntryPointByName(UnownedStringSlice const& name)
{
    // TODO: We should consider having this function be expanded to be able
    // to look up and validate possible entry-point functions in teh module
    // even if they were not marked with `[shader(...)]` in the source code.
    //
    // With such a change the function would probably need to accept a stage
    // to use and a sink to write validation errors to.

    for(auto entryPoint : m_entryPoints)
    {
        if(entryPoint->getName()->text.getUnownedSlice() == name)
            return entryPoint;
    }

    return nullptr;
}

void Module::_addEntryPoint(EntryPoint* entryPoint)
{
    m_entryPoints.add(entryPoint);
}

static bool _canExportDeclSymbol(ASTNodeType type)
{
    switch (type)
    {
        case ASTNodeType::ModuleDecl:
        case ASTNodeType::EmptyDecl:
        case ASTNodeType::NamespaceDecl:
        {
            return false;
        }
        default: break;
    }

    return true;
}

static bool _canRecurseExportSymbol(Decl* decl)
{
    if (as<FunctionDeclBase>(decl) ||
        as<ScopeDecl>(decl))
    {
        return false;
    }
    return true;
}

void Module::_processFindDeclsExportSymbolsRec(Decl* decl)
{
    if (_canExportDeclSymbol(decl->astNodeType))
    {
        // It's a reference to a declaration in another module, so first get the symbol name. 
        String mangledName = getMangledName(getASTBuilder(), decl);

        Index index = Index(m_mangledExportPool.add(mangledName));

        // TODO(JS): It appears that more than one entity might have the same mangled name.
        // So for now we ignore and just take the first one.
        if (index == m_mangledExportSymbols.getCount())
        {
            m_mangledExportSymbols.add(decl);
        }
    }

    if (!_canRecurseExportSymbol(decl))
    {
        // We don't need to recurse any further into this
        return;
    }

<<<<<<< HEAD
    // If it's a container process it's children
=======
    // process `decl` itself
>>>>>>> 06007160
    if(auto containerDecl = as<ContainerDecl>(decl))
    {
        for (auto child : containerDecl->members)
        {
            _processFindDeclsExportSymbolsRec(child);
        }
    }
<<<<<<< HEAD

    // GenericDecl is also a container, so do subsequent test
    if (auto genericDecl = as<GenericDecl>(decl))
=======
    else if (auto genericDecl = as<GenericDecl>(decl))
>>>>>>> 06007160
    {
        _processFindDeclsExportSymbolsRec(genericDecl->inner);
    }
}

NodeBase* Module::findExportFromMangledName(const UnownedStringSlice& slice)
{
    // Will be non zero if has been previously attempted
    if (m_mangledExportSymbols.getCount() == 0)
    {
        // Build up the exported mangled name list
        _processFindDeclsExportSymbolsRec(getModuleDecl());

        // If nothing found, mark that we have tried looking by making m_mangledExportSymbols.getCount() != 0
        if (m_mangledExportSymbols.getCount() == 0)
        {
            m_mangledExportSymbols.add(nullptr);
        }        
    }

    const Index index = m_mangledExportPool.findIndex(slice);
    return (index >= 0) ? m_mangledExportSymbols[index] : nullptr;
}

// ComponentType

ComponentType::ComponentType(Linkage* linkage)
    : m_linkage(linkage)
{}

ComponentType* asInternal(slang::IComponentType* inComponentType)
{
    // Note: we use a `queryInterface` here instead of just a `static_cast`
    // to ensure that the `IComponentType` we get is the preferred/canonical
    // one, which shares its address with the `ComponentType`.
    //
    // TODO: An alternative choice here would be to have a "magic" IID that
    // we pass into `queryInterface` that returns the `ComponentType` directly
    // (without even `addRef`-ing it).
    //
    ComPtr<slang::IComponentType> componentType;
    inComponentType->queryInterface(IID_IComponentType, (void**) componentType.writeRef());
    return static_cast<ComponentType*>(componentType.get());
}

ISlangUnknown* ComponentType::getInterface(Guid const& guid)
{
    if(guid == IID_ISlangUnknown
        || guid == IID_IComponentType)
    {
        return static_cast<slang::IComponentType*>(this);
    }

    return nullptr;
}

SLANG_NO_THROW slang::ISession* SLANG_MCALL ComponentType::getSession()
{
    return m_linkage;
}

SLANG_NO_THROW slang::ProgramLayout* SLANG_MCALL ComponentType::getLayout(
    Int             targetIndex,
    slang::IBlob**  outDiagnostics)
{
    auto linkage = getLinkage();
    if(targetIndex < 0 || targetIndex >= linkage->targets.getCount())
        return nullptr;
    auto target = linkage->targets[targetIndex];

    DiagnosticSink sink(linkage->getSourceManager());
    auto programLayout = getTargetProgram(target)->getOrCreateLayout(&sink);
    sink.getBlobIfNeeded(outDiagnostics);

    return asExternal(programLayout);
}

SLANG_NO_THROW SlangResult SLANG_MCALL ComponentType::getEntryPointCode(
    SlangInt        entryPointIndex,
    Int             targetIndex,
    slang::IBlob**  outCode,
    slang::IBlob**  outDiagnostics)
{
    auto linkage = getLinkage();
    if(targetIndex < 0 || targetIndex >= linkage->targets.getCount())
        return SLANG_E_INVALID_ARG;
    auto target = linkage->targets[targetIndex];

    auto targetProgram = getTargetProgram(target);

    DiagnosticSink sink(linkage->getSourceManager());
    auto& entryPointResult = targetProgram->getOrCreateEntryPointResult(entryPointIndex, &sink);
    sink.getBlobIfNeeded(outDiagnostics);

    if(entryPointResult.format == ResultFormat::None )
        return SLANG_FAIL;

    ComPtr<ISlangBlob> blob;
    SLANG_RETURN_ON_FAIL(entryPointResult.getBlob(blob));
    *outCode = blob.detach();
    return SLANG_OK;
}

RefPtr<ComponentType> ComponentType::specialize(
    SpecializationArg const*    inSpecializationArgs,
    SlangInt                    specializationArgCount,
    DiagnosticSink*             sink)
{
    if(specializationArgCount == 0)
    {
        return this;
    }

    List<SpecializationArg> specializationArgs;
    specializationArgs.addRange(
        inSpecializationArgs,
        specializationArgCount);

    // We next need to validate that the specialization arguments
    // make sense, and also expand them to include any derived data
    // (e.g., interface conformance witnesses) that doesn't get
    // passed explicitly through the API interface.
    //
    RefPtr<SpecializationInfo> specializationInfo = _validateSpecializationArgs(
        specializationArgs.getBuffer(),
        specializationArgCount,
        sink);

    return new SpecializedComponentType(
        this,
        specializationInfo,
        specializationArgs,
        sink);
}

SLANG_NO_THROW SlangResult SLANG_MCALL ComponentType::specialize(
    slang::SpecializationArg const* specializationArgs,
    SlangInt                        specializationArgCount,
    slang::IComponentType**         outSpecializedComponentType,
    ISlangBlob**                    outDiagnostics)
{
    DiagnosticSink sink(getLinkage()->getSourceManager());

    // First let's check if the number of arguments given matches
    // the number of parameters that are present on this component type.
    //
    auto specializationParamCount = getSpecializationParamCount();
    if( specializationArgCount != specializationParamCount )
    {
        // TODO: diagnose
        sink.getBlobIfNeeded(outDiagnostics);
        return SLANG_FAIL;
    }

    List<SpecializationArg> expandedArgs;
    for( Int aa = 0; aa < specializationArgCount; ++aa )
    {
        auto apiArg = specializationArgs[aa];

        SpecializationArg expandedArg;
        switch(apiArg.kind)
        {
        case slang::SpecializationArg::Kind::Type:
            expandedArg.val = asInternal(apiArg.type);
            break;

        default:
            sink.getBlobIfNeeded(outDiagnostics);
            return SLANG_FAIL;
        }
        expandedArgs.add(expandedArg);
    }

    auto specializedComponentType = specialize(
        expandedArgs.getBuffer(),
        expandedArgs.getCount(),
        &sink);

    sink.getBlobIfNeeded(outDiagnostics);

    *outSpecializedComponentType = specializedComponentType.detach();

    return SLANG_OK;
}

RefPtr<ComponentType> fillRequirements(
    ComponentType* inComponentType);

SLANG_NO_THROW SlangResult SLANG_MCALL ComponentType::link(
    slang::IComponentType**         outLinkedComponentType,
    ISlangBlob**                    outDiagnostics)
{
    // TODO: It should be possible for `fillRequirements` to fail,
    // in cases where we have a dependency that can't be automatically
    // resolved.
    //
    SLANG_UNUSED(outDiagnostics);

    auto linked = fillRequirements(this);
    if(!linked)
        return SLANG_FAIL;

    *outLinkedComponentType = ComPtr<slang::IComponentType>(linked).detach();
    return SLANG_OK;
}


    /// Visitor used by `ComponentType::enumerateModules`
struct EnumerateModulesVisitor : ComponentTypeVisitor
{
    EnumerateModulesVisitor(ComponentType::EnumerateModulesCallback callback, void* userData)
        : m_callback(callback)
        , m_userData(userData)
    {}

    ComponentType::EnumerateModulesCallback m_callback;
    void* m_userData;

    void visitEntryPoint(EntryPoint*, EntryPoint::EntryPointSpecializationInfo*) SLANG_OVERRIDE {}

    void visitModule(Module* module, Module::ModuleSpecializationInfo*) SLANG_OVERRIDE
    {
        m_callback(module, m_userData);
    }

    void visitComposite(CompositeComponentType* composite, CompositeComponentType::CompositeSpecializationInfo* specializationInfo) SLANG_OVERRIDE
    {
        visitChildren(composite, specializationInfo);
    }

    void visitSpecialized(SpecializedComponentType* specialized) SLANG_OVERRIDE
    {
        visitChildren(specialized);
    }
};


void ComponentType::enumerateModules(EnumerateModulesCallback callback, void* userData)
{
    EnumerateModulesVisitor visitor(callback, userData);
    acceptVisitor(&visitor, nullptr);
}

    /// Visitor used by `ComponentType::enumerateIRModules`
struct EnumerateIRModulesVisitor : ComponentTypeVisitor
{
    EnumerateIRModulesVisitor(ComponentType::EnumerateIRModulesCallback callback, void* userData)
        : m_callback(callback)
        , m_userData(userData)
    {}

    ComponentType::EnumerateIRModulesCallback m_callback;
    void* m_userData;

    void visitEntryPoint(EntryPoint*, EntryPoint::EntryPointSpecializationInfo*) SLANG_OVERRIDE {}

    void visitModule(Module* module, Module::ModuleSpecializationInfo*) SLANG_OVERRIDE
    {
        m_callback(module->getIRModule(), m_userData);
    }

    void visitComposite(CompositeComponentType* composite, CompositeComponentType::CompositeSpecializationInfo* specializationInfo) SLANG_OVERRIDE
    {
        visitChildren(composite, specializationInfo);
    }

    void visitSpecialized(SpecializedComponentType* specialized) SLANG_OVERRIDE
    {
        visitChildren(specialized);

        m_callback(specialized->getIRModule(), m_userData);
    }
};

void ComponentType::enumerateIRModules(EnumerateIRModulesCallback callback, void* userData)
{
    EnumerateIRModulesVisitor visitor(callback, userData);
    acceptVisitor(&visitor, nullptr);
}

//
// CompositeComponentType
//

RefPtr<ComponentType> CompositeComponentType::create(
    Linkage*                            linkage,
    List<RefPtr<ComponentType>> const&  childComponents)
{
    // TODO: We should ideally be caching the results of
    // composition on the `linkage`, so that if we get
    // asked for the same composite again later we re-use
    // it rather than re-create it.
    //
    // Similarly, we might want to do some amount of
    // work to "canonicalize" the input for composition.
    // E.g., if the user does:
    //
    //    X = compose(A,B);
    //    Y = compose(C,D);
    //    Z = compose(X,Y);
    //
    //    W = compose(A, B, C, D);
    //
    // Then there is no observable difference between
    // Z and W, so we might prefer to have them be identical.

    // If there is only a single child, then we should
    // just return that child rather than create a dummy composite.
    //
    if( childComponents.getCount() == 1 )
    {
        return childComponents[0];
    }

    return new CompositeComponentType(linkage, childComponents);
}


CompositeComponentType::CompositeComponentType(
    Linkage*                            linkage,
    List<RefPtr<ComponentType>> const&  childComponents)
    : ComponentType(linkage)
    , m_childComponents(childComponents)
{
    HashSet<ComponentType*> requirementsSet;
    for(auto child : childComponents )
    {
        child->enumerateModules([&](Module* module)
        {
            requirementsSet.Add(module);
        });
    }

    for(auto child : childComponents )
    {
        auto childEntryPointCount = child->getEntryPointCount();
        for(Index cc = 0; cc < childEntryPointCount; ++cc)
        {
            m_entryPoints.add(child->getEntryPoint(cc));
            m_entryPointMangledNames.add(child->getEntryPointMangledName(cc));
        }

        auto childShaderParamCount = child->getShaderParamCount();
        for(Index pp = 0; pp < childShaderParamCount; ++pp)
        {
            m_shaderParams.add(child->getShaderParam(pp));
        }

        auto childSpecializationParamCount = child->getSpecializationParamCount();
        for(Index pp = 0; pp < childSpecializationParamCount; ++pp)
        {
            m_specializationParams.add(child->getSpecializationParam(pp));
        }

        for(auto module : child->getModuleDependencies())
        {
            m_moduleDependencyList.addDependency(module);
        }
        for(auto filePath : child->getFilePathDependencies())
        {
            m_filePathDependencyList.addDependency(filePath);
        }

        auto childRequirementCount = child->getRequirementCount();
        for(Index rr = 0; rr < childRequirementCount; ++rr)
        {
            auto childRequirement = child->getRequirement(rr);
            if(!requirementsSet.Contains(childRequirement))
            {
                requirementsSet.Add(childRequirement);
                m_requirements.add(childRequirement);
            }
        }
    }
}

Index CompositeComponentType::getEntryPointCount()
{
    return m_entryPoints.getCount();
}

RefPtr<EntryPoint> CompositeComponentType::getEntryPoint(Index index)
{
    return m_entryPoints[index];
}

String CompositeComponentType::getEntryPointMangledName(Index index)
{
    return m_entryPointMangledNames[index];
}

Index CompositeComponentType::getShaderParamCount()
{
    return m_shaderParams.getCount();
}

ShaderParamInfo CompositeComponentType::getShaderParam(Index index)
{
    return m_shaderParams[index];
}

Index CompositeComponentType::getSpecializationParamCount()
{
    return m_specializationParams.getCount();
}

SpecializationParam const& CompositeComponentType::getSpecializationParam(Index index)
{
    return m_specializationParams[index];
}

Index CompositeComponentType::getRequirementCount()
{
    return m_requirements.getCount();
}

RefPtr<ComponentType> CompositeComponentType::getRequirement(Index index)
{
    return m_requirements[index];
}

List<Module*> const& CompositeComponentType::getModuleDependencies()
{
    return m_moduleDependencyList.getModuleList();
}

List<String> const& CompositeComponentType::getFilePathDependencies()
{
    return m_filePathDependencyList.getFilePathList();
}

void CompositeComponentType::acceptVisitor(ComponentTypeVisitor* visitor, SpecializationInfo* specializationInfo)
{
    visitor->visitComposite(this, as<CompositeSpecializationInfo>(specializationInfo));
}


RefPtr<ComponentType::SpecializationInfo> CompositeComponentType::_validateSpecializationArgsImpl(
    SpecializationArg const*    args,
    Index                       argCount,
    DiagnosticSink*             sink)
{
    SLANG_UNUSED(argCount);

    RefPtr<CompositeSpecializationInfo> specializationInfo = new CompositeSpecializationInfo();

    Index offset = 0;
    for(auto child : m_childComponents)
    {
        auto childParamCount = child->getSpecializationParamCount();
        SLANG_ASSERT(offset + childParamCount <= argCount);

        auto childInfo = child->_validateSpecializationArgs(
            args + offset,
            childParamCount,
            sink);

        specializationInfo->childInfos.add(childInfo);

        offset += childParamCount;
    }
    return specializationInfo;
}

//
// SpecializedComponentType
//

SpecializedComponentType::SpecializedComponentType(
    ComponentType*                      base,
    ComponentType::SpecializationInfo*  specializationInfo,
    List<SpecializationArg> const&      specializationArgs,
    DiagnosticSink*                     sink)
    : ComponentType(base->getLinkage())
    , m_base(base)
    , m_specializationInfo(specializationInfo)
    , m_specializationArgs(specializationArgs)
{
    m_irModule = generateIRForSpecializedComponentType(this, sink);

    // The following is a bit of a hack.
    //
    // Back-end code generation relies on us having computed layouts for all tagged
    // unions that end up being used in the code, which means we need a way to find
    // all such types that get used in a program (and the stuff it imports).
    //
    // For now we are assuming a tagged union type only comes into existence
    // as a (top-level) argument for a generic type parameter, so that we
    // can check for them here and cache them on the entry point.
    //
    // A longer-term strategy might need to consider any (tagged or untagged)
    // union types that get used inside of a module, and also take
    // those lists into account.
    //
    // An even longer-term strategy would be to allow type layout to
    // be performed on IR types, so taht we don't need to have front-end
    // code worrying about this stuff.
    // 
    for(auto arg : specializationArgs)
    {
        auto argType = as<Type>(arg.val);
        if(!argType)
            continue;

        auto taggedUnionType = as<TaggedUnionType>(argType);
        if(!taggedUnionType)
            continue;

        m_taggedUnionTypes.add(taggedUnionType);
    }

    // Because we are specializing shader code, the mangled entry
    // point names for this component type may be different than
    // for the base component type (e.g., the mangled name for `f<int>`
    // is different than that that of the generic `f` function
    // itself).
    //
    // We will compute the mangled names of all the entry points and
    // store them here, so that we don't have to do it on the fly.
    // Because the `ComponentType` structure is hierarchical, we
    // need to use a recursive visitor to compute the names,
    // and we will define that visitor locally:
    //
    struct EntryPointMangledNameCollector : ComponentTypeVisitor
    {
        List<String>* mangledEntryPointNames;

        void visitEntryPoint(EntryPoint* entryPoint, EntryPoint::EntryPointSpecializationInfo* specializationInfo)  SLANG_OVERRIDE
        {
            auto funcDeclRef = entryPoint->getFuncDeclRef();
            if(specializationInfo)
                funcDeclRef = specializationInfo->specializedFuncDeclRef;

            (*mangledEntryPointNames).add(getMangledName(m_astBuilder, funcDeclRef));
        }

        void visitModule(Module*, Module::ModuleSpecializationInfo*) SLANG_OVERRIDE
        {}
        void visitComposite(CompositeComponentType* composite, CompositeComponentType::CompositeSpecializationInfo* specializationInfo) SLANG_OVERRIDE
        { visitChildren(composite, specializationInfo); }
        void visitSpecialized(SpecializedComponentType* specialized) SLANG_OVERRIDE
        { visitChildren(specialized); }

        EntryPointMangledNameCollector(ASTBuilder* astBuilder):
            m_astBuilder(astBuilder)
        {
        }
        ASTBuilder* m_astBuilder;
    };

    // With the visitor defined, we apply it to ourself to compute
    // and collect the mangled entry point names.
    //
    EntryPointMangledNameCollector collector(getLinkage()->getASTBuilder());
    collector.mangledEntryPointNames = &m_entryPointMangledNames;
    collector.visitSpecialized(this);
}

void SpecializedComponentType::acceptVisitor(ComponentTypeVisitor* visitor, SpecializationInfo* specializationInfo)
{
    SLANG_ASSERT(specializationInfo == nullptr);
    SLANG_UNUSED(specializationInfo);
    visitor->visitSpecialized(this);
}

Index SpecializedComponentType::getRequirementCount()
{
    // TODO: A specialized component type may have *more* requirements
    // than the original, because it also needs to include the module(s)
    // that define the types used for specialization arguments.

    return m_base->getRequirementCount();
}

RefPtr<ComponentType> SpecializedComponentType::getRequirement(Index index)
{
    return m_base->getRequirement(index);
}

String SpecializedComponentType::getEntryPointMangledName(Index index)
{
    return m_entryPointMangledNames[index];
}

void ComponentTypeVisitor::visitChildren(CompositeComponentType* composite, CompositeComponentType::CompositeSpecializationInfo* specializationInfo)
{
    auto childCount = composite->getChildComponentCount();
    for(Index ii = 0; ii < childCount; ++ii)
    {
        auto child = composite->getChildComponent(ii);
        auto childSpecializationInfo = specializationInfo
            ? specializationInfo->childInfos[ii]
            : nullptr;

        child->acceptVisitor(this, childSpecializationInfo);
    }
}

void ComponentTypeVisitor::visitChildren(SpecializedComponentType* specialized)
{
    specialized->getBaseComponentType()->acceptVisitor(this, specialized->getSpecializationInfo());
}

TargetProgram* ComponentType::getTargetProgram(TargetRequest* target)
{
    RefPtr<TargetProgram> targetProgram;
    if(!m_targetPrograms.TryGetValue(target, targetProgram))
    {
        targetProgram = new TargetProgram(this, target);
        m_targetPrograms[target] = targetProgram;
    }
    return targetProgram;
}

//
// TargetProgram
//

TargetProgram::TargetProgram(
    ComponentType*  componentType,
    TargetRequest*  targetReq)
    : m_program(componentType)
    , m_targetReq(targetReq)
{
    m_entryPointResults.setCount(componentType->getEntryPointCount());
}

//

void DiagnosticSink::noteInternalErrorLoc(SourceLoc const& loc)
{
    // Don't consider invalid source locations.
    if(!loc.isValid())
        return;

    // If this is the first source location being noted,
    // then emit a message to help the user isolate what
    // code might have confused the compiler.
    if(m_internalErrorLocsNoted == 0)
    {
        diagnose(loc, Diagnostics::noteLocationOfInternalError);
    }
    m_internalErrorLocsNoted++;
}

SlangResult DiagnosticSink::getBlobIfNeeded(ISlangBlob** outBlob)
{
    // If the client doesn't want an output blob, there is nothing to do.
    //
    if(!outBlob) return SLANG_OK;

    // For outputBuffer to be valid and hold diagnostics, writer must not be set
    SLANG_ASSERT(writer == nullptr);

    // If there were no errors, and there was no diagnostic output, there is nothing to do.
    if(getErrorCount() == 0 && outputBuffer.getLength() == 0)
    {
        return SLANG_OK;
    }

    Slang::ComPtr<ISlangBlob> blob = Slang::StringUtil::createStringBlob(outputBuffer);
    *outBlob = blob.detach();

    return SLANG_OK;
}


Session* CompileRequestBase::getSession()
{
    return getLinkage()->getSessionImpl();
}

static const Slang::Guid IID_ISlangFileSystemExt = SLANG_UUID_ISlangFileSystemExt;
static const Slang::Guid IID_SlangCacheFileSystem = SLANG_UUID_CacheFileSystem;

void Linkage::setFileSystem(ISlangFileSystem* inFileSystem)
{
    // Set the fileSystem
    m_fileSystem = inFileSystem;

    // Release what's there
    m_fileSystemExt.setNull();
    m_cacheFileSystem.setNull();

    // If nullptr passed in set up default 
    if (inFileSystem == nullptr)
    {
        m_cacheFileSystem = new Slang::CacheFileSystem(Slang::OSFileSystemExt::getSingleton());
        m_fileSystemExt = m_cacheFileSystem;
    }
    else
    {
        CacheFileSystem* cacheFileSystemPtr = nullptr;   
        inFileSystem->queryInterface(IID_SlangCacheFileSystem, (void**)&cacheFileSystemPtr);
        if (cacheFileSystemPtr)
        {
            m_cacheFileSystem = cacheFileSystemPtr;
            m_fileSystemExt = cacheFileSystemPtr;
        }
        else 
        {
            if (m_requireCacheFileSystem)
            {
                m_cacheFileSystem = new Slang::CacheFileSystem(inFileSystem);
                m_fileSystemExt = m_cacheFileSystem;
            }
            else
            {
                // See if we have the full ISlangFileSystemExt interface, if we do just use it
                inFileSystem->queryInterface(IID_ISlangFileSystemExt, (void**)m_fileSystemExt.writeRef());

                // If not wrap with CacheFileSystem that emulates ISlangFileSystemExt from the ISlangFileSystem interface
                if (!m_fileSystemExt)
                {
                    // Construct a wrapper to emulate the extended interface behavior
                    m_cacheFileSystem = new Slang::CacheFileSystem(m_fileSystem);
                    m_fileSystemExt = m_cacheFileSystem;
                }
            }
        }
    }

    // Set the file system used on the source manager
    getSourceManager()->setFileSystemExt(m_fileSystemExt);
}

void Linkage::setRequireCacheFileSystem(bool requireCacheFileSystem)
{
    if (requireCacheFileSystem == m_requireCacheFileSystem)
    {
        return;
    }

    ComPtr<ISlangFileSystem> scopeFileSystem(m_fileSystem);
    m_requireCacheFileSystem = requireCacheFileSystem;

    setFileSystem(scopeFileSystem);
}

RefPtr<Module> findOrImportModule(
    Linkage*            linkage,
    Name*               name,
    SourceLoc const&    loc,
    DiagnosticSink*     sink)
{
    return linkage->findOrImportModule(name, loc, sink);
}

void Session::addBuiltinSource(
    RefPtr<Scope> const&    scope,
    String const&           path,
    String const&           source)
{
    SourceManager* sourceManager = getBuiltinSourceManager();

    DiagnosticSink sink(sourceManager);
    RefPtr<FrontEndCompileRequest> compileRequest = new FrontEndCompileRequest(
        m_builtinLinkage,
        &sink);
    compileRequest->m_isStandardLibraryCode = true;

    // Set the source manager on the sink
    sink.setSourceManager(sourceManager);
    // Make the linkage use the builtin source manager
    Linkage* linkage = compileRequest->getLinkage();
    linkage->setSourceManager(sourceManager);

    Name* moduleName = getNamePool()->getName(path);
    auto translationUnitIndex = compileRequest->addTranslationUnit(SourceLanguage::Slang, moduleName);

    
    compileRequest->addTranslationUnitSourceString(
        translationUnitIndex,
        path,
        source);

    SlangResult res = compileRequest->executeActionsInner();
    if (SLANG_FAILED(res))
    {
        char const* diagnostics = sink.outputBuffer.getBuffer();
        fprintf(stderr, "%s", diagnostics);

#ifdef _WIN32
        OutputDebugStringA(diagnostics);
#endif

        SLANG_UNEXPECTED("error in Slang standard library");
    }

    // Extract the AST for the code we just parsed
    auto module = compileRequest->translationUnits[translationUnitIndex]->getModule();
    auto moduleDecl = module->getModuleDecl();

    // Put in the loaded module map
    linkage->mapNameToLoadedModules.Add(moduleName, module);

    // Add the resulting code to the appropriate scope
    if (!scope->containerDecl)
    {
        // We are the first chunk of code to be loaded for this scope
        scope->containerDecl = moduleDecl;
    }
    else
    {
        // We need to create a new scope to link into the whole thing
        auto subScope = new Scope();
        subScope->containerDecl = moduleDecl;
        subScope->nextSibling = scope->nextSibling;
        scope->nextSibling = subScope;
    }

    // We need to retain this AST so that we can use it in other code
    // (Note that the `Scope` type does not retain the AST it points to)
    stdlibModules.add(module);
}

Session::~Session()
{
    // destroy modules next
    stdlibModules = decltype(stdlibModules)();
}

}

// implementation of C interface

SLANG_API SlangSession* spCreateSession(const char*)
{
    Slang::RefPtr<Slang::Session> session(new Slang::Session());
    session->init();
    // Will be returned with a refcount of 1
    return asExternal(session.detach());
}

SLANG_API SlangResult slang_createGlobalSession(
    SlangInt                apiVersion,
    slang::IGlobalSession** outGlobalSession)
{
    if(apiVersion != 0)
        return SLANG_E_NOT_IMPLEMENTED;

    Slang::RefPtr<Slang::Session> globalSession(new Slang::Session());
    globalSession->init();
    Slang::ComPtr<slang::IGlobalSession> result(Slang::asExternal(globalSession));
    *outGlobalSession = result.detach();
    return SLANG_OK;
}

SLANG_API void spDestroySession(
    SlangSession*   inSession)
{
    if(!inSession) return;

    Slang::Session* session = Slang::asInternal(inSession);
    // It is assumed there is only a single reference on the session (the one placed
    // with spCreateSession) if this function is called
    SLANG_ASSERT(session->debugGetReferenceCount() == 1);
    // Release
    session->release();
}

SLANG_API const char* spGetBuildTagString()
{
    return SLANG_TAG_VERSION;
}

SLANG_API void spAddBuiltins(
    SlangSession*   session,
    char const*     sourcePath,
    char const*     sourceString)
{
    auto s = Slang::asInternal(session);
    s->addBuiltinSource(

        // TODO(tfoley): Add ability to directly new builtins to the approriate scope
        s->coreLanguageScope,

        sourcePath,
        sourceString);
}

SLANG_API void spSessionSetSharedLibraryLoader(
    SlangSession*               session,
    ISlangSharedLibraryLoader* loader)
{
    auto s = Slang::asInternal(session);
    loader = loader ? loader : Slang::DefaultSharedLibraryLoader::getSingleton();
    s->setSharedLibraryLoader(loader);
}

SLANG_API ISlangSharedLibraryLoader* spSessionGetSharedLibraryLoader(
    SlangSession*               session)
{
    auto s = Slang::asInternal(session);
    return (s->m_sharedLibraryLoader == Slang::DefaultSharedLibraryLoader::getSingleton()) ? nullptr : s->m_sharedLibraryLoader.get();
}

SLANG_API SlangResult spSessionCheckCompileTargetSupport(
    SlangSession*                session,
    SlangCompileTarget           target)
{
    auto s = Slang::asInternal(session);
    return Slang::checkCompileTargetSupport(s, Slang::CodeGenTarget(target));
}

SLANG_API SlangResult spSessionCheckPassThroughSupport(
    SlangSession*       session,
    SlangPassThrough    passThrough)
{
    auto s = Slang::asInternal(session);
    return Slang::checkExternalCompilerSupport(s, Slang::PassThroughMode(passThrough));
}

SLANG_API SlangCompileRequest* spCreateCompileRequest(
    SlangSession* session)
{
    auto s = Slang::asInternal(session);
    auto req = new Slang::EndToEndCompileRequest(s);
    return asExternal(req);
}

/*!
@brief Destroy a compile request.
*/
SLANG_API void spDestroyCompileRequest(
    SlangCompileRequest*    request)
{
    if(!request) return;
    auto req = Slang::asInternal(request);

    delete req;
}

SLANG_API void spSetFileSystem(
    SlangCompileRequest*    request,
    ISlangFileSystem*       fileSystem)
{
    if(!request) return;
    Slang::asInternal(request)->getLinkage()->setFileSystem(fileSystem);
}

SLANG_API void spSetCompileFlags(
    SlangCompileRequest*    request,
    SlangCompileFlags       flags)
{
    Slang::asInternal(request)->getFrontEndReq()->compileFlags = flags;
}

SLANG_API void spSetDumpIntermediates(
    SlangCompileRequest*    request,
    int                     enable)
{
    Slang::asInternal(request)->getBackEndReq()->shouldDumpIntermediates = enable != 0;
}

SLANG_API void spSetDumpIntermediatePrefix(
    SlangCompileRequest*    request,
    const char* prefix)
{
    Slang::asInternal(request)->getBackEndReq()->m_dumpIntermediatePrefix = prefix; 
}

SLANG_API void spSetLineDirectiveMode(
    SlangCompileRequest*    request,
    SlangLineDirectiveMode  mode)
{
    // TODO: validation

    Slang::asInternal(request)->getBackEndReq()->lineDirectiveMode = Slang::LineDirectiveMode(mode);
}

SLANG_API void spSetCommandLineCompilerMode(
    SlangCompileRequest* request)
{
    Slang::asInternal(request)->isCommandLineCompile = true;

}

SLANG_API void spSetCodeGenTarget(
        SlangCompileRequest*    request,
        SlangCompileTarget target)
{
    auto req = Slang::asInternal(request);
    auto linkage = req->getLinkage();
    linkage->targets.clear();
    linkage->addTarget(Slang::CodeGenTarget(target));
}

SLANG_API int spAddCodeGenTarget(
    SlangCompileRequest*    request,
    SlangCompileTarget      target)
{
    auto req = Slang::asInternal(request);
    auto linkage = req->getLinkage();
    return (int) linkage->addTarget(Slang::CodeGenTarget(target));
}

SLANG_API void spSetTargetProfile(
    SlangCompileRequest*    request,
    int                     targetIndex,
    SlangProfileID          profile)
{
    auto req = Slang::asInternal(request);
    auto linkage = req->getLinkage();
    linkage->targets[targetIndex]->targetProfile = Slang::Profile(profile);
}

SLANG_API void spSetTargetFlags(
    SlangCompileRequest*    request,
    int                     targetIndex,
    SlangTargetFlags        flags)
{
    auto req = Slang::asInternal(request);
    auto linkage = req->getLinkage();
    linkage->targets[targetIndex]->targetFlags = flags;
}

SLANG_API void spSetTargetFloatingPointMode(
    SlangCompileRequest*    request,
    int                     targetIndex,
    SlangFloatingPointMode  mode)
{
    auto req = Slang::asInternal(request);
    auto linkage = req->getLinkage();
    linkage->targets[targetIndex]->floatingPointMode = Slang::FloatingPointMode(mode);
}

SLANG_API void spSetMatrixLayoutMode(
    SlangCompileRequest*    request,
    SlangMatrixLayoutMode   mode)
{
    auto req = Slang::asInternal(request);
    auto linkage = req->getLinkage();
    linkage->setMatrixLayoutMode(mode);
}

SLANG_API void spSetTargetMatrixLayoutMode(
    SlangCompileRequest*    request,
    int                     targetIndex,
    SlangMatrixLayoutMode   mode)
{
    SLANG_UNUSED(targetIndex);
    spSetMatrixLayoutMode(request, mode);
}

/*!
@brief Set the level of debug information to produce.
*/
SLANG_API void spSetDebugInfoLevel(
    SlangCompileRequest*    request,
    SlangDebugInfoLevel     level)
{
    auto req = Slang::asInternal(request);
    auto linkage = req->getLinkage();
    linkage->debugInfoLevel = Slang::DebugInfoLevel(level);
}

/*!
@brief Set the level of optimization to perform.
*/
SLANG_API void spSetOptimizationLevel(
    SlangCompileRequest*    request,
    SlangOptimizationLevel  level)
{
    auto req = Slang::asInternal(request);
    auto linkage = req->getLinkage();
    linkage->optimizationLevel = Slang::OptimizationLevel(level);
}


SLANG_API void spSetOutputContainerFormat(
    SlangCompileRequest*    request,
    SlangContainerFormat    format)
{
    auto req = Slang::asInternal(request);
    req->m_containerFormat = Slang::ContainerFormat(format);
}


SLANG_API void spSetPassThrough(
    SlangCompileRequest*    request,
    SlangPassThrough        passThrough)
{
    Slang::asInternal(request)->passThrough = Slang::PassThroughMode(passThrough);
}

SLANG_API void spSetDiagnosticCallback(
    SlangCompileRequest*    request,
    SlangDiagnosticCallback callback,
    void const*             userData)
{
    using namespace Slang;

    if(!request) return;
    auto req = Slang::asInternal(request);

    ComPtr<ISlangWriter> writer(new CallbackWriter(callback, userData, WriterFlag::IsConsole));
    req->setWriter(WriterChannel::Diagnostic, writer);
}

SLANG_API void spSetWriter(
    SlangCompileRequest*    request,
    SlangWriterChannel      chan, 
    ISlangWriter*           writer)
{
    if (!request) return;
    auto req = Slang::asInternal(request);

    req->setWriter(Slang::WriterChannel(chan), writer);
}

SLANG_API ISlangWriter* spGetWriter(
    SlangCompileRequest*    request,
    SlangWriterChannel      chan)
{
    if (!request) return nullptr;
    auto req = Slang::asInternal(request);
    return req->getWriter(Slang::WriterChannel(chan));
}

SLANG_API void spAddSearchPath(
    SlangCompileRequest*    request,
    const char*             path)
{
    auto req = Slang::asInternal(request);
    auto linkage = req->getLinkage();
    linkage->addSearchPath(path);
}

SLANG_API void spAddPreprocessorDefine(
    SlangCompileRequest*    request,
    const char*             key,
    const char*             value)
{
    auto req = Slang::asInternal(request);
    auto linkage = req->getLinkage();
    linkage->addPreprocessorDefine(key, value);
}

SLANG_API char const* spGetDiagnosticOutput(
    SlangCompileRequest*    request)
{
    if(!request) return 0;
    auto req = Slang::asInternal(request);
    return req->mDiagnosticOutput.begin();
}

SLANG_API SlangResult spGetDiagnosticOutputBlob(
    SlangCompileRequest*    request,
    ISlangBlob**            outBlob)
{
    if(!request) return SLANG_ERROR_INVALID_PARAMETER;
    if(!outBlob) return SLANG_ERROR_INVALID_PARAMETER;

    auto req = Slang::asInternal(request);

    if(!req->diagnosticOutputBlob)
    {
        req->diagnosticOutputBlob = Slang::StringUtil::createStringBlob(req->mDiagnosticOutput);
    }

    Slang::ComPtr<ISlangBlob> resultBlob = req->diagnosticOutputBlob;
    *outBlob = resultBlob.detach();
    return SLANG_OK;
}

// New-fangled compilation API

SLANG_API int spAddTranslationUnit(
    SlangCompileRequest*    request,
    SlangSourceLanguage     language,
    char const*             inName)
{
    auto req = Slang::asInternal(request);
    auto frontEndReq = req->getFrontEndReq();

    Slang::NamePool* namePool = req->getFrontEndReq()->getNamePool();

    // Work out a module name. Can be nullptr if so will generate a name
    Slang::Name* moduleName = inName ? namePool->getName(inName) : frontEndReq->m_defaultModuleName;

    // If moduleName is nullptr a name will be generated
    
    return frontEndReq->addTranslationUnit(
        Slang::SourceLanguage(language),
        moduleName);
}

SLANG_API void spSetDefaultModuleName(
    SlangCompileRequest*    request,
    const char* defaultModuleName)
{
    auto req = Slang::asInternal(request);
    auto frontEndReq = req->getFrontEndReq();

    Slang::NamePool* namePool = req->getFrontEndReq()->getNamePool();

    frontEndReq->m_defaultModuleName = namePool->getName(defaultModuleName);
}

namespace Slang
{
SlangResult _addLibraryReference(EndToEndCompileRequest* req, Stream* stream)
{
    // Load up the module
    RiffContainer riffContainer;
    SLANG_RETURN_ON_FAIL(RiffUtil::read(stream, riffContainer));

    auto linkage = req->getLinkage();

    // TODO(JS): May be better to have a ITypeComponent that encapsulates a collection of modules
    // For now just add to the linkage

    {
        SerialContainerData containerData;

        SerialContainerUtil::ReadOptions options;
        options.namePool = req->getNamePool();
        options.session = req->getSession();
        options.sharedASTBuilder = linkage->getASTBuilder()->getSharedASTBuilder();
        options.sourceManager = linkage->getSourceManager();
        options.linkage = req->getLinkage();
        options.sink = req->getSink();

        SLANG_RETURN_ON_FAIL(SerialContainerUtil::read(&riffContainer, options, containerData));

        for (const auto& module : containerData.modules)
        {
            // If the irModule is set, add it
            if (module.irModule)
            {
                linkage->m_libModules.add(module.irModule);
            }
        }

        FrontEndCompileRequest* frontEndRequest = req->getFrontEndReq();

        for (const auto& entryPoint : containerData.entryPoints)
        {
            FrontEndCompileRequest::ExtraEntryPointInfo dst;
            dst.mangledName = entryPoint.mangledName;
            dst.name = entryPoint.name;
            dst.profile = entryPoint.profile;

            // Add entry point
            frontEndRequest->m_extraEntryPoints.add(dst);
        }
    }

    return SLANG_OK;
}
}


SLANG_API SlangResult spAddLibraryReference(
    SlangCompileRequest*    request,
    const void* libData,
    size_t libDataSize)
{
    using namespace Slang;
    auto req = Slang::asInternal(request);

    // We need to deserialize and add the modules
    MemoryStreamBase fileStream(FileAccess::Read, libData, libDataSize);

    return _addLibraryReference(req, &fileStream);
}

SLANG_API void spTranslationUnit_addPreprocessorDefine(
    SlangCompileRequest*    request,
    int                     translationUnitIndex,
    const char*             key,
    const char*             value)
{
    auto req = Slang::asInternal(request);
    auto frontEndReq = req->getFrontEndReq();

    frontEndReq->translationUnits[translationUnitIndex]->preprocessorDefinitions[key] = value;
}

SLANG_API void spAddTranslationUnitSourceFile(
    SlangCompileRequest*    request,
    int                     translationUnitIndex,
    char const*             path)
{
    if(!request) return;
    auto req = Slang::asInternal(request);
    auto frontEndReq = req->getFrontEndReq();
    if(!path) return;
    if(translationUnitIndex < 0) return;
    if(Slang::Index(translationUnitIndex) >= frontEndReq->translationUnits.getCount()) return;

    frontEndReq->addTranslationUnitSourceFile(
        translationUnitIndex,
        path);
}

SLANG_API void spAddTranslationUnitSourceString(
    SlangCompileRequest*    request,
    int                     translationUnitIndex,
    char const*             path,
    char const*             source)
{
    if(!source) return;
    spAddTranslationUnitSourceStringSpan(
        request,
        translationUnitIndex,
        path,
        source,
        source + strlen(source));
}

SLANG_API void spAddTranslationUnitSourceStringSpan(
    SlangCompileRequest*    request,
    int                     translationUnitIndex,
    char const*             path,
    char const*             sourceBegin,
    char const*             sourceEnd)
{
    using namespace Slang;
    if(!request) return;
    auto req = Slang::asInternal(request);
    auto frontEndReq = req->getFrontEndReq();
    if(!sourceBegin) return;
    if(translationUnitIndex < 0) return;
    if(Index(translationUnitIndex) >= frontEndReq->translationUnits.getCount()) return;

    if(!path) path = "";

    frontEndReq->addTranslationUnitSourceString(
        translationUnitIndex,
        path,
        UnownedStringSlice(sourceBegin, sourceEnd));
}

SLANG_API void spAddTranslationUnitSourceBlob(
    SlangCompileRequest*    request,
    int                     translationUnitIndex,
    char const*             path,
    ISlangBlob*             sourceBlob)
{
    if(!request) return;
    auto req = Slang::asInternal(request);
    auto frontEndReq = req->getFrontEndReq();
    if(!sourceBlob) return;
    if(translationUnitIndex < 0) return;
    if(Slang::Index(translationUnitIndex) >= frontEndReq->translationUnits.getCount()) return;

    if(!path) path = "";

    frontEndReq->addTranslationUnitSourceBlob(
        translationUnitIndex,
        path,
        sourceBlob);
}






SLANG_API SlangProfileID spFindProfile(
    SlangSession*,
    char const*     name)
{
    return Slang::Profile::lookUp(name).raw;
}

SLANG_API int spAddEntryPoint(
    SlangCompileRequest*    request,
    int                     translationUnitIndex,
    char const*             name,
    SlangStage              stage)
{
    return spAddEntryPointEx(
        request,
        translationUnitIndex,
        name,
        stage,
        0,
        nullptr);
}

SLANG_API int spAddEntryPointEx(
    SlangCompileRequest*    request,
    int                     translationUnitIndex,
    char const*             name,
    SlangStage              stage,
    int                     genericParamTypeNameCount,
    char const **           genericParamTypeNames)
{
    using namespace Slang;
    if (!request) return -1;
    auto req = Slang::asInternal(request);
    auto frontEndReq = req->getFrontEndReq();
    if (!name) return -1;
    if (translationUnitIndex < 0) return -1;
    if (Index(translationUnitIndex) >= frontEndReq->translationUnits.getCount()) return -1;
    List<String> typeNames;
    for (int i = 0; i < genericParamTypeNameCount; i++)
        typeNames.add(genericParamTypeNames[i]);
    return req->addEntryPoint(
        translationUnitIndex,
        name,
        Profile(Stage(stage)),
        typeNames);
}

SLANG_API SlangResult spSetGlobalGenericArgs(
    SlangCompileRequest*    request,
    int                     genericArgCount,
    char const**            genericArgs)
{
    if (!request) return SLANG_FAIL;
    auto req = Slang::asInternal(request);

    auto& argStrings = req->globalSpecializationArgStrings;
    argStrings.clear();
    for (int i = 0; i < genericArgCount; i++)
        argStrings.add(genericArgs[i]);

    return SLANG_OK;
}

SLANG_API SlangResult spSetTypeNameForGlobalExistentialTypeParam(
    SlangCompileRequest*    request,
    int                     slotIndex,
    char const*             typeName)
{
    using namespace Slang;
    if(!request)        return SLANG_FAIL;
    if(slotIndex < 0)   return SLANG_FAIL;
    if(!typeName)       return SLANG_FAIL;

    auto req = Slang::asInternal(request);
    auto& typeArgStrings = req->globalSpecializationArgStrings;
    if(Index(slotIndex) >= typeArgStrings.getCount())
        typeArgStrings.setCount(slotIndex+1);
    typeArgStrings[slotIndex] = String(typeName);
    return SLANG_OK;
}

SLANG_API SlangResult spSetTypeNameForEntryPointExistentialTypeParam(
    SlangCompileRequest*    request,
    int                     entryPointIndex,
    int                     slotIndex,
    char const*             typeName)
{
    using namespace Slang;
    if(!request)            return SLANG_FAIL;
    if(entryPointIndex < 0) return SLANG_FAIL;
    if(slotIndex < 0)       return SLANG_FAIL;
    if(!typeName)           return SLANG_FAIL;

    auto req = Slang::asInternal(request);
    if(Index(entryPointIndex) >= req->entryPoints.getCount())
        return SLANG_FAIL;

    auto& entryPointInfo = req->entryPoints[entryPointIndex];
    auto& typeArgStrings = entryPointInfo.specializationArgStrings;
    if(Index(slotIndex) >= typeArgStrings.getCount())
        typeArgStrings.setCount(slotIndex+1);
    typeArgStrings[slotIndex] = String(typeName);
    return SLANG_OK;
}

// Compile in a context that already has its translation units specified
SLANG_API SlangResult spCompile(
    SlangCompileRequest*    request)
{
    using namespace Slang;
    auto req = asInternal(request);

    SlangResult res = SLANG_FAIL;

#if !defined(SLANG_DEBUG_INTERNAL_ERROR)
    // By default we'd like to catch as many internal errors as possible,
    // and report them to the user nicely (rather than just crash their
    // application). Internally Slang currently uses exceptions for this.
    //
    // TODO: Consider using `setjmp()`-style escape so that we can work
    // with applications that disable exceptions.
    //
    // TODO: Consider supporting Windows "Structured Exception Handling"
    // so that we can also recover from a wider class of crashes.
    
    try
    {
        res = req->executeActions();
    }
    catch (const AbortCompilationException&)
    {
        // This situation indicates a fatal (but not necessarily internal) error
        // that forced compilation to terminate. There should already have been
        // a diagnostic produced, so we don't need to add one here.
    }
    catch (const Exception& e)
    {
        // The compiler failed due to an internal error that was detected.
        // We will print out information on the exception to help out the user
        // in either filing a bug, or locating what in their code created
        // a problem.
        req->getSink()->diagnose(SourceLoc(), Diagnostics::compilationAbortedDueToException, typeid(e).name(), e.Message);
    }
    catch (...)
    {
        // The compiler failed due to some exception that wasn't a sublass of
        // `Exception`, so something really fishy is going on. We want to
        // let the user know that we messed up, so they know to blame Slang
        // and not some other component in their system.
        req->getSink()->diagnose(SourceLoc(), Diagnostics::compilationAborted);
    }
    req->mDiagnosticOutput = req->getSink()->outputBuffer.ProduceString();
    
#else
    // When debugging, we probably don't want to filter out any errors, since
    // we are probably trying to root-cause and *fix* those errors.
    {
        res = req->executeActions();
    }
#endif

    // Repro dump handling
    {
        if (req->dumpRepro.getLength())
        {
            SlangResult saveRes = ReproUtil::saveState(req, req->dumpRepro);
            if (SLANG_FAILED(saveRes))
            {
                req->getSink()->diagnose(SourceLoc(), Diagnostics::unableToWriteReproFile, req->dumpRepro);
                return saveRes;
            }
        }
        else if (req->dumpReproOnError && SLANG_FAILED(res))
        {
            String reproFileName;
            SlangResult saveRes = SLANG_FAIL;

            RefPtr<Stream> stream;
            if (SLANG_SUCCEEDED(ReproUtil::findUniqueReproDumpStream(req, reproFileName, stream)))
            {
                saveRes = ReproUtil::saveState(req, stream);
            }

            if (SLANG_FAILED(saveRes))
            {
                req->getSink()->diagnose(SourceLoc(), Diagnostics::unableToWriteReproFile, reproFileName);
            }
        }
    }

    return res;
}

SLANG_API int
spGetDependencyFileCount(
    SlangCompileRequest*    request)
{
    if(!request) return 0;
    auto req = Slang::asInternal(request);
    auto frontEndReq = req->getFrontEndReq();
    auto program = frontEndReq->getGlobalAndEntryPointsComponentType();
    return (int) program->getFilePathDependencies().getCount();
}

/** Get the path to a file this compilation dependend on.
*/
SLANG_API char const*
spGetDependencyFilePath(
    SlangCompileRequest*    request,
    int                     index)
{
    if(!request) return 0;
    auto req = Slang::asInternal(request);
    auto frontEndReq = req->getFrontEndReq();
    auto program = frontEndReq->getGlobalAndEntryPointsComponentType();
    return program->getFilePathDependencies()[index].begin();
}

SLANG_API int
spGetTranslationUnitCount(
    SlangCompileRequest*    request)
{
    auto req = Slang::asInternal(request);
    auto frontEndReq = req->getFrontEndReq();
    return (int) frontEndReq->translationUnits.getCount();
}

// Get the output code associated with a specific translation unit
SLANG_API char const* spGetTranslationUnitSource(
    SlangCompileRequest*    /*request*/,
    int                     /*translationUnitIndex*/)
{
    fprintf(stderr, "DEPRECATED: spGetTranslationUnitSource()\n");
    return nullptr;
}

SLANG_API void const* spGetEntryPointCode(
    SlangCompileRequest*    request,
    int                     entryPointIndex,
    size_t*                 outSize)
{
    using namespace Slang;

    // Zero the size initially, in case need to return nullptr for error.
    if (outSize)
    {
        *outSize = 0;
    }

    auto req = Slang::asInternal(request);
    auto linkage = req->getLinkage();
    auto program = req->getSpecializedGlobalAndEntryPointsComponentType();

    // TODO: We should really accept a target index in this API
    Index targetIndex = 0;
    auto targetCount = linkage->targets.getCount();
    if (targetIndex >= targetCount)
        return nullptr;
    auto targetReq = linkage->targets[targetIndex];


    if(entryPointIndex < 0) return nullptr;
    if(Index(entryPointIndex) >= program->getEntryPointCount()) return nullptr;
    auto entryPoint = program->getEntryPoint(entryPointIndex);

    auto targetProgram = program->getTargetProgram(targetReq);
    if(!targetProgram)
        return nullptr;
    CompileResult& result = targetProgram->getExistingEntryPointResult(entryPointIndex);

    ComPtr<ISlangBlob> blob;
    SLANG_RETURN_NULL_ON_FAIL(result.getBlob(blob));

    if (outSize)
    {
        *outSize = blob->getBufferSize();
    }

    return (void*)blob->getBufferPointer();
}

static SlangResult _getEntryPointResult(
    SlangCompileRequest*    request,
    int                     entryPointIndex,
    int                     targetIndex,
    Slang::CompileResult**  outCompileResult)
{
    using namespace Slang;
    if (!request) return SLANG_ERROR_INVALID_PARAMETER;
    
    auto req = Slang::asInternal(request);
    auto linkage = req->getLinkage();
    auto program = req->getSpecializedGlobalAndEntryPointsComponentType();

    Index targetCount = linkage->targets.getCount();
    if ((targetIndex < 0) || (targetIndex >= targetCount))
    {
        return SLANG_ERROR_INVALID_PARAMETER;
    }
    auto targetReq = linkage->targets[targetIndex];

    Index entryPointCount = req->entryPoints.getCount();
    if ((entryPointIndex < 0) || (entryPointIndex >= entryPointCount))
    {
        return SLANG_ERROR_INVALID_PARAMETER;
    }
    auto entryPointReq = program->getEntryPoint(entryPointIndex);


    auto targetProgram = program->getTargetProgram(targetReq);
    if (!targetProgram)
        return SLANG_FAIL;
    *outCompileResult = &targetProgram->getExistingEntryPointResult(entryPointIndex);
    return SLANG_OK;
}

static SlangResult _getWholeProgramResult(
    SlangCompileRequest* request,
    int targetIndex,
    Slang::CompileResult** outCompileResult)
{
    using namespace Slang;
    if (!request)
        return SLANG_ERROR_INVALID_PARAMETER;

    auto req = Slang::asInternal(request);
    auto linkage = req->getLinkage();
    auto program = req->getSpecializedGlobalAndEntryPointsComponentType();

    Index targetCount = linkage->targets.getCount();
    if ((targetIndex < 0) || (targetIndex >= targetCount))
    {
        return SLANG_ERROR_INVALID_PARAMETER;
    }
    auto targetReq = linkage->targets[targetIndex];

    auto targetProgram = program->getTargetProgram(targetReq);
    if (!targetProgram)
        return SLANG_FAIL;
    *outCompileResult = &targetProgram->getExistingWholeProgramResult();
    return SLANG_OK;
}

SLANG_API SlangResult spGetEntryPointCodeBlob(
        SlangCompileRequest*    request,
        int                     entryPointIndex,
        int                     targetIndex,
        ISlangBlob**            outBlob)
{
    using namespace Slang;
    if(!outBlob) return SLANG_ERROR_INVALID_PARAMETER;
    Slang::CompileResult* compileResult = nullptr;
    SLANG_RETURN_ON_FAIL(_getEntryPointResult(request, entryPointIndex, targetIndex, &compileResult));

    ComPtr<ISlangBlob> blob;
    SLANG_RETURN_ON_FAIL(compileResult->getBlob(blob));
    *outBlob = blob.detach();
    return SLANG_OK;
}

SLANG_API SlangResult spGetEntryPointHostCallable(
    SlangCompileRequest*    request,
    int                     entryPointIndex,
    int                     targetIndex,
    ISlangSharedLibrary**   outSharedLibrary)
{
    using namespace Slang;
    if (!outSharedLibrary) return SLANG_ERROR_INVALID_PARAMETER;

    Slang::CompileResult* compileResult = nullptr;
    SLANG_RETURN_ON_FAIL(_getEntryPointResult(request, entryPointIndex, targetIndex, &compileResult));

    ComPtr<ISlangSharedLibrary> sharedLibrary;
    SLANG_RETURN_ON_FAIL(compileResult->getSharedLibrary(sharedLibrary));
    *outSharedLibrary = sharedLibrary.detach();
    return SLANG_OK;
}

SLANG_API SlangResult spGetTargetCodeBlob(
    SlangCompileRequest* request,
    int targetIndex,
    ISlangBlob** outBlob)
{
    using namespace Slang;
    if (!outBlob)
        return SLANG_ERROR_INVALID_PARAMETER;
    Slang::CompileResult* compileResult = nullptr;
    SLANG_RETURN_ON_FAIL(
        _getWholeProgramResult(request, targetIndex, &compileResult));

    ComPtr<ISlangBlob> blob;
    SLANG_RETURN_ON_FAIL(compileResult->getBlob(blob));
    *outBlob = blob.detach();
    return SLANG_OK;
}

SLANG_API SlangResult spGetTargetHostCallable(
    SlangCompileRequest* request,
    int targetIndex,
    ISlangSharedLibrary** outSharedLibrary)
{
    using namespace Slang;
    if (!outSharedLibrary)
        return SLANG_ERROR_INVALID_PARAMETER;

    Slang::CompileResult* compileResult = nullptr;
    SLANG_RETURN_ON_FAIL(
        _getWholeProgramResult(request, targetIndex, &compileResult));

    ComPtr<ISlangSharedLibrary> sharedLibrary;
    SLANG_RETURN_ON_FAIL(compileResult->getSharedLibrary(sharedLibrary));
    *outSharedLibrary = sharedLibrary.detach();
    return SLANG_OK;
}

SLANG_API char const* spGetEntryPointSource(
    SlangCompileRequest*    request,
    int                     entryPointIndex)
{
    return (char const*) spGetEntryPointCode(request, entryPointIndex, nullptr);
}

SLANG_API void const* spGetCompileRequestCode(
    SlangCompileRequest*    inRequest,
    size_t*                 outSize)
{
    using namespace Slang;
    auto request = asInternal(inRequest);

    if (request->m_containerBlob)
    {
        *outSize = request->m_containerBlob->getBufferSize();
        return request->m_containerBlob->getBufferPointer();
    }

    // Container blob does not have any contents
    *outSize = 0;
    return nullptr;
}

SLANG_API SlangResult spGetContainerCode(
    SlangCompileRequest*    inRequest,
    ISlangBlob**            outBlob)
{
    using namespace Slang;
    auto request = asInternal(inRequest);

    ISlangBlob* containerBlob = request->m_containerBlob;
    if (containerBlob)
    {
        containerBlob->addRef();
        *outBlob = containerBlob;
        return SLANG_OK;
    }

    return SLANG_FAIL;
}

SLANG_API SlangResult spLoadRepro(
    SlangCompileRequest* inRequest,
    ISlangFileSystem* fileSystem,
    const void* data,
    size_t size)
{
    using namespace Slang;
    auto request = asInternal(inRequest);

    List<uint8_t> buffer;
    SLANG_RETURN_ON_FAIL(ReproUtil::loadState((const uint8_t*)data, size, buffer));

    MemoryOffsetBase base;
    base.set(buffer.getBuffer(), buffer.getCount());

    ReproUtil::RequestState* requestState = ReproUtil::getRequest(buffer);

    SLANG_RETURN_ON_FAIL(ReproUtil::load(base, requestState, fileSystem, request));
    return SLANG_OK;
}

SLANG_API SlangResult spSaveRepro(
    SlangCompileRequest* inRequest,
    ISlangBlob** outBlob)
{
    using namespace Slang;
    auto request = asInternal(inRequest);

    OwnedMemoryStream stream(FileAccess::Write);

    SLANG_RETURN_ON_FAIL(ReproUtil::saveState(request, &stream));

    RefPtr<ListBlob> listBlob(new ListBlob);

    // Put the content of the stream in the blob
    stream.swapContents(listBlob->m_data);

    *outBlob = listBlob.detach();
    return SLANG_OK;
}

SLANG_API SlangResult spEnableReproCapture(
    SlangCompileRequest* inRequest)
{
    using namespace Slang;
    auto request = asInternal(inRequest);

    request->getLinkage()->setRequireCacheFileSystem(true);
    return SLANG_OK;
}

SLANG_API SlangResult spExtractRepro(SlangSession* session, const void* reproData, size_t reproDataSize, ISlangFileSystemExt* fileSystem)
{
    using namespace Slang;
    SLANG_UNUSED(session);

    List<uint8_t> buffer;
    {
        MemoryStreamBase memoryStream(FileAccess::Read, reproData, reproDataSize);
        SLANG_RETURN_ON_FAIL(ReproUtil::loadState(&memoryStream, buffer));
    }

    MemoryOffsetBase base;
    base.set(buffer.getBuffer(), buffer.getCount());

    ReproUtil::RequestState* requestState = ReproUtil::getRequest(buffer);
    return ReproUtil::extractFiles(base, requestState, fileSystem);
}

SLANG_API SlangResult spLoadReproAsFileSystem(
    SlangSession* session,
    const void* reproData,
    size_t reproDataSize,
    ISlangFileSystem* replaceFileSystem,
    ISlangFileSystemExt** outFileSystem)
{
    using namespace Slang;

    SLANG_UNUSED(session);
    
    MemoryStreamBase stream(FileAccess::Read, reproData, reproDataSize);

    List<uint8_t> buffer;
    SLANG_RETURN_ON_FAIL(ReproUtil::loadState(&stream, buffer));

    auto requestState = ReproUtil::getRequest(buffer);
    MemoryOffsetBase base;
    base.set(buffer.getBuffer(), buffer.getCount());

    RefPtr<CacheFileSystem> cacheFileSystem;
    SLANG_RETURN_ON_FAIL(ReproUtil::loadFileSystem(base, requestState, replaceFileSystem, cacheFileSystem));

    *outFileSystem = cacheFileSystem.detach();
    return SLANG_OK;
}

// Reflection API

SLANG_API SlangResult spCompileRequest_getProgram(
    SlangCompileRequest*    request,
    slang::IComponentType** outProgram)
{
    if( !request ) return SLANG_ERROR_INVALID_PARAMETER;
    auto req = Slang::asInternal(request);
    auto program = req->getSpecializedGlobalComponentType();

    *outProgram = Slang::ComPtr<slang::IComponentType>(program).detach();
    return SLANG_OK;
}

SLANG_API SlangResult spCompileRequest_getModule(
    SlangCompileRequest*    request,
    SlangInt                translationUnitIndex,
    slang::IModule**        outModule)
{
    if( !request ) return SLANG_ERROR_INVALID_PARAMETER;
    auto req = Slang::asInternal(request);

    auto module = req->getFrontEndReq()->getTranslationUnit(translationUnitIndex)->getModule();

    *outModule = Slang::ComPtr<slang::IModule>(module).detach();
    return SLANG_OK;
}

SLANG_API SlangResult spCompileRequest_getSession(
    SlangCompileRequest* request,
    slang::ISession** outSession)
{
    auto session = Slang::asInternal(request)->getLinkage();
    *outSession = Slang::ComPtr<slang::ISession>(session).detach();
    return SLANG_OK;
}

SLANG_API SlangResult spCompileRequest_getEntryPoint(
    SlangCompileRequest*    request,
    SlangInt                entryPointIndex,
    slang::IComponentType** outEntryPoint)
{
    if( !request ) return SLANG_ERROR_INVALID_PARAMETER;
    auto req = Slang::asInternal(request);

    auto entryPoint = req->getSpecializedEntryPointComponentType(entryPointIndex);

    *outEntryPoint = Slang::ComPtr<slang::IComponentType>(entryPoint).detach();
    return SLANG_OK;
}


SLANG_API SlangReflection* spGetReflection(
    SlangCompileRequest*    request)
{
    if( !request ) return 0;
    auto req = Slang::asInternal(request);
    auto linkage = req->getLinkage();
    auto program = req->getSpecializedGlobalAndEntryPointsComponentType();

    // Note(tfoley): The API signature doesn't let the client
    // specify which target they want to access reflection
    // information for, so for now we default to the first one.
    //
    // TODO: Add a new `spGetReflectionForTarget(req, targetIndex)`
    // so that we can do this better, and make it clear that
    // `spGetReflection()` is shorthand for `targetIndex == 0`.
    //
    Slang::Index targetIndex = 0;
    auto targetCount = linkage->targets.getCount();
    if (targetIndex >= targetCount)
        return nullptr;

    auto targetReq = linkage->targets[targetIndex];
    auto targetProgram = program->getTargetProgram(targetReq);
    auto programLayout = targetProgram->getExistingLayout();

    return (SlangReflection*) programLayout;
}

// ... rest of reflection API implementation is in `Reflection.cpp`<|MERGE_RESOLUTION|>--- conflicted
+++ resolved
@@ -2066,10 +2066,6 @@
 
 Module::Module(Linkage* linkage, ASTBuilder* astBuilder)
     : ComponentType(linkage)
-<<<<<<< HEAD
-=======
-    , m_astBuilder(linkage->getASTBuilder()->getSharedASTBuilder(), "Module")
->>>>>>> 06007160
     , m_mangledExportPool(StringSlicePool::Style::Empty)
 {
     if (astBuilder)
@@ -2179,11 +2175,7 @@
         return;
     }
 
-<<<<<<< HEAD
     // If it's a container process it's children
-=======
-    // process `decl` itself
->>>>>>> 06007160
     if(auto containerDecl = as<ContainerDecl>(decl))
     {
         for (auto child : containerDecl->members)
@@ -2191,13 +2183,9 @@
             _processFindDeclsExportSymbolsRec(child);
         }
     }
-<<<<<<< HEAD
 
     // GenericDecl is also a container, so do subsequent test
     if (auto genericDecl = as<GenericDecl>(decl))
-=======
-    else if (auto genericDecl = as<GenericDecl>(decl))
->>>>>>> 06007160
     {
         _processFindDeclsExportSymbolsRec(genericDecl->inner);
     }
