#include "../../slang.h"
#include "../../slang-tag-version.h"

#include "../core/slang-io.h"
#include "../core/slang-string-util.h"
#include "../core/slang-shared-library.h"

#include "slang-check.h"
#include "slang-parameter-binding.h"
#include "slang-lower-to-ir.h"
#include "slang-mangle.h"
#include "slang-parser.h"
#include "slang-preprocessor.h"
#include "slang-reflection.h"
#include "slang-type-layout.h"

#include "slang-ast-dump.h"
#include "slang-ast-serialize.h"

#include "slang-repro.h"

#include "slang-file-system.h"

#include "../core/slang-writer.h"

#include "slang-source-loc.h"

#include "slang-ir-serialize.h"

#include "slang-check-impl.h"

// Used to print exception type names in internal-compiler-error messages
#include <typeinfo>

#ifdef _WIN32
#define WIN32_LEAN_AND_MEAN
#define NOMINMAX
#include <Windows.h>
#undef WIN32_LEAN_AND_MEAN
#undef NOMINMAX
#endif

namespace Slang {

/* static */const BaseTypeInfo BaseTypeInfo::s_info[Index(BaseType::CountOf)] = 
{
    { 0, 0, uint8_t(BaseType::Void) },
    { uint8_t(sizeof(bool)),   0, uint8_t(BaseType::Bool) },
    { uint8_t(sizeof(int8_t)),   BaseTypeInfo::Flag::Signed | BaseTypeInfo::Flag::Integer , uint8_t(BaseType::Int8) },
    { uint8_t(sizeof(int16_t)),  BaseTypeInfo::Flag::Signed | BaseTypeInfo::Flag::Integer , uint8_t(BaseType::Int16) },
    { uint8_t(sizeof(int32_t)),  BaseTypeInfo::Flag::Signed | BaseTypeInfo::Flag::Integer , uint8_t(BaseType::Int) },
    { uint8_t(sizeof(int64_t)),  BaseTypeInfo::Flag::Signed | BaseTypeInfo::Flag::Integer , uint8_t(BaseType::Int64) },
    { uint8_t(sizeof(uint8_t)),                               BaseTypeInfo::Flag::Integer , uint8_t(BaseType::UInt8) },
    { uint8_t(sizeof(uint16_t)),                              BaseTypeInfo::Flag::Integer , uint8_t(BaseType::UInt16) },
    { uint8_t(sizeof(uint32_t)),                              BaseTypeInfo::Flag::Integer , uint8_t(BaseType::UInt) },
    { uint8_t(sizeof(uint64_t)),                              BaseTypeInfo::Flag::Integer, uint8_t(BaseType::UInt64) },
    { uint8_t(sizeof(uint16_t)), BaseTypeInfo::Flag::FloatingPoint , uint8_t(BaseType::Half) },
    { uint8_t(sizeof(float)),    BaseTypeInfo::Flag::FloatingPoint , uint8_t(BaseType::Float) },
    { uint8_t(sizeof(double)),   BaseTypeInfo::Flag::FloatingPoint , uint8_t(BaseType::Double) },
};

/* static */bool BaseTypeInfo::check()
{
    for (Index i = 0; i < SLANG_COUNT_OF(s_info); ++i)
    {
        if (s_info[i].baseType != i)
        {
            SLANG_ASSERT(!"Inconsistency between the s_info table and BaseInfo");
            return false;
        }
    }
    return true;
}

/* static */UnownedStringSlice BaseTypeInfo::asText(BaseType baseType)
{
    switch (baseType)
    {
        case BaseType::Void:            return UnownedStringSlice::fromLiteral("void");
        case BaseType::Bool:            return UnownedStringSlice::fromLiteral("bool");
        case BaseType::Int8:            return UnownedStringSlice::fromLiteral("int8_t");
        case BaseType::Int16:           return UnownedStringSlice::fromLiteral("int16_t");
        case BaseType::Int:             return UnownedStringSlice::fromLiteral("int");
        case BaseType::Int64:           return UnownedStringSlice::fromLiteral("int64_t");
        case BaseType::UInt8:           return UnownedStringSlice::fromLiteral("uint8_t");
        case BaseType::UInt16:          return UnownedStringSlice::fromLiteral("uint16_t");
        case BaseType::UInt:            return UnownedStringSlice::fromLiteral("uint");
        case BaseType::UInt64:          return UnownedStringSlice::fromLiteral("uint64_t");
        case BaseType::Half:            return UnownedStringSlice::fromLiteral("half");
        case BaseType::Float:           return UnownedStringSlice::fromLiteral("float");
        case BaseType::Double:          return UnownedStringSlice::fromLiteral("double");
        default:
        {
            SLANG_ASSERT(!"Unknown basic type");
            return UnownedStringSlice();
        }
    }
}

// Allocate static const storage for the various interface IDs that the Slang API needs to expose
static const Guid IID_IComponentType    = SLANG_UUID_IComponentType;
static const Guid IID_IEntryPoint       = SLANG_UUID_IEntryPoint;
static const Guid IID_IGlobalSession    = SLANG_UUID_IGlobalSession;
static const Guid IID_IModule           = SLANG_UUID_IModule;
static const Guid IID_ISession          = SLANG_UUID_ISession;
static const Guid IID_ISlangBlob        = SLANG_UUID_ISlangBlob;
static const Guid IID_ISlangUnknown     = SLANG_UUID_ISlangUnknown;

void Session::init()
{
    SLANG_ASSERT(BaseTypeInfo::check());

    ::memset(m_downstreamCompilerLocators, 0, sizeof(m_downstreamCompilerLocators));
    DownstreamCompilerUtil::setDefaultLocators(m_downstreamCompilerLocators);
    m_downstreamCompilerSet = new DownstreamCompilerSet;

    // Initialize name pool
    getNamePool()->setRootNamePool(getRootNamePool());

    m_sharedLibraryLoader = DefaultSharedLibraryLoader::getSingleton();
    // Set all the shared library function pointers to nullptr
    ::memset(m_sharedLibraryFunctions, 0, sizeof(m_sharedLibraryFunctions));

    // Set up shared AST builder
    m_sharedASTBuilder = new SharedASTBuilder;
    m_sharedASTBuilder->init(this);

    //  Use to create a ASTBuilder
    RefPtr<ASTBuilder> builtinAstBuilder(new ASTBuilder(m_sharedASTBuilder, "m_builtInLinkage::m_astBuilder"));

    // And the global ASTBuilder
    globalAstBuilder = new ASTBuilder(m_sharedASTBuilder, "globalAstBuilder");


    // Make sure our source manager is initialized
    builtinSourceManager.initialize(nullptr, nullptr);

    // Built in linkage uses the built in builder
    m_builtinLinkage = new Linkage(this, builtinAstBuilder);

    
    // Because the `Session` retains the builtin `Linkage`,
    // we need to make sure that the parent pointer inside
    // `Linkage` doesn't create a retain cycle.
    //
    // This operation ensures that the parent pointer will
    // just be a raw pointer, so that the builtin linkage
    // doesn't keep the parent session alive.
    //
    m_builtinLinkage->_stopRetainingParentSession();

  
    // Create scopes for various language builtins.
    //
    // TODO: load these on-demand to avoid parsing
    // stdlib code for languages the user won't use.

    baseLanguageScope = new Scope();

    // Will stay in scope as long as ASTBuilder
    baseModuleDecl = populateBaseLanguageModule(
        m_builtinLinkage->getASTBuilder(),
        baseLanguageScope);

    coreLanguageScope = new Scope();
    coreLanguageScope->nextSibling = baseLanguageScope;

    hlslLanguageScope = new Scope();
    hlslLanguageScope->nextSibling = coreLanguageScope;

    slangLanguageScope = new Scope();
    slangLanguageScope->nextSibling = hlslLanguageScope;

    addBuiltinSource(coreLanguageScope, "core", getCoreLibraryCode());
    addBuiltinSource(hlslLanguageScope, "hlsl", getHLSLLibraryCode());

    {
        for (Index i = 0; i < Index(SourceLanguage::CountOf); ++i)
        {
            m_defaultDownstreamCompilers[i] = PassThroughMode::None;
        }
        m_defaultDownstreamCompilers[Index(SourceLanguage::C)] = PassThroughMode::GenericCCpp;
        m_defaultDownstreamCompilers[Index(SourceLanguage::CPP)] = PassThroughMode::GenericCCpp;
        m_defaultDownstreamCompilers[Index(SourceLanguage::CUDA)] = PassThroughMode::NVRTC;
    }
}

ISlangUnknown* Session::getInterface(const Guid& guid)
{
    if(guid == IID_ISlangUnknown || guid == IID_IGlobalSession)
        return asExternal(this);
    return nullptr;
}

SLANG_NO_THROW SlangResult SLANG_MCALL Session::createSession(
    slang::SessionDesc const&  desc,
    slang::ISession**          outSession)
{
    RefPtr<ASTBuilder> astBuilder(new ASTBuilder(m_sharedASTBuilder, "Session::astBuilder"));
    RefPtr<Linkage> linkage = new Linkage(this, astBuilder);

    Int targetCount = desc.targetCount;
    for(Int ii = 0; ii < targetCount; ++ii)
    {
        linkage->addTarget(desc.targets[ii]);
    }

    if(desc.flags & slang::kSessionFlag_FalcorCustomSharedKeywordSemantics)
    {
        linkage->m_useFalcorCustomSharedKeywordSemantics = true;
    }

    linkage->setMatrixLayoutMode(desc.defaultMatrixLayoutMode);

    Int searchPathCount = desc.searchPathCount;
    for(Int ii = 0; ii < searchPathCount; ++ii)
    {
        linkage->addSearchPath(desc.searchPaths[ii]);
    }

    Int macroCount = desc.preprocessorMacroCount;
    for(Int ii = 0; ii < macroCount; ++ii)
    {
        auto& macro = desc.preprocessorMacros[ii];
        linkage->addPreprocessorDefine(macro.name, macro.value);
    }

    *outSession = asExternal(linkage.detach());
    return SLANG_OK;
}

SLANG_NO_THROW SlangProfileID SLANG_MCALL Session::findProfile(
    char const*     name)
{
    return Slang::Profile::lookUp(name).raw;
}

SLANG_NO_THROW void SLANG_MCALL Session::setDownstreamCompilerPath(
    SlangPassThrough inPassThrough,
    char const* path)
{
    PassThroughMode passThrough = PassThroughMode(inPassThrough);
    SLANG_ASSERT(int(passThrough) > int(PassThroughMode::None) && int(passThrough) < int(PassThroughMode::CountOf));
    
    if (m_downstreamCompilerPaths[int(passThrough)] != path)
    {
        // Make access redetermine compiler
        resetDownstreamCompiler(passThrough);
        // Set the path
        m_downstreamCompilerPaths[int(passThrough)] = path;
    }
}

SLANG_NO_THROW void SLANG_MCALL Session::setDownstreamCompilerPrelude(
    SlangPassThrough inPassThrough,
    char const* prelude)
{
    PassThroughMode downstreamCompiler = PassThroughMode(inPassThrough);
    SLANG_ASSERT(int(downstreamCompiler) > int(PassThroughMode::None) && int(downstreamCompiler) < int(PassThroughMode::CountOf));
    const SourceLanguage sourceLanguage = getDefaultSourceLanguageForDownstreamCompiler(downstreamCompiler);
    setLanguagePrelude(SlangSourceLanguage(sourceLanguage), prelude);
}

SLANG_NO_THROW void SLANG_MCALL Session::getDownstreamCompilerPrelude(
    SlangPassThrough inPassThrough,
    ISlangBlob** outPrelude)
{
    PassThroughMode downstreamCompiler = PassThroughMode(inPassThrough);
    SLANG_ASSERT(int(downstreamCompiler) > int(PassThroughMode::None) && int(downstreamCompiler) < int(PassThroughMode::CountOf));
    const SourceLanguage sourceLanguage = getDefaultSourceLanguageForDownstreamCompiler(downstreamCompiler);
    getLanguagePrelude(SlangSourceLanguage(sourceLanguage), outPrelude);
}

SLANG_NO_THROW void SLANG_MCALL Session::setLanguagePrelude(
    SlangSourceLanguage inSourceLanguage,
    char const* prelude)
{
    SourceLanguage sourceLanguage = SourceLanguage(inSourceLanguage);
    SLANG_ASSERT(int(sourceLanguage) > int(SourceLanguage::Unknown) && int(sourceLanguage) < int(SourceLanguage::CountOf));

    SLANG_ASSERT(sourceLanguage != SourceLanguage::Unknown);

    if (sourceLanguage != SourceLanguage::Unknown)
    {
        m_languagePreludes[int(sourceLanguage)] = prelude;
    }
}

SLANG_NO_THROW void SLANG_MCALL Session::getLanguagePrelude(
    SlangSourceLanguage inSourceLanguage,
    ISlangBlob** outPrelude)
{
    SourceLanguage sourceLanguage = SourceLanguage(inSourceLanguage);
    SLANG_ASSERT(int(sourceLanguage) > int(SourceLanguage::Unknown) && int(sourceLanguage) < int(SourceLanguage::CountOf));

    SLANG_ASSERT(sourceLanguage != SourceLanguage::Unknown);

    *outPrelude = nullptr;
    if (sourceLanguage != SourceLanguage::Unknown)
    {
        *outPrelude = Slang::StringUtil::createStringBlob(m_languagePreludes[int(sourceLanguage)]).detach();
    }
}

SLANG_NO_THROW const char* SLANG_MCALL Session::getBuildTagString()
{
    return spGetBuildTagString();
}

SLANG_NO_THROW SlangResult SLANG_MCALL Session::setDefaultDownstreamCompiler(SlangSourceLanguage sourceLanguage, SlangPassThrough defaultCompiler)
{
    if (DownstreamCompiler::canCompile(defaultCompiler, sourceLanguage))
    {
        m_defaultDownstreamCompilers[int(sourceLanguage)] = PassThroughMode(defaultCompiler);
        return SLANG_OK;
    }
    return SLANG_FAIL;
}

SlangPassThrough SLANG_MCALL Session::getDefaultDownstreamCompiler(SlangSourceLanguage inSourceLanguage)
{
    SLANG_ASSERT(inSourceLanguage >= 0 && inSourceLanguage < SLANG_SOURCE_LANGUAGE_COUNT_OF);
    auto sourceLanguage = SourceLanguage(inSourceLanguage);
    return SlangPassThrough(m_defaultDownstreamCompilers[int(sourceLanguage)]);
}

DownstreamCompiler* Session::getDefaultDownstreamCompiler(SourceLanguage sourceLanguage)
{
    return getOrLoadDownstreamCompiler(m_defaultDownstreamCompilers[int(sourceLanguage)], nullptr);
}

ISlangFileSystemExt* IncludeHandlerImpl::_getFileSystemExt()
{
    return linkage->getFileSystemExt();
}

SlangResult IncludeHandlerImpl::_findFile(SlangPathType fromPathType, const String& fromPath, const String& path, PathInfo& pathInfoOut)
{
    ISlangFileSystemExt* fileSystemExt = _getFileSystemExt();

    // Get relative path
    ComPtr<ISlangBlob> combinedPathBlob;
    SLANG_RETURN_ON_FAIL(fileSystemExt->calcCombinedPath(fromPathType, fromPath.begin(), path.begin(), combinedPathBlob.writeRef()));
    String combinedPath(StringUtil::getString(combinedPathBlob));
    if (combinedPath.getLength() <= 0)
    {
        return SLANG_FAIL;
    }
     
    SlangPathType pathType;
    SLANG_RETURN_ON_FAIL(fileSystemExt->getPathType(combinedPath.begin(), &pathType));
    if (pathType != SLANG_PATH_TYPE_FILE)
    {
        return SLANG_E_NOT_FOUND;
    }

    // Get the uniqueIdentity
    ComPtr<ISlangBlob> uniqueIdentityBlob;
    SLANG_RETURN_ON_FAIL(fileSystemExt->getFileUniqueIdentity(combinedPath.begin(), uniqueIdentityBlob.writeRef()));

    // If the rel path exists -> a uniqueIdentity MUST exists too
    String uniqueIdentity(StringUtil::getString(uniqueIdentityBlob));
    if (uniqueIdentity.getLength() <= 0)
    {   
        // Unique identity can't be empty
        return SLANG_FAIL;
    }
        
    pathInfoOut.type = PathInfo::Type::Normal;
    pathInfoOut.foundPath = combinedPath;
    pathInfoOut.uniqueIdentity = uniqueIdentity;
    return SLANG_OK;     
}

SlangResult IncludeHandlerImpl::findFile(
    String const& pathToInclude,
    String const& pathIncludedFrom,
    PathInfo& pathInfoOut)
{
    pathInfoOut.type = PathInfo::Type::Unknown;

    // Try just relative to current path
    {
        SlangResult res = _findFile(SLANG_PATH_TYPE_FILE, pathIncludedFrom, pathToInclude, pathInfoOut);
        // It either succeeded or wasn't found, anything else is a failure passed back
        if (SLANG_SUCCEEDED(res) || res != SLANG_E_NOT_FOUND)
        {
            return res;
        }
    }

    // Search all the searchDirectories
    for(auto sd = searchDirectories; sd; sd = sd->parent)
    {
        for(auto& dir : sd->searchDirectories)
        {
            SlangResult res = _findFile(SLANG_PATH_TYPE_DIRECTORY, dir.path, pathToInclude, pathInfoOut);
            if (SLANG_SUCCEEDED(res) || res != SLANG_E_NOT_FOUND)
            {
                return res;
            }
        }
    }

    return SLANG_E_NOT_FOUND;
}

String IncludeHandlerImpl::simplifyPath(const String& path)
{
    ISlangFileSystemExt* fileSystemExt = _getFileSystemExt();
    ComPtr<ISlangBlob> simplifiedPath;
    if (SLANG_FAILED(fileSystemExt->getSimplifiedPath(path.getBuffer(), simplifiedPath.writeRef())))
    {
        return path;
    }
    return StringUtil::getString(simplifiedPath);
}

//


Profile getEffectiveProfile(EntryPoint* entryPoint, TargetRequest* target)
{
    auto entryPointProfile = entryPoint->getProfile();
    auto targetProfile = target->targetProfile;

    // Depending on the target *format* we might have to restrict the
    // profile family to one that makes sense.
    //
    // TODO: Some of this should really be handled as validation at
    // the front-end. People shouldn't be allowed to ask for SPIR-V
    // output with Shader Model 5.0...
    switch(target->target)
    {
    default:
        break;

    case CodeGenTarget::GLSL:
    case CodeGenTarget::GLSL_Vulkan:
    case CodeGenTarget::GLSL_Vulkan_OneDesc:
    case CodeGenTarget::SPIRV:
    case CodeGenTarget::SPIRVAssembly:
        if(targetProfile.getFamily() != ProfileFamily::GLSL)
        {
            targetProfile.setVersion(ProfileVersion::GLSL_110);
        }
        break;

    case CodeGenTarget::HLSL:
    case CodeGenTarget::DXBytecode:
    case CodeGenTarget::DXBytecodeAssembly:
    case CodeGenTarget::DXIL:
    case CodeGenTarget::DXILAssembly:
        if(targetProfile.getFamily() != ProfileFamily::DX)
        {
            targetProfile.setVersion(ProfileVersion::DX_4_0);
        }
        break;
    }

    auto entryPointProfileVersion = entryPointProfile.getVersion();
    auto targetProfileVersion = targetProfile.getVersion();

    // Default to the entry point profile, since we know that has the right stage.
    Profile effectiveProfile = entryPointProfile;

    // Ignore the input from the target profile if it is missing.
    if( targetProfile.getFamily() != ProfileFamily::Unknown )
    {
        // If the target comes from a different profile family, *or* it is from
        // the same family but has a greater version number, then use the target's version.
        if( targetProfile.getFamily() != entryPointProfile.getFamily()
            || (targetProfileVersion > entryPointProfileVersion) )
        {
            effectiveProfile.setVersion(targetProfileVersion);
        }
    }

    // Now consider the possibility that the chosen stage might force an "upgrade"
    // to the profile level.
    ProfileVersion stageMinVersion = ProfileVersion::Unknown;
    switch( effectiveProfile.getFamily() )
    {
    case ProfileFamily::DX:
        switch(effectiveProfile.getStage())
        {
        default:
            break;

        case Stage::RayGeneration:
        case Stage::Intersection:
        case Stage::ClosestHit:
        case Stage::AnyHit:
        case Stage::Miss:
        case Stage::Callable:
            // The DirectX ray tracing stages implicitly
            // require Shader Model 6.3 or later.
            //
            stageMinVersion = ProfileVersion::DX_6_3;
            break;

        //  TODO: Add equivalent logic for geometry, tessellation, and compute stages.
        }
        break;

    case ProfileFamily::GLSL:
        switch(effectiveProfile.getStage())
        {
        default:
            break;

        case Stage::RayGeneration:
        case Stage::Intersection:
        case Stage::ClosestHit:
        case Stage::AnyHit:
        case Stage::Miss:
        case Stage::Callable:
            stageMinVersion = ProfileVersion::GLSL_460;
            break;

        //  TODO: Add equivalent logic for geometry, tessellation, and compute stages.
        }
        break;

    default:
        break;
    }

    if( stageMinVersion > effectiveProfile.getVersion() )
    {
        effectiveProfile.setVersion(stageMinVersion);
    }

    return effectiveProfile;
}


//

Linkage::Linkage(Session* session, ASTBuilder* astBuilder)
    : m_session(session)
    , m_retainedSession(session)
    , m_sourceManager(&m_defaultSourceManager)
    , m_astBuilder(astBuilder)
{
    getNamePool()->setRootNamePool(session->getRootNamePool());

    m_defaultSourceManager.initialize(session->getBuiltinSourceManager(), nullptr);

    setFileSystem(nullptr);
}

ISlangUnknown* Linkage::getInterface(const Guid& guid)
{
    if(guid == IID_ISlangUnknown || guid == IID_ISession)
        return asExternal(this);

    return nullptr;
}

Linkage::~Linkage()
{
    destroyTypeCheckingCache();
}

TypeCheckingCache* Linkage::getTypeCheckingCache()
{
    if (!m_typeCheckingCache)
    {
        m_typeCheckingCache = new TypeCheckingCache();
    }
    return m_typeCheckingCache;
}

void Linkage::destroyTypeCheckingCache()
{
    delete m_typeCheckingCache;
    m_typeCheckingCache = nullptr;
}

SLANG_NO_THROW slang::IGlobalSession* SLANG_MCALL Linkage::getGlobalSession()
{
    return asExternal(getSessionImpl());
}

void Linkage::addTarget(
    slang::TargetDesc const&  desc)
{
    auto targetIndex = addTarget(CodeGenTarget(desc.format));
    auto target = targets[targetIndex];

    target->floatingPointMode = FloatingPointMode(desc.floatingPointMode);
    target->targetFlags = desc.flags;
    target->targetProfile = Profile(desc.profile);
}

#if 0
SLANG_NO_THROW SlangInt SLANG_MCALL Linkage::getTargetCount()
{
    return targets.getCount();
}

SLANG_NO_THROW slang::ITarget* SLANG_MCALL Linkage::getTargetByIndex(SlangInt index)
{
    if(index < 0) return nullptr;
    if(index >= targets.getCount()) return nullptr;
    return asExternal(targets[index]);
}
#endif

SLANG_NO_THROW slang::IModule* SLANG_MCALL Linkage::loadModule(
    const char*     moduleName,
    slang::IBlob**  outDiagnostics)
{
    auto name = getNamePool()->getName(moduleName);

    DiagnosticSink sink(getSourceManager());
    auto module = findOrImportModule(name, SourceLoc(), &sink);
    sink.getBlobIfNeeded(outDiagnostics);

    return asExternal(module);
}

SLANG_NO_THROW SlangResult SLANG_MCALL Linkage::createCompositeComponentType(
    slang::IComponentType* const*   componentTypes,
    SlangInt                        componentTypeCount,
    slang::IComponentType**         outCompositeComponentType,
    ISlangBlob**                    outDiagnostics)
{
    // Attempting to create a "composite" of just one component type should
    // just return the component type itself, to avoid redundant work.
    //
    if( componentTypeCount == 1)
    {
        auto componentType = componentTypes[0];
        componentType->addRef();
        *outCompositeComponentType = componentType;
        return SLANG_OK;
    }

    DiagnosticSink sink(getSourceManager());

    List<RefPtr<ComponentType>> childComponents;
    for( Int cc = 0; cc < componentTypeCount; ++cc )
    {
        childComponents.add(asInternal(componentTypes[cc]));
    }

    RefPtr<ComponentType> composite = CompositeComponentType::create(
        this,
        childComponents);

    sink.getBlobIfNeeded(outDiagnostics);

    *outCompositeComponentType = asExternal(composite.detach());
    return SLANG_OK;
}

SLANG_NO_THROW slang::TypeReflection* SLANG_MCALL Linkage::specializeType(
    slang::TypeReflection*          inUnspecializedType,
    slang::SpecializationArg const* specializationArgs,
    SlangInt                        specializationArgCount,
    ISlangBlob**                    outDiagnostics)
{
    auto unspecializedType = asInternal(inUnspecializedType);

    List<Type*> typeArgs;

    for(Int ii = 0; ii < specializationArgCount; ++ii)
    {
        auto& arg = specializationArgs[ii];
        if(arg.kind != slang::SpecializationArg::Kind::Type)
            return nullptr;

        typeArgs.add(asInternal(arg.type));
    }

    DiagnosticSink sink(getSourceManager());
    auto specializedType = specializeType(unspecializedType, typeArgs.getCount(), typeArgs.getBuffer(), &sink);
    sink.getBlobIfNeeded(outDiagnostics);

    return asExternal(specializedType);
}

SLANG_NO_THROW slang::TypeLayoutReflection* SLANG_MCALL Linkage::getTypeLayout(
    slang::TypeReflection*  inType,
    SlangInt                targetIndex,
    slang::LayoutRules      rules,
    ISlangBlob**            outDiagnostics)
{
    auto type = asInternal(inType);

    if(targetIndex < 0 || targetIndex >= targets.getCount())
        return nullptr;

    auto target = targets[targetIndex];

    // TODO: We need a way to pass through the layout rules
    // that the user requested (e.g., constant buffers vs.
    // structured buffer rules). Right now the API only
    // exposes a single case, so this isn't a big deal.
    //
    SLANG_UNUSED(rules);

    auto typeLayout = target->getTypeLayout(type);

    // TODO: We currently don't have a path for capturing
    // errors that occur during layout (e.g., types that
    // are invalid because of target-specific layout constraints).
    //
    SLANG_UNUSED(outDiagnostics);

    return asExternal(typeLayout);
}

SLANG_NO_THROW SlangResult SLANG_MCALL Linkage::createCompileRequest(
    SlangCompileRequest**   outCompileRequest)
{
    auto compileRequest = new EndToEndCompileRequest(this);
    *outCompileRequest = asExternal(compileRequest);
    return SLANG_OK;
}

SlangResult Linkage::addSearchPath(
    char const* path)
{
    searchDirectories.searchDirectories.add(Slang::SearchDirectory(path));
    return SLANG_OK;
}

SlangResult Linkage::addPreprocessorDefine(
    char const* name,
    char const* value)
{
    preprocessorDefinitions[name] = value;
    return SLANG_OK;
}

SlangResult Linkage::setMatrixLayoutMode(
    SlangMatrixLayoutMode mode)
{
    defaultMatrixLayoutMode = MatrixLayoutMode(mode);
    return SLANG_OK;
}


//
// TargetRequest
//

Session* TargetRequest::getSession()
{
    return linkage->getSessionImpl();
}

MatrixLayoutMode TargetRequest::getDefaultMatrixLayoutMode()
{
    return linkage->getDefaultMatrixLayoutMode();
}

TypeLayout* TargetRequest::getTypeLayout(Type* type)
{
    // TODO: We are not passing in a `ProgramLayout` here, although one
    // is nominally required to establish the global ordering of
    // generic type parameters, which might be referenced from field types.
    //
    // The solution here is to make sure that the reflection data for
    // uses of global generic/existential types does *not* include any
    // kind of index in that global ordering, and just refers to the
    // parameter instead (leaving the user to figure out how that
    // maps to the ordering via some API on the program layout).
    //
    auto layoutContext = getInitialLayoutContextForTarget(this, nullptr);

    RefPtr<TypeLayout> result;
    if (getTypeLayouts().TryGetValue(type, result))
        return result.Ptr();
    result = createTypeLayout(layoutContext, type);
    getTypeLayouts()[type] = result;
    return result.Ptr();
}


//
// TranslationUnitRequest
//

TranslationUnitRequest::TranslationUnitRequest(
    FrontEndCompileRequest* compileRequest)
    : compileRequest(compileRequest)
{
    module = new Module(compileRequest->getLinkage());
}


Session* TranslationUnitRequest::getSession()
{
    return compileRequest->getSession();
}

NamePool* TranslationUnitRequest::getNamePool()
{
    return compileRequest->getNamePool();
}

SourceManager* TranslationUnitRequest::getSourceManager()
{
    return compileRequest->getSourceManager();
}

void TranslationUnitRequest::addSourceFile(SourceFile* sourceFile)
{
    m_sourceFiles.add(sourceFile);

    // We want to record that the compiled module has a dependency
    // on the path of the source file, but we also need to account
    // for cases where the user added a source string/blob without
    // an associated path and/or wasn't from a file.

    auto pathInfo = sourceFile->getPathInfo();
    if (pathInfo.hasFileFoundPath())
    {
        getModule()->addFilePathDependency(pathInfo.foundPath);
    }
}


//

static ISlangWriter* _getDefaultWriter(WriterChannel chan)
{
    static FileWriter stdOut(stdout, WriterFlag::IsStatic | WriterFlag::IsUnowned);
    static FileWriter stdError(stderr, WriterFlag::IsStatic | WriterFlag::IsUnowned);
    static NullWriter nullWriter(WriterFlag::IsStatic | WriterFlag::IsConsole);

    switch (chan)
    {
        case WriterChannel::StdError:    return &stdError;
        case WriterChannel::StdOutput:   return &stdOut;
        case WriterChannel::Diagnostic:  return &nullWriter;
        default:
        {
            SLANG_ASSERT(!"Unknown type");
            return &stdError;
        }
    }
}

void EndToEndCompileRequest::setWriter(WriterChannel chan, ISlangWriter* writer)
{
    // If the user passed in null, we will use the default writer on that channel
    m_writers[int(chan)] = writer ? writer : _getDefaultWriter(chan);

    // For diagnostic output, if the user passes in nullptr, we set on mSink.writer as that enables buffering on DiagnosticSink
    if (chan == WriterChannel::Diagnostic)
    {
        m_sink.writer = writer; 
    }
}

SlangResult Linkage::loadFile(String const& path, PathInfo& outPathInfo, ISlangBlob** outBlob)
{
    outPathInfo.type = PathInfo::Type::Unknown;

    SLANG_RETURN_ON_FAIL(m_fileSystemExt->loadFile(path.getBuffer(), outBlob));

    ComPtr<ISlangBlob> uniqueIdentity;
    // Get the unique identity
    SLANG_RETURN_ON_FAIL(m_fileSystemExt->getFileUniqueIdentity(path.getBuffer(), uniqueIdentity.writeRef()));

    outPathInfo.foundPath = path;
    outPathInfo.type = PathInfo::Type::FoundPath;
    outPathInfo.uniqueIdentity = StringUtil::getString(uniqueIdentity);

    return SLANG_OK;
}

Expr* Linkage::parseTermString(String typeStr, RefPtr<Scope> scope)
{
    // Create a SourceManager on the stack, so any allocations for 'SourceFile'/'SourceView' etc will be cleaned up
    SourceManager localSourceManager;
    localSourceManager.initialize(getSourceManager(), nullptr);
        
    Slang::SourceFile* srcFile = localSourceManager.createSourceFileWithString(PathInfo::makeTypeParse(), typeStr);
    
    // We'll use a temporary diagnostic sink  
    DiagnosticSink sink(&localSourceManager);

    // RAII type to make make sure current SourceManager is restored after parse.
    // Use RAII - to make sure everything is reset even if an exception is thrown.
    struct ScopeReplaceSourceManager
    {
        ScopeReplaceSourceManager(Linkage* linkage, SourceManager* replaceManager):
            m_linkage(linkage),
            m_originalSourceManager(linkage->getSourceManager())
        {
            linkage->setSourceManager(replaceManager);
        }

        ~ScopeReplaceSourceManager()
        {
            m_linkage->setSourceManager(m_originalSourceManager);
        }

        private:
        Linkage* m_linkage;
        SourceManager* m_originalSourceManager;
    };

    // We need to temporarily replace the SourceManager for this CompileRequest
    ScopeReplaceSourceManager scopeReplaceSourceManager(this, &localSourceManager);

    auto tokens = preprocessSource(
        srcFile,
        &sink,
        nullptr,
        Dictionary<String,String>(),
        this,
        nullptr);

    return parseTermFromSourceFile(
        getASTBuilder(),
        tokens, &sink, scope, getNamePool(), SourceLanguage::Slang);
}

Type* checkProperType(
    Linkage*        linkage,
    TypeExp         typeExp,
    DiagnosticSink* sink);

Type* ComponentType::getTypeFromString(
        String const&   typeStr,
        DiagnosticSink* sink)
{
    // If we've looked up this type name before,
    // then we can re-use it.
    //
    Type* type = nullptr;
    if(m_types.TryGetValue(typeStr, type))
        return type;

    // Otherwise, we need to start looking in
    // the modules that were directly or
    // indirectly referenced.
    //
    RefPtr<Scope> scope = _createScopeForLegacyLookup();

    auto linkage = getLinkage();
    Expr* typeExpr = linkage->parseTermString(
        typeStr, scope);
    type = checkProperType(linkage, TypeExp(typeExpr), sink);

    if( type )
    {
        m_types[typeStr] = type;
    }
    return type;
}

CompileRequestBase::CompileRequestBase(
    Linkage*        linkage,
    DiagnosticSink* sink)
    : m_linkage(linkage)
    , m_sink(sink)
{}


FrontEndCompileRequest::FrontEndCompileRequest(
    Linkage*        linkage,
    DiagnosticSink* sink)
    : CompileRequestBase(linkage, sink)
{
}

void FrontEndCompileRequest::parseTranslationUnit(
    TranslationUnitRequest* translationUnit)
{
    IncludeHandlerImpl includeHandler;

    auto linkage = getLinkage();

    // TODO(JS): NOTE! Here we are using the searchDirectories on the linkage. This is because
    // currently the API only allows the setting search paths on linkage.
    // 
    // Here we should probably be using the searchDirectories on the FrontEndCompileRequest.
    // If searchDirectories.parent pointed to the one in the Linkage would mean linkage paths
    // would be checked too (after those on the FrontEndCompileRequest). 

    includeHandler.linkage = linkage;
    includeHandler.searchDirectories = &linkage->searchDirectories;

    RefPtr<Scope> languageScope;
    switch (translationUnit->sourceLanguage)
    {
    case SourceLanguage::HLSL:
        languageScope = getSession()->hlslLanguageScope;
        break;

    case SourceLanguage::Slang:
    default:
        languageScope = getSession()->slangLanguageScope;
        break;
    }

    Dictionary<String, String> combinedPreprocessorDefinitions;
    for(auto& def : getLinkage()->preprocessorDefinitions)
        combinedPreprocessorDefinitions.Add(def.Key, def.Value);
    for(auto& def : preprocessorDefinitions)
        combinedPreprocessorDefinitions.Add(def.Key, def.Value);
    for(auto& def : translationUnit->preprocessorDefinitions)
        combinedPreprocessorDefinitions.Add(def.Key, def.Value);

    auto module = translationUnit->getModule();

    ASTBuilder* astBuilder = module->getASTBuilder();

    //ASTBuilder* astBuilder = linkage->getASTBuilder();

    ModuleDecl* translationUnitSyntax = astBuilder->create<ModuleDecl>();

    translationUnitSyntax->nameAndLoc.name = translationUnit->moduleName;
    translationUnitSyntax->module = module;
    module->setModuleDecl(translationUnitSyntax);

    // When compiling a module of code that belongs to the Slang
    // standard library, we add a modifier to the module to act
    // as a marker, so that downstream code can detect declarations
    // that came from the standard library (by walking up their
    // chain of ancestors and looking for the marker), and treat
    // them differently from user declarations.
    //
    // We are adding the marker here, before we even parse the
    // code in the module, in case the subsequent steps would
    // like to treat the standard library differently. Alternatively
    // we could pass down the `m_isStandardLibraryCode` flag to
    // these passes.
    //
    if( m_isStandardLibraryCode )
    {
        translationUnitSyntax->modifiers.first = astBuilder->create<FromStdLibModifier>();
    }

    for (auto sourceFile : translationUnit->getSourceFiles())
    {
        auto tokens = preprocessSource(
            sourceFile,
            getSink(),
            &includeHandler,
            combinedPreprocessorDefinitions,
            getLinkage(),
            module);

        parseSourceFile(
            astBuilder,
            translationUnit,
            tokens,
            getSink(),
            languageScope);

        // Let's try dumping

        if (shouldDumpAST)
        {
            StringBuilder buf;
            SourceWriter writer(linkage->getSourceManager(), LineDirectiveMode::None);

            ASTDumpUtil::dump(translationUnit->getModuleDecl(), ASTDumpUtil::Style::Flat, &writer);

            const String& path = sourceFile->getPathInfo().foundPath;
            if (path.getLength())
            {
                String fileName = Path::getFileNameWithoutExt(path);
                fileName.append(".slang-ast");

                File::writeAllText(fileName, writer.getContent());
            }
        }

<<<<<<< HEAD
#if 1
        // Test serialization
        {
            RefPtr<ASTSerialClasses> classes = new ASTSerialClasses;

            OwnedMemoryStream stream(FileAccess::ReadWrite);

            {
                ASTSerialWriter writer(classes);

                // Lets serialize it all
                writer.addPointer(translationUnit->getModuleDecl());
                // Let's stick it all in a stream
                writer.write(&stream);
            }

=======
#if 0
        // Test serialization
        {
            RefPtr<ASTSerialClasses> classes = new ASTSerialClasses;
            ASTSerialWriter writer(classes);

            // Lets serialize it all
            writer.addPointer(translationUnit->getModuleDecl());
>>>>>>> ae41db80
        }
#endif

    }
}

RefPtr<ComponentType> createUnspecializedGlobalComponentType(
        FrontEndCompileRequest* compileRequest);

RefPtr<ComponentType> createUnspecializedGlobalAndEntryPointsComponentType(
        FrontEndCompileRequest*         compileRequest,
        List<RefPtr<ComponentType>>&    outUnspecializedEntryPoints);

RefPtr<ComponentType> createSpecializedGlobalComponentType(
    EndToEndCompileRequest* endToEndReq);

RefPtr<ComponentType> createSpecializedGlobalAndEntryPointsComponentType(
    EndToEndCompileRequest*         endToEndReq,
    List<RefPtr<ComponentType>>&    outSpecializedEntryPoints);

void FrontEndCompileRequest::checkAllTranslationUnits()
{
    // Iterate over all translation units and
    // apply the semantic checking logic.
    for( auto& translationUnit : translationUnits )
    {
        checkTranslationUnit(translationUnit.Ptr());
    }
}

void FrontEndCompileRequest::generateIR()
{
    // Our task in this function is to generate IR code
    // for all of the declarations in the translation
    // units that were loaded.

    // Each translation unit is its own little world
    // for code generation (we are not trying to
    // replicate the GLSL linkage model), and so
    // we will generate IR for each (if needed)
    // in isolation.
    for( auto& translationUnit : translationUnits )
    {
        // We want to only run generateIRForTranslationUnit once here. This is for two side effects:
        // * it can dump ir 
        // * it can generate diagnostics

        /// Generate IR for translation unit.
        /// TODO(JS): Use the linkage ASTBuilder, because it seems possible that cross module constructs are possible in
        /// ir lowering.
        RefPtr<IRModule> irModule(generateIRForTranslationUnit(getLinkage()->getASTBuilder(), translationUnit));

        if (verifyDebugSerialization)
        {
            // Verify debug information
            if (SLANG_FAILED(IRSerialUtil::verifySerialize(irModule, getSession(), getSourceManager(), IRSerialBinary::CompressionType::None, IRSerialWriter::OptionFlag::DebugInfo)))
            {
                getSink()->diagnose(irModule->moduleInst->sourceLoc, Diagnostics::serialDebugVerificationFailed);
            }
        }

        if (useSerialIRBottleneck)
        {              
            IRSerialData serialData;
            {
                // Write IR out to serialData - copying over SourceLoc information directly
                IRSerialWriter writer;
                writer.write(irModule, getSourceManager(), IRSerialWriter::OptionFlag::RawSourceLocation, &serialData);

                // Destroy irModule such that memory can be used for newly constructed read irReadModule  
                irModule = nullptr;
            }
            RefPtr<IRModule> irReadModule;
            {
                // Read IR back from serialData
                IRSerialReader reader;
                reader.read(serialData, getSession(), nullptr, irReadModule);
            }

            // Set irModule to the read module
            irModule = irReadModule;
        }

        // Set the module on the translation unit
        translationUnit->getModule()->setIRModule(irModule);
    }
}

// Try to infer a single common source language for a request
static SourceLanguage inferSourceLanguage(FrontEndCompileRequest* request)
{
    SourceLanguage language = SourceLanguage::Unknown;
    for (auto& translationUnit : request->translationUnits)
    {
        // Allow any other language to overide Slang as a choice
        if (language == SourceLanguage::Unknown
            || language == SourceLanguage::Slang)
        {
            language = translationUnit->sourceLanguage;
        }
        else if (language == translationUnit->sourceLanguage)
        {
            // same language as we currently have, so keep going
        }
        else
        {
            // we found a mismatch, so inference fails
            return SourceLanguage::Unknown;
        }
    }
    return language;
}

SlangResult FrontEndCompileRequest::executeActionsInner()
{
    // We currently allow GlSL files on the command line so that we can
    // drive our "pass-through" mode, but we really want to issue an error
    // message if the user is seriously asking us to compile them.
    for (auto& translationUnit : translationUnits)
    {
        switch(translationUnit->sourceLanguage)
        {
        default:
            break;

        case SourceLanguage::GLSL:
            getSink()->diagnose(SourceLoc(), Diagnostics::glslIsNotSupported);
            return SLANG_FAIL;
        }
    }


    // Parse everything from the input files requested
    for (auto& translationUnit : translationUnits)
    {
        parseTranslationUnit(translationUnit.Ptr());
    }

    if (getSink()->getErrorCount() != 0)
        return SLANG_FAIL;

    // Perform semantic checking on the whole collection
    checkAllTranslationUnits();
    if (getSink()->getErrorCount() != 0)
        return SLANG_FAIL;


    // Look up all the entry points that are expected,
    // and use them to populate the `program` member.
    //
    m_globalComponentType = createUnspecializedGlobalComponentType(this);
    if (getSink()->getErrorCount() != 0)
        return SLANG_FAIL;

    m_globalAndEntryPointsComponentType = createUnspecializedGlobalAndEntryPointsComponentType(
        this,
        m_unspecializedEntryPoints);
    if (getSink()->getErrorCount() != 0)
        return SLANG_FAIL;

    // We always generate IR for all the translation units.
    //
    // TODO: We may eventually have a mode where we skip
    // IR codegen and only produce an AST (e.g., for use when
    // debugging problems in the parser or semantic checking),
    // but for now there are no cases where not having IR
    // makes sense.
    //
    generateIR();
    if (getSink()->getErrorCount() != 0)
        return SLANG_FAIL;

    // Do parameter binding generation, for each compilation target.
    //
    for(auto targetReq : getLinkage()->targets)
    {
        auto targetProgram = m_globalAndEntryPointsComponentType->getTargetProgram(targetReq);
        targetProgram->getOrCreateLayout(getSink());
        targetProgram->getOrCreateIRModuleForLayout(getSink());
    }
    if (getSink()->getErrorCount() != 0)
        return SLANG_FAIL;

    return SLANG_OK;
}

BackEndCompileRequest::BackEndCompileRequest(
    Linkage*        linkage,
    DiagnosticSink* sink,
    ComponentType*  program)
    : CompileRequestBase(linkage, sink)
    , m_program(program)
    , m_dumpIntermediatePrefix("slang-dump-")
{}

EndToEndCompileRequest::EndToEndCompileRequest(
    Session* session)
    : m_session(session)
    , m_sink(nullptr)
{
    RefPtr<ASTBuilder> astBuilder(new ASTBuilder(session->m_sharedASTBuilder, "EndToEnd::Linkage::astBuilder"));
    m_linkage = new Linkage(session, astBuilder);
    init();
}

EndToEndCompileRequest::EndToEndCompileRequest(
    Linkage* linkage)
    : m_session(linkage->getSessionImpl())
    , m_linkage(linkage)
    , m_sink(nullptr)
{
    init();
}

void EndToEndCompileRequest::init()
{
    m_sink.setSourceManager(m_linkage->getSourceManager());

    // Set all the default writers
    for (int i = 0; i < int(WriterChannel::CountOf); ++i)
    {
        setWriter(WriterChannel(i), nullptr);
    }

    m_frontEndReq = new FrontEndCompileRequest(getLinkage(), getSink());

    m_backEndReq = new BackEndCompileRequest(getLinkage(), getSink());
}

SlangResult EndToEndCompileRequest::executeActionsInner()
{
    // If no code-generation target was specified, then try to infer one from the source language,
    // just to make sure we can do something reasonable when invoked from the command line.
    //
    // TODO: This logic should be moved into `options.cpp` or somewhere else
    // specific to the command-line tool.
    //
    if (getLinkage()->targets.getCount() == 0)
    {
        auto language = inferSourceLanguage(getFrontEndReq());
        switch (language)
        {
        case SourceLanguage::HLSL:
            getLinkage()->addTarget(CodeGenTarget::DXBytecode);
            break;

        case SourceLanguage::GLSL:
            getLinkage()->addTarget(CodeGenTarget::SPIRV);
            break;

        default:
            break;
        }
    }

    // We only do parsing and semantic checking if we *aren't* doing
    // a pass-through compilation.
    //
    if (passThrough == PassThroughMode::None)
    {
        SLANG_RETURN_ON_FAIL(getFrontEndReq()->executeActionsInner());
    }

    // If command line specifies to skip codegen, we exit here.
    // Note: this is a debugging option.
    //
    if (shouldSkipCodegen ||
        ((getFrontEndReq()->compileFlags & SLANG_COMPILE_FLAG_NO_CODEGEN) != 0))
    {
        // We will use the program (and matching layout information)
        // that was computed in the front-end for all subsequent
        // reflection queries, etc.
        //
        m_specializedGlobalComponentType = getUnspecializedGlobalComponentType();
        m_specializedGlobalAndEntryPointsComponentType = getUnspecializedGlobalAndEntryPointsComponentType();
        m_specializedEntryPoints = getFrontEndReq()->getUnspecializedEntryPoints();

        SLANG_RETURN_ON_FAIL(maybeCreateContainer());
        SLANG_RETURN_ON_FAIL(maybeWriteContainer(m_containerOutputPath));

        return SLANG_OK;
    }

    // If codegen is enabled, we need to move along to
    // apply any generic specialization that the user asked for.
    //
    if (passThrough == PassThroughMode::None)
    {
        m_specializedGlobalComponentType = createSpecializedGlobalComponentType(this);
        if (getSink()->getErrorCount() != 0)
            return SLANG_FAIL;

        m_specializedGlobalAndEntryPointsComponentType = createSpecializedGlobalAndEntryPointsComponentType(
            this,
            m_specializedEntryPoints);
        if (getSink()->getErrorCount() != 0)
            return SLANG_FAIL;

        // For each code generation target, we will generate specialized
        // parameter binding information (taking global generic
        // arguments into account at this time).
        //
        for (auto targetReq : getLinkage()->targets)
        {
            auto targetProgram = m_specializedGlobalAndEntryPointsComponentType->getTargetProgram(targetReq);
            targetProgram->getOrCreateLayout(getSink());
        }
        if (getSink()->getErrorCount() != 0)
            return SLANG_FAIL;
    }
    else
    {
        // We need to create dummy `EntryPoint` objects
        // to make sure that the logic in `generateOutput`
        // sees something worth processing.
        //
        List<RefPtr<ComponentType>> dummyEntryPoints;
        for(auto entryPointReq : getFrontEndReq()->getEntryPointReqs())
        {
            RefPtr<EntryPoint> dummyEntryPoint = EntryPoint::createDummyForPassThrough(
                getLinkage(),
                entryPointReq->getName(),
                entryPointReq->getProfile());

            dummyEntryPoints.add(dummyEntryPoint);
        }

        RefPtr<ComponentType> composedProgram = CompositeComponentType::create(
            getLinkage(),
            dummyEntryPoints);

        m_specializedGlobalComponentType = getUnspecializedGlobalComponentType();
        m_specializedGlobalAndEntryPointsComponentType = composedProgram;
        m_specializedEntryPoints = getFrontEndReq()->getUnspecializedEntryPoints();
    }

    // Generate output code, in whatever format was requested
    getBackEndReq()->setProgram(getSpecializedGlobalAndEntryPointsComponentType());
    generateOutput(this);
    if (getSink()->getErrorCount() != 0)
        return SLANG_FAIL;

    return SLANG_OK;
}

// Act as expected of the API-based compiler
SlangResult EndToEndCompileRequest::executeActions()
{
    SlangResult res = executeActionsInner();
    mDiagnosticOutput = getSink()->outputBuffer.ProduceString();
    return res;
}

int FrontEndCompileRequest::addTranslationUnit(SourceLanguage language, Name* moduleName)
{
    Index result = translationUnits.getCount();

    if (!moduleName)
    {
        // We want to ensure that symbols defined in different translation
        // units get unique mangled names, so that we can, e.g., tell apart
        // a `main()` function in `vertex.slang` and a `main()` in `fragment.slang`,
        // even when they are being compiled together.
        //
        String generatedName = "tu";
        generatedName.append(translationUnits.getCount());
        moduleName = getNamePool()->getName(generatedName);
    }

    RefPtr<TranslationUnitRequest> translationUnit = new TranslationUnitRequest(this);
    translationUnit->compileRequest = this;
    translationUnit->sourceLanguage = SourceLanguage(language);

    translationUnit->moduleName = moduleName;

    translationUnits.add(translationUnit);

    return (int) result;
}

void FrontEndCompileRequest::addTranslationUnitSourceFile(
    int             translationUnitIndex,
    SourceFile*     sourceFile)
{
    translationUnits[translationUnitIndex]->addSourceFile(sourceFile);
}

void FrontEndCompileRequest::addTranslationUnitSourceBlob(
    int             translationUnitIndex,
    String const&   path,
    ISlangBlob*     sourceBlob)
{
    // The path specified may or may not be a file path - mark as being constructed 'FromString'.
    SourceFile* sourceFile = getSourceManager()->createSourceFileWithBlob(PathInfo::makeFromString(path), sourceBlob);
    
    addTranslationUnitSourceFile(translationUnitIndex, sourceFile);
}

void FrontEndCompileRequest::addTranslationUnitSourceString(
    int             translationUnitIndex,
    String const&   path,
    String const&   source)
{
    // The path specified may or may not be a file path - mark as being constructed 'FromString'.
    SourceFile* sourceFile = getSourceManager()->createSourceFileWithString(PathInfo::makeFromString(path), source);

    addTranslationUnitSourceFile(translationUnitIndex, sourceFile);
}

void FrontEndCompileRequest::addTranslationUnitSourceFile(
    int             translationUnitIndex,
    String const&   path)
{
    // TODO: We need to consider whether a relative `path` should cause
    // us to look things up using the registered search paths.
    //
    // This behavior wouldn't make sense for command-line invocations
    // of `slangc`, but at least one API user wondered by the search
    // paths were not taken into account by this function.
    //

    PathInfo pathInfo;

    ComPtr<ISlangBlob> sourceBlob;
    SlangResult result = loadFile(path, pathInfo, sourceBlob.writeRef());
    if(SLANG_FAILED(result))
    {
        // Emit a diagnostic!
        getSink()->diagnose(
            SourceLoc(),
            Diagnostics::cannotOpenFile,
            path);
        return;
    }

    // Was loaded from the specified path
    SourceFile* sourceFile = getSourceManager()->createSourceFileWithBlob(pathInfo, sourceBlob);
    addTranslationUnitSourceFile(translationUnitIndex, sourceFile);
}

int FrontEndCompileRequest::addEntryPoint(
    int                     translationUnitIndex,
    String const&           name,
    Profile                 entryPointProfile)
{
    auto translationUnitReq = translationUnits[translationUnitIndex];

    Index result = m_entryPointReqs.getCount();

    RefPtr<FrontEndEntryPointRequest> entryPointReq = new FrontEndEntryPointRequest(
        this,
        translationUnitIndex,
        getNamePool()->getName(name),
        entryPointProfile);

    m_entryPointReqs.add(entryPointReq);
//    translationUnitReq->entryPoints.Add(entryPointReq);

    return int(result);
}

int EndToEndCompileRequest::addEntryPoint(
    int                     translationUnitIndex,
    String const&           name,
    Profile                 entryPointProfile,
    List<String> const &    genericTypeNames)
{
    getFrontEndReq()->addEntryPoint(translationUnitIndex, name, entryPointProfile);

    EntryPointInfo entryPointInfo;
    for (auto typeName : genericTypeNames)
        entryPointInfo.specializationArgStrings.add(typeName);

    Index result = entryPoints.getCount();
    entryPoints.add(_Move(entryPointInfo));
    return (int) result;
}

UInt Linkage::addTarget(
    CodeGenTarget   target)
{
    RefPtr<TargetRequest> targetReq = new TargetRequest();
    targetReq->linkage = this;
    targetReq->target = target;

    Index result = targets.getCount();
    targets.add(targetReq);
    return (int) result;
}

void Linkage::loadParsedModule(
    RefPtr<TranslationUnitRequest>  translationUnit,
    Name*                           name,
    const PathInfo&                 pathInfo)
{
    // Note: we add the loaded module to our name->module listing
    // before doing semantic checking, so that if it tries to
    // recursively `import` itself, we can detect it.
    //
    RefPtr<Module> loadedModule = translationUnit->getModule();

    // Get a path
    String mostUniqueIdentity = pathInfo.getMostUniqueIdentity();
    SLANG_ASSERT(mostUniqueIdentity.getLength() > 0);

    mapPathToLoadedModule.Add(mostUniqueIdentity, loadedModule);
    mapNameToLoadedModules.Add(name, loadedModule);

    auto sink = translationUnit->compileRequest->getSink();

    int errorCountBefore = sink->getErrorCount();
    checkTranslationUnit(translationUnit.Ptr());
    int errorCountAfter = sink->getErrorCount();

    if (errorCountAfter != errorCountBefore)
    {
        // There must have been an error in the loaded module.
    }
    else
    {
        // If we didn't run into any errors, then try to generate
        // IR code for the imported module.
        SLANG_ASSERT(errorCountAfter == 0);
        loadedModule->setIRModule(generateIRForTranslationUnit(getASTBuilder(), translationUnit));
    }
    loadedModulesList.add(loadedModule);
}

Module* Linkage::loadModule(String const& name)
{
    // TODO: We either need to have a diagnostics sink
    // get passed into this operation, or associate
    // one with the linkage.
    //
    DiagnosticSink* sink = nullptr;
    return findOrImportModule(
        getNamePool()->getName(name),
        SourceLoc(),
        sink);
}


RefPtr<Module> Linkage::loadModule(
    Name*               name,
    const PathInfo&     filePathInfo,
    ISlangBlob*         sourceBlob, 
    SourceLoc const&    srcLoc,
    DiagnosticSink*     sink)
{
    RefPtr<FrontEndCompileRequest> frontEndReq = new FrontEndCompileRequest(this, sink);

    RefPtr<TranslationUnitRequest> translationUnit = new TranslationUnitRequest(frontEndReq);
    translationUnit->compileRequest = frontEndReq;
    translationUnit->moduleName = name;
    translationUnit->sourceLanguage = SourceLanguage::Slang;

    auto module = translationUnit->getModule();

    ModuleBeingImportedRAII moduleBeingImported(
        this,
        module);

    // Create with the 'friendly' name
    SourceFile* sourceFile = getSourceManager()->createSourceFileWithBlob(filePathInfo, sourceBlob);
    
    translationUnit->addSourceFile(sourceFile);

    int errorCountBefore = sink->getErrorCount();
    frontEndReq->parseTranslationUnit(translationUnit);
    int errorCountAfter = sink->getErrorCount();

    if( errorCountAfter != errorCountBefore )
    {
        sink->diagnose(srcLoc, Diagnostics::errorInImportedModule);
    }
    if (errorCountAfter)
    {
        // Something went wrong during the parsing, so we should bail out.
        return nullptr;
    }

    loadParsedModule(
        translationUnit,
        name,
        filePathInfo);

    errorCountAfter = sink->getErrorCount();

    if (errorCountAfter != errorCountBefore)
    {
        sink->diagnose(srcLoc, Diagnostics::errorInImportedModule);
        // Something went wrong during the parsing, so we should bail out.
        return nullptr;
    }

    return module;
}

bool Linkage::isBeingImported(Module* module)
{
    for(auto ii = m_modulesBeingImported; ii; ii = ii->next)
    {
        if(module == ii->module)
            return true;
    }
    return false;
}

RefPtr<Module> Linkage::findOrImportModule(
    Name*               name,
    SourceLoc const&    loc,
    DiagnosticSink*     sink)
{
    // Have we already loaded a module matching this name?
    //
    RefPtr<LoadedModule> loadedModule;
    if (mapNameToLoadedModules.TryGetValue(name, loadedModule))
    {
        // If the map shows a null module having been loaded,
        // then that means there was a prior load attempt,
        // but it failed, so we won't bother trying again.
        //
        if (!loadedModule)
            return nullptr;

        // If state shows us that the module is already being
        // imported deeper on the call stack, then we've
        // hit a recursive case, and that is an error.
        //
        if(isBeingImported(loadedModule))
        {
            // We seem to be in the middle of loading this module
            sink->diagnose(loc, Diagnostics::recursiveModuleImport, name);
            return nullptr;
        }

        return loadedModule;
    }

    // Derive a file name for the module, by taking the given
    // identifier, replacing all occurrences of `_` with `-`,
    // and then appending `.slang`.
    //
    // For example, `foo_bar` becomes `foo-bar.slang`.

    StringBuilder sb;
    for (auto c : getText(name))
    {
        if (c == '_')
            c = '-';

        sb.Append(c);
    }
    sb.Append(".slang");

    String fileName = sb.ProduceString();

    // Next, try to find the file of the given name,
    // using our ordinary include-handling logic.

    IncludeHandlerImpl includeHandler;
    includeHandler.linkage = this;
    includeHandler.searchDirectories = &searchDirectories;

    // Get the original path info
    PathInfo pathIncludedFromInfo = getSourceManager()->getPathInfo(loc, SourceLocType::Actual);
    PathInfo filePathInfo;

    // We have to load via the found path - as that is how file was originally loaded 
    if (SLANG_FAILED(includeHandler.findFile(fileName, pathIncludedFromInfo.foundPath, filePathInfo)))
    {
        sink->diagnose(loc, Diagnostics::cannotFindFile, fileName);
        mapNameToLoadedModules[name] = nullptr;
        return nullptr;
    }

    // Maybe this was loaded previously at a different relative name?
    if (mapPathToLoadedModule.TryGetValue(filePathInfo.getMostUniqueIdentity(), loadedModule))
        return loadedModule;

    // Try to load it
    ComPtr<ISlangBlob> fileContents;
    if(SLANG_FAILED(getFileSystemExt()->loadFile(filePathInfo.foundPath.getBuffer(), fileContents.writeRef())))
    {
        sink->diagnose(loc, Diagnostics::cannotOpenFile, fileName);
        mapNameToLoadedModules[name] = nullptr;
        return nullptr;
    }

    // We've found a file that we can load for the given module, so
    // go ahead and perform the module-load action
    return loadModule(
        name,
        filePathInfo,
        fileContents,
        loc,
        sink);
}

//
// ModuleDependencyList
//

void ModuleDependencyList::addDependency(Module* module)
{
    // If we depend on a module, then we depend on everything it depends on.
    //
    // Note: We are processing these sub-depenencies before adding the
    // `module` itself, so that in the common case a module will always
    // appear *after* everything it depends on.
    //
    // However, this rule is being violated in the compiler right now because
    // the modules for hte top-level translation units of a compile request
    // will be added to the list first (using `addLeafDependency`) to
    // maintain compatibility with old behavior. This may be fixed later.
    //
    for(auto subDependency : module->getModuleDependencyList())
    {
        _addDependency(subDependency);
    }
    _addDependency(module);
}

void ModuleDependencyList::addLeafDependency(Module* module)
{
    _addDependency(module);
}

void ModuleDependencyList::_addDependency(Module* module)
{
    if(m_moduleSet.Contains(module))
        return;

    m_moduleList.add(module);
    m_moduleSet.Add(module);
}

//
// FilePathDependencyList
//

void FilePathDependencyList::addDependency(String const& path)
{
    if(m_filePathSet.Contains(path))
        return;

    m_filePathList.add(path);
    m_filePathSet.Add(path);
}

void FilePathDependencyList::addDependency(Module* module)
{
    for(auto& path : module->getFilePathDependencyList())
    {
        addDependency(path);
    }
}



//
// Module
//

Module::Module(Linkage* linkage)
    : ComponentType(linkage)
    , m_astBuilder(linkage->getASTBuilder()->getSharedASTBuilder(), "Module")
{
    addModuleDependency(this);
}

ISlangUnknown* Module::getInterface(const Guid& guid)
{
    if(guid == IID_IModule)
        return asExternal(this);
    return Super::getInterface(guid);
}

void Module::addModuleDependency(Module* module)
{
    m_moduleDependencyList.addDependency(module);
    m_filePathDependencyList.addDependency(module);
}

void Module::addFilePathDependency(String const& path)
{
    m_filePathDependencyList.addDependency(path);
}

void Module::setModuleDecl(ModuleDecl* moduleDecl)
{
    m_moduleDecl = moduleDecl;
}

RefPtr<EntryPoint> Module::findEntryPointByName(UnownedStringSlice const& name)
{
    // TODO: We should consider having this function be expanded to be able
    // to look up and validate possible entry-point functions in teh module
    // even if they were not marked with `[shader(...)]` in the source code.
    //
    // With such a change the function would probably need to accept a stage
    // to use and a sink to write validation errors to.

    for(auto entryPoint : m_entryPoints)
    {
        if(entryPoint->getName()->text.getUnownedSlice() == name)
            return entryPoint;
    }

    return nullptr;
}

void Module::_addEntryPoint(EntryPoint* entryPoint)
{
    m_entryPoints.add(entryPoint);
}


// ComponentType

ComponentType::ComponentType(Linkage* linkage)
    : m_linkage(linkage)
{}

ComponentType* asInternal(slang::IComponentType* inComponentType)
{
    // Note: we use a `queryInterface` here instead of just a `static_cast`
    // to ensure that the `IComponentType` we get is the preferred/canonical
    // one, which shares its address with the `ComponentType`.
    //
    // TODO: An alternative choice here would be to have a "magic" IID that
    // we pass into `queryInterface` that returns the `ComponentType` directly
    // (without even `addRef`-ing it).
    //
    ComPtr<slang::IComponentType> componentType;
    inComponentType->queryInterface(IID_IComponentType, (void**) componentType.writeRef());
    return static_cast<ComponentType*>(componentType.get());
}

ISlangUnknown* ComponentType::getInterface(Guid const& guid)
{
    if(guid == IID_ISlangUnknown
        || guid == IID_IComponentType)
    {
        return static_cast<slang::IComponentType*>(this);
    }

    return nullptr;
}

SLANG_NO_THROW slang::ISession* SLANG_MCALL ComponentType::getSession()
{
    return m_linkage;
}

SLANG_NO_THROW slang::ProgramLayout* SLANG_MCALL ComponentType::getLayout(
    Int             targetIndex,
    slang::IBlob**  outDiagnostics)
{
    auto linkage = getLinkage();
    if(targetIndex < 0 || targetIndex >= linkage->targets.getCount())
        return nullptr;
    auto target = linkage->targets[targetIndex];

    DiagnosticSink sink(linkage->getSourceManager());
    auto programLayout = getTargetProgram(target)->getOrCreateLayout(&sink);
    sink.getBlobIfNeeded(outDiagnostics);

    return asExternal(programLayout);
}

SLANG_NO_THROW SlangResult SLANG_MCALL ComponentType::getEntryPointCode(
    SlangInt        entryPointIndex,
    Int             targetIndex,
    slang::IBlob**  outCode,
    slang::IBlob**  outDiagnostics)
{
    auto linkage = getLinkage();
    if(targetIndex < 0 || targetIndex >= linkage->targets.getCount())
        return SLANG_E_INVALID_ARG;
    auto target = linkage->targets[targetIndex];

    auto targetProgram = getTargetProgram(target);

    DiagnosticSink sink(linkage->getSourceManager());
    auto& entryPointResult = targetProgram->getOrCreateEntryPointResult(entryPointIndex, &sink);
    sink.getBlobIfNeeded(outDiagnostics);

    if(entryPointResult.format == ResultFormat::None )
        return SLANG_FAIL;

    ComPtr<ISlangBlob> blob;
    SLANG_RETURN_ON_FAIL(entryPointResult.getBlob(blob));
    *outCode = blob.detach();
    return SLANG_OK;
}

RefPtr<ComponentType> ComponentType::specialize(
    SpecializationArg const*    inSpecializationArgs,
    SlangInt                    specializationArgCount,
    DiagnosticSink*             sink)
{
    if(specializationArgCount == 0)
    {
        return this;
    }

    List<SpecializationArg> specializationArgs;
    specializationArgs.addRange(
        inSpecializationArgs,
        specializationArgCount);

    // We next need to validate that the specialization arguments
    // make sense, and also expand them to include any derived data
    // (e.g., interface conformance witnesses) that doesn't get
    // passed explicitly through the API interface.
    //
    RefPtr<SpecializationInfo> specializationInfo = _validateSpecializationArgs(
        specializationArgs.getBuffer(),
        specializationArgCount,
        sink);

    return new SpecializedComponentType(
        this,
        specializationInfo,
        specializationArgs,
        sink);
}

SLANG_NO_THROW SlangResult SLANG_MCALL ComponentType::specialize(
    slang::SpecializationArg const* specializationArgs,
    SlangInt                        specializationArgCount,
    slang::IComponentType**         outSpecializedComponentType,
    ISlangBlob**                    outDiagnostics)
{
    DiagnosticSink sink(getLinkage()->getSourceManager());

    // First let's check if the number of arguments given matches
    // the number of parameters that are present on this component type.
    //
    auto specializationParamCount = getSpecializationParamCount();
    if( specializationArgCount != specializationParamCount )
    {
        // TODO: diagnose
        sink.getBlobIfNeeded(outDiagnostics);
        return SLANG_FAIL;
    }

    List<SpecializationArg> expandedArgs;
    for( Int aa = 0; aa < specializationArgCount; ++aa )
    {
        auto apiArg = specializationArgs[aa];

        SpecializationArg expandedArg;
        switch(apiArg.kind)
        {
        case slang::SpecializationArg::Kind::Type:
            expandedArg.val = asInternal(apiArg.type);
            break;

        default:
            sink.getBlobIfNeeded(outDiagnostics);
            return SLANG_FAIL;
        }
        expandedArgs.add(expandedArg);
    }

    auto specializedComponentType = specialize(
        expandedArgs.getBuffer(),
        expandedArgs.getCount(),
        &sink);

    sink.getBlobIfNeeded(outDiagnostics);

    *outSpecializedComponentType = specializedComponentType.detach();

    return SLANG_OK;
}

RefPtr<ComponentType> fillRequirements(
    ComponentType* inComponentType);

SLANG_NO_THROW SlangResult SLANG_MCALL ComponentType::link(
    slang::IComponentType**         outLinkedComponentType,
    ISlangBlob**                    outDiagnostics)
{
    // TODO: It should be possible for `fillRequirements` to fail,
    // in cases where we have a dependency that can't be automatically
    // resolved.
    //
    SLANG_UNUSED(outDiagnostics);

    auto linked = fillRequirements(this);
    if(!linked)
        return SLANG_FAIL;

    *outLinkedComponentType = ComPtr<slang::IComponentType>(linked).detach();
    return SLANG_OK;
}


    /// Visitor used by `ComponentType::enumerateModules`
struct EnumerateModulesVisitor : ComponentTypeVisitor
{
    EnumerateModulesVisitor(ComponentType::EnumerateModulesCallback callback, void* userData)
        : m_callback(callback)
        , m_userData(userData)
    {}

    ComponentType::EnumerateModulesCallback m_callback;
    void* m_userData;

    void visitEntryPoint(EntryPoint*, EntryPoint::EntryPointSpecializationInfo*) SLANG_OVERRIDE {}

    void visitModule(Module* module, Module::ModuleSpecializationInfo*) SLANG_OVERRIDE
    {
        m_callback(module, m_userData);
    }

    void visitComposite(CompositeComponentType* composite, CompositeComponentType::CompositeSpecializationInfo* specializationInfo) SLANG_OVERRIDE
    {
        visitChildren(composite, specializationInfo);
    }

    void visitSpecialized(SpecializedComponentType* specialized) SLANG_OVERRIDE
    {
        visitChildren(specialized);
    }
};


void ComponentType::enumerateModules(EnumerateModulesCallback callback, void* userData)
{
    EnumerateModulesVisitor visitor(callback, userData);
    acceptVisitor(&visitor, nullptr);
}

    /// Visitor used by `ComponentType::enumerateIRModules`
struct EnumerateIRModulesVisitor : ComponentTypeVisitor
{
    EnumerateIRModulesVisitor(ComponentType::EnumerateIRModulesCallback callback, void* userData)
        : m_callback(callback)
        , m_userData(userData)
    {}

    ComponentType::EnumerateIRModulesCallback m_callback;
    void* m_userData;

    void visitEntryPoint(EntryPoint*, EntryPoint::EntryPointSpecializationInfo*) SLANG_OVERRIDE {}

    void visitModule(Module* module, Module::ModuleSpecializationInfo*) SLANG_OVERRIDE
    {
        m_callback(module->getIRModule(), m_userData);
    }

    void visitComposite(CompositeComponentType* composite, CompositeComponentType::CompositeSpecializationInfo* specializationInfo) SLANG_OVERRIDE
    {
        visitChildren(composite, specializationInfo);
    }

    void visitSpecialized(SpecializedComponentType* specialized) SLANG_OVERRIDE
    {
        visitChildren(specialized);

        m_callback(specialized->getIRModule(), m_userData);
    }
};

void ComponentType::enumerateIRModules(EnumerateIRModulesCallback callback, void* userData)
{
    EnumerateIRModulesVisitor visitor(callback, userData);
    acceptVisitor(&visitor, nullptr);
}

//
// CompositeComponentType
//

RefPtr<ComponentType> CompositeComponentType::create(
    Linkage*                            linkage,
    List<RefPtr<ComponentType>> const&  childComponents)
{
    // TODO: We should ideally be caching the results of
    // composition on the `linkage`, so that if we get
    // asked for the same composite again later we re-use
    // it rather than re-create it.
    //
    // Similarly, we might want to do some amount of
    // work to "canonicalize" the input for composition.
    // E.g., if the user does:
    //
    //    X = compose(A,B);
    //    Y = compose(C,D);
    //    Z = compose(X,Y);
    //
    //    W = compose(A, B, C, D);
    //
    // Then there is no observable difference between
    // Z and W, so we might prefer to have them be identical.

    // If there is only a single child, then we should
    // just return that child rather than create a dummy composite.
    //
    if( childComponents.getCount() == 1 )
    {
        return childComponents[0];
    }

    return new CompositeComponentType(linkage, childComponents);
}


CompositeComponentType::CompositeComponentType(
    Linkage*                            linkage,
    List<RefPtr<ComponentType>> const&  childComponents)
    : ComponentType(linkage)
    , m_childComponents(childComponents)
{
    HashSet<ComponentType*> requirementsSet;
    for(auto child : childComponents )
    {
        child->enumerateModules([&](Module* module)
        {
            requirementsSet.Add(module);
        });
    }

    for(auto child : childComponents )
    {
        auto childEntryPointCount = child->getEntryPointCount();
        for(Index cc = 0; cc < childEntryPointCount; ++cc)
        {
            m_entryPoints.add(child->getEntryPoint(cc));
            m_entryPointMangledNames.add(child->getEntryPointMangledName(cc));
        }

        auto childShaderParamCount = child->getShaderParamCount();
        for(Index pp = 0; pp < childShaderParamCount; ++pp)
        {
            m_shaderParams.add(child->getShaderParam(pp));
        }

        auto childSpecializationParamCount = child->getSpecializationParamCount();
        for(Index pp = 0; pp < childSpecializationParamCount; ++pp)
        {
            m_specializationParams.add(child->getSpecializationParam(pp));
        }

        for(auto module : child->getModuleDependencies())
        {
            m_moduleDependencyList.addDependency(module);
        }
        for(auto filePath : child->getFilePathDependencies())
        {
            m_filePathDependencyList.addDependency(filePath);
        }

        auto childRequirementCount = child->getRequirementCount();
        for(Index rr = 0; rr < childRequirementCount; ++rr)
        {
            auto childRequirement = child->getRequirement(rr);
            if(!requirementsSet.Contains(childRequirement))
            {
                requirementsSet.Add(childRequirement);
                m_requirements.add(childRequirement);
            }
        }
    }
}

Index CompositeComponentType::getEntryPointCount()
{
    return m_entryPoints.getCount();
}

RefPtr<EntryPoint> CompositeComponentType::getEntryPoint(Index index)
{
    return m_entryPoints[index];
}

String CompositeComponentType::getEntryPointMangledName(Index index)
{
    return m_entryPointMangledNames[index];
}

Index CompositeComponentType::getShaderParamCount()
{
    return m_shaderParams.getCount();
}

ShaderParamInfo CompositeComponentType::getShaderParam(Index index)
{
    return m_shaderParams[index];
}

Index CompositeComponentType::getSpecializationParamCount()
{
    return m_specializationParams.getCount();
}

SpecializationParam const& CompositeComponentType::getSpecializationParam(Index index)
{
    return m_specializationParams[index];
}

Index CompositeComponentType::getRequirementCount()
{
    return m_requirements.getCount();
}

RefPtr<ComponentType> CompositeComponentType::getRequirement(Index index)
{
    return m_requirements[index];
}

List<Module*> const& CompositeComponentType::getModuleDependencies()
{
    return m_moduleDependencyList.getModuleList();
}

List<String> const& CompositeComponentType::getFilePathDependencies()
{
    return m_filePathDependencyList.getFilePathList();
}

void CompositeComponentType::acceptVisitor(ComponentTypeVisitor* visitor, SpecializationInfo* specializationInfo)
{
    visitor->visitComposite(this, as<CompositeSpecializationInfo>(specializationInfo));
}


RefPtr<ComponentType::SpecializationInfo> CompositeComponentType::_validateSpecializationArgsImpl(
    SpecializationArg const*    args,
    Index                       argCount,
    DiagnosticSink*             sink)
{
    SLANG_UNUSED(argCount);

    RefPtr<CompositeSpecializationInfo> specializationInfo = new CompositeSpecializationInfo();

    Index offset = 0;
    for(auto child : m_childComponents)
    {
        auto childParamCount = child->getSpecializationParamCount();
        SLANG_ASSERT(offset + childParamCount <= argCount);

        auto childInfo = child->_validateSpecializationArgs(
            args + offset,
            childParamCount,
            sink);

        specializationInfo->childInfos.add(childInfo);

        offset += childParamCount;
    }
    return specializationInfo;
}

//
// SpecializedComponentType
//

SpecializedComponentType::SpecializedComponentType(
    ComponentType*                      base,
    ComponentType::SpecializationInfo*  specializationInfo,
    List<SpecializationArg> const&      specializationArgs,
    DiagnosticSink*                     sink)
    : ComponentType(base->getLinkage())
    , m_base(base)
    , m_specializationInfo(specializationInfo)
    , m_specializationArgs(specializationArgs)
{
    m_irModule = generateIRForSpecializedComponentType(this, sink);

    // The following is a bit of a hack.
    //
    // Back-end code generation relies on us having computed layouts for all tagged
    // unions that end up being used in the code, which means we need a way to find
    // all such types that get used in a program (and the stuff it imports).
    //
    // For now we are assuming a tagged union type only comes into existence
    // as a (top-level) argument for a generic type parameter, so that we
    // can check for them here and cache them on the entry point.
    //
    // A longer-term strategy might need to consider any (tagged or untagged)
    // union types that get used inside of a module, and also take
    // those lists into account.
    //
    // An even longer-term strategy would be to allow type layout to
    // be performed on IR types, so taht we don't need to have front-end
    // code worrying about this stuff.
    // 
    for(auto arg : specializationArgs)
    {
        auto argType = as<Type>(arg.val);
        if(!argType)
            continue;

        auto taggedUnionType = as<TaggedUnionType>(argType);
        if(!taggedUnionType)
            continue;

        m_taggedUnionTypes.add(taggedUnionType);
    }

    // Because we are specializing shader code, the mangled entry
    // point names for this component type may be different than
    // for the base component type (e.g., the mangled name for `f<int>`
    // is different than that that of the generic `f` function
    // itself).
    //
    // We will compute the mangled names of all the entry points and
    // store them here, so that we don't have to do it on the fly.
    // Because the `ComponentType` structure is hierarchical, we
    // need to use a recursive visitor to compute the names,
    // and we will define that visitor locally:
    //
    struct EntryPointMangledNameCollector : ComponentTypeVisitor
    {
        List<String>* mangledEntryPointNames;

        void visitEntryPoint(EntryPoint* entryPoint, EntryPoint::EntryPointSpecializationInfo* specializationInfo)  SLANG_OVERRIDE
        {
            auto funcDeclRef = entryPoint->getFuncDeclRef();
            if(specializationInfo)
                funcDeclRef = specializationInfo->specializedFuncDeclRef;

            (*mangledEntryPointNames).add(getMangledName(m_astBuilder, funcDeclRef));
        }

        void visitModule(Module*, Module::ModuleSpecializationInfo*) SLANG_OVERRIDE
        {}
        void visitComposite(CompositeComponentType* composite, CompositeComponentType::CompositeSpecializationInfo* specializationInfo) SLANG_OVERRIDE
        { visitChildren(composite, specializationInfo); }
        void visitSpecialized(SpecializedComponentType* specialized) SLANG_OVERRIDE
        { visitChildren(specialized); }

        EntryPointMangledNameCollector(ASTBuilder* astBuilder):
            m_astBuilder(astBuilder)
        {
        }
        ASTBuilder* m_astBuilder;
    };

    // With the visitor defined, we apply it to ourself to compute
    // and collect the mangled entry point names.
    //
    EntryPointMangledNameCollector collector(getLinkage()->getASTBuilder());
    collector.mangledEntryPointNames = &m_entryPointMangledNames;
    collector.visitSpecialized(this);
}

void SpecializedComponentType::acceptVisitor(ComponentTypeVisitor* visitor, SpecializationInfo* specializationInfo)
{
    SLANG_ASSERT(specializationInfo == nullptr);
    SLANG_UNUSED(specializationInfo);
    visitor->visitSpecialized(this);
}

Index SpecializedComponentType::getRequirementCount()
{
    // TODO: A specialized component type may have *more* requirements
    // than the original, because it also needs to include the module(s)
    // that define the types used for specialization arguments.

    return m_base->getRequirementCount();
}

RefPtr<ComponentType> SpecializedComponentType::getRequirement(Index index)
{
    return m_base->getRequirement(index);
}

String SpecializedComponentType::getEntryPointMangledName(Index index)
{
    return m_entryPointMangledNames[index];
}

void ComponentTypeVisitor::visitChildren(CompositeComponentType* composite, CompositeComponentType::CompositeSpecializationInfo* specializationInfo)
{
    auto childCount = composite->getChildComponentCount();
    for(Index ii = 0; ii < childCount; ++ii)
    {
        auto child = composite->getChildComponent(ii);
        auto childSpecializationInfo = specializationInfo
            ? specializationInfo->childInfos[ii]
            : nullptr;

        child->acceptVisitor(this, childSpecializationInfo);
    }
}

void ComponentTypeVisitor::visitChildren(SpecializedComponentType* specialized)
{
    specialized->getBaseComponentType()->acceptVisitor(this, specialized->getSpecializationInfo());
}

TargetProgram* ComponentType::getTargetProgram(TargetRequest* target)
{
    RefPtr<TargetProgram> targetProgram;
    if(!m_targetPrograms.TryGetValue(target, targetProgram))
    {
        targetProgram = new TargetProgram(this, target);
        m_targetPrograms[target] = targetProgram;
    }
    return targetProgram;
}

//
// TargetProgram
//

TargetProgram::TargetProgram(
    ComponentType*  componentType,
    TargetRequest*  targetReq)
    : m_program(componentType)
    , m_targetReq(targetReq)
{
    m_entryPointResults.setCount(componentType->getEntryPointCount());
}

//

void DiagnosticSink::noteInternalErrorLoc(SourceLoc const& loc)
{
    // Don't consider invalid source locations.
    if(!loc.isValid())
        return;

    // If this is the first source location being noted,
    // then emit a message to help the user isolate what
    // code might have confused the compiler.
    if(m_internalErrorLocsNoted == 0)
    {
        diagnose(loc, Diagnostics::noteLocationOfInternalError);
    }
    m_internalErrorLocsNoted++;
}

SlangResult DiagnosticSink::getBlobIfNeeded(ISlangBlob** outBlob)
{
    // If the client doesn't want an output blob, there is nothing to do.
    //
    if(!outBlob) return SLANG_OK;

    // For outputBuffer to be valid and hold diagnostics, writer must not be set
    SLANG_ASSERT(writer == nullptr);

    // If there were no errors, and there was no diagnostic output, there is nothing to do.
    if(getErrorCount() == 0 && outputBuffer.getLength() == 0)
    {
        return SLANG_OK;
    }

    Slang::ComPtr<ISlangBlob> blob = Slang::StringUtil::createStringBlob(outputBuffer);
    *outBlob = blob.detach();

    return SLANG_OK;
}


Session* CompileRequestBase::getSession()
{
    return getLinkage()->getSessionImpl();
}

static const Slang::Guid IID_ISlangFileSystemExt = SLANG_UUID_ISlangFileSystemExt;
static const Slang::Guid IID_SlangCacheFileSystem = SLANG_UUID_CacheFileSystem;

void Linkage::setFileSystem(ISlangFileSystem* inFileSystem)
{
    // Set the fileSystem
    m_fileSystem = inFileSystem;

    // Release what's there
    m_fileSystemExt.setNull();
    m_cacheFileSystem.setNull();

    // If nullptr passed in set up default 
    if (inFileSystem == nullptr)
    {
        m_cacheFileSystem = new Slang::CacheFileSystem(Slang::OSFileSystemExt::getSingleton());
        m_fileSystemExt = m_cacheFileSystem;
    }
    else
    {
        CacheFileSystem* cacheFileSystemPtr = nullptr;   
        inFileSystem->queryInterface(IID_SlangCacheFileSystem, (void**)&cacheFileSystemPtr);
        if (cacheFileSystemPtr)
        {
            m_cacheFileSystem = cacheFileSystemPtr;
            m_fileSystemExt = cacheFileSystemPtr;
        }
        else 
        {
            if (m_requireCacheFileSystem)
            {
                m_cacheFileSystem = new Slang::CacheFileSystem(inFileSystem);
                m_fileSystemExt = m_cacheFileSystem;
            }
            else
            {
                // See if we have the full ISlangFileSystemExt interface, if we do just use it
                inFileSystem->queryInterface(IID_ISlangFileSystemExt, (void**)m_fileSystemExt.writeRef());

                // If not wrap with CacheFileSystem that emulates ISlangFileSystemExt from the ISlangFileSystem interface
                if (!m_fileSystemExt)
                {
                    // Construct a wrapper to emulate the extended interface behavior
                    m_cacheFileSystem = new Slang::CacheFileSystem(m_fileSystem);
                    m_fileSystemExt = m_cacheFileSystem;
                }
            }
        }
    }

    // Set the file system used on the source manager
    getSourceManager()->setFileSystemExt(m_fileSystemExt);
}

void Linkage::setRequireCacheFileSystem(bool requireCacheFileSystem)
{
    if (requireCacheFileSystem == m_requireCacheFileSystem)
    {
        return;
    }

    ComPtr<ISlangFileSystem> scopeFileSystem(m_fileSystem);
    m_requireCacheFileSystem = requireCacheFileSystem;

    setFileSystem(scopeFileSystem);
}

RefPtr<Module> findOrImportModule(
    Linkage*            linkage,
    Name*               name,
    SourceLoc const&    loc,
    DiagnosticSink*     sink)
{
    return linkage->findOrImportModule(name, loc, sink);
}

void Session::addBuiltinSource(
    RefPtr<Scope> const&    scope,
    String const&           path,
    String const&           source)
{
    SourceManager* sourceManager = getBuiltinSourceManager();

    DiagnosticSink sink(sourceManager);
    RefPtr<FrontEndCompileRequest> compileRequest = new FrontEndCompileRequest(
        m_builtinLinkage,
        &sink);
    compileRequest->m_isStandardLibraryCode = true;

    // Set the source manager on the sink
    sink.setSourceManager(sourceManager);
    // Make the linkage use the builtin source manager
    Linkage* linkage = compileRequest->getLinkage();
    linkage->setSourceManager(sourceManager);

    Name* moduleName = getNamePool()->getName(path);
    auto translationUnitIndex = compileRequest->addTranslationUnit(SourceLanguage::Slang, moduleName);

    compileRequest->addTranslationUnitSourceString(
        translationUnitIndex,
        path,
        source);

    SlangResult res = compileRequest->executeActionsInner();
    if (SLANG_FAILED(res))
    {
        char const* diagnostics = sink.outputBuffer.getBuffer();
        fprintf(stderr, "%s", diagnostics);

#ifdef _WIN32
        OutputDebugStringA(diagnostics);
#endif

        SLANG_UNEXPECTED("error in Slang standard library");
    }

    // Extract the AST for the code we just parsed
    auto module = compileRequest->translationUnits[translationUnitIndex]->getModule();
    auto moduleDecl = module->getModuleDecl();

    // Add the resulting code to the appropriate scope
    if (!scope->containerDecl)
    {
        // We are the first chunk of code to be loaded for this scope
        scope->containerDecl = moduleDecl;
    }
    else
    {
        // We need to create a new scope to link into the whole thing
        auto subScope = new Scope();
        subScope->containerDecl = moduleDecl;
        subScope->nextSibling = scope->nextSibling;
        scope->nextSibling = subScope;
    }

    // We need to retain this AST so that we can use it in other code
    // (Note that the `Scope` type does not retain the AST it points to)
    loadedModuleCode.add(module);
}

Session::~Session()
{
    // destroy modules next
    loadedModuleCode = decltype(loadedModuleCode)();
}

}

// implementation of C interface

SLANG_API SlangSession* spCreateSession(const char*)
{
    Slang::RefPtr<Slang::Session> session(new Slang::Session());
    session->init();
    // Will be returned with a refcount of 1
    return asExternal(session.detach());
}

SLANG_API SlangResult slang_createGlobalSession(
    SlangInt                apiVersion,
    slang::IGlobalSession** outGlobalSession)
{
    if(apiVersion != 0)
        return SLANG_E_NOT_IMPLEMENTED;

    Slang::RefPtr<Slang::Session> globalSession(new Slang::Session());
    globalSession->init();
    Slang::ComPtr<slang::IGlobalSession> result(Slang::asExternal(globalSession));
    *outGlobalSession = result.detach();
    return SLANG_OK;
}

SLANG_API void spDestroySession(
    SlangSession*   inSession)
{
    if(!inSession) return;

    Slang::Session* session = Slang::asInternal(inSession);
    // It is assumed there is only a single reference on the session (the one placed
    // with spCreateSession) if this function is called
    SLANG_ASSERT(session->debugGetReferenceCount() == 1);
    // Release
    session->release();
}

SLANG_API const char* spGetBuildTagString()
{
    return SLANG_TAG_VERSION;
}

SLANG_API void spAddBuiltins(
    SlangSession*   session,
    char const*     sourcePath,
    char const*     sourceString)
{
    auto s = Slang::asInternal(session);
    s->addBuiltinSource(

        // TODO(tfoley): Add ability to directly new builtins to the approriate scope
        s->coreLanguageScope,

        sourcePath,
        sourceString);
}

SLANG_API void spSessionSetSharedLibraryLoader(
    SlangSession*               session,
    ISlangSharedLibraryLoader* loader)
{
    auto s = Slang::asInternal(session);
    loader = loader ? loader : Slang::DefaultSharedLibraryLoader::getSingleton();
    s->setSharedLibraryLoader(loader);
}

SLANG_API ISlangSharedLibraryLoader* spSessionGetSharedLibraryLoader(
    SlangSession*               session)
{
    auto s = Slang::asInternal(session);
    return (s->m_sharedLibraryLoader == Slang::DefaultSharedLibraryLoader::getSingleton()) ? nullptr : s->m_sharedLibraryLoader.get();
}

SLANG_API SlangResult spSessionCheckCompileTargetSupport(
    SlangSession*                session,
    SlangCompileTarget           target)
{
    auto s = Slang::asInternal(session);
    return Slang::checkCompileTargetSupport(s, Slang::CodeGenTarget(target));
}

SLANG_API SlangResult spSessionCheckPassThroughSupport(
    SlangSession*       session,
    SlangPassThrough    passThrough)
{
    auto s = Slang::asInternal(session);
    return Slang::checkExternalCompilerSupport(s, Slang::PassThroughMode(passThrough));
}

SLANG_API SlangCompileRequest* spCreateCompileRequest(
    SlangSession* session)
{
    auto s = Slang::asInternal(session);
    auto req = new Slang::EndToEndCompileRequest(s);
    return asExternal(req);
}

/*!
@brief Destroy a compile request.
*/
SLANG_API void spDestroyCompileRequest(
    SlangCompileRequest*    request)
{
    if(!request) return;
    auto req = Slang::asInternal(request);

    delete req;
}

SLANG_API void spSetFileSystem(
    SlangCompileRequest*    request,
    ISlangFileSystem*       fileSystem)
{
    if(!request) return;
    Slang::asInternal(request)->getLinkage()->setFileSystem(fileSystem);
}

SLANG_API void spSetCompileFlags(
    SlangCompileRequest*    request,
    SlangCompileFlags       flags)
{
    Slang::asInternal(request)->getFrontEndReq()->compileFlags = flags;
}

SLANG_API void spSetDumpIntermediates(
    SlangCompileRequest*    request,
    int                     enable)
{
    Slang::asInternal(request)->getBackEndReq()->shouldDumpIntermediates = enable != 0;
}

SLANG_API void spSetDumpIntermediatePrefix(
    SlangCompileRequest*    request,
    const char* prefix)
{
    Slang::asInternal(request)->getBackEndReq()->m_dumpIntermediatePrefix = prefix; 
}

SLANG_API void spSetLineDirectiveMode(
    SlangCompileRequest*    request,
    SlangLineDirectiveMode  mode)
{
    // TODO: validation

    Slang::asInternal(request)->getBackEndReq()->lineDirectiveMode = Slang::LineDirectiveMode(mode);
}

SLANG_API void spSetCommandLineCompilerMode(
    SlangCompileRequest* request)
{
    Slang::asInternal(request)->isCommandLineCompile = true;

}

SLANG_API void spSetCodeGenTarget(
        SlangCompileRequest*    request,
        SlangCompileTarget target)
{
    auto req = Slang::asInternal(request);
    auto linkage = req->getLinkage();
    linkage->targets.clear();
    linkage->addTarget(Slang::CodeGenTarget(target));
}

SLANG_API int spAddCodeGenTarget(
    SlangCompileRequest*    request,
    SlangCompileTarget      target)
{
    auto req = Slang::asInternal(request);
    auto linkage = req->getLinkage();
    return (int) linkage->addTarget(Slang::CodeGenTarget(target));
}

SLANG_API void spSetTargetProfile(
    SlangCompileRequest*    request,
    int                     targetIndex,
    SlangProfileID          profile)
{
    auto req = Slang::asInternal(request);
    auto linkage = req->getLinkage();
    linkage->targets[targetIndex]->targetProfile = Slang::Profile(profile);
}

SLANG_API void spSetTargetFlags(
    SlangCompileRequest*    request,
    int                     targetIndex,
    SlangTargetFlags        flags)
{
    auto req = Slang::asInternal(request);
    auto linkage = req->getLinkage();
    linkage->targets[targetIndex]->targetFlags = flags;
}

SLANG_API void spSetTargetFloatingPointMode(
    SlangCompileRequest*    request,
    int                     targetIndex,
    SlangFloatingPointMode  mode)
{
    auto req = Slang::asInternal(request);
    auto linkage = req->getLinkage();
    linkage->targets[targetIndex]->floatingPointMode = Slang::FloatingPointMode(mode);
}

SLANG_API void spSetMatrixLayoutMode(
    SlangCompileRequest*    request,
    SlangMatrixLayoutMode   mode)
{
    auto req = Slang::asInternal(request);
    auto linkage = req->getLinkage();
    linkage->setMatrixLayoutMode(mode);
}

SLANG_API void spSetTargetMatrixLayoutMode(
    SlangCompileRequest*    request,
    int                     targetIndex,
    SlangMatrixLayoutMode   mode)
{
    SLANG_UNUSED(targetIndex);
    spSetMatrixLayoutMode(request, mode);
}

/*!
@brief Set the level of debug information to produce.
*/
SLANG_API void spSetDebugInfoLevel(
    SlangCompileRequest*    request,
    SlangDebugInfoLevel     level)
{
    auto req = Slang::asInternal(request);
    auto linkage = req->getLinkage();
    linkage->debugInfoLevel = Slang::DebugInfoLevel(level);
}

/*!
@brief Set the level of optimization to perform.
*/
SLANG_API void spSetOptimizationLevel(
    SlangCompileRequest*    request,
    SlangOptimizationLevel  level)
{
    auto req = Slang::asInternal(request);
    auto linkage = req->getLinkage();
    linkage->optimizationLevel = Slang::OptimizationLevel(level);
}


SLANG_API void spSetOutputContainerFormat(
    SlangCompileRequest*    request,
    SlangContainerFormat    format)
{
    auto req = Slang::asInternal(request);
    req->m_containerFormat = Slang::ContainerFormat(format);
}


SLANG_API void spSetPassThrough(
    SlangCompileRequest*    request,
    SlangPassThrough        passThrough)
{
    Slang::asInternal(request)->passThrough = Slang::PassThroughMode(passThrough);
}

SLANG_API void spSetDiagnosticCallback(
    SlangCompileRequest*    request,
    SlangDiagnosticCallback callback,
    void const*             userData)
{
    using namespace Slang;

    if(!request) return;
    auto req = Slang::asInternal(request);

    ComPtr<ISlangWriter> writer(new CallbackWriter(callback, userData, WriterFlag::IsConsole));
    req->setWriter(WriterChannel::Diagnostic, writer);
}

SLANG_API void spSetWriter(
    SlangCompileRequest*    request,
    SlangWriterChannel      chan, 
    ISlangWriter*           writer)
{
    if (!request) return;
    auto req = Slang::asInternal(request);

    req->setWriter(Slang::WriterChannel(chan), writer);
}

SLANG_API ISlangWriter* spGetWriter(
    SlangCompileRequest*    request,
    SlangWriterChannel      chan)
{
    if (!request) return nullptr;
    auto req = Slang::asInternal(request);
    return req->getWriter(Slang::WriterChannel(chan));
}

SLANG_API void spAddSearchPath(
    SlangCompileRequest*    request,
    const char*             path)
{
    auto req = Slang::asInternal(request);
    auto linkage = req->getLinkage();
    linkage->addSearchPath(path);
}

SLANG_API void spAddPreprocessorDefine(
    SlangCompileRequest*    request,
    const char*             key,
    const char*             value)
{
    auto req = Slang::asInternal(request);
    auto linkage = req->getLinkage();
    linkage->addPreprocessorDefine(key, value);
}

SLANG_API char const* spGetDiagnosticOutput(
    SlangCompileRequest*    request)
{
    if(!request) return 0;
    auto req = Slang::asInternal(request);
    return req->mDiagnosticOutput.begin();
}

SLANG_API SlangResult spGetDiagnosticOutputBlob(
    SlangCompileRequest*    request,
    ISlangBlob**            outBlob)
{
    if(!request) return SLANG_ERROR_INVALID_PARAMETER;
    if(!outBlob) return SLANG_ERROR_INVALID_PARAMETER;

    auto req = Slang::asInternal(request);

    if(!req->diagnosticOutputBlob)
    {
        req->diagnosticOutputBlob = Slang::StringUtil::createStringBlob(req->mDiagnosticOutput);
    }

    Slang::ComPtr<ISlangBlob> resultBlob = req->diagnosticOutputBlob;
    *outBlob = resultBlob.detach();
    return SLANG_OK;
}

// New-fangled compilation API

SLANG_API int spAddTranslationUnit(
    SlangCompileRequest*    request,
    SlangSourceLanguage     language,
    char const*             inName)
{
    auto req = Slang::asInternal(request);
    auto frontEndReq = req->getFrontEndReq();

    Slang::NamePool* namePool = req->getFrontEndReq()->getNamePool();

    // Work out a module name. Can be nullptr if so will generate a name
    Slang::Name* moduleName = inName ? namePool->getName(inName) : frontEndReq->m_defaultModuleName;

    // If moduleName is nullptr a name will be generated
    
    return frontEndReq->addTranslationUnit(
        Slang::SourceLanguage(language),
        moduleName);
}

SLANG_API void spSetDefaultModuleName(
    SlangCompileRequest*    request,
    const char* defaultModuleName)
{
    auto req = Slang::asInternal(request);
    auto frontEndReq = req->getFrontEndReq();

    Slang::NamePool* namePool = req->getFrontEndReq()->getNamePool();

    frontEndReq->m_defaultModuleName = namePool->getName(defaultModuleName);
}

namespace Slang
{
SlangResult _addLibraryReference(EndToEndCompileRequest* req, Stream* stream)
{
    // Read all of the contained modules
    List<RefPtr<IRModule>> irModules;
    List<FrontEndCompileRequest::ExtraEntryPointInfo> entryPointMangledNames;
    if (SLANG_FAILED(IRSerialReader::readStreamModules(stream, req->getSession(), req->getFrontEndReq()->getSourceManager(), irModules, entryPointMangledNames)))
    {
        req->getSink()->diagnose(SourceLoc(), Diagnostics::unableToAddReferenceToModuleContainer);
        return SLANG_FAIL;
    }

    // TODO(JS): May be better to have a ITypeComponent that encapsulates a collection of modules
    // For now just add to the linkage
    auto linkage = req->getLinkage();
    linkage->m_libModules.addRange(irModules);

    req->getFrontEndReq()->m_extraEntryPoints.addRange(entryPointMangledNames);

    return SLANG_OK;
}
}


SLANG_API SlangResult spAddLibraryReference(
    SlangCompileRequest*    request,
    const void* libData,
    size_t libDataSize)
{
    using namespace Slang;
    auto req = Slang::asInternal(request);

    // We need to deserialize and add the modules
    MemoryStreamBase fileStream(FileAccess::Read, libData, libDataSize);

    return _addLibraryReference(req, &fileStream);
}

SLANG_API void spTranslationUnit_addPreprocessorDefine(
    SlangCompileRequest*    request,
    int                     translationUnitIndex,
    const char*             key,
    const char*             value)
{
    auto req = Slang::asInternal(request);
    auto frontEndReq = req->getFrontEndReq();

    frontEndReq->translationUnits[translationUnitIndex]->preprocessorDefinitions[key] = value;
}

SLANG_API void spAddTranslationUnitSourceFile(
    SlangCompileRequest*    request,
    int                     translationUnitIndex,
    char const*             path)
{
    if(!request) return;
    auto req = Slang::asInternal(request);
    auto frontEndReq = req->getFrontEndReq();
    if(!path) return;
    if(translationUnitIndex < 0) return;
    if(Slang::Index(translationUnitIndex) >= frontEndReq->translationUnits.getCount()) return;

    frontEndReq->addTranslationUnitSourceFile(
        translationUnitIndex,
        path);
}

SLANG_API void spAddTranslationUnitSourceString(
    SlangCompileRequest*    request,
    int                     translationUnitIndex,
    char const*             path,
    char const*             source)
{
    if(!source) return;
    spAddTranslationUnitSourceStringSpan(
        request,
        translationUnitIndex,
        path,
        source,
        source + strlen(source));
}

SLANG_API void spAddTranslationUnitSourceStringSpan(
    SlangCompileRequest*    request,
    int                     translationUnitIndex,
    char const*             path,
    char const*             sourceBegin,
    char const*             sourceEnd)
{
    using namespace Slang;
    if(!request) return;
    auto req = Slang::asInternal(request);
    auto frontEndReq = req->getFrontEndReq();
    if(!sourceBegin) return;
    if(translationUnitIndex < 0) return;
    if(Index(translationUnitIndex) >= frontEndReq->translationUnits.getCount()) return;

    if(!path) path = "";

    frontEndReq->addTranslationUnitSourceString(
        translationUnitIndex,
        path,
        UnownedStringSlice(sourceBegin, sourceEnd));
}

SLANG_API void spAddTranslationUnitSourceBlob(
    SlangCompileRequest*    request,
    int                     translationUnitIndex,
    char const*             path,
    ISlangBlob*             sourceBlob)
{
    if(!request) return;
    auto req = Slang::asInternal(request);
    auto frontEndReq = req->getFrontEndReq();
    if(!sourceBlob) return;
    if(translationUnitIndex < 0) return;
    if(Slang::Index(translationUnitIndex) >= frontEndReq->translationUnits.getCount()) return;

    if(!path) path = "";

    frontEndReq->addTranslationUnitSourceBlob(
        translationUnitIndex,
        path,
        sourceBlob);
}






SLANG_API SlangProfileID spFindProfile(
    SlangSession*,
    char const*     name)
{
    return Slang::Profile::lookUp(name).raw;
}

SLANG_API int spAddEntryPoint(
    SlangCompileRequest*    request,
    int                     translationUnitIndex,
    char const*             name,
    SlangStage              stage)
{
    return spAddEntryPointEx(
        request,
        translationUnitIndex,
        name,
        stage,
        0,
        nullptr);
}

SLANG_API int spAddEntryPointEx(
    SlangCompileRequest*    request,
    int                     translationUnitIndex,
    char const*             name,
    SlangStage              stage,
    int                     genericParamTypeNameCount,
    char const **           genericParamTypeNames)
{
    using namespace Slang;
    if (!request) return -1;
    auto req = Slang::asInternal(request);
    auto frontEndReq = req->getFrontEndReq();
    if (!name) return -1;
    if (translationUnitIndex < 0) return -1;
    if (Index(translationUnitIndex) >= frontEndReq->translationUnits.getCount()) return -1;
    List<String> typeNames;
    for (int i = 0; i < genericParamTypeNameCount; i++)
        typeNames.add(genericParamTypeNames[i]);
    return req->addEntryPoint(
        translationUnitIndex,
        name,
        Profile(Stage(stage)),
        typeNames);
}

SLANG_API SlangResult spSetGlobalGenericArgs(
    SlangCompileRequest*    request,
    int                     genericArgCount,
    char const**            genericArgs)
{
    if (!request) return SLANG_FAIL;
    auto req = Slang::asInternal(request);

    auto& argStrings = req->globalSpecializationArgStrings;
    argStrings.clear();
    for (int i = 0; i < genericArgCount; i++)
        argStrings.add(genericArgs[i]);

    return SLANG_OK;
}

SLANG_API SlangResult spSetTypeNameForGlobalExistentialTypeParam(
    SlangCompileRequest*    request,
    int                     slotIndex,
    char const*             typeName)
{
    using namespace Slang;
    if(!request)        return SLANG_FAIL;
    if(slotIndex < 0)   return SLANG_FAIL;
    if(!typeName)       return SLANG_FAIL;

    auto req = Slang::asInternal(request);
    auto& typeArgStrings = req->globalSpecializationArgStrings;
    if(Index(slotIndex) >= typeArgStrings.getCount())
        typeArgStrings.setCount(slotIndex+1);
    typeArgStrings[slotIndex] = String(typeName);
    return SLANG_OK;
}

SLANG_API SlangResult spSetTypeNameForEntryPointExistentialTypeParam(
    SlangCompileRequest*    request,
    int                     entryPointIndex,
    int                     slotIndex,
    char const*             typeName)
{
    using namespace Slang;
    if(!request)            return SLANG_FAIL;
    if(entryPointIndex < 0) return SLANG_FAIL;
    if(slotIndex < 0)       return SLANG_FAIL;
    if(!typeName)           return SLANG_FAIL;

    auto req = Slang::asInternal(request);
    if(Index(entryPointIndex) >= req->entryPoints.getCount())
        return SLANG_FAIL;

    auto& entryPointInfo = req->entryPoints[entryPointIndex];
    auto& typeArgStrings = entryPointInfo.specializationArgStrings;
    if(Index(slotIndex) >= typeArgStrings.getCount())
        typeArgStrings.setCount(slotIndex+1);
    typeArgStrings[slotIndex] = String(typeName);
    return SLANG_OK;
}

// Compile in a context that already has its translation units specified
SLANG_API SlangResult spCompile(
    SlangCompileRequest*    request)
{
    using namespace Slang;
    auto req = asInternal(request);

    SlangResult res = SLANG_FAIL;

#if !defined(SLANG_DEBUG_INTERNAL_ERROR)
    // By default we'd like to catch as many internal errors as possible,
    // and report them to the user nicely (rather than just crash their
    // application). Internally Slang currently uses exceptions for this.
    //
    // TODO: Consider using `setjmp()`-style escape so that we can work
    // with applications that disable exceptions.
    //
    // TODO: Consider supporting Windows "Structured Exception Handling"
    // so that we can also recover from a wider class of crashes.
    
    try
    {
        res = req->executeActions();
    }
    catch (const AbortCompilationException&)
    {
        // This situation indicates a fatal (but not necessarily internal) error
        // that forced compilation to terminate. There should already have been
        // a diagnostic produced, so we don't need to add one here.
    }
    catch (const Exception& e)
    {
        // The compiler failed due to an internal error that was detected.
        // We will print out information on the exception to help out the user
        // in either filing a bug, or locating what in their code created
        // a problem.
        req->getSink()->diagnose(SourceLoc(), Diagnostics::compilationAbortedDueToException, typeid(e).name(), e.Message);
    }
    catch (...)
    {
        // The compiler failed due to some exception that wasn't a sublass of
        // `Exception`, so something really fishy is going on. We want to
        // let the user know that we messed up, so they know to blame Slang
        // and not some other component in their system.
        req->getSink()->diagnose(SourceLoc(), Diagnostics::compilationAborted);
    }
    req->mDiagnosticOutput = req->getSink()->outputBuffer.ProduceString();
    
#else
    // When debugging, we probably don't want to filter out any errors, since
    // we are probably trying to root-cause and *fix* those errors.
    {
        res = req->executeActions();
    }
#endif

    // Repro dump handling
    {
        if (req->dumpRepro.getLength())
        {
            SlangResult saveRes = ReproUtil::saveState(req, req->dumpRepro);
            if (SLANG_FAILED(saveRes))
            {
                req->getSink()->diagnose(SourceLoc(), Diagnostics::unableToWriteReproFile, req->dumpRepro);
                return saveRes;
            }
        }
        else if (req->dumpReproOnError && SLANG_FAILED(res))
        {
            String reproFileName;
            SlangResult saveRes = SLANG_FAIL;

            RefPtr<Stream> stream;
            if (SLANG_SUCCEEDED(ReproUtil::findUniqueReproDumpStream(req, reproFileName, stream)))
            {
                saveRes = ReproUtil::saveState(req, stream);
            }

            if (SLANG_FAILED(saveRes))
            {
                req->getSink()->diagnose(SourceLoc(), Diagnostics::unableToWriteReproFile, reproFileName);
            }
        }
    }

    return res;
}

SLANG_API int
spGetDependencyFileCount(
    SlangCompileRequest*    request)
{
    if(!request) return 0;
    auto req = Slang::asInternal(request);
    auto frontEndReq = req->getFrontEndReq();
    auto program = frontEndReq->getGlobalAndEntryPointsComponentType();
    return (int) program->getFilePathDependencies().getCount();
}

/** Get the path to a file this compilation dependend on.
*/
SLANG_API char const*
spGetDependencyFilePath(
    SlangCompileRequest*    request,
    int                     index)
{
    if(!request) return 0;
    auto req = Slang::asInternal(request);
    auto frontEndReq = req->getFrontEndReq();
    auto program = frontEndReq->getGlobalAndEntryPointsComponentType();
    return program->getFilePathDependencies()[index].begin();
}

SLANG_API int
spGetTranslationUnitCount(
    SlangCompileRequest*    request)
{
    auto req = Slang::asInternal(request);
    auto frontEndReq = req->getFrontEndReq();
    return (int) frontEndReq->translationUnits.getCount();
}

// Get the output code associated with a specific translation unit
SLANG_API char const* spGetTranslationUnitSource(
    SlangCompileRequest*    /*request*/,
    int                     /*translationUnitIndex*/)
{
    fprintf(stderr, "DEPRECATED: spGetTranslationUnitSource()\n");
    return nullptr;
}

SLANG_API void const* spGetEntryPointCode(
    SlangCompileRequest*    request,
    int                     entryPointIndex,
    size_t*                 outSize)
{
    using namespace Slang;
    auto req = Slang::asInternal(request);
    auto linkage = req->getLinkage();
    auto program = req->getSpecializedGlobalAndEntryPointsComponentType();

    // TODO: We should really accept a target index in this API
    Index targetIndex = 0;
    auto targetCount = linkage->targets.getCount();
    if (targetIndex >= targetCount)
        return nullptr;
    auto targetReq = linkage->targets[targetIndex];


    if(entryPointIndex < 0) return nullptr;
    if(Index(entryPointIndex) >= program->getEntryPointCount()) return nullptr;
    auto entryPoint = program->getEntryPoint(entryPointIndex);

    auto targetProgram = program->getTargetProgram(targetReq);
    if(!targetProgram)
        return nullptr;
    CompileResult& result = targetProgram->getExistingEntryPointResult(entryPointIndex);

    void const* data = nullptr;
    size_t size = 0;

    ComPtr<ISlangBlob> blob;
    if (SLANG_SUCCEEDED(result.getBlob(blob)))
    {
        data = blob->getBufferPointer();
        size = blob->getBufferSize();
    }

    if (outSize)
    {
        *outSize = size;
    }

    return data;
}

static SlangResult _getEntryPointResult(
    SlangCompileRequest*    request,
    int                     entryPointIndex,
    int                     targetIndex,
    Slang::CompileResult**  outCompileResult)
{
    using namespace Slang;
    if (!request) return SLANG_ERROR_INVALID_PARAMETER;
    
    auto req = Slang::asInternal(request);
    auto linkage = req->getLinkage();
    auto program = req->getSpecializedGlobalAndEntryPointsComponentType();

    Index targetCount = linkage->targets.getCount();
    if ((targetIndex < 0) || (targetIndex >= targetCount))
    {
        return SLANG_ERROR_INVALID_PARAMETER;
    }
    auto targetReq = linkage->targets[targetIndex];

    Index entryPointCount = req->entryPoints.getCount();
    if ((entryPointIndex < 0) || (entryPointIndex >= entryPointCount))
    {
        return SLANG_ERROR_INVALID_PARAMETER;
    }
    auto entryPointReq = program->getEntryPoint(entryPointIndex);


    auto targetProgram = program->getTargetProgram(targetReq);
    if (!targetProgram)
        return SLANG_FAIL;
    *outCompileResult = &targetProgram->getExistingEntryPointResult(entryPointIndex);
    return SLANG_OK;
}

SLANG_API SlangResult spGetEntryPointCodeBlob(
        SlangCompileRequest*    request,
        int                     entryPointIndex,
        int                     targetIndex,
        ISlangBlob**            outBlob)
{
    using namespace Slang;
    if(!outBlob) return SLANG_ERROR_INVALID_PARAMETER;
    Slang::CompileResult* compileResult = nullptr;
    SLANG_RETURN_ON_FAIL(_getEntryPointResult(request, entryPointIndex, targetIndex, &compileResult));

    ComPtr<ISlangBlob> blob;
    SLANG_RETURN_ON_FAIL(compileResult->getBlob(blob));
    *outBlob = blob.detach();
    return SLANG_OK;
}

SLANG_API SlangResult spGetEntryPointHostCallable(
    SlangCompileRequest*    request,
    int                     entryPointIndex,
    int                     targetIndex,
    ISlangSharedLibrary**   outSharedLibrary)
{
    using namespace Slang;
    if (!outSharedLibrary) return SLANG_ERROR_INVALID_PARAMETER;

    Slang::CompileResult* compileResult = nullptr;
    SLANG_RETURN_ON_FAIL(_getEntryPointResult(request, entryPointIndex, targetIndex, &compileResult));

    ComPtr<ISlangSharedLibrary> sharedLibrary;
    SLANG_RETURN_ON_FAIL(compileResult->getSharedLibrary(sharedLibrary));
    *outSharedLibrary = sharedLibrary.detach();
    return SLANG_OK;
}

SLANG_API char const* spGetEntryPointSource(
    SlangCompileRequest*    request,
    int                     entryPointIndex)
{
    return (char const*) spGetEntryPointCode(request, entryPointIndex, nullptr);
}

SLANG_API void const* spGetCompileRequestCode(
    SlangCompileRequest*    inRequest,
    size_t*                 outSize)
{
    using namespace Slang;
    auto request = asInternal(inRequest);

    if (request->m_containerBlob)
    {
        *outSize = request->m_containerBlob->getBufferSize();
        return request->m_containerBlob->getBufferPointer();
    }

    // Container blob does not have any contents
    *outSize = 0;
    return nullptr;
}

SLANG_API SlangResult spGetContainerCode(
    SlangCompileRequest*    inRequest,
    ISlangBlob**            outBlob)
{
    using namespace Slang;
    auto request = asInternal(inRequest);

    ISlangBlob* containerBlob = request->m_containerBlob;
    if (containerBlob)
    {
        containerBlob->addRef();
        *outBlob = containerBlob;
        return SLANG_OK;
    }

    return SLANG_FAIL;
}

SLANG_API SlangResult spLoadRepro(
    SlangCompileRequest* inRequest,
    ISlangFileSystem* fileSystem,
    const void* data,
    size_t size)
{
    using namespace Slang;
    auto request = asInternal(inRequest);

    List<uint8_t> buffer;
    SLANG_RETURN_ON_FAIL(ReproUtil::loadState((const uint8_t*)data, size, buffer));

    MemoryOffsetBase base;
    base.set(buffer.getBuffer(), buffer.getCount());

    ReproUtil::RequestState* requestState = ReproUtil::getRequest(buffer);

    SLANG_RETURN_ON_FAIL(ReproUtil::load(base, requestState, fileSystem, request));
    return SLANG_OK;
}

SLANG_API SlangResult spSaveRepro(
    SlangCompileRequest* inRequest,
    ISlangBlob** outBlob)
{
    using namespace Slang;
    auto request = asInternal(inRequest);

    OwnedMemoryStream stream(FileAccess::Write);

    SLANG_RETURN_ON_FAIL(ReproUtil::saveState(request, &stream));

    RefPtr<ListBlob> listBlob(new ListBlob);

    // Put the content of the stream in the blob
    stream.swapContents(listBlob->m_data);

    *outBlob = listBlob.detach();
    return SLANG_OK;
}

SLANG_API SlangResult spEnableReproCapture(
    SlangCompileRequest* inRequest)
{
    using namespace Slang;
    auto request = asInternal(inRequest);

    request->getLinkage()->setRequireCacheFileSystem(true);
    return SLANG_OK;
}

SLANG_API SlangResult spExtractRepro(SlangSession* session, const void* reproData, size_t reproDataSize, ISlangFileSystemExt* fileSystem)
{
    using namespace Slang;
    SLANG_UNUSED(session);

    List<uint8_t> buffer;
    {
        MemoryStreamBase memoryStream(FileAccess::Read, reproData, reproDataSize);
        SLANG_RETURN_ON_FAIL(ReproUtil::loadState(&memoryStream, buffer));
    }

    MemoryOffsetBase base;
    base.set(buffer.getBuffer(), buffer.getCount());

    ReproUtil::RequestState* requestState = ReproUtil::getRequest(buffer);
    return ReproUtil::extractFiles(base, requestState, fileSystem);
}

SLANG_API SlangResult spLoadReproAsFileSystem(
    SlangSession* session,
    const void* reproData,
    size_t reproDataSize,
    ISlangFileSystem* replaceFileSystem,
    ISlangFileSystemExt** outFileSystem)
{
    using namespace Slang;

    SLANG_UNUSED(session);
    
    MemoryStreamBase stream(FileAccess::Read, reproData, reproDataSize);

    List<uint8_t> buffer;
    SLANG_RETURN_ON_FAIL(ReproUtil::loadState(&stream, buffer));

    auto requestState = ReproUtil::getRequest(buffer);
    MemoryOffsetBase base;
    base.set(buffer.getBuffer(), buffer.getCount());

    RefPtr<CacheFileSystem> cacheFileSystem;
    SLANG_RETURN_ON_FAIL(ReproUtil::loadFileSystem(base, requestState, replaceFileSystem, cacheFileSystem));

    *outFileSystem = cacheFileSystem.detach();
    return SLANG_OK;
}

// Reflection API

SLANG_API SlangResult spCompileRequest_getProgram(
    SlangCompileRequest*    request,
    slang::IComponentType** outProgram)
{
    if( !request ) return SLANG_ERROR_INVALID_PARAMETER;
    auto req = Slang::asInternal(request);
    auto program = req->getSpecializedGlobalComponentType();

    *outProgram = Slang::ComPtr<slang::IComponentType>(program).detach();
    return SLANG_OK;
}

SLANG_API SlangResult spCompileRequest_getModule(
    SlangCompileRequest*    request,
    SlangInt                translationUnitIndex,
    slang::IModule**        outModule)
{
    if( !request ) return SLANG_ERROR_INVALID_PARAMETER;
    auto req = Slang::asInternal(request);

    auto module = req->getFrontEndReq()->getTranslationUnit(translationUnitIndex)->getModule();

    *outModule = Slang::ComPtr<slang::IModule>(module).detach();
    return SLANG_OK;
}

SLANG_API SlangResult spCompileRequest_getEntryPoint(
    SlangCompileRequest*    request,
    SlangInt                entryPointIndex,
    slang::IComponentType** outEntryPoint)
{
    if( !request ) return SLANG_ERROR_INVALID_PARAMETER;
    auto req = Slang::asInternal(request);

    auto entryPoint = req->getSpecializedEntryPointComponentType(entryPointIndex);

    *outEntryPoint = Slang::ComPtr<slang::IComponentType>(entryPoint).detach();
    return SLANG_OK;
}


SLANG_API SlangReflection* spGetReflection(
    SlangCompileRequest*    request)
{
    if( !request ) return 0;
    auto req = Slang::asInternal(request);
    auto linkage = req->getLinkage();
    auto program = req->getSpecializedGlobalAndEntryPointsComponentType();

    // Note(tfoley): The API signature doesn't let the client
    // specify which target they want to access reflection
    // information for, so for now we default to the first one.
    //
    // TODO: Add a new `spGetReflectionForTarget(req, targetIndex)`
    // so that we can do this better, and make it clear that
    // `spGetReflection()` is shorthand for `targetIndex == 0`.
    //
    Slang::Index targetIndex = 0;
    auto targetCount = linkage->targets.getCount();
    if (targetIndex >= targetCount)
        return nullptr;

    auto targetReq = linkage->targets[targetIndex];
    auto targetProgram = program->getTargetProgram(targetReq);
    auto programLayout = targetProgram->getExistingLayout();

    return (SlangReflection*) programLayout;
}

// ... rest of reflection API implementation is in `Reflection.cpp`<|MERGE_RESOLUTION|>--- conflicted
+++ resolved
@@ -1076,8 +1076,7 @@
             }
         }
 
-<<<<<<< HEAD
-#if 1
+#if 0
         // Test serialization
         {
             RefPtr<ASTSerialClasses> classes = new ASTSerialClasses;
@@ -1093,16 +1092,6 @@
                 writer.write(&stream);
             }
 
-=======
-#if 0
-        // Test serialization
-        {
-            RefPtr<ASTSerialClasses> classes = new ASTSerialClasses;
-            ASTSerialWriter writer(classes);
-
-            // Lets serialize it all
-            writer.addPointer(translationUnit->getModuleDecl());
->>>>>>> ae41db80
         }
 #endif
 
