#include "../../slang.h"

#include "../core/slang-io.h"
#include "../core/slang-string-util.h"
#include "../core/slang-shared-library.h"

#include "slang-parameter-binding.h"
#include "slang-lower-to-ir.h"
#include "slang-parser.h"
#include "slang-preprocessor.h"
#include "slang-reflection.h"
#include "slang-syntax-visitors.h"
#include "slang-type-layout.h"

#include "slang-file-system.h"

#include "../core/slang-writer.h"

#include "slang-source-loc.h"

#include "slang-ir-serialize.h"

// Used to print exception type names in internal-compiler-error messages
#include <typeinfo>

#ifdef _WIN32
#define WIN32_LEAN_AND_MEAN
#define NOMINMAX
#include <Windows.h>
#undef WIN32_LEAN_AND_MEAN
#undef NOMINMAX
#endif

namespace Slang {

// Allocate static const storage for the various interface IDs that the Slang API needs to expose
static const Guid IID_ISlangUnknown = SLANG_UUID_ISlangUnknown;
static const Guid IID_ISlangBlob    = SLANG_UUID_ISlangBlob;
static const Guid IID_ISession = SLANG_UUID_ISession;
static const Guid IID_IGlobalSession = SLANG_UUID_IGlobalSession;
static const Guid IID_IModule = SLANG_UUID_IModule;

Session::Session()
{
    // Initialize name pool
    getNamePool()->setRootNamePool(getRootNamePool());

    sharedLibraryLoader = DefaultSharedLibraryLoader::getSingleton();
    // Set all the shared library function pointers to nullptr
    ::memset(sharedLibraryFunctions, 0, sizeof(sharedLibraryFunctions));

    // Initialize the lookup table of syntax classes:

    #define SYNTAX_CLASS(NAME, BASE) \
        mapNameToSyntaxClass.Add(getNamePool()->getName(#NAME), getClass<NAME>());

#include "slang-object-meta-begin.h"
#include "slang-syntax-base-defs.h"
#include "slang-expr-defs.h"
#include "slang-decl-defs.h"
#include "slang-modifier-defs.h"
#include "slang-stmt-defs.h"
#include "slang-type-defs.h"
#include "slang-val-defs.h"
#include "slang-object-meta-end.h"

    // Make sure our source manager is initialized
    builtinSourceManager.initialize(nullptr, nullptr);

    m_builtinLinkage = new Linkage(this);

    // Initialize representations of some very basic types:
    initializeTypes();

    // Create scopes for various language builtins.
    //
    // TODO: load these on-demand to avoid parsing
    // stdlib code for languages the user won't use.

    baseLanguageScope = new Scope();

    auto baseModuleDecl = populateBaseLanguageModule(
        this,
        baseLanguageScope);
    loadedModuleCode.add(baseModuleDecl);

    coreLanguageScope = new Scope();
    coreLanguageScope->nextSibling = baseLanguageScope;

    hlslLanguageScope = new Scope();
    hlslLanguageScope->nextSibling = coreLanguageScope;

    slangLanguageScope = new Scope();
    slangLanguageScope->nextSibling = hlslLanguageScope;

    addBuiltinSource(coreLanguageScope, "core", getCoreLibraryCode());
    addBuiltinSource(hlslLanguageScope, "hlsl", getHLSLLibraryCode());
}

ISlangUnknown* Session::getInterface(const Guid& guid)
{
    if(guid == IID_ISlangUnknown || guid == IID_IGlobalSession)
        return asExternal(this);
    return nullptr;
}

SLANG_NO_THROW SlangResult SLANG_MCALL Session::createSession(
    slang::SessionDesc const&  desc,
    slang::ISession**          outSession)
{
    RefPtr<Linkage> linkage = new Linkage(this);

    Int targetCount = desc.targetCount;
    for(Int ii = 0; ii < targetCount; ++ii)
    {
        linkage->addTarget(desc.targets[ii]);
    }

    if(desc.flags & slang::kSessionFlag_FalcorCustomSharedKeywordSemantics)
    {
        linkage->m_useFalcorCustomSharedKeywordSemantics = true;
    }

    linkage->setMatrixLayoutMode(desc.defaultMatrixLayoutMode);

    Int searchPathCount = desc.searchPathCount;
    for(Int ii = 0; ii < searchPathCount; ++ii)
    {
        linkage->addSearchPath(desc.searchPaths[ii]);
    }

    Int macroCount = desc.preprocessorMacroCount;
    for(Int ii = 0; ii < macroCount; ++ii)
    {
        auto& macro = desc.preprocessorMacros[ii];
        linkage->addPreprocessorDefine(macro.name, macro.value);
    }

    *outSession = asExternal(linkage.detach());
    return SLANG_OK;
}

SLANG_NO_THROW SlangProfileID SLANG_MCALL Session::findProfile(
    char const*     name)
{
    return Slang::Profile::LookUp(name).raw;
}

struct IncludeHandlerImpl : IncludeHandler
{
    Linkage*    linkage;
    SearchDirectoryList*    searchDirectories;

    ISlangFileSystemExt* _getFileSystemExt()
    {
        return linkage->getFileSystemExt();
    }

    SlangResult _findFile(SlangPathType fromPathType, const String& fromPath, const String& path, PathInfo& pathInfoOut)
    {
        ISlangFileSystemExt* fileSystemExt = _getFileSystemExt();

        // Get relative path
        ComPtr<ISlangBlob> combinedPathBlob;
        SLANG_RETURN_ON_FAIL(fileSystemExt->calcCombinedPath(fromPathType, fromPath.begin(), path.begin(), combinedPathBlob.writeRef()));
        String combinedPath(StringUtil::getString(combinedPathBlob));
        if (combinedPath.getLength() <= 0)
        {
            return SLANG_FAIL;
        }
     
        SlangPathType pathType;
        SLANG_RETURN_ON_FAIL(fileSystemExt->getPathType(combinedPath.begin(), &pathType));
        if (pathType != SLANG_PATH_TYPE_FILE)
        {
            return SLANG_E_NOT_FOUND;
        }

        // Get the uniqueIdentity
        ComPtr<ISlangBlob> uniqueIdentityBlob;
        SLANG_RETURN_ON_FAIL(fileSystemExt->getFileUniqueIdentity(combinedPath.begin(), uniqueIdentityBlob.writeRef()));

        // If the rel path exists -> a uniqueIdentity MUST exists too
        String uniqueIdentity(StringUtil::getString(uniqueIdentityBlob));
        if (uniqueIdentity.getLength() <= 0)
        {   
            // Unique identity can't be empty
            return SLANG_FAIL;
        }
        
        pathInfoOut.type = PathInfo::Type::Normal;
        pathInfoOut.foundPath = combinedPath;
        pathInfoOut.uniqueIdentity = uniqueIdentity;
        return SLANG_OK;     
    }

    virtual SlangResult findFile(
        String const& pathToInclude,
        String const& pathIncludedFrom,
        PathInfo& pathInfoOut) override
    {
        pathInfoOut.type = PathInfo::Type::Unknown;

        // Try just relative to current path
        {
            SlangResult res = _findFile(SLANG_PATH_TYPE_FILE, pathIncludedFrom, pathToInclude, pathInfoOut);
            // It either succeeded or wasn't found, anything else is a failure passed back
            if (SLANG_SUCCEEDED(res) || res != SLANG_E_NOT_FOUND)
            {
                return res;
            }
        }

        // Search all the searchDirectories
        for(auto sd = searchDirectories; sd; sd = sd->parent)
        {
            for(auto& dir : sd->searchDirectories)
            {
                SlangResult res = _findFile(SLANG_PATH_TYPE_DIRECTORY, dir.path, pathToInclude, pathInfoOut);
                if (SLANG_SUCCEEDED(res) || res != SLANG_E_NOT_FOUND)
                {
                    return res;
                }
            }
        }

        return SLANG_E_NOT_FOUND;
    }

#if 0
    virtual SlangResult readFile(const String& path,
        ISlangBlob** blobOut) override
    {
        ISlangFileSystem* fileSystemExt = _getFileSystemExt();
        SLANG_RETURN_ON_FAIL(fileSystemExt->loadFile(path.begin(), blobOut));

        request->mDependencyFilePaths.Add(path);

        return SLANG_OK;
    }
#endif

    virtual String simplifyPath(const String& path) override
    {
        ISlangFileSystemExt* fileSystemExt = _getFileSystemExt();
        ComPtr<ISlangBlob> simplifiedPath;
        if (SLANG_FAILED(fileSystemExt->getSimplifiedPath(path.getBuffer(), simplifiedPath.writeRef())))
        {
            return path;
        }
        return StringUtil::getString(simplifiedPath);
    }

};

//


Profile getEffectiveProfile(EntryPoint* entryPoint, TargetRequest* target)
{
    auto entryPointProfile = entryPoint->getProfile();
    auto targetProfile = target->targetProfile;

    // Depending on the target *format* we might have to restrict the
    // profile family to one that makes sense.
    //
    // TODO: Some of this should really be handled as validation at
    // the front-end. People shouldn't be allowed to ask for SPIR-V
    // output with Shader Model 5.0...
    switch(target->target)
    {
    default:
        break;

    case CodeGenTarget::GLSL:
    case CodeGenTarget::GLSL_Vulkan:
    case CodeGenTarget::GLSL_Vulkan_OneDesc:
    case CodeGenTarget::SPIRV:
    case CodeGenTarget::SPIRVAssembly:
        if(targetProfile.getFamily() != ProfileFamily::GLSL)
        {
            targetProfile.setVersion(ProfileVersion::GLSL_110);
        }
        break;

    case CodeGenTarget::HLSL:
    case CodeGenTarget::DXBytecode:
    case CodeGenTarget::DXBytecodeAssembly:
    case CodeGenTarget::DXIL:
    case CodeGenTarget::DXILAssembly:
        if(targetProfile.getFamily() != ProfileFamily::DX)
        {
            targetProfile.setVersion(ProfileVersion::DX_4_0);
        }
        break;
    }

    auto entryPointProfileVersion = entryPointProfile.GetVersion();
    auto targetProfileVersion = targetProfile.GetVersion();

    // Default to the entry point profile, since we know that has the right stage.
    Profile effectiveProfile = entryPointProfile;

    // Ignore the input from the target profile if it is missing.
    if( targetProfile.getFamily() != ProfileFamily::Unknown )
    {
        // If the target comes from a different profile family, *or* it is from
        // the same family but has a greater version number, then use the target's version.
        if( targetProfile.getFamily() != entryPointProfile.getFamily()
            || (targetProfileVersion > entryPointProfileVersion) )
        {
            effectiveProfile.setVersion(targetProfileVersion);
        }
    }

    // Now consider the possibility that the chosen stage might force an "upgrade"
    // to the profile level.
    ProfileVersion stageMinVersion = ProfileVersion::Unknown;
    switch( effectiveProfile.getFamily() )
    {
    case ProfileFamily::DX:
        switch(effectiveProfile.GetStage())
        {
        default:
            break;

        case Stage::RayGeneration:
        case Stage::Intersection:
        case Stage::ClosestHit:
        case Stage::AnyHit:
        case Stage::Miss:
        case Stage::Callable:
            // The DirectX ray tracing stages implicitly
            // require Shader Model 6.3 or later.
            //
            stageMinVersion = ProfileVersion::DX_6_3;
            break;

        //  TODO: Add equivalent logic for geometry, tessellation, and compute stages.
        }
        break;

    case ProfileFamily::GLSL:
        switch(effectiveProfile.GetStage())
        {
        default:
            break;

        case Stage::RayGeneration:
        case Stage::Intersection:
        case Stage::ClosestHit:
        case Stage::AnyHit:
        case Stage::Miss:
        case Stage::Callable:
            stageMinVersion = ProfileVersion::GLSL_460;
            break;

        //  TODO: Add equivalent logic for geometry, tessellation, and compute stages.
        }
        break;

    default:
        break;
    }

    if( stageMinVersion > effectiveProfile.GetVersion() )
    {
        effectiveProfile.setVersion(stageMinVersion);
    }

    return effectiveProfile;
}


//

Linkage::Linkage(Session* session)
    : m_session(session)
    , m_sourceManager(&m_defaultSourceManager)
{
    getNamePool()->setRootNamePool(session->getRootNamePool());

    m_defaultSourceManager.initialize(session->getBuiltinSourceManager(), nullptr);

    setFileSystem(nullptr);
}

ISlangUnknown* Linkage::getInterface(const Guid& guid)
{
    if(guid == IID_ISlangUnknown || guid == IID_ISession)
        return asExternal(this);

    return nullptr;
}

SLANG_NO_THROW slang::IGlobalSession* SLANG_MCALL Linkage::getGlobalSession()
{
    return asExternal(getSessionImpl());
}

void Linkage::addTarget(
    slang::TargetDesc const&  desc)
{
    auto targetIndex = addTarget(CodeGenTarget(desc.format));
    auto target = targets[targetIndex];

    target->floatingPointMode = FloatingPointMode(desc.floatingPointMode);
    target->targetFlags = desc.flags;
    target->targetProfile = Profile(desc.profile);
}

#if 0
SLANG_NO_THROW SlangInt SLANG_MCALL Linkage::getTargetCount()
{
    return targets.getCount();
}

SLANG_NO_THROW slang::ITarget* SLANG_MCALL Linkage::getTargetByIndex(SlangInt index)
{
    if(index < 0) return nullptr;
    if(index >= targets.getCount()) return nullptr;
    return asExternal(targets[index]);
}
#endif

SLANG_NO_THROW slang::IModule* SLANG_MCALL Linkage::loadModule(
    const char*     moduleName,
    slang::IBlob**  outDiagnostics)
{
    auto name = getNamePool()->getName(moduleName);

    DiagnosticSink sink(getSourceManager());
    auto module = findOrImportModule(name, SourceLoc(), &sink);
    sink.getBlobIfNeeded(outDiagnostics);

    return asExternal(module);
}

SLANG_NO_THROW slang::IComponentType* SLANG_MCALL Linkage::createCompositeComponentType(
    slang::IComponentType* const*  componentTypes,
    SlangInt                componentTypeCount,
    ISlangBlob**            outDiagnostics)
{
    // Attempting to create a "composite" of just one component type should
    // just return the component type itself, to avoid redundant work.
    //
    if( componentTypeCount == 1)
        return componentTypes[0];

    DiagnosticSink sink(getSourceManager());

    List<RefPtr<ComponentType>> childComponents;
    for( Int cc = 0; cc < componentTypeCount; ++cc )
    {
        childComponents.add(asInternal(componentTypes[cc]));
    }

    RefPtr<ComponentType> composite = CompositeComponentType::create(
        this,
        childComponents);

    sink.getBlobIfNeeded(outDiagnostics);
    return asExternal(composite.detach());
}

SLANG_NO_THROW slang::TypeReflection* SLANG_MCALL Linkage::specializeType(
    slang::TypeReflection*          inUnspecializedType,
    slang::SpecializationArg const* specializationArgs,
    SlangInt                        specializationArgCount,
    ISlangBlob**                    outDiagnostics)
{
    auto unspecializedType = asInternal(inUnspecializedType);

    List<Type*> typeArgs;

    for(Int ii = 0; ii < specializationArgCount; ++ii)
    {
        auto& arg = specializationArgs[ii];
        if(arg.kind != slang::SpecializationArg::Kind::Type)
            return nullptr;

        typeArgs.add(asInternal(arg.type));
    }

    DiagnosticSink sink(getSourceManager());
    auto specializedType = specializeType(unspecializedType, typeArgs.getCount(), typeArgs.getBuffer(), &sink);
    sink.getBlobIfNeeded(outDiagnostics);

    return asExternal(specializedType);
}

SLANG_NO_THROW slang::TypeLayoutReflection* SLANG_MCALL Linkage::getTypeLayout(
    slang::TypeReflection*  inType,
    SlangInt                targetIndex,
    slang::LayoutRules      rules,
    ISlangBlob**            outDiagnostics)
{
    auto type = asInternal(inType);

    if(targetIndex < 0 || targetIndex >= targets.getCount())
        return nullptr;

    auto target = targets[targetIndex];

    // TODO: We need a way to pass through the layout rules
    // that the user requested (e.g., constant buffers vs.
    // structured buffer rules). Right now the API only
    // exposes a single case, so this isn't a big deal.
    //
    SLANG_UNUSED(rules);

    auto typeLayout = target->getTypeLayout(type);

    // TODO: We currently don't have a path for capturing
    // errors that occur during layout (e.g., types that
    // are invalid because of target-specific layout constraints).
    //
    SLANG_UNUSED(outDiagnostics);

    return asExternal(typeLayout);
}

SLANG_NO_THROW SlangResult SLANG_MCALL Linkage::createCompileRequest(
    SlangCompileRequest**   outCompileRequest)
{
    auto compileRequest = new EndToEndCompileRequest(this);
    *outCompileRequest = asExternal(compileRequest);
    return SLANG_OK;
}

SlangResult Linkage::addSearchPath(
    char const* path)
{
    searchDirectories.searchDirectories.add(Slang::SearchDirectory(path));
    return SLANG_OK;
}

SlangResult Linkage::addPreprocessorDefine(
    char const* name,
    char const* value)
{
    preprocessorDefinitions[name] = value;
    return SLANG_OK;
}

SlangResult Linkage::setMatrixLayoutMode(
    SlangMatrixLayoutMode mode)
{
    defaultMatrixLayoutMode = MatrixLayoutMode(mode);
    return SLANG_OK;
}

/** Base class for simple blobs.
*/
class BlobBase : public ISlangBlob, public RefObject
{
public:
    // ISlangUnknown
    SLANG_REF_OBJECT_IUNKNOWN_ALL

protected:
    SLANG_FORCE_INLINE ISlangUnknown* getInterface(const Guid& guid)
    {
        return (guid == IID_ISlangUnknown || guid == IID_ISlangBlob) ? static_cast<ISlangBlob*>(this) : nullptr;
    }
};

/** A blob that manages some raw data that it owns.
*/
class RawBlob : public BlobBase
{
public:
    // ISlangBlob
    SLANG_NO_THROW void const* SLANG_MCALL getBufferPointer() SLANG_OVERRIDE { return m_data; }
    SLANG_NO_THROW size_t SLANG_MCALL getBufferSize() SLANG_OVERRIDE { return m_size; }

    // Ctor
    RawBlob(const void* data, size_t size):
        m_size(size)
    {
        m_data = malloc(size);
        memcpy(m_data, data, size);
    }
    ~RawBlob()
    {
        free(m_data);
    }

protected:
    void* m_data;
    size_t m_size;
};

ComPtr<ISlangBlob> createRawBlob(void const* inData, size_t size)
{
    return ComPtr<ISlangBlob>(new RawBlob(inData, size));
}

//
// TargetRequest
//

Session* TargetRequest::getSession()
{
    return linkage->getSessionImpl();
}

MatrixLayoutMode TargetRequest::getDefaultMatrixLayoutMode()
{
    return linkage->getDefaultMatrixLayoutMode();
}

TypeLayout* TargetRequest::getTypeLayout(Type* type)
{
    // TODO: We are not passing in a `ProgramLayout` here, although one
    // is nominally required to establish the global ordering of
    // generic type parameters, which might be referenced from field types.
    //
    // The solution here is to make sure that the reflection data for
    // uses of global generic/existential types does *not* include any
    // kind of index in that global ordering, and just refers to the
    // parameter instead (leaving the user to figure out how that
    // maps to the ordering via some API on the program layout).
    //
    auto layoutContext = getInitialLayoutContextForTarget(this, nullptr);

    RefPtr<TypeLayout> result;
    if (getTypeLayouts().TryGetValue(type, result))
        return result.Ptr();
    result = createTypeLayout(layoutContext, type);
    getTypeLayouts()[type] = result;
    return result.Ptr();
}


//
// TranslationUnitRequest
//

TranslationUnitRequest::TranslationUnitRequest(
    FrontEndCompileRequest* compileRequest)
    : compileRequest(compileRequest)
{
    module = new Module(compileRequest->getLinkage());
}


Session* TranslationUnitRequest::getSession()
{
    return compileRequest->getSession();
}

NamePool* TranslationUnitRequest::getNamePool()
{
    return compileRequest->getNamePool();
}

SourceManager* TranslationUnitRequest::getSourceManager()
{
    return compileRequest->getSourceManager();
}

void TranslationUnitRequest::addSourceFile(SourceFile* sourceFile)
{
    m_sourceFiles.add(sourceFile);

    // We want to record that the compiled module has a dependency
    // on the path of the source file, but we also need to account
    // for cases where the user added a source string/blob without
    // an associated path and/or wasn't from a file.

    auto pathInfo = sourceFile->getPathInfo();
    if (pathInfo.hasFileFoundPath())
    {
        getModule()->addFilePathDependency(pathInfo.foundPath);
    }
}


//

static ISlangWriter* _getDefaultWriter(WriterChannel chan)
{
    static FileWriter stdOut(stdout, WriterFlag::IsStatic | WriterFlag::IsUnowned);
    static FileWriter stdError(stderr, WriterFlag::IsStatic | WriterFlag::IsUnowned);
    static NullWriter nullWriter(WriterFlag::IsStatic | WriterFlag::IsConsole);

    switch (chan)
    {
        case WriterChannel::StdError:    return &stdError;
        case WriterChannel::StdOutput:   return &stdOut;
        case WriterChannel::Diagnostic:  return &nullWriter;
        default:
        {
            SLANG_ASSERT(!"Unknown type");
            return &stdError;
        }
    }
}

void EndToEndCompileRequest::setWriter(WriterChannel chan, ISlangWriter* writer)
{
    // If the user passed in null, we will use the default writer on that channel
    m_writers[int(chan)] = writer ? writer : _getDefaultWriter(chan);

    // For diagnostic output, if the user passes in nullptr, we set on mSink.writer as that enables buffering on DiagnosticSink
    if (chan == WriterChannel::Diagnostic)
    {
        m_sink.writer = writer; 
    }
}

SlangResult Linkage::loadFile(String const& path, ISlangBlob** outBlob)
{
    return fileSystemExt->loadFile(path.getBuffer(), outBlob);
}

RefPtr<Expr> Linkage::parseTypeString(String typeStr, RefPtr<Scope> scope)
{
    // Create a SourceManager on the stack, so any allocations for 'SourceFile'/'SourceView' etc will be cleaned up
    SourceManager localSourceManager;
    localSourceManager.initialize(getSourceManager(), nullptr);
        
    Slang::SourceFile* srcFile = localSourceManager.createSourceFileWithString(PathInfo::makeTypeParse(), typeStr);
    
    // We'll use a temporary diagnostic sink  
    DiagnosticSink sink(&localSourceManager);

    // RAII type to make make sure current SourceManager is restored after parse.
    // Use RAII - to make sure everything is reset even if an exception is thrown.
    struct ScopeReplaceSourceManager
    {
        ScopeReplaceSourceManager(Linkage* linkage, SourceManager* replaceManager):
            m_linkage(linkage),
            m_originalSourceManager(linkage->getSourceManager())
        {
            linkage->setSourceManager(replaceManager);
        }

        ~ScopeReplaceSourceManager()
        {
            m_linkage->setSourceManager(m_originalSourceManager);
        }

        private:
        Linkage* m_linkage;
        SourceManager* m_originalSourceManager;
    };

    // We need to temporarily replace the SourceManager for this CompileRequest
    ScopeReplaceSourceManager scopeReplaceSourceManager(this, &localSourceManager);

    auto tokens = preprocessSource(
        srcFile,
        &sink,
        nullptr,
        Dictionary<String,String>(),
        this,
        nullptr);

    return parseTypeFromSourceFile(
        getSessionImpl(),
        tokens, &sink, scope, getNamePool(), SourceLanguage::Slang);
}

RefPtr<Type> checkProperType(
    Linkage*        linkage,
    TypeExp         typeExp,
    DiagnosticSink* sink);

Type* ComponentType::getTypeFromString(
        String const&   typeStr,
        DiagnosticSink* sink)
{
    // If we've looked up this type name before,
    // then we can re-use it.
    //
    RefPtr<Type> type;
    if(m_types.TryGetValue(typeStr, type))
        return type;

    // Otherwise, we need to start looking in
    // the modules that were directly or
    // indirectly referenced.
    //
    // TODO: This `scopesToTry` idiom appears
    // all over the code, and isn't really
    // how we should be handling this kind of
    // lookup at all.
    //
    List<RefPtr<Scope>> scopesToTry;
    for(auto module : getModuleDependencies())
        scopesToTry.add(module->getModuleDecl()->scope);

    auto linkage = getLinkage();
    for(auto& s : scopesToTry)
    {
        RefPtr<Expr> typeExpr = linkage->parseTypeString(
            typeStr, s);
        type = checkProperType(linkage, TypeExp(typeExpr), sink);
        if (type && !type.as<ErrorType>())
            break;
    }
    if( type )
    {
        m_types[typeStr] = type;
    }
    return type;
}




CompileRequestBase::CompileRequestBase(
    Linkage*        linkage,
    DiagnosticSink* sink)
    : m_linkage(linkage)
    , m_sink(sink)
{}


FrontEndCompileRequest::FrontEndCompileRequest(
    Linkage*        linkage,
    DiagnosticSink* sink)
    : CompileRequestBase(linkage, sink)
{
}

void FrontEndCompileRequest::parseTranslationUnit(
    TranslationUnitRequest* translationUnit)
{
    IncludeHandlerImpl includeHandler;

    auto linkage = getLinkage();

    // TODO(JS): NOTE! Here we are using the searchDirectories on the linkage. This is because
    // currently the API only allows the setting search paths on linkage.
    // 
    // Here we should probably be using the searchDirectories on the FrontEndCompileRequest.
    // If searchDirectories.parent pointed to the one in the Linkage would mean linkage paths
    // would be checked too (after those on the FrontEndCompileRequest). 

    includeHandler.linkage = linkage;
    includeHandler.searchDirectories = &linkage->searchDirectories;

    RefPtr<Scope> languageScope;
    switch (translationUnit->sourceLanguage)
    {
    case SourceLanguage::HLSL:
        languageScope = getSession()->hlslLanguageScope;
        break;

    case SourceLanguage::Slang:
    default:
        languageScope = getSession()->slangLanguageScope;
        break;
    }

    Dictionary<String, String> combinedPreprocessorDefinitions;
    for(auto& def : getLinkage()->preprocessorDefinitions)
        combinedPreprocessorDefinitions.Add(def.Key, def.Value);
    for(auto& def : preprocessorDefinitions)
        combinedPreprocessorDefinitions.Add(def.Key, def.Value);
    for(auto& def : translationUnit->preprocessorDefinitions)
        combinedPreprocessorDefinitions.Add(def.Key, def.Value);

    auto module = translationUnit->getModule();
    RefPtr<ModuleDecl> translationUnitSyntax = new ModuleDecl();
    translationUnitSyntax->nameAndLoc.name = translationUnit->moduleName;
    translationUnitSyntax->module = module;
    module->setModuleDecl(translationUnitSyntax);

    for (auto sourceFile : translationUnit->getSourceFiles())
    {
        auto tokens = preprocessSource(
            sourceFile,
            getSink(),
            &includeHandler,
            combinedPreprocessorDefinitions,
            getLinkage(),
            module);

        parseSourceFile(
            translationUnit,
            tokens,
            getSink(),
            languageScope);
    }
}

RefPtr<ComponentType> createUnspecializedGlobalComponentType(
        FrontEndCompileRequest* compileRequest);

RefPtr<ComponentType> createUnspecializedGlobalAndEntryPointsComponentType(
        FrontEndCompileRequest* compileRequest);

RefPtr<ComponentType> createSpecializedGlobalComponentType(
    EndToEndCompileRequest* endToEndReq);

RefPtr<ComponentType> createSpecializedGlobalAndEntryPointsComponentType(
    EndToEndCompileRequest* endToEndReq);

void FrontEndCompileRequest::checkAllTranslationUnits()
{
    // Iterate over all translation units and
    // apply the semantic checking logic.
    for( auto& translationUnit : translationUnits )
    {
        checkTranslationUnit(translationUnit.Ptr());
    }
}

void FrontEndCompileRequest::generateIR()
{
    // Our task in this function is to generate IR code
    // for all of the declarations in the translation
    // units that were loaded.

    // Each translation unit is its own little world
    // for code generation (we are not trying to
    // replicate the GLSL linkage model), and so
    // we will generate IR for each (if needed)
    // in isolation.
    for( auto& translationUnit : translationUnits )
    {
        // We want to only run generateIRForTranslationUnit once here. This is for two side effects:
        // * it can dump ir 
        // * it can generate diagnostics

        /// Generate IR for translation unit
        RefPtr<IRModule> irModule(generateIRForTranslationUnit(translationUnit));

        if (verifyDebugSerialization)
        {
            // Verify debug information
            if (SLANG_FAILED(IRSerialUtil::verifySerialize(irModule, getSession(), getSourceManager(), IRSerialBinary::CompressionType::None, IRSerialWriter::OptionFlag::DebugInfo)))
            {
                getSink()->diagnose(irModule->moduleInst->sourceLoc, Diagnostics::serialDebugVerificationFailed);
            }
        }

        if (useSerialIRBottleneck)
        {              
            IRSerialData serialData;
            {
                // Write IR out to serialData - copying over SourceLoc information directly
                IRSerialWriter writer;
                writer.write(irModule, getSourceManager(), IRSerialWriter::OptionFlag::RawSourceLocation, &serialData);

                // Destroy irModule such that memory can be used for newly constructed read irReadModule  
                irModule = nullptr;
            }
            RefPtr<IRModule> irReadModule;
            {
                // Read IR back from serialData
                IRSerialReader reader;
                reader.read(serialData, getSession(), nullptr, irReadModule);
            }

            // Set irModule to the read module
            irModule = irReadModule;
        }

        // Set the module on the translation unit
        translationUnit->getModule()->setIRModule(irModule);
    }
}

// Try to infer a single common source language for a request
static SourceLanguage inferSourceLanguage(FrontEndCompileRequest* request)
{
    SourceLanguage language = SourceLanguage::Unknown;
    for (auto& translationUnit : request->translationUnits)
    {
        // Allow any other language to overide Slang as a choice
        if (language == SourceLanguage::Unknown
            || language == SourceLanguage::Slang)
        {
            language = translationUnit->sourceLanguage;
        }
        else if (language == translationUnit->sourceLanguage)
        {
            // same language as we currently have, so keep going
        }
        else
        {
            // we found a mismatch, so inference fails
            return SourceLanguage::Unknown;
        }
    }
    return language;
}

SlangResult FrontEndCompileRequest::executeActionsInner()
{
    // We currently allow GlSL files on the command line so that we can
    // drive our "pass-through" mode, but we really want to issue an error
    // message if the user is seriously asking us to compile them.
    for (auto& translationUnit : translationUnits)
    {
        switch(translationUnit->sourceLanguage)
        {
        default:
            break;

        case SourceLanguage::GLSL:
            getSink()->diagnose(SourceLoc(), Diagnostics::glslIsNotSupported);
            return SLANG_FAIL;
        }
    }


    // Parse everything from the input files requested
    for (auto& translationUnit : translationUnits)
    {
        parseTranslationUnit(translationUnit.Ptr());
    }
    if (getSink()->GetErrorCount() != 0)
        return SLANG_FAIL;

    // Perform semantic checking on the whole collection
    checkAllTranslationUnits();
    if (getSink()->GetErrorCount() != 0)
        return SLANG_FAIL;


    // Look up all the entry points that are expected,
    // and use them to populate the `program` member.
    //
    m_globalComponentType = createUnspecializedGlobalComponentType(this);
    if (getSink()->GetErrorCount() != 0)
        return SLANG_FAIL;

    m_globalAndEntryPointsComponentType = createUnspecializedGlobalAndEntryPointsComponentType(this);
    if (getSink()->GetErrorCount() != 0)
        return SLANG_FAIL;

    // We always generate IR for all the translation units.
    //
    // TODO: We may eventually have a mode where we skip
    // IR codegen and only produce an AST (e.g., for use when
    // debugging problems in the parser or semantic checking),
    // but for now there are no cases where not having IR
    // makes sense.
    //
    generateIR();
    if (getSink()->GetErrorCount() != 0)
        return SLANG_FAIL;

    // Do parameter binding generation, for each compilation target.
    //
    for(auto targetReq : getLinkage()->targets)
    {
        auto targetProgram = m_globalAndEntryPointsComponentType->getTargetProgram(targetReq);
        targetProgram->getOrCreateLayout(getSink());
    }
    if (getSink()->GetErrorCount() != 0)
        return SLANG_FAIL;

    return SLANG_OK;
}

BackEndCompileRequest::BackEndCompileRequest(
    Linkage*        linkage,
    DiagnosticSink* sink,
    ComponentType*  program)
    : CompileRequestBase(linkage, sink)
    , m_program(program)
{}

EndToEndCompileRequest::EndToEndCompileRequest(
    Session* session)
    : m_session(session)
    , m_sink(nullptr)
{
    m_linkage = new Linkage(session);
    init();
}

EndToEndCompileRequest::EndToEndCompileRequest(
    Linkage* linkage)
    : m_session(linkage->getSessionImpl())
    , m_linkage(linkage)
    , m_sink(nullptr)
{
    init();
}

void EndToEndCompileRequest::init()
{
    m_sink.sourceManager = m_linkage->getSourceManager();

    // Set all the default writers
    for (int i = 0; i < int(WriterChannel::CountOf); ++i)
    {
        setWriter(WriterChannel(i), nullptr);
    }

    m_frontEndReq = new FrontEndCompileRequest(getLinkage(), getSink());

    m_backEndReq = new BackEndCompileRequest(getLinkage(), getSink());
}

SlangResult EndToEndCompileRequest::executeActionsInner()
{
    // If no code-generation target was specified, then try to infer one from the source language,
    // just to make sure we can do something reasonable when invoked from the command line.
    //
    // TODO: This logic should be moved into `options.cpp` or somewhere else
    // specific to the command-line tool.
    //
    if (getLinkage()->targets.getCount() == 0)
    {
        auto language = inferSourceLanguage(getFrontEndReq());
        switch (language)
        {
        case SourceLanguage::HLSL:
            getLinkage()->addTarget(CodeGenTarget::DXBytecode);
            break;

        case SourceLanguage::GLSL:
            getLinkage()->addTarget(CodeGenTarget::SPIRV);
            break;

        default:
            break;
        }
    }

    // We only do parsing and semantic checking if we *aren't* doing
    // a pass-through compilation.
    //
    if (passThrough == PassThroughMode::None)
    {
        SLANG_RETURN_ON_FAIL(getFrontEndReq()->executeActionsInner());
    }

    // If command line specifies to skip codegen, we exit here.
    // Note: this is a debugging option.
    //
    if (shouldSkipCodegen ||
        ((getFrontEndReq()->compileFlags & SLANG_COMPILE_FLAG_NO_CODEGEN) != 0))
    {
        // We will use the program (and matching layout information)
        // that was computed in the front-end for all subsequent
        // reflection queries, etc.
        //
        m_specializedGlobalComponentType = getUnspecializedGlobalComponentType();
        m_specializedGlobalAndEntryPointsComponentType = getUnspecializedGlobalAndEntryPointsComponentType();

        return SLANG_OK;
    }

    // If codegen is enabled, we need to move along to
    // apply any generic specialization that the user asked for.
    //
    if (passThrough == PassThroughMode::None)
    {
        m_specializedGlobalComponentType = createSpecializedGlobalComponentType(this);
        if (getSink()->GetErrorCount() != 0)
            return SLANG_FAIL;

        m_specializedGlobalAndEntryPointsComponentType = createSpecializedGlobalAndEntryPointsComponentType(this);
        if (getSink()->GetErrorCount() != 0)
            return SLANG_FAIL;

        // For each code generation target, we will generate specialized
        // parameter binding information (taking global generic
        // arguments into account at this time).
        //
        for (auto targetReq : getLinkage()->targets)
        {
            auto targetProgram = m_specializedGlobalAndEntryPointsComponentType->getTargetProgram(targetReq);
            targetProgram->getOrCreateLayout(getSink());
        }
        if (getSink()->GetErrorCount() != 0)
            return SLANG_FAIL;
    }
    else
    {
        // We need to create dummy `EntryPoint` objects
        // to make sure that the logic in `generateOutput`
        // sees something worth processing.
        //
        List<RefPtr<ComponentType>> dummyEntryPoints;
        for(auto entryPointReq : getFrontEndReq()->getEntryPointReqs())
        {
            RefPtr<EntryPoint> dummyEntryPoint = EntryPoint::createDummyForPassThrough(
                getLinkage(),
                entryPointReq->getName(),
                entryPointReq->getProfile());

            dummyEntryPoints.add(dummyEntryPoint);
        }

        RefPtr<ComponentType> composedProgram = CompositeComponentType::create(
            getLinkage(),
            dummyEntryPoints);

        m_specializedGlobalComponentType = getUnspecializedGlobalComponentType();
        m_specializedGlobalAndEntryPointsComponentType = composedProgram;
    }

    // Generate output code, in whatever format was requested
    getBackEndReq()->setProgram(getSpecializedGlobalAndEntryPointsComponentType());
    generateOutput(this);
    if (getSink()->GetErrorCount() != 0)
        return SLANG_FAIL;

    return SLANG_OK;
}

// Act as expected of the API-based compiler
SlangResult EndToEndCompileRequest::executeActions()
{
    SlangResult res = executeActionsInner();
    mDiagnosticOutput = getSink()->outputBuffer.ProduceString();
    return res;
}

int FrontEndCompileRequest::addTranslationUnit(SourceLanguage language, Name* moduleName)
{
    Index result = translationUnits.getCount();

    RefPtr<TranslationUnitRequest> translationUnit = new TranslationUnitRequest(this);
    translationUnit->compileRequest = this;
    translationUnit->sourceLanguage = SourceLanguage(language);

    translationUnit->moduleName = moduleName;

    translationUnits.add(translationUnit);

    return (int) result;
}

int FrontEndCompileRequest::addTranslationUnit(SourceLanguage language)
{
    // We want to ensure that symbols defined in different translation
    // units get unique mangled names, so that we can, e.g., tell apart
    // a `main()` function in `vertex.slang` and a `main()` in `fragment.slang`,
    // even when they are being compiled together.
    //
    String generatedName = "tu";
    generatedName.append(translationUnits.getCount());
    return addTranslationUnit(language,  getNamePool()->getName(generatedName));
}

void FrontEndCompileRequest::addTranslationUnitSourceFile(
    int             translationUnitIndex,
    SourceFile*     sourceFile)
{
    translationUnits[translationUnitIndex]->addSourceFile(sourceFile);
}

void FrontEndCompileRequest::addTranslationUnitSourceBlob(
    int             translationUnitIndex,
    String const&   path,
    ISlangBlob*     sourceBlob)
{
    // The path specified may or may not be a file path - mark as being constructed 'FromString'.
    SourceFile* sourceFile = getSourceManager()->createSourceFileWithBlob(PathInfo::makeFromString(path), sourceBlob);
    
    addTranslationUnitSourceFile(translationUnitIndex, sourceFile);
}

void FrontEndCompileRequest::addTranslationUnitSourceString(
    int             translationUnitIndex,
    String const&   path,
    String const&   source)
{
    // The path specified may or may not be a file path - mark as being constructed 'FromString'.
    SourceFile* sourceFile = getSourceManager()->createSourceFileWithString(PathInfo::makeFromString(path), source);

    addTranslationUnitSourceFile(translationUnitIndex, sourceFile);
}

void FrontEndCompileRequest::addTranslationUnitSourceFile(
    int             translationUnitIndex,
    String const&   path)
{
    // TODO: We need to consider whether a relative `path` should cause
    // us to look things up using the registered search paths.
    //
    // This behavior wouldn't make sense for command-line invocations
    // of `slangc`, but at least one API user wondered by the search
    // paths were not taken into account by this function.
    //

    ComPtr<ISlangBlob> sourceBlob;
    SlangResult result = loadFile(path, sourceBlob.writeRef());
    if(SLANG_FAILED(result))
    {
        // Emit a diagnostic!
        getSink()->diagnose(
            SourceLoc(),
            Diagnostics::cannotOpenFile,
            path);
        return;
    }

    // Was loaded from the specified path
    const auto pathInfo = PathInfo::makePath(path);
    SourceFile* sourceFile = getSourceManager()->createSourceFileWithBlob(pathInfo, sourceBlob);
    addTranslationUnitSourceFile(translationUnitIndex, sourceFile);
}

int FrontEndCompileRequest::addEntryPoint(
    int                     translationUnitIndex,
    String const&           name,
    Profile                 entryPointProfile)
{
    auto translationUnitReq = translationUnits[translationUnitIndex];

    Index result = m_entryPointReqs.getCount();

    RefPtr<FrontEndEntryPointRequest> entryPointReq = new FrontEndEntryPointRequest(
        this,
        translationUnitIndex,
        getNamePool()->getName(name),
        entryPointProfile);

    m_entryPointReqs.add(entryPointReq);
//    translationUnitReq->entryPoints.Add(entryPointReq);

    return int(result);
}

int EndToEndCompileRequest::addEntryPoint(
    int                     translationUnitIndex,
    String const&           name,
    Profile                 entryPointProfile,
    List<String> const &    genericTypeNames)
{
    getFrontEndReq()->addEntryPoint(translationUnitIndex, name, entryPointProfile);

    EntryPointInfo entryPointInfo;
    for (auto typeName : genericTypeNames)
        entryPointInfo.specializationArgStrings.add(typeName);

    Index result = entryPoints.getCount();
    entryPoints.add(_Move(entryPointInfo));
    return (int) result;
}

UInt Linkage::addTarget(
    CodeGenTarget   target)
{
    RefPtr<TargetRequest> targetReq = new TargetRequest();
    targetReq->linkage = this;
    targetReq->target = target;

    Index result = targets.getCount();
    targets.add(targetReq);
    return (int) result;
}

void Linkage::loadParsedModule(
    RefPtr<TranslationUnitRequest>  translationUnit,
    Name*                           name,
    const PathInfo&                 pathInfo)
{
    // Note: we add the loaded module to our name->module listing
    // before doing semantic checking, so that if it tries to
    // recursively `import` itself, we can detect it.
    //
    RefPtr<Module> loadedModule = translationUnit->getModule();

    // Get a path
    String mostUniqueIdentity = pathInfo.getMostUniqueIdentity();
    SLANG_ASSERT(mostUniqueIdentity.getLength() > 0);

    mapPathToLoadedModule.Add(mostUniqueIdentity, loadedModule);
    mapNameToLoadedModules.Add(name, loadedModule);

    auto sink = translationUnit->compileRequest->getSink();

    int errorCountBefore = sink->GetErrorCount();
    checkTranslationUnit(translationUnit.Ptr());
    int errorCountAfter = sink->GetErrorCount();

    if (errorCountAfter != errorCountBefore)
    {
        // There must have been an error in the loaded module.
    }
    else
    {
        // If we didn't run into any errors, then try to generate
        // IR code for the imported module.
        SLANG_ASSERT(errorCountAfter == 0);
        loadedModule->setIRModule(generateIRForTranslationUnit(translationUnit));
    }
    loadedModulesList.add(loadedModule);
}

Module* Linkage::loadModule(String const& name)
{
    // TODO: We either need to have a diagnostics sink
    // get passed into this operation, or associate
    // one with the linkage.
    //
    DiagnosticSink* sink = nullptr;
    return findOrImportModule(
        getNamePool()->getName(name),
        SourceLoc(),
        sink);
}


RefPtr<Module> Linkage::loadModule(
    Name*               name,
    const PathInfo&     filePathInfo,
    ISlangBlob*         sourceBlob, 
    SourceLoc const&    srcLoc,
    DiagnosticSink*     sink)
{
    RefPtr<FrontEndCompileRequest> frontEndReq = new FrontEndCompileRequest(this, sink);

    RefPtr<TranslationUnitRequest> translationUnit = new TranslationUnitRequest(frontEndReq);
    translationUnit->compileRequest = frontEndReq;
    translationUnit->moduleName = name;

    auto module = translationUnit->getModule();

    ModuleBeingImportedRAII moduleBeingImported(
        this,
        module);

    // Create with the 'friendly' name
    SourceFile* sourceFile = getSourceManager()->createSourceFileWithBlob(filePathInfo, sourceBlob);
    
    translationUnit->addSourceFile(sourceFile);

    int errorCountBefore = sink->GetErrorCount();
    frontEndReq->parseTranslationUnit(translationUnit);
    int errorCountAfter = sink->GetErrorCount();

    if( errorCountAfter != errorCountBefore )
    {
        sink->diagnose(srcLoc, Diagnostics::errorInImportedModule);
    }
    if (errorCountAfter)
    {
        // Something went wrong during the parsing, so we should bail out.
        return nullptr;
    }

    loadParsedModule(
        translationUnit,
        name,
        filePathInfo);

    errorCountAfter = sink->GetErrorCount();

    if (errorCountAfter != errorCountBefore)
    {
        sink->diagnose(srcLoc, Diagnostics::errorInImportedModule);
        // Something went wrong during the parsing, so we should bail out.
        return nullptr;
    }

    return module;
}

bool Linkage::isBeingImported(Module* module)
{
    for(auto ii = m_modulesBeingImported; ii; ii = ii->next)
    {
        if(module == ii->module)
            return true;
    }
    return false;
}

RefPtr<Module> Linkage::findOrImportModule(
    Name*               name,
    SourceLoc const&    loc,
    DiagnosticSink*     sink)
{
    // Have we already loaded a module matching this name?
    //
    RefPtr<LoadedModule> loadedModule;
    if (mapNameToLoadedModules.TryGetValue(name, loadedModule))
    {
        // If the map shows a null module having been loaded,
        // then that means there was a prior load attempt,
        // but it failed, so we won't bother trying again.
        //
        if (!loadedModule)
            return nullptr;

        // If state shows us that the module is already being
        // imported deeper on the call stack, then we've
        // hit a recursive case, and that is an error.
        //
        if(isBeingImported(loadedModule))
        {
            // We seem to be in the middle of loading this module
            sink->diagnose(loc, Diagnostics::recursiveModuleImport, name);
            return nullptr;
        }

        return loadedModule;
    }

    // Derive a file name for the module, by taking the given
    // identifier, replacing all occurrences of `_` with `-`,
    // and then appending `.slang`.
    //
    // For example, `foo_bar` becomes `foo-bar.slang`.

    StringBuilder sb;
    for (auto c : getText(name))
    {
        if (c == '_')
            c = '-';

        sb.Append(c);
    }
    sb.Append(".slang");

    String fileName = sb.ProduceString();

    // Next, try to find the file of the given name,
    // using our ordinary include-handling logic.

    IncludeHandlerImpl includeHandler;
    includeHandler.linkage = this;
    includeHandler.searchDirectories = &searchDirectories;

    // Get the original path info
    PathInfo pathIncludedFromInfo = getSourceManager()->getPathInfo(loc, SourceLocType::Actual);
    PathInfo filePathInfo;

    // We have to load via the found path - as that is how file was originally loaded 
    if (SLANG_FAILED(includeHandler.findFile(fileName, pathIncludedFromInfo.foundPath, filePathInfo)))
    {
        sink->diagnose(loc, Diagnostics::cannotFindFile, fileName);
        mapNameToLoadedModules[name] = nullptr;
        return nullptr;
    }

    // Maybe this was loaded previously at a different relative name?
    if (mapPathToLoadedModule.TryGetValue(filePathInfo.getMostUniqueIdentity(), loadedModule))
        return loadedModule;

    // Try to load it
    ComPtr<ISlangBlob> fileContents;
    if(SLANG_FAILED(getFileSystemExt()->loadFile(filePathInfo.foundPath.getBuffer(), fileContents.writeRef())))
    {
        sink->diagnose(loc, Diagnostics::cannotOpenFile, fileName);
        mapNameToLoadedModules[name] = nullptr;
        return nullptr;
    }

    // We've found a file that we can load for the given module, so
    // go ahead and perform the module-load action
    return loadModule(
        name,
        filePathInfo,
        fileContents,
        loc,
        sink);
}

//
// ModuleDependencyList
//

void ModuleDependencyList::addDependency(Module* module)
{
    // If we depend on a module, then we depend on everything it depends on.
    //
    // Note: We are processing these sub-depenencies before adding the
    // `module` itself, so that in the common case a module will always
    // appear *after* everything it depends on.
    //
    // However, this rule is being violated in the compiler right now because
    // the modules for hte top-level translation units of a compile request
    // will be added to the list first (using `addLeafDependency`) to
    // maintain compatibility with old behavior. This may be fixed later.
    //
    for(auto subDependency : module->getModuleDependencyList())
    {
        _addDependency(subDependency);
    }
    _addDependency(module);
}

void ModuleDependencyList::addLeafDependency(Module* module)
{
    _addDependency(module);
}

void ModuleDependencyList::_addDependency(Module* module)
{
    if(m_moduleSet.Contains(module))
        return;

    m_moduleList.add(module);
    m_moduleSet.Add(module);
}

//
// FilePathDependencyList
//

void FilePathDependencyList::addDependency(String const& path)
{
    if(m_filePathSet.Contains(path))
        return;

    m_filePathList.add(path);
    m_filePathSet.Add(path);
}

void FilePathDependencyList::addDependency(Module* module)
{
    for(auto& path : module->getFilePathDependencyList())
    {
        addDependency(path);
    }
}



//
// Module
//

Module::Module(Linkage* linkage)
    : ComponentType(linkage)
{
    addModuleDependency(this);
}

ISlangUnknown* Module::getInterface(const Guid& guid)
{
    if(guid == IID_ISlangUnknown || guid == IID_IModule)
        return asExternal(this);
    return nullptr;
}

void Module::addModuleDependency(Module* module)
{
    m_moduleDependencyList.addDependency(module);
    m_filePathDependencyList.addDependency(module);
}

void Module::addFilePathDependency(String const& path)
{
    m_filePathDependencyList.addDependency(path);
}

void Module::setModuleDecl(ModuleDecl* moduleDecl)
{
    m_moduleDecl = moduleDecl;
}

// ComponentType

static const Guid IID_IComponentType = SLANG_UUID_IComponentType;

ComponentType::ComponentType(Linkage* linkage)
    : m_linkage(linkage)
{}

ISlangUnknown* ComponentType::getInterface(Guid const& guid)
{
    if(guid == IID_ISlangUnknown
        || guid == IID_IComponentType)
    {
        return static_cast<slang::IComponentType*>(this);
    }

    return nullptr;
}

SLANG_NO_THROW slang::ISession* SLANG_MCALL ComponentType::getSession()
{
    return m_linkage;
}

SLANG_NO_THROW slang::ProgramLayout* SLANG_MCALL ComponentType::getLayout(
    Int             targetIndex,
    slang::IBlob**  outDiagnostics)
{
    auto linkage = getLinkage();
    if(targetIndex < 0 || targetIndex >= linkage->targets.getCount())
        return nullptr;
    auto target = linkage->targets[targetIndex];

    DiagnosticSink sink(linkage->getSourceManager());
    auto programLayout = getTargetProgram(target)->getOrCreateLayout(&sink);
    sink.getBlobIfNeeded(outDiagnostics);

    return asExternal(programLayout);
}

SLANG_NO_THROW SlangResult SLANG_MCALL ComponentType::getEntryPointCode(
    SlangInt        entryPointIndex,
    Int             targetIndex,
    slang::IBlob**  outCode,
    slang::IBlob**  outDiagnostics)
{
    auto linkage = getLinkage();
    if(targetIndex < 0 || targetIndex >= linkage->targets.getCount())
        return SLANG_E_INVALID_ARG;
    auto target = linkage->targets[targetIndex];

    auto targetProgram = getTargetProgram(target);

    DiagnosticSink sink(linkage->getSourceManager());
    auto& entryPointResult = targetProgram->getOrCreateEntryPointResult(entryPointIndex, &sink);
    sink.getBlobIfNeeded(outDiagnostics);

    if(entryPointResult.format == ResultFormat::None )
        return SLANG_FAIL;

    *outCode = entryPointResult.getBlob().detach();
    return SLANG_OK;
}

RefPtr<ComponentType> ComponentType::specialize(
    SpecializationArg const*    inSpecializationArgs,
    SlangInt                    specializationArgCount,
    DiagnosticSink*             sink)
{
    List<SpecializationArg> specializationArgs;
    specializationArgs.addRange(
        inSpecializationArgs,
        specializationArgCount);

    // We next need to validate that the specialization arguments
    // make sense, and also expand them to include any derived data
    // (e.g., interface conformance witnesses) that doesn't get
    // passed explicitly through the API interface.
    //
    RefPtr<SpecializationInfo> specializationInfo = _validateSpecializationArgs(
        specializationArgs.getBuffer(),
        specializationArgCount,
        sink);

    return new SpecializedComponentType(
        this,
        specializationInfo,
        specializationArgs,
        sink);
}

SLANG_NO_THROW slang::IComponentType* SLANG_MCALL ComponentType::specialize(
    slang::SpecializationArg const* specializationArgs,
    SlangInt                        specializationArgCount,
    ISlangBlob**                    outDiagnostics)
{
    DiagnosticSink sink(getLinkage()->getSourceManager());

    // First let's check if the number of arguments given matches
    // the number of parameters that are present on this component type.
    //
    auto specializationParamCount = getSpecializationParamCount();
    if( specializationArgCount != specializationParamCount )
    {
        // TODO: diagnose
        sink.getBlobIfNeeded(outDiagnostics);
        return nullptr;
    }

    List<SpecializationArg> expandedArgs;
    for( Int aa = 0; aa < specializationArgCount; ++aa )
    {
        auto apiArg = specializationArgs[aa];

        SpecializationArg expandedArg;
        switch(apiArg.kind)
        {
        case slang::SpecializationArg::Kind::Type:
            expandedArg.val = asInternal(apiArg.type);
            break;

        default:
            sink.getBlobIfNeeded(outDiagnostics);
            return nullptr;
        }
        expandedArgs.add(expandedArg);
    }

    auto specializedComponentType = specialize(
        expandedArgs.getBuffer(),
        expandedArgs.getCount(),
        &sink);

    sink.getBlobIfNeeded(outDiagnostics);

    return specializedComponentType;
}

    /// Visitor used by `ComponentType::enumerateModules`
struct EnumerateModulesVisitor : ComponentTypeVisitor
{
    EnumerateModulesVisitor(ComponentType::EnumerateModulesCallback callback, void* userData)
        : m_callback(callback)
        , m_userData(userData)
    {}

    ComponentType::EnumerateModulesCallback m_callback;
    void* m_userData;

    void visitEntryPoint(EntryPoint*, EntryPoint::EntryPointSpecializationInfo*) SLANG_OVERRIDE {}

    void visitModule(Module* module, Module::ModuleSpecializationInfo*) SLANG_OVERRIDE
    {
        m_callback(module, m_userData);
    }

    void visitComposite(CompositeComponentType* composite, CompositeComponentType::CompositeSpecializationInfo* specializationInfo) SLANG_OVERRIDE
    {
        visitChildren(composite, specializationInfo);
    }

    void visitSpecialized(SpecializedComponentType* specialized) SLANG_OVERRIDE
    {
        visitChildren(specialized);
    }

    void visitLegacy(LegacyProgram* legacy, CompositeComponentType::CompositeSpecializationInfo* specializationInfo) SLANG_OVERRIDE
    {
        visitChildren(legacy, specializationInfo);
    }
};


void ComponentType::enumerateModules(EnumerateModulesCallback callback, void* userData)
{
    EnumerateModulesVisitor visitor(callback, userData);
    acceptVisitor(&visitor, nullptr);
}

    /// Visitor used by `ComponentType::enumerateIRModules`
struct EnumerateIRModulesVisitor : ComponentTypeVisitor
{
    EnumerateIRModulesVisitor(ComponentType::EnumerateIRModulesCallback callback, void* userData)
        : m_callback(callback)
        , m_userData(userData)
    {}

    ComponentType::EnumerateIRModulesCallback m_callback;
    void* m_userData;

    void visitEntryPoint(EntryPoint*, EntryPoint::EntryPointSpecializationInfo*) SLANG_OVERRIDE {}

    void visitModule(Module* module, Module::ModuleSpecializationInfo*) SLANG_OVERRIDE
    {
        m_callback(module->getIRModule(), m_userData);
    }

    void visitComposite(CompositeComponentType* composite, CompositeComponentType::CompositeSpecializationInfo* specializationInfo) SLANG_OVERRIDE
    {
        visitChildren(composite, specializationInfo);
    }

    void visitSpecialized(SpecializedComponentType* specialized) SLANG_OVERRIDE
    {
        visitChildren(specialized);

        m_callback(specialized->getIRModule(), m_userData);
    }

    void visitLegacy(LegacyProgram* legacy, CompositeComponentType::CompositeSpecializationInfo* specializationInfo) SLANG_OVERRIDE
    {
        visitChildren(legacy, specializationInfo);
    }
};

void ComponentType::enumerateIRModules(EnumerateIRModulesCallback callback, void* userData)
{
    EnumerateIRModulesVisitor visitor(callback, userData);
    acceptVisitor(&visitor, nullptr);
}

//
// CompositeComponentType
//

RefPtr<ComponentType> CompositeComponentType::create(
    Linkage*                            linkage,
    List<RefPtr<ComponentType>> const&  childComponents)
{
    // TODO: We should ideally be caching the results of
    // composition on the `linkage`, so that if we get
    // asked for the same composite again later we re-use
    // it rather than re-create it.
    //
    // Similarly, we might want to do some amount of
    // work to "canonicalize" the input for composition.
    // E.g., if the user does:
    //
    //    X = compose(A,B);
    //    Y = compose(C,D);
    //    Z = compose(X,Y);
    //
    //    W = compose(A, B, C, D);
    //
    // Then there is no observable difference between
    // Z and W, so we might prefer to have them be identical.

    // If there is only a single child, then we should
    // just return that child rather than create a dummy composite.
    //
    if( childComponents.getCount() == 1 )
    {
        return childComponents[0];
    }

    return new CompositeComponentType(linkage, childComponents);
}


CompositeComponentType::CompositeComponentType(
    Linkage*                            linkage,
    List<RefPtr<ComponentType>> const&  childComponents)
    : ComponentType(linkage)
    , m_childComponents(childComponents)
{
    HashSet<ComponentType*> requirementsSet;
    for(auto child : childComponents )
    {
        child->enumerateModules([&](Module* module)
        {
            requirementsSet.Add(module);
        });
    }

    for(auto child : childComponents )
    {
        auto childEntryPointCount = child->getEntryPointCount();
        for(Index cc = 0; cc < childEntryPointCount; ++cc)
        {
            m_entryPoints.add(child->getEntryPoint(cc));
        }

        auto childShaderParamCount = child->getShaderParamCount();
        for(Index pp = 0; pp < childShaderParamCount; ++pp)
        {
            m_shaderParams.add(child->getShaderParam(pp));
        }

        auto childSpecializationParamCount = child->getSpecializationParamCount();
        for(Index pp = 0; pp < childSpecializationParamCount; ++pp)
        {
            m_specializationParams.add(child->getSpecializationParam(pp));
        }

        for(auto module : child->getModuleDependencies())
        {
            m_moduleDependencyList.addDependency(module);
        }
        for(auto filePath : child->getFilePathDependencies())
        {
            m_filePathDependencyList.addDependency(filePath);
        }

        auto childRequirementCount = child->getRequirementCount();
        for(Index rr = 0; rr < childRequirementCount; ++rr)
        {
            auto childRequirement = child->getRequirement(rr);
            if(!requirementsSet.Contains(childRequirement))
            {
                requirementsSet.Add(childRequirement);
                m_requirements.add(childRequirement);
            }
        }
    }
}

Index CompositeComponentType::getEntryPointCount()
{
    return m_entryPoints.getCount();
}

RefPtr<EntryPoint> CompositeComponentType::getEntryPoint(Index index)
{
    return m_entryPoints[index];
}

Index CompositeComponentType::getShaderParamCount()
{
    return m_shaderParams.getCount();
}

GlobalShaderParamInfo CompositeComponentType::getShaderParam(Index index)
{
    return m_shaderParams[index];
}

Index CompositeComponentType::getSpecializationParamCount()
{
    return m_specializationParams.getCount();
}

SpecializationParam const& CompositeComponentType::getSpecializationParam(Index index)
{
    return m_specializationParams[index];
}

Index CompositeComponentType::getRequirementCount()
{
    return m_requirements.getCount();
}

RefPtr<ComponentType> CompositeComponentType::getRequirement(Index index)
{
    return m_requirements[index];
}

List<Module*> const& CompositeComponentType::getModuleDependencies()
{
    return m_moduleDependencyList.getModuleList();
}

List<String> const& CompositeComponentType::getFilePathDependencies()
{
    return m_filePathDependencyList.getFilePathList();
}

void CompositeComponentType::acceptVisitor(ComponentTypeVisitor* visitor, SpecializationInfo* specializationInfo)
{
    visitor->visitComposite(this, as<CompositeSpecializationInfo>(specializationInfo));
}


RefPtr<ComponentType::SpecializationInfo> CompositeComponentType::_validateSpecializationArgsImpl(
    SpecializationArg const*    args,
    Index                       argCount,
    DiagnosticSink*             sink)
{
    SLANG_UNUSED(argCount);

    RefPtr<CompositeSpecializationInfo> specializationInfo = new CompositeSpecializationInfo();

    Index offset = 0;
    for(auto child : m_childComponents)
    {
        auto childParamCount = child->getSpecializationParamCount();
        SLANG_ASSERT(offset + childParamCount <= argCount);

        auto childInfo = child->_validateSpecializationArgs(
            args + offset,
            childParamCount,
            sink);

        specializationInfo->childInfos.add(childInfo);

        offset += childParamCount;
    }
    return specializationInfo;
}

//
// SpecializedComponentType
//

SpecializedComponentType::SpecializedComponentType(
    ComponentType*                      base,
    ComponentType::SpecializationInfo*  specializationInfo,
    List<SpecializationArg> const&      specializationArgs,
    DiagnosticSink*                     sink)
    : ComponentType(base->getLinkage())
    , m_base(base)
    , m_specializationInfo(specializationInfo)
    , m_specializationArgs(specializationArgs)
{
    m_irModule = generateIRForSpecializedComponentType(this, sink);

    // The following is a bit of a hack.
    //
    // Back-end code generation relies on us having computed layouts for all tagged
    // unions that end up being used in the code, which means we need a way to find
    // all such types that get used in a program (and the stuff it imports).
    //
    // For now we are assuming a tagged union type only comes into existence
    // as a (top-level) argument for a generic type parameter, so that we
    // can check for them here and cache them on the entry point.
    //
    // A longer-term strategy might need to consider any (tagged or untagged)
    // union types that get used inside of a module, and also take
    // those lists into account.
    //
    // An even longer-term strategy would be to allow type layout to
    // be performed on IR types, so taht we don't need to have front-end
    // code worrying about this stuff.
    // 
    for(auto arg : specializationArgs)
    {
        auto argType = as<Type>(arg.val);
        if(!argType)
            continue;

        auto taggedUnionType = as<TaggedUnionType>(argType);
        if(!taggedUnionType)
            continue;

        m_taggedUnionTypes.add(taggedUnionType);
    }
}

void SpecializedComponentType::acceptVisitor(ComponentTypeVisitor* visitor, SpecializationInfo* specializationInfo)
{
    SLANG_ASSERT(specializationInfo == nullptr);
    SLANG_UNUSED(specializationInfo);
    visitor->visitSpecialized(this);
}

Index SpecializedComponentType::getRequirementCount()
{
    // TODO: A specialized component type may have *more* requirements
    // than the original, because it also needs to include the module(s)
    // that define the types used for specialization arguments.

    return m_base->getRequirementCount();
}

RefPtr<ComponentType> SpecializedComponentType::getRequirement(Index index)
{
    return m_base->getRequirement(index);
}

//
// LegacyProgram
//

LegacyProgram::LegacyProgram(
    Linkage*                                    linkage,
    List<RefPtr<TranslationUnitRequest>> const& translationUnits,
    DiagnosticSink*                             sink)
    : ComponentType(linkage)
    , m_translationUnits(translationUnits)
{
    HashSet<ComponentType*> requirementsSet;

    for(auto translationUnit : translationUnits )
    {
        ComponentType* child = translationUnit->getModule();

        auto childEntryPointCount = child->getEntryPointCount();
        for(Index cc = 0; cc < childEntryPointCount; ++cc)
        {
            m_entryPoints.add(child->getEntryPoint(cc));
        }

        for(auto module : child->getModuleDependencies())
        {
            m_moduleDependencies.addDependency(module);
        }
        for(auto filePath : child->getFilePathDependencies())
        {
            m_fileDependencies.addDependency(filePath);
        }

        auto childRequirementCount = child->getRequirementCount();
        for(Index rr = 0; rr < childRequirementCount; ++rr)
        {
            auto childRequirement = child->getRequirement(rr);
            if(!requirementsSet.Contains(childRequirement))
            {
                requirementsSet.Add(childRequirement);
                m_requirements.add(childRequirement);
            }
        }
    }

    _collectShaderParams(sink);
}

void LegacyProgram::acceptVisitor(ComponentTypeVisitor* visitor, SpecializationInfo* specializationInfo)
{
    visitor->visitLegacy(this, as<CompositeComponentType::CompositeSpecializationInfo>(specializationInfo));
}

RefPtr<ComponentType::SpecializationInfo> LegacyProgram::_validateSpecializationArgsImpl(
    SpecializationArg const*    args,
    Index                       argCount,
    DiagnosticSink*             sink)
{
    SLANG_UNUSED(argCount);

    RefPtr<CompositeComponentType::CompositeSpecializationInfo> info = new CompositeComponentType::CompositeSpecializationInfo();

    Index offset = 0;
    for(auto translationUnit : m_translationUnits)
    {
        ComponentType* child = translationUnit->getModule();
        auto childParamCount = child->getSpecializationParamCount();
        SLANG_ASSERT(offset + childParamCount <= argCount);

        auto childInfo = child->_validateSpecializationArgs(
            args + offset,
            childParamCount,
            sink);

        info->childInfos.add(childInfo);

        offset += childParamCount;
    }
    return info;
}

Index LegacyProgram::getRequirementCount()
{
    return m_requirements.getCount();
}

RefPtr<ComponentType> LegacyProgram::getRequirement(Index index)
{
    return m_requirements[index];
}

void ComponentTypeVisitor::visitChildren(CompositeComponentType* composite, CompositeComponentType::CompositeSpecializationInfo* specializationInfo)
{
    auto childCount = composite->getChildComponentCount();
    for(Index ii = 0; ii < childCount; ++ii)
    {
        auto child = composite->getChildComponent(ii);
        auto childSpecializationInfo = specializationInfo
            ? specializationInfo->childInfos[ii]
            : nullptr;

        child->acceptVisitor(this, childSpecializationInfo);
    }
}

void ComponentTypeVisitor::visitChildren(SpecializedComponentType* specialized)
{
    specialized->getBaseComponentType()->acceptVisitor(this, specialized->getSpecializationInfo());
}

void ComponentTypeVisitor::visitChildren(LegacyProgram* legacy, CompositeComponentType::CompositeSpecializationInfo* specializationInfo)
{
    auto childCount = legacy->getTranslationUnitCount();
    for(Index ii = 0; ii < childCount; ++ii)
    {
        auto translationUnit = legacy->getTranslationUnit(ii);
        ComponentType* child = translationUnit->getModule();
        auto childSpecializationInfo = specializationInfo
            ? specializationInfo->childInfos[ii]
            : nullptr;

        child->acceptVisitor(this, childSpecializationInfo);
    }
}

TargetProgram* ComponentType::getTargetProgram(TargetRequest* target)
{
    RefPtr<TargetProgram> targetProgram;
    if(!m_targetPrograms.TryGetValue(target, targetProgram))
    {
        targetProgram = new TargetProgram(this, target);
        m_targetPrograms[target] = targetProgram;
    }
    return targetProgram;
}

//
// TargetProgram
//

TargetProgram::TargetProgram(
    ComponentType*  componentType,
    TargetRequest*  targetReq)
    : m_program(componentType)
    , m_targetReq(targetReq)
{
    m_entryPointResults.setCount(componentType->getEntryPointCount());
}

//

void DiagnosticSink::noteInternalErrorLoc(SourceLoc const& loc)
{
    // Don't consider invalid source locations.
    if(!loc.isValid())
        return;

    // If this is the first source location being noted,
    // then emit a message to help the user isolate what
    // code might have confused the compiler.
    if(internalErrorLocsNoted == 0)
    {
        diagnose(loc, Diagnostics::noteLocationOfInternalError);
    }
    internalErrorLocsNoted++;
}

SlangResult DiagnosticSink::getBlobIfNeeded(ISlangBlob** outBlob)
{
    // If the client doesn't want an output blob, there is nothing to do.
    //
    if(!outBlob) return SLANG_OK;

    // If there were no errors, and there was no diagnostic output, there is nothing to do.
    if(!GetErrorCount() && !outputBuffer.getLength()) return SLANG_OK;

    Slang::ComPtr<ISlangBlob> blob = Slang::StringUtil::createStringBlob(outputBuffer);
    *outBlob = blob.detach();

    return SLANG_OK;
}


Session* CompileRequestBase::getSession()
{
    return getLinkage()->getSessionImpl();
}

static const Slang::Guid IID_ISlangFileSystemExt = SLANG_UUID_ISlangFileSystemExt;

void Linkage::setFileSystem(ISlangFileSystem* inFileSystem)
{
    // Set the fileSystem
    fileSystem = inFileSystem;

    // Set up fileSystemExt appropriately
    if (inFileSystem == nullptr)
    {
        fileSystemExt = new Slang::CacheFileSystem(Slang::OSFileSystem::getSingleton());
    }
    else
    {
        // See if we have the interface 
        inFileSystem->queryInterface(IID_ISlangFileSystemExt, (void**)fileSystemExt.writeRef());

        // If not wrap with WrapFileSytem that keeps the old behavior
        if (!fileSystemExt)
        {
            // Construct a wrapper to emulate the extended interface behavior
            fileSystemExt = new Slang::CacheFileSystem(fileSystem);
        }
    }

    // Set the file system used on the source manager
    getSourceManager()->setFileSystemExt(fileSystemExt);
}

RefPtr<Module> findOrImportModule(
    Linkage*            linkage,
    Name*               name,
    SourceLoc const&    loc,
    DiagnosticSink*     sink)
{
    return linkage->findOrImportModule(name, loc, sink);
}

void Session::addBuiltinSource(
    RefPtr<Scope> const&    scope,
    String const&           path,
    String const&           source)
{
    SourceManager* sourceManager = getBuiltinSourceManager();

    DiagnosticSink sink(sourceManager);
    RefPtr<FrontEndCompileRequest> compileRequest = new FrontEndCompileRequest(
        m_builtinLinkage,
        &sink);


    // Set the source manager on the sink
    sink.sourceManager = sourceManager;
    // Make the linkage use the builtin source manager
    Linkage* linkage = compileRequest->getLinkage();
    linkage->setSourceManager(sourceManager);

    Name* moduleName = getNamePool()->getName(path);
    auto translationUnitIndex = compileRequest->addTranslationUnit(SourceLanguage::Slang, moduleName);

    compileRequest->addTranslationUnitSourceString(
        translationUnitIndex,
        path,
        source);

    SlangResult res = compileRequest->executeActionsInner();
    if (SLANG_FAILED(res))
    {
        char const* diagnostics = sink.outputBuffer.getBuffer();
        fprintf(stderr, "%s", diagnostics);

#ifdef _WIN32
        OutputDebugStringA(diagnostics);
#endif

        SLANG_UNEXPECTED("error in Slang standard library");
    }

    // Extract the AST for the code we just parsed
    auto syntax = compileRequest->translationUnits[translationUnitIndex]->getModuleDecl();

    // HACK(tfoley): mark all declarations in the "stdlib" so
    // that we can detect them later (e.g., so we don't emit them)
    for (auto m : syntax->Members)
    {
        auto fromStdLibModifier = new FromStdLibModifier();

        fromStdLibModifier->next = m->modifiers.first;
        m->modifiers.first = fromStdLibModifier;
    }

    // Add the resulting code to the appropriate scope
    if (!scope->containerDecl)
    {
        // We are the first chunk of code to be loaded for this scope
        scope->containerDecl = syntax.Ptr();
    }
    else
    {
        // We need to create a new scope to link into the whole thing
        auto subScope = new Scope();
        subScope->containerDecl = syntax.Ptr();
        subScope->nextSibling = scope->nextSibling;
        scope->nextSibling = subScope;
    }

    // We need to retain this AST so that we can use it in other code
    // (Note that the `Scope` type does not retain the AST it points to)
    loadedModuleCode.add(syntax);
}

Session::~Session()
{
    // free all built-in types first
    errorType = nullptr;
    initializerListType = nullptr;
    overloadedType = nullptr;
    irBasicBlockType = nullptr;
    constExprRate = nullptr;

    destroyTypeCheckingCache();

    builtinTypes = decltype(builtinTypes)();
    // destroy modules next
    loadedModuleCode = decltype(loadedModuleCode)();
}

}

// implementation of C interface

SLANG_API SlangSession* spCreateSession(const char*)
{
    Slang::Session* session = new Slang::Session();

    return asExternal(session);
}

SLANG_API SlangResult slang_createGlobalSession(
    SlangInt                apiVersion,
    slang::IGlobalSession** outGlobalSession)
{
    if(apiVersion != 0)
        return SLANG_E_NOT_IMPLEMENTED;

    Slang::Session* globalSession = new Slang::Session();
    Slang::ComPtr<slang::IGlobalSession> result(Slang::asExternal(globalSession));
    *outGlobalSession = result.detach();
    return SLANG_OK;
}

SLANG_API void spDestroySession(
    SlangSession*   session)
{
    if(!session) return;
    delete Slang::asInternal(session);
}

SLANG_API void spAddBuiltins(
    SlangSession*   session,
    char const*     sourcePath,
    char const*     sourceString)
{
    auto s = Slang::asInternal(session);
    s->addBuiltinSource(

        // TODO(tfoley): Add ability to directly new builtins to the approriate scope
        s->coreLanguageScope,

        sourcePath,
        sourceString);
}

SLANG_API void spSessionSetSharedLibraryLoader(
    SlangSession*               session,
    ISlangSharedLibraryLoader* loader)
{
    auto s = Slang::asInternal(session);

    if (!loader)
    {
        // If null set the default
        loader = Slang::DefaultSharedLibraryLoader::getSingleton();
    }

    if (s->sharedLibraryLoader != loader)
    {
        // Need to clear all of the libraries
        for (int i = 0; i < SLANG_COUNT_OF(s->sharedLibraries); ++i)
        {
            s->sharedLibraries[i].setNull();
        }

        // Clear all of the functions
        ::memset(s->sharedLibraryFunctions, 0, sizeof(s->sharedLibraryFunctions));

        // Set the loader
        s->sharedLibraryLoader = loader;
    }
}

SLANG_API ISlangSharedLibraryLoader* spSessionGetSharedLibraryLoader(
    SlangSession*               session)
{
    auto s = Slang::asInternal(session);
    return (s->sharedLibraryLoader == Slang::DefaultSharedLibraryLoader::getSingleton()) ? nullptr : s->sharedLibraryLoader.get();
}

SLANG_API SlangResult spSessionCheckCompileTargetSupport(
    SlangSession*                session,
    SlangCompileTarget           target)
{
    auto s = Slang::asInternal(session);
    return Slang::checkCompileTargetSupport(s, Slang::CodeGenTarget(target));
}

SLANG_API SlangResult spSessionCheckPassThroughSupport(
    SlangSession*       session,
    SlangPassThrough    passThrough)
{
    auto s = Slang::asInternal(session);
    return Slang::checkExternalCompilerSupport(s, Slang::PassThroughMode(passThrough));
}

SLANG_API SlangCompileRequest* spCreateCompileRequest(
    SlangSession* session)
{
    auto s = Slang::asInternal(session);
    auto req = new Slang::EndToEndCompileRequest(s);
    return asExternal(req);
}

/*!
@brief Destroy a compile request.
*/
SLANG_API void spDestroyCompileRequest(
    SlangCompileRequest*    request)
{
    if(!request) return;
    auto req = Slang::asInternal(request);
    delete req;
}

SLANG_API void spSetFileSystem(
    SlangCompileRequest*    request,
    ISlangFileSystem*       fileSystem)
{
    if(!request) return;
    Slang::asInternal(request)->getLinkage()->setFileSystem(fileSystem);
}

SLANG_API void spSetCompileFlags(
    SlangCompileRequest*    request,
    SlangCompileFlags       flags)
{
    Slang::asInternal(request)->getFrontEndReq()->compileFlags = flags;
}

SLANG_API void spSetDumpIntermediates(
    SlangCompileRequest*    request,
    int                     enable)
{
    Slang::asInternal(request)->getBackEndReq()->shouldDumpIntermediates = enable != 0;
}

SLANG_API void spSetLineDirectiveMode(
    SlangCompileRequest*    request,
    SlangLineDirectiveMode  mode)
{
    // TODO: validation

    Slang::asInternal(request)->getBackEndReq()->lineDirectiveMode = Slang::LineDirectiveMode(mode);
}

SLANG_API void spSetCommandLineCompilerMode(
    SlangCompileRequest* request)
{
    Slang::asInternal(request)->isCommandLineCompile = true;

}

SLANG_API void spSetCodeGenTarget(
        SlangCompileRequest*    request,
        SlangCompileTarget target)
{
    auto req = Slang::asInternal(request);
    auto linkage = req->getLinkage();
    linkage->targets.clear();
    linkage->addTarget(Slang::CodeGenTarget(target));
}

SLANG_API int spAddCodeGenTarget(
    SlangCompileRequest*    request,
    SlangCompileTarget      target)
{
    auto req = Slang::asInternal(request);
    auto linkage = req->getLinkage();
    return (int) linkage->addTarget(Slang::CodeGenTarget(target));
}

SLANG_API void spSetTargetProfile(
    SlangCompileRequest*    request,
    int                     targetIndex,
    SlangProfileID          profile)
{
    auto req = Slang::asInternal(request);
    auto linkage = req->getLinkage();
    linkage->targets[targetIndex]->targetProfile = Slang::Profile(profile);
}

SLANG_API void spSetTargetFlags(
    SlangCompileRequest*    request,
    int                     targetIndex,
    SlangTargetFlags        flags)
{
    auto req = Slang::asInternal(request);
    auto linkage = req->getLinkage();
    linkage->targets[targetIndex]->targetFlags = flags;
}

SLANG_API void spSetTargetFloatingPointMode(
    SlangCompileRequest*    request,
    int                     targetIndex,
    SlangFloatingPointMode  mode)
{
    auto req = Slang::asInternal(request);
    auto linkage = req->getLinkage();
    linkage->targets[targetIndex]->floatingPointMode = Slang::FloatingPointMode(mode);
}

SLANG_API void spSetMatrixLayoutMode(
    SlangCompileRequest*    request,
    SlangMatrixLayoutMode   mode)
{
    auto req = Slang::asInternal(request);
    auto linkage = req->getLinkage();
    linkage->setMatrixLayoutMode(mode);
}

SLANG_API void spSetTargetMatrixLayoutMode(
    SlangCompileRequest*    request,
    int                     targetIndex,
    SlangMatrixLayoutMode   mode)
{
    SLANG_UNUSED(targetIndex);
    spSetMatrixLayoutMode(request, mode);
}

/*!
@brief Set the level of debug information to produce.
*/
SLANG_API void spSetDebugInfoLevel(
    SlangCompileRequest*    request,
    SlangDebugInfoLevel     level)
{
    auto req = Slang::asInternal(request);
    auto linkage = req->getLinkage();
    linkage->debugInfoLevel = Slang::DebugInfoLevel(level);
}

/*!
@brief Set the level of optimization to perform.
*/
SLANG_API void spSetOptimizationLevel(
    SlangCompileRequest*    request,
    SlangOptimizationLevel  level)
{
    auto req = Slang::asInternal(request);
    auto linkage = req->getLinkage();
    linkage->optimizationLevel = Slang::OptimizationLevel(level);
}


SLANG_API void spSetOutputContainerFormat(
    SlangCompileRequest*    request,
    SlangContainerFormat    format)
{
    auto req = Slang::asInternal(request);
    req->containerFormat = Slang::ContainerFormat(format);
}


SLANG_API void spSetPassThrough(
    SlangCompileRequest*    request,
    SlangPassThrough        passThrough)
{
    Slang::asInternal(request)->passThrough = Slang::PassThroughMode(passThrough);
}

SLANG_API void spSetDiagnosticCallback(
    SlangCompileRequest*    request,
    SlangDiagnosticCallback callback,
    void const*             userData)
{
    using namespace Slang;
    if(!request) return;
    auto req = asInternal(request);

    ComPtr<ISlangWriter> writer(new CallbackWriter(callback, userData, WriterFlag::IsConsole));
    req->setWriter(WriterChannel::Diagnostic, writer);
}

SLANG_API void spSetWriter(
    SlangCompileRequest*    request,
    SlangWriterChannel      chan, 
    ISlangWriter*           writer)
{
    if (!request) return;
    auto req = Slang::asInternal(request);

    req->setWriter(Slang::WriterChannel(chan), writer);
}

SLANG_API ISlangWriter* spGetWriter(
    SlangCompileRequest*    request,
    SlangWriterChannel      chan)
{
    if (!request) return nullptr;
    auto req = Slang::asInternal(request);
    return req->getWriter(Slang::WriterChannel(chan));
}

SLANG_API void spAddSearchPath(
    SlangCompileRequest*    request,
    const char*             path)
{
    auto req = Slang::asInternal(request);
    auto linkage = req->getLinkage();
    linkage->addSearchPath(path);
}

SLANG_API void spAddPreprocessorDefine(
    SlangCompileRequest*    request,
    const char*             key,
    const char*             value)
{
    auto req = Slang::asInternal(request);
    auto linkage = req->getLinkage();
    linkage->addPreprocessorDefine(key, value);
}

SLANG_API char const* spGetDiagnosticOutput(
    SlangCompileRequest*    request)
{
    if(!request) return 0;
    auto req = Slang::asInternal(request);
    return req->mDiagnosticOutput.begin();
}

SLANG_API SlangResult spGetDiagnosticOutputBlob(
    SlangCompileRequest*    request,
    ISlangBlob**            outBlob)
{
    if(!request) return SLANG_ERROR_INVALID_PARAMETER;
    if(!outBlob) return SLANG_ERROR_INVALID_PARAMETER;

    auto req = Slang::asInternal(request);

    if(!req->diagnosticOutputBlob)
    {
        req->diagnosticOutputBlob = Slang::StringUtil::createStringBlob(req->mDiagnosticOutput);
    }

    Slang::ComPtr<ISlangBlob> resultBlob = req->diagnosticOutputBlob;
    *outBlob = resultBlob.detach();
    return SLANG_OK;
}

// New-fangled compilation API

SLANG_API int spAddTranslationUnit(
    SlangCompileRequest*    request,
    SlangSourceLanguage     language,
    char const*             name)
{
    SLANG_UNUSED(name);

    auto req = Slang::asInternal(request);
    auto frontEndReq = req->getFrontEndReq();

    return frontEndReq->addTranslationUnit(
        Slang::SourceLanguage(language));
}

SLANG_API void spTranslationUnit_addPreprocessorDefine(
    SlangCompileRequest*    request,
    int                     translationUnitIndex,
    const char*             key,
    const char*             value)
{
    auto req = Slang::asInternal(request);
    auto frontEndReq = req->getFrontEndReq();

    frontEndReq->translationUnits[translationUnitIndex]->preprocessorDefinitions[key] = value;
}

SLANG_API void spAddTranslationUnitSourceFile(
    SlangCompileRequest*    request,
    int                     translationUnitIndex,
    char const*             path)
{
    if(!request) return;
    auto req = Slang::asInternal(request);
    auto frontEndReq = req->getFrontEndReq();
    if(!path) return;
    if(translationUnitIndex < 0) return;
    if(Slang::Index(translationUnitIndex) >= frontEndReq->translationUnits.getCount()) return;

    frontEndReq->addTranslationUnitSourceFile(
        translationUnitIndex,
        path);
}

SLANG_API void spAddTranslationUnitSourceString(
    SlangCompileRequest*    request,
    int                     translationUnitIndex,
    char const*             path,
    char const*             source)
{
    if(!source) return;
    spAddTranslationUnitSourceStringSpan(
        request,
        translationUnitIndex,
        path,
        source,
        source + strlen(source));
}

SLANG_API void spAddTranslationUnitSourceStringSpan(
    SlangCompileRequest*    request,
    int                     translationUnitIndex,
    char const*             path,
    char const*             sourceBegin,
    char const*             sourceEnd)
{
    using namespace Slang;
    if(!request) return;
    auto req = Slang::asInternal(request);
    auto frontEndReq = req->getFrontEndReq();
    if(!sourceBegin) return;
    if(translationUnitIndex < 0) return;
    if(Index(translationUnitIndex) >= frontEndReq->translationUnits.getCount()) return;

    if(!path) path = "";

    frontEndReq->addTranslationUnitSourceString(
        translationUnitIndex,
        path,
        UnownedStringSlice(sourceBegin, sourceEnd));
}

SLANG_API void spAddTranslationUnitSourceBlob(
    SlangCompileRequest*    request,
    int                     translationUnitIndex,
    char const*             path,
    ISlangBlob*             sourceBlob)
{
    if(!request) return;
    auto req = Slang::asInternal(request);
    auto frontEndReq = req->getFrontEndReq();
    if(!sourceBlob) return;
    if(translationUnitIndex < 0) return;
    if(Slang::Index(translationUnitIndex) >= frontEndReq->translationUnits.getCount()) return;

    if(!path) path = "";

    frontEndReq->addTranslationUnitSourceBlob(
        translationUnitIndex,
        path,
        sourceBlob);
}






SLANG_API SlangProfileID spFindProfile(
    SlangSession*,
    char const*     name)
{
    return Slang::Profile::LookUp(name).raw;
}

SLANG_API int spAddEntryPoint(
    SlangCompileRequest*    request,
    int                     translationUnitIndex,
    char const*             name,
    SlangStage              stage)
{
    return spAddEntryPointEx(
        request,
        translationUnitIndex,
        name,
        stage,
        0,
        nullptr);
}

SLANG_API int spAddEntryPointEx(
    SlangCompileRequest*    request,
    int                     translationUnitIndex,
    char const*             name,
    SlangStage              stage,
    int                     genericParamTypeNameCount,
    char const **           genericParamTypeNames)
{
    using namespace Slang;
    if (!request) return -1;
    auto req = Slang::asInternal(request);
    auto frontEndReq = req->getFrontEndReq();
    if (!name) return -1;
    if (translationUnitIndex < 0) return -1;
    if (Index(translationUnitIndex) >= frontEndReq->translationUnits.getCount()) return -1;
    List<String> typeNames;
    for (int i = 0; i < genericParamTypeNameCount; i++)
        typeNames.add(genericParamTypeNames[i]);
    return req->addEntryPoint(
        translationUnitIndex,
        name,
        Profile(Stage(stage)),
        typeNames);
}

SLANG_API SlangResult spSetGlobalGenericArgs(
    SlangCompileRequest*    request,
    int                     genericArgCount,
    char const**            genericArgs)
{
    if (!request) return SLANG_FAIL;
    auto req = Slang::asInternal(request);

    auto& argStrings = req->globalSpecializationArgStrings;
    argStrings.clear();
    for (int i = 0; i < genericArgCount; i++)
        argStrings.add(genericArgs[i]);

    return SLANG_OK;
}

SLANG_API SlangResult spSetTypeNameForGlobalExistentialTypeParam(
    SlangCompileRequest*    request,
    int                     slotIndex,
    char const*             typeName)
{
    using namespace Slang;
    if(!request)        return SLANG_FAIL;
    if(slotIndex < 0)   return SLANG_FAIL;
    if(!typeName)       return SLANG_FAIL;

<<<<<<< HEAD
    auto req = asInternal(request);
    auto& typeArgStrings = req->globalExistentialSlotArgStrings;
=======
    auto req = convert(request);
    auto& typeArgStrings = req->globalSpecializationArgStrings;
>>>>>>> 2552217b
    if(Index(slotIndex) >= typeArgStrings.getCount())
        typeArgStrings.setCount(slotIndex+1);
    typeArgStrings[slotIndex] = String(typeName);
    return SLANG_OK;
}

SLANG_API SlangResult spSetTypeNameForEntryPointExistentialTypeParam(
    SlangCompileRequest*    request,
    int                     entryPointIndex,
    int                     slotIndex,
    char const*             typeName)
{
    using namespace Slang;
    if(!request)            return SLANG_FAIL;
    if(entryPointIndex < 0) return SLANG_FAIL;
    if(slotIndex < 0)       return SLANG_FAIL;
    if(!typeName)           return SLANG_FAIL;

    auto req = Slang::asInternal(request);
    if(Index(entryPointIndex) >= req->entryPoints.getCount())
        return SLANG_FAIL;

    auto& entryPointInfo = req->entryPoints[entryPointIndex];
    auto& typeArgStrings = entryPointInfo.specializationArgStrings;
    if(Index(slotIndex) >= typeArgStrings.getCount())
        typeArgStrings.setCount(slotIndex+1);
    typeArgStrings[slotIndex] = String(typeName);
    return SLANG_OK;
}

// Compile in a context that already has its translation units specified
SLANG_API SlangResult spCompile(
    SlangCompileRequest*    request)
{
    auto req = Slang::asInternal(request);

#if !defined(SLANG_DEBUG_INTERNAL_ERROR)
    // By default we'd like to catch as many internal errors as possible,
    // and report them to the user nicely (rather than just crash their
    // application). Internally Slang currently uses exceptions for this.
    //
    // TODO: Consider using `setjmp()`-style escape so that we can work
    // with applications that disable exceptions.
    //
    // TODO: Consider supporting Windows "Structured Exception Handling"
    // so that we can also recover from a wider class of crashes.
    SlangResult res = SLANG_FAIL; 
    try
    {
        res = req->executeActions();
    }
    catch (Slang::AbortCompilationException&)
    {
        // This situation indicates a fatal (but not necessarily internal) error
        // that forced compilation to terminate. There should already have been
        // a diagnostic produced, so we don't need to add one here.
    }
    catch (Slang::Exception& e)
    {
        // The compiler failed due to an internal error that was detected.
        // We will print out information on the exception to help out the user
        // in either filing a bug, or locating what in their code created
        // a problem.
        req->getSink()->diagnose(Slang::SourceLoc(), Slang::Diagnostics::compilationAbortedDueToException, typeid(e).name(), e.Message);
    }
    catch (...)
    {
        // The compiler failed due to some exception that wasn't a sublass of
        // `Exception`, so something really fishy is going on. We want to
        // let the user know that we messed up, so they know to blame Slang
        // and not some other component in their system.
        req->getSink()->diagnose(Slang::SourceLoc(), Slang::Diagnostics::compilationAborted);
    }
    req->mDiagnosticOutput = req->getSink()->outputBuffer.ProduceString();
    return res;
#else
    // When debugging, we probably don't want to filter out any errors, since
    // we are probably trying to root-cause and *fix* those errors.
    {
        return req->executeActions();
    }
#endif
}

SLANG_API int
spGetDependencyFileCount(
    SlangCompileRequest*    request)
{
    if(!request) return 0;
    auto req = Slang::asInternal(request);
    auto frontEndReq = req->getFrontEndReq();
    auto program = frontEndReq->getGlobalAndEntryPointsComponentType();
    return (int) program->getFilePathDependencies().getCount();
}

/** Get the path to a file this compilation dependend on.
*/
SLANG_API char const*
spGetDependencyFilePath(
    SlangCompileRequest*    request,
    int                     index)
{
    if(!request) return 0;
    auto req = Slang::asInternal(request);
    auto frontEndReq = req->getFrontEndReq();
    auto program = frontEndReq->getGlobalAndEntryPointsComponentType();
    return program->getFilePathDependencies()[index].begin();
}

SLANG_API int
spGetTranslationUnitCount(
    SlangCompileRequest*    request)
{
    auto req = Slang::asInternal(request);
    auto frontEndReq = req->getFrontEndReq();
    return (int) frontEndReq->translationUnits.getCount();
}

// Get the output code associated with a specific translation unit
SLANG_API char const* spGetTranslationUnitSource(
    SlangCompileRequest*    /*request*/,
    int                     /*translationUnitIndex*/)
{
    fprintf(stderr, "DEPRECATED: spGetTranslationUnitSource()\n");
    return nullptr;
}

SLANG_API void const* spGetEntryPointCode(
    SlangCompileRequest*    request,
    int                     entryPointIndex,
    size_t*                 outSize)
{
    using namespace Slang;
    auto req = Slang::asInternal(request);
    auto linkage = req->getLinkage();
    auto program = req->getSpecializedGlobalAndEntryPointsComponentType();

    // TODO: We should really accept a target index in this API
    Index targetIndex = 0;
    auto targetCount = linkage->targets.getCount();
    if (targetIndex >= targetCount)
        return nullptr;
    auto targetReq = linkage->targets[targetIndex];


    if(entryPointIndex < 0) return nullptr;
    if(Index(entryPointIndex) >= req->entryPoints.getCount()) return nullptr;
    auto entryPoint = program->getEntryPoint(entryPointIndex);

    auto targetProgram = program->getTargetProgram(targetReq);
    if(!targetProgram)
        return nullptr;
    CompileResult& result = targetProgram->getExistingEntryPointResult(entryPointIndex);

    void const* data = nullptr;
    size_t size = 0;

    switch (result.format)
    {
    case ResultFormat::None:
    default:
        break;

    case ResultFormat::Binary:
        data = result.outputBinary.getBuffer();
        size = result.outputBinary.getCount();
        break;

    case ResultFormat::Text:
        data = result.outputString.getBuffer();
        size = result.outputString.getLength();
        break;
    }

    if(outSize) *outSize = size;
    return data;
}

SLANG_API SlangResult spGetEntryPointCodeBlob(
        SlangCompileRequest*    request,
        int                     entryPointIndex,
        int                     targetIndex,
        ISlangBlob**            outBlob)
{
    using namespace Slang;
    if(!request) return SLANG_ERROR_INVALID_PARAMETER;
    if(!outBlob) return SLANG_ERROR_INVALID_PARAMETER;

    auto req = asInternal(request);
    auto linkage = req->getLinkage();
    auto program = req->getSpecializedGlobalAndEntryPointsComponentType();

    Index targetCount = linkage->targets.getCount();
    if((targetIndex < 0) || (targetIndex >= targetCount))
    {
        return SLANG_ERROR_INVALID_PARAMETER;
    }
    auto targetReq = linkage->targets[targetIndex];

    Index entryPointCount = req->entryPoints.getCount();
    if((entryPointIndex < 0) || (entryPointIndex >= entryPointCount))
    {
        return SLANG_ERROR_INVALID_PARAMETER;
    }
    auto entryPointReq = program->getEntryPoint(entryPointIndex);


    auto targetProgram = program->getTargetProgram(targetReq);
    if(!targetProgram)
        return SLANG_FAIL;
    Slang::CompileResult& result = targetProgram->getExistingEntryPointResult(entryPointIndex);

    auto blob = result.getBlob();
    *outBlob = blob.detach();
    return SLANG_OK;
}

SLANG_API char const* spGetEntryPointSource(
    SlangCompileRequest*    request,
    int                     entryPointIndex)
{
    return (char const*) spGetEntryPointCode(request, entryPointIndex, nullptr);
}

SLANG_API void const* spGetCompileRequestCode(
    SlangCompileRequest*    request,
    size_t*                 outSize)
{
    SLANG_UNUSED(request);
    SLANG_UNUSED(outSize);
    return nullptr;
}

// Reflection API

SLANG_API SlangResult spCompileRequest_getProgram(
    SlangCompileRequest*    request,
    slang::IComponentType** outProgram)
{
    if( !request ) return SLANG_ERROR_INVALID_PARAMETER;
<<<<<<< HEAD
    auto req = Slang::asInternal(request);
    auto program = req->getSpecializedProgram();
=======
    auto req = convert(request);
    auto program = req->getSpecializedGlobalAndEntryPointsComponentType();
>>>>>>> 2552217b

    *outProgram = Slang::ComPtr<slang::IComponentType>(program).detach();
    return SLANG_OK;
}

SLANG_API SlangReflection* spGetReflection(
    SlangCompileRequest*    request)
{
    if( !request ) return 0;
    auto req = Slang::asInternal(request);
    auto linkage = req->getLinkage();
    auto program = req->getSpecializedGlobalAndEntryPointsComponentType();

    // Note(tfoley): The API signature doesn't let the client
    // specify which target they want to access reflection
    // information for, so for now we default to the first one.
    //
    // TODO: Add a new `spGetReflectionForTarget(req, targetIndex)`
    // so that we can do this better, and make it clear that
    // `spGetReflection()` is shorthand for `targetIndex == 0`.
    //
    Slang::Index targetIndex = 0;
    auto targetCount = linkage->targets.getCount();
    if (targetIndex >= targetCount)
        return nullptr;

    auto targetReq = linkage->targets[targetIndex];
    auto targetProgram = program->getTargetProgram(targetReq);
    auto programLayout = targetProgram->getExistingLayout();

    return (SlangReflection*) programLayout;
}

// ... rest of reflection API implementation is in `Reflection.cpp`<|MERGE_RESOLUTION|>--- conflicted
+++ resolved
@@ -2444,9 +2444,7 @@
 
 SLANG_API SlangSession* spCreateSession(const char*)
 {
-    Slang::Session* session = new Slang::Session();
-
-    return asExternal(session);
+    return asExternal(new Slang::Session());
 }
 
 SLANG_API SlangResult slang_createGlobalSession(
@@ -2706,8 +2704,9 @@
     void const*             userData)
 {
     using namespace Slang;
+
     if(!request) return;
-    auto req = asInternal(request);
+    auto req = Slang::asInternal(request);
 
     ComPtr<ISlangWriter> writer(new CallbackWriter(callback, userData, WriterFlag::IsConsole));
     req->setWriter(WriterChannel::Diagnostic, writer);
@@ -2961,13 +2960,8 @@
     if(slotIndex < 0)   return SLANG_FAIL;
     if(!typeName)       return SLANG_FAIL;
 
-<<<<<<< HEAD
-    auto req = asInternal(request);
-    auto& typeArgStrings = req->globalExistentialSlotArgStrings;
-=======
-    auto req = convert(request);
+    auto req = Slang::asInternal(request);
     auto& typeArgStrings = req->globalSpecializationArgStrings;
->>>>>>> 2552217b
     if(Index(slotIndex) >= typeArgStrings.getCount())
         typeArgStrings.setCount(slotIndex+1);
     typeArgStrings[slotIndex] = String(typeName);
@@ -3156,7 +3150,7 @@
     if(!request) return SLANG_ERROR_INVALID_PARAMETER;
     if(!outBlob) return SLANG_ERROR_INVALID_PARAMETER;
 
-    auto req = asInternal(request);
+    auto req = Slang::asInternal(request);
     auto linkage = req->getLinkage();
     auto program = req->getSpecializedGlobalAndEntryPointsComponentType();
 
@@ -3208,13 +3202,8 @@
     slang::IComponentType** outProgram)
 {
     if( !request ) return SLANG_ERROR_INVALID_PARAMETER;
-<<<<<<< HEAD
-    auto req = Slang::asInternal(request);
-    auto program = req->getSpecializedProgram();
-=======
-    auto req = convert(request);
+    auto req = Slang::asInternal(request);
     auto program = req->getSpecializedGlobalAndEntryPointsComponentType();
->>>>>>> 2552217b
 
     *outProgram = Slang::ComPtr<slang::IComponentType>(program).detach();
     return SLANG_OK;
