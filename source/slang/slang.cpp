--- conflicted
+++ resolved
@@ -271,11 +271,7 @@
 
     // For C and C++ we default to use the 'genericCCpp' compiler
     {
-<<<<<<< HEAD
-        const CodeGenTarget sources[] = { CodeGenTarget::CSource, CodeGenTarget::CPPSource, CodeGenTarget::CPPHeader };
-=======
-        const CodeGenTarget sources[] = {CodeGenTarget::CSource, CodeGenTarget::CPPSource};
->>>>>>> 965f9626
+        const CodeGenTarget sources[] = {CodeGenTarget::CSource, CodeGenTarget::CPPSource, CodeGenTarget::CPPHeader};
         for (auto source : sources)
         {
             // We *don't* add a default for host callable, as we will determine what is suitable
