#include "slang.h"

#include "../core/slang-archive-file-system.h"
#include "../core/slang-castable.h"
#include "../core/slang-io.h"
#include "../core/slang-performance-profiler.h"
#include "../core/slang-platform.h"
#include "../core/slang-shared-library.h"
#include "../core/slang-string-util.h"
#include "../core/slang-string.h"
#include "../core/slang-type-convert-util.h"
#include "../core/slang-type-text-util.h"
// Artifact
#include "../compiler-core/slang-artifact-associated-impl.h"
#include "../compiler-core/slang-artifact-container-util.h"
#include "../compiler-core/slang-artifact-desc-util.h"
#include "../compiler-core/slang-artifact-impl.h"
#include "../compiler-core/slang-artifact-util.h"
#include "../compiler-core/slang-source-loc.h"
#include "../core/slang-file-system.h"
#include "../core/slang-memory-file-system.h"
#include "../core/slang-writer.h"
#include "core/slang-shared-library.h"
#include "slang-ast-dump.h"
#include "slang-check-impl.h"
#include "slang-check.h"
#include "slang-doc-ast.h"
#include "slang-doc-markdown-writer.h"
#include "slang-ir.h"
#include "slang-lookup.h"
#include "slang-lower-to-ir.h"
#include "slang-mangle.h"
#include "slang-module-library.h"
#include "slang-options.h"
#include "slang-parameter-binding.h"
#include "slang-parser.h"
#include "slang-preprocessor.h"
#include "slang-reflection-json.h"
#include "slang-repro.h"
#include "slang-serialize-ast.h"
#include "slang-serialize-container.h"
#include "slang-serialize-ir.h"
#include "slang-tag-version.h"
#include "slang-type-layout.h"

#include <sys/stat.h>

// Used to print exception type names in internal-compiler-error messages
#include <typeinfo>

namespace Slang
{

const char* getBuildTagString()
{
    if (UnownedStringSlice(SLANG_TAG_VERSION) == "0.0.0-unknown")
    {
        // If the tag is unknown, then we will try to get the timestamp of the shared library
        // and use that as the version string, so that we can at least return something
        // that uniquely identifies the build.
        static String timeStampString =
            String(SharedLibraryUtils::getSharedLibraryTimestamp((void*)spCreateSession));
        return timeStampString.getBuffer();
    }
    return SLANG_TAG_VERSION;
}

Profile getEffectiveProfile(EntryPoint* entryPoint, TargetRequest* target)
{
    auto entryPointProfile = entryPoint->getProfile();
    auto targetProfile = target->getOptionSet().getProfile();

    // Depending on the target *format* we might have to restrict the
    // profile family to one that makes sense.
    //
<<<<<<< HEAD
    // TODO: load these on-demand to avoid parsing
    // the core module code for languages the user won't use.

    baseLanguageScope = builtinAstBuilder->create<Scope>();

    // Will stay in scope as long as ASTBuilder
    baseModuleDecl =
        populateBaseLanguageModule(m_builtinLinkage->getASTBuilder(), baseLanguageScope);

    coreLanguageScope = builtinAstBuilder->create<Scope>();
    coreLanguageScope->nextSibling = baseLanguageScope;

    hlslLanguageScope = builtinAstBuilder->create<Scope>();
    hlslLanguageScope->nextSibling = coreLanguageScope;

    slangLanguageScope = builtinAstBuilder->create<Scope>();
    slangLanguageScope->nextSibling = hlslLanguageScope;

    glslLanguageScope = builtinAstBuilder->create<Scope>();
    glslLanguageScope->nextSibling = slangLanguageScope;

    glslModuleName = getNameObj("glsl");

    {
        for (Index i = 0; i < Index(SourceLanguage::CountOf); ++i)
        {
            m_defaultDownstreamCompilers[i] = PassThroughMode::None;
        }
        m_defaultDownstreamCompilers[Index(SourceLanguage::C)] = PassThroughMode::GenericCCpp;
        m_defaultDownstreamCompilers[Index(SourceLanguage::CPP)] = PassThroughMode::GenericCCpp;
        m_defaultDownstreamCompilers[Index(SourceLanguage::CUDA)] = PassThroughMode::NVRTC;
    }

    // Set up default prelude code for target languages that need a prelude
    m_languagePreludes[Index(SourceLanguage::CUDA)] = get_slang_cuda_prelude();
    m_languagePreludes[Index(SourceLanguage::CPP)] = get_slang_cpp_prelude();
    m_languagePreludes[Index(SourceLanguage::HLSL)] = get_slang_hlsl_prelude();

    if (!spirvCoreGrammarInfo)
        spirvCoreGrammarInfo = SPIRVCoreGrammarInfo::getEmbeddedVersion();
}

Module* Session::getBuiltinModule(slang::BuiltinModuleName name)
{
    auto info = getBuiltinModuleInfo(name);
    auto builtinLinkage = getBuiltinLinkage();
    auto moduleNameObj = builtinLinkage->getNamePool()->getName(info.name);
    RefPtr<Module> module;
    if (builtinLinkage->mapNameToLoadedModules.tryGetValue(moduleNameObj, module))
        return module.get();
    return nullptr;
}

void Session::_initCodeGenTransitionMap()
{
    // TODO(JS): Might want to do something about these in the future...

    // PassThroughMode getDownstreamCompilerRequiredForTarget(CodeGenTarget target);
    // SourceLanguage getDefaultSourceLanguageForDownstreamCompiler(PassThroughMode compiler);

    // Set up the default ways to do compilations between code gen targets
    auto& map = m_codeGenTransitionMap;

    // TODO(JS): There currently isn't a 'downstream compiler' for direct spirv output. If we did
    // it would presumably a transition from SlangIR to SPIRV.

    // For C and C++ we default to use the 'genericCCpp' compiler
    {
        const CodeGenTarget sources[] = {CodeGenTarget::CSource, CodeGenTarget::CPPSource, CodeGenTarget::CPPHeader};
        for (auto source : sources)
        {
            // We *don't* add a default for host callable, as we will determine what is suitable
            // depending on what is available. We prefer LLVM if that's available. If it's not we
            // can use generic C/C++ compiler

            map.addTransition(
                source,
                CodeGenTarget::ShaderSharedLibrary,
                PassThroughMode::GenericCCpp);
            map.addTransition(
                source,
                CodeGenTarget::HostSharedLibrary,
                PassThroughMode::GenericCCpp);
            map.addTransition(source, CodeGenTarget::HostExecutable, PassThroughMode::GenericCCpp);
            map.addTransition(source, CodeGenTarget::ObjectCode, PassThroughMode::GenericCCpp);
        }
    }


    // Add all the straightforward transitions
    map.addTransition(CodeGenTarget::CUDASource, CodeGenTarget::PTX, PassThroughMode::NVRTC);
    map.addTransition(CodeGenTarget::HLSL, CodeGenTarget::DXBytecode, PassThroughMode::Fxc);
    map.addTransition(CodeGenTarget::HLSL, CodeGenTarget::DXIL, PassThroughMode::Dxc);
    map.addTransition(CodeGenTarget::GLSL, CodeGenTarget::SPIRV, PassThroughMode::Glslang);
    map.addTransition(CodeGenTarget::Metal, CodeGenTarget::MetalLib, PassThroughMode::MetalC);
    map.addTransition(CodeGenTarget::WGSL, CodeGenTarget::WGSLSPIRV, PassThroughMode::Tint);
    // To assembly
    map.addTransition(CodeGenTarget::SPIRV, CodeGenTarget::SPIRVAssembly, PassThroughMode::Glslang);
    // We use glslang to turn SPIR-V into SPIR-V assembly.
    map.addTransition(
        CodeGenTarget::WGSLSPIRV,
        CodeGenTarget::WGSLSPIRVAssembly,
        PassThroughMode::Glslang);
    map.addTransition(CodeGenTarget::DXIL, CodeGenTarget::DXILAssembly, PassThroughMode::Dxc);
    map.addTransition(
        CodeGenTarget::DXBytecode,
        CodeGenTarget::DXBytecodeAssembly,
        PassThroughMode::Fxc);
    map.addTransition(
        CodeGenTarget::MetalLib,
        CodeGenTarget::MetalLibAssembly,
        PassThroughMode::MetalC);
}

void Session::addBuiltins(char const* sourcePath, char const* source)
{
    auto sourceBlob = StringBlob::moveCreate(String(source));

    // TODO(tfoley): Add ability to directly new builtins to the appropriate scope
    Module* module = nullptr;
    addBuiltinSource(coreLanguageScope, sourcePath, sourceBlob, module);
    if (module)
        coreModules.add(module);
}

void Session::setSharedLibraryLoader(ISlangSharedLibraryLoader* loader)
{
    // External API allows passing of nullptr to reset the loader
    loader = loader ? loader : DefaultSharedLibraryLoader::getSingleton();

    _setSharedLibraryLoader(loader);
}

ISlangSharedLibraryLoader* Session::getSharedLibraryLoader()
{
    return (m_sharedLibraryLoader == DefaultSharedLibraryLoader::getSingleton())
               ? nullptr
               : m_sharedLibraryLoader.get();
}

SlangResult Session::checkCompileTargetSupport(SlangCompileTarget inTarget)
{
    auto target = CodeGenTarget(inTarget);

    const PassThroughMode mode = getDownstreamCompilerRequiredForTarget(target);
    return (mode != PassThroughMode::None) ? checkPassThroughSupport(SlangPassThrough(mode))
                                           : SLANG_OK;
}

SlangResult Session::checkPassThroughSupport(SlangPassThrough inPassThrough)
{
    return checkExternalCompilerSupport(this, PassThroughMode(inPassThrough));
}

void Session::writeCoreModuleDoc(String config)
{
    ASTBuilder* astBuilder = getBuiltinLinkage()->getASTBuilder();
    SourceManager* sourceManager = getBuiltinSourceManager();

    DiagnosticSink sink(sourceManager, Lexer::sourceLocationLexer);

    List<String> docStrings;

    // For all the modules add their doc output to docStrings
    for (Module* m : coreModules)
    {
        RefPtr<ASTMarkup> markup(new ASTMarkup);
        ASTMarkupUtil::extract(m->getModuleDecl(), sourceManager, &sink, markup);

        DocMarkdownWriter writer(markup, astBuilder, &sink);
        auto rootPage = writer.writeAll(config.getUnownedSlice());
        File::writeAllText("toc.html", writer.writeTOC());
        rootPage->writeToDisk();
        rootPage->writeSummary(toSlice("summary.txt"));
    }
    ComPtr<ISlangBlob> diagnosticBlob;
    sink.getBlobIfNeeded(diagnosticBlob.writeRef());
    if (diagnosticBlob && diagnosticBlob->getBufferSize() != 0)
    {
        // Write the diagnostic blob to stdout.
        fprintf(stderr, "%s", (const char*)diagnosticBlob->getBufferPointer());
    }
}

const char* getBuiltinModuleNameStr(slang::BuiltinModuleName name)
{
    const char* result = nullptr;
    switch (name)
=======
    // TODO: Some of this should really be handled as validation at
    // the front-end. People shouldn't be allowed to ask for SPIR-V
    // output with Shader Model 5.0...
    switch (target->getTarget())
>>>>>>> 6d399804
    {
    default:
        break;

    case CodeGenTarget::GLSL:
    case CodeGenTarget::SPIRV:
    case CodeGenTarget::SPIRVAssembly:
        if (targetProfile.getFamily() != ProfileFamily::GLSL)
        {
            targetProfile.setVersion(ProfileVersion::GLSL_150);
        }
        break;

    case CodeGenTarget::HLSL:
    case CodeGenTarget::DXBytecode:
    case CodeGenTarget::DXBytecodeAssembly:
    case CodeGenTarget::DXIL:
    case CodeGenTarget::DXILAssembly:
        if (targetProfile.getFamily() != ProfileFamily::DX)
        {
            targetProfile.setVersion(ProfileVersion::DX_5_1);
        }
        break;
    case CodeGenTarget::Metal:
    case CodeGenTarget::MetalLib:
    case CodeGenTarget::MetalLibAssembly:
        if (targetProfile.getFamily() != ProfileFamily::METAL)
        {
            targetProfile.setVersion(ProfileVersion::METAL_2_3);
        }
        break;
    }

    auto entryPointProfileVersion = entryPointProfile.getVersion();
    auto targetProfileVersion = targetProfile.getVersion();

    // Default to the entry point profile, since we know that has the right stage.
    Profile effectiveProfile = entryPointProfile;

    // Ignore the input from the target profile if it is missing.
    if (targetProfile.getFamily() != ProfileFamily::Unknown)
    {
        // If the target comes from a different profile family, *or* it is from
        // the same family but has a greater version number, then use the target's version.
        if (targetProfile.getFamily() != entryPointProfile.getFamily() ||
            (targetProfileVersion > entryPointProfileVersion))
        {
            effectiveProfile.setVersion(targetProfileVersion);
        }
    }

    // Now consider the possibility that the chosen stage might force an "upgrade"
    // to the profile level.
    ProfileVersion stageMinVersion = ProfileVersion::Unknown;
    switch (effectiveProfile.getFamily())
    {
    case ProfileFamily::DX:
        switch (effectiveProfile.getStage())
        {
        default:
            break;

        case Stage::RayGeneration:
        case Stage::Intersection:
        case Stage::ClosestHit:
        case Stage::AnyHit:
        case Stage::Miss:
        case Stage::Callable:
            // The DirectX ray tracing stages implicitly
            // require Shader Model 6.3 or later.
            //
            stageMinVersion = ProfileVersion::DX_6_3;
            break;

            //  TODO: Add equivalent logic for geometry, tessellation, and compute stages.
        }
        break;

    case ProfileFamily::GLSL:
        switch (effectiveProfile.getStage())
        {
        default:
            break;

        case Stage::RayGeneration:
        case Stage::Intersection:
        case Stage::ClosestHit:
        case Stage::AnyHit:
        case Stage::Miss:
        case Stage::Callable:
            stageMinVersion = ProfileVersion::GLSL_460;
            break;

            //  TODO: Add equivalent logic for geometry, tessellation, and compute stages.
        }
        break;

    default:
        break;
    }

    if (stageMinVersion > effectiveProfile.getVersion())
    {
        effectiveProfile.setVersion(stageMinVersion);
    }

<<<<<<< HEAD
    // Load up the module

    SerialContainerData containerData;

    Linkage* linkage = getBuiltinLinkage();

    SourceManager* sourceManger = getBuiltinSourceManager();

    NamePool* sessionNamePool = &namePool;
    NamePool* linkageNamePool = linkage->getNamePool();

    SerialContainerUtil::ReadOptions options;
    options.namePool = linkageNamePool;
    options.session = this;
    options.sharedASTBuilder = linkage->getASTBuilder()->getSharedASTBuilder();
    options.astBuilder = linkage->getASTBuilder();
    options.sourceManager = sourceManger;
    options.linkage = linkage;

    // Hmm - don't have a suitable sink yet, so attempt to just not have one
    options.sink = nullptr;

    SLANG_RETURN_ON_FAIL(
        SerialContainerUtil::read(&riffContainer, options, nullptr, containerData));

    for (auto& srcModule : containerData.modules)
    {
        RefPtr<Module> module(new Module(linkage, srcModule.astBuilder));
        module->setName(moduleName);
        module->setDigest(srcModule.digest);

        ModuleDecl* moduleDecl = as<ModuleDecl>(srcModule.astRootNode);
        // Set the module back reference on the decl
        moduleDecl->module = module;

        if (moduleDecl)
        {
            if (isFromCoreModule(moduleDecl))
            {
                registerBuiltinDecls(this, moduleDecl);
            }

            module->setModuleDecl(moduleDecl);
        }

        srcModule.irModule->setName(module->getNameObj());
        module->setIRModule(srcModule.irModule);

        // Put in the loaded module map
        linkage->mapNameToLoadedModules.add(sessionNamePool->getName(moduleName), module);

        // Add the resulting code to the appropriate scope
        if (!scope->containerDecl)
        {
            // We are the first chunk of code to be loaded for this scope
            scope->containerDecl = moduleDecl;
        }
        else
        {
            // We need to create a new scope to link into the whole thing
            auto subScope = linkage->getASTBuilder()->create<Scope>();
            subScope->containerDecl = moduleDecl;
            subScope->nextSibling = scope->nextSibling;
            scope->nextSibling = subScope;
        }

        outModule = module.get();
    }

    return SLANG_OK;
}

SLANG_NO_THROW SlangResult SLANG_MCALL
Session::queryInterface(SlangUUID const& uuid, void** outObject)
{
    if (uuid == Session::getTypeGuid())
    {
        addReference();
        *outObject = static_cast<Session*>(this);
        return SLANG_OK;
    }

    if (uuid == ISlangUnknown::getTypeGuid() || uuid == IGlobalSession::getTypeGuid())
    {
        addReference();
        *outObject = static_cast<slang::IGlobalSession*>(this);
        return SLANG_OK;
    }

    return SLANG_E_NO_INTERFACE;
}

static size_t _getStructureSize(const uint8_t* src)
{
    size_t size = 0;
    ::memcpy(&size, src, sizeof(size_t));
    return size;
}

template<typename T>
static T makeFromSizeVersioned(const uint8_t* src)
{
    // The structure size must be size_t
    SLANG_COMPILE_TIME_ASSERT(sizeof(((T*)src)->structureSize) == sizeof(size_t));

    // The structureSize field *must* be the first element of T
    // Ideally would use SLANG_COMPILE_TIME_ASSERT, but that doesn't work on gcc.
    // Can't just assert, because determined to be a constant expression
    {
        auto offset = SLANG_OFFSET_OF(T, structureSize);
        SLANG_ASSERT(offset == 0);
        // Needed because offset is only 'used' by an assert
        SLANG_UNUSED(offset);
    }

    // The source size is held in the first element of T, and will be in the first bytes of src.
    const size_t srcSize = _getStructureSize(src);
    const size_t dstSize = sizeof(T);

    // If they are the same size, and appropriate alignment we can just cast and return
    if (srcSize == dstSize && (size_t(src) & (SLANG_ALIGN_OF(T) - 1)) == 0)
    {
        return *(const T*)src;
    }

    // Assumes T can default constructed sensibly
    T dst;

    // It's structure size should be setup and should be dstSize
    SLANG_ASSERT(dst.structureSize == dstSize);

    // The size to copy is the minimum on the two sizes
    const auto copySize = std::min(srcSize, dstSize);
    ::memcpy(&dst, src, copySize);

    // The final struct size is the destination size
    dst.structureSize = dstSize;

    return dst;
}

SLANG_NO_THROW SlangResult SLANG_MCALL
Session::createSession(slang::SessionDesc const& inDesc, slang::ISession** outSession)
{
    RefPtr<ASTBuilder> astBuilder(new ASTBuilder(m_sharedASTBuilder, "Session::astBuilder"));
    slang::SessionDesc desc = makeFromSizeVersioned<slang::SessionDesc>((uint8_t*)&inDesc);

    RefPtr<Linkage> linkage = new Linkage(this, astBuilder, getBuiltinLinkage());

    {
        std::lock_guard<std::mutex> lock(m_typeCheckingCacheMutex);
        if (m_typeCheckingCache)
            linkage->m_typeCheckingCache =
                new TypeCheckingCache(*static_cast<TypeCheckingCache*>(m_typeCheckingCache.get()));
    }

    Int searchPathCount = desc.searchPathCount;
    for (Int ii = 0; ii < searchPathCount; ++ii)
    {
        linkage->addSearchPath(desc.searchPaths[ii]);
    }

    Int macroCount = desc.preprocessorMacroCount;
    for (Int ii = 0; ii < macroCount; ++ii)
    {
        auto& macro = desc.preprocessorMacros[ii];
        linkage->addPreprocessorDefine(macro.name, macro.value);
    }

    if (desc.fileSystem)
    {
        linkage->setFileSystem(desc.fileSystem);
    }

    if (desc.structureSize >= offsetof(slang::SessionDesc, enableEffectAnnotations))
    {
        linkage->m_optionSet.set(
            CompilerOptionName::EnableEffectAnnotations,
            desc.enableEffectAnnotations);
    }

    linkage->m_optionSet.load(desc.compilerOptionEntryCount, desc.compilerOptionEntries);

    if (!linkage->m_optionSet.hasOption(CompilerOptionName::MatrixLayoutColumn) &&
        !linkage->m_optionSet.hasOption(CompilerOptionName::MatrixLayoutRow))
        linkage->setMatrixLayoutMode(desc.defaultMatrixLayoutMode);

    {
        const Int targetCount = desc.targetCount;
        const uint8_t* targetDescPtr = reinterpret_cast<const uint8_t*>(desc.targets);
        for (Int ii = 0; ii < targetCount; ++ii, targetDescPtr += _getStructureSize(targetDescPtr))
        {
            const auto targetDesc = makeFromSizeVersioned<slang::TargetDesc>(targetDescPtr);
            linkage->addTarget(targetDesc);
        }
    }

    // If any target requires debug info, then we will need to enable debug info when lowering to
    // target-agnostic IR. The target-agnostic IR will only include debug info if the linkage IR
    // options specify that it should, so make sure the linkage debug info level is greater than or
    // equal to that of any target.
    DebugInfoLevel linkageDebugInfoLevel = linkage->m_optionSet.getDebugInfoLevel();
    for (auto target : linkage->targets)
        linkageDebugInfoLevel =
            Math::Max(linkageDebugInfoLevel, target->getOptionSet().getDebugInfoLevel());
    linkage->m_optionSet.set(CompilerOptionName::DebugInformation, linkageDebugInfoLevel);

    *outSession = asExternal(linkage.detach());
    return SLANG_OK;
}

SLANG_NO_THROW SlangResult SLANG_MCALL
Session::createCompileRequest(slang::ICompileRequest** outCompileRequest)
{
    auto req = new EndToEndCompileRequest(this);

    // Give it a ref (for output)
    req->addRef();
    // Check it is what we think it should be
    SLANG_ASSERT(req->debugGetReferenceCount() == 1);

    *outCompileRequest = req;
    return SLANG_OK;
}

SLANG_NO_THROW SlangProfileID SLANG_MCALL Session::findProfile(char const* name)
{
    return SlangProfileID(Slang::Profile::lookUp(name).raw);
}

SLANG_NO_THROW SlangCapabilityID SLANG_MCALL Session::findCapability(char const* name)
{
    return SlangCapabilityID(Slang::findCapabilityName(UnownedTerminatedStringSlice(name)));
}

SLANG_NO_THROW void SLANG_MCALL
Session::setDownstreamCompilerPath(SlangPassThrough inPassThrough, char const* path)
{
    PassThroughMode passThrough = PassThroughMode(inPassThrough);
    SLANG_ASSERT(
        int(passThrough) > int(PassThroughMode::None) &&
        int(passThrough) < int(PassThroughMode::CountOf));

    if (m_downstreamCompilerPaths[int(passThrough)] != path)
    {
        // Make access redetermine compiler
        resetDownstreamCompiler(passThrough);
        // Set the path
        m_downstreamCompilerPaths[int(passThrough)] = path;
    }
}

SLANG_NO_THROW void SLANG_MCALL
Session::setDownstreamCompilerPrelude(SlangPassThrough inPassThrough, char const* prelude)
{
    PassThroughMode downstreamCompiler = PassThroughMode(inPassThrough);
    SLANG_ASSERT(
        int(downstreamCompiler) > int(PassThroughMode::None) &&
        int(downstreamCompiler) < int(PassThroughMode::CountOf));
    const SourceLanguage sourceLanguage =
        getDefaultSourceLanguageForDownstreamCompiler(downstreamCompiler);
    setLanguagePrelude(SlangSourceLanguage(sourceLanguage), prelude);
}

SLANG_NO_THROW void SLANG_MCALL
Session::getDownstreamCompilerPrelude(SlangPassThrough inPassThrough, ISlangBlob** outPrelude)
{
    PassThroughMode downstreamCompiler = PassThroughMode(inPassThrough);
    SLANG_ASSERT(
        int(downstreamCompiler) > int(PassThroughMode::None) &&
        int(downstreamCompiler) < int(PassThroughMode::CountOf));
    const SourceLanguage sourceLanguage =
        getDefaultSourceLanguageForDownstreamCompiler(downstreamCompiler);
    getLanguagePrelude(SlangSourceLanguage(sourceLanguage), outPrelude);
}

SLANG_NO_THROW void SLANG_MCALL
Session::setLanguagePrelude(SlangSourceLanguage inSourceLanguage, char const* prelude)
{
    SourceLanguage sourceLanguage = SourceLanguage(inSourceLanguage);
    SLANG_ASSERT(
        int(sourceLanguage) > int(SourceLanguage::Unknown) &&
        int(sourceLanguage) < int(SourceLanguage::CountOf));

    SLANG_ASSERT(sourceLanguage != SourceLanguage::Unknown);

    if (sourceLanguage != SourceLanguage::Unknown)
    {
        m_languagePreludes[int(sourceLanguage)] = prelude;
    }
}

SLANG_NO_THROW void SLANG_MCALL
Session::getLanguagePrelude(SlangSourceLanguage inSourceLanguage, ISlangBlob** outPrelude)
{
    SourceLanguage sourceLanguage = SourceLanguage(inSourceLanguage);

    *outPrelude = nullptr;
    if (sourceLanguage != SourceLanguage::Unknown)
    {
        SLANG_ASSERT(
            int(sourceLanguage) > int(SourceLanguage::Unknown) &&
            int(sourceLanguage) < int(SourceLanguage::CountOf));
        *outPrelude =
            Slang::StringUtil::createStringBlob(m_languagePreludes[int(sourceLanguage)]).detach();
    }
}

SLANG_NO_THROW const char* SLANG_MCALL Session::getBuildTagString()
{
    return ::Slang::getBuildTagString();
}

SLANG_NO_THROW SlangResult SLANG_MCALL Session::setDefaultDownstreamCompiler(
    SlangSourceLanguage sourceLanguage,
    SlangPassThrough defaultCompiler)
{
    if (DownstreamCompilerInfo::canCompile(defaultCompiler, sourceLanguage))
    {
        m_defaultDownstreamCompilers[int(sourceLanguage)] = PassThroughMode(defaultCompiler);
        return SLANG_OK;
    }
    return SLANG_FAIL;
}

SlangPassThrough SLANG_MCALL
Session::getDefaultDownstreamCompiler(SlangSourceLanguage inSourceLanguage)
{
    SLANG_ASSERT(inSourceLanguage >= 0 && inSourceLanguage < SLANG_SOURCE_LANGUAGE_COUNT_OF);
    auto sourceLanguage = SourceLanguage(inSourceLanguage);
    return SlangPassThrough(m_defaultDownstreamCompilers[int(sourceLanguage)]);
}

void Session::setDownstreamCompilerForTransition(
    SlangCompileTarget source,
    SlangCompileTarget target,
    SlangPassThrough compiler)
{
    if (compiler == SLANG_PASS_THROUGH_NONE)
    {
        // Removing the transition means a default can be used
        m_codeGenTransitionMap.removeTransition(CodeGenTarget(source), CodeGenTarget(target));
    }
    else
    {
        m_codeGenTransitionMap.addTransition(
            CodeGenTarget(source),
            CodeGenTarget(target),
            PassThroughMode(compiler));
    }
}

SlangPassThrough Session::getDownstreamCompilerForTransition(
    SlangCompileTarget inSource,
    SlangCompileTarget inTarget)
{
    const CodeGenTarget source = CodeGenTarget(inSource);
    const CodeGenTarget target = CodeGenTarget(inTarget);

    if (m_codeGenTransitionMap.hasTransition(source, target))
    {
        return (SlangPassThrough)m_codeGenTransitionMap.getTransition(source, target);
    }

    const auto desc = ArtifactDescUtil::makeDescForCompileTarget(inTarget);

    // Special case host-callable
    if ((desc.kind == ArtifactKind::HostCallable) &&
        (source == CodeGenTarget::CSource || source == CodeGenTarget::CPPSource))
    {
        // We prefer LLVM if it's available
        if (const auto llvm = getOrLoadDownstreamCompiler(PassThroughMode::LLVM, nullptr))
        {
            return SLANG_PASS_THROUGH_LLVM;
        }
    }

    // Use the legacy 'sourceLanguage' default mechanism.
    // This says nothing about the target type, so it is *assumed* the target type is possible
    // If not it will fail when trying to compile to an unknown target
    const SourceLanguage sourceLanguage =
        (SourceLanguage)TypeConvertUtil::getSourceLanguageFromTarget(inSource);
    if (sourceLanguage != SourceLanguage::Unknown)
    {
        return getDefaultDownstreamCompiler(SlangSourceLanguage(sourceLanguage));
    }

    // Unknwon
    return SLANG_PASS_THROUGH_NONE;
}

IDownstreamCompiler* Session::getDownstreamCompiler(CodeGenTarget source, CodeGenTarget target)
{
    PassThroughMode compilerType = (PassThroughMode)getDownstreamCompilerForTransition(
        SlangCompileTarget(source),
        SlangCompileTarget(target));
    return getOrLoadDownstreamCompiler(compilerType, nullptr);
}

SLANG_NO_THROW SlangResult SLANG_MCALL Session::setSPIRVCoreGrammar(char const* jsonPath)
{
    if (!jsonPath)
    {
        spirvCoreGrammarInfo = SPIRVCoreGrammarInfo::getEmbeddedVersion();
        SLANG_ASSERT(spirvCoreGrammarInfo);
    }
    else
    {
        SourceManager* sourceManager = getBuiltinSourceManager();
        SLANG_ASSERT(sourceManager);
        DiagnosticSink sink(sourceManager, Lexer::sourceLocationLexer);

        String contents;
        const auto readRes = File::readAllText(jsonPath, contents);
        if (SLANG_FAILED(readRes))
        {
            sink.diagnose(SourceLoc{}, Diagnostics::unableToReadFile, jsonPath);
            return readRes;
        }
        const auto pathInfo = PathInfo::makeFromString(jsonPath);
        const auto sourceFile = sourceManager->createSourceFileWithString(pathInfo, contents);
        const auto sourceView = sourceManager->createSourceView(sourceFile, nullptr, SourceLoc());
        spirvCoreGrammarInfo = SPIRVCoreGrammarInfo::loadFromJSON(*sourceView, sink);
    }
    return spirvCoreGrammarInfo ? SLANG_OK : SLANG_FAIL;
}

struct ParsedCommandLineData : public ISlangUnknown, public ComObject
{
    SLANG_COM_OBJECT_IUNKNOWN_ALL

    ISlangUnknown* getInterface(const Slang::Guid& guid)
    {
        if (guid == ISlangUnknown::getTypeGuid())
            return this;
        return nullptr;
    }
    List<SerializedOptionsData> options;
    List<slang::TargetDesc> targets;
};

SLANG_NO_THROW SlangResult SLANG_MCALL Session::parseCommandLineArguments(
    int argc,
    const char* const* argv,
    slang::SessionDesc* outDesc,
    ISlangUnknown** outAllocation)
{
    if (outDesc->structureSize < sizeof(slang::SessionDesc))
        return SLANG_E_BUFFER_TOO_SMALL;
    RefPtr<ParsedCommandLineData> outData = new ParsedCommandLineData();
    RefPtr<EndToEndCompileRequest> tempReq = new EndToEndCompileRequest(this);
    tempReq->processCommandLineArguments(argv, argc);
    outData->options.setCount(1 + tempReq->getLinkage()->targets.getCount());
    int optionDataIndex = 0;
    SerializedOptionsData& optionData = outData->options[optionDataIndex];
    optionDataIndex++;
    tempReq->getOptionSet().serialize(&optionData);
    for (auto target : tempReq->getLinkage()->targets)
    {
        slang::TargetDesc tdesc;
        SerializedOptionsData& targetOptionData = outData->options[optionDataIndex];
        optionDataIndex++;
        tempReq->getTargetOptionSet(target).serialize(&targetOptionData);
        tdesc.compilerOptionEntryCount = (uint32_t)targetOptionData.entries.getCount();
        tdesc.compilerOptionEntries = targetOptionData.entries.getBuffer();
        outData->targets.add(tdesc);
    }
    outDesc->compilerOptionEntryCount = (uint32_t)optionData.entries.getCount();
    outDesc->compilerOptionEntries = optionData.entries.getBuffer();
    outDesc->targetCount = outData->targets.getCount();
    outDesc->targets = outData->targets.getBuffer();
    *outAllocation = outData.get();
    outData->addRef();
    return SLANG_OK;
}

SLANG_NO_THROW SlangResult SLANG_MCALL
Session::getSessionDescDigest(slang::SessionDesc* sessionDesc, ISlangBlob** outBlob)
{
    ComPtr<slang::ISession> tempSession;
    createSession(*sessionDesc, tempSession.writeRef());
    auto linkage = static_cast<Linkage*>(tempSession.get());
    DigestBuilder<SHA1> digestBuilder;
    linkage->buildHash(digestBuilder, -1);
    auto blob = digestBuilder.finalize().toBlob();
    *outBlob = blob.detach();
    return SLANG_OK;
}

Profile getEffectiveProfile(EntryPoint* entryPoint, TargetRequest* target)
{
    auto entryPointProfile = entryPoint->getProfile();
    auto targetProfile = target->getOptionSet().getProfile();

    // Depending on the target *format* we might have to restrict the
    // profile family to one that makes sense.
    //
    // TODO: Some of this should really be handled as validation at
    // the front-end. People shouldn't be allowed to ask for SPIR-V
    // output with Shader Model 5.0...
    switch (target->getTarget())
    {
    default:
        break;

    case CodeGenTarget::GLSL:
    case CodeGenTarget::SPIRV:
    case CodeGenTarget::SPIRVAssembly:
        if (targetProfile.getFamily() != ProfileFamily::GLSL)
        {
            targetProfile.setVersion(ProfileVersion::GLSL_150);
        }
        break;

    case CodeGenTarget::HLSL:
    case CodeGenTarget::DXBytecode:
    case CodeGenTarget::DXBytecodeAssembly:
    case CodeGenTarget::DXIL:
    case CodeGenTarget::DXILAssembly:
        if (targetProfile.getFamily() != ProfileFamily::DX)
        {
            targetProfile.setVersion(ProfileVersion::DX_5_1);
        }
        break;
    case CodeGenTarget::Metal:
    case CodeGenTarget::MetalHeader:
    case CodeGenTarget::MetalLib:
    case CodeGenTarget::MetalLibAssembly:
        if (targetProfile.getFamily() != ProfileFamily::METAL)
        {
            targetProfile.setVersion(ProfileVersion::METAL_2_3);
        }
        break;
    }

    auto entryPointProfileVersion = entryPointProfile.getVersion();
    auto targetProfileVersion = targetProfile.getVersion();

    // Default to the entry point profile, since we know that has the right stage.
    Profile effectiveProfile = entryPointProfile;

    // Ignore the input from the target profile if it is missing.
    if (targetProfile.getFamily() != ProfileFamily::Unknown)
    {
        // If the target comes from a different profile family, *or* it is from
        // the same family but has a greater version number, then use the target's version.
        if (targetProfile.getFamily() != entryPointProfile.getFamily() ||
            (targetProfileVersion > entryPointProfileVersion))
        {
            effectiveProfile.setVersion(targetProfileVersion);
        }
    }

    // Now consider the possibility that the chosen stage might force an "upgrade"
    // to the profile level.
    ProfileVersion stageMinVersion = ProfileVersion::Unknown;
    switch (effectiveProfile.getFamily())
    {
    case ProfileFamily::DX:
        switch (effectiveProfile.getStage())
        {
        default:
            break;

        case Stage::RayGeneration:
        case Stage::Intersection:
        case Stage::ClosestHit:
        case Stage::AnyHit:
        case Stage::Miss:
        case Stage::Callable:
            // The DirectX ray tracing stages implicitly
            // require Shader Model 6.3 or later.
            //
            stageMinVersion = ProfileVersion::DX_6_3;
            break;

            //  TODO: Add equivalent logic for geometry, tessellation, and compute stages.
        }
        break;

    case ProfileFamily::GLSL:
        switch (effectiveProfile.getStage())
        {
        default:
            break;

        case Stage::RayGeneration:
        case Stage::Intersection:
        case Stage::ClosestHit:
        case Stage::AnyHit:
        case Stage::Miss:
        case Stage::Callable:
            stageMinVersion = ProfileVersion::GLSL_460;
            break;

            //  TODO: Add equivalent logic for geometry, tessellation, and compute stages.
        }
        break;

    default:
        break;
    }

    if (stageMinVersion > effectiveProfile.getVersion())
    {
        effectiveProfile.setVersion(stageMinVersion);
    }

    return effectiveProfile;
}


//

Linkage::Linkage(Session* session, ASTBuilder* astBuilder, Linkage* builtinLinkage)
    : m_session(session)
    , m_retainedSession(session)
    , m_sourceManager(&m_defaultSourceManager)
    , m_astBuilder(astBuilder)
    , m_cmdLineContext(new CommandLineContext())
{
    getNamePool()->setRootNamePool(session->getRootNamePool());

    m_defaultSourceManager.initialize(session->getBuiltinSourceManager(), nullptr);

    setFileSystem(nullptr);

    // Copy of the built in linkages modules
    if (builtinLinkage)
    {
        for (const auto& nameToMod : builtinLinkage->mapNameToLoadedModules)
            mapNameToLoadedModules.add(nameToMod);
    }

    m_semanticsForReflection = new SharedSemanticsContext(this, nullptr, nullptr);
}

SharedSemanticsContext* Linkage::getSemanticsForReflection()
{
    return m_semanticsForReflection.get();
}

ISlangUnknown* Linkage::getInterface(const Guid& guid)
{
    if (guid == ISlangUnknown::getTypeGuid() || guid == ISession::getTypeGuid())
        return asExternal(this);

    return nullptr;
}

Linkage::~Linkage()
{
    // Upstream type checking cache.
    if (m_typeCheckingCache)
    {
        auto globalSession = getSessionImpl();
        std::lock_guard<std::mutex> lock(globalSession->m_typeCheckingCacheMutex);
        if (!globalSession->m_typeCheckingCache ||
            globalSession->getTypeCheckingCache()->resolvedOperatorOverloadCache.getCount() <
                getTypeCheckingCache()->resolvedOperatorOverloadCache.getCount())
        {
            globalSession->m_typeCheckingCache = m_typeCheckingCache;
            getTypeCheckingCache()->version++;
        }
        destroyTypeCheckingCache();
    }
}

SearchDirectoryList& Linkage::getSearchDirectories()
{
    auto list = m_optionSet.getArray(CompilerOptionName::Include);
    if (list.getCount() != searchDirectoryCache.searchDirectories.getCount())
    {
        searchDirectoryCache.searchDirectories.clear();
        for (auto dir : list)
            searchDirectoryCache.searchDirectories.add(SearchDirectory(dir.stringValue));
    }
    return searchDirectoryCache;
}

TypeCheckingCache* Linkage::getTypeCheckingCache()
{
    if (!m_typeCheckingCache)
    {
        m_typeCheckingCache = new TypeCheckingCache();
    }
    return static_cast<TypeCheckingCache*>(m_typeCheckingCache.get());
}

void Linkage::destroyTypeCheckingCache()
{
    m_typeCheckingCache = nullptr;
}

SLANG_NO_THROW slang::IGlobalSession* SLANG_MCALL Linkage::getGlobalSession()
{
    return asExternal(getSessionImpl());
}

void Linkage::addTarget(slang::TargetDesc const& desc)
{
    SLANG_AST_BUILDER_RAII(getASTBuilder());

    auto targetIndex = addTarget(CodeGenTarget(desc.format));
    auto target = targets[targetIndex];

    auto& optionSet = target->getOptionSet();
    optionSet.inheritFrom(m_optionSet);

    optionSet.set(CompilerOptionName::FloatingPointMode, FloatingPointMode(desc.floatingPointMode));
    optionSet.addTargetFlags(desc.flags);
    optionSet.setProfile(Profile(desc.profile));
    optionSet.set(CompilerOptionName::LineDirectiveMode, LineDirectiveMode(desc.lineDirectiveMode));
    optionSet.set(CompilerOptionName::GLSLForceScalarLayout, desc.forceGLSLScalarBufferLayout);

    CompilerOptionSet targetOptions;
    targetOptions.load(desc.compilerOptionEntryCount, desc.compilerOptionEntries);
    optionSet.overrideWith(targetOptions);
}

#if 0
SLANG_NO_THROW SlangInt SLANG_MCALL Linkage::getTargetCount()
{
    return targets.getCount();
}

SLANG_NO_THROW slang::ITarget* SLANG_MCALL Linkage::getTargetByIndex(SlangInt index)
{
    if(index < 0) return nullptr;
    if(index >= targets.getCount()) return nullptr;
    return asExternal(targets[index]);
}
#endif

static void outputExceptionDiagnostic(
    const AbortCompilationException& exception,
    DiagnosticSink& sink,
    slang::IBlob** outDiagnostics)
{
    sink.diagnoseRaw(Severity::Error, exception.Message.getUnownedSlice());
    sink.getBlobIfNeeded(outDiagnostics);
}

static void outputExceptionDiagnostic(
    const Exception& exception,
    DiagnosticSink& sink,
    slang::IBlob** outDiagnostics)
{
    sink.diagnoseRaw(Severity::Internal, exception.Message.getUnownedSlice());
    sink.getBlobIfNeeded(outDiagnostics);
}

static void outputExceptionDiagnostic(DiagnosticSink& sink, slang::IBlob** outDiagnostics)
{
    sink.diagnoseRaw(Severity::Fatal, "An unknown exception occurred");
    sink.getBlobIfNeeded(outDiagnostics);
}

SLANG_NO_THROW slang::IModule* SLANG_MCALL
Linkage::loadModule(const char* moduleName, slang::IBlob** outDiagnostics)
{
    SLANG_AST_BUILDER_RAII(getASTBuilder());

    DiagnosticSink sink(getSourceManager(), Lexer::sourceLocationLexer);
    applySettingsToDiagnosticSink(&sink, &sink, m_optionSet);

    if (isInLanguageServer())
    {
        sink.setFlags(DiagnosticSink::Flag::HumaneLoc | DiagnosticSink::Flag::LanguageServer);
    }

    try
    {
        auto name = getNamePool()->getName(moduleName);

        auto module = findOrImportModule(name, SourceLoc(), &sink);
        sink.getBlobIfNeeded(outDiagnostics);

        return asExternal(module);
    }
    catch (const AbortCompilationException& e)
    {
        outputExceptionDiagnostic(e, sink, outDiagnostics);
        return nullptr;
    }
    catch (const Exception& e)
    {
        outputExceptionDiagnostic(e, sink, outDiagnostics);
        return nullptr;
    }
    catch (...)
    {
        outputExceptionDiagnostic(sink, outDiagnostics);
        return nullptr;
    }
}

slang::IModule* Linkage::loadModuleFromBlob(
    const char* moduleName,
    const char* path,
    slang::IBlob* source,
    ModuleBlobType blobType,
    slang::IBlob** outDiagnostics)
{
    SLANG_AST_BUILDER_RAII(getASTBuilder());

    DiagnosticSink sink(getSourceManager(), Lexer::sourceLocationLexer);
    applySettingsToDiagnosticSink(&sink, &sink, m_optionSet);

    if (isInLanguageServer())
    {
        sink.setFlags(DiagnosticSink::Flag::HumaneLoc | DiagnosticSink::Flag::LanguageServer);
    }


    try
    {
        auto getDigestStr = [](auto x)
        {
            DigestBuilder<SHA1> digestBuilder;
            digestBuilder.append(x);
            return digestBuilder.finalize().toString();
        };

        String moduleNameStr = moduleName;
        if (!moduleName)
            moduleNameStr = getDigestStr(source);

        auto name = getNamePool()->getName(moduleNameStr);
        RefPtr<LoadedModule> loadedModule;
        if (mapNameToLoadedModules.tryGetValue(name, loadedModule))
        {
            return loadedModule;
        }
        String pathStr = path;
        if (pathStr.getLength() == 0)
        {
            // If path is empty, use a digest from source as path.
            pathStr = getDigestStr(source);
        }
        auto pathInfo = PathInfo::makeFromString(pathStr);
        if (File::exists(pathStr))
        {
            String cannonicalPath;
            if (SLANG_SUCCEEDED(Path::getCanonical(pathStr, cannonicalPath)))
            {
                pathInfo = PathInfo::makeNormal(pathStr, cannonicalPath);
            }
        }
        auto module = loadModule(name, pathInfo, source, SourceLoc(), &sink, nullptr, blobType);
        sink.getBlobIfNeeded(outDiagnostics);
        return asExternal(module);
    }
    catch (const AbortCompilationException& e)
    {
        outputExceptionDiagnostic(e, sink, outDiagnostics);
        return nullptr;
    }
    catch (const Exception& e)
    {
        outputExceptionDiagnostic(e, sink, outDiagnostics);
        return nullptr;
    }
    catch (...)
    {
        outputExceptionDiagnostic(sink, outDiagnostics);
        return nullptr;
    }
}

SLANG_NO_THROW slang::IModule* SLANG_MCALL Linkage::loadModuleFromSource(
    const char* moduleName,
    const char* path,
    slang::IBlob* source,
    slang::IBlob** outDiagnostics)
{
    return loadModuleFromBlob(moduleName, path, source, ModuleBlobType::Source, outDiagnostics);
}

SLANG_NO_THROW slang::IModule* SLANG_MCALL Linkage::loadModuleFromSourceString(
    const char* moduleName,
    const char* path,
    const char* source,
    slang::IBlob** outDiagnostics)
{
    auto sourceBlob = StringBlob::create(UnownedStringSlice(source));
    return loadModuleFromSource(moduleName, path, sourceBlob.get(), outDiagnostics);
}

SLANG_NO_THROW slang::IModule* SLANG_MCALL Linkage::loadModuleFromIRBlob(
    const char* moduleName,
    const char* path,
    slang::IBlob* source,
    slang::IBlob** outDiagnostics)
{
    return loadModuleFromBlob(moduleName, path, source, ModuleBlobType::IR, outDiagnostics);
}

SLANG_NO_THROW SlangResult SLANG_MCALL Linkage::createCompositeComponentType(
    slang::IComponentType* const* componentTypes,
    SlangInt componentTypeCount,
    slang::IComponentType** outCompositeComponentType,
    ISlangBlob** outDiagnostics)
{
    if (outCompositeComponentType == nullptr)
        return SLANG_E_INVALID_ARG;

    SLANG_AST_BUILDER_RAII(getASTBuilder());

    // Attempting to create a "composite" of just one component type should
    // just return the component type itself, to avoid redundant work.
    //
    if (componentTypeCount == 1)
    {
        auto componentType = componentTypes[0];
        componentType->addRef();
        *outCompositeComponentType = componentType;
        return SLANG_OK;
    }

    DiagnosticSink sink(getSourceManager(), Lexer::sourceLocationLexer);
    applySettingsToDiagnosticSink(&sink, &sink, m_optionSet);

    List<RefPtr<ComponentType>> childComponents;
    for (Int cc = 0; cc < componentTypeCount; ++cc)
    {
        childComponents.add(asInternal(componentTypes[cc]));
    }

    RefPtr<ComponentType> composite = CompositeComponentType::create(this, childComponents);

    sink.getBlobIfNeeded(outDiagnostics);

    *outCompositeComponentType = asExternal(composite.detach());
    return SLANG_OK;
}

SLANG_NO_THROW slang::TypeReflection* SLANG_MCALL Linkage::specializeType(
    slang::TypeReflection* inUnspecializedType,
    slang::SpecializationArg const* specializationArgs,
    SlangInt specializationArgCount,
    ISlangBlob** outDiagnostics)
{
    SLANG_AST_BUILDER_RAII(getASTBuilder());

    auto unspecializedType = asInternal(inUnspecializedType);

    List<Type*> typeArgs;

    for (Int ii = 0; ii < specializationArgCount; ++ii)
    {
        auto& arg = specializationArgs[ii];
        if (arg.kind != slang::SpecializationArg::Kind::Type)
            return nullptr;

        typeArgs.add(asInternal(arg.type));
    }

    DiagnosticSink sink(getSourceManager(), Lexer::sourceLocationLexer);
    auto specializedType =
        specializeType(unspecializedType, typeArgs.getCount(), typeArgs.getBuffer(), &sink);
    sink.getBlobIfNeeded(outDiagnostics);

    return asExternal(specializedType);
}

DeclRef<GenericDecl> getGenericParentDeclRef(
    ASTBuilder* astBuilder,
    SemanticsVisitor* visitor,
    DeclRef<Decl> declRef)
{
    // Create substituted parent decl ref.
    auto decl = declRef.getDecl();

    while (decl && !as<GenericDecl>(decl))
    {
        decl = decl->parentDecl;
    }

    if (!decl)
    {
        // No generic parent
        return DeclRef<GenericDecl>();
    }

    auto genericDecl = as<GenericDecl>(decl);
    auto genericDeclRef =
        createDefaultSubstitutionsIfNeeded(astBuilder, visitor, DeclRef(genericDecl))
            .as<GenericDecl>();
    return substituteDeclRef(SubstitutionSet(declRef), astBuilder, genericDeclRef)
        .as<GenericDecl>();
}

bool Linkage::isSpecialized(DeclRef<Decl> declRef)
{
    // For now, we only support two 'states': fully applied or not at all.
    // If we add support for partial specialization, we will need to update this logic.
    //
    // If it's not specialized, then declRef will be the one with default substitutions.
    //
    SemanticsVisitor visitor(getSemanticsForReflection());

    auto decl = declRef.getDecl();
    while (decl && !as<GenericDecl>(decl))
    {
        decl = decl->parentDecl;
    }

    if (!decl)
        return true; // no generics => always specialized

    auto defaultArgs = getDefaultSubstitutionArgs(getASTBuilder(), &visitor, as<GenericDecl>(decl));
    auto currentArgs =
        SubstitutionSet(declRef).findGenericAppDeclRef(as<GenericDecl>(decl))->getArgs();

    if (defaultArgs.getCount() != currentArgs.getCount()) // should really never happen.
        return true;

    for (Index i = 0; i < defaultArgs.getCount(); ++i)
    {
        if (defaultArgs[i] != currentArgs[i])
            return true;
    }

    return false;
}

bool isFuncGeneric(DeclRef<Decl> declRef)
{
    if (auto funcDecl = as<FuncDecl>(declRef.getDecl()))
    {
        if (funcDecl->parentDecl && as<GenericDecl>(funcDecl->parentDecl))
        {
            return true;
        }
    }

    return false;
}

DeclRef<Decl> Linkage::specializeWithArgTypes(
    Expr* funcExpr,
    List<Type*> argTypes,
    DiagnosticSink* sink)
{
    SemanticsVisitor visitor(getSemanticsForReflection());
    SemanticsVisitor::ExprLocalScope scope;
    visitor = visitor.withSink(sink).withExprLocalScope(&scope);

    SLANG_AST_BUILDER_RAII(getASTBuilder());

    if (auto declRefFuncExpr = as<DeclRefExpr>(funcExpr))
    {
        if (isFuncGeneric(declRefFuncExpr->declRef) && !isSpecialized(declRefFuncExpr->declRef))
        {
            if (auto genericDeclRef = getGenericParentDeclRef(
                    getCurrentASTBuilder(),
                    &visitor,
                    declRefFuncExpr->declRef))
            {
                auto genericDeclRefExpr = getCurrentASTBuilder()->create<DeclRefExpr>();
                genericDeclRefExpr->declRef = genericDeclRef;
                funcExpr = genericDeclRefExpr;
            }
        }
    }

    List<Expr*> argExprs;
    for (SlangInt aa = 0; aa < argTypes.getCount(); ++aa)
    {
        auto argType = argTypes[aa];

        // Create an 'empty' expr with the given type. Ideally, the expression itself should not
        // matter only its checked type.
        //
        auto argExpr = getCurrentASTBuilder()->create<VarExpr>();
        argExpr->type = argType;
        argExpr->type.isLeftValue = true;
        argExprs.add(argExpr);
    }

    // Construct invoke expr.
    auto invokeExpr = getCurrentASTBuilder()->create<InvokeExpr>();
    invokeExpr->functionExpr = funcExpr;
    invokeExpr->arguments = argExprs;

    auto checkedInvokeExpr = visitor.CheckInvokeExprWithCheckedOperands(invokeExpr);

    return as<DeclRefExpr>(as<InvokeExpr>(checkedInvokeExpr)->functionExpr)->declRef;
}


DeclRef<Decl> Linkage::specializeGeneric(
    DeclRef<Decl> declRef,
    List<Expr*> argExprs,
    DiagnosticSink* sink)
{
    SLANG_AST_BUILDER_RAII(getASTBuilder());
    SLANG_ASSERT(declRef);

    SemanticsVisitor visitor(getSemanticsForReflection());
    visitor = visitor.withSink(sink);

    auto genericDeclRef = getGenericParentDeclRef(getASTBuilder(), &visitor, declRef);

    DeclRefExpr* declRefExpr = getASTBuilder()->create<DeclRefExpr>();
    declRefExpr->declRef = genericDeclRef;

    GenericAppExpr* genericAppExpr = getASTBuilder()->create<GenericAppExpr>();
    genericAppExpr->functionExpr = declRefExpr;
    genericAppExpr->arguments = argExprs;

    auto specializedDeclRef =
        as<DeclRefExpr>(visitor.checkGenericAppWithCheckedArgs(genericAppExpr))->declRef;

    return specializedDeclRef;
}

SLANG_NO_THROW slang::TypeLayoutReflection* SLANG_MCALL Linkage::getTypeLayout(
    slang::TypeReflection* inType,
    SlangInt targetIndex,
    slang::LayoutRules rules,
    ISlangBlob** outDiagnostics)
{
    SLANG_AST_BUILDER_RAII(getASTBuilder());

    auto type = asInternal(inType);

    if (targetIndex < 0 || targetIndex >= targets.getCount())
        return nullptr;

    auto target = targets[targetIndex];

    // TODO: We need a way to pass through the layout rules
    // that the user requested (e.g., constant buffers vs.
    // structured buffer rules). Right now the API only
    // exposes a single case, so this isn't a big deal.
    //
    SLANG_UNUSED(rules);

    auto typeLayout = target->getTypeLayout(type, rules);

    // TODO: We currently don't have a path for capturing
    // errors that occur during layout (e.g., types that
    // are invalid because of target-specific layout constraints).
    //
    SLANG_UNUSED(outDiagnostics);

    return asExternal(typeLayout);
}

SLANG_NO_THROW slang::TypeReflection* SLANG_MCALL Linkage::getContainerType(
    slang::TypeReflection* inType,
    slang::ContainerType containerType,
    ISlangBlob** outDiagnostics)
{
    SLANG_AST_BUILDER_RAII(getASTBuilder());

    auto type = asInternal(inType);

    Type* containerTypeReflection = nullptr;
    ContainerTypeKey key = {inType, containerType};
    if (!m_containerTypes.tryGetValue(key, containerTypeReflection))
    {
        switch (containerType)
        {
        case slang::ContainerType::ConstantBuffer:
            {
                SemanticsVisitor visitor(getSemanticsForReflection());
                auto layoutType = getASTBuilder()->getDefaultLayoutType();
                Type* cbType = visitor.getConstantBufferType(type, layoutType);
                containerTypeReflection = cbType;
            }
            break;
        case slang::ContainerType::ParameterBlock:
            {
                ParameterBlockType* pbType = getASTBuilder()->getParameterBlockType(type);
                containerTypeReflection = pbType;
            }
            break;
        case slang::ContainerType::StructuredBuffer:
            {
                HLSLStructuredBufferType* sbType = getASTBuilder()->getStructuredBufferType(type);
                containerTypeReflection = sbType;
            }
            break;
        case slang::ContainerType::UnsizedArray:
            {
                ArrayExpressionType* arrType = getASTBuilder()->getArrayType(type, nullptr);
                containerTypeReflection = arrType;
            }
            break;
        default:
            containerTypeReflection = type;
            break;
        }

        m_containerTypes.add(key, containerTypeReflection);
    }

    SLANG_UNUSED(outDiagnostics);

    return asExternal(containerTypeReflection);
}

SLANG_NO_THROW slang::TypeReflection* SLANG_MCALL Linkage::getDynamicType()
{
    SLANG_AST_BUILDER_RAII(getASTBuilder());

    return asExternal(getASTBuilder()->getSharedASTBuilder()->getDynamicType());
}

SLANG_NO_THROW SlangResult SLANG_MCALL
Linkage::getTypeRTTIMangledName(slang::TypeReflection* type, ISlangBlob** outNameBlob)
{
    SLANG_AST_BUILDER_RAII(getASTBuilder());

    auto internalType = asInternal(type);
    if (auto declRefType = as<DeclRefType>(internalType))
    {
        auto name = getMangledName(m_astBuilder, declRefType->getDeclRef());
        Slang::ComPtr<ISlangBlob> blob = Slang::StringUtil::createStringBlob(name);
        *outNameBlob = blob.detach();
        return SLANG_OK;
    }
    return SLANG_FAIL;
}

SLANG_NO_THROW SlangResult SLANG_MCALL Linkage::getTypeConformanceWitnessMangledName(
    slang::TypeReflection* type,
    slang::TypeReflection* interfaceType,
    ISlangBlob** outNameBlob)
{
    SLANG_AST_BUILDER_RAII(getASTBuilder());

    auto subType = asInternal(type);
    auto supType = asInternal(interfaceType);
    auto name = getMangledNameForConformanceWitness(m_astBuilder, subType, supType);
    Slang::ComPtr<ISlangBlob> blob = Slang::StringUtil::createStringBlob(name);
    *outNameBlob = blob.detach();
    return SLANG_OK;
}

SLANG_NO_THROW SlangResult SLANG_MCALL Linkage::getTypeConformanceWitnessSequentialID(
    slang::TypeReflection* type,
    slang::TypeReflection* interfaceType,
    uint32_t* outId)
{
    SLANG_AST_BUILDER_RAII(getASTBuilder());

    auto subType = asInternal(type);
    auto supType = asInternal(interfaceType);

    if (!subType || !supType)
        return SLANG_FAIL;

    auto name = getMangledNameForConformanceWitness(m_astBuilder, subType, supType);
    auto interfaceName = getMangledTypeName(m_astBuilder, supType);
    uint32_t resultIndex = 0;
    if (mapMangledNameToRTTIObjectIndex.tryGetValue(name, resultIndex))
    {
        if (outId)
            *outId = resultIndex;
        return SLANG_OK;
    }
    auto idAllocator = mapInterfaceMangledNameToSequentialIDCounters.tryGetValue(interfaceName);
    if (!idAllocator)
    {
        mapInterfaceMangledNameToSequentialIDCounters[interfaceName] = 0;
        idAllocator = mapInterfaceMangledNameToSequentialIDCounters.tryGetValue(interfaceName);
    }
    resultIndex = (*idAllocator);
    ++(*idAllocator);
    mapMangledNameToRTTIObjectIndex[name] = resultIndex;
    if (outId)
        *outId = resultIndex;
    return SLANG_OK;
}

SLANG_NO_THROW SlangResult SLANG_MCALL Linkage::createTypeConformanceComponentType(
    slang::TypeReflection* type,
    slang::TypeReflection* interfaceType,
    slang::ITypeConformance** outConformanceComponentType,
    SlangInt conformanceIdOverride,
    ISlangBlob** outDiagnostics)
{
    if (outConformanceComponentType == nullptr)
        return SLANG_E_INVALID_ARG;

    SLANG_AST_BUILDER_RAII(getASTBuilder());

    RefPtr<TypeConformance> result;
    DiagnosticSink sink;
    applySettingsToDiagnosticSink(&sink, &sink, m_optionSet);

    try
    {
        SemanticsVisitor visitor(getSemanticsForReflection());
        visitor = visitor.withSink(&sink);

        auto witness = visitor.isSubtype(
            (Slang::Type*)type,
            (Slang::Type*)interfaceType,
            IsSubTypeOptions::None);
        if (auto subtypeWitness = as<SubtypeWitness>(witness))
        {
            result = new TypeConformance(this, subtypeWitness, conformanceIdOverride, &sink);
        }
    }
    catch (...)
    {
    }
    sink.getBlobIfNeeded(outDiagnostics);
    bool success = (result != nullptr);
    *outConformanceComponentType = result.detach();
    return success ? SLANG_OK : SLANG_FAIL;
}

SLANG_NO_THROW SlangResult SLANG_MCALL
Linkage::createCompileRequest(SlangCompileRequest** outCompileRequest)
{
    auto compileRequest = new EndToEndCompileRequest(this);
    compileRequest->addRef();
    *outCompileRequest = asExternal(compileRequest);
    return SLANG_OK;
}

SLANG_NO_THROW SlangInt SLANG_MCALL Linkage::getLoadedModuleCount()
{
    return loadedModulesList.getCount();
}

SLANG_NO_THROW slang::IModule* SLANG_MCALL Linkage::getLoadedModule(SlangInt index)
{
    if (index >= 0 && index < loadedModulesList.getCount())
        return loadedModulesList[index].get();
    return nullptr;
}

void Linkage::buildHash(DigestBuilder<SHA1>& builder, SlangInt targetIndex)
{
    // Add the Slang compiler version to the hash
    auto version = String(getBuildTagString());
    builder.append(version);

    // Add compiler options, including search path, preprocessor includes, etc.
    m_optionSet.buildHash(builder);

    auto addTargetDigest = [&](TargetRequest* targetReq)
    {
        targetReq->getOptionSet().buildHash(builder);

        const PassThroughMode passThroughMode =
            getDownstreamCompilerRequiredForTarget(targetReq->getTarget());
        const SourceLanguage sourceLanguage =
            getDefaultSourceLanguageForDownstreamCompiler(passThroughMode);

        // Add prelude for the given downstream compiler.
        ComPtr<ISlangBlob> prelude;
        getGlobalSession()->getLanguagePrelude(
            (SlangSourceLanguage)sourceLanguage,
            prelude.writeRef());
        if (prelude)
        {
            builder.append(prelude);
        }

        // TODO: Downstream compilers (specifically dxc) can currently #include additional
        // dependencies. This is currently the case for NVAPI headers included in the prelude. These
        // dependencies are currently not picked up by the shader cache which is a significant
        // issue. This can only be fixed by running the preprocessor in the slang compiler so dxc
        // (or any other downstream compiler for that matter) isn't resolving any includes
        // implicitly.

        // Add the downstream compiler version (if it exists) to the hash
        auto downstreamCompiler =
            getSessionImpl()->getOrLoadDownstreamCompiler(passThroughMode, nullptr);
        if (downstreamCompiler)
        {
            ComPtr<ISlangBlob> versionString;
            if (SLANG_SUCCEEDED(downstreamCompiler->getVersionString(versionString.writeRef())))
            {
                builder.append(versionString);
            }
        }
    };

    // Add the target specified by targetIndex
    if (targetIndex == -1)
    {
        // -1 means all targets.
        for (auto targetReq : targets)
        {
            addTargetDigest(targetReq);
        }
    }
    else
    {
        auto targetReq = targets[targetIndex];
        addTargetDigest(targetReq);
    }
}

SlangResult Linkage::addSearchPath(char const* path)
{
    m_optionSet.add(CompilerOptionName::Include, String(path));
    return SLANG_OK;
}

SlangResult Linkage::addPreprocessorDefine(char const* name, char const* value)
{
    CompilerOptionValue val;
    val.kind = CompilerOptionValueKind::String;
    val.stringValue = name;
    val.stringValue2 = value;
    m_optionSet.add(CompilerOptionName::MacroDefine, val);
    return SLANG_OK;
}

SlangResult Linkage::setMatrixLayoutMode(SlangMatrixLayoutMode mode)
{
    m_optionSet.setMatrixLayoutMode((MatrixLayoutMode)mode);
    return SLANG_OK;
}

//
// TargetRequest
//

TargetRequest::TargetRequest(Linkage* linkage, CodeGenTarget format)
    : linkage(linkage)
{
    optionSet = linkage->m_optionSet;
    optionSet.add(CompilerOptionName::Target, format);
}

TargetRequest::TargetRequest(const TargetRequest& other)
    : RefObject(), linkage(other.linkage), optionSet(other.optionSet)
{
}


Session* TargetRequest::getSession()
{
    return linkage->getSessionImpl();
}

HLSLToVulkanLayoutOptions* TargetRequest::getHLSLToVulkanLayoutOptions()
{
    if (!hlslToVulkanOptions)
    {
        hlslToVulkanOptions = new HLSLToVulkanLayoutOptions();
        hlslToVulkanOptions->loadFromOptionSet(optionSet);
    }
    return hlslToVulkanOptions.get();
}

void TargetRequest::setTargetCaps(CapabilitySet capSet)
{
    cookedCapabilities = capSet;
}

CapabilitySet TargetRequest::getTargetCaps()
{
    if (!cookedCapabilities.isEmpty())
        return cookedCapabilities;

    // The full `CapabilitySet` for the target will be computed
    // from the combination of the code generation format, and
    // the profile.
    //
    // Note: the preofile might have been set in a way that is
    // inconsistent with the output code format of SPIR-V, but
    // a profile of Direct3D Shader Model 5.1. In those cases,
    // the format should always override the implications in
    // the profile.
    //
    // TODO: This logic isn't currently taking int account
    // the information in the profile, because the current
    // `CapabilityAtom`s that we support don't include any
    // of the details there (e.g., the shader model versions).
    //
    // Eventually, we'd want to have a rich set of capability
    // atoms, so that most of the information about what operations
    // are available where can be directly encoded on the declarations.

    List<CapabilityName> atoms;

    // If the user specified a explicit profile, we should pull
    // a corresponding atom representing the target version from the profile.
    CapabilitySet profileCaps = optionSet.getProfile().getCapabilityName();

    bool isGLSLTarget = false;
    switch (getTarget())
    {
    case CodeGenTarget::GLSL:
        isGLSLTarget = true;
        atoms.add(CapabilityName::glsl);
        break;
    case CodeGenTarget::SPIRV:
    case CodeGenTarget::SPIRVAssembly:
        if (getOptionSet().shouldEmitSPIRVDirectly())
        {
            // Default to SPIRV 1.5 if the user has not specified a target version.
            bool hasTargetVersionAtom = false;
            if (!profileCaps.isEmpty())
            {
                profileCaps.join(CapabilitySet(CapabilityName::spirv_1_0));
                for (auto profileCapAtomSet : profileCaps.getAtomSets())
                {
                    for (auto atom : profileCapAtomSet)
                    {
                        if (isTargetVersionAtom(asAtom(atom)))
                        {
                            atoms.add((CapabilityName)atom);
                            hasTargetVersionAtom = true;
                        }
                    }
                }
            }
            if (!hasTargetVersionAtom)
            {
                atoms.add(CapabilityName::spirv_1_5);
            }
            // If the user specified any SPIR-V extensions in the profile,
            // pull them in.
            for (auto profileCapAtomSet : profileCaps.getAtomSets())
            {
                for (auto atom : profileCapAtomSet)
                {
                    if (isSpirvExtensionAtom(asAtom(atom)))
                    {
                        atoms.add((CapabilityName)atom);
                        hasTargetVersionAtom = true;
                    }
                }
            }
        }
        else
        {
            isGLSLTarget = true;
            atoms.add(CapabilityName::glsl);
            profileCaps.addSpirvVersionFromOtherAsGlslSpirvVersion(profileCaps);
        }
        break;

    case CodeGenTarget::HLSL:
    case CodeGenTarget::DXBytecode:
    case CodeGenTarget::DXBytecodeAssembly:
    case CodeGenTarget::DXIL:
    case CodeGenTarget::DXILAssembly:
        atoms.add(CapabilityName::hlsl);
        break;

    case CodeGenTarget::CSource:
        atoms.add(CapabilityName::c);
        break;

    case CodeGenTarget::CPPSource:
    case CodeGenTarget::CPPHeader:
    case CodeGenTarget::PyTorchCppBinding:
    case CodeGenTarget::HostExecutable:
    case CodeGenTarget::ShaderSharedLibrary:
    case CodeGenTarget::HostSharedLibrary:
    case CodeGenTarget::HostHostCallable:
    case CodeGenTarget::ShaderHostCallable:
        atoms.add(CapabilityName::cpp);
        break;

    case CodeGenTarget::CUDASource:
    case CodeGenTarget::CUDAHeader:
    case CodeGenTarget::PTX:
        atoms.add(CapabilityName::cuda);
        break;

    case CodeGenTarget::Metal:
    case CodeGenTarget::MetalHeader:
    case CodeGenTarget::MetalLib:
    case CodeGenTarget::MetalLibAssembly:
        atoms.add(CapabilityName::metal);
        break;

    case CodeGenTarget::WGSLSPIRV:
    case CodeGenTarget::WGSLSPIRVAssembly:
    case CodeGenTarget::WGSL:
        atoms.add(CapabilityName::wgsl);
        break;

    default:
        break;
    }

    CapabilitySet targetCap = CapabilitySet(atoms);

    if (profileCaps.atLeastOneSetImpliedInOther(targetCap) ==
        CapabilitySet::ImpliesReturnFlags::Implied)
        targetCap.join(profileCaps);

    for (auto atomVal : optionSet.getArray(CompilerOptionName::Capability))
    {
        auto toAdd = CapabilitySet((CapabilityName)atomVal.intValue);

        if (isGLSLTarget)
            targetCap.addSpirvVersionFromOtherAsGlslSpirvVersion(toAdd);

        if (!targetCap.isIncompatibleWith(toAdd))
            targetCap.join(toAdd);
    }

    cookedCapabilities = targetCap;

    SLANG_ASSERT(!cookedCapabilities.isInvalid());

    return cookedCapabilities;
}


TypeLayout* TargetRequest::getTypeLayout(Type* type, slang::LayoutRules rules)
{
    SLANG_AST_BUILDER_RAII(getLinkage()->getASTBuilder());

    // TODO: We are not passing in a `ProgramLayout` here, although one
    // is nominally required to establish the global ordering of
    // generic type parameters, which might be referenced from field types.
    //
    // The solution here is to make sure that the reflection data for
    // uses of global generic/existential types does *not* include any
    // kind of index in that global ordering, and just refers to the
    // parameter instead (leaving the user to figure out how that
    // maps to the ordering via some API on the program layout).
    //
    auto layoutContext = getInitialLayoutContextForTarget(this, nullptr, rules);

    RefPtr<TypeLayout> result;
    auto key = TypeLayoutKey{type, rules};
    if (getTypeLayouts().tryGetValue(key, result))
        return result.Ptr();
    result = createTypeLayout(layoutContext, type);
    getTypeLayouts()[key] = result;
    return result.Ptr();
}

//
// TranslationUnitRequest
//

TranslationUnitRequest::TranslationUnitRequest(FrontEndCompileRequest* compileRequest)
    : compileRequest(compileRequest)
{
    module = new Module(compileRequest->getLinkage());
}

TranslationUnitRequest::TranslationUnitRequest(FrontEndCompileRequest* compileRequest, Module* m)
    : compileRequest(compileRequest), module(m), isChecked(true)
{
    moduleName = getNamePool()->getName(m->getName());
}

Session* TranslationUnitRequest::getSession()
{
    return compileRequest->getSession();
}

NamePool* TranslationUnitRequest::getNamePool()
{
    return compileRequest->getNamePool();
}

SourceManager* TranslationUnitRequest::getSourceManager()
{
    return compileRequest->getSourceManager();
}

Scope* TranslationUnitRequest::getLanguageScope()
{
    Scope* languageScope = nullptr;
    switch (sourceLanguage)
    {
    case SourceLanguage::HLSL:
        languageScope = getSession()->hlslLanguageScope;
        break;
    case SourceLanguage::GLSL:
        languageScope = getSession()->glslLanguageScope;
        break;
    case SourceLanguage::Slang:
    default:
        languageScope = getSession()->slangLanguageScope;
        break;
    }
    return languageScope;
}

Dictionary<String, String> TranslationUnitRequest::getCombinedPreprocessorDefinitions()
{
    Dictionary<String, String> combinedPreprocessorDefinitions;
    for (const auto& def : preprocessorDefinitions)
        combinedPreprocessorDefinitions.addIfNotExists(def);
    for (const auto& def : compileRequest->optionSet.getArray(CompilerOptionName::MacroDefine))
        combinedPreprocessorDefinitions.addIfNotExists(def.stringValue, def.stringValue2);

    // Define standard macros, if not already defined. This style assumes using `#if __SOME_VAR`
    // style, as in
    //
    // ```
    // #if __SLANG_COMPILER__
    // ```
    //
    // This choice is made because slang outputs a warning on using a variable in an #if if not
    // defined
    //
    // Of course this means using #ifndef/#ifdef/defined() is probably not appropraite with thes
    // variables.
    {
        // Used to identify level of HLSL language compatibility
        combinedPreprocessorDefinitions.addIfNotExists("__HLSL_VERSION", "2020");

        // Indicates this is being compiled by the slang *compiler*
        combinedPreprocessorDefinitions.addIfNotExists("__SLANG_COMPILER__", "1");

        // Set macro depending on source type
        switch (sourceLanguage)
        {
        case SourceLanguage::HLSL:
            // Used to indicate compiled as HLSL language
            combinedPreprocessorDefinitions.addIfNotExists("__HLSL__", "1");
            break;
        case SourceLanguage::Slang:
            // Used to indicate compiled as Slang language
            combinedPreprocessorDefinitions.addIfNotExists("__SLANG__", "1");
            break;
        default:
            break;
        }

        // If not set, define as 0.
        combinedPreprocessorDefinitions.addIfNotExists("__HLSL__", "0");
        combinedPreprocessorDefinitions.addIfNotExists("__SLANG__", "0");
    }

    return combinedPreprocessorDefinitions;
}

void TranslationUnitRequest::addSourceArtifact(IArtifact* sourceArtifact)
{
    SLANG_ASSERT(sourceArtifact);
    m_sourceArtifacts.add(ComPtr<IArtifact>(sourceArtifact));
}


void TranslationUnitRequest::addSource(IArtifact* sourceArtifact, SourceFile* sourceFile)
{
    SLANG_ASSERT(sourceArtifact && sourceFile);
    // Must be in sync!
    SLANG_ASSERT(m_sourceFiles.getCount() == m_sourceArtifacts.getCount());

    addSourceArtifact(sourceArtifact);
    _addSourceFile(sourceFile);
}

PathInfo TranslationUnitRequest::_findSourcePathInfo(IArtifact* artifact)
{
    auto pathRep = findRepresentation<IPathArtifactRepresentation>(artifact);

    if (pathRep && pathRep->getPathType() == SLANG_PATH_TYPE_FILE)
    {
        // See if we have a unique identity set with the path
        if (const auto uniqueIdentity = pathRep->getUniqueIdentity())
        {
            return PathInfo::makeNormal(pathRep->getPath(), uniqueIdentity);
        }

        // If we couldn't get a unique identity, just use the path
        return PathInfo::makePath(pathRep->getPath());
    }

    // If there isn't a path, we can try with the name
    const char* name = artifact->getName();
    if (name && name[0] != 0)
    {
        return PathInfo::makeFromString(name);
    }

    return PathInfo::makeUnknown();
}

SlangResult TranslationUnitRequest::requireSourceFiles()
{
    SLANG_ASSERT(m_sourceFiles.getCount() <= m_sourceArtifacts.getCount());

    if (m_sourceFiles.getCount() == m_sourceArtifacts.getCount())
    {
        return SLANG_OK;
    }

    auto sink = compileRequest->getSink();
    SourceManager* sourceManager = compileRequest->getSourceManager();

    for (Index i = m_sourceFiles.getCount(); i < m_sourceArtifacts.getCount(); ++i)
    {
        IArtifact* artifact = m_sourceArtifacts[i];

        const PathInfo pathInfo = _findSourcePathInfo(artifact);

        SourceFile* sourceFile = nullptr;
        ComPtr<ISlangBlob> blob;

        // If we have a unique identity see if we have it already
        if (pathInfo.hasUniqueIdentity())
        {
            // See if this an already loaded source file
            sourceFile = sourceManager->findSourceFileRecursively(pathInfo.uniqueIdentity);
            // If we have a sourceFile see if it has a blob
            if (sourceFile)
            {
                blob = sourceFile->getContentBlob();
            }
        }

        // If we *don't* have a blob try and get a blob from the artifact
        if (!blob)
        {
            const SlangResult res = artifact->loadBlob(ArtifactKeep::Yes, blob.writeRef());
            if (SLANG_FAILED(res))
            {
                // Report couldn't load
                sink->diagnose(SourceLoc(), Diagnostics::cannotOpenFile, pathInfo.getName());
                return res;
            }
        }

        // If we don't have a blob on the artifact we can now add the one we have
        if (!findRepresentation<ISlangBlob>(artifact))
        {
            artifact->addRepresentationUnknown(blob);
        }

        // If we have a sourceFile check if it has contents, and set the blob if doesn't
        if (sourceFile)
        {
            if (!sourceFile->getContentBlob())
            {
                sourceFile->setContents(blob);
            }
        }
        else
        {
            // Create a new source file, using the pathInfo and blob
            sourceFile = sourceManager->createSourceFileWithBlob(pathInfo, blob);
        }

        auto uniqueIdentity = pathInfo.getMostUniqueIdentity();
        if (uniqueIdentity.getLength())
            sourceManager->addSourceFileIfNotExist(uniqueIdentity, sourceFile);

        // Finally add the source file
        _addSourceFile(sourceFile);
    }

    return SLANG_OK;
}

void TranslationUnitRequest::_addSourceFile(SourceFile* sourceFile)
{
    m_sourceFiles.add(sourceFile);

    getModule()->addFileDependency(sourceFile);
    getModule()->getIncludedSourceFileMap().add(sourceFile, nullptr);
}

List<SourceFile*> const& TranslationUnitRequest::getSourceFiles()
{
    SLANG_ASSERT(m_sourceArtifacts.getCount() == m_sourceFiles.getCount());
    return m_sourceFiles;
}

EndToEndCompileRequest::~EndToEndCompileRequest()
{
    // Flush any writers associated with the request
    m_writers->flushWriters();

    m_linkage.setNull();
    m_frontEndReq.setNull();
}

static ISlangWriter* _getDefaultWriter(WriterChannel chan)
{
    static FileWriter stdOut(stdout, WriterFlag::IsStatic | WriterFlag::IsUnowned);
    static FileWriter stdError(stderr, WriterFlag::IsStatic | WriterFlag::IsUnowned);
    static NullWriter nullWriter(WriterFlag::IsStatic | WriterFlag::IsConsole);

    switch (chan)
    {
    case WriterChannel::StdError:
        return &stdError;
    case WriterChannel::StdOutput:
        return &stdOut;
    case WriterChannel::Diagnostic:
        return &nullWriter;
    default:
        {
            SLANG_ASSERT(!"Unknown type");
            return &stdError;
        }
    }
}

void EndToEndCompileRequest::setWriter(WriterChannel chan, ISlangWriter* writer)
{
    // If the user passed in null, we will use the default writer on that channel
    m_writers->setWriter(SlangWriterChannel(chan), writer ? writer : _getDefaultWriter(chan));

    // For diagnostic output, if the user passes in nullptr, we set on m_sink.writer as that enables
    // buffering on DiagnosticSink
    if (chan == WriterChannel::Diagnostic)
    {
        m_sink.writer = writer;
    }
}

SlangResult Linkage::loadFile(String const& path, PathInfo& outPathInfo, ISlangBlob** outBlob)
{
    outPathInfo.type = PathInfo::Type::Unknown;

    SLANG_RETURN_ON_FAIL(m_fileSystemExt->loadFile(path.getBuffer(), outBlob));

    ComPtr<ISlangBlob> uniqueIdentity;
    // Get the unique identity
    if (SLANG_FAILED(
            m_fileSystemExt->getFileUniqueIdentity(path.getBuffer(), uniqueIdentity.writeRef())))
    {
        // We didn't get a unique identity, so go with just a found path
        outPathInfo.type = PathInfo::Type::FoundPath;
        outPathInfo.foundPath = path;
    }
    else
    {
        outPathInfo = PathInfo::makeNormal(path, StringUtil::getString(uniqueIdentity));
    }
    return SLANG_OK;
}

Expr* Linkage::parseTermString(String typeStr, Scope* scope)
{
    // Create a SourceManager on the stack, so any allocations for 'SourceFile'/'SourceView' etc
    // will be cleaned up
    SourceManager localSourceManager;
    localSourceManager.initialize(getSourceManager(), nullptr);

    Slang::SourceFile* srcFile =
        localSourceManager.createSourceFileWithString(PathInfo::makeTypeParse(), typeStr);

    // We'll use a temporary diagnostic sink
    DiagnosticSink sink(&localSourceManager, nullptr);

    // RAII type to make make sure current SourceManager is restored after parse.
    // Use RAII - to make sure everything is reset even if an exception is thrown.
    struct ScopeReplaceSourceManager
    {
        ScopeReplaceSourceManager(Linkage* linkage, SourceManager* replaceManager)
            : m_linkage(linkage), m_originalSourceManager(linkage->getSourceManager())
        {
            linkage->setSourceManager(replaceManager);
        }

        ~ScopeReplaceSourceManager() { m_linkage->setSourceManager(m_originalSourceManager); }

    private:
        Linkage* m_linkage;
        SourceManager* m_originalSourceManager;
    };

    // We need to temporarily replace the SourceManager for this CompileRequest
    ScopeReplaceSourceManager scopeReplaceSourceManager(this, &localSourceManager);

    SourceLanguage sourceLanguage;

    auto tokens = preprocessSource(
        srcFile,
        &sink,
        nullptr,
        Dictionary<String, String>(),
        this,
        sourceLanguage);

    if (sourceLanguage == SourceLanguage::Unknown)
        sourceLanguage = SourceLanguage::Slang;

    return parseTermFromSourceFile(
        getASTBuilder(),
        tokens,
        &sink,
        scope,
        getNamePool(),
        sourceLanguage);
}

Type* checkProperType(Linkage* linkage, TypeExp typeExp, DiagnosticSink* sink);

Type* ComponentType::getTypeFromString(String const& typeStr, DiagnosticSink* sink)
{
    // If we've looked up this type name before,
    // then we can re-use it.
    //
    Type* type = nullptr;
    if (m_types.tryGetValue(typeStr, type))
        return type;


    // TODO(JS): For now just used the linkages ASTBuilder to keep on scope
    //
    // The parseTermString uses the linkage ASTBuilder for it's parsing.
    //
    // It might be possible to just create a temporary ASTBuilder - the worry though is
    // that the parsing sets a member variable in AST node to one of these scopes, and then
    // it become a dangling pointer. So for now we go with the linkages.
    auto astBuilder = getLinkage()->getASTBuilder();

    // Otherwise, we need to start looking in
    // the modules that were directly or
    // indirectly referenced.
    //
    Scope* scope = _getOrCreateScopeForLegacyLookup(astBuilder);

    auto linkage = getLinkage();

    SLANG_AST_BUILDER_RAII(linkage->getASTBuilder());

    Expr* typeExpr = linkage->parseTermString(typeStr, scope);
    type = checkProperType(linkage, TypeExp(typeExpr), sink);

    if (type)
    {
        m_types[typeStr] = type;
    }
    return type;
}

Expr* ComponentType::findDeclFromString(String const& name, DiagnosticSink* sink)
{
    // If we've looked up this type name before,
    // then we can re-use it.
    //
    Expr* result = nullptr;
    if (m_decls.tryGetValue(name, result))
        return result;


    // TODO(JS): For now just used the linkages ASTBuilder to keep on scope
    //
    // The parseTermString uses the linkage ASTBuilder for it's parsing.
    //
    // It might be possible to just create a temporary ASTBuilder - the worry though is
    // that the parsing sets a member variable in AST node to one of these scopes, and then
    // it become a dangling pointer. So for now we go with the linkages.
    auto astBuilder = getLinkage()->getASTBuilder();

    // Otherwise, we need to start looking in
    // the modules that were directly or
    // indirectly referenced.
    //
    Scope* scope = _getOrCreateScopeForLegacyLookup(astBuilder);

    auto linkage = getLinkage();

    SLANG_AST_BUILDER_RAII(linkage->getASTBuilder());

    Expr* expr = linkage->parseTermString(name, scope);

    SemanticsContext context(linkage->getSemanticsForReflection());
    context = context.allowStaticReferenceToNonStaticMember().withSink(sink);

    SemanticsVisitor visitor(context);

    auto checkedExpr = visitor.CheckTerm(expr);

    if (as<DeclRefExpr>(checkedExpr) || as<OverloadedExpr>(checkedExpr))
    {
        result = checkedExpr;
    }

    m_decls[name] = result;
    return result;
}

bool isSimpleName(String const& name)
{
    for (char c : name)
    {
        if (!CharUtil::isAlphaOrDigit(c) && c != '_' && c != '$')
            return false;
    }
    return true;
}

Expr* ComponentType::findDeclFromStringInType(
    Type* type,
    String const& name,
    LookupMask mask,
    DiagnosticSink* sink)
{
    // Only look up in the type if it is a DeclRefType
    if (!as<DeclRefType>(type))
        return nullptr;

    // TODO(JS): For now just used the linkages ASTBuilder to keep on scope
    //
    // The parseTermString uses the linkage ASTBuilder for it's parsing.
    //
    // It might be possible to just create a temporary ASTBuilder - the worry though is
    // that the parsing sets a member variable in AST node to one of these scopes, and then
    // it become a dangling pointer. So for now we go with the linkages.
    auto astBuilder = getLinkage()->getASTBuilder();

    // Otherwise, we need to start looking in
    // the modules that were directly or
    // indirectly referenced.
    //
    Scope* scope = _getOrCreateScopeForLegacyLookup(astBuilder);

    auto linkage = getLinkage();

    SLANG_AST_BUILDER_RAII(linkage->getASTBuilder());

    Expr* expr = nullptr;

    if (isSimpleName(name))
    {
        auto varExpr = astBuilder->create<VarExpr>();
        varExpr->scope = scope;
        varExpr->name = getLinkage()->getNamePool()->getName(name);
        expr = varExpr;
    }
    else
    {
        expr = linkage->parseTermString(name, scope);
    }
    SemanticsContext context(linkage->getSemanticsForReflection());
    context = context.allowStaticReferenceToNonStaticMember().withSink(sink);

    SemanticsVisitor visitor(context);

    GenericAppExpr* genericOuterExpr = nullptr;
    if (as<GenericAppExpr>(expr))
    {
        // Unwrap the generic application, and re-wrap it around the static-member expr
        genericOuterExpr = as<GenericAppExpr>(expr);
        expr = genericOuterExpr->functionExpr;
    }

    if (!as<VarExpr>(expr))
        return nullptr;

    auto rs = astBuilder->create<StaticMemberExpr>();
    auto typeExpr = astBuilder->create<SharedTypeExpr>();
    auto typetype = astBuilder->getOrCreate<TypeType>(type);
    typeExpr->type = typetype;
    rs->baseExpression = typeExpr;
    rs->name = as<VarExpr>(expr)->name;

    expr = rs;

    // If we have a generic-app expression, re-wrap the static-member expr
    if (genericOuterExpr)
    {
        genericOuterExpr->functionExpr = expr;
        expr = genericOuterExpr;
    }

    auto checkedTerm = visitor.CheckTerm(expr);
    auto resolvedTerm = visitor.maybeResolveOverloadedExpr(checkedTerm, mask, sink);


    if (auto overloadedExpr = as<OverloadedExpr>(resolvedTerm))
    {
        return overloadedExpr;
    }
    if (auto declRefExpr = as<DeclRefExpr>(resolvedTerm))
    {
        return declRefExpr;
    }

    return nullptr;
}

bool ComponentType::isSubType(Type* subType, Type* superType)
{
    SemanticsContext context(getLinkage()->getSemanticsForReflection());
    SemanticsVisitor visitor(context);

    return (visitor.isSubtype(subType, superType, IsSubTypeOptions::None) != nullptr);
}

static void collectExportedConstantInContainer(
    Dictionary<String, IntVal*>& dict,
    ASTBuilder* builder,
    ContainerDecl* containerDecl)
{
    for (auto m : containerDecl->members)
    {
        auto varMember = as<VarDeclBase>(m);
        if (!varMember)
            continue;
        if (!varMember->val)
            continue;
        bool isExported = false;
        bool isConst = true;
        bool isExtern = false;
        for (auto modifier : m->modifiers)
        {
            if (as<HLSLExportModifier>(modifier))
                isExported = true;
            if (as<ExternAttribute>(modifier) || as<ExternModifier>(modifier))
            {
                isExtern = true;
                isExported = true;
            }
            if (as<ConstModifier>(modifier))
                isConst = true;
            if (isExported && isConst)
                break;
        }
        if (isExported && isConst)
        {
            auto mangledName = getMangledName(builder, m);
            if (isExtern && dict.containsKey(mangledName))
                continue;
            dict[mangledName] = varMember->val;
        }
    }

    for (auto member : containerDecl->members)
    {
        if (as<NamespaceDecl>(member) || as<FileDecl>(member))
        {
            collectExportedConstantInContainer(dict, builder, (ContainerDecl*)member);
        }
    }
}

Dictionary<String, IntVal*>& ComponentType::getMangledNameToIntValMap()
{
    if (m_mapMangledNameToIntVal)
    {
        return *m_mapMangledNameToIntVal;
    }
    m_mapMangledNameToIntVal = std::make_unique<Dictionary<String, IntVal*>>();
    auto astBuilder = getLinkage()->getASTBuilder();
    SLANG_AST_BUILDER_RAII(astBuilder);
    Scope* scope = _getOrCreateScopeForLegacyLookup(astBuilder);
    for (; scope; scope = scope->nextSibling)
    {
        if (scope->containerDecl)
            collectExportedConstantInContainer(
                *m_mapMangledNameToIntVal,
                astBuilder,
                scope->containerDecl);
    }
    return *m_mapMangledNameToIntVal;
}

ConstantIntVal* ComponentType::tryFoldIntVal(IntVal* intVal)
{
    auto astBuilder = getLinkage()->getASTBuilder();
    SLANG_AST_BUILDER_RAII(astBuilder);
    return as<ConstantIntVal>(intVal->linkTimeResolve(getMangledNameToIntValMap()));
}

CompileRequestBase::CompileRequestBase(Linkage* linkage, DiagnosticSink* sink)
    : m_linkage(linkage), m_sink(sink)
{
}


FrontEndCompileRequest::FrontEndCompileRequest(
    Linkage* linkage,
    StdWriters* writers,
    DiagnosticSink* sink)
    : CompileRequestBase(linkage, sink), m_writers(writers)
{
    optionSet.inheritFrom(linkage->m_optionSet);
}

/// Handlers for preprocessor callbacks to use when doing ordinary front-end compilation
struct FrontEndPreprocessorHandler : PreprocessorHandler
{
public:
    FrontEndPreprocessorHandler(Module* module, ASTBuilder* astBuilder, DiagnosticSink* sink)
        : m_module(module), m_astBuilder(astBuilder), m_sink(sink)
    {
    }

protected:
    Module* m_module;
    ASTBuilder* m_astBuilder;
    DiagnosticSink* m_sink;

    // The first task that this handler tries to deal with is
    // capturing all the files on which a module is dependent.
    //
    // That information is exposed through public APIs and used
    // by applications to decide when they need to "hot reload"
    // their shader code.
    //
    void handleFileDependency(SourceFile* sourceFile) SLANG_OVERRIDE
    {
        m_module->addFileDependency(sourceFile);
    }

    // The second task that this handler deals with is detecting
    // whether any macro values were set in a given source file
    // that are semantically relevant to other stages of compilation.
    //
    void handleEndOfTranslationUnit(Preprocessor* preprocessor) SLANG_OVERRIDE
    {
        // We look at the preprocessor state after reading the entire
        // source file/string, in order to see if any macros have been
        // set that should be considered semantically relevant for
        // later stages of compilation.
        //
        // Note: Checking the macro environment *after* preprocessing is complete
        // means that we can treat macros introduced via `-D` options or the API
        // equivalently to macros introduced via `#define`s in user code.
        //
        // For now, the only case of semantically-relevant macros we need to worrry
        // about are the NVAPI macros used to establish the register/space to use.
        //
        static const char* kNVAPIRegisterMacroName = "NV_SHADER_EXTN_SLOT";
        static const char* kNVAPISpaceMacroName = "NV_SHADER_EXTN_REGISTER_SPACE";

        // For NVAPI use, the `NV_SHADER_EXTN_SLOT` macro is required to be defined.
        //
        String nvapiRegister;
        SourceLoc nvapiRegisterLoc;
        if (!SLANG_FAILED(findMacroValue(
                preprocessor,
                kNVAPIRegisterMacroName,
                nvapiRegister,
                nvapiRegisterLoc)))
        {
            // In contrast, NVAPI can be used without defining `NV_SHADER_EXTN_REGISTER_SPACE`,
            // which effectively defaults to `space0`.
            //
            String nvapiSpace = "space0";
            SourceLoc nvapiSpaceLoc;
            findMacroValue(preprocessor, kNVAPISpaceMacroName, nvapiSpace, nvapiSpaceLoc);

            // We are going to store the values of these macros on the AST-level `ModuleDecl`
            // so that they will be available to later processing stages.
            //
            auto moduleDecl = m_module->getModuleDecl();

            if (auto existingModifier = moduleDecl->findModifier<NVAPISlotModifier>())
            {
                // If there is already a modifier attached to the module (perhaps
                // because of preprocessing a different source file, or because
                // of settings established via command-line options), then we
                // need to validate that the values being set in this file
                // match those already set (or else there is likely to be
                // some kind of error in the user's code).
                //
                _validateNVAPIMacroMatch(
                    kNVAPIRegisterMacroName,
                    existingModifier->registerName,
                    nvapiRegister,
                    nvapiRegisterLoc);
                _validateNVAPIMacroMatch(
                    kNVAPISpaceMacroName,
                    existingModifier->spaceName,
                    nvapiSpace,
                    nvapiSpaceLoc);
            }
            else
            {
                // If there is no existing modifier on the module, then we
                // take responsibility for adding one, based on the macro
                // values we saw.
                //
                auto modifier = m_astBuilder->create<NVAPISlotModifier>();
                modifier->loc = nvapiRegisterLoc;
                modifier->registerName = nvapiRegister;
                modifier->spaceName = nvapiSpace;

                addModifier(moduleDecl, modifier);
            }
        }
    }

    /// Validate that a re-defintion of an NVAPI-related macro matches any previous definition
    void _validateNVAPIMacroMatch(
        char const* macroName,
        String const& existingValue,
        String const& newValue,
        SourceLoc loc)
    {
        if (existingValue != newValue)
        {
            m_sink->diagnose(
                loc,
                Diagnostics::nvapiMacroMismatch,
                macroName,
                existingValue,
                newValue);
        }
    }
};


// Holds the hierarchy of views, the children being views that were 'initiated' (have an initiating
// SourceLoc) in the parent.
typedef Dictionary<SourceView*, List<SourceView*>> ViewInitiatingHierarchy;

// Calculate the hierarchy from the sourceManager
static void _calcViewInitiatingHierarchy(
    SourceManager* sourceManager,
    ViewInitiatingHierarchy& outHierarchy)
{
    const List<SourceView*> emptyList;
    outHierarchy.clear();

    // Iterate over all managers
    for (SourceManager* curManager = sourceManager; curManager;
         curManager = curManager->getParent())
    {
        // Iterate over all views
        for (SourceView* view : curManager->getSourceViews())
        {
            if (view->getInitiatingSourceLoc().isValid())
            {
                // Look up the view it came from
                SourceView* parentView =
                    sourceManager->findSourceViewRecursively(view->getInitiatingSourceLoc());
                if (parentView)
                {
                    List<SourceView*>& children = outHierarchy.getOrAddValue(parentView, emptyList);
                    // It shouldn't have already been added
                    SLANG_ASSERT(children.indexOf(view) < 0);
                    children.add(view);
                }
            }
        }
    }

    // Order all the children, by their raw SourceLocs. This is desirable, so that a trivial
    // traversal will traverse children in the order they are initiated in the parent source. This
    // assumes they increase in SourceLoc implies an later within a source file - this is true
    // currently.
    for (auto& [_, value] : outHierarchy)
    {
        value.sort(
            [](SourceView* a, SourceView* b) -> bool {
                return a->getInitiatingSourceLoc().getRaw() < b->getInitiatingSourceLoc().getRaw();
            });
    }
}

// Given a source file, find the view that is the initial SourceView use of the source. It must have
// an initiating SourceLoc that is not valid.
static SourceView* _findInitialSourceView(SourceFile* sourceFile)
{
    // TODO(JS):
    // This might be overkill - presumably the SourceView would belong to the same manager as it's
    // SourceFile? That is not enforced by the SourceManager in any way though so we just search all
    // managers, and all views.
    for (SourceManager* sourceManager = sourceFile->getSourceManager(); sourceManager;
         sourceManager = sourceManager->getParent())
    {
        for (SourceView* view : sourceManager->getSourceViews())
        {
            if (view->getSourceFile() == sourceFile && !view->getInitiatingSourceLoc().isValid())
            {
                return view;
            }
        }
    }

    return nullptr;
}

static void _outputInclude(SourceFile* sourceFile, Index depth, DiagnosticSink* sink)
{
    StringBuilder buf;

    for (Index i = 0; i < depth; ++i)
    {
        buf << "  ";
    }

    // Output the found path for now
    // TODO(JS). We could use the verbose paths flag to control what path is output -> as it may be
    // useful to output the full path for example

    const PathInfo& pathInfo = sourceFile->getPathInfo();
    buf << "'" << pathInfo.foundPath << "'";

    // TODO(JS)?
    // You might want to know where this include was from.
    // If I output this though there will be a problem... as the indenting won't be clearly shown.
    // Perhaps I output in two sections, one the hierarchy and the other the locations of the
    // includes?

    sink->diagnose(SourceLoc(), Diagnostics::includeOutput, buf);
}

static void _outputIncludesRec(
    SourceView* sourceView,
    Index depth,
    ViewInitiatingHierarchy& hierarchy,
    DiagnosticSink* sink)
{
    SourceFile* sourceFile = sourceView->getSourceFile();
    const PathInfo& pathInfo = sourceFile->getPathInfo();

    switch (pathInfo.type)
    {
    case PathInfo::Type::TokenPaste:
    case PathInfo::Type::CommandLine:
    case PathInfo::Type::TypeParse:
        {
            // If any of these types we don't output
            return;
        }
    default:
        break;
    }

    // Okay output this file at the current depth
    _outputInclude(sourceFile, depth, sink);

    // Now recurse to all of the children at the next depth
    List<SourceView*>* children = hierarchy.tryGetValue(sourceView);
    if (children)
    {
        for (SourceView* child : *children)
        {
            _outputIncludesRec(child, depth + 1, hierarchy, sink);
        }
    }
}

static void _outputPreprocessorTokens(const TokenList& toks, ISlangWriter* writer)
{
    if (writer == nullptr)
    {
        return;
    }

    StringBuilder buf;
    for (const auto& tok : toks)
    {
        buf << tok.getContent();
        // We'll separate tokens with space for now
        buf.appendChar(' ');
    }

    buf.appendChar('\n');

    writer->write(buf.getBuffer(), buf.getLength());
}

static void _outputIncludes(
    const List<SourceFile*>& sourceFiles,
    SourceManager* sourceManager,
    DiagnosticSink* sink)
{
    // Set up the hierarchy to know how all the source views relate. This could be argued as
    // overkill, but makes recursive output pretty simple
    ViewInitiatingHierarchy hierarchy;
    _calcViewInitiatingHierarchy(sourceManager, hierarchy);

    // For all the source files
    for (SourceFile* sourceFile : sourceFiles)
    {
        // Find an initial view (this is the view of this file, that doesn't have an initiating loc)
        SourceView* sourceView = _findInitialSourceView(sourceFile);
        if (!sourceView)
        {
            // Okay, didn't find one, so just output the file
            _outputInclude(sourceFile, 0, sink);
        }
        else
        {
            // Output from this view recursively
            _outputIncludesRec(sourceView, 0, hierarchy, sink);
        }
    }
}

void FrontEndCompileRequest::parseTranslationUnit(TranslationUnitRequest* translationUnit)
{
    SLANG_PROFILE;
    if (translationUnit->isChecked)
        return;

    auto linkage = getLinkage();

    SLANG_AST_BUILDER_RAII(linkage->getASTBuilder());

    // TODO(JS): NOTE! Here we are using the searchDirectories on the linkage. This is because
    // currently the API only allows the setting search paths on linkage.
    //
    // Here we should probably be using the searchDirectories on the FrontEndCompileRequest.
    // If searchDirectories.parent pointed to the one in the Linkage would mean linkage paths
    // would be checked too (after those on the FrontEndCompileRequest).
    IncludeSystem includeSystem(
        &linkage->getSearchDirectories(),
        linkage->getFileSystemExt(),
        linkage->getSourceManager());

    auto combinedPreprocessorDefinitions = translationUnit->getCombinedPreprocessorDefinitions();

    auto module = translationUnit->getModule();

    ASTBuilder* astBuilder = module->getASTBuilder();

    ModuleDecl* translationUnitSyntax = astBuilder->create<ModuleDecl>();

    translationUnitSyntax->nameAndLoc.name = translationUnit->moduleName;
    translationUnitSyntax->module = module;
    module->setModuleDecl(translationUnitSyntax);

    // When compiling a module of code that belongs to the Slang
    // core module, we add a modifier to the module to act
    // as a marker, so that downstream code can detect declarations
    // that came from the core module (by walking up their
    // chain of ancestors and looking for the marker), and treat
    // them differently from user declarations.
    //
    // We are adding the marker here, before we even parse the
    // code in the module, in case the subsequent steps would
    // like to treat the core module differently. Alternatively
    // we could pass down the `m_isStandardLibraryCode` flag to
    // these passes.
    //
    if (m_isCoreModuleCode)
    {
        translationUnitSyntax->modifiers.first = astBuilder->create<FromCoreModuleModifier>();
    }

    // We use a custom handler for preprocessor callbacks, to
    // ensure that relevant state that is only visible during
    // preprocessoing can be communicated to later phases of
    // compilation.
    //
    FrontEndPreprocessorHandler preprocessorHandler(module, astBuilder, getSink());

    for (auto sourceFile : translationUnit->getSourceFiles())
    {
        module->getIncludedSourceFileMap().addIfNotExists(sourceFile, nullptr);
    }

    for (auto sourceFile : translationUnit->getSourceFiles())
    {
        SourceLanguage sourceLanguage = SourceLanguage::Unknown;
        auto tokens = preprocessSource(
            sourceFile,
            getSink(),
            &includeSystem,
            combinedPreprocessorDefinitions,
            getLinkage(),
            sourceLanguage,
            &preprocessorHandler);

        if (sourceLanguage == SourceLanguage::Unknown)
            sourceLanguage = translationUnit->sourceLanguage;

        Scope* languageScope = nullptr;
        switch (sourceLanguage)
        {
        case SourceLanguage::HLSL:
            languageScope = getSession()->hlslLanguageScope;
            break;
        case SourceLanguage::GLSL:
            languageScope = getSession()->glslLanguageScope;
            break;
        case SourceLanguage::Slang:
        default:
            languageScope = getSession()->slangLanguageScope;
            break;
        }

        if (optionSet.getBoolOption(CompilerOptionName::OutputIncludes))
        {
            _outputIncludes(
                translationUnit->getSourceFiles(),
                getSink()->getSourceManager(),
                getSink());
        }

        if (optionSet.getBoolOption(CompilerOptionName::PreprocessorOutput))
        {
            if (m_writers)
            {
                _outputPreprocessorTokens(
                    tokens,
                    m_writers->getWriter(SLANG_WRITER_CHANNEL_STD_OUTPUT));
            }
            // If we output the preprocessor output then we are done doing anything else
            return;
        }

        parseSourceFile(
            astBuilder,
            translationUnit,
            sourceLanguage,
            tokens,
            getSink(),
            languageScope,
            translationUnitSyntax);

        // Let's try dumping

        if (optionSet.getBoolOption(CompilerOptionName::DumpAst))
        {
            StringBuilder buf;
            SourceWriter writer(linkage->getSourceManager(), LineDirectiveMode::None, nullptr);

            ASTDumpUtil::dump(
                translationUnit->getModuleDecl(),
                ASTDumpUtil::Style::Flat,
                0,
                &writer);

            const String& path = sourceFile->getPathInfo().foundPath;
            if (path.getLength())
            {
                String fileName = Path::getFileNameWithoutExt(path);
                fileName.append(".slang-ast");

                File::writeAllText(fileName, writer.getContent());
            }
        }

#if 0
        // Test serialization
        {
            ASTSerialTestUtil::testSerialize(translationUnit->getModuleDecl(), getSession()->getRootNamePool(), getLinkage()->getASTBuilder()->getSharedASTBuilder(), getSourceManager());
        }
#endif
    }
}

RefPtr<ComponentType> createUnspecializedGlobalComponentType(
    FrontEndCompileRequest* compileRequest);

RefPtr<ComponentType> createUnspecializedGlobalAndEntryPointsComponentType(
    FrontEndCompileRequest* compileRequest,
    List<RefPtr<ComponentType>>& outUnspecializedEntryPoints);

RefPtr<ComponentType> createSpecializedGlobalComponentType(EndToEndCompileRequest* endToEndReq);

RefPtr<ComponentType> createSpecializedGlobalAndEntryPointsComponentType(
    EndToEndCompileRequest* endToEndReq,
    List<RefPtr<ComponentType>>& outSpecializedEntryPoints);

void FrontEndCompileRequest::checkAllTranslationUnits()
{
    SLANG_PROFILE;

    LoadedModuleDictionary loadedModules;
    if (additionalLoadedModules)
        loadedModules = *additionalLoadedModules;

    // Iterate over all translation units and
    // apply the semantic checking logic.
    for (auto& translationUnit : translationUnits)
    {
        if (translationUnit->isChecked)
            continue;

        checkTranslationUnit(translationUnit.Ptr(), loadedModules);

        // Add the checked module to list of loadedModules so that they can be
        // discovered by `findOrImportModule` when processing future `import` decls.
        // TODO: this does not handle the case where a translation unit to discover
        // another translation unit added later to the compilation request.
        // We should output an error message when we detect such a case, or support
        // this scenario with a recursive style checking.
        loadedModules.add(translationUnit->moduleName, translationUnit->getModule());
    }
    checkEntryPoints();
}

void FrontEndCompileRequest::generateIR()
{
    SLANG_PROFILE;
    SLANG_AST_BUILDER_RAII(getLinkage()->getASTBuilder());

    // Our task in this function is to generate IR code
    // for all of the declarations in the translation
    // units that were loaded.

    // Each translation unit is its own little world
    // for code generation (we are not trying to
    // replicate the GLSL linkage model), and so
    // we will generate IR for each (if needed)
    // in isolation.
    for (auto& translationUnit : translationUnits)
    {
        // Skip if the module is precompiled.
        if (translationUnit->getModule()->getIRModule())
            continue;

        // We want to only run generateIRForTranslationUnit once here. This is for two side effects:
        // * it can dump ir
        // * it can generate diagnostics

        /// Generate IR for translation unit.
        RefPtr<IRModule> irModule(
            generateIRForTranslationUnit(getLinkage()->getASTBuilder(), translationUnit));

        if (verifyDebugSerialization)
        {
            SerialContainerUtil::WriteOptions options;

            options.compressionType = SerialCompressionType::None;
            options.sourceManager = getSourceManager();
            options.optionFlags |= SerialOptionFlag::SourceLocation;

            // Verify debug information
            if (SLANG_FAILED(
                    SerialContainerUtil::verifyIRSerialize(irModule, getSession(), options)))
            {
                getSink()->diagnose(
                    irModule->getModuleInst()->sourceLoc,
                    Diagnostics::serialDebugVerificationFailed);
            }
        }

        if (useSerialIRBottleneck)
        {
            // Keep the obfuscated source map (if there is one)
            ComPtr<IBoxValue<SourceMap>> obfuscatedSourceMap(irModule->getObfuscatedSourceMap());

            IRSerialData serialData;
            {
                // Write IR out to serialData - copying over SourceLoc information directly
                IRSerialWriter writer;
                writer.write(irModule, nullptr, SerialOptionFlag::RawSourceLocation, &serialData);

                // Destroy irModule such that memory can be used for newly constructed read
                // irReadModule
                irModule = nullptr;
            }
            RefPtr<IRModule> irReadModule;
            {
                // Read IR back from serialData
                IRSerialReader reader;
                reader.read(serialData, getSession(), nullptr, irReadModule);
            }

            // Set irModule to the read module
            irModule = irReadModule;
            irModule->setObfuscatedSourceMap(obfuscatedSourceMap);
        }

        // Set the module on the translation unit
        translationUnit->getModule()->setIRModule(irModule);
    }
}

// Try to infer a single common source language for a request
static SourceLanguage inferSourceLanguage(FrontEndCompileRequest* request)
{
    SourceLanguage language = SourceLanguage::Unknown;
    for (auto& translationUnit : request->translationUnits)
    {
        // Allow any other language to overide Slang as a choice
        if (language == SourceLanguage::Unknown || language == SourceLanguage::Slang)
        {
            language = translationUnit->sourceLanguage;
        }
        else if (language == translationUnit->sourceLanguage)
        {
            // same language as we currently have, so keep going
        }
        else
        {
            // we found a mismatch, so inference fails
            return SourceLanguage::Unknown;
        }
    }
    return language;
}

SlangResult FrontEndCompileRequest::executeActionsInner()
{
    SLANG_PROFILE_SECTION(frontEndExecute);
    SLANG_AST_BUILDER_RAII(getLinkage()->getASTBuilder());

    for (TranslationUnitRequest* translationUnit : translationUnits)
    {
        // Make sure SourceFile representation is available for all translationUnits
        SLANG_RETURN_ON_FAIL(translationUnit->requireSourceFiles());
    }


    // Parse everything from the input files requested
    for (TranslationUnitRequest* translationUnit : translationUnits)
    {
        parseTranslationUnit(translationUnit);
    }

    if (optionSet.getBoolOption(CompilerOptionName::PreprocessorOutput))
    {
        // If doing pre-processor output, then we are done
        return SLANG_OK;
    }

    if (getSink()->getErrorCount() != 0)
        return SLANG_FAIL;

    // Perform semantic checking on the whole collection
    {
        SLANG_PROFILE_SECTION(SemanticChecking);
        checkAllTranslationUnits();
    }

    if (getSink()->getErrorCount() != 0)
        return SLANG_FAIL;

    // After semantic checking is performed we can try and output doc information for this
    if (optionSet.getBoolOption(CompilerOptionName::Doc))
    {
        // TODO: implement the logic to output generated documents to target directory/zip file.
    }

    // Look up all the entry points that are expected,
    // and use them to populate the `program` member.
    //
    m_globalComponentType = createUnspecializedGlobalComponentType(this);
    if (getSink()->getErrorCount() != 0)
        return SLANG_FAIL;

    m_globalAndEntryPointsComponentType =
        createUnspecializedGlobalAndEntryPointsComponentType(this, m_unspecializedEntryPoints);
    if (getSink()->getErrorCount() != 0)
        return SLANG_FAIL;

    // We always generate IR for all the translation units.
    //
    // TODO: We may eventually have a mode where we skip
    // IR codegen and only produce an AST (e.g., for use when
    // debugging problems in the parser or semantic checking),
    // but for now there are no cases where not having IR
    // makes sense.
    //
    generateIR();
    if (getSink()->getErrorCount() != 0)
        return SLANG_FAIL;

    // Do parameter binding generation, for each compilation target.
    //
    for (auto targetReq : getLinkage()->targets)
    {
        auto targetProgram = m_globalAndEntryPointsComponentType->getTargetProgram(targetReq);
        targetProgram->getOrCreateLayout(getSink());
        targetProgram->getOrCreateIRModuleForLayout(getSink());
    }
    if (getSink()->getErrorCount() != 0)
        return SLANG_FAIL;

    return SLANG_OK;
}

EndToEndCompileRequest::EndToEndCompileRequest(Session* session)
    : m_session(session), m_sink(nullptr, Lexer::sourceLocationLexer)
{
    RefPtr<ASTBuilder> astBuilder(
        new ASTBuilder(session->m_sharedASTBuilder, "EndToEnd::Linkage::astBuilder"));
    m_linkage = new Linkage(session, astBuilder, session->getBuiltinLinkage());
    init();
}

EndToEndCompileRequest::EndToEndCompileRequest(Linkage* linkage)
    : m_session(linkage->getSessionImpl())
    , m_linkage(linkage)
    , m_sink(nullptr, Lexer::sourceLocationLexer)
{
    init();
}

SLANG_NO_THROW SlangResult SLANG_MCALL
EndToEndCompileRequest::queryInterface(SlangUUID const& uuid, void** outObject)
{
    if (uuid == EndToEndCompileRequest::getTypeGuid())
    {
        // Special case to cast directly into internal type
        // NOTE! No addref(!)
        *outObject = this;
        return SLANG_OK;
    }

    if (uuid == ISlangUnknown::getTypeGuid() && uuid == ICompileRequest::getTypeGuid())
    {
        addReference();
        *outObject = static_cast<slang::ICompileRequest*>(this);
        return SLANG_OK;
    }

    return SLANG_E_NO_INTERFACE;
}

void EndToEndCompileRequest::init()
{
    m_sink.setSourceManager(m_linkage->getSourceManager());

    m_writers = new StdWriters;

    // Set all the default writers
    for (int i = 0; i < int(WriterChannel::CountOf); ++i)
    {
        setWriter(WriterChannel(i), nullptr);
    }

    m_frontEndReq = new FrontEndCompileRequest(getLinkage(), m_writers, getSink());
}

SlangResult EndToEndCompileRequest::executeActionsInner()
{
    SLANG_PROFILE_SECTION(endToEndActions);
    // If no code-generation target was specified, then try to infer one from the source language,
    // just to make sure we can do something reasonable when invoked from the command line.
    //
    // TODO: This logic should be moved into `options.cpp` or somewhere else
    // specific to the command-line tool.
    //
    if (getLinkage()->targets.getCount() == 0)
    {
        auto language = inferSourceLanguage(getFrontEndReq());
        switch (language)
        {
        case SourceLanguage::HLSL:
            getLinkage()->addTarget(CodeGenTarget::DXBytecode);
            break;

        case SourceLanguage::GLSL:
            getLinkage()->addTarget(CodeGenTarget::SPIRV);
            break;

        default:
            break;
        }
    }

    // Update compiler settings in target requests.
    for (auto target : getLinkage()->targets)
        target->getOptionSet().inheritFrom(getOptionSet());
    m_frontEndReq->optionSet = getOptionSet();

    // We only do parsing and semantic checking if we *aren't* doing
    // a pass-through compilation.
    //
    if (m_passThrough == PassThroughMode::None)
    {
        SLANG_RETURN_ON_FAIL(getFrontEndReq()->executeActionsInner());
    }

    if (getOptionSet().getBoolOption(CompilerOptionName::PreprocessorOutput))
    {
        return SLANG_OK;
    }

    // If command line specifies to skip codegen, we exit here.
    // Note: this is a debugging option.
    //
    if (getOptionSet().getBoolOption(CompilerOptionName::SkipCodeGen))
    {
        // We will use the program (and matching layout information)
        // that was computed in the front-end for all subsequent
        // reflection queries, etc.
        //
        m_specializedGlobalComponentType = getUnspecializedGlobalComponentType();
        m_specializedGlobalAndEntryPointsComponentType =
            getUnspecializedGlobalAndEntryPointsComponentType();
        m_specializedEntryPoints = getFrontEndReq()->getUnspecializedEntryPoints();

        SLANG_RETURN_ON_FAIL(maybeCreateContainer());

        SLANG_RETURN_ON_FAIL(maybeWriteContainer(m_containerOutputPath));

        return SLANG_OK;
    }

    // If requested, attempt to compile the translation unit all the way down to the target
    // language(s) and stash the result blobs in IR.
    for (auto target : getLinkage()->targets)
    {
        SlangCompileTarget targetEnum = SlangCompileTarget(target->getTarget());
        if (target->getOptionSet().getBoolOption(CompilerOptionName::EmbedDownstreamIR))
        {
            auto frontEndReq = getFrontEndReq();

            for (auto translationUnit : frontEndReq->translationUnits)
            {
                SLANG_RETURN_ON_FAIL(
                    translationUnit->getModule()->precompileForTarget(targetEnum, nullptr));
            }
        }
    }

    // If codegen is enabled, we need to move along to
    // apply any generic specialization that the user asked for.
    //
    if (m_passThrough == PassThroughMode::None)
    {
        m_specializedGlobalComponentType = createSpecializedGlobalComponentType(this);
        if (getSink()->getErrorCount() != 0)
            return SLANG_FAIL;

        m_specializedGlobalAndEntryPointsComponentType =
            createSpecializedGlobalAndEntryPointsComponentType(this, m_specializedEntryPoints);
        if (getSink()->getErrorCount() != 0)
            return SLANG_FAIL;

        // For each code generation target, we will generate specialized
        // parameter binding information (taking global generic
        // arguments into account at this time).
        //
        for (auto targetReq : getLinkage()->targets)
        {
            auto targetProgram =
                m_specializedGlobalAndEntryPointsComponentType->getTargetProgram(targetReq);
            targetProgram->getOrCreateLayout(getSink());
        }
        if (getSink()->getErrorCount() != 0)
            return SLANG_FAIL;
    }
    else
    {
        // We need to create dummy `EntryPoint` objects
        // to make sure that the logic in `generateOutput`
        // sees something worth processing.
        //
        List<RefPtr<ComponentType>> dummyEntryPoints;
        for (auto entryPointReq : getFrontEndReq()->getEntryPointReqs())
        {
            RefPtr<EntryPoint> dummyEntryPoint = EntryPoint::createDummyForPassThrough(
                getLinkage(),
                entryPointReq->getName(),
                entryPointReq->getProfile());

            dummyEntryPoints.add(dummyEntryPoint);
        }

        RefPtr<ComponentType> composedProgram =
            CompositeComponentType::create(getLinkage(), dummyEntryPoints);

        m_specializedGlobalComponentType = getUnspecializedGlobalComponentType();
        m_specializedGlobalAndEntryPointsComponentType = composedProgram;
        m_specializedEntryPoints = getFrontEndReq()->getUnspecializedEntryPoints();
    }

    // Generate output code, in whatever format was requested
    generateOutput();
    if (getSink()->getErrorCount() != 0)
        return SLANG_FAIL;

    return SLANG_OK;
}

// Act as expected of the API-based compiler
SlangResult EndToEndCompileRequest::executeActions()
{
    SlangResult res = executeActionsInner();

    m_diagnosticOutput = getSink()->outputBuffer.produceString();
    return res;
}

int FrontEndCompileRequest::addTranslationUnit(SourceLanguage language, Name* moduleName)
{
    RefPtr<TranslationUnitRequest> translationUnit = new TranslationUnitRequest(this);
    translationUnit->compileRequest = this;
    translationUnit->sourceLanguage = SourceLanguage(language);

    translationUnit->setModuleName(moduleName);
    return addTranslationUnit(translationUnit);
}

int FrontEndCompileRequest::addTranslationUnit(TranslationUnitRequest* translationUnit)
{
    Index result = translationUnits.getCount();
    translationUnits.add(translationUnit);
    return (int)result;
}

void FrontEndCompileRequest::addTranslationUnitSourceArtifact(
    int translationUnitIndex,
    IArtifact* sourceArtifact)
{
    auto translationUnit = translationUnits[translationUnitIndex];

    // Add the source file
    translationUnit->addSourceArtifact(sourceArtifact);

    if (!translationUnit->moduleName)
    {
        translationUnit->setModuleName(
            getNamePool()->getName(Path::getFileNameWithoutExt(sourceArtifact->getName())));
    }
    if (translationUnit->module->getFilePath() == nullptr)
        translationUnit->module->setPathInfo(PathInfo::makePath(sourceArtifact->getName()));
}

void FrontEndCompileRequest::addTranslationUnitSourceBlob(
    int translationUnitIndex,
    String const& path,
    ISlangBlob* sourceBlob)
{
    auto translationUnit = translationUnits[translationUnitIndex];
    auto sourceDesc =
        ArtifactDescUtil::makeDescForSourceLanguage(asExternal(translationUnit->sourceLanguage));

    auto artifact = ArtifactUtil::createArtifact(sourceDesc, path.getBuffer());
    artifact->addRepresentationUnknown(sourceBlob);

    addTranslationUnitSourceArtifact(translationUnitIndex, artifact);
}

void FrontEndCompileRequest::addTranslationUnitSourceFile(
    int translationUnitIndex,
    String const& path)
{
    // TODO: We need to consider whether a relative `path` should cause
    // us to look things up using the registered search paths.
    //
    // This behavior wouldn't make sense for command-line invocations
    // of `slangc`, but at least one API user wondered by the search
    // paths were not taken into account by this function.
    //

    auto fileSystemExt = getLinkage()->getFileSystemExt();
    auto translationUnit = getTranslationUnit(translationUnitIndex);

    auto sourceDesc =
        ArtifactDescUtil::makeDescForSourceLanguage(asExternal(translationUnit->sourceLanguage));

    auto sourceArtifact = ArtifactUtil::createArtifact(sourceDesc, path.getBuffer());

    auto extRep = new ExtFileArtifactRepresentation(path.getUnownedSlice(), fileSystemExt);
    sourceArtifact->addRepresentation(extRep);

    SlangResult existsRes = SLANG_OK;

    // If we require caching, we demand it's loaded here.
    //
    // In practice this probably means repro capture is enabled. So we want to
    // load the blob such that it's in the cache, even if it doesn't actually
    // have to be loaded for the compilation.
    if (getLinkage()->m_requireCacheFileSystem)
    {
        ComPtr<ISlangBlob> blob;
        // If we can load the blob, then it exists
        existsRes = sourceArtifact->loadBlob(ArtifactKeep::Yes, blob.writeRef());
    }
    else
    {
        existsRes = sourceArtifact->exists() ? SLANG_OK : SLANG_E_NOT_FOUND;
    }

    if (SLANG_FAILED(existsRes))
    {
        // Emit a diagnostic!
        getSink()->diagnose(SourceLoc(), Diagnostics::cannotOpenFile, path);
        return;
    }

    addTranslationUnitSourceArtifact(translationUnitIndex, sourceArtifact);
}

int FrontEndCompileRequest::addEntryPoint(
    int translationUnitIndex,
    String const& name,
    Profile entryPointProfile)
{
    auto translationUnitReq = translationUnits[translationUnitIndex];

    Index result = m_entryPointReqs.getCount();

    RefPtr<FrontEndEntryPointRequest> entryPointReq = new FrontEndEntryPointRequest(
        this,
        translationUnitIndex,
        getNamePool()->getName(name),
        entryPointProfile);

    m_entryPointReqs.add(entryPointReq);
    //    translationUnitReq->entryPoints.add(entryPointReq);

    return int(result);
}

int EndToEndCompileRequest::addEntryPoint(
    int translationUnitIndex,
    String const& name,
    Profile entryPointProfile,
    List<String> const& genericTypeNames)
{
    getFrontEndReq()->addEntryPoint(translationUnitIndex, name, entryPointProfile);

    EntryPointInfo entryPointInfo;
    for (auto typeName : genericTypeNames)
        entryPointInfo.specializationArgStrings.add(typeName);

    Index result = m_entryPoints.getCount();
    m_entryPoints.add(_Move(entryPointInfo));
    return (int)result;
}

UInt Linkage::addTarget(CodeGenTarget target)
{
    RefPtr<TargetRequest> targetReq = new TargetRequest(this, target);

    Index result = targets.getCount();
    targets.add(targetReq);
    return UInt(result);
}

void Linkage::loadParsedModule(
    RefPtr<FrontEndCompileRequest> compileRequest,
    RefPtr<TranslationUnitRequest> translationUnit,
    Name* name,
    const PathInfo& pathInfo)
{
    // Note: we add the loaded module to our name->module listing
    // before doing semantic checking, so that if it tries to
    // recursively `import` itself, we can detect it.
    //
    RefPtr<Module> loadedModule = translationUnit->getModule();

    // Get a path
    String mostUniqueIdentity = pathInfo.getMostUniqueIdentity();
    SLANG_ASSERT(mostUniqueIdentity.getLength() > 0);

    mapPathToLoadedModule.add(mostUniqueIdentity, loadedModule);
    mapNameToLoadedModules.add(name, loadedModule);

    auto sink = translationUnit->compileRequest->getSink();

    int errorCountBefore = sink->getErrorCount();
    compileRequest->checkAllTranslationUnits();
    int errorCountAfter = sink->getErrorCount();
    if (isInLanguageServer())
    {
        // Don't generate IR as language server.
        // This means that we currently cannot report errors that are detected during IR passes.
        // Ideally we want to run those passes, but that is too risky for what it is worth right
        // now.
    }
    else
    {
        if (errorCountAfter != errorCountBefore)
        {
            // There must have been an error in the loaded module.
        }
        else
        {
            // If we didn't run into any errors, then try to generate
            // IR code for the imported module.
            if (errorCountAfter == 0)
            {
                loadedModule->setIRModule(
                    generateIRForTranslationUnit(getASTBuilder(), translationUnit));
            }
        }
    }
    loadedModulesList.add(loadedModule);
}

RefPtr<Module> Linkage::loadDeserializedModule(
    Name* name,
    const PathInfo& filePathInfo,
    SerialContainerData::Module& moduleEntry,
    DiagnosticSink* sink)
{
    SLANG_AST_BUILDER_RAII(m_astBuilder);
    RefPtr<Module> resultModule;
    if (mapNameToLoadedModules.tryGetValue(name, resultModule))
        return resultModule;
    if (mapPathToLoadedModule.tryGetValue(filePathInfo.getMostUniqueIdentity(), resultModule))
        return resultModule;

    resultModule = new Module(this, m_astBuilder);
    prepareDeserializedModule(moduleEntry, filePathInfo, resultModule, sink);

    loadedModulesList.add(resultModule);
    mapPathToLoadedModule.add(filePathInfo.getMostUniqueIdentity(), resultModule);
    mapNameToLoadedModules.add(name, resultModule);
    return resultModule;
}

RefPtr<Module> Linkage::loadModuleFromIRBlobImpl(
    Name* name,
    const PathInfo& filePathInfo,
    ISlangBlob* fileContentsBlob,
    SourceLoc const& loc,
    DiagnosticSink* sink,
    const LoadedModuleDictionary* additionalLoadedModules)
{
    SLANG_AST_BUILDER_RAII(m_astBuilder);

    RefPtr<Module> resultModule = new Module(this, getASTBuilder());
    resultModule->setName(name);
    ModuleBeingImportedRAII moduleBeingImported(this, resultModule, name, loc);

    String mostUniqueIdentity = filePathInfo.getMostUniqueIdentity();
    SLANG_ASSERT(mostUniqueIdentity.getLength() > 0);

    RiffContainer container;
    MemoryStreamBase readStream(
        FileAccess::Read,
        fileContentsBlob->getBufferPointer(),
        fileContentsBlob->getBufferSize());
    SLANG_RETURN_NULL_ON_FAIL(RiffUtil::read(&readStream, container));

    if (m_optionSet.getBoolOption(CompilerOptionName::UseUpToDateBinaryModule))
    {
        if (!isBinaryModuleUpToDate(filePathInfo.foundPath, &container))
            return nullptr;
    }

    mapPathToLoadedModule.add(mostUniqueIdentity, resultModule);
    mapNameToLoadedModules.add(name, resultModule);

    SerialContainerUtil::ReadOptions readOptions;
    readOptions.linkage = this;
    readOptions.astBuilder = getASTBuilder();
    readOptions.session = getSessionImpl();
    readOptions.sharedASTBuilder = getASTBuilder()->getSharedASTBuilder();
    readOptions.sink = sink;
    readOptions.sourceManager = getSourceManager();
    readOptions.namePool = getNamePool();
    readOptions.modulePath = filePathInfo.foundPath;
    SerialContainerData containerData;
    if (SLANG_FAILED(SerialContainerUtil::read(
            &container,
            readOptions,
            additionalLoadedModules,
            containerData)) ||
        containerData.modules.getCount() != 1)
    {
        mapPathToLoadedModule.remove(mostUniqueIdentity);
        mapNameToLoadedModules.remove(name);
        return nullptr;
    }
    auto moduleEntry = containerData.modules.getFirst();

    prepareDeserializedModule(moduleEntry, filePathInfo, resultModule, sink);

    loadedModulesList.add(resultModule);
    resultModule->setPathInfo(filePathInfo);
    resultModule->getIRModule()->setName(resultModule->getNameObj());

    return resultModule;
}

Module* Linkage::loadModule(String const& name)
{
    // TODO: We either need to have a diagnostics sink
    // get passed into this operation, or associate
    // one with the linkage.
    //
    DiagnosticSink* sink = nullptr;
    return findOrImportModule(getNamePool()->getName(name), SourceLoc(), sink);
}

void Linkage::_diagnoseErrorInImportedModule(DiagnosticSink* sink)
{
    for (auto info = m_modulesBeingImported; info; info = info->next)
    {
        sink->diagnose(info->importLoc, Diagnostics::errorInImportedModule, info->name);
    }
    if (!isInLanguageServer())
    {
        sink->diagnose(SourceLoc(), Diagnostics::complationCeased);
    }
}

RefPtr<Module> Linkage::loadModule(
    Name* name,
    const PathInfo& filePathInfo,
    ISlangBlob* sourceBlob,
    SourceLoc const& srcLoc,
    DiagnosticSink* sink,
    const LoadedModuleDictionary* additionalLoadedModules,
    ModuleBlobType blobType)
{
    if (blobType == ModuleBlobType::IR)
        return loadModuleFromIRBlobImpl(
            name,
            filePathInfo,
            sourceBlob,
            srcLoc,
            sink,
            additionalLoadedModules);

    RefPtr<FrontEndCompileRequest> frontEndReq = new FrontEndCompileRequest(this, nullptr, sink);

    frontEndReq->additionalLoadedModules = additionalLoadedModules;

    RefPtr<TranslationUnitRequest> translationUnit = new TranslationUnitRequest(frontEndReq);
    translationUnit->compileRequest = frontEndReq;
    translationUnit->setModuleName(name);
    Stage impliedStage;
    translationUnit->sourceLanguage = SourceLanguage::Slang;

    // If we are loading from a file with apparaent glsl extension,
    // set the source language to GLSL to enable GLSL compatibility mode.
    if ((SourceLanguage)findSourceLanguageFromPath(filePathInfo.getName(), impliedStage) ==
        SourceLanguage::GLSL)
    {
        translationUnit->sourceLanguage = SourceLanguage::GLSL;
    }

    frontEndReq->addTranslationUnit(translationUnit);

    auto module = translationUnit->getModule();

    ModuleBeingImportedRAII moduleBeingImported(this, module, name, srcLoc);

    // Create an artifact for the source
    auto sourceArtifact = ArtifactUtil::createArtifact(
        ArtifactDesc::make(ArtifactKind::Source, ArtifactPayload::Slang, ArtifactStyle::Unknown));

    if (sourceBlob)
    {
        // If the user has already provided a source blob, use that.
        sourceArtifact->addRepresentation(
            new SourceBlobWithPathInfoArtifactRepresentation(filePathInfo, sourceBlob));
    }
    else if (
        filePathInfo.type == PathInfo::Type::Normal ||
        filePathInfo.type == PathInfo::Type::FoundPath)
    {
        // Create with the 'friendly' name
        // We create that it was loaded from the file system
        sourceArtifact->addRepresentation(new ExtFileArtifactRepresentation(
            filePathInfo.foundPath.getUnownedSlice(),
            getFileSystemExt()));
    }
    else
    {
        return nullptr;
    }

    translationUnit->addSourceArtifact(sourceArtifact);

    if (SLANG_FAILED(translationUnit->requireSourceFiles()))
    {
        // Some problem accessing source files
        return nullptr;
    }
    int errorCountBefore = sink->getErrorCount();
    frontEndReq->parseTranslationUnit(translationUnit);
    int errorCountAfter = sink->getErrorCount();

    if (errorCountAfter != errorCountBefore && !isInLanguageServer())
    {
        _diagnoseErrorInImportedModule(sink);
    }
    if (errorCountAfter && !isInLanguageServer())
    {
        // Something went wrong during the parsing, so we should bail out.
        return nullptr;
    }

    try
    {
        loadParsedModule(frontEndReq, translationUnit, name, filePathInfo);
    }
    catch (const Slang::AbortCompilationException&)
    {
        // Something is fatally wrong, we should return nullptr.
        module = nullptr;
    }
    errorCountAfter = sink->getErrorCount();

    if (errorCountAfter != errorCountBefore && !isInLanguageServer())
    {
        // If something is fatally wrong, we want to report
        // the diagnostic even if we are in language server
        // and processing a different module.
        _diagnoseErrorInImportedModule(sink);
        // Something went wrong during the parsing, so we should bail out.
        return nullptr;
    }

    if (module)
        module->setPathInfo(filePathInfo);
    return module;
}

bool Linkage::isBeingImported(Module* module)
{
    for (auto ii = m_modulesBeingImported; ii; ii = ii->next)
    {
        if (module == ii->module)
            return true;
    }
    return false;
}

// Derive a file name for the module, by taking the given
// identifier, replacing all occurrences of `_` with `-`,
// and then appending `.slang`.
//
// For example, `foo_bar` becomes `foo-bar.slang`.
String getFileNameFromModuleName(Name* name, bool translateUnderScore)
{
    String fileName;
    if (!getText(name).getUnownedSlice().endsWithCaseInsensitive(".slang"))
    {
        StringBuilder sb;
        for (auto c : getText(name))
        {
            if (translateUnderScore && c == '_')
                c = '-';

            sb.append(c);
        }
        sb.append(".slang");
        fileName = sb.produceString();
    }
    else
    {
        fileName = getText(name);
    }
    return fileName;
}

RefPtr<Module> Linkage::findOrImportModule(
    Name* name,
    SourceLoc const& loc,
    DiagnosticSink* sink,
    const LoadedModuleDictionary* loadedModules)
{
    // Have we already loaded a module matching this name?
    //
    RefPtr<LoadedModule> loadedModule;
    if (mapNameToLoadedModules.tryGetValue(name, loadedModule))
    {
        // If the map shows a null module having been loaded,
        // then that means there was a prior load attempt,
        // but it failed, so we won't bother trying again.
        //
        if (!loadedModule)
            return nullptr;

        // If state shows us that the module is already being
        // imported deeper on the call stack, then we've
        // hit a recursive case, and that is an error.
        //
        if (isBeingImported(loadedModule))
        {
            // We seem to be in the middle of loading this module
            sink->diagnose(loc, Diagnostics::recursiveModuleImport, name);
            return nullptr;
        }

        return loadedModule;
    }

    // If the user is providing an additional list of loaded modules, we find
    // if the module being imported is in that list. This allows a translation
    // unit to use previously checked translation units in the same
    // FrontEndCompileRequest.
    Module* previouslyLoadedModule = nullptr;
    if (loadedModules && loadedModules->tryGetValue(name, previouslyLoadedModule))
    {
        return previouslyLoadedModule;
    }

    if (name == getSessionImpl()->glslModuleName)
    {
        // This is a builtin glsl module, just load it from embedded definition.
        auto glslModule = getSessionImpl()->getBuiltinModule(slang::BuiltinModuleName::GLSL);
        if (!glslModule)
        {
            sink->diagnose(loc, Diagnostics::glslModuleNotAvailable, name);
        }
        return glslModule;
    }

    // Next, try to find the file of the given name,
    // using our ordinary include-handling logic.

    IncludeSystem includeSystem(&getSearchDirectories(), getFileSystemExt(), getSourceManager());

    // Get the original path info
    PathInfo pathIncludedFromInfo = getSourceManager()->getPathInfo(loc, SourceLocType::Actual);
    PathInfo filePathInfo;


    // Look for a precompiled module first, if not exist, load from source.
    bool shouldCheckBinaryModuleSettings[2] = {true, false};

    for (auto checkBinaryModule : shouldCheckBinaryModuleSettings)
    {
        // When in language server, we always prefer to use source module if it is available.
        if (isInLanguageServer())
            checkBinaryModule = !checkBinaryModule;

        // Try without translating `_` to `-` first, if that fails, try translating.
        for (int translateUnderScore = 0; translateUnderScore <= 1; translateUnderScore++)
        {
            auto moduleSourceFileName = getFileNameFromModuleName(name, translateUnderScore == 1);
            String fileName;
            if (checkBinaryModule == 1)
                fileName = Path::replaceExt(moduleSourceFileName, "slang-module");
            else
                fileName = moduleSourceFileName;

            ComPtr<ISlangBlob> fileContents;

            // We have to load via the found path - as that is how file was originally loaded
            if (SLANG_FAILED(
                    includeSystem.findFile(fileName, pathIncludedFromInfo.foundPath, filePathInfo)))
            {
                continue;
            }

            // Maybe this was loaded previously at a different relative name?
            if (mapPathToLoadedModule.tryGetValue(
                    filePathInfo.getMostUniqueIdentity(),
                    loadedModule))
                return loadedModule;

            // Try to load it
            if (!fileContents && SLANG_FAILED(includeSystem.loadFile(filePathInfo, fileContents)))
            {
                continue;
            }

            // We've found a file that we can load for the given module, so
            // go ahead and perform the module-load action
            auto resultModule = loadModule(
                name,
                filePathInfo,
                fileContents,
                loc,
                sink,
                loadedModules,
                (checkBinaryModule == 1 ? ModuleBlobType::IR : ModuleBlobType::Source));
            if (resultModule)
                return resultModule;
        }
    }

    // Error: we cannot find the file.
    sink->diagnose(loc, Diagnostics::cannotOpenFile, getFileNameFromModuleName(name, false));
    mapNameToLoadedModules[name] = nullptr;
    return nullptr;
}

SourceFile* Linkage::loadSourceFile(String pathFrom, String path)
{
    IncludeSystem includeSystem(&getSearchDirectories(), getFileSystemExt(), getSourceManager());
    ComPtr<slang::IBlob> blob;
    PathInfo pathInfo;
    SLANG_RETURN_NULL_ON_FAIL(includeSystem.findFile(path, pathFrom, pathInfo));
    SourceFile* sourceFile = nullptr;
    SLANG_RETURN_NULL_ON_FAIL(includeSystem.loadFile(pathInfo, blob, sourceFile));
    return sourceFile;
}

// Check if a serialized module is up-to-date with current compiler options and source files.
bool Linkage::isBinaryModuleUpToDate(String fromPath, RiffContainer* container)
{
    DiagnosticSink sink;
    SerialContainerUtil::ReadOptions readOptions;
    readOptions.linkage = this;
    readOptions.astBuilder = getASTBuilder();
    readOptions.session = getSessionImpl();
    readOptions.sharedASTBuilder = getASTBuilder()->getSharedASTBuilder();
    readOptions.sink = &sink;
    readOptions.sourceManager = getSourceManager();
    readOptions.namePool = getNamePool();
    readOptions.readHeaderOnly = true;

    SerialContainerData containerData;
    if (SLANG_FAILED(SerialContainerUtil::read(container, readOptions, nullptr, containerData)))
        return false;

    if (containerData.modules.getCount() != 1)
        return false;

    auto& moduleHeader = containerData.modules[0];
    DigestBuilder<SHA1> digestBuilder;
    auto version = String(getBuildTagString());
    digestBuilder.append(version);
    m_optionSet.buildHash(digestBuilder);

    // Find the canonical path of the directory containing the module source file.
    String moduleSrcPath = "";
    if (moduleHeader.dependentFiles.getCount())
    {
        moduleSrcPath = moduleHeader.dependentFiles.getFirst();
        IncludeSystem includeSystem(
            &getSearchDirectories(),
            getFileSystemExt(),
            getSourceManager());
        PathInfo modulePathInfo;
        if (SLANG_SUCCEEDED(includeSystem.findFile(moduleSrcPath, fromPath, modulePathInfo)))
        {
            moduleSrcPath = modulePathInfo.foundPath;
            Path::getCanonical(moduleSrcPath, moduleSrcPath);
        }
    }

    for (auto file : moduleHeader.dependentFiles)
    {
        auto sourceFile = loadSourceFile(fromPath, file);
        if (!sourceFile)
        {
            // If we cannot find the source file from `fromPath`,
            // try again from the module's source file path.
            if (moduleHeader.dependentFiles.getCount() != 0)
                sourceFile = loadSourceFile(moduleSrcPath, file);
        }
        if (!sourceFile)
            return false;
        digestBuilder.append(sourceFile->getDigest());
    }
    return digestBuilder.finalize() == moduleHeader.digest;
}

SLANG_NO_THROW bool SLANG_MCALL
Linkage::isBinaryModuleUpToDate(const char* modulePath, slang::IBlob* binaryModuleBlob)
{
    RiffContainer container;
    MemoryStreamBase readStream(
        FileAccess::Read,
        binaryModuleBlob->getBufferPointer(),
        binaryModuleBlob->getBufferSize());
    if (SLANG_FAILED(RiffUtil::read(&readStream, container)))
        return false;
    return isBinaryModuleUpToDate(modulePath, &container);
}

SourceFile* Linkage::findFile(Name* name, SourceLoc loc, IncludeSystem& outIncludeSystem)
{
    auto impl = [&](bool translateUnderScore) -> SourceFile*
    {
        auto fileName = getFileNameFromModuleName(name, translateUnderScore);

        // Next, try to find the file of the given name,
        // using our ordinary include-handling logic.

        auto& searchDirs = getSearchDirectories();
        outIncludeSystem = IncludeSystem(&searchDirs, getFileSystemExt(), getSourceManager());

        // Get the original path info
        PathInfo pathIncludedFromInfo = getSourceManager()->getPathInfo(loc, SourceLocType::Actual);
        PathInfo filePathInfo;

        ComPtr<ISlangBlob> fileContents;

        // We have to load via the found path - as that is how file was originally loaded
        if (SLANG_FAILED(
                outIncludeSystem.findFile(fileName, pathIncludedFromInfo.foundPath, filePathInfo)))
        {
            return nullptr;
        }
        // Otherwise, try to load it.
        SourceFile* sourceFile;
        if (SLANG_FAILED(outIncludeSystem.loadFile(filePathInfo, fileContents, sourceFile)))
        {
            return nullptr;
        }
        return sourceFile;
    };
    if (auto rs = impl(false))
        return rs;
    return impl(true);
}

Linkage::IncludeResult Linkage::findAndIncludeFile(
    Module* module,
    TranslationUnitRequest* translationUnit,
    Name* name,
    SourceLoc const& loc,
    DiagnosticSink* sink)
{
    IncludeResult result;
    result.fileDecl = nullptr;
    result.isNew = false;

    IncludeSystem includeSystem;
    auto sourceFile = findFile(name, loc, includeSystem);
    if (!sourceFile)
    {
        sink->diagnose(loc, Diagnostics::cannotOpenFile, getText(name));
        return result;
    }

    // If the file has already been included, don't need to do anything further.
    if (auto existingFileDecl = module->getIncludedSourceFileMap().tryGetValue(sourceFile))
    {
        result.fileDecl = *existingFileDecl;
        result.isNew = false;
        return result;
    }

    if (isInLanguageServer())
    {
        // HACK: When in language server mode, we will always load the currently opend file as a
        // fresh module even if some previously opened file already references the current file via
        // `import` or `include`. see comments in `WorkspaceVersion::getOrLoadModule()` for the
        // reason behind this. An undesired outcome of this decision is that we could endup
        // including the currently opened file itself via chain of `__include`s because the
        // currently opened file will not have a true unique file system identity that allows it to
        // be deduplicated correct. Therefore we insert a hack logic here to detect re-inclusion by
        // just the file path. We can clean up this hack by making the language server truly support
        // incremental checking so we can reuse the previously loaded module instead of needing to
        // always start with a fresh copy.
        //
        for (auto file : translationUnit->getSourceFiles())
        {
            if (file->getPathInfo().hasFoundPath() &&
                Path::equals(file->getPathInfo().foundPath, sourceFile->getPathInfo().foundPath))
                return result;
        }
    }

    module->addFileDependency(sourceFile);

    // Create a transparent FileDecl to hold all children from the included file.
    auto fileDecl = module->getASTBuilder()->create<FileDecl>();
    fileDecl->nameAndLoc.name = name;
    module->getIncludedSourceFileMap().add(sourceFile, fileDecl);

    FrontEndPreprocessorHandler preprocessorHandler(module, module->getASTBuilder(), sink);
    auto combinedPreprocessorDefinitions = translationUnit->getCombinedPreprocessorDefinitions();
    SourceLanguage sourceLanguage = SourceLanguage::Unknown;
    auto tokens = preprocessSource(
        sourceFile,
        sink,
        &includeSystem,
        combinedPreprocessorDefinitions,
        this,
        sourceLanguage,
        &preprocessorHandler);

    if (sourceLanguage == SourceLanguage::Unknown)
        sourceLanguage = translationUnit->sourceLanguage;

    auto outerScope = module->getModuleDecl()->ownedScope;
    parseSourceFile(
        module->getASTBuilder(),
        translationUnit,
        sourceLanguage,
        tokens,
        sink,
        outerScope,
        fileDecl);

    module->getModuleDecl()->addMember(fileDecl);

    result.fileDecl = fileDecl;
    result.isNew = true;
    return result;
}

//
// ModuleDependencyList
//

void ModuleDependencyList::addDependency(Module* module)
{
    // If we depend on a module, then we depend on everything it depends on.
    //
    // Note: We are processing these sub-depenencies before adding the
    // `module` itself, so that in the common case a module will always
    // appear *after* everything it depends on.
    //
    // However, this rule is being violated in the compiler right now because
    // the modules for hte top-level translation units of a compile request
    // will be added to the list first (using `addLeafDependency`) to
    // maintain compatibility with old behavior. This may be fixed later.
    //
    for (auto subDependency : module->getModuleDependencyList())
    {
        _addDependency(subDependency);
    }
    _addDependency(module);
}

void ModuleDependencyList::addLeafDependency(Module* module)
{
    _addDependency(module);
}

void ModuleDependencyList::_addDependency(Module* module)
{
    if (m_moduleSet.contains(module))
        return;

    m_moduleList.add(module);
    m_moduleSet.add(module);
}

//
// FileDependencyList
//

void FileDependencyList::addDependency(SourceFile* sourceFile)
{
    if (m_fileSet.contains(sourceFile))
        return;

    m_fileList.add(sourceFile);
    m_fileSet.add(sourceFile);
}

void FileDependencyList::addDependency(Module* module)
{
    for (SourceFile* sourceFile : module->getFileDependencyList())
    {
        addDependency(sourceFile);
    }
}

//
// Module
//

Module::Module(Linkage* linkage, ASTBuilder* astBuilder)
    : ComponentType(linkage), m_mangledExportPool(StringSlicePool::Style::Empty)
{
    if (astBuilder)
    {
        m_astBuilder = astBuilder;
    }
    else
    {
        m_astBuilder = linkage->getASTBuilder();
    }
    getOptionSet() = linkage->m_optionSet;
    addModuleDependency(this);
}

ISlangUnknown* Module::getInterface(const Guid& guid)
{
    if (guid == IModule::getTypeGuid())
        return asExternal(this);
    if (guid == IModulePrecompileService_Experimental::getTypeGuid())
        return static_cast<slang::IModulePrecompileService_Experimental*>(this);
    return Super::getInterface(guid);
}

void Module::buildHash(DigestBuilder<SHA1>& builder)
{
    builder.append(computeDigest());
}

slang::DeclReflection* Module::getModuleReflection()
{
    return (slang::DeclReflection*)m_moduleDecl;
}

SHA1::Digest Module::computeDigest()
{
    if (m_digest == SHA1::Digest())
    {
        DigestBuilder<SHA1> digestBuilder;
        auto version = String(getBuildTagString());
        digestBuilder.append(version);
        getOptionSet().buildHash(digestBuilder);

        auto fileDependencies = getFileDependencies();

        for (auto file : fileDependencies)
        {
            digestBuilder.append(file->getDigest());
        }
        m_digest = digestBuilder.finalize();
    }
    return m_digest;
}

void Module::addModuleDependency(Module* module)
{
    m_moduleDependencyList.addDependency(module);
    m_fileDependencyList.addDependency(module);
}

void Module::addFileDependency(SourceFile* sourceFile)
{
    m_fileDependencyList.addDependency(sourceFile);
}

void Module::setModuleDecl(ModuleDecl* moduleDecl)
{
    m_moduleDecl = moduleDecl;
    moduleDecl->module = this;
}

void Module::setName(String name)
{
    m_name = getLinkage()->getNamePool()->getName(name);
}


RefPtr<EntryPoint> Module::findEntryPointByName(UnownedStringSlice const& name)
{
    for (auto entryPoint : m_entryPoints)
    {
        if (entryPoint->getName()->text.getUnownedSlice() == name)
            return entryPoint;
    }

    return nullptr;
}

RefPtr<EntryPoint> Module::findAndCheckEntryPoint(
    UnownedStringSlice const& name,
    SlangStage stage,
    ISlangBlob** outDiagnostics)
{
    // If there is already an entrypoint marked with the [shader] attribute,
    // we should just return that.
    //
    if (auto existingEntryPoint = findEntryPointByName(name))
        return existingEntryPoint;

    // If the function hasn't been marked as [shader], then it won't be discovered
    // by findEntryPointByName. We need to route this to the `findAndValidateEntryPoint`
    // function. To do that we need to setup a FrontEndCompileRequest and a
    // FrontEndEntryPointRequest.
    //
    DiagnosticSink sink(getLinkage()->getSourceManager(), DiagnosticSink::SourceLocationLexer());
    FrontEndCompileRequest frontEndRequest(getLinkage(), StdWriters::getSingleton(), &sink);
    RefPtr<TranslationUnitRequest> tuRequest = new TranslationUnitRequest(&frontEndRequest);
    tuRequest->module = this;
    tuRequest->moduleName = m_name;
    frontEndRequest.translationUnits.add(tuRequest);
    FrontEndEntryPointRequest entryPointRequest(
        &frontEndRequest,
        0,
        getLinkage()->getNamePool()->getName(name),
        Profile((Stage)stage));
    auto result = findAndValidateEntryPoint(&entryPointRequest);
    if (outDiagnostics)
    {
        sink.getBlobIfNeeded(outDiagnostics);
    }
    return result;
}

void Module::_addEntryPoint(EntryPoint* entryPoint)
{
    m_entryPoints.add(entryPoint);
}

static bool _canExportDeclSymbol(ASTNodeType type)
{
    switch (type)
    {
    case ASTNodeType::EmptyDecl:
        {
            return false;
        }
    default:
        break;
    }

    return true;
}

static bool _canRecurseExportSymbol(Decl* decl)
{
    if (as<FunctionDeclBase>(decl) || as<ScopeDecl>(decl))
    {
        return false;
    }
    return true;
}

void Module::_processFindDeclsExportSymbolsRec(Decl* decl)
{
    if (_canExportDeclSymbol(decl->astNodeType))
    {
        // It's a reference to a declaration in another module, so first get the symbol name.
        String mangledName = getMangledName(getCurrentASTBuilder(), decl);

        Index index = Index(m_mangledExportPool.add(mangledName));

        // TODO(JS): It appears that more than one entity might have the same mangled name.
        // So for now we ignore and just take the first one.
        if (index == m_mangledExportSymbols.getCount())
        {
            m_mangledExportSymbols.add(decl);
        }
    }

    if (!_canRecurseExportSymbol(decl))
    {
        // We don't need to recurse any further into this
        return;
    }

    // If it's a container process it's children
    if (auto containerDecl = as<ContainerDecl>(decl))
    {
        for (auto child : containerDecl->members)
        {
            _processFindDeclsExportSymbolsRec(child);
        }
    }

    // GenericDecl is also a container, so do subsequent test
    if (auto genericDecl = as<GenericDecl>(decl))
    {
        _processFindDeclsExportSymbolsRec(genericDecl->inner);
    }
}

NodeBase* Module::findExportFromMangledName(const UnownedStringSlice& slice)
{
    // Will be non zero if has been previously attempted
    if (m_mangledExportSymbols.getCount() == 0)
    {
        // Build up the exported mangled name list
        _processFindDeclsExportSymbolsRec(getModuleDecl());

        // If nothing found, mark that we have tried looking by making
        // m_mangledExportSymbols.getCount() != 0
        if (m_mangledExportSymbols.getCount() == 0)
        {
            m_mangledExportSymbols.add(nullptr);
        }
    }

    const Index index = m_mangledExportPool.findIndex(slice);
    return (index >= 0) ? m_mangledExportSymbols[index] : nullptr;
}

// ComponentType

ComponentType::ComponentType(Linkage* linkage)
    : m_linkage(linkage)
{
}

ComponentType* asInternal(slang::IComponentType* inComponentType)
{
    // Note: we use a `queryInterface` here instead of just a `static_cast`
    // to ensure that the `IComponentType` we get is the preferred/canonical
    // one, which shares its address with the `ComponentType`.
    //
    // TODO: An alternative choice here would be to have a "magic" IID that
    // we pass into `queryInterface` that returns the `ComponentType` directly
    // (without even `addRef`-ing it).
    //
    ComPtr<slang::IComponentType> componentType;
    inComponentType->queryInterface(SLANG_IID_PPV_ARGS(componentType.writeRef()));
    return static_cast<ComponentType*>(componentType.get());
}

ISlangUnknown* ComponentType::getInterface(Guid const& guid)
{
    if (guid == ISlangUnknown::getTypeGuid() || guid == slang::IComponentType::getTypeGuid())
    {
        return static_cast<slang::IComponentType*>(this);
    }
    if (guid == IModulePrecompileService_Experimental::getTypeGuid())
        return static_cast<slang::IModulePrecompileService_Experimental*>(this);
    return nullptr;
}

SLANG_NO_THROW slang::ISession* SLANG_MCALL ComponentType::getSession()
{
    return m_linkage;
}

SLANG_NO_THROW slang::ProgramLayout* SLANG_MCALL
ComponentType::getLayout(Int targetIndex, slang::IBlob** outDiagnostics)
{
    auto linkage = getLinkage();
    if (targetIndex < 0 || targetIndex >= linkage->targets.getCount())
        return nullptr;
    auto target = linkage->targets[targetIndex];

    DiagnosticSink sink(linkage->getSourceManager(), Lexer::sourceLocationLexer);
    auto programLayout = getTargetProgram(target)->getOrCreateLayout(&sink);
    sink.getBlobIfNeeded(outDiagnostics);

    return asExternal(programLayout);
}

static ICastable* _findDiagnosticRepresentation(IArtifact* artifact)
{
    if (auto rep = findAssociatedRepresentation<IArtifactDiagnostics>(artifact))
    {
        return rep;
    }

    for (auto associated : artifact->getAssociated())
    {
        if (isDerivedFrom(associated->getDesc().payload, ArtifactPayload::Diagnostics))
        {
            return associated;
        }
    }
    return nullptr;
}

static IArtifact* _findObfuscatedSourceMap(IArtifact* artifact)
{
    // If we find any obfuscated source maps, we are done
    for (auto associated : artifact->getAssociated())
    {
        const auto desc = associated->getDesc();

        if (isDerivedFrom(desc.payload, ArtifactPayload::SourceMap) &&
            isDerivedFrom(desc.style, ArtifactStyle::Obfuscated))
        {
            return associated;
        }
    }
    return nullptr;
}

SLANG_NO_THROW SlangResult SLANG_MCALL ComponentType::getResultAsFileSystem(
    SlangInt entryPointIndex,
    Int targetIndex,
    ISlangMutableFileSystem** outFileSystem)
{
    ComPtr<ISlangBlob> diagnostics;
    ComPtr<ISlangBlob> code;

    SLANG_RETURN_ON_FAIL(
        getEntryPointCode(entryPointIndex, targetIndex, diagnostics.writeRef(), code.writeRef()));

    auto linkage = getLinkage();

    auto target = linkage->targets[targetIndex];

    auto targetProgram = getTargetProgram(target);

    IArtifact* artifact = targetProgram->getExistingEntryPointResult(entryPointIndex);

    // Add diagnostics id needs be...
    if (diagnostics && !_findDiagnosticRepresentation(artifact))
    {
        // Add as an associated

        auto diagnosticsArtifact = Artifact::create(
            ArtifactDesc::make(Artifact::Kind::HumanText, ArtifactPayload::Diagnostics));
        diagnosticsArtifact->addRepresentationUnknown(diagnostics);

        artifact->addAssociated(diagnosticsArtifact);

        SLANG_ASSERT(diagnosticsArtifact == _findDiagnosticRepresentation(artifact));
    }

    // Add obfuscated source maps
    if (!_findObfuscatedSourceMap(artifact))
    {
        List<IRModule*> irModules;
        enumerateIRModules([&](IRModule* irModule) -> void { irModules.add(irModule); });

        for (auto irModule : irModules)
        {
            if (auto obfuscatedSourceMap = irModule->getObfuscatedSourceMap())
            {
                auto artifactDesc = ArtifactDesc::make(
                    ArtifactKind::Json,
                    ArtifactPayload::SourceMap,
                    ArtifactStyle::Obfuscated);

                // Create the source map artifact
                auto sourceMapArtifact = Artifact::create(
                    artifactDesc,
                    obfuscatedSourceMap->get().m_file.getUnownedSlice());

                sourceMapArtifact->addRepresentation(obfuscatedSourceMap);

                // associate with the artifact
                artifact->addAssociated(sourceMapArtifact);
            }
        }
    }

    // Turn into a file system and return
    ComPtr<ISlangMutableFileSystem> fileSystem(new MemoryFileSystem);

    // Filter the containerArtifact into things that can be written
    ComPtr<IArtifact> writeArtifact;
    SLANG_RETURN_ON_FAIL(ArtifactContainerUtil::filter(artifact, writeArtifact));
    SLANG_RETURN_ON_FAIL(ArtifactContainerUtil::writeContainer(writeArtifact, "", fileSystem));

    *outFileSystem = fileSystem.detach();

    return SLANG_OK;
}

SLANG_NO_THROW SlangResult SLANG_MCALL ComponentType::getEntryPointCode(
    SlangInt entryPointIndex,
    Int targetIndex,
    slang::IBlob** outCode,
    slang::IBlob** outDiagnostics)
{
    auto linkage = getLinkage();
    if (targetIndex < 0 || targetIndex >= linkage->targets.getCount())
        return SLANG_E_INVALID_ARG;
    auto target = linkage->targets[targetIndex];

    auto targetProgram = getTargetProgram(target);

    DiagnosticSink sink(linkage->getSourceManager(), Lexer::sourceLocationLexer);
    applySettingsToDiagnosticSink(&sink, &sink, linkage->m_optionSet);
    applySettingsToDiagnosticSink(&sink, &sink, m_optionSet);

    IArtifact* artifact = targetProgram->getOrCreateEntryPointResult(entryPointIndex, &sink);
    sink.getBlobIfNeeded(outDiagnostics);

    if (artifact == nullptr)
        return SLANG_FAIL;

    return artifact->loadBlob(ArtifactKeep::Yes, outCode);
}

SLANG_NO_THROW void SLANG_MCALL ComponentType::getEntryPointHash(
    SlangInt entryPointIndex,
    SlangInt targetIndex,
    slang::IBlob** outHash)
{
    DigestBuilder<SHA1> builder;

    // A note on enums that may be hashed in as part of the following two function calls:
    //
    // While enums are not guaranteed to be encoded the same way across all versions of
    // the compiler, part of hashing the linkage is hashing in the compiler version.
    // Consequently, any encoding differences as a result of different compiler versions
    // will already be reflected in the resulting hash.
    getLinkage()->buildHash(builder, targetIndex);

    buildHash(builder);

    // Add the name and name override for the specified entry point to the hash.
    auto entryPointName = getEntryPoint(entryPointIndex)->getName()->text;
    builder.append(entryPointName);
    auto entryPointMangledName = getEntryPointMangledName(entryPointIndex);
    builder.append(entryPointMangledName);
    auto entryPointNameOverride = getEntryPointNameOverride(entryPointIndex);
    builder.append(entryPointNameOverride);

    auto hash = builder.finalize().toBlob();
    *outHash = hash.detach();
}

SLANG_NO_THROW SlangResult SLANG_MCALL ComponentType::getEntryPointHostCallable(
    int entryPointIndex,
    int targetIndex,
    ISlangSharedLibrary** outSharedLibrary,
    slang::IBlob** outDiagnostics)
{
    auto linkage = getLinkage();
    if (targetIndex < 0 || targetIndex >= linkage->targets.getCount())
        return SLANG_E_INVALID_ARG;
    auto target = linkage->targets[targetIndex];

    auto targetProgram = getTargetProgram(target);

    DiagnosticSink sink(linkage->getSourceManager(), Lexer::sourceLocationLexer);
    applySettingsToDiagnosticSink(&sink, &sink, m_optionSet);

    IArtifact* artifact = targetProgram->getOrCreateEntryPointResult(entryPointIndex, &sink);
    sink.getBlobIfNeeded(outDiagnostics);

    if (artifact == nullptr)
        return SLANG_FAIL;

    return artifact->loadSharedLibrary(ArtifactKeep::Yes, outSharedLibrary);
}

SLANG_NO_THROW SlangResult SLANG_MCALL ComponentType::getEntryPointMetadata(
    SlangInt entryPointIndex,
    Int targetIndex,
    slang::IMetadata** outMetadata,
    slang::IBlob** outDiagnostics)
{
    auto linkage = getLinkage();
    if (targetIndex < 0 || targetIndex >= linkage->targets.getCount())
        return SLANG_E_INVALID_ARG;
    auto target = linkage->targets[targetIndex];

    auto targetProgram = getTargetProgram(target);

    DiagnosticSink sink(linkage->getSourceManager(), Lexer::sourceLocationLexer);
    applySettingsToDiagnosticSink(&sink, &sink, linkage->m_optionSet);
    applySettingsToDiagnosticSink(&sink, &sink, m_optionSet);

    IArtifact* artifact = targetProgram->getOrCreateEntryPointResult(entryPointIndex, &sink);
    sink.getBlobIfNeeded(outDiagnostics);

    if (artifact == nullptr)
        return SLANG_E_NOT_AVAILABLE;

    auto metadata = findAssociatedRepresentation<IArtifactPostEmitMetadata>(artifact);
    if (!metadata)
        return SLANG_E_NOT_AVAILABLE;

    *outMetadata = static_cast<slang::IMetadata*>(metadata);
    (*outMetadata)->addRef();
    return SLANG_OK;
}

RefPtr<ComponentType> ComponentType::specialize(
    SpecializationArg const* inSpecializationArgs,
    SlangInt specializationArgCount,
    DiagnosticSink* sink)
{
    if (specializationArgCount == 0)
    {
        return this;
    }

    List<SpecializationArg> specializationArgs;
    specializationArgs.addRange(inSpecializationArgs, specializationArgCount);

    // We next need to validate that the specialization arguments
    // make sense, and also expand them to include any derived data
    // (e.g., interface conformance witnesses) that doesn't get
    // passed explicitly through the API interface.
    //
    RefPtr<SpecializationInfo> specializationInfo =
        _validateSpecializationArgs(specializationArgs.getBuffer(), specializationArgCount, sink);

    return new SpecializedComponentType(this, specializationInfo, specializationArgs, sink);
}

SLANG_NO_THROW SlangResult SLANG_MCALL ComponentType::specialize(
    slang::SpecializationArg const* specializationArgs,
    SlangInt specializationArgCount,
    slang::IComponentType** outSpecializedComponentType,
    ISlangBlob** outDiagnostics)
{
    DiagnosticSink sink(getLinkage()->getSourceManager(), Lexer::sourceLocationLexer);

    // First let's check if the number of arguments given matches
    // the number of parameters that are present on this component type.
    //
    auto specializationParamCount = getSpecializationParamCount();
    if (specializationArgCount != specializationParamCount)
    {
        sink.diagnose(
            SourceLoc(),
            Diagnostics::mismatchSpecializationArguments,
            specializationParamCount,
            specializationArgCount);
        sink.getBlobIfNeeded(outDiagnostics);
        return SLANG_FAIL;
    }

    List<SpecializationArg> expandedArgs;
    for (Int aa = 0; aa < specializationArgCount; ++aa)
    {
        auto apiArg = specializationArgs[aa];

        SpecializationArg expandedArg;
        switch (apiArg.kind)
        {
        case slang::SpecializationArg::Kind::Type:
            expandedArg.val = asInternal(apiArg.type);
            break;

        default:
            sink.getBlobIfNeeded(outDiagnostics);
            return SLANG_FAIL;
        }
        expandedArgs.add(expandedArg);
    }

    auto specializedComponentType =
        specialize(expandedArgs.getBuffer(), expandedArgs.getCount(), &sink);

    sink.getBlobIfNeeded(outDiagnostics);

    *outSpecializedComponentType = specializedComponentType.detach();

    return SLANG_OK;
}

SLANG_NO_THROW SlangResult SLANG_MCALL
ComponentType::renameEntryPoint(const char* newName, IComponentType** outEntryPoint)
{
    RefPtr<RenamedEntryPointComponentType> result =
        new RenamedEntryPointComponentType(this, newName);
    *outEntryPoint = result.detach();
    return SLANG_OK;
}

RefPtr<ComponentType> fillRequirements(ComponentType* inComponentType);

SLANG_NO_THROW SlangResult SLANG_MCALL
ComponentType::link(slang::IComponentType** outLinkedComponentType, ISlangBlob** outDiagnostics)
{
    // TODO: It should be possible for `fillRequirements` to fail,
    // in cases where we have a dependency that can't be automatically
    // resolved.
    //
    SLANG_UNUSED(outDiagnostics);

    DiagnosticSink sink(getLinkage()->getSourceManager(), Lexer::sourceLocationLexer);

    try
    {
        auto linked = fillRequirements(this);
        if (!linked)
            return SLANG_FAIL;

        *outLinkedComponentType = ComPtr<slang::IComponentType>(linked).detach();
        return SLANG_OK;
    }
    catch (const AbortCompilationException& e)
    {
        outputExceptionDiagnostic(e, sink, outDiagnostics);
        return SLANG_FAIL;
    }
    catch (const Exception& e)
    {
        outputExceptionDiagnostic(e, sink, outDiagnostics);
        return SLANG_FAIL;
    }
    catch (...)
    {
        outputExceptionDiagnostic(sink, outDiagnostics);
        return SLANG_FAIL;
    }
}

SLANG_NO_THROW SlangResult SLANG_MCALL ComponentType::linkWithOptions(
    slang::IComponentType** outLinkedComponentType,
    uint32_t count,
    slang::CompilerOptionEntry* entries,
    ISlangBlob** outDiagnostics)
{
    SLANG_RETURN_ON_FAIL(link(outLinkedComponentType, outDiagnostics));

    auto linked = *outLinkedComponentType;

    if (linked)
    {
        static_cast<ComponentType*>(linked)->getOptionSet().load(count, entries);
    }

    return SLANG_OK;
}

/// Visitor used by `ComponentType::enumerateModules`
struct EnumerateModulesVisitor : ComponentTypeVisitor
{
    EnumerateModulesVisitor(ComponentType::EnumerateModulesCallback callback, void* userData)
        : m_callback(callback), m_userData(userData)
    {
    }

    ComponentType::EnumerateModulesCallback m_callback;
    void* m_userData;

    void visitEntryPoint(EntryPoint*, EntryPoint::EntryPointSpecializationInfo*) SLANG_OVERRIDE {}

    void visitRenamedEntryPoint(
        RenamedEntryPointComponentType* entryPoint,
        EntryPoint::EntryPointSpecializationInfo* specializationInfo) SLANG_OVERRIDE
    {
        entryPoint->getBase()->acceptVisitor(this, specializationInfo);
    }

    void visitModule(Module* module, Module::ModuleSpecializationInfo*) SLANG_OVERRIDE
    {
        m_callback(module, m_userData);
    }

    void visitComposite(
        CompositeComponentType* composite,
        CompositeComponentType::CompositeSpecializationInfo* specializationInfo) SLANG_OVERRIDE
    {
        visitChildren(composite, specializationInfo);
    }

    void visitSpecialized(SpecializedComponentType* specialized) SLANG_OVERRIDE
    {
        visitChildren(specialized);
    }

    void visitTypeConformance(TypeConformance* conformance) SLANG_OVERRIDE
    {
        SLANG_UNUSED(conformance);
    }
};


void ComponentType::enumerateModules(EnumerateModulesCallback callback, void* userData)
{
    EnumerateModulesVisitor visitor(callback, userData);
    acceptVisitor(&visitor, nullptr);
}

/// Visitor used by `ComponentType::enumerateIRModules`
struct EnumerateIRModulesVisitor : ComponentTypeVisitor
{
    EnumerateIRModulesVisitor(ComponentType::EnumerateIRModulesCallback callback, void* userData)
        : m_callback(callback), m_userData(userData)
    {
    }

    ComponentType::EnumerateIRModulesCallback m_callback;
    void* m_userData;

    void visitEntryPoint(EntryPoint*, EntryPoint::EntryPointSpecializationInfo*) SLANG_OVERRIDE {}

    void visitRenamedEntryPoint(
        RenamedEntryPointComponentType* entryPoint,
        EntryPoint::EntryPointSpecializationInfo* specializationInfo) SLANG_OVERRIDE
    {
        entryPoint->getBase()->acceptVisitor(this, specializationInfo);
    }

    void visitModule(Module* module, Module::ModuleSpecializationInfo*) SLANG_OVERRIDE
    {
        m_callback(module->getIRModule(), m_userData);
    }

    void visitComposite(
        CompositeComponentType* composite,
        CompositeComponentType::CompositeSpecializationInfo* specializationInfo) SLANG_OVERRIDE
    {
        visitChildren(composite, specializationInfo);
    }

    void visitSpecialized(SpecializedComponentType* specialized) SLANG_OVERRIDE
    {
        visitChildren(specialized);

        m_callback(specialized->getIRModule(), m_userData);
    }

    void visitTypeConformance(TypeConformance* conformance) SLANG_OVERRIDE
    {
        m_callback(conformance->getIRModule(), m_userData);
    }
};

void ComponentType::enumerateIRModules(EnumerateIRModulesCallback callback, void* userData)
{
    EnumerateIRModulesVisitor visitor(callback, userData);
    acceptVisitor(&visitor, nullptr);
}

IArtifact* ComponentType::getTargetArtifact(Int targetIndex, slang::IBlob** outDiagnostics)
{
    auto linkage = getLinkage();
    if (targetIndex < 0 || targetIndex >= linkage->targets.getCount())
        return nullptr;
    ComPtr<IArtifact> artifact;
    if (m_targetArtifacts.tryGetValue(targetIndex, artifact))
    {
        return artifact.get();
    }

    // If the user hasn't specified any entry points, then we should
    // discover all entrypoints that are defined in linked modules, and
    // include all of them in the compile.
    //
    if (getEntryPointCount() == 0)
    {
        List<Module*> modules;
        this->enumerateModules([&](Module* module) { modules.add(module); });
        List<RefPtr<ComponentType>> components;
        components.add(this);
        bool entryPointsDiscovered = false;
        for (auto module : modules)
        {
            for (auto entryPoint : module->getEntryPoints())
            {
                components.add(entryPoint);
                entryPointsDiscovered = true;
            }
        }

        // If any entry points were discovered, then we should emit the program with entrypoints
        // linked.
        if (entryPointsDiscovered)
        {
            RefPtr<CompositeComponentType> composite =
                new CompositeComponentType(linkage, components);
            ComPtr<IComponentType> linkedComponentType;
            SLANG_RETURN_NULL_ON_FAIL(
                composite->link(linkedComponentType.writeRef(), outDiagnostics));
            auto targetArtifact = static_cast<ComponentType*>(linkedComponentType.get())
                                      ->getTargetArtifact(targetIndex, outDiagnostics);
            if (targetArtifact)
            {
                m_targetArtifacts[targetIndex] = targetArtifact;
            }
            return targetArtifact;
        }
    }

    auto target = linkage->targets[targetIndex];
    auto targetProgram = getTargetProgram(target);

    DiagnosticSink sink(linkage->getSourceManager(), Lexer::sourceLocationLexer);
    applySettingsToDiagnosticSink(&sink, &sink, linkage->m_optionSet);
    applySettingsToDiagnosticSink(&sink, &sink, m_optionSet);

    IArtifact* targetArtifact = targetProgram->getOrCreateWholeProgramResult(&sink);
    sink.getBlobIfNeeded(outDiagnostics);
    m_targetArtifacts[targetIndex] = ComPtr<IArtifact>(targetArtifact);
    return targetArtifact;
}

SLANG_NO_THROW SlangResult SLANG_MCALL
ComponentType::getTargetCode(Int targetIndex, slang::IBlob** outCode, slang::IBlob** outDiagnostics)
{
    IArtifact* artifact = getTargetArtifact(targetIndex, outDiagnostics);

    if (artifact == nullptr)
        return SLANG_FAIL;

    return artifact->loadBlob(ArtifactKeep::Yes, outCode);
}

SLANG_NO_THROW SlangResult SLANG_MCALL ComponentType::getTargetMetadata(
    Int targetIndex,
    slang::IMetadata** outMetadata,
    slang::IBlob** outDiagnostics)
{
    IArtifact* artifact = getTargetArtifact(targetIndex, outDiagnostics);

    if (artifact == nullptr)
        return SLANG_FAIL;

    auto metadata = findAssociatedRepresentation<IArtifactPostEmitMetadata>(artifact);
    if (!metadata)
        return SLANG_E_NOT_AVAILABLE;
    *outMetadata = static_cast<slang::IMetadata*>(metadata);
    (*outMetadata)->addRef();
    return SLANG_OK;
}

//
// CompositeComponentType
//

RefPtr<ComponentType> CompositeComponentType::create(
    Linkage* linkage,
    List<RefPtr<ComponentType>> const& childComponents)
{
    // TODO: We should ideally be caching the results of
    // composition on the `linkage`, so that if we get
    // asked for the same composite again later we re-use
    // it rather than re-create it.
    //
    // Similarly, we might want to do some amount of
    // work to "canonicalize" the input for composition.
    // E.g., if the user does:
    //
    //    X = compose(A,B);
    //    Y = compose(C,D);
    //    Z = compose(X,Y);
    //
    //    W = compose(A, B, C, D);
    //
    // Then there is no observable difference between
    // Z and W, so we might prefer to have them be identical.

    // If there is only a single child, then we should
    // just return that child rather than create a dummy composite.
    //
    if (childComponents.getCount() == 1)
    {
        return childComponents[0];
    }

    return new CompositeComponentType(linkage, childComponents);
}


CompositeComponentType::CompositeComponentType(
    Linkage* linkage,
    List<RefPtr<ComponentType>> const& childComponents)
    : ComponentType(linkage), m_childComponents(childComponents)
{
    HashSet<ComponentType*> requirementsSet;
    for (auto child : childComponents)
    {
        child->enumerateModules([&](Module* module) { requirementsSet.add(module); });
    }

    for (auto child : childComponents)
    {
        auto childEntryPointCount = child->getEntryPointCount();
        for (Index cc = 0; cc < childEntryPointCount; ++cc)
        {
            m_entryPoints.add(child->getEntryPoint(cc));
            m_entryPointMangledNames.add(child->getEntryPointMangledName(cc));
            m_entryPointNameOverrides.add(child->getEntryPointNameOverride(cc));
        }

        auto childShaderParamCount = child->getShaderParamCount();
        for (Index pp = 0; pp < childShaderParamCount; ++pp)
        {
            m_shaderParams.add(child->getShaderParam(pp));
        }

        auto childSpecializationParamCount = child->getSpecializationParamCount();
        for (Index pp = 0; pp < childSpecializationParamCount; ++pp)
        {
            m_specializationParams.add(child->getSpecializationParam(pp));
        }

        for (auto module : child->getModuleDependencies())
        {
            m_moduleDependencyList.addDependency(module);
        }
        for (auto sourceFile : child->getFileDependencies())
        {
            m_fileDependencyList.addDependency(sourceFile);
        }

        auto childRequirementCount = child->getRequirementCount();
        for (Index rr = 0; rr < childRequirementCount; ++rr)
        {
            auto childRequirement = child->getRequirement(rr);
            if (!requirementsSet.contains(childRequirement))
            {
                requirementsSet.add(childRequirement);
                m_requirements.add(childRequirement);
            }
        }
    }
}

void CompositeComponentType::buildHash(DigestBuilder<SHA1>& builder)
{
    auto componentCount = getChildComponentCount();

    for (Index i = 0; i < componentCount; ++i)
    {
        getChildComponent(i)->buildHash(builder);
    }
}

Index CompositeComponentType::getEntryPointCount()
{
    return m_entryPoints.getCount();
}

RefPtr<EntryPoint> CompositeComponentType::getEntryPoint(Index index)
{
    return m_entryPoints[index];
}

String CompositeComponentType::getEntryPointMangledName(Index index)
{
    return m_entryPointMangledNames[index];
}

String CompositeComponentType::getEntryPointNameOverride(Index index)
{
    return m_entryPointNameOverrides[index];
}

Index CompositeComponentType::getShaderParamCount()
{
    return m_shaderParams.getCount();
}

ShaderParamInfo CompositeComponentType::getShaderParam(Index index)
{
    return m_shaderParams[index];
}

Index CompositeComponentType::getSpecializationParamCount()
{
    return m_specializationParams.getCount();
}

SpecializationParam const& CompositeComponentType::getSpecializationParam(Index index)
{
    return m_specializationParams[index];
}

Index CompositeComponentType::getRequirementCount()
{
    return m_requirements.getCount();
}

RefPtr<ComponentType> CompositeComponentType::getRequirement(Index index)
{
    return m_requirements[index];
}

List<Module*> const& CompositeComponentType::getModuleDependencies()
{
    return m_moduleDependencyList.getModuleList();
}

List<SourceFile*> const& CompositeComponentType::getFileDependencies()
{
    return m_fileDependencyList.getFileList();
}

void CompositeComponentType::acceptVisitor(
    ComponentTypeVisitor* visitor,
    SpecializationInfo* specializationInfo)
{
    visitor->visitComposite(this, as<CompositeSpecializationInfo>(specializationInfo));
}

RefPtr<ComponentType::SpecializationInfo> CompositeComponentType::_validateSpecializationArgsImpl(
    SpecializationArg const* args,
    Index argCount,
    DiagnosticSink* sink)
{
    SLANG_UNUSED(argCount);

    RefPtr<CompositeSpecializationInfo> specializationInfo = new CompositeSpecializationInfo();

    Index offset = 0;
    for (auto child : m_childComponents)
    {
        auto childParamCount = child->getSpecializationParamCount();
        SLANG_ASSERT(offset + childParamCount <= argCount);

        auto childInfo = child->_validateSpecializationArgs(args + offset, childParamCount, sink);

        specializationInfo->childInfos.add(childInfo);

        offset += childParamCount;
    }
    return specializationInfo;
}

//
// SpecializedComponentType
//

/// Utility type for collecting modules references by types/declarations
struct SpecializationArgModuleCollector : ComponentTypeVisitor
{
    HashSet<Module*> m_modulesSet;
    List<Module*> m_modulesList;

    void addModule(Module* module)
    {
        m_modulesList.add(module);
        m_modulesSet.add(module);
    }

    void maybeAddModule(Module* module)
    {
        if (!module)
            return;
        if (m_modulesSet.contains(module))
            return;

        addModule(module);
    }

    void collectReferencedModules(Decl* decl)
    {
        auto module = getModule(decl);
        maybeAddModule(module);
    }

    void collectReferencedModules(SubstitutionSet substitutions)
    {
        substitutions.forEachGenericSubstitution(
            [this](GenericDecl*, Val::OperandView<Val> args)
            {
                for (auto arg : args)
                {
                    collectReferencedModules(arg);
                }
            });
    }

    void collectReferencedModules(DeclRefBase* declRef)
    {
        collectReferencedModules(declRef->getDecl());
        collectReferencedModules(SubstitutionSet(declRef));
    }

    void collectReferencedModules(Type* type)
    {
        if (auto declRefType = as<DeclRefType>(type))
        {
            collectReferencedModules(declRefType->getDeclRef());
        }

        // TODO: Handle non-decl-ref composite type cases
        // (e.g., function types).
    }

    void collectReferencedModules(Val* val)
    {
        if (auto type = as<Type>(val))
        {
            collectReferencedModules(type);
        }
        else if (auto declRefVal = as<GenericParamIntVal>(val))
        {
            collectReferencedModules(declRefVal->getDeclRef());
        }

        // TODO: other cases of values that could reference
        // a declaration.
    }

    void collectReferencedModules(List<ExpandedSpecializationArg> const& args)
    {
        for (auto arg : args)
        {
            collectReferencedModules(arg.val);
            collectReferencedModules(arg.witness);
        }
    }

    //
    // ComponentTypeVisitor methods
    //

    void visitEntryPoint(
        EntryPoint* entryPoint,
        EntryPoint::EntryPointSpecializationInfo* specializationInfo) SLANG_OVERRIDE
    {
        SLANG_UNUSED(entryPoint);

        if (!specializationInfo)
            return;

        collectReferencedModules(specializationInfo->specializedFuncDeclRef);
        collectReferencedModules(specializationInfo->existentialSpecializationArgs);
    }

    void visitRenamedEntryPoint(
        RenamedEntryPointComponentType* entryPoint,
        EntryPoint::EntryPointSpecializationInfo* specializationInfo) SLANG_OVERRIDE
    {
        entryPoint->getBase()->acceptVisitor(this, specializationInfo);
    }

    void visitModule(Module* module, Module::ModuleSpecializationInfo* specializationInfo)
        SLANG_OVERRIDE
    {
        SLANG_UNUSED(module);

        if (!specializationInfo)
            return;

        for (auto arg : specializationInfo->genericArgs)
        {
            collectReferencedModules(arg.argVal);
        }
        collectReferencedModules(specializationInfo->existentialArgs);
    }

    void visitComposite(
        CompositeComponentType* composite,
        CompositeComponentType::CompositeSpecializationInfo* specializationInfo) SLANG_OVERRIDE
    {
        visitChildren(composite, specializationInfo);
    }

    void visitSpecialized(SpecializedComponentType* specialized) SLANG_OVERRIDE
    {
        visitChildren(specialized);
    }

    void visitTypeConformance(TypeConformance* conformance) SLANG_OVERRIDE
    {
        SLANG_UNUSED(conformance);
    }
};

SpecializedComponentType::SpecializedComponentType(
    ComponentType* base,
    ComponentType::SpecializationInfo* specializationInfo,
    List<SpecializationArg> const& specializationArgs,
    DiagnosticSink* sink)
    : ComponentType(base->getLinkage())
    , m_base(base)
    , m_specializationInfo(specializationInfo)
    , m_specializationArgs(specializationArgs)
{
    m_optionSet.overrideWith(base->getOptionSet());

    m_irModule = generateIRForSpecializedComponentType(this, sink);

    // We need to account for the fact that a specialized
    // entity like `myShader<SomeType>` needs to not only
    // depend on the module(s) that `myShader` depends on,
    // but also on any modules that `SomeType` depends on.
    //
    // We will set up a "collector" type that will be
    // used to build a list of these additional modules.
    //
    SpecializationArgModuleCollector moduleCollector;

    // We don't want to go adding additional requirements for
    // modules that the base component type already includes,
    // so we will add those to the set of modules in
    // the collector before we starting trying to add others.
    //
    base->enumerateModules([&](Module* module) { moduleCollector.m_modulesSet.add(module); });

    // In order to collect the additional modules, we need
    // to inspect the specialization arguments and see what
    // they depend on.
    //
    // Naively, it seems like we'd just want to iterate
    // over `specializationArgs`, which gives the specialization
    // arguments as the user supplied them. However, such
    // an approach would have a subtle problem.
    //
    // If we have a generic entry point like:
    //
    //      // In module A
    //      myShader<T : IThing>
    //
    //
    // And the type `SomeType` that is being used as an argument doesn't
    // directly conform to `IThing`:
    //
    //      // In module B
    //      struct SomeType { ... }
    //
    // and the conformance of `SomeType` to `IThing` is
    // coming from yet another module:
    //
    //      // In module C
    //      import B;
    //      extension SomeType : IThing { ... }
    //
    // In this case, the specialized component for `myShader<SomeType>`
    // needs to depend on all of:
    //
    // * Module A, because it defines `myShader`
    // * Module B, because it defines `SomeType`
    // * Module C, because it defines the conformance `SomeType : IThing`
    //
    // We thus need to iterate over a form of the specialization
    // arguments that includes the "expanded" arguments like
    // interface conformance witnesses that got added during
    // semantic checking.
    //
    // The expanded arguments are being stored in the `specializationInfo`
    // today (for use by downstream code generation), and the easiest
    // way to walk that information and get to the leaf nodes where
    // the expanded arguments are stored is to apply a visitor to
    // the specialized component type we are in the middle of constructing.
    //
    moduleCollector.visitSpecialized(this);

    // Now that we've collected our additional information, we can
    // start to build up the final lists for the specialized component type.
    //
    // The starting point for our lists comes from the base component type.
    //
    m_moduleDependencies = base->getModuleDependencies();
    m_fileDependencies = base->getFileDependencies();

    Index baseRequirementCount = base->getRequirementCount();
    for (Index r = 0; r < baseRequirementCount; r++)
    {
        m_requirements.add(base->getRequirement(r));
    }

    // The specialized component type will need to have additional
    // dependencies and requirements based on the modules that
    // were collected when looking at the specialization arguments.

    // We want to avoid adding the same file dependency more than once.
    //
    HashSet<SourceFile*> fileDependencySet;
    for (SourceFile* sourceFile : m_fileDependencies)
        fileDependencySet.add(sourceFile);

    for (auto module : moduleCollector.m_modulesList)
    {
        // The specialized component type will have an open (unsatisfied)
        // requirement for each of the modules that its specialization
        // arguments need.
        //
        // Note: what this means in practice is that the component type
        // records that the given module(s) will need to be linked in
        // before final code can be generated, but it importantly
        // does not dictate the final placement of the parameters from
        // those modules in the layout.
        //
        m_requirements.add(module);

        // The speciialized component type will also have a dependency
        // on all the files that any of the modules involved in
        // it depend on (including those that are required but not
        // yet linked in).
        //
        // The file path information is what a client would need to
        // use to decide if kernel code is out of date compared to
        // source files, so we want to include anything that could
        // affect the validity of generated code.
        //
        for (SourceFile* sourceFile : module->getFileDependencies())
        {
            if (fileDependencySet.contains(sourceFile))
                continue;
            fileDependencySet.add(sourceFile);
            m_fileDependencies.add(sourceFile);
        }

        // Finalyl we also add the module for the specialization arguments
        // to the list of modules that would be used for legacy lookup
        // operations where we need an implicit/default scope to use
        // and want it to be expansive.
        //
        // TODO: This stuff really isn't worth keeping around long
        // term, and we should ditch the entire "legacy lookup" idea.
        //
        m_moduleDependencies.add(module);
    }

    // Because we are specializing shader code, the mangled entry
    // point names for this component type may be different than
    // for the base component type (e.g., the mangled name for `f<int>`
    // is different than that that of the generic `f` function
    // itself).
    //
    // We will compute the mangled names of all the entry points and
    // store them here, so that we don't have to do it on the fly.
    // Because the `ComponentType` structure is hierarchical, we
    // need to use a recursive visitor to compute the names,
    // and we will define that visitor locally:
    //
    struct EntryPointMangledNameCollector : ComponentTypeVisitor
    {
        List<String>* mangledEntryPointNames;
        List<String>* entryPointNameOverrides;

        void visitEntryPoint(
            EntryPoint* entryPoint,
            EntryPoint::EntryPointSpecializationInfo* specializationInfo) SLANG_OVERRIDE
        {
            auto funcDeclRef = entryPoint->getFuncDeclRef();
            if (specializationInfo)
                funcDeclRef = specializationInfo->specializedFuncDeclRef;

            (*mangledEntryPointNames).add(getMangledName(m_astBuilder, funcDeclRef));
            (*entryPointNameOverrides).add(entryPoint->getEntryPointNameOverride(0));
        }

        void visitRenamedEntryPoint(
            RenamedEntryPointComponentType* entryPoint,
            EntryPoint::EntryPointSpecializationInfo* specializationInfo) SLANG_OVERRIDE
        {
            entryPoint->getBase()->acceptVisitor(this, specializationInfo);
            (*entryPointNameOverrides).getLast() = entryPoint->getEntryPointNameOverride(0);
        }

        void visitModule(Module*, Module::ModuleSpecializationInfo*) SLANG_OVERRIDE {}
        void visitComposite(
            CompositeComponentType* composite,
            CompositeComponentType::CompositeSpecializationInfo* specializationInfo) SLANG_OVERRIDE
        {
            visitChildren(composite, specializationInfo);
        }
        void visitSpecialized(SpecializedComponentType* specialized) SLANG_OVERRIDE
        {
            visitChildren(specialized);
        }
        void visitTypeConformance(TypeConformance* conformance) SLANG_OVERRIDE
        {
            SLANG_UNUSED(conformance);
        }
        EntryPointMangledNameCollector(ASTBuilder* astBuilder)
            : m_astBuilder(astBuilder)
        {
        }
        ASTBuilder* m_astBuilder;
    };

    // With the visitor defined, we apply it to ourself to compute
    // and collect the mangled entry point names.
    //
    EntryPointMangledNameCollector collector(getLinkage()->getASTBuilder());
    collector.mangledEntryPointNames = &m_entryPointMangledNames;
    collector.entryPointNameOverrides = &m_entryPointNameOverrides;
    collector.visitSpecialized(this);
}

void SpecializedComponentType::buildHash(DigestBuilder<SHA1>& builder)
{
    auto specializationArgCount = getSpecializationArgCount();
    for (Index i = 0; i < specializationArgCount; ++i)
    {
        auto specializationArg = getSpecializationArg(i);
        auto argString = specializationArg.val->toString();
        builder.append(argString);
    }

    getBaseComponentType()->buildHash(builder);
}

void SpecializedComponentType::acceptVisitor(
    ComponentTypeVisitor* visitor,
    SpecializationInfo* specializationInfo)
{
    SLANG_ASSERT(specializationInfo == nullptr);
    SLANG_UNUSED(specializationInfo);
    visitor->visitSpecialized(this);
}

Index SpecializedComponentType::getRequirementCount()
{
    return m_requirements.getCount();
}

RefPtr<ComponentType> SpecializedComponentType::getRequirement(Index index)
{
    return m_requirements[index];
}

String SpecializedComponentType::getEntryPointMangledName(Index index)
{
    return m_entryPointMangledNames[index];
}

String SpecializedComponentType::getEntryPointNameOverride(Index index)
{
    return m_entryPointNameOverrides[index];
}

// RenamedEntryPointComponentType

RenamedEntryPointComponentType::RenamedEntryPointComponentType(ComponentType* base, String newName)
    : ComponentType(base->getLinkage()), m_base(base), m_entryPointNameOverride(newName)
{
}

void RenamedEntryPointComponentType::acceptVisitor(
    ComponentTypeVisitor* visitor,
    SpecializationInfo* specializationInfo)
{
    visitor->visitRenamedEntryPoint(
        this,
        as<EntryPoint::EntryPointSpecializationInfo>(specializationInfo));
}

void RenamedEntryPointComponentType::buildHash(DigestBuilder<SHA1>& builder)
{
    SLANG_UNUSED(builder);
}

void ComponentTypeVisitor::visitChildren(
    CompositeComponentType* composite,
    CompositeComponentType::CompositeSpecializationInfo* specializationInfo)
{
    auto childCount = composite->getChildComponentCount();
    for (Index ii = 0; ii < childCount; ++ii)
    {
        auto child = composite->getChildComponent(ii);
        auto childSpecializationInfo =
            specializationInfo ? specializationInfo->childInfos[ii] : nullptr;

        child->acceptVisitor(this, childSpecializationInfo);
    }
}

void ComponentTypeVisitor::visitChildren(SpecializedComponentType* specialized)
{
    specialized->getBaseComponentType()->acceptVisitor(this, specialized->getSpecializationInfo());
}

TargetProgram* ComponentType::getTargetProgram(TargetRequest* target)
{
    RefPtr<TargetProgram> targetProgram;
    if (!m_targetPrograms.tryGetValue(target, targetProgram))
    {
        targetProgram = new TargetProgram(this, target);
        m_targetPrograms[target] = targetProgram;
    }
    return targetProgram;
}

//
// TargetProgram
//

TargetProgram::TargetProgram(ComponentType* componentType, TargetRequest* targetReq)
    : m_program(componentType), m_targetReq(targetReq)
{
    m_entryPointResults.setCount(componentType->getEntryPointCount());
    m_optionSet.overrideWith(m_program->getOptionSet());
    m_optionSet.inheritFrom(targetReq->getOptionSet());
}

//

Session* CompileRequestBase::getSession()
{
    return getLinkage()->getSessionImpl();
}

void Linkage::setFileSystem(ISlangFileSystem* inFileSystem)
{
    // Set the fileSystem
    m_fileSystem = inFileSystem;

    // Release what's there
    m_fileSystemExt.setNull();

    // If nullptr passed in set up default
    if (inFileSystem == nullptr)
    {
        m_fileSystemExt = new Slang::CacheFileSystem(Slang::OSFileSystem::getExtSingleton());
    }
    else
    {
        if (auto cacheFileSystem = as<CacheFileSystem>(inFileSystem))
        {
            m_fileSystemExt = cacheFileSystem;
        }
        else
        {
            if (m_requireCacheFileSystem)
            {
                m_fileSystemExt = new Slang::CacheFileSystem(inFileSystem);
            }
            else
            {
                // See if we have the full ISlangFileSystemExt interface, if we do just use it
                inFileSystem->queryInterface(SLANG_IID_PPV_ARGS(m_fileSystemExt.writeRef()));

                // If not wrap with CacheFileSystem that emulates ISlangFileSystemExt from the
                // ISlangFileSystem interface
                if (!m_fileSystemExt)
                {
                    // Construct a wrapper to emulate the extended interface behavior
                    m_fileSystemExt = new Slang::CacheFileSystem(m_fileSystem);
                }
            }
        }
    }

    // If requires a cache file system, check that it does have one
    SLANG_ASSERT(m_requireCacheFileSystem == false || as<CacheFileSystem>(m_fileSystemExt));

    // Set the file system used on the source manager
    getSourceManager()->setFileSystemExt(m_fileSystemExt);
}

void Linkage::prepareDeserializedModule(
    SerialContainerData::Module& moduleEntry,
    const PathInfo& filePathInfo,
    Module* module,
    DiagnosticSink* sink)
{
    module->setIRModule(moduleEntry.irModule);
    module->setModuleDecl(as<ModuleDecl>(moduleEntry.astRootNode));
    module->clearFileDependency();
    String moduleSourcePath = filePathInfo.foundPath;
    bool isFirst = true;
    for (auto file : moduleEntry.dependentFiles)
    {
        auto sourceFile = loadSourceFile(filePathInfo.foundPath, file);
        if (isFirst)
        {
            // The first file is the source for the main module file.
            // We store the module path as the basis for finding the remaining
            // dependent files.
            if (sourceFile)
                moduleSourcePath = sourceFile->getPathInfo().foundPath;
            isFirst = false;
        }
        // If we cannot find the dependent file directly, try to find
        // it relative to the module source path.
        if (!sourceFile)
        {
            sourceFile = loadSourceFile(moduleSourcePath, file);
        }
        if (sourceFile)
        {
            module->addFileDependency(sourceFile);
        }
    }
    module->setPathInfo(filePathInfo);
    module->setDigest(moduleEntry.digest);
    module->_collectShaderParams();
    module->_discoverEntryPoints(sink, targets);

    // Hook up fileDecl's scope to module's scope.
    auto moduleDecl = module->getModuleDecl();
    for (auto globalDecl : moduleDecl->members)
    {
        if (auto fileDecl = as<FileDecl>(globalDecl))
        {
            addSiblingScopeForContainerDecl(m_astBuilder, moduleDecl->ownedScope, fileDecl);
        }
    }
}

void Linkage::setRequireCacheFileSystem(bool requireCacheFileSystem)
{
    if (requireCacheFileSystem == m_requireCacheFileSystem)
    {
        return;
    }

    ComPtr<ISlangFileSystem> scopeFileSystem(m_fileSystem);
    m_requireCacheFileSystem = requireCacheFileSystem;

    setFileSystem(scopeFileSystem);
}

RefPtr<Module> findOrImportModule(
    Linkage* linkage,
    Name* name,
    SourceLoc const& loc,
    DiagnosticSink* sink,
    const LoadedModuleDictionary* loadedModules)
{
    return linkage->findOrImportModule(name, loc, sink, loadedModules);
}

void Session::addBuiltinSource(
    Scope* scope,
    String const& path,
    ISlangBlob* sourceBlob,
    Module*& outModule)
{
    SourceManager* sourceManager = getBuiltinSourceManager();

    DiagnosticSink sink(sourceManager, Lexer::sourceLocationLexer);

    RefPtr<FrontEndCompileRequest> compileRequest =
        new FrontEndCompileRequest(m_builtinLinkage, nullptr, &sink);
    compileRequest->m_isCoreModuleCode = true;

    // Set the source manager on the sink
    sink.setSourceManager(sourceManager);
    // Make the linkage use the builtin source manager
    Linkage* linkage = compileRequest->getLinkage();
    linkage->setSourceManager(sourceManager);

    Name* moduleName = getNamePool()->getName(path);
    auto translationUnitIndex =
        compileRequest->addTranslationUnit(SourceLanguage::Slang, moduleName);

    compileRequest->addTranslationUnitSourceBlob(translationUnitIndex, path, sourceBlob);

    SlangResult res = compileRequest->executeActionsInner();
    if (SLANG_FAILED(res))
    {
        char const* diagnostics = sink.outputBuffer.getBuffer();
        fprintf(stderr, "%s", diagnostics);

        PlatformUtil::outputDebugMessage(diagnostics);

        SLANG_UNEXPECTED("error in Slang core module");
    }

    // Compiling the core module should not yield any warnings.
    SLANG_ASSERT(sink.outputBuffer.getLength() == 0);

    // Extract the AST for the code we just parsed
    auto module = compileRequest->translationUnits[translationUnitIndex]->getModule();
    auto moduleDecl = module->getModuleDecl();

    // Extact documentation markup.
    ASTMarkup markup;
    ASTMarkupUtil::extract(moduleDecl, sourceManager, &sink, &markup);
    markup.attachToAST();

    // Put in the loaded module map
    linkage->mapNameToLoadedModules.add(moduleName, module);

    // Add the resulting code to the appropriate scope
    if (!scope->containerDecl)
    {
        // We are the first chunk of code to be loaded for this scope
        scope->containerDecl = moduleDecl;
    }
    else
    {
        // We need to create a new scope to link into the whole thing
        auto subScope = module->getASTBuilder()->create<Scope>();
        subScope->containerDecl = moduleDecl;
        subScope->nextSibling = scope->nextSibling;
        scope->nextSibling = subScope;
    }

    outModule = module;
}

Session::~Session()
{
    // This is necessary because this ASTBuilder uses the SharedASTBuilder also owned by the
    // session. If the SharedASTBuilder gets dtored before the globalASTBuilder it has a dangling
    // pointer, which is referenced in the ASTBuilder dtor (likely) causing a crash.
    //
    // By destroying first we know it is destroyed, before the SharedASTBuilder.
    globalAstBuilder.setNull();

    // destroy modules next
    coreModules = decltype(coreModules)();
}

} // namespace Slang


/* !!!!!!!!!!!!!!!!!! EndToEndCompileRequestImpl !!!!!!!!!!!!!!!!!!!!!!!!!!!!!!!!! */

namespace Slang
{

void EndToEndCompileRequest::setFileSystem(ISlangFileSystem* fileSystem)
{
    getLinkage()->setFileSystem(fileSystem);
}

void EndToEndCompileRequest::setCompileFlags(SlangCompileFlags flags)
{
    if (flags & SLANG_COMPILE_FLAG_NO_MANGLING)
        getOptionSet().set(CompilerOptionName::NoMangle, true);
    if (flags & SLANG_COMPILE_FLAG_NO_CODEGEN)
        getOptionSet().set(CompilerOptionName::SkipCodeGen, true);
    if (flags & SLANG_COMPILE_FLAG_OBFUSCATE)
        getOptionSet().set(CompilerOptionName::Obfuscate, true);
}

SlangCompileFlags EndToEndCompileRequest::getCompileFlags()
{
    SlangCompileFlags result = 0;
    if (getOptionSet().getBoolOption(CompilerOptionName::NoMangle))
        result |= SLANG_COMPILE_FLAG_NO_MANGLING;
    if (getOptionSet().getBoolOption(CompilerOptionName::SkipCodeGen))
        result |= SLANG_COMPILE_FLAG_NO_CODEGEN;
    if (getOptionSet().getBoolOption(CompilerOptionName::Obfuscate))
        result |= SLANG_COMPILE_FLAG_OBFUSCATE;
    return result;
}

void EndToEndCompileRequest::setDumpIntermediates(int enable)
{
    getOptionSet().set(CompilerOptionName::DumpIntermediates, enable);
}

void EndToEndCompileRequest::setTrackLiveness(bool v)
{
    getOptionSet().set(CompilerOptionName::TrackLiveness, v);
}

void EndToEndCompileRequest::setDumpIntermediatePrefix(const char* prefix)
{
    getOptionSet().set(CompilerOptionName::DumpIntermediatePrefix, String(prefix));
}

void EndToEndCompileRequest::setLineDirectiveMode(SlangLineDirectiveMode mode)
{
    getOptionSet().set(CompilerOptionName::LineDirectiveMode, mode);
}

void EndToEndCompileRequest::setCommandLineCompilerMode()
{
    m_isCommandLineCompile = true;

    // legacy slangc tool defaults to column major layout.
    if (!getOptionSet().hasOption(CompilerOptionName::MatrixLayoutRow))
        getOptionSet().setMatrixLayoutMode(kMatrixLayoutMode_ColumnMajor);
}

void EndToEndCompileRequest::_completeTargetRequest(UInt targetIndex)
{
    auto linkage = getLinkage();

    TargetRequest* targetRequest = linkage->targets[Index(targetIndex)];

    targetRequest->getOptionSet().inheritFrom(getLinkage()->m_optionSet);
    targetRequest->getOptionSet().inheritFrom(m_optionSetForDefaultTarget);
}

void EndToEndCompileRequest::setCodeGenTarget(SlangCompileTarget target)
{
    auto linkage = getLinkage();
    linkage->targets.clear();
    const auto targetIndex = linkage->addTarget(CodeGenTarget(target));
    SLANG_ASSERT(targetIndex == 0);
    _completeTargetRequest(0);
}

int EndToEndCompileRequest::addCodeGenTarget(SlangCompileTarget target)
{
    const auto targetIndex = getLinkage()->addTarget(CodeGenTarget(target));
    _completeTargetRequest(targetIndex);
    return int(targetIndex);
}

void EndToEndCompileRequest::setTargetProfile(int targetIndex, SlangProfileID profile)
{
    getTargetOptionSet(targetIndex).setProfile(Profile(profile));
}

void EndToEndCompileRequest::setTargetFlags(int targetIndex, SlangTargetFlags flags)
{
    getTargetOptionSet(targetIndex).setTargetFlags(flags);
}

void EndToEndCompileRequest::setTargetForceGLSLScalarBufferLayout(int targetIndex, bool value)
{
    getTargetOptionSet(targetIndex).set(CompilerOptionName::GLSLForceScalarLayout, value);
}

void EndToEndCompileRequest::setTargetForceDXLayout(int targetIndex, bool value)
{
    getTargetOptionSet(targetIndex).set(CompilerOptionName::ForceDXLayout, value);
}

void EndToEndCompileRequest::setTargetFloatingPointMode(
    int targetIndex,
    SlangFloatingPointMode mode)
{
    getTargetOptionSet(targetIndex)
        .set(CompilerOptionName::FloatingPointMode, FloatingPointMode(mode));
}

void EndToEndCompileRequest::setMatrixLayoutMode(SlangMatrixLayoutMode mode)
{
    getOptionSet().setMatrixLayoutMode((MatrixLayoutMode)mode);
}

void EndToEndCompileRequest::setTargetMatrixLayoutMode(int targetIndex, SlangMatrixLayoutMode mode)
{
    getTargetOptionSet(targetIndex).setMatrixLayoutMode(MatrixLayoutMode(mode));
}

void EndToEndCompileRequest::setTargetGenerateWholeProgram(int targetIndex, bool value)
{
    getTargetOptionSet(targetIndex).set(CompilerOptionName::GenerateWholeProgram, value);
}

void EndToEndCompileRequest::setTargetEmbedDownstreamIR(int targetIndex, bool value)
{
    getTargetOptionSet(targetIndex).set(CompilerOptionName::EmbedDownstreamIR, value);
}

void EndToEndCompileRequest::setTargetLineDirectiveMode(
    SlangInt targetIndex,
    SlangLineDirectiveMode mode)
{
    getTargetOptionSet(targetIndex)
        .set(CompilerOptionName::LineDirectiveMode, LineDirectiveMode(mode));
}

void EndToEndCompileRequest::overrideDiagnosticSeverity(
    SlangInt messageID,
    SlangSeverity overrideSeverity)
{
    getSink()->overrideDiagnosticSeverity(int(messageID), Severity(overrideSeverity));
}

SlangDiagnosticFlags EndToEndCompileRequest::getDiagnosticFlags()
{
    DiagnosticSink::Flags sinkFlags = getSink()->getFlags();

    SlangDiagnosticFlags flags = 0;

    if (sinkFlags & DiagnosticSink::Flag::VerbosePath)
        flags |= SLANG_DIAGNOSTIC_FLAG_VERBOSE_PATHS;

    if (sinkFlags & DiagnosticSink::Flag::TreatWarningsAsErrors)
        flags |= SLANG_DIAGNOSTIC_FLAG_TREAT_WARNINGS_AS_ERRORS;

    return flags;
}

void EndToEndCompileRequest::setDiagnosticFlags(SlangDiagnosticFlags flags)
{
    DiagnosticSink::Flags sinkFlags = getSink()->getFlags();

    if (flags & SLANG_DIAGNOSTIC_FLAG_VERBOSE_PATHS)
        sinkFlags |= DiagnosticSink::Flag::VerbosePath;
    else
        sinkFlags &= ~DiagnosticSink::Flag::VerbosePath;

    if (flags & SLANG_DIAGNOSTIC_FLAG_TREAT_WARNINGS_AS_ERRORS)
        sinkFlags |= DiagnosticSink::Flag::TreatWarningsAsErrors;
    else
        sinkFlags &= ~DiagnosticSink::Flag::TreatWarningsAsErrors;

    getSink()->setFlags(sinkFlags);
}

SlangResult EndToEndCompileRequest::addTargetCapability(
    SlangInt targetIndex,
    SlangCapabilityID capability)
{
    auto& targets = getLinkage()->targets;
    if (targetIndex < 0 || targetIndex >= targets.getCount())
        return SLANG_E_INVALID_ARG;
    getTargetOptionSet(targetIndex).addCapabilityAtom(CapabilityName(capability));
    return SLANG_OK;
}

void EndToEndCompileRequest::setDebugInfoLevel(SlangDebugInfoLevel level)
{
    getOptionSet().set(CompilerOptionName::DebugInformation, DebugInfoLevel(level));
}

void EndToEndCompileRequest::setDebugInfoFormat(SlangDebugInfoFormat format)
{
    getOptionSet().set(CompilerOptionName::DebugInformationFormat, DebugInfoFormat(format));
}

void EndToEndCompileRequest::setOptimizationLevel(SlangOptimizationLevel level)
{
    getOptionSet().set(CompilerOptionName::Optimization, OptimizationLevel(level));
}

void EndToEndCompileRequest::setOutputContainerFormat(SlangContainerFormat format)
{
    m_containerFormat = ContainerFormat(format);
}

void EndToEndCompileRequest::setPassThrough(SlangPassThrough inPassThrough)
{
    m_passThrough = PassThroughMode(inPassThrough);
}

void EndToEndCompileRequest::setReportDownstreamTime(bool value)
{
    getOptionSet().set(CompilerOptionName::ReportDownstreamTime, value);
}

void EndToEndCompileRequest::setReportPerfBenchmark(bool value)
{
    getOptionSet().set(CompilerOptionName::ReportPerfBenchmark, value);
}

void EndToEndCompileRequest::setSkipSPIRVValidation(bool value)
{
    getOptionSet().set(CompilerOptionName::SkipSPIRVValidation, value);
}

void EndToEndCompileRequest::setTargetUseMinimumSlangOptimization(int targetIndex, bool value)
{
    getTargetOptionSet(targetIndex).set(CompilerOptionName::MinimumSlangOptimization, value);
}

void EndToEndCompileRequest::setIgnoreCapabilityCheck(bool value)
{
    getOptionSet().set(CompilerOptionName::IgnoreCapabilities, value);
}

void EndToEndCompileRequest::setDiagnosticCallback(
    SlangDiagnosticCallback callback,
    void const* userData)
{
    ComPtr<ISlangWriter> writer(new CallbackWriter(callback, userData, WriterFlag::IsConsole));
    setWriter(WriterChannel::Diagnostic, writer);
}

void EndToEndCompileRequest::setWriter(SlangWriterChannel chan, ISlangWriter* writer)
{
    setWriter(WriterChannel(chan), writer);
}

ISlangWriter* EndToEndCompileRequest::getWriter(SlangWriterChannel chan)
{
    return getWriter(WriterChannel(chan));
}

void EndToEndCompileRequest::addSearchPath(const char* path)
{
    getOptionSet().addSearchPath(path);
}

void EndToEndCompileRequest::addPreprocessorDefine(const char* key, const char* value)
{
    getOptionSet().addPreprocessorDefine(key, value);
}

void EndToEndCompileRequest::setEnableEffectAnnotations(bool value)
{
    getOptionSet().set(CompilerOptionName::EnableEffectAnnotations, value);
}

char const* EndToEndCompileRequest::getDiagnosticOutput()
{
    return m_diagnosticOutput.begin();
}

SlangResult EndToEndCompileRequest::getDiagnosticOutputBlob(ISlangBlob** outBlob)
{
    if (!outBlob)
        return SLANG_E_INVALID_ARG;

    if (!m_diagnosticOutputBlob)
    {
        m_diagnosticOutputBlob = StringUtil::createStringBlob(m_diagnosticOutput);
    }

    ComPtr<ISlangBlob> resultBlob = m_diagnosticOutputBlob;
    *outBlob = resultBlob.detach();
    return SLANG_OK;
}

int EndToEndCompileRequest::addTranslationUnit(SlangSourceLanguage language, char const* inName)
{
    auto frontEndReq = getFrontEndReq();
    NamePool* namePool = frontEndReq->getNamePool();

    // Work out a module name. Can be nullptr if so will generate a name
    Name* moduleName = inName ? namePool->getName(inName) : frontEndReq->m_defaultModuleName;

    // If moduleName is nullptr a name will be generated
    return frontEndReq->addTranslationUnit(Slang::SourceLanguage(language), moduleName);
}

void EndToEndCompileRequest::setDefaultModuleName(const char* defaultModuleName)
{
    auto frontEndReq = getFrontEndReq();
    NamePool* namePool = frontEndReq->getNamePool();
    frontEndReq->m_defaultModuleName = namePool->getName(defaultModuleName);
}

SlangResult _addLibraryReference(
    EndToEndCompileRequest* req,
    ModuleLibrary* moduleLibrary,
    bool includeEntryPoint)
{
    FrontEndCompileRequest* frontEndRequest = req->getFrontEndReq();

    if (includeEntryPoint)
    {
        frontEndRequest->m_extraEntryPoints.addRange(
            moduleLibrary->m_entryPoints.getBuffer(),
            moduleLibrary->m_entryPoints.getCount());
    }

    for (auto m : moduleLibrary->m_modules)
    {
        RefPtr<TranslationUnitRequest> tu = new TranslationUnitRequest(frontEndRequest, m);
        frontEndRequest->translationUnits.add(tu);
        // For modules loaded for EndToEndCompileRequest,
        // we don't need the automatically discovered entrypoints.
        if (!includeEntryPoint)
            m->getEntryPoints().clear();
    }
    return SLANG_OK;
}

SlangResult _addLibraryReference(
    EndToEndCompileRequest* req,
    String path,
    IArtifact* artifact,
    bool includeEntryPoint)
{
    auto desc = artifact->getDesc();

    // TODO(JS):
    // This isn't perhaps the best way to handle this scenario, as IArtifact can
    // support lazy evaluation, with suitable hander.
    // For now we just read in and strip out the bits we want.
    if (isDerivedFrom(desc.kind, ArtifactKind::Container) &&
        isDerivedFrom(desc.payload, ArtifactPayload::CompileResults))
    {
        // We want to read as a file system
        ComPtr<IArtifact> container;

        SLANG_RETURN_ON_FAIL(ArtifactContainerUtil::readContainer(artifact, container));

        // Find the payload... It should be linkable
        if (!ArtifactDescUtil::isLinkable(container->getDesc()))
        {
            return SLANG_FAIL;
        }

        ComPtr<IModuleLibrary> libraryIntf;
        SLANG_RETURN_ON_FAIL(
            loadModuleLibrary(ArtifactKeep::Yes, container, path, req, libraryIntf));

        auto library = as<ModuleLibrary>(libraryIntf);

        // Look for source maps
        for (auto associated : container->getAssociated())
        {
            auto assocDesc = associated->getDesc();

            // If we find an obfuscated source map load it and associate
            if (isDerivedFrom(assocDesc.kind, ArtifactKind::Json) &&
                isDerivedFrom(assocDesc.payload, ArtifactPayload::SourceMap) &&
                isDerivedFrom(assocDesc.style, ArtifactStyle::Obfuscated))
            {
                ComPtr<ICastable> castable;
                SLANG_RETURN_ON_FAIL(associated->getOrCreateRepresentation(
                    SourceMap::getTypeGuid(),
                    ArtifactKeep::Yes,
                    castable.writeRef()));
                auto sourceMap = asBoxValue<SourceMap>(castable);
                SLANG_ASSERT(sourceMap);

                // TODO(JS):
                // There is perhaps (?) a risk here that we might copy the obfuscated map
                // into some output container. Currently that only happens for source maps
                // that are from translation units.
                //
                // On the other hand using "import" is a way that such source maps *would* be
                // copied into the output, and that is something that could be a vector
                // for leaking.
                //
                // That isn't a risk from -r though because, it doesn't create a translation
                // unit(s).
                for (auto module : library->m_modules)
                {
                    module->getIRModule()->setObfuscatedSourceMap(sourceMap);
                }

                // Look up the source file
                auto sourceManager = req->getSink()->getSourceManager();

                auto name = Path::getFileNameWithoutExt(associated->getName());

                if (name.getLength())
                {
                    auto sourceFile = sourceManager->findSourceFileByPathRecursively(name);
                    sourceFile->setSourceMap(sourceMap, SourceMapKind::Obfuscated);
                }
            }
        }

        SLANG_RETURN_ON_FAIL(_addLibraryReference(req, library, includeEntryPoint));
        return SLANG_OK;
    }

    if (desc.kind == ArtifactKind::Library && desc.payload == ArtifactPayload::SlangIR)
    {
        ComPtr<IModuleLibrary> libraryIntf;

        SLANG_RETURN_ON_FAIL(
            loadModuleLibrary(ArtifactKeep::Yes, artifact, path, req, libraryIntf));

        auto library = as<ModuleLibrary>(libraryIntf);
        if (!library)
        {
            return SLANG_FAIL;
        }

        SLANG_RETURN_ON_FAIL(_addLibraryReference(req, library, includeEntryPoint));
        return SLANG_OK;
    }

    // TODO(JS):
    // Do we want to check the path exists?

    // Add to the m_libModules
    auto linkage = req->getLinkage();
    linkage->m_libModules.add(ComPtr<IArtifact>(artifact));

    return SLANG_OK;
}

SlangResult EndToEndCompileRequest::addLibraryReference(
    const char* basePath,
    const void* libData,
    size_t libDataSize)
{
    // We need to deserialize and add the modules
    ComPtr<IModuleLibrary> library;

    SLANG_RETURN_ON_FAIL(
        loadModuleLibrary((const Byte*)libData, libDataSize, basePath, this, library));

    // Create an artifact without any name (as one is not provided)
    auto artifact =
        Artifact::create(ArtifactDesc::make(ArtifactKind::Library, ArtifactPayload::SlangIR));
    artifact->addRepresentation(library);

    return _addLibraryReference(this, basePath, artifact, true);
}

void EndToEndCompileRequest::addTranslationUnitPreprocessorDefine(
    int translationUnitIndex,
    const char* key,
    const char* value)
{
    getFrontEndReq()->translationUnits[translationUnitIndex]->preprocessorDefinitions[key] = value;
}

void EndToEndCompileRequest::addTranslationUnitSourceFile(
    int translationUnitIndex,
    char const* path)
{
    auto frontEndReq = getFrontEndReq();
    if (!path)
        return;
    if (translationUnitIndex < 0)
        return;
    if (Index(translationUnitIndex) >= frontEndReq->translationUnits.getCount())
        return;

    frontEndReq->addTranslationUnitSourceFile(translationUnitIndex, path);
}

void EndToEndCompileRequest::addTranslationUnitSourceString(
    int translationUnitIndex,
    char const* path,
    char const* source)
{
    if (!source)
        return;
    addTranslationUnitSourceStringSpan(translationUnitIndex, path, source, source + strlen(source));
}

void EndToEndCompileRequest::addTranslationUnitSourceStringSpan(
    int translationUnitIndex,
    char const* path,
    char const* sourceBegin,
    char const* sourceEnd)
{
    auto frontEndReq = getFrontEndReq();
    if (!sourceBegin)
        return;
    if (translationUnitIndex < 0)
        return;
    if (Index(translationUnitIndex) >= frontEndReq->translationUnits.getCount())
        return;

    if (!path)
        path = "";

    const auto slice = UnownedStringSlice(sourceBegin, sourceEnd);

    auto blob = RawBlob::create(slice.begin(), slice.getLength());

    frontEndReq->addTranslationUnitSourceBlob(translationUnitIndex, path, blob);
}

void EndToEndCompileRequest::addTranslationUnitSourceBlob(
    int translationUnitIndex,
    char const* path,
    ISlangBlob* sourceBlob)
{
    auto frontEndReq = getFrontEndReq();
    if (!sourceBlob)
        return;
    if (translationUnitIndex < 0)
        return;
    if (Slang::Index(translationUnitIndex) >= frontEndReq->translationUnits.getCount())
        return;

    if (!path)
        path = "";

    frontEndReq->addTranslationUnitSourceBlob(translationUnitIndex, path, sourceBlob);
}


int EndToEndCompileRequest::addEntryPoint(
    int translationUnitIndex,
    char const* name,
    SlangStage stage)
{
    return addEntryPointEx(translationUnitIndex, name, stage, 0, nullptr);
}

int EndToEndCompileRequest::addEntryPointEx(
    int translationUnitIndex,
    char const* name,
    SlangStage stage,
    int genericParamTypeNameCount,
    char const** genericParamTypeNames)
{
    auto frontEndReq = getFrontEndReq();
    if (!name)
        return -1;
    if (translationUnitIndex < 0)
        return -1;
    if (Index(translationUnitIndex) >= frontEndReq->translationUnits.getCount())
        return -1;

    List<String> typeNames;
    for (int i = 0; i < genericParamTypeNameCount; i++)
        typeNames.add(genericParamTypeNames[i]);

    return addEntryPoint(translationUnitIndex, name, Profile(Stage(stage)), typeNames);
}

SlangResult EndToEndCompileRequest::setGlobalGenericArgs(
    int genericArgCount,
    char const** genericArgs)
{
    auto& argStrings = m_globalSpecializationArgStrings;
    argStrings.clear();
    for (int i = 0; i < genericArgCount; i++)
        argStrings.add(genericArgs[i]);

    return SLANG_OK;
}

SlangResult EndToEndCompileRequest::setTypeNameForGlobalExistentialTypeParam(
    int slotIndex,
    char const* typeName)
{
    if (slotIndex < 0)
        return SLANG_FAIL;
    if (!typeName)
        return SLANG_FAIL;

    auto& typeArgStrings = m_globalSpecializationArgStrings;
    if (Index(slotIndex) >= typeArgStrings.getCount())
        typeArgStrings.setCount(slotIndex + 1);
    typeArgStrings[slotIndex] = String(typeName);
    return SLANG_OK;
}

SlangResult EndToEndCompileRequest::setTypeNameForEntryPointExistentialTypeParam(
    int entryPointIndex,
    int slotIndex,
    char const* typeName)
{
    if (entryPointIndex < 0)
        return SLANG_FAIL;
    if (slotIndex < 0)
        return SLANG_FAIL;
    if (!typeName)
        return SLANG_FAIL;

    if (Index(entryPointIndex) >= m_entryPoints.getCount())
        return SLANG_FAIL;

    auto& entryPointInfo = m_entryPoints[entryPointIndex];
    auto& typeArgStrings = entryPointInfo.specializationArgStrings;
    if (Index(slotIndex) >= typeArgStrings.getCount())
        typeArgStrings.setCount(slotIndex + 1);
    typeArgStrings[slotIndex] = String(typeName);
    return SLANG_OK;
}

void EndToEndCompileRequest::setAllowGLSLInput(bool value)
{
    getOptionSet().set(CompilerOptionName::AllowGLSL, value);
}

SlangResult EndToEndCompileRequest::compile()
{
    SlangResult res = SLANG_FAIL;
    double downstreamStartTime = 0.0;
    double totalStartTime = 0.0;

    if (getOptionSet().getBoolOption(CompilerOptionName::ReportDownstreamTime))
    {
        getSession()->getCompilerElapsedTime(&totalStartTime, &downstreamStartTime);
        PerformanceProfiler::getProfiler()->clear();
    }
#if !defined(SLANG_DEBUG_INTERNAL_ERROR)
    // By default we'd like to catch as many internal errors as possible,
    // and report them to the user nicely (rather than just crash their
    // application). Internally Slang currently uses exceptions for this.
    //
    // TODO: Consider using `setjmp()`-style escape so that we can work
    // with applications that disable exceptions.
    //
    // TODO: Consider supporting Windows "Structured Exception Handling"
    // so that we can also recover from a wider class of crashes.

    try
    {
        SLANG_PROFILE_SECTION(compileInner);
        res = executeActions();
    }
    catch (const AbortCompilationException& e)
    {
        // This situation indicates a fatal (but not necessarily internal) error
        // that forced compilation to terminate. There should already have been
        // a diagnostic produced, so we don't need to add one here.
        if (getSink()->getErrorCount() == 0)
        {
            // If for some reason we didn't output any diagnostic, something is
            // going wrong, but we want to make sure we at least output something.
            getSink()->diagnose(
                SourceLoc(),
                Diagnostics::compilationAbortedDueToException,
                typeid(e).name(),
                e.Message);
        }
    }
    catch (const Exception& e)
    {
        // The compiler failed due to an internal error that was detected.
        // We will print out information on the exception to help out the user
        // in either filing a bug, or locating what in their code created
        // a problem.
        getSink()->diagnose(
            SourceLoc(),
            Diagnostics::compilationAbortedDueToException,
            typeid(e).name(),
            e.Message);
    }
    catch (...)
    {
        // The compiler failed due to some exception that wasn't a sublass of
        // `Exception`, so something really fishy is going on. We want to
        // let the user know that we messed up, so they know to blame Slang
        // and not some other component in their system.
        getSink()->diagnose(SourceLoc(), Diagnostics::compilationAborted);
    }
    m_diagnosticOutput = getSink()->outputBuffer.produceString();

#else
    // When debugging, we probably don't want to filter out any errors, since
    // we are probably trying to root-cause and *fix* those errors.
    {
        res = req->executeActions();
    }
#endif

    if (getOptionSet().getBoolOption(CompilerOptionName::ReportDownstreamTime))
    {
        double downstreamEndTime = 0;
        double totalEndTime = 0;
        getSession()->getCompilerElapsedTime(&totalEndTime, &downstreamEndTime);
        double downstreamTime = downstreamEndTime - downstreamStartTime;
        String downstreamTimeStr = String(downstreamTime, "%.2f");
        getSink()->diagnose(SourceLoc(), Diagnostics::downstreamCompileTime, downstreamTimeStr);
    }
    if (getOptionSet().getBoolOption(CompilerOptionName::ReportPerfBenchmark))
    {
        StringBuilder perfResult;
        PerformanceProfiler::getProfiler()->getResult(perfResult);
        perfResult << "\nType Dictionary Size: " << getSession()->m_typeDictionarySize << "\n";
        getSink()->diagnose(
            SourceLoc(),
            Diagnostics::performanceBenchmarkResult,
            perfResult.produceString());
    }

    // Repro dump handling
    {
        auto dumpRepro = getOptionSet().getStringOption(CompilerOptionName::DumpRepro);
        auto dumpReproOnError = getOptionSet().getBoolOption(CompilerOptionName::DumpReproOnError);

        if (dumpRepro.getLength())
        {
            SlangResult saveRes = ReproUtil::saveState(this, dumpRepro);
            if (SLANG_FAILED(saveRes))
            {
                getSink()->diagnose(SourceLoc(), Diagnostics::unableToWriteReproFile, dumpRepro);
                return saveRes;
            }
        }
        else if (dumpReproOnError && SLANG_FAILED(res))
        {
            String reproFileName;
            SlangResult saveRes = SLANG_FAIL;

            RefPtr<Stream> stream;
            if (SLANG_SUCCEEDED(ReproUtil::findUniqueReproDumpStream(this, reproFileName, stream)))
            {
                saveRes = ReproUtil::saveState(this, stream);
            }

            if (SLANG_FAILED(saveRes))
            {
                getSink()->diagnose(
                    SourceLoc(),
                    Diagnostics::unableToWriteReproFile,
                    reproFileName);
            }
        }
    }

    auto reflectionPath = getOptionSet().getStringOption(CompilerOptionName::EmitReflectionJSON);
    if (reflectionPath.getLength() != 0)
    {
        auto bufferWriter = PrettyWriter();
        emitReflectionJSON(this, this->getReflection(), bufferWriter);
        if (reflectionPath == "-")
        {
            auto builder = bufferWriter.getBuilder();
            StdWriters::getOut().write(builder.getBuffer(), builder.getLength());
        }
        else if (SLANG_FAILED(File::writeAllText(reflectionPath, bufferWriter.getBuilder())))
        {
            getSink()->diagnose(SourceLoc(), Diagnostics::unableToWriteFile, reflectionPath);
        }
    }

    return res;
}

int EndToEndCompileRequest::getDependencyFileCount()
{
    auto frontEndReq = getFrontEndReq();
    auto program = frontEndReq->getGlobalAndEntryPointsComponentType();
    return (int)program->getFileDependencies().getCount();
}

char const* EndToEndCompileRequest::getDependencyFilePath(int index)
{
    auto frontEndReq = getFrontEndReq();
    auto program = frontEndReq->getGlobalAndEntryPointsComponentType();
    SourceFile* sourceFile = program->getFileDependencies()[index];
    return sourceFile->getPathInfo().hasFoundPath()
               ? sourceFile->getPathInfo().getMostUniqueIdentity().getBuffer()
               : "unknown";
}

int EndToEndCompileRequest::getTranslationUnitCount()
{
    return (int)getFrontEndReq()->translationUnits.getCount();
}

void const* EndToEndCompileRequest::getEntryPointCode(int entryPointIndex, size_t* outSize)
{
    // Zero the size initially, in case need to return nullptr for error.
    if (outSize)
    {
        *outSize = 0;
    }

    auto linkage = getLinkage();
    auto program = getSpecializedGlobalAndEntryPointsComponentType();

    // TODO: We should really accept a target index in this API
    Index targetIndex = 0;
    auto targetCount = linkage->targets.getCount();
    if (targetIndex >= targetCount)
        return nullptr;
    auto targetReq = linkage->targets[targetIndex];


    if (entryPointIndex < 0)
        return nullptr;
    if (Index(entryPointIndex) >= program->getEntryPointCount())
        return nullptr;
    auto entryPoint = program->getEntryPoint(entryPointIndex);

    auto targetProgram = program->getTargetProgram(targetReq);
    if (!targetProgram)
        return nullptr;
    IArtifact* artifact = targetProgram->getExistingEntryPointResult(entryPointIndex);
    if (!artifact)
    {
        return nullptr;
    }

    ComPtr<ISlangBlob> blob;
    SLANG_RETURN_NULL_ON_FAIL(artifact->loadBlob(ArtifactKeep::Yes, blob.writeRef()));

    if (outSize)
    {
        *outSize = blob->getBufferSize();
    }

    return (void*)blob->getBufferPointer();
}

SlangResult EndToEndCompileRequest::getCompileTimeProfile(
    ISlangProfiler** compileTimeProfile,
    bool shouldClear)
{
    if (compileTimeProfile == nullptr)
    {
        return SLANG_E_INVALID_ARG;
    }

    SlangProfiler* profiler = new SlangProfiler(PerformanceProfiler::getProfiler());

    if (shouldClear)
    {
        PerformanceProfiler::getProfiler()->clear();
    }

    ComPtr<ISlangProfiler> result(profiler);
    *compileTimeProfile = result.detach();
    return SLANG_OK;
}

static SlangResult _getEntryPointResult(
    EndToEndCompileRequest* req,
    int entryPointIndex,
    int targetIndex,
    ComPtr<IArtifact>& outArtifact)
{
    auto linkage = req->getLinkage();
    auto program = req->getSpecializedGlobalAndEntryPointsComponentType();

    Index targetCount = linkage->targets.getCount();
    if ((targetIndex < 0) || (targetIndex >= targetCount))
    {
        return SLANG_E_INVALID_ARG;
    }
    auto targetReq = linkage->targets[targetIndex];

    // Get the entry point count on the program, rather than (say) req->m_entryPoints.getCount()
    // because
    // 1) The entry point is fetched from the program anyway so must be consistent
    // 2) The req may not have all entry points (for example when an entry point is in a module)
    const Index entryPointCount = program->getEntryPointCount();

    if ((entryPointIndex < 0) || (entryPointIndex >= entryPointCount))
    {
        return SLANG_E_INVALID_ARG;
    }
    auto entryPointReq = program->getEntryPoint(entryPointIndex);

    auto targetProgram = program->getTargetProgram(targetReq);
    if (!targetProgram)
        return SLANG_FAIL;

    outArtifact = targetProgram->getExistingEntryPointResult(entryPointIndex);
    return SLANG_OK;
}

static SlangResult _getWholeProgramResult(
    EndToEndCompileRequest* req,
    int targetIndex,
    ComPtr<IArtifact>& outArtifact)
{
    auto linkage = req->getLinkage();
    auto program = req->getSpecializedGlobalAndEntryPointsComponentType();

    if (!program)
    {
        return SLANG_FAIL;
    }

    Index targetCount = linkage->targets.getCount();
    if ((targetIndex < 0) || (targetIndex >= targetCount))
    {
        return SLANG_E_INVALID_ARG;
    }
    auto targetReq = linkage->targets[targetIndex];

    auto targetProgram = program->getTargetProgram(targetReq);
    if (!targetProgram)
        return SLANG_FAIL;
    outArtifact = targetProgram->getExistingWholeProgramResult();
    return SLANG_OK;
}

SlangResult EndToEndCompileRequest::getEntryPointCodeBlob(
    int entryPointIndex,
    int targetIndex,
    ISlangBlob** outBlob)
{
    if (!outBlob)
        return SLANG_E_INVALID_ARG;
    ComPtr<IArtifact> artifact;
    SLANG_RETURN_ON_FAIL(_getEntryPointResult(this, entryPointIndex, targetIndex, artifact));
    SLANG_RETURN_ON_FAIL(artifact->loadBlob(ArtifactKeep::Yes, outBlob));

    return SLANG_OK;
}

SlangResult EndToEndCompileRequest::getEntryPointHostCallable(
    int entryPointIndex,
    int targetIndex,
    ISlangSharedLibrary** outSharedLibrary)
{
    if (!outSharedLibrary)
        return SLANG_E_INVALID_ARG;
    ComPtr<IArtifact> artifact;
    SLANG_RETURN_ON_FAIL(_getEntryPointResult(this, entryPointIndex, targetIndex, artifact));
    SLANG_RETURN_ON_FAIL(artifact->loadSharedLibrary(ArtifactKeep::Yes, outSharedLibrary));
    return SLANG_OK;
}

SlangResult EndToEndCompileRequest::getTargetCodeBlob(int targetIndex, ISlangBlob** outBlob)
{
    if (!outBlob)
        return SLANG_E_INVALID_ARG;

    ComPtr<IArtifact> artifact;
    SLANG_RETURN_ON_FAIL(_getWholeProgramResult(this, targetIndex, artifact));
    SLANG_RETURN_ON_FAIL(artifact->loadBlob(ArtifactKeep::Yes, outBlob));
    return SLANG_OK;
}

SlangResult EndToEndCompileRequest::getTargetHostCallable(
    int targetIndex,
    ISlangSharedLibrary** outSharedLibrary)
{
    if (!outSharedLibrary)
        return SLANG_E_INVALID_ARG;

    ComPtr<IArtifact> artifact;
    SLANG_RETURN_ON_FAIL(_getWholeProgramResult(this, targetIndex, artifact));
    SLANG_RETURN_ON_FAIL(artifact->loadSharedLibrary(ArtifactKeep::Yes, outSharedLibrary));
    return SLANG_OK;
}

char const* EndToEndCompileRequest::getEntryPointSource(int entryPointIndex)
{
    return (char const*)getEntryPointCode(entryPointIndex, nullptr);
}

ISlangMutableFileSystem* EndToEndCompileRequest::getCompileRequestResultAsFileSystem()
{
    if (!m_containerFileSystem)
    {
        if (m_containerArtifact)
        {
            ComPtr<ISlangMutableFileSystem> fileSystem(new MemoryFileSystem);

            // Filter the containerArtifact into things that can be written
            ComPtr<IArtifact> writeArtifact;
            if (SLANG_SUCCEEDED(
                    ArtifactContainerUtil::filter(m_containerArtifact, writeArtifact)) &&
                writeArtifact)
            {
                if (SLANG_SUCCEEDED(
                        ArtifactContainerUtil::writeContainer(writeArtifact, "", fileSystem)))
                {
                    m_containerFileSystem.swap(fileSystem);
                }
            }
        }
    }

    return m_containerFileSystem;
}

void const* EndToEndCompileRequest::getCompileRequestCode(size_t* outSize)
{
    if (m_containerArtifact)
    {
        ComPtr<ISlangBlob> containerBlob;
        if (SLANG_SUCCEEDED(
                m_containerArtifact->loadBlob(ArtifactKeep::Yes, containerBlob.writeRef())))
        {
            *outSize = containerBlob->getBufferSize();
            return containerBlob->getBufferPointer();
        }
    }

    // Container blob does not have any contents
    *outSize = 0;
    return nullptr;
}

SlangResult EndToEndCompileRequest::getContainerCode(ISlangBlob** outBlob)
{
    if (m_containerArtifact)
    {
        ComPtr<ISlangBlob> containerBlob;
        if (SLANG_SUCCEEDED(
                m_containerArtifact->loadBlob(ArtifactKeep::Yes, containerBlob.writeRef())))
        {
            *outBlob = containerBlob.detach();
            return SLANG_OK;
        }
    }
    return SLANG_FAIL;
}

SlangResult EndToEndCompileRequest::loadRepro(
    ISlangFileSystem* fileSystem,
    const void* data,
    size_t size)
{
    List<uint8_t> buffer;
    SLANG_RETURN_ON_FAIL(ReproUtil::loadState((const uint8_t*)data, size, getSink(), buffer));

    MemoryOffsetBase base;
    base.set(buffer.getBuffer(), buffer.getCount());

    ReproUtil::RequestState* requestState = ReproUtil::getRequest(buffer);

    SLANG_RETURN_ON_FAIL(ReproUtil::load(base, requestState, fileSystem, this));
    return SLANG_OK;
}

SlangResult EndToEndCompileRequest::saveRepro(ISlangBlob** outBlob)
{
    OwnedMemoryStream stream(FileAccess::Write);

    SLANG_RETURN_ON_FAIL(ReproUtil::saveState(this, &stream));

    // Put the content of the stream in the blob

    List<uint8_t> data;
    stream.swapContents(data);

    *outBlob = ListBlob::moveCreate(data).detach();
    return SLANG_OK;
}

SlangResult EndToEndCompileRequest::enableReproCapture()
{
    getLinkage()->setRequireCacheFileSystem(true);
    return SLANG_OK;
}

SlangResult EndToEndCompileRequest::processCommandLineArguments(
    char const* const* args,
    int argCount)
{
    return parseOptions(this, argCount, args);
}

SlangReflection* EndToEndCompileRequest::getReflection()
{
    auto linkage = getLinkage();
    auto program = getSpecializedGlobalAndEntryPointsComponentType();

    // Note(tfoley): The API signature doesn't let the client
    // specify which target they want to access reflection
    // information for, so for now we default to the first one.
    //
    // TODO: Add a new `spGetReflectionForTarget(req, targetIndex)`
    // so that we can do this better, and make it clear that
    // `spGetReflection()` is shorthand for `targetIndex == 0`.
    //
    Slang::Index targetIndex = 0;
    auto targetCount = linkage->targets.getCount();
    if (targetIndex >= targetCount)
        return nullptr;

    auto targetReq = linkage->targets[targetIndex];
    auto targetProgram = program->getTargetProgram(targetReq);


    DiagnosticSink sink(linkage->getSourceManager(), Lexer::sourceLocationLexer);
    auto programLayout = targetProgram->getOrCreateLayout(&sink);

    return (SlangReflection*)programLayout;
}

SlangResult EndToEndCompileRequest::getProgram(slang::IComponentType** outProgram)
{
    auto program = getSpecializedGlobalComponentType();
    *outProgram = Slang::ComPtr<slang::IComponentType>(program).detach();
    return SLANG_OK;
}

SlangResult EndToEndCompileRequest::getProgramWithEntryPoints(slang::IComponentType** outProgram)
{
    auto program = getSpecializedGlobalAndEntryPointsComponentType();
    *outProgram = Slang::ComPtr<slang::IComponentType>(program).detach();
    return SLANG_OK;
}

SlangResult EndToEndCompileRequest::getModule(
    SlangInt translationUnitIndex,
    slang::IModule** outModule)
{
    auto module = getFrontEndReq()->getTranslationUnit(translationUnitIndex)->getModule();

    *outModule = Slang::ComPtr<slang::IModule>(module).detach();
    return SLANG_OK;
}

SlangResult EndToEndCompileRequest::getSession(slang::ISession** outSession)
{
    auto session = getLinkage();
    *outSession = Slang::ComPtr<slang::ISession>(session).detach();
    return SLANG_OK;
}

SlangResult EndToEndCompileRequest::getEntryPoint(
    SlangInt entryPointIndex,
    slang::IComponentType** outEntryPoint)
{
    auto entryPoint = getSpecializedEntryPointComponentType(entryPointIndex);
    *outEntryPoint = Slang::ComPtr<slang::IComponentType>(entryPoint).detach();
    return SLANG_OK;
}

SlangResult EndToEndCompileRequest::isParameterLocationUsed(
    Int entryPointIndex,
    Int targetIndex,
    SlangParameterCategory category,
    UInt spaceIndex,
    UInt registerIndex,
    bool& outUsed)
{
    if (!ShaderBindingRange::isUsageTracked((slang::ParameterCategory)category))
        return SLANG_E_NOT_AVAILABLE;

    ComPtr<IArtifact> artifact;
    if (SLANG_FAILED(_getEntryPointResult(
            this,
            static_cast<int>(entryPointIndex),
            static_cast<int>(targetIndex),
            artifact)))
        return SLANG_E_INVALID_ARG;

    if (!artifact)
        return SLANG_E_NOT_AVAILABLE;

    // Find a rep
    auto metadata = findAssociatedRepresentation<IArtifactPostEmitMetadata>(artifact);
    if (!metadata)
        return SLANG_E_NOT_AVAILABLE;

    return metadata->isParameterLocationUsed(category, spaceIndex, registerIndex, outUsed);
=======
    return effectiveProfile;
>>>>>>> 6d399804
}

} // namespace Slang<|MERGE_RESOLUTION|>--- conflicted
+++ resolved
@@ -63,805 +63,6 @@
         return timeStampString.getBuffer();
     }
     return SLANG_TAG_VERSION;
-}
-
-Profile getEffectiveProfile(EntryPoint* entryPoint, TargetRequest* target)
-{
-    auto entryPointProfile = entryPoint->getProfile();
-    auto targetProfile = target->getOptionSet().getProfile();
-
-    // Depending on the target *format* we might have to restrict the
-    // profile family to one that makes sense.
-    //
-<<<<<<< HEAD
-    // TODO: load these on-demand to avoid parsing
-    // the core module code for languages the user won't use.
-
-    baseLanguageScope = builtinAstBuilder->create<Scope>();
-
-    // Will stay in scope as long as ASTBuilder
-    baseModuleDecl =
-        populateBaseLanguageModule(m_builtinLinkage->getASTBuilder(), baseLanguageScope);
-
-    coreLanguageScope = builtinAstBuilder->create<Scope>();
-    coreLanguageScope->nextSibling = baseLanguageScope;
-
-    hlslLanguageScope = builtinAstBuilder->create<Scope>();
-    hlslLanguageScope->nextSibling = coreLanguageScope;
-
-    slangLanguageScope = builtinAstBuilder->create<Scope>();
-    slangLanguageScope->nextSibling = hlslLanguageScope;
-
-    glslLanguageScope = builtinAstBuilder->create<Scope>();
-    glslLanguageScope->nextSibling = slangLanguageScope;
-
-    glslModuleName = getNameObj("glsl");
-
-    {
-        for (Index i = 0; i < Index(SourceLanguage::CountOf); ++i)
-        {
-            m_defaultDownstreamCompilers[i] = PassThroughMode::None;
-        }
-        m_defaultDownstreamCompilers[Index(SourceLanguage::C)] = PassThroughMode::GenericCCpp;
-        m_defaultDownstreamCompilers[Index(SourceLanguage::CPP)] = PassThroughMode::GenericCCpp;
-        m_defaultDownstreamCompilers[Index(SourceLanguage::CUDA)] = PassThroughMode::NVRTC;
-    }
-
-    // Set up default prelude code for target languages that need a prelude
-    m_languagePreludes[Index(SourceLanguage::CUDA)] = get_slang_cuda_prelude();
-    m_languagePreludes[Index(SourceLanguage::CPP)] = get_slang_cpp_prelude();
-    m_languagePreludes[Index(SourceLanguage::HLSL)] = get_slang_hlsl_prelude();
-
-    if (!spirvCoreGrammarInfo)
-        spirvCoreGrammarInfo = SPIRVCoreGrammarInfo::getEmbeddedVersion();
-}
-
-Module* Session::getBuiltinModule(slang::BuiltinModuleName name)
-{
-    auto info = getBuiltinModuleInfo(name);
-    auto builtinLinkage = getBuiltinLinkage();
-    auto moduleNameObj = builtinLinkage->getNamePool()->getName(info.name);
-    RefPtr<Module> module;
-    if (builtinLinkage->mapNameToLoadedModules.tryGetValue(moduleNameObj, module))
-        return module.get();
-    return nullptr;
-}
-
-void Session::_initCodeGenTransitionMap()
-{
-    // TODO(JS): Might want to do something about these in the future...
-
-    // PassThroughMode getDownstreamCompilerRequiredForTarget(CodeGenTarget target);
-    // SourceLanguage getDefaultSourceLanguageForDownstreamCompiler(PassThroughMode compiler);
-
-    // Set up the default ways to do compilations between code gen targets
-    auto& map = m_codeGenTransitionMap;
-
-    // TODO(JS): There currently isn't a 'downstream compiler' for direct spirv output. If we did
-    // it would presumably a transition from SlangIR to SPIRV.
-
-    // For C and C++ we default to use the 'genericCCpp' compiler
-    {
-        const CodeGenTarget sources[] = {CodeGenTarget::CSource, CodeGenTarget::CPPSource, CodeGenTarget::CPPHeader};
-        for (auto source : sources)
-        {
-            // We *don't* add a default for host callable, as we will determine what is suitable
-            // depending on what is available. We prefer LLVM if that's available. If it's not we
-            // can use generic C/C++ compiler
-
-            map.addTransition(
-                source,
-                CodeGenTarget::ShaderSharedLibrary,
-                PassThroughMode::GenericCCpp);
-            map.addTransition(
-                source,
-                CodeGenTarget::HostSharedLibrary,
-                PassThroughMode::GenericCCpp);
-            map.addTransition(source, CodeGenTarget::HostExecutable, PassThroughMode::GenericCCpp);
-            map.addTransition(source, CodeGenTarget::ObjectCode, PassThroughMode::GenericCCpp);
-        }
-    }
-
-
-    // Add all the straightforward transitions
-    map.addTransition(CodeGenTarget::CUDASource, CodeGenTarget::PTX, PassThroughMode::NVRTC);
-    map.addTransition(CodeGenTarget::HLSL, CodeGenTarget::DXBytecode, PassThroughMode::Fxc);
-    map.addTransition(CodeGenTarget::HLSL, CodeGenTarget::DXIL, PassThroughMode::Dxc);
-    map.addTransition(CodeGenTarget::GLSL, CodeGenTarget::SPIRV, PassThroughMode::Glslang);
-    map.addTransition(CodeGenTarget::Metal, CodeGenTarget::MetalLib, PassThroughMode::MetalC);
-    map.addTransition(CodeGenTarget::WGSL, CodeGenTarget::WGSLSPIRV, PassThroughMode::Tint);
-    // To assembly
-    map.addTransition(CodeGenTarget::SPIRV, CodeGenTarget::SPIRVAssembly, PassThroughMode::Glslang);
-    // We use glslang to turn SPIR-V into SPIR-V assembly.
-    map.addTransition(
-        CodeGenTarget::WGSLSPIRV,
-        CodeGenTarget::WGSLSPIRVAssembly,
-        PassThroughMode::Glslang);
-    map.addTransition(CodeGenTarget::DXIL, CodeGenTarget::DXILAssembly, PassThroughMode::Dxc);
-    map.addTransition(
-        CodeGenTarget::DXBytecode,
-        CodeGenTarget::DXBytecodeAssembly,
-        PassThroughMode::Fxc);
-    map.addTransition(
-        CodeGenTarget::MetalLib,
-        CodeGenTarget::MetalLibAssembly,
-        PassThroughMode::MetalC);
-}
-
-void Session::addBuiltins(char const* sourcePath, char const* source)
-{
-    auto sourceBlob = StringBlob::moveCreate(String(source));
-
-    // TODO(tfoley): Add ability to directly new builtins to the appropriate scope
-    Module* module = nullptr;
-    addBuiltinSource(coreLanguageScope, sourcePath, sourceBlob, module);
-    if (module)
-        coreModules.add(module);
-}
-
-void Session::setSharedLibraryLoader(ISlangSharedLibraryLoader* loader)
-{
-    // External API allows passing of nullptr to reset the loader
-    loader = loader ? loader : DefaultSharedLibraryLoader::getSingleton();
-
-    _setSharedLibraryLoader(loader);
-}
-
-ISlangSharedLibraryLoader* Session::getSharedLibraryLoader()
-{
-    return (m_sharedLibraryLoader == DefaultSharedLibraryLoader::getSingleton())
-               ? nullptr
-               : m_sharedLibraryLoader.get();
-}
-
-SlangResult Session::checkCompileTargetSupport(SlangCompileTarget inTarget)
-{
-    auto target = CodeGenTarget(inTarget);
-
-    const PassThroughMode mode = getDownstreamCompilerRequiredForTarget(target);
-    return (mode != PassThroughMode::None) ? checkPassThroughSupport(SlangPassThrough(mode))
-                                           : SLANG_OK;
-}
-
-SlangResult Session::checkPassThroughSupport(SlangPassThrough inPassThrough)
-{
-    return checkExternalCompilerSupport(this, PassThroughMode(inPassThrough));
-}
-
-void Session::writeCoreModuleDoc(String config)
-{
-    ASTBuilder* astBuilder = getBuiltinLinkage()->getASTBuilder();
-    SourceManager* sourceManager = getBuiltinSourceManager();
-
-    DiagnosticSink sink(sourceManager, Lexer::sourceLocationLexer);
-
-    List<String> docStrings;
-
-    // For all the modules add their doc output to docStrings
-    for (Module* m : coreModules)
-    {
-        RefPtr<ASTMarkup> markup(new ASTMarkup);
-        ASTMarkupUtil::extract(m->getModuleDecl(), sourceManager, &sink, markup);
-
-        DocMarkdownWriter writer(markup, astBuilder, &sink);
-        auto rootPage = writer.writeAll(config.getUnownedSlice());
-        File::writeAllText("toc.html", writer.writeTOC());
-        rootPage->writeToDisk();
-        rootPage->writeSummary(toSlice("summary.txt"));
-    }
-    ComPtr<ISlangBlob> diagnosticBlob;
-    sink.getBlobIfNeeded(diagnosticBlob.writeRef());
-    if (diagnosticBlob && diagnosticBlob->getBufferSize() != 0)
-    {
-        // Write the diagnostic blob to stdout.
-        fprintf(stderr, "%s", (const char*)diagnosticBlob->getBufferPointer());
-    }
-}
-
-const char* getBuiltinModuleNameStr(slang::BuiltinModuleName name)
-{
-    const char* result = nullptr;
-    switch (name)
-=======
-    // TODO: Some of this should really be handled as validation at
-    // the front-end. People shouldn't be allowed to ask for SPIR-V
-    // output with Shader Model 5.0...
-    switch (target->getTarget())
->>>>>>> 6d399804
-    {
-    default:
-        break;
-
-    case CodeGenTarget::GLSL:
-    case CodeGenTarget::SPIRV:
-    case CodeGenTarget::SPIRVAssembly:
-        if (targetProfile.getFamily() != ProfileFamily::GLSL)
-        {
-            targetProfile.setVersion(ProfileVersion::GLSL_150);
-        }
-        break;
-
-    case CodeGenTarget::HLSL:
-    case CodeGenTarget::DXBytecode:
-    case CodeGenTarget::DXBytecodeAssembly:
-    case CodeGenTarget::DXIL:
-    case CodeGenTarget::DXILAssembly:
-        if (targetProfile.getFamily() != ProfileFamily::DX)
-        {
-            targetProfile.setVersion(ProfileVersion::DX_5_1);
-        }
-        break;
-    case CodeGenTarget::Metal:
-    case CodeGenTarget::MetalLib:
-    case CodeGenTarget::MetalLibAssembly:
-        if (targetProfile.getFamily() != ProfileFamily::METAL)
-        {
-            targetProfile.setVersion(ProfileVersion::METAL_2_3);
-        }
-        break;
-    }
-
-    auto entryPointProfileVersion = entryPointProfile.getVersion();
-    auto targetProfileVersion = targetProfile.getVersion();
-
-    // Default to the entry point profile, since we know that has the right stage.
-    Profile effectiveProfile = entryPointProfile;
-
-    // Ignore the input from the target profile if it is missing.
-    if (targetProfile.getFamily() != ProfileFamily::Unknown)
-    {
-        // If the target comes from a different profile family, *or* it is from
-        // the same family but has a greater version number, then use the target's version.
-        if (targetProfile.getFamily() != entryPointProfile.getFamily() ||
-            (targetProfileVersion > entryPointProfileVersion))
-        {
-            effectiveProfile.setVersion(targetProfileVersion);
-        }
-    }
-
-    // Now consider the possibility that the chosen stage might force an "upgrade"
-    // to the profile level.
-    ProfileVersion stageMinVersion = ProfileVersion::Unknown;
-    switch (effectiveProfile.getFamily())
-    {
-    case ProfileFamily::DX:
-        switch (effectiveProfile.getStage())
-        {
-        default:
-            break;
-
-        case Stage::RayGeneration:
-        case Stage::Intersection:
-        case Stage::ClosestHit:
-        case Stage::AnyHit:
-        case Stage::Miss:
-        case Stage::Callable:
-            // The DirectX ray tracing stages implicitly
-            // require Shader Model 6.3 or later.
-            //
-            stageMinVersion = ProfileVersion::DX_6_3;
-            break;
-
-            //  TODO: Add equivalent logic for geometry, tessellation, and compute stages.
-        }
-        break;
-
-    case ProfileFamily::GLSL:
-        switch (effectiveProfile.getStage())
-        {
-        default:
-            break;
-
-        case Stage::RayGeneration:
-        case Stage::Intersection:
-        case Stage::ClosestHit:
-        case Stage::AnyHit:
-        case Stage::Miss:
-        case Stage::Callable:
-            stageMinVersion = ProfileVersion::GLSL_460;
-            break;
-
-            //  TODO: Add equivalent logic for geometry, tessellation, and compute stages.
-        }
-        break;
-
-    default:
-        break;
-    }
-
-    if (stageMinVersion > effectiveProfile.getVersion())
-    {
-        effectiveProfile.setVersion(stageMinVersion);
-    }
-
-<<<<<<< HEAD
-    // Load up the module
-
-    SerialContainerData containerData;
-
-    Linkage* linkage = getBuiltinLinkage();
-
-    SourceManager* sourceManger = getBuiltinSourceManager();
-
-    NamePool* sessionNamePool = &namePool;
-    NamePool* linkageNamePool = linkage->getNamePool();
-
-    SerialContainerUtil::ReadOptions options;
-    options.namePool = linkageNamePool;
-    options.session = this;
-    options.sharedASTBuilder = linkage->getASTBuilder()->getSharedASTBuilder();
-    options.astBuilder = linkage->getASTBuilder();
-    options.sourceManager = sourceManger;
-    options.linkage = linkage;
-
-    // Hmm - don't have a suitable sink yet, so attempt to just not have one
-    options.sink = nullptr;
-
-    SLANG_RETURN_ON_FAIL(
-        SerialContainerUtil::read(&riffContainer, options, nullptr, containerData));
-
-    for (auto& srcModule : containerData.modules)
-    {
-        RefPtr<Module> module(new Module(linkage, srcModule.astBuilder));
-        module->setName(moduleName);
-        module->setDigest(srcModule.digest);
-
-        ModuleDecl* moduleDecl = as<ModuleDecl>(srcModule.astRootNode);
-        // Set the module back reference on the decl
-        moduleDecl->module = module;
-
-        if (moduleDecl)
-        {
-            if (isFromCoreModule(moduleDecl))
-            {
-                registerBuiltinDecls(this, moduleDecl);
-            }
-
-            module->setModuleDecl(moduleDecl);
-        }
-
-        srcModule.irModule->setName(module->getNameObj());
-        module->setIRModule(srcModule.irModule);
-
-        // Put in the loaded module map
-        linkage->mapNameToLoadedModules.add(sessionNamePool->getName(moduleName), module);
-
-        // Add the resulting code to the appropriate scope
-        if (!scope->containerDecl)
-        {
-            // We are the first chunk of code to be loaded for this scope
-            scope->containerDecl = moduleDecl;
-        }
-        else
-        {
-            // We need to create a new scope to link into the whole thing
-            auto subScope = linkage->getASTBuilder()->create<Scope>();
-            subScope->containerDecl = moduleDecl;
-            subScope->nextSibling = scope->nextSibling;
-            scope->nextSibling = subScope;
-        }
-
-        outModule = module.get();
-    }
-
-    return SLANG_OK;
-}
-
-SLANG_NO_THROW SlangResult SLANG_MCALL
-Session::queryInterface(SlangUUID const& uuid, void** outObject)
-{
-    if (uuid == Session::getTypeGuid())
-    {
-        addReference();
-        *outObject = static_cast<Session*>(this);
-        return SLANG_OK;
-    }
-
-    if (uuid == ISlangUnknown::getTypeGuid() || uuid == IGlobalSession::getTypeGuid())
-    {
-        addReference();
-        *outObject = static_cast<slang::IGlobalSession*>(this);
-        return SLANG_OK;
-    }
-
-    return SLANG_E_NO_INTERFACE;
-}
-
-static size_t _getStructureSize(const uint8_t* src)
-{
-    size_t size = 0;
-    ::memcpy(&size, src, sizeof(size_t));
-    return size;
-}
-
-template<typename T>
-static T makeFromSizeVersioned(const uint8_t* src)
-{
-    // The structure size must be size_t
-    SLANG_COMPILE_TIME_ASSERT(sizeof(((T*)src)->structureSize) == sizeof(size_t));
-
-    // The structureSize field *must* be the first element of T
-    // Ideally would use SLANG_COMPILE_TIME_ASSERT, but that doesn't work on gcc.
-    // Can't just assert, because determined to be a constant expression
-    {
-        auto offset = SLANG_OFFSET_OF(T, structureSize);
-        SLANG_ASSERT(offset == 0);
-        // Needed because offset is only 'used' by an assert
-        SLANG_UNUSED(offset);
-    }
-
-    // The source size is held in the first element of T, and will be in the first bytes of src.
-    const size_t srcSize = _getStructureSize(src);
-    const size_t dstSize = sizeof(T);
-
-    // If they are the same size, and appropriate alignment we can just cast and return
-    if (srcSize == dstSize && (size_t(src) & (SLANG_ALIGN_OF(T) - 1)) == 0)
-    {
-        return *(const T*)src;
-    }
-
-    // Assumes T can default constructed sensibly
-    T dst;
-
-    // It's structure size should be setup and should be dstSize
-    SLANG_ASSERT(dst.structureSize == dstSize);
-
-    // The size to copy is the minimum on the two sizes
-    const auto copySize = std::min(srcSize, dstSize);
-    ::memcpy(&dst, src, copySize);
-
-    // The final struct size is the destination size
-    dst.structureSize = dstSize;
-
-    return dst;
-}
-
-SLANG_NO_THROW SlangResult SLANG_MCALL
-Session::createSession(slang::SessionDesc const& inDesc, slang::ISession** outSession)
-{
-    RefPtr<ASTBuilder> astBuilder(new ASTBuilder(m_sharedASTBuilder, "Session::astBuilder"));
-    slang::SessionDesc desc = makeFromSizeVersioned<slang::SessionDesc>((uint8_t*)&inDesc);
-
-    RefPtr<Linkage> linkage = new Linkage(this, astBuilder, getBuiltinLinkage());
-
-    {
-        std::lock_guard<std::mutex> lock(m_typeCheckingCacheMutex);
-        if (m_typeCheckingCache)
-            linkage->m_typeCheckingCache =
-                new TypeCheckingCache(*static_cast<TypeCheckingCache*>(m_typeCheckingCache.get()));
-    }
-
-    Int searchPathCount = desc.searchPathCount;
-    for (Int ii = 0; ii < searchPathCount; ++ii)
-    {
-        linkage->addSearchPath(desc.searchPaths[ii]);
-    }
-
-    Int macroCount = desc.preprocessorMacroCount;
-    for (Int ii = 0; ii < macroCount; ++ii)
-    {
-        auto& macro = desc.preprocessorMacros[ii];
-        linkage->addPreprocessorDefine(macro.name, macro.value);
-    }
-
-    if (desc.fileSystem)
-    {
-        linkage->setFileSystem(desc.fileSystem);
-    }
-
-    if (desc.structureSize >= offsetof(slang::SessionDesc, enableEffectAnnotations))
-    {
-        linkage->m_optionSet.set(
-            CompilerOptionName::EnableEffectAnnotations,
-            desc.enableEffectAnnotations);
-    }
-
-    linkage->m_optionSet.load(desc.compilerOptionEntryCount, desc.compilerOptionEntries);
-
-    if (!linkage->m_optionSet.hasOption(CompilerOptionName::MatrixLayoutColumn) &&
-        !linkage->m_optionSet.hasOption(CompilerOptionName::MatrixLayoutRow))
-        linkage->setMatrixLayoutMode(desc.defaultMatrixLayoutMode);
-
-    {
-        const Int targetCount = desc.targetCount;
-        const uint8_t* targetDescPtr = reinterpret_cast<const uint8_t*>(desc.targets);
-        for (Int ii = 0; ii < targetCount; ++ii, targetDescPtr += _getStructureSize(targetDescPtr))
-        {
-            const auto targetDesc = makeFromSizeVersioned<slang::TargetDesc>(targetDescPtr);
-            linkage->addTarget(targetDesc);
-        }
-    }
-
-    // If any target requires debug info, then we will need to enable debug info when lowering to
-    // target-agnostic IR. The target-agnostic IR will only include debug info if the linkage IR
-    // options specify that it should, so make sure the linkage debug info level is greater than or
-    // equal to that of any target.
-    DebugInfoLevel linkageDebugInfoLevel = linkage->m_optionSet.getDebugInfoLevel();
-    for (auto target : linkage->targets)
-        linkageDebugInfoLevel =
-            Math::Max(linkageDebugInfoLevel, target->getOptionSet().getDebugInfoLevel());
-    linkage->m_optionSet.set(CompilerOptionName::DebugInformation, linkageDebugInfoLevel);
-
-    *outSession = asExternal(linkage.detach());
-    return SLANG_OK;
-}
-
-SLANG_NO_THROW SlangResult SLANG_MCALL
-Session::createCompileRequest(slang::ICompileRequest** outCompileRequest)
-{
-    auto req = new EndToEndCompileRequest(this);
-
-    // Give it a ref (for output)
-    req->addRef();
-    // Check it is what we think it should be
-    SLANG_ASSERT(req->debugGetReferenceCount() == 1);
-
-    *outCompileRequest = req;
-    return SLANG_OK;
-}
-
-SLANG_NO_THROW SlangProfileID SLANG_MCALL Session::findProfile(char const* name)
-{
-    return SlangProfileID(Slang::Profile::lookUp(name).raw);
-}
-
-SLANG_NO_THROW SlangCapabilityID SLANG_MCALL Session::findCapability(char const* name)
-{
-    return SlangCapabilityID(Slang::findCapabilityName(UnownedTerminatedStringSlice(name)));
-}
-
-SLANG_NO_THROW void SLANG_MCALL
-Session::setDownstreamCompilerPath(SlangPassThrough inPassThrough, char const* path)
-{
-    PassThroughMode passThrough = PassThroughMode(inPassThrough);
-    SLANG_ASSERT(
-        int(passThrough) > int(PassThroughMode::None) &&
-        int(passThrough) < int(PassThroughMode::CountOf));
-
-    if (m_downstreamCompilerPaths[int(passThrough)] != path)
-    {
-        // Make access redetermine compiler
-        resetDownstreamCompiler(passThrough);
-        // Set the path
-        m_downstreamCompilerPaths[int(passThrough)] = path;
-    }
-}
-
-SLANG_NO_THROW void SLANG_MCALL
-Session::setDownstreamCompilerPrelude(SlangPassThrough inPassThrough, char const* prelude)
-{
-    PassThroughMode downstreamCompiler = PassThroughMode(inPassThrough);
-    SLANG_ASSERT(
-        int(downstreamCompiler) > int(PassThroughMode::None) &&
-        int(downstreamCompiler) < int(PassThroughMode::CountOf));
-    const SourceLanguage sourceLanguage =
-        getDefaultSourceLanguageForDownstreamCompiler(downstreamCompiler);
-    setLanguagePrelude(SlangSourceLanguage(sourceLanguage), prelude);
-}
-
-SLANG_NO_THROW void SLANG_MCALL
-Session::getDownstreamCompilerPrelude(SlangPassThrough inPassThrough, ISlangBlob** outPrelude)
-{
-    PassThroughMode downstreamCompiler = PassThroughMode(inPassThrough);
-    SLANG_ASSERT(
-        int(downstreamCompiler) > int(PassThroughMode::None) &&
-        int(downstreamCompiler) < int(PassThroughMode::CountOf));
-    const SourceLanguage sourceLanguage =
-        getDefaultSourceLanguageForDownstreamCompiler(downstreamCompiler);
-    getLanguagePrelude(SlangSourceLanguage(sourceLanguage), outPrelude);
-}
-
-SLANG_NO_THROW void SLANG_MCALL
-Session::setLanguagePrelude(SlangSourceLanguage inSourceLanguage, char const* prelude)
-{
-    SourceLanguage sourceLanguage = SourceLanguage(inSourceLanguage);
-    SLANG_ASSERT(
-        int(sourceLanguage) > int(SourceLanguage::Unknown) &&
-        int(sourceLanguage) < int(SourceLanguage::CountOf));
-
-    SLANG_ASSERT(sourceLanguage != SourceLanguage::Unknown);
-
-    if (sourceLanguage != SourceLanguage::Unknown)
-    {
-        m_languagePreludes[int(sourceLanguage)] = prelude;
-    }
-}
-
-SLANG_NO_THROW void SLANG_MCALL
-Session::getLanguagePrelude(SlangSourceLanguage inSourceLanguage, ISlangBlob** outPrelude)
-{
-    SourceLanguage sourceLanguage = SourceLanguage(inSourceLanguage);
-
-    *outPrelude = nullptr;
-    if (sourceLanguage != SourceLanguage::Unknown)
-    {
-        SLANG_ASSERT(
-            int(sourceLanguage) > int(SourceLanguage::Unknown) &&
-            int(sourceLanguage) < int(SourceLanguage::CountOf));
-        *outPrelude =
-            Slang::StringUtil::createStringBlob(m_languagePreludes[int(sourceLanguage)]).detach();
-    }
-}
-
-SLANG_NO_THROW const char* SLANG_MCALL Session::getBuildTagString()
-{
-    return ::Slang::getBuildTagString();
-}
-
-SLANG_NO_THROW SlangResult SLANG_MCALL Session::setDefaultDownstreamCompiler(
-    SlangSourceLanguage sourceLanguage,
-    SlangPassThrough defaultCompiler)
-{
-    if (DownstreamCompilerInfo::canCompile(defaultCompiler, sourceLanguage))
-    {
-        m_defaultDownstreamCompilers[int(sourceLanguage)] = PassThroughMode(defaultCompiler);
-        return SLANG_OK;
-    }
-    return SLANG_FAIL;
-}
-
-SlangPassThrough SLANG_MCALL
-Session::getDefaultDownstreamCompiler(SlangSourceLanguage inSourceLanguage)
-{
-    SLANG_ASSERT(inSourceLanguage >= 0 && inSourceLanguage < SLANG_SOURCE_LANGUAGE_COUNT_OF);
-    auto sourceLanguage = SourceLanguage(inSourceLanguage);
-    return SlangPassThrough(m_defaultDownstreamCompilers[int(sourceLanguage)]);
-}
-
-void Session::setDownstreamCompilerForTransition(
-    SlangCompileTarget source,
-    SlangCompileTarget target,
-    SlangPassThrough compiler)
-{
-    if (compiler == SLANG_PASS_THROUGH_NONE)
-    {
-        // Removing the transition means a default can be used
-        m_codeGenTransitionMap.removeTransition(CodeGenTarget(source), CodeGenTarget(target));
-    }
-    else
-    {
-        m_codeGenTransitionMap.addTransition(
-            CodeGenTarget(source),
-            CodeGenTarget(target),
-            PassThroughMode(compiler));
-    }
-}
-
-SlangPassThrough Session::getDownstreamCompilerForTransition(
-    SlangCompileTarget inSource,
-    SlangCompileTarget inTarget)
-{
-    const CodeGenTarget source = CodeGenTarget(inSource);
-    const CodeGenTarget target = CodeGenTarget(inTarget);
-
-    if (m_codeGenTransitionMap.hasTransition(source, target))
-    {
-        return (SlangPassThrough)m_codeGenTransitionMap.getTransition(source, target);
-    }
-
-    const auto desc = ArtifactDescUtil::makeDescForCompileTarget(inTarget);
-
-    // Special case host-callable
-    if ((desc.kind == ArtifactKind::HostCallable) &&
-        (source == CodeGenTarget::CSource || source == CodeGenTarget::CPPSource))
-    {
-        // We prefer LLVM if it's available
-        if (const auto llvm = getOrLoadDownstreamCompiler(PassThroughMode::LLVM, nullptr))
-        {
-            return SLANG_PASS_THROUGH_LLVM;
-        }
-    }
-
-    // Use the legacy 'sourceLanguage' default mechanism.
-    // This says nothing about the target type, so it is *assumed* the target type is possible
-    // If not it will fail when trying to compile to an unknown target
-    const SourceLanguage sourceLanguage =
-        (SourceLanguage)TypeConvertUtil::getSourceLanguageFromTarget(inSource);
-    if (sourceLanguage != SourceLanguage::Unknown)
-    {
-        return getDefaultDownstreamCompiler(SlangSourceLanguage(sourceLanguage));
-    }
-
-    // Unknwon
-    return SLANG_PASS_THROUGH_NONE;
-}
-
-IDownstreamCompiler* Session::getDownstreamCompiler(CodeGenTarget source, CodeGenTarget target)
-{
-    PassThroughMode compilerType = (PassThroughMode)getDownstreamCompilerForTransition(
-        SlangCompileTarget(source),
-        SlangCompileTarget(target));
-    return getOrLoadDownstreamCompiler(compilerType, nullptr);
-}
-
-SLANG_NO_THROW SlangResult SLANG_MCALL Session::setSPIRVCoreGrammar(char const* jsonPath)
-{
-    if (!jsonPath)
-    {
-        spirvCoreGrammarInfo = SPIRVCoreGrammarInfo::getEmbeddedVersion();
-        SLANG_ASSERT(spirvCoreGrammarInfo);
-    }
-    else
-    {
-        SourceManager* sourceManager = getBuiltinSourceManager();
-        SLANG_ASSERT(sourceManager);
-        DiagnosticSink sink(sourceManager, Lexer::sourceLocationLexer);
-
-        String contents;
-        const auto readRes = File::readAllText(jsonPath, contents);
-        if (SLANG_FAILED(readRes))
-        {
-            sink.diagnose(SourceLoc{}, Diagnostics::unableToReadFile, jsonPath);
-            return readRes;
-        }
-        const auto pathInfo = PathInfo::makeFromString(jsonPath);
-        const auto sourceFile = sourceManager->createSourceFileWithString(pathInfo, contents);
-        const auto sourceView = sourceManager->createSourceView(sourceFile, nullptr, SourceLoc());
-        spirvCoreGrammarInfo = SPIRVCoreGrammarInfo::loadFromJSON(*sourceView, sink);
-    }
-    return spirvCoreGrammarInfo ? SLANG_OK : SLANG_FAIL;
-}
-
-struct ParsedCommandLineData : public ISlangUnknown, public ComObject
-{
-    SLANG_COM_OBJECT_IUNKNOWN_ALL
-
-    ISlangUnknown* getInterface(const Slang::Guid& guid)
-    {
-        if (guid == ISlangUnknown::getTypeGuid())
-            return this;
-        return nullptr;
-    }
-    List<SerializedOptionsData> options;
-    List<slang::TargetDesc> targets;
-};
-
-SLANG_NO_THROW SlangResult SLANG_MCALL Session::parseCommandLineArguments(
-    int argc,
-    const char* const* argv,
-    slang::SessionDesc* outDesc,
-    ISlangUnknown** outAllocation)
-{
-    if (outDesc->structureSize < sizeof(slang::SessionDesc))
-        return SLANG_E_BUFFER_TOO_SMALL;
-    RefPtr<ParsedCommandLineData> outData = new ParsedCommandLineData();
-    RefPtr<EndToEndCompileRequest> tempReq = new EndToEndCompileRequest(this);
-    tempReq->processCommandLineArguments(argv, argc);
-    outData->options.setCount(1 + tempReq->getLinkage()->targets.getCount());
-    int optionDataIndex = 0;
-    SerializedOptionsData& optionData = outData->options[optionDataIndex];
-    optionDataIndex++;
-    tempReq->getOptionSet().serialize(&optionData);
-    for (auto target : tempReq->getLinkage()->targets)
-    {
-        slang::TargetDesc tdesc;
-        SerializedOptionsData& targetOptionData = outData->options[optionDataIndex];
-        optionDataIndex++;
-        tempReq->getTargetOptionSet(target).serialize(&targetOptionData);
-        tdesc.compilerOptionEntryCount = (uint32_t)targetOptionData.entries.getCount();
-        tdesc.compilerOptionEntries = targetOptionData.entries.getBuffer();
-        outData->targets.add(tdesc);
-    }
-    outDesc->compilerOptionEntryCount = (uint32_t)optionData.entries.getCount();
-    outDesc->compilerOptionEntries = optionData.entries.getBuffer();
-    outDesc->targetCount = outData->targets.getCount();
-    outDesc->targets = outData->targets.getBuffer();
-    *outAllocation = outData.get();
-    outData->addRef();
-    return SLANG_OK;
-}
-
-SLANG_NO_THROW SlangResult SLANG_MCALL
-Session::getSessionDescDigest(slang::SessionDesc* sessionDesc, ISlangBlob** outBlob)
-{
-    ComPtr<slang::ISession> tempSession;
-    createSession(*sessionDesc, tempSession.writeRef());
-    auto linkage = static_cast<Linkage*>(tempSession.get());
-    DigestBuilder<SHA1> digestBuilder;
-    linkage->buildHash(digestBuilder, -1);
-    auto blob = digestBuilder.finalize().toBlob();
-    *outBlob = blob.detach();
-    return SLANG_OK;
 }
 
 Profile getEffectiveProfile(EntryPoint* entryPoint, TargetRequest* target)
@@ -986,6298 +187,4 @@
     return effectiveProfile;
 }
 
-
-//
-
-Linkage::Linkage(Session* session, ASTBuilder* astBuilder, Linkage* builtinLinkage)
-    : m_session(session)
-    , m_retainedSession(session)
-    , m_sourceManager(&m_defaultSourceManager)
-    , m_astBuilder(astBuilder)
-    , m_cmdLineContext(new CommandLineContext())
-{
-    getNamePool()->setRootNamePool(session->getRootNamePool());
-
-    m_defaultSourceManager.initialize(session->getBuiltinSourceManager(), nullptr);
-
-    setFileSystem(nullptr);
-
-    // Copy of the built in linkages modules
-    if (builtinLinkage)
-    {
-        for (const auto& nameToMod : builtinLinkage->mapNameToLoadedModules)
-            mapNameToLoadedModules.add(nameToMod);
-    }
-
-    m_semanticsForReflection = new SharedSemanticsContext(this, nullptr, nullptr);
-}
-
-SharedSemanticsContext* Linkage::getSemanticsForReflection()
-{
-    return m_semanticsForReflection.get();
-}
-
-ISlangUnknown* Linkage::getInterface(const Guid& guid)
-{
-    if (guid == ISlangUnknown::getTypeGuid() || guid == ISession::getTypeGuid())
-        return asExternal(this);
-
-    return nullptr;
-}
-
-Linkage::~Linkage()
-{
-    // Upstream type checking cache.
-    if (m_typeCheckingCache)
-    {
-        auto globalSession = getSessionImpl();
-        std::lock_guard<std::mutex> lock(globalSession->m_typeCheckingCacheMutex);
-        if (!globalSession->m_typeCheckingCache ||
-            globalSession->getTypeCheckingCache()->resolvedOperatorOverloadCache.getCount() <
-                getTypeCheckingCache()->resolvedOperatorOverloadCache.getCount())
-        {
-            globalSession->m_typeCheckingCache = m_typeCheckingCache;
-            getTypeCheckingCache()->version++;
-        }
-        destroyTypeCheckingCache();
-    }
-}
-
-SearchDirectoryList& Linkage::getSearchDirectories()
-{
-    auto list = m_optionSet.getArray(CompilerOptionName::Include);
-    if (list.getCount() != searchDirectoryCache.searchDirectories.getCount())
-    {
-        searchDirectoryCache.searchDirectories.clear();
-        for (auto dir : list)
-            searchDirectoryCache.searchDirectories.add(SearchDirectory(dir.stringValue));
-    }
-    return searchDirectoryCache;
-}
-
-TypeCheckingCache* Linkage::getTypeCheckingCache()
-{
-    if (!m_typeCheckingCache)
-    {
-        m_typeCheckingCache = new TypeCheckingCache();
-    }
-    return static_cast<TypeCheckingCache*>(m_typeCheckingCache.get());
-}
-
-void Linkage::destroyTypeCheckingCache()
-{
-    m_typeCheckingCache = nullptr;
-}
-
-SLANG_NO_THROW slang::IGlobalSession* SLANG_MCALL Linkage::getGlobalSession()
-{
-    return asExternal(getSessionImpl());
-}
-
-void Linkage::addTarget(slang::TargetDesc const& desc)
-{
-    SLANG_AST_BUILDER_RAII(getASTBuilder());
-
-    auto targetIndex = addTarget(CodeGenTarget(desc.format));
-    auto target = targets[targetIndex];
-
-    auto& optionSet = target->getOptionSet();
-    optionSet.inheritFrom(m_optionSet);
-
-    optionSet.set(CompilerOptionName::FloatingPointMode, FloatingPointMode(desc.floatingPointMode));
-    optionSet.addTargetFlags(desc.flags);
-    optionSet.setProfile(Profile(desc.profile));
-    optionSet.set(CompilerOptionName::LineDirectiveMode, LineDirectiveMode(desc.lineDirectiveMode));
-    optionSet.set(CompilerOptionName::GLSLForceScalarLayout, desc.forceGLSLScalarBufferLayout);
-
-    CompilerOptionSet targetOptions;
-    targetOptions.load(desc.compilerOptionEntryCount, desc.compilerOptionEntries);
-    optionSet.overrideWith(targetOptions);
-}
-
-#if 0
-SLANG_NO_THROW SlangInt SLANG_MCALL Linkage::getTargetCount()
-{
-    return targets.getCount();
-}
-
-SLANG_NO_THROW slang::ITarget* SLANG_MCALL Linkage::getTargetByIndex(SlangInt index)
-{
-    if(index < 0) return nullptr;
-    if(index >= targets.getCount()) return nullptr;
-    return asExternal(targets[index]);
-}
-#endif
-
-static void outputExceptionDiagnostic(
-    const AbortCompilationException& exception,
-    DiagnosticSink& sink,
-    slang::IBlob** outDiagnostics)
-{
-    sink.diagnoseRaw(Severity::Error, exception.Message.getUnownedSlice());
-    sink.getBlobIfNeeded(outDiagnostics);
-}
-
-static void outputExceptionDiagnostic(
-    const Exception& exception,
-    DiagnosticSink& sink,
-    slang::IBlob** outDiagnostics)
-{
-    sink.diagnoseRaw(Severity::Internal, exception.Message.getUnownedSlice());
-    sink.getBlobIfNeeded(outDiagnostics);
-}
-
-static void outputExceptionDiagnostic(DiagnosticSink& sink, slang::IBlob** outDiagnostics)
-{
-    sink.diagnoseRaw(Severity::Fatal, "An unknown exception occurred");
-    sink.getBlobIfNeeded(outDiagnostics);
-}
-
-SLANG_NO_THROW slang::IModule* SLANG_MCALL
-Linkage::loadModule(const char* moduleName, slang::IBlob** outDiagnostics)
-{
-    SLANG_AST_BUILDER_RAII(getASTBuilder());
-
-    DiagnosticSink sink(getSourceManager(), Lexer::sourceLocationLexer);
-    applySettingsToDiagnosticSink(&sink, &sink, m_optionSet);
-
-    if (isInLanguageServer())
-    {
-        sink.setFlags(DiagnosticSink::Flag::HumaneLoc | DiagnosticSink::Flag::LanguageServer);
-    }
-
-    try
-    {
-        auto name = getNamePool()->getName(moduleName);
-
-        auto module = findOrImportModule(name, SourceLoc(), &sink);
-        sink.getBlobIfNeeded(outDiagnostics);
-
-        return asExternal(module);
-    }
-    catch (const AbortCompilationException& e)
-    {
-        outputExceptionDiagnostic(e, sink, outDiagnostics);
-        return nullptr;
-    }
-    catch (const Exception& e)
-    {
-        outputExceptionDiagnostic(e, sink, outDiagnostics);
-        return nullptr;
-    }
-    catch (...)
-    {
-        outputExceptionDiagnostic(sink, outDiagnostics);
-        return nullptr;
-    }
-}
-
-slang::IModule* Linkage::loadModuleFromBlob(
-    const char* moduleName,
-    const char* path,
-    slang::IBlob* source,
-    ModuleBlobType blobType,
-    slang::IBlob** outDiagnostics)
-{
-    SLANG_AST_BUILDER_RAII(getASTBuilder());
-
-    DiagnosticSink sink(getSourceManager(), Lexer::sourceLocationLexer);
-    applySettingsToDiagnosticSink(&sink, &sink, m_optionSet);
-
-    if (isInLanguageServer())
-    {
-        sink.setFlags(DiagnosticSink::Flag::HumaneLoc | DiagnosticSink::Flag::LanguageServer);
-    }
-
-
-    try
-    {
-        auto getDigestStr = [](auto x)
-        {
-            DigestBuilder<SHA1> digestBuilder;
-            digestBuilder.append(x);
-            return digestBuilder.finalize().toString();
-        };
-
-        String moduleNameStr = moduleName;
-        if (!moduleName)
-            moduleNameStr = getDigestStr(source);
-
-        auto name = getNamePool()->getName(moduleNameStr);
-        RefPtr<LoadedModule> loadedModule;
-        if (mapNameToLoadedModules.tryGetValue(name, loadedModule))
-        {
-            return loadedModule;
-        }
-        String pathStr = path;
-        if (pathStr.getLength() == 0)
-        {
-            // If path is empty, use a digest from source as path.
-            pathStr = getDigestStr(source);
-        }
-        auto pathInfo = PathInfo::makeFromString(pathStr);
-        if (File::exists(pathStr))
-        {
-            String cannonicalPath;
-            if (SLANG_SUCCEEDED(Path::getCanonical(pathStr, cannonicalPath)))
-            {
-                pathInfo = PathInfo::makeNormal(pathStr, cannonicalPath);
-            }
-        }
-        auto module = loadModule(name, pathInfo, source, SourceLoc(), &sink, nullptr, blobType);
-        sink.getBlobIfNeeded(outDiagnostics);
-        return asExternal(module);
-    }
-    catch (const AbortCompilationException& e)
-    {
-        outputExceptionDiagnostic(e, sink, outDiagnostics);
-        return nullptr;
-    }
-    catch (const Exception& e)
-    {
-        outputExceptionDiagnostic(e, sink, outDiagnostics);
-        return nullptr;
-    }
-    catch (...)
-    {
-        outputExceptionDiagnostic(sink, outDiagnostics);
-        return nullptr;
-    }
-}
-
-SLANG_NO_THROW slang::IModule* SLANG_MCALL Linkage::loadModuleFromSource(
-    const char* moduleName,
-    const char* path,
-    slang::IBlob* source,
-    slang::IBlob** outDiagnostics)
-{
-    return loadModuleFromBlob(moduleName, path, source, ModuleBlobType::Source, outDiagnostics);
-}
-
-SLANG_NO_THROW slang::IModule* SLANG_MCALL Linkage::loadModuleFromSourceString(
-    const char* moduleName,
-    const char* path,
-    const char* source,
-    slang::IBlob** outDiagnostics)
-{
-    auto sourceBlob = StringBlob::create(UnownedStringSlice(source));
-    return loadModuleFromSource(moduleName, path, sourceBlob.get(), outDiagnostics);
-}
-
-SLANG_NO_THROW slang::IModule* SLANG_MCALL Linkage::loadModuleFromIRBlob(
-    const char* moduleName,
-    const char* path,
-    slang::IBlob* source,
-    slang::IBlob** outDiagnostics)
-{
-    return loadModuleFromBlob(moduleName, path, source, ModuleBlobType::IR, outDiagnostics);
-}
-
-SLANG_NO_THROW SlangResult SLANG_MCALL Linkage::createCompositeComponentType(
-    slang::IComponentType* const* componentTypes,
-    SlangInt componentTypeCount,
-    slang::IComponentType** outCompositeComponentType,
-    ISlangBlob** outDiagnostics)
-{
-    if (outCompositeComponentType == nullptr)
-        return SLANG_E_INVALID_ARG;
-
-    SLANG_AST_BUILDER_RAII(getASTBuilder());
-
-    // Attempting to create a "composite" of just one component type should
-    // just return the component type itself, to avoid redundant work.
-    //
-    if (componentTypeCount == 1)
-    {
-        auto componentType = componentTypes[0];
-        componentType->addRef();
-        *outCompositeComponentType = componentType;
-        return SLANG_OK;
-    }
-
-    DiagnosticSink sink(getSourceManager(), Lexer::sourceLocationLexer);
-    applySettingsToDiagnosticSink(&sink, &sink, m_optionSet);
-
-    List<RefPtr<ComponentType>> childComponents;
-    for (Int cc = 0; cc < componentTypeCount; ++cc)
-    {
-        childComponents.add(asInternal(componentTypes[cc]));
-    }
-
-    RefPtr<ComponentType> composite = CompositeComponentType::create(this, childComponents);
-
-    sink.getBlobIfNeeded(outDiagnostics);
-
-    *outCompositeComponentType = asExternal(composite.detach());
-    return SLANG_OK;
-}
-
-SLANG_NO_THROW slang::TypeReflection* SLANG_MCALL Linkage::specializeType(
-    slang::TypeReflection* inUnspecializedType,
-    slang::SpecializationArg const* specializationArgs,
-    SlangInt specializationArgCount,
-    ISlangBlob** outDiagnostics)
-{
-    SLANG_AST_BUILDER_RAII(getASTBuilder());
-
-    auto unspecializedType = asInternal(inUnspecializedType);
-
-    List<Type*> typeArgs;
-
-    for (Int ii = 0; ii < specializationArgCount; ++ii)
-    {
-        auto& arg = specializationArgs[ii];
-        if (arg.kind != slang::SpecializationArg::Kind::Type)
-            return nullptr;
-
-        typeArgs.add(asInternal(arg.type));
-    }
-
-    DiagnosticSink sink(getSourceManager(), Lexer::sourceLocationLexer);
-    auto specializedType =
-        specializeType(unspecializedType, typeArgs.getCount(), typeArgs.getBuffer(), &sink);
-    sink.getBlobIfNeeded(outDiagnostics);
-
-    return asExternal(specializedType);
-}
-
-DeclRef<GenericDecl> getGenericParentDeclRef(
-    ASTBuilder* astBuilder,
-    SemanticsVisitor* visitor,
-    DeclRef<Decl> declRef)
-{
-    // Create substituted parent decl ref.
-    auto decl = declRef.getDecl();
-
-    while (decl && !as<GenericDecl>(decl))
-    {
-        decl = decl->parentDecl;
-    }
-
-    if (!decl)
-    {
-        // No generic parent
-        return DeclRef<GenericDecl>();
-    }
-
-    auto genericDecl = as<GenericDecl>(decl);
-    auto genericDeclRef =
-        createDefaultSubstitutionsIfNeeded(astBuilder, visitor, DeclRef(genericDecl))
-            .as<GenericDecl>();
-    return substituteDeclRef(SubstitutionSet(declRef), astBuilder, genericDeclRef)
-        .as<GenericDecl>();
-}
-
-bool Linkage::isSpecialized(DeclRef<Decl> declRef)
-{
-    // For now, we only support two 'states': fully applied or not at all.
-    // If we add support for partial specialization, we will need to update this logic.
-    //
-    // If it's not specialized, then declRef will be the one with default substitutions.
-    //
-    SemanticsVisitor visitor(getSemanticsForReflection());
-
-    auto decl = declRef.getDecl();
-    while (decl && !as<GenericDecl>(decl))
-    {
-        decl = decl->parentDecl;
-    }
-
-    if (!decl)
-        return true; // no generics => always specialized
-
-    auto defaultArgs = getDefaultSubstitutionArgs(getASTBuilder(), &visitor, as<GenericDecl>(decl));
-    auto currentArgs =
-        SubstitutionSet(declRef).findGenericAppDeclRef(as<GenericDecl>(decl))->getArgs();
-
-    if (defaultArgs.getCount() != currentArgs.getCount()) // should really never happen.
-        return true;
-
-    for (Index i = 0; i < defaultArgs.getCount(); ++i)
-    {
-        if (defaultArgs[i] != currentArgs[i])
-            return true;
-    }
-
-    return false;
-}
-
-bool isFuncGeneric(DeclRef<Decl> declRef)
-{
-    if (auto funcDecl = as<FuncDecl>(declRef.getDecl()))
-    {
-        if (funcDecl->parentDecl && as<GenericDecl>(funcDecl->parentDecl))
-        {
-            return true;
-        }
-    }
-
-    return false;
-}
-
-DeclRef<Decl> Linkage::specializeWithArgTypes(
-    Expr* funcExpr,
-    List<Type*> argTypes,
-    DiagnosticSink* sink)
-{
-    SemanticsVisitor visitor(getSemanticsForReflection());
-    SemanticsVisitor::ExprLocalScope scope;
-    visitor = visitor.withSink(sink).withExprLocalScope(&scope);
-
-    SLANG_AST_BUILDER_RAII(getASTBuilder());
-
-    if (auto declRefFuncExpr = as<DeclRefExpr>(funcExpr))
-    {
-        if (isFuncGeneric(declRefFuncExpr->declRef) && !isSpecialized(declRefFuncExpr->declRef))
-        {
-            if (auto genericDeclRef = getGenericParentDeclRef(
-                    getCurrentASTBuilder(),
-                    &visitor,
-                    declRefFuncExpr->declRef))
-            {
-                auto genericDeclRefExpr = getCurrentASTBuilder()->create<DeclRefExpr>();
-                genericDeclRefExpr->declRef = genericDeclRef;
-                funcExpr = genericDeclRefExpr;
-            }
-        }
-    }
-
-    List<Expr*> argExprs;
-    for (SlangInt aa = 0; aa < argTypes.getCount(); ++aa)
-    {
-        auto argType = argTypes[aa];
-
-        // Create an 'empty' expr with the given type. Ideally, the expression itself should not
-        // matter only its checked type.
-        //
-        auto argExpr = getCurrentASTBuilder()->create<VarExpr>();
-        argExpr->type = argType;
-        argExpr->type.isLeftValue = true;
-        argExprs.add(argExpr);
-    }
-
-    // Construct invoke expr.
-    auto invokeExpr = getCurrentASTBuilder()->create<InvokeExpr>();
-    invokeExpr->functionExpr = funcExpr;
-    invokeExpr->arguments = argExprs;
-
-    auto checkedInvokeExpr = visitor.CheckInvokeExprWithCheckedOperands(invokeExpr);
-
-    return as<DeclRefExpr>(as<InvokeExpr>(checkedInvokeExpr)->functionExpr)->declRef;
-}
-
-
-DeclRef<Decl> Linkage::specializeGeneric(
-    DeclRef<Decl> declRef,
-    List<Expr*> argExprs,
-    DiagnosticSink* sink)
-{
-    SLANG_AST_BUILDER_RAII(getASTBuilder());
-    SLANG_ASSERT(declRef);
-
-    SemanticsVisitor visitor(getSemanticsForReflection());
-    visitor = visitor.withSink(sink);
-
-    auto genericDeclRef = getGenericParentDeclRef(getASTBuilder(), &visitor, declRef);
-
-    DeclRefExpr* declRefExpr = getASTBuilder()->create<DeclRefExpr>();
-    declRefExpr->declRef = genericDeclRef;
-
-    GenericAppExpr* genericAppExpr = getASTBuilder()->create<GenericAppExpr>();
-    genericAppExpr->functionExpr = declRefExpr;
-    genericAppExpr->arguments = argExprs;
-
-    auto specializedDeclRef =
-        as<DeclRefExpr>(visitor.checkGenericAppWithCheckedArgs(genericAppExpr))->declRef;
-
-    return specializedDeclRef;
-}
-
-SLANG_NO_THROW slang::TypeLayoutReflection* SLANG_MCALL Linkage::getTypeLayout(
-    slang::TypeReflection* inType,
-    SlangInt targetIndex,
-    slang::LayoutRules rules,
-    ISlangBlob** outDiagnostics)
-{
-    SLANG_AST_BUILDER_RAII(getASTBuilder());
-
-    auto type = asInternal(inType);
-
-    if (targetIndex < 0 || targetIndex >= targets.getCount())
-        return nullptr;
-
-    auto target = targets[targetIndex];
-
-    // TODO: We need a way to pass through the layout rules
-    // that the user requested (e.g., constant buffers vs.
-    // structured buffer rules). Right now the API only
-    // exposes a single case, so this isn't a big deal.
-    //
-    SLANG_UNUSED(rules);
-
-    auto typeLayout = target->getTypeLayout(type, rules);
-
-    // TODO: We currently don't have a path for capturing
-    // errors that occur during layout (e.g., types that
-    // are invalid because of target-specific layout constraints).
-    //
-    SLANG_UNUSED(outDiagnostics);
-
-    return asExternal(typeLayout);
-}
-
-SLANG_NO_THROW slang::TypeReflection* SLANG_MCALL Linkage::getContainerType(
-    slang::TypeReflection* inType,
-    slang::ContainerType containerType,
-    ISlangBlob** outDiagnostics)
-{
-    SLANG_AST_BUILDER_RAII(getASTBuilder());
-
-    auto type = asInternal(inType);
-
-    Type* containerTypeReflection = nullptr;
-    ContainerTypeKey key = {inType, containerType};
-    if (!m_containerTypes.tryGetValue(key, containerTypeReflection))
-    {
-        switch (containerType)
-        {
-        case slang::ContainerType::ConstantBuffer:
-            {
-                SemanticsVisitor visitor(getSemanticsForReflection());
-                auto layoutType = getASTBuilder()->getDefaultLayoutType();
-                Type* cbType = visitor.getConstantBufferType(type, layoutType);
-                containerTypeReflection = cbType;
-            }
-            break;
-        case slang::ContainerType::ParameterBlock:
-            {
-                ParameterBlockType* pbType = getASTBuilder()->getParameterBlockType(type);
-                containerTypeReflection = pbType;
-            }
-            break;
-        case slang::ContainerType::StructuredBuffer:
-            {
-                HLSLStructuredBufferType* sbType = getASTBuilder()->getStructuredBufferType(type);
-                containerTypeReflection = sbType;
-            }
-            break;
-        case slang::ContainerType::UnsizedArray:
-            {
-                ArrayExpressionType* arrType = getASTBuilder()->getArrayType(type, nullptr);
-                containerTypeReflection = arrType;
-            }
-            break;
-        default:
-            containerTypeReflection = type;
-            break;
-        }
-
-        m_containerTypes.add(key, containerTypeReflection);
-    }
-
-    SLANG_UNUSED(outDiagnostics);
-
-    return asExternal(containerTypeReflection);
-}
-
-SLANG_NO_THROW slang::TypeReflection* SLANG_MCALL Linkage::getDynamicType()
-{
-    SLANG_AST_BUILDER_RAII(getASTBuilder());
-
-    return asExternal(getASTBuilder()->getSharedASTBuilder()->getDynamicType());
-}
-
-SLANG_NO_THROW SlangResult SLANG_MCALL
-Linkage::getTypeRTTIMangledName(slang::TypeReflection* type, ISlangBlob** outNameBlob)
-{
-    SLANG_AST_BUILDER_RAII(getASTBuilder());
-
-    auto internalType = asInternal(type);
-    if (auto declRefType = as<DeclRefType>(internalType))
-    {
-        auto name = getMangledName(m_astBuilder, declRefType->getDeclRef());
-        Slang::ComPtr<ISlangBlob> blob = Slang::StringUtil::createStringBlob(name);
-        *outNameBlob = blob.detach();
-        return SLANG_OK;
-    }
-    return SLANG_FAIL;
-}
-
-SLANG_NO_THROW SlangResult SLANG_MCALL Linkage::getTypeConformanceWitnessMangledName(
-    slang::TypeReflection* type,
-    slang::TypeReflection* interfaceType,
-    ISlangBlob** outNameBlob)
-{
-    SLANG_AST_BUILDER_RAII(getASTBuilder());
-
-    auto subType = asInternal(type);
-    auto supType = asInternal(interfaceType);
-    auto name = getMangledNameForConformanceWitness(m_astBuilder, subType, supType);
-    Slang::ComPtr<ISlangBlob> blob = Slang::StringUtil::createStringBlob(name);
-    *outNameBlob = blob.detach();
-    return SLANG_OK;
-}
-
-SLANG_NO_THROW SlangResult SLANG_MCALL Linkage::getTypeConformanceWitnessSequentialID(
-    slang::TypeReflection* type,
-    slang::TypeReflection* interfaceType,
-    uint32_t* outId)
-{
-    SLANG_AST_BUILDER_RAII(getASTBuilder());
-
-    auto subType = asInternal(type);
-    auto supType = asInternal(interfaceType);
-
-    if (!subType || !supType)
-        return SLANG_FAIL;
-
-    auto name = getMangledNameForConformanceWitness(m_astBuilder, subType, supType);
-    auto interfaceName = getMangledTypeName(m_astBuilder, supType);
-    uint32_t resultIndex = 0;
-    if (mapMangledNameToRTTIObjectIndex.tryGetValue(name, resultIndex))
-    {
-        if (outId)
-            *outId = resultIndex;
-        return SLANG_OK;
-    }
-    auto idAllocator = mapInterfaceMangledNameToSequentialIDCounters.tryGetValue(interfaceName);
-    if (!idAllocator)
-    {
-        mapInterfaceMangledNameToSequentialIDCounters[interfaceName] = 0;
-        idAllocator = mapInterfaceMangledNameToSequentialIDCounters.tryGetValue(interfaceName);
-    }
-    resultIndex = (*idAllocator);
-    ++(*idAllocator);
-    mapMangledNameToRTTIObjectIndex[name] = resultIndex;
-    if (outId)
-        *outId = resultIndex;
-    return SLANG_OK;
-}
-
-SLANG_NO_THROW SlangResult SLANG_MCALL Linkage::createTypeConformanceComponentType(
-    slang::TypeReflection* type,
-    slang::TypeReflection* interfaceType,
-    slang::ITypeConformance** outConformanceComponentType,
-    SlangInt conformanceIdOverride,
-    ISlangBlob** outDiagnostics)
-{
-    if (outConformanceComponentType == nullptr)
-        return SLANG_E_INVALID_ARG;
-
-    SLANG_AST_BUILDER_RAII(getASTBuilder());
-
-    RefPtr<TypeConformance> result;
-    DiagnosticSink sink;
-    applySettingsToDiagnosticSink(&sink, &sink, m_optionSet);
-
-    try
-    {
-        SemanticsVisitor visitor(getSemanticsForReflection());
-        visitor = visitor.withSink(&sink);
-
-        auto witness = visitor.isSubtype(
-            (Slang::Type*)type,
-            (Slang::Type*)interfaceType,
-            IsSubTypeOptions::None);
-        if (auto subtypeWitness = as<SubtypeWitness>(witness))
-        {
-            result = new TypeConformance(this, subtypeWitness, conformanceIdOverride, &sink);
-        }
-    }
-    catch (...)
-    {
-    }
-    sink.getBlobIfNeeded(outDiagnostics);
-    bool success = (result != nullptr);
-    *outConformanceComponentType = result.detach();
-    return success ? SLANG_OK : SLANG_FAIL;
-}
-
-SLANG_NO_THROW SlangResult SLANG_MCALL
-Linkage::createCompileRequest(SlangCompileRequest** outCompileRequest)
-{
-    auto compileRequest = new EndToEndCompileRequest(this);
-    compileRequest->addRef();
-    *outCompileRequest = asExternal(compileRequest);
-    return SLANG_OK;
-}
-
-SLANG_NO_THROW SlangInt SLANG_MCALL Linkage::getLoadedModuleCount()
-{
-    return loadedModulesList.getCount();
-}
-
-SLANG_NO_THROW slang::IModule* SLANG_MCALL Linkage::getLoadedModule(SlangInt index)
-{
-    if (index >= 0 && index < loadedModulesList.getCount())
-        return loadedModulesList[index].get();
-    return nullptr;
-}
-
-void Linkage::buildHash(DigestBuilder<SHA1>& builder, SlangInt targetIndex)
-{
-    // Add the Slang compiler version to the hash
-    auto version = String(getBuildTagString());
-    builder.append(version);
-
-    // Add compiler options, including search path, preprocessor includes, etc.
-    m_optionSet.buildHash(builder);
-
-    auto addTargetDigest = [&](TargetRequest* targetReq)
-    {
-        targetReq->getOptionSet().buildHash(builder);
-
-        const PassThroughMode passThroughMode =
-            getDownstreamCompilerRequiredForTarget(targetReq->getTarget());
-        const SourceLanguage sourceLanguage =
-            getDefaultSourceLanguageForDownstreamCompiler(passThroughMode);
-
-        // Add prelude for the given downstream compiler.
-        ComPtr<ISlangBlob> prelude;
-        getGlobalSession()->getLanguagePrelude(
-            (SlangSourceLanguage)sourceLanguage,
-            prelude.writeRef());
-        if (prelude)
-        {
-            builder.append(prelude);
-        }
-
-        // TODO: Downstream compilers (specifically dxc) can currently #include additional
-        // dependencies. This is currently the case for NVAPI headers included in the prelude. These
-        // dependencies are currently not picked up by the shader cache which is a significant
-        // issue. This can only be fixed by running the preprocessor in the slang compiler so dxc
-        // (or any other downstream compiler for that matter) isn't resolving any includes
-        // implicitly.
-
-        // Add the downstream compiler version (if it exists) to the hash
-        auto downstreamCompiler =
-            getSessionImpl()->getOrLoadDownstreamCompiler(passThroughMode, nullptr);
-        if (downstreamCompiler)
-        {
-            ComPtr<ISlangBlob> versionString;
-            if (SLANG_SUCCEEDED(downstreamCompiler->getVersionString(versionString.writeRef())))
-            {
-                builder.append(versionString);
-            }
-        }
-    };
-
-    // Add the target specified by targetIndex
-    if (targetIndex == -1)
-    {
-        // -1 means all targets.
-        for (auto targetReq : targets)
-        {
-            addTargetDigest(targetReq);
-        }
-    }
-    else
-    {
-        auto targetReq = targets[targetIndex];
-        addTargetDigest(targetReq);
-    }
-}
-
-SlangResult Linkage::addSearchPath(char const* path)
-{
-    m_optionSet.add(CompilerOptionName::Include, String(path));
-    return SLANG_OK;
-}
-
-SlangResult Linkage::addPreprocessorDefine(char const* name, char const* value)
-{
-    CompilerOptionValue val;
-    val.kind = CompilerOptionValueKind::String;
-    val.stringValue = name;
-    val.stringValue2 = value;
-    m_optionSet.add(CompilerOptionName::MacroDefine, val);
-    return SLANG_OK;
-}
-
-SlangResult Linkage::setMatrixLayoutMode(SlangMatrixLayoutMode mode)
-{
-    m_optionSet.setMatrixLayoutMode((MatrixLayoutMode)mode);
-    return SLANG_OK;
-}
-
-//
-// TargetRequest
-//
-
-TargetRequest::TargetRequest(Linkage* linkage, CodeGenTarget format)
-    : linkage(linkage)
-{
-    optionSet = linkage->m_optionSet;
-    optionSet.add(CompilerOptionName::Target, format);
-}
-
-TargetRequest::TargetRequest(const TargetRequest& other)
-    : RefObject(), linkage(other.linkage), optionSet(other.optionSet)
-{
-}
-
-
-Session* TargetRequest::getSession()
-{
-    return linkage->getSessionImpl();
-}
-
-HLSLToVulkanLayoutOptions* TargetRequest::getHLSLToVulkanLayoutOptions()
-{
-    if (!hlslToVulkanOptions)
-    {
-        hlslToVulkanOptions = new HLSLToVulkanLayoutOptions();
-        hlslToVulkanOptions->loadFromOptionSet(optionSet);
-    }
-    return hlslToVulkanOptions.get();
-}
-
-void TargetRequest::setTargetCaps(CapabilitySet capSet)
-{
-    cookedCapabilities = capSet;
-}
-
-CapabilitySet TargetRequest::getTargetCaps()
-{
-    if (!cookedCapabilities.isEmpty())
-        return cookedCapabilities;
-
-    // The full `CapabilitySet` for the target will be computed
-    // from the combination of the code generation format, and
-    // the profile.
-    //
-    // Note: the preofile might have been set in a way that is
-    // inconsistent with the output code format of SPIR-V, but
-    // a profile of Direct3D Shader Model 5.1. In those cases,
-    // the format should always override the implications in
-    // the profile.
-    //
-    // TODO: This logic isn't currently taking int account
-    // the information in the profile, because the current
-    // `CapabilityAtom`s that we support don't include any
-    // of the details there (e.g., the shader model versions).
-    //
-    // Eventually, we'd want to have a rich set of capability
-    // atoms, so that most of the information about what operations
-    // are available where can be directly encoded on the declarations.
-
-    List<CapabilityName> atoms;
-
-    // If the user specified a explicit profile, we should pull
-    // a corresponding atom representing the target version from the profile.
-    CapabilitySet profileCaps = optionSet.getProfile().getCapabilityName();
-
-    bool isGLSLTarget = false;
-    switch (getTarget())
-    {
-    case CodeGenTarget::GLSL:
-        isGLSLTarget = true;
-        atoms.add(CapabilityName::glsl);
-        break;
-    case CodeGenTarget::SPIRV:
-    case CodeGenTarget::SPIRVAssembly:
-        if (getOptionSet().shouldEmitSPIRVDirectly())
-        {
-            // Default to SPIRV 1.5 if the user has not specified a target version.
-            bool hasTargetVersionAtom = false;
-            if (!profileCaps.isEmpty())
-            {
-                profileCaps.join(CapabilitySet(CapabilityName::spirv_1_0));
-                for (auto profileCapAtomSet : profileCaps.getAtomSets())
-                {
-                    for (auto atom : profileCapAtomSet)
-                    {
-                        if (isTargetVersionAtom(asAtom(atom)))
-                        {
-                            atoms.add((CapabilityName)atom);
-                            hasTargetVersionAtom = true;
-                        }
-                    }
-                }
-            }
-            if (!hasTargetVersionAtom)
-            {
-                atoms.add(CapabilityName::spirv_1_5);
-            }
-            // If the user specified any SPIR-V extensions in the profile,
-            // pull them in.
-            for (auto profileCapAtomSet : profileCaps.getAtomSets())
-            {
-                for (auto atom : profileCapAtomSet)
-                {
-                    if (isSpirvExtensionAtom(asAtom(atom)))
-                    {
-                        atoms.add((CapabilityName)atom);
-                        hasTargetVersionAtom = true;
-                    }
-                }
-            }
-        }
-        else
-        {
-            isGLSLTarget = true;
-            atoms.add(CapabilityName::glsl);
-            profileCaps.addSpirvVersionFromOtherAsGlslSpirvVersion(profileCaps);
-        }
-        break;
-
-    case CodeGenTarget::HLSL:
-    case CodeGenTarget::DXBytecode:
-    case CodeGenTarget::DXBytecodeAssembly:
-    case CodeGenTarget::DXIL:
-    case CodeGenTarget::DXILAssembly:
-        atoms.add(CapabilityName::hlsl);
-        break;
-
-    case CodeGenTarget::CSource:
-        atoms.add(CapabilityName::c);
-        break;
-
-    case CodeGenTarget::CPPSource:
-    case CodeGenTarget::CPPHeader:
-    case CodeGenTarget::PyTorchCppBinding:
-    case CodeGenTarget::HostExecutable:
-    case CodeGenTarget::ShaderSharedLibrary:
-    case CodeGenTarget::HostSharedLibrary:
-    case CodeGenTarget::HostHostCallable:
-    case CodeGenTarget::ShaderHostCallable:
-        atoms.add(CapabilityName::cpp);
-        break;
-
-    case CodeGenTarget::CUDASource:
-    case CodeGenTarget::CUDAHeader:
-    case CodeGenTarget::PTX:
-        atoms.add(CapabilityName::cuda);
-        break;
-
-    case CodeGenTarget::Metal:
-    case CodeGenTarget::MetalHeader:
-    case CodeGenTarget::MetalLib:
-    case CodeGenTarget::MetalLibAssembly:
-        atoms.add(CapabilityName::metal);
-        break;
-
-    case CodeGenTarget::WGSLSPIRV:
-    case CodeGenTarget::WGSLSPIRVAssembly:
-    case CodeGenTarget::WGSL:
-        atoms.add(CapabilityName::wgsl);
-        break;
-
-    default:
-        break;
-    }
-
-    CapabilitySet targetCap = CapabilitySet(atoms);
-
-    if (profileCaps.atLeastOneSetImpliedInOther(targetCap) ==
-        CapabilitySet::ImpliesReturnFlags::Implied)
-        targetCap.join(profileCaps);
-
-    for (auto atomVal : optionSet.getArray(CompilerOptionName::Capability))
-    {
-        auto toAdd = CapabilitySet((CapabilityName)atomVal.intValue);
-
-        if (isGLSLTarget)
-            targetCap.addSpirvVersionFromOtherAsGlslSpirvVersion(toAdd);
-
-        if (!targetCap.isIncompatibleWith(toAdd))
-            targetCap.join(toAdd);
-    }
-
-    cookedCapabilities = targetCap;
-
-    SLANG_ASSERT(!cookedCapabilities.isInvalid());
-
-    return cookedCapabilities;
-}
-
-
-TypeLayout* TargetRequest::getTypeLayout(Type* type, slang::LayoutRules rules)
-{
-    SLANG_AST_BUILDER_RAII(getLinkage()->getASTBuilder());
-
-    // TODO: We are not passing in a `ProgramLayout` here, although one
-    // is nominally required to establish the global ordering of
-    // generic type parameters, which might be referenced from field types.
-    //
-    // The solution here is to make sure that the reflection data for
-    // uses of global generic/existential types does *not* include any
-    // kind of index in that global ordering, and just refers to the
-    // parameter instead (leaving the user to figure out how that
-    // maps to the ordering via some API on the program layout).
-    //
-    auto layoutContext = getInitialLayoutContextForTarget(this, nullptr, rules);
-
-    RefPtr<TypeLayout> result;
-    auto key = TypeLayoutKey{type, rules};
-    if (getTypeLayouts().tryGetValue(key, result))
-        return result.Ptr();
-    result = createTypeLayout(layoutContext, type);
-    getTypeLayouts()[key] = result;
-    return result.Ptr();
-}
-
-//
-// TranslationUnitRequest
-//
-
-TranslationUnitRequest::TranslationUnitRequest(FrontEndCompileRequest* compileRequest)
-    : compileRequest(compileRequest)
-{
-    module = new Module(compileRequest->getLinkage());
-}
-
-TranslationUnitRequest::TranslationUnitRequest(FrontEndCompileRequest* compileRequest, Module* m)
-    : compileRequest(compileRequest), module(m), isChecked(true)
-{
-    moduleName = getNamePool()->getName(m->getName());
-}
-
-Session* TranslationUnitRequest::getSession()
-{
-    return compileRequest->getSession();
-}
-
-NamePool* TranslationUnitRequest::getNamePool()
-{
-    return compileRequest->getNamePool();
-}
-
-SourceManager* TranslationUnitRequest::getSourceManager()
-{
-    return compileRequest->getSourceManager();
-}
-
-Scope* TranslationUnitRequest::getLanguageScope()
-{
-    Scope* languageScope = nullptr;
-    switch (sourceLanguage)
-    {
-    case SourceLanguage::HLSL:
-        languageScope = getSession()->hlslLanguageScope;
-        break;
-    case SourceLanguage::GLSL:
-        languageScope = getSession()->glslLanguageScope;
-        break;
-    case SourceLanguage::Slang:
-    default:
-        languageScope = getSession()->slangLanguageScope;
-        break;
-    }
-    return languageScope;
-}
-
-Dictionary<String, String> TranslationUnitRequest::getCombinedPreprocessorDefinitions()
-{
-    Dictionary<String, String> combinedPreprocessorDefinitions;
-    for (const auto& def : preprocessorDefinitions)
-        combinedPreprocessorDefinitions.addIfNotExists(def);
-    for (const auto& def : compileRequest->optionSet.getArray(CompilerOptionName::MacroDefine))
-        combinedPreprocessorDefinitions.addIfNotExists(def.stringValue, def.stringValue2);
-
-    // Define standard macros, if not already defined. This style assumes using `#if __SOME_VAR`
-    // style, as in
-    //
-    // ```
-    // #if __SLANG_COMPILER__
-    // ```
-    //
-    // This choice is made because slang outputs a warning on using a variable in an #if if not
-    // defined
-    //
-    // Of course this means using #ifndef/#ifdef/defined() is probably not appropraite with thes
-    // variables.
-    {
-        // Used to identify level of HLSL language compatibility
-        combinedPreprocessorDefinitions.addIfNotExists("__HLSL_VERSION", "2020");
-
-        // Indicates this is being compiled by the slang *compiler*
-        combinedPreprocessorDefinitions.addIfNotExists("__SLANG_COMPILER__", "1");
-
-        // Set macro depending on source type
-        switch (sourceLanguage)
-        {
-        case SourceLanguage::HLSL:
-            // Used to indicate compiled as HLSL language
-            combinedPreprocessorDefinitions.addIfNotExists("__HLSL__", "1");
-            break;
-        case SourceLanguage::Slang:
-            // Used to indicate compiled as Slang language
-            combinedPreprocessorDefinitions.addIfNotExists("__SLANG__", "1");
-            break;
-        default:
-            break;
-        }
-
-        // If not set, define as 0.
-        combinedPreprocessorDefinitions.addIfNotExists("__HLSL__", "0");
-        combinedPreprocessorDefinitions.addIfNotExists("__SLANG__", "0");
-    }
-
-    return combinedPreprocessorDefinitions;
-}
-
-void TranslationUnitRequest::addSourceArtifact(IArtifact* sourceArtifact)
-{
-    SLANG_ASSERT(sourceArtifact);
-    m_sourceArtifacts.add(ComPtr<IArtifact>(sourceArtifact));
-}
-
-
-void TranslationUnitRequest::addSource(IArtifact* sourceArtifact, SourceFile* sourceFile)
-{
-    SLANG_ASSERT(sourceArtifact && sourceFile);
-    // Must be in sync!
-    SLANG_ASSERT(m_sourceFiles.getCount() == m_sourceArtifacts.getCount());
-
-    addSourceArtifact(sourceArtifact);
-    _addSourceFile(sourceFile);
-}
-
-PathInfo TranslationUnitRequest::_findSourcePathInfo(IArtifact* artifact)
-{
-    auto pathRep = findRepresentation<IPathArtifactRepresentation>(artifact);
-
-    if (pathRep && pathRep->getPathType() == SLANG_PATH_TYPE_FILE)
-    {
-        // See if we have a unique identity set with the path
-        if (const auto uniqueIdentity = pathRep->getUniqueIdentity())
-        {
-            return PathInfo::makeNormal(pathRep->getPath(), uniqueIdentity);
-        }
-
-        // If we couldn't get a unique identity, just use the path
-        return PathInfo::makePath(pathRep->getPath());
-    }
-
-    // If there isn't a path, we can try with the name
-    const char* name = artifact->getName();
-    if (name && name[0] != 0)
-    {
-        return PathInfo::makeFromString(name);
-    }
-
-    return PathInfo::makeUnknown();
-}
-
-SlangResult TranslationUnitRequest::requireSourceFiles()
-{
-    SLANG_ASSERT(m_sourceFiles.getCount() <= m_sourceArtifacts.getCount());
-
-    if (m_sourceFiles.getCount() == m_sourceArtifacts.getCount())
-    {
-        return SLANG_OK;
-    }
-
-    auto sink = compileRequest->getSink();
-    SourceManager* sourceManager = compileRequest->getSourceManager();
-
-    for (Index i = m_sourceFiles.getCount(); i < m_sourceArtifacts.getCount(); ++i)
-    {
-        IArtifact* artifact = m_sourceArtifacts[i];
-
-        const PathInfo pathInfo = _findSourcePathInfo(artifact);
-
-        SourceFile* sourceFile = nullptr;
-        ComPtr<ISlangBlob> blob;
-
-        // If we have a unique identity see if we have it already
-        if (pathInfo.hasUniqueIdentity())
-        {
-            // See if this an already loaded source file
-            sourceFile = sourceManager->findSourceFileRecursively(pathInfo.uniqueIdentity);
-            // If we have a sourceFile see if it has a blob
-            if (sourceFile)
-            {
-                blob = sourceFile->getContentBlob();
-            }
-        }
-
-        // If we *don't* have a blob try and get a blob from the artifact
-        if (!blob)
-        {
-            const SlangResult res = artifact->loadBlob(ArtifactKeep::Yes, blob.writeRef());
-            if (SLANG_FAILED(res))
-            {
-                // Report couldn't load
-                sink->diagnose(SourceLoc(), Diagnostics::cannotOpenFile, pathInfo.getName());
-                return res;
-            }
-        }
-
-        // If we don't have a blob on the artifact we can now add the one we have
-        if (!findRepresentation<ISlangBlob>(artifact))
-        {
-            artifact->addRepresentationUnknown(blob);
-        }
-
-        // If we have a sourceFile check if it has contents, and set the blob if doesn't
-        if (sourceFile)
-        {
-            if (!sourceFile->getContentBlob())
-            {
-                sourceFile->setContents(blob);
-            }
-        }
-        else
-        {
-            // Create a new source file, using the pathInfo and blob
-            sourceFile = sourceManager->createSourceFileWithBlob(pathInfo, blob);
-        }
-
-        auto uniqueIdentity = pathInfo.getMostUniqueIdentity();
-        if (uniqueIdentity.getLength())
-            sourceManager->addSourceFileIfNotExist(uniqueIdentity, sourceFile);
-
-        // Finally add the source file
-        _addSourceFile(sourceFile);
-    }
-
-    return SLANG_OK;
-}
-
-void TranslationUnitRequest::_addSourceFile(SourceFile* sourceFile)
-{
-    m_sourceFiles.add(sourceFile);
-
-    getModule()->addFileDependency(sourceFile);
-    getModule()->getIncludedSourceFileMap().add(sourceFile, nullptr);
-}
-
-List<SourceFile*> const& TranslationUnitRequest::getSourceFiles()
-{
-    SLANG_ASSERT(m_sourceArtifacts.getCount() == m_sourceFiles.getCount());
-    return m_sourceFiles;
-}
-
-EndToEndCompileRequest::~EndToEndCompileRequest()
-{
-    // Flush any writers associated with the request
-    m_writers->flushWriters();
-
-    m_linkage.setNull();
-    m_frontEndReq.setNull();
-}
-
-static ISlangWriter* _getDefaultWriter(WriterChannel chan)
-{
-    static FileWriter stdOut(stdout, WriterFlag::IsStatic | WriterFlag::IsUnowned);
-    static FileWriter stdError(stderr, WriterFlag::IsStatic | WriterFlag::IsUnowned);
-    static NullWriter nullWriter(WriterFlag::IsStatic | WriterFlag::IsConsole);
-
-    switch (chan)
-    {
-    case WriterChannel::StdError:
-        return &stdError;
-    case WriterChannel::StdOutput:
-        return &stdOut;
-    case WriterChannel::Diagnostic:
-        return &nullWriter;
-    default:
-        {
-            SLANG_ASSERT(!"Unknown type");
-            return &stdError;
-        }
-    }
-}
-
-void EndToEndCompileRequest::setWriter(WriterChannel chan, ISlangWriter* writer)
-{
-    // If the user passed in null, we will use the default writer on that channel
-    m_writers->setWriter(SlangWriterChannel(chan), writer ? writer : _getDefaultWriter(chan));
-
-    // For diagnostic output, if the user passes in nullptr, we set on m_sink.writer as that enables
-    // buffering on DiagnosticSink
-    if (chan == WriterChannel::Diagnostic)
-    {
-        m_sink.writer = writer;
-    }
-}
-
-SlangResult Linkage::loadFile(String const& path, PathInfo& outPathInfo, ISlangBlob** outBlob)
-{
-    outPathInfo.type = PathInfo::Type::Unknown;
-
-    SLANG_RETURN_ON_FAIL(m_fileSystemExt->loadFile(path.getBuffer(), outBlob));
-
-    ComPtr<ISlangBlob> uniqueIdentity;
-    // Get the unique identity
-    if (SLANG_FAILED(
-            m_fileSystemExt->getFileUniqueIdentity(path.getBuffer(), uniqueIdentity.writeRef())))
-    {
-        // We didn't get a unique identity, so go with just a found path
-        outPathInfo.type = PathInfo::Type::FoundPath;
-        outPathInfo.foundPath = path;
-    }
-    else
-    {
-        outPathInfo = PathInfo::makeNormal(path, StringUtil::getString(uniqueIdentity));
-    }
-    return SLANG_OK;
-}
-
-Expr* Linkage::parseTermString(String typeStr, Scope* scope)
-{
-    // Create a SourceManager on the stack, so any allocations for 'SourceFile'/'SourceView' etc
-    // will be cleaned up
-    SourceManager localSourceManager;
-    localSourceManager.initialize(getSourceManager(), nullptr);
-
-    Slang::SourceFile* srcFile =
-        localSourceManager.createSourceFileWithString(PathInfo::makeTypeParse(), typeStr);
-
-    // We'll use a temporary diagnostic sink
-    DiagnosticSink sink(&localSourceManager, nullptr);
-
-    // RAII type to make make sure current SourceManager is restored after parse.
-    // Use RAII - to make sure everything is reset even if an exception is thrown.
-    struct ScopeReplaceSourceManager
-    {
-        ScopeReplaceSourceManager(Linkage* linkage, SourceManager* replaceManager)
-            : m_linkage(linkage), m_originalSourceManager(linkage->getSourceManager())
-        {
-            linkage->setSourceManager(replaceManager);
-        }
-
-        ~ScopeReplaceSourceManager() { m_linkage->setSourceManager(m_originalSourceManager); }
-
-    private:
-        Linkage* m_linkage;
-        SourceManager* m_originalSourceManager;
-    };
-
-    // We need to temporarily replace the SourceManager for this CompileRequest
-    ScopeReplaceSourceManager scopeReplaceSourceManager(this, &localSourceManager);
-
-    SourceLanguage sourceLanguage;
-
-    auto tokens = preprocessSource(
-        srcFile,
-        &sink,
-        nullptr,
-        Dictionary<String, String>(),
-        this,
-        sourceLanguage);
-
-    if (sourceLanguage == SourceLanguage::Unknown)
-        sourceLanguage = SourceLanguage::Slang;
-
-    return parseTermFromSourceFile(
-        getASTBuilder(),
-        tokens,
-        &sink,
-        scope,
-        getNamePool(),
-        sourceLanguage);
-}
-
-Type* checkProperType(Linkage* linkage, TypeExp typeExp, DiagnosticSink* sink);
-
-Type* ComponentType::getTypeFromString(String const& typeStr, DiagnosticSink* sink)
-{
-    // If we've looked up this type name before,
-    // then we can re-use it.
-    //
-    Type* type = nullptr;
-    if (m_types.tryGetValue(typeStr, type))
-        return type;
-
-
-    // TODO(JS): For now just used the linkages ASTBuilder to keep on scope
-    //
-    // The parseTermString uses the linkage ASTBuilder for it's parsing.
-    //
-    // It might be possible to just create a temporary ASTBuilder - the worry though is
-    // that the parsing sets a member variable in AST node to one of these scopes, and then
-    // it become a dangling pointer. So for now we go with the linkages.
-    auto astBuilder = getLinkage()->getASTBuilder();
-
-    // Otherwise, we need to start looking in
-    // the modules that were directly or
-    // indirectly referenced.
-    //
-    Scope* scope = _getOrCreateScopeForLegacyLookup(astBuilder);
-
-    auto linkage = getLinkage();
-
-    SLANG_AST_BUILDER_RAII(linkage->getASTBuilder());
-
-    Expr* typeExpr = linkage->parseTermString(typeStr, scope);
-    type = checkProperType(linkage, TypeExp(typeExpr), sink);
-
-    if (type)
-    {
-        m_types[typeStr] = type;
-    }
-    return type;
-}
-
-Expr* ComponentType::findDeclFromString(String const& name, DiagnosticSink* sink)
-{
-    // If we've looked up this type name before,
-    // then we can re-use it.
-    //
-    Expr* result = nullptr;
-    if (m_decls.tryGetValue(name, result))
-        return result;
-
-
-    // TODO(JS): For now just used the linkages ASTBuilder to keep on scope
-    //
-    // The parseTermString uses the linkage ASTBuilder for it's parsing.
-    //
-    // It might be possible to just create a temporary ASTBuilder - the worry though is
-    // that the parsing sets a member variable in AST node to one of these scopes, and then
-    // it become a dangling pointer. So for now we go with the linkages.
-    auto astBuilder = getLinkage()->getASTBuilder();
-
-    // Otherwise, we need to start looking in
-    // the modules that were directly or
-    // indirectly referenced.
-    //
-    Scope* scope = _getOrCreateScopeForLegacyLookup(astBuilder);
-
-    auto linkage = getLinkage();
-
-    SLANG_AST_BUILDER_RAII(linkage->getASTBuilder());
-
-    Expr* expr = linkage->parseTermString(name, scope);
-
-    SemanticsContext context(linkage->getSemanticsForReflection());
-    context = context.allowStaticReferenceToNonStaticMember().withSink(sink);
-
-    SemanticsVisitor visitor(context);
-
-    auto checkedExpr = visitor.CheckTerm(expr);
-
-    if (as<DeclRefExpr>(checkedExpr) || as<OverloadedExpr>(checkedExpr))
-    {
-        result = checkedExpr;
-    }
-
-    m_decls[name] = result;
-    return result;
-}
-
-bool isSimpleName(String const& name)
-{
-    for (char c : name)
-    {
-        if (!CharUtil::isAlphaOrDigit(c) && c != '_' && c != '$')
-            return false;
-    }
-    return true;
-}
-
-Expr* ComponentType::findDeclFromStringInType(
-    Type* type,
-    String const& name,
-    LookupMask mask,
-    DiagnosticSink* sink)
-{
-    // Only look up in the type if it is a DeclRefType
-    if (!as<DeclRefType>(type))
-        return nullptr;
-
-    // TODO(JS): For now just used the linkages ASTBuilder to keep on scope
-    //
-    // The parseTermString uses the linkage ASTBuilder for it's parsing.
-    //
-    // It might be possible to just create a temporary ASTBuilder - the worry though is
-    // that the parsing sets a member variable in AST node to one of these scopes, and then
-    // it become a dangling pointer. So for now we go with the linkages.
-    auto astBuilder = getLinkage()->getASTBuilder();
-
-    // Otherwise, we need to start looking in
-    // the modules that were directly or
-    // indirectly referenced.
-    //
-    Scope* scope = _getOrCreateScopeForLegacyLookup(astBuilder);
-
-    auto linkage = getLinkage();
-
-    SLANG_AST_BUILDER_RAII(linkage->getASTBuilder());
-
-    Expr* expr = nullptr;
-
-    if (isSimpleName(name))
-    {
-        auto varExpr = astBuilder->create<VarExpr>();
-        varExpr->scope = scope;
-        varExpr->name = getLinkage()->getNamePool()->getName(name);
-        expr = varExpr;
-    }
-    else
-    {
-        expr = linkage->parseTermString(name, scope);
-    }
-    SemanticsContext context(linkage->getSemanticsForReflection());
-    context = context.allowStaticReferenceToNonStaticMember().withSink(sink);
-
-    SemanticsVisitor visitor(context);
-
-    GenericAppExpr* genericOuterExpr = nullptr;
-    if (as<GenericAppExpr>(expr))
-    {
-        // Unwrap the generic application, and re-wrap it around the static-member expr
-        genericOuterExpr = as<GenericAppExpr>(expr);
-        expr = genericOuterExpr->functionExpr;
-    }
-
-    if (!as<VarExpr>(expr))
-        return nullptr;
-
-    auto rs = astBuilder->create<StaticMemberExpr>();
-    auto typeExpr = astBuilder->create<SharedTypeExpr>();
-    auto typetype = astBuilder->getOrCreate<TypeType>(type);
-    typeExpr->type = typetype;
-    rs->baseExpression = typeExpr;
-    rs->name = as<VarExpr>(expr)->name;
-
-    expr = rs;
-
-    // If we have a generic-app expression, re-wrap the static-member expr
-    if (genericOuterExpr)
-    {
-        genericOuterExpr->functionExpr = expr;
-        expr = genericOuterExpr;
-    }
-
-    auto checkedTerm = visitor.CheckTerm(expr);
-    auto resolvedTerm = visitor.maybeResolveOverloadedExpr(checkedTerm, mask, sink);
-
-
-    if (auto overloadedExpr = as<OverloadedExpr>(resolvedTerm))
-    {
-        return overloadedExpr;
-    }
-    if (auto declRefExpr = as<DeclRefExpr>(resolvedTerm))
-    {
-        return declRefExpr;
-    }
-
-    return nullptr;
-}
-
-bool ComponentType::isSubType(Type* subType, Type* superType)
-{
-    SemanticsContext context(getLinkage()->getSemanticsForReflection());
-    SemanticsVisitor visitor(context);
-
-    return (visitor.isSubtype(subType, superType, IsSubTypeOptions::None) != nullptr);
-}
-
-static void collectExportedConstantInContainer(
-    Dictionary<String, IntVal*>& dict,
-    ASTBuilder* builder,
-    ContainerDecl* containerDecl)
-{
-    for (auto m : containerDecl->members)
-    {
-        auto varMember = as<VarDeclBase>(m);
-        if (!varMember)
-            continue;
-        if (!varMember->val)
-            continue;
-        bool isExported = false;
-        bool isConst = true;
-        bool isExtern = false;
-        for (auto modifier : m->modifiers)
-        {
-            if (as<HLSLExportModifier>(modifier))
-                isExported = true;
-            if (as<ExternAttribute>(modifier) || as<ExternModifier>(modifier))
-            {
-                isExtern = true;
-                isExported = true;
-            }
-            if (as<ConstModifier>(modifier))
-                isConst = true;
-            if (isExported && isConst)
-                break;
-        }
-        if (isExported && isConst)
-        {
-            auto mangledName = getMangledName(builder, m);
-            if (isExtern && dict.containsKey(mangledName))
-                continue;
-            dict[mangledName] = varMember->val;
-        }
-    }
-
-    for (auto member : containerDecl->members)
-    {
-        if (as<NamespaceDecl>(member) || as<FileDecl>(member))
-        {
-            collectExportedConstantInContainer(dict, builder, (ContainerDecl*)member);
-        }
-    }
-}
-
-Dictionary<String, IntVal*>& ComponentType::getMangledNameToIntValMap()
-{
-    if (m_mapMangledNameToIntVal)
-    {
-        return *m_mapMangledNameToIntVal;
-    }
-    m_mapMangledNameToIntVal = std::make_unique<Dictionary<String, IntVal*>>();
-    auto astBuilder = getLinkage()->getASTBuilder();
-    SLANG_AST_BUILDER_RAII(astBuilder);
-    Scope* scope = _getOrCreateScopeForLegacyLookup(astBuilder);
-    for (; scope; scope = scope->nextSibling)
-    {
-        if (scope->containerDecl)
-            collectExportedConstantInContainer(
-                *m_mapMangledNameToIntVal,
-                astBuilder,
-                scope->containerDecl);
-    }
-    return *m_mapMangledNameToIntVal;
-}
-
-ConstantIntVal* ComponentType::tryFoldIntVal(IntVal* intVal)
-{
-    auto astBuilder = getLinkage()->getASTBuilder();
-    SLANG_AST_BUILDER_RAII(astBuilder);
-    return as<ConstantIntVal>(intVal->linkTimeResolve(getMangledNameToIntValMap()));
-}
-
-CompileRequestBase::CompileRequestBase(Linkage* linkage, DiagnosticSink* sink)
-    : m_linkage(linkage), m_sink(sink)
-{
-}
-
-
-FrontEndCompileRequest::FrontEndCompileRequest(
-    Linkage* linkage,
-    StdWriters* writers,
-    DiagnosticSink* sink)
-    : CompileRequestBase(linkage, sink), m_writers(writers)
-{
-    optionSet.inheritFrom(linkage->m_optionSet);
-}
-
-/// Handlers for preprocessor callbacks to use when doing ordinary front-end compilation
-struct FrontEndPreprocessorHandler : PreprocessorHandler
-{
-public:
-    FrontEndPreprocessorHandler(Module* module, ASTBuilder* astBuilder, DiagnosticSink* sink)
-        : m_module(module), m_astBuilder(astBuilder), m_sink(sink)
-    {
-    }
-
-protected:
-    Module* m_module;
-    ASTBuilder* m_astBuilder;
-    DiagnosticSink* m_sink;
-
-    // The first task that this handler tries to deal with is
-    // capturing all the files on which a module is dependent.
-    //
-    // That information is exposed through public APIs and used
-    // by applications to decide when they need to "hot reload"
-    // their shader code.
-    //
-    void handleFileDependency(SourceFile* sourceFile) SLANG_OVERRIDE
-    {
-        m_module->addFileDependency(sourceFile);
-    }
-
-    // The second task that this handler deals with is detecting
-    // whether any macro values were set in a given source file
-    // that are semantically relevant to other stages of compilation.
-    //
-    void handleEndOfTranslationUnit(Preprocessor* preprocessor) SLANG_OVERRIDE
-    {
-        // We look at the preprocessor state after reading the entire
-        // source file/string, in order to see if any macros have been
-        // set that should be considered semantically relevant for
-        // later stages of compilation.
-        //
-        // Note: Checking the macro environment *after* preprocessing is complete
-        // means that we can treat macros introduced via `-D` options or the API
-        // equivalently to macros introduced via `#define`s in user code.
-        //
-        // For now, the only case of semantically-relevant macros we need to worrry
-        // about are the NVAPI macros used to establish the register/space to use.
-        //
-        static const char* kNVAPIRegisterMacroName = "NV_SHADER_EXTN_SLOT";
-        static const char* kNVAPISpaceMacroName = "NV_SHADER_EXTN_REGISTER_SPACE";
-
-        // For NVAPI use, the `NV_SHADER_EXTN_SLOT` macro is required to be defined.
-        //
-        String nvapiRegister;
-        SourceLoc nvapiRegisterLoc;
-        if (!SLANG_FAILED(findMacroValue(
-                preprocessor,
-                kNVAPIRegisterMacroName,
-                nvapiRegister,
-                nvapiRegisterLoc)))
-        {
-            // In contrast, NVAPI can be used without defining `NV_SHADER_EXTN_REGISTER_SPACE`,
-            // which effectively defaults to `space0`.
-            //
-            String nvapiSpace = "space0";
-            SourceLoc nvapiSpaceLoc;
-            findMacroValue(preprocessor, kNVAPISpaceMacroName, nvapiSpace, nvapiSpaceLoc);
-
-            // We are going to store the values of these macros on the AST-level `ModuleDecl`
-            // so that they will be available to later processing stages.
-            //
-            auto moduleDecl = m_module->getModuleDecl();
-
-            if (auto existingModifier = moduleDecl->findModifier<NVAPISlotModifier>())
-            {
-                // If there is already a modifier attached to the module (perhaps
-                // because of preprocessing a different source file, or because
-                // of settings established via command-line options), then we
-                // need to validate that the values being set in this file
-                // match those already set (or else there is likely to be
-                // some kind of error in the user's code).
-                //
-                _validateNVAPIMacroMatch(
-                    kNVAPIRegisterMacroName,
-                    existingModifier->registerName,
-                    nvapiRegister,
-                    nvapiRegisterLoc);
-                _validateNVAPIMacroMatch(
-                    kNVAPISpaceMacroName,
-                    existingModifier->spaceName,
-                    nvapiSpace,
-                    nvapiSpaceLoc);
-            }
-            else
-            {
-                // If there is no existing modifier on the module, then we
-                // take responsibility for adding one, based on the macro
-                // values we saw.
-                //
-                auto modifier = m_astBuilder->create<NVAPISlotModifier>();
-                modifier->loc = nvapiRegisterLoc;
-                modifier->registerName = nvapiRegister;
-                modifier->spaceName = nvapiSpace;
-
-                addModifier(moduleDecl, modifier);
-            }
-        }
-    }
-
-    /// Validate that a re-defintion of an NVAPI-related macro matches any previous definition
-    void _validateNVAPIMacroMatch(
-        char const* macroName,
-        String const& existingValue,
-        String const& newValue,
-        SourceLoc loc)
-    {
-        if (existingValue != newValue)
-        {
-            m_sink->diagnose(
-                loc,
-                Diagnostics::nvapiMacroMismatch,
-                macroName,
-                existingValue,
-                newValue);
-        }
-    }
-};
-
-
-// Holds the hierarchy of views, the children being views that were 'initiated' (have an initiating
-// SourceLoc) in the parent.
-typedef Dictionary<SourceView*, List<SourceView*>> ViewInitiatingHierarchy;
-
-// Calculate the hierarchy from the sourceManager
-static void _calcViewInitiatingHierarchy(
-    SourceManager* sourceManager,
-    ViewInitiatingHierarchy& outHierarchy)
-{
-    const List<SourceView*> emptyList;
-    outHierarchy.clear();
-
-    // Iterate over all managers
-    for (SourceManager* curManager = sourceManager; curManager;
-         curManager = curManager->getParent())
-    {
-        // Iterate over all views
-        for (SourceView* view : curManager->getSourceViews())
-        {
-            if (view->getInitiatingSourceLoc().isValid())
-            {
-                // Look up the view it came from
-                SourceView* parentView =
-                    sourceManager->findSourceViewRecursively(view->getInitiatingSourceLoc());
-                if (parentView)
-                {
-                    List<SourceView*>& children = outHierarchy.getOrAddValue(parentView, emptyList);
-                    // It shouldn't have already been added
-                    SLANG_ASSERT(children.indexOf(view) < 0);
-                    children.add(view);
-                }
-            }
-        }
-    }
-
-    // Order all the children, by their raw SourceLocs. This is desirable, so that a trivial
-    // traversal will traverse children in the order they are initiated in the parent source. This
-    // assumes they increase in SourceLoc implies an later within a source file - this is true
-    // currently.
-    for (auto& [_, value] : outHierarchy)
-    {
-        value.sort(
-            [](SourceView* a, SourceView* b) -> bool {
-                return a->getInitiatingSourceLoc().getRaw() < b->getInitiatingSourceLoc().getRaw();
-            });
-    }
-}
-
-// Given a source file, find the view that is the initial SourceView use of the source. It must have
-// an initiating SourceLoc that is not valid.
-static SourceView* _findInitialSourceView(SourceFile* sourceFile)
-{
-    // TODO(JS):
-    // This might be overkill - presumably the SourceView would belong to the same manager as it's
-    // SourceFile? That is not enforced by the SourceManager in any way though so we just search all
-    // managers, and all views.
-    for (SourceManager* sourceManager = sourceFile->getSourceManager(); sourceManager;
-         sourceManager = sourceManager->getParent())
-    {
-        for (SourceView* view : sourceManager->getSourceViews())
-        {
-            if (view->getSourceFile() == sourceFile && !view->getInitiatingSourceLoc().isValid())
-            {
-                return view;
-            }
-        }
-    }
-
-    return nullptr;
-}
-
-static void _outputInclude(SourceFile* sourceFile, Index depth, DiagnosticSink* sink)
-{
-    StringBuilder buf;
-
-    for (Index i = 0; i < depth; ++i)
-    {
-        buf << "  ";
-    }
-
-    // Output the found path for now
-    // TODO(JS). We could use the verbose paths flag to control what path is output -> as it may be
-    // useful to output the full path for example
-
-    const PathInfo& pathInfo = sourceFile->getPathInfo();
-    buf << "'" << pathInfo.foundPath << "'";
-
-    // TODO(JS)?
-    // You might want to know where this include was from.
-    // If I output this though there will be a problem... as the indenting won't be clearly shown.
-    // Perhaps I output in two sections, one the hierarchy and the other the locations of the
-    // includes?
-
-    sink->diagnose(SourceLoc(), Diagnostics::includeOutput, buf);
-}
-
-static void _outputIncludesRec(
-    SourceView* sourceView,
-    Index depth,
-    ViewInitiatingHierarchy& hierarchy,
-    DiagnosticSink* sink)
-{
-    SourceFile* sourceFile = sourceView->getSourceFile();
-    const PathInfo& pathInfo = sourceFile->getPathInfo();
-
-    switch (pathInfo.type)
-    {
-    case PathInfo::Type::TokenPaste:
-    case PathInfo::Type::CommandLine:
-    case PathInfo::Type::TypeParse:
-        {
-            // If any of these types we don't output
-            return;
-        }
-    default:
-        break;
-    }
-
-    // Okay output this file at the current depth
-    _outputInclude(sourceFile, depth, sink);
-
-    // Now recurse to all of the children at the next depth
-    List<SourceView*>* children = hierarchy.tryGetValue(sourceView);
-    if (children)
-    {
-        for (SourceView* child : *children)
-        {
-            _outputIncludesRec(child, depth + 1, hierarchy, sink);
-        }
-    }
-}
-
-static void _outputPreprocessorTokens(const TokenList& toks, ISlangWriter* writer)
-{
-    if (writer == nullptr)
-    {
-        return;
-    }
-
-    StringBuilder buf;
-    for (const auto& tok : toks)
-    {
-        buf << tok.getContent();
-        // We'll separate tokens with space for now
-        buf.appendChar(' ');
-    }
-
-    buf.appendChar('\n');
-
-    writer->write(buf.getBuffer(), buf.getLength());
-}
-
-static void _outputIncludes(
-    const List<SourceFile*>& sourceFiles,
-    SourceManager* sourceManager,
-    DiagnosticSink* sink)
-{
-    // Set up the hierarchy to know how all the source views relate. This could be argued as
-    // overkill, but makes recursive output pretty simple
-    ViewInitiatingHierarchy hierarchy;
-    _calcViewInitiatingHierarchy(sourceManager, hierarchy);
-
-    // For all the source files
-    for (SourceFile* sourceFile : sourceFiles)
-    {
-        // Find an initial view (this is the view of this file, that doesn't have an initiating loc)
-        SourceView* sourceView = _findInitialSourceView(sourceFile);
-        if (!sourceView)
-        {
-            // Okay, didn't find one, so just output the file
-            _outputInclude(sourceFile, 0, sink);
-        }
-        else
-        {
-            // Output from this view recursively
-            _outputIncludesRec(sourceView, 0, hierarchy, sink);
-        }
-    }
-}
-
-void FrontEndCompileRequest::parseTranslationUnit(TranslationUnitRequest* translationUnit)
-{
-    SLANG_PROFILE;
-    if (translationUnit->isChecked)
-        return;
-
-    auto linkage = getLinkage();
-
-    SLANG_AST_BUILDER_RAII(linkage->getASTBuilder());
-
-    // TODO(JS): NOTE! Here we are using the searchDirectories on the linkage. This is because
-    // currently the API only allows the setting search paths on linkage.
-    //
-    // Here we should probably be using the searchDirectories on the FrontEndCompileRequest.
-    // If searchDirectories.parent pointed to the one in the Linkage would mean linkage paths
-    // would be checked too (after those on the FrontEndCompileRequest).
-    IncludeSystem includeSystem(
-        &linkage->getSearchDirectories(),
-        linkage->getFileSystemExt(),
-        linkage->getSourceManager());
-
-    auto combinedPreprocessorDefinitions = translationUnit->getCombinedPreprocessorDefinitions();
-
-    auto module = translationUnit->getModule();
-
-    ASTBuilder* astBuilder = module->getASTBuilder();
-
-    ModuleDecl* translationUnitSyntax = astBuilder->create<ModuleDecl>();
-
-    translationUnitSyntax->nameAndLoc.name = translationUnit->moduleName;
-    translationUnitSyntax->module = module;
-    module->setModuleDecl(translationUnitSyntax);
-
-    // When compiling a module of code that belongs to the Slang
-    // core module, we add a modifier to the module to act
-    // as a marker, so that downstream code can detect declarations
-    // that came from the core module (by walking up their
-    // chain of ancestors and looking for the marker), and treat
-    // them differently from user declarations.
-    //
-    // We are adding the marker here, before we even parse the
-    // code in the module, in case the subsequent steps would
-    // like to treat the core module differently. Alternatively
-    // we could pass down the `m_isStandardLibraryCode` flag to
-    // these passes.
-    //
-    if (m_isCoreModuleCode)
-    {
-        translationUnitSyntax->modifiers.first = astBuilder->create<FromCoreModuleModifier>();
-    }
-
-    // We use a custom handler for preprocessor callbacks, to
-    // ensure that relevant state that is only visible during
-    // preprocessoing can be communicated to later phases of
-    // compilation.
-    //
-    FrontEndPreprocessorHandler preprocessorHandler(module, astBuilder, getSink());
-
-    for (auto sourceFile : translationUnit->getSourceFiles())
-    {
-        module->getIncludedSourceFileMap().addIfNotExists(sourceFile, nullptr);
-    }
-
-    for (auto sourceFile : translationUnit->getSourceFiles())
-    {
-        SourceLanguage sourceLanguage = SourceLanguage::Unknown;
-        auto tokens = preprocessSource(
-            sourceFile,
-            getSink(),
-            &includeSystem,
-            combinedPreprocessorDefinitions,
-            getLinkage(),
-            sourceLanguage,
-            &preprocessorHandler);
-
-        if (sourceLanguage == SourceLanguage::Unknown)
-            sourceLanguage = translationUnit->sourceLanguage;
-
-        Scope* languageScope = nullptr;
-        switch (sourceLanguage)
-        {
-        case SourceLanguage::HLSL:
-            languageScope = getSession()->hlslLanguageScope;
-            break;
-        case SourceLanguage::GLSL:
-            languageScope = getSession()->glslLanguageScope;
-            break;
-        case SourceLanguage::Slang:
-        default:
-            languageScope = getSession()->slangLanguageScope;
-            break;
-        }
-
-        if (optionSet.getBoolOption(CompilerOptionName::OutputIncludes))
-        {
-            _outputIncludes(
-                translationUnit->getSourceFiles(),
-                getSink()->getSourceManager(),
-                getSink());
-        }
-
-        if (optionSet.getBoolOption(CompilerOptionName::PreprocessorOutput))
-        {
-            if (m_writers)
-            {
-                _outputPreprocessorTokens(
-                    tokens,
-                    m_writers->getWriter(SLANG_WRITER_CHANNEL_STD_OUTPUT));
-            }
-            // If we output the preprocessor output then we are done doing anything else
-            return;
-        }
-
-        parseSourceFile(
-            astBuilder,
-            translationUnit,
-            sourceLanguage,
-            tokens,
-            getSink(),
-            languageScope,
-            translationUnitSyntax);
-
-        // Let's try dumping
-
-        if (optionSet.getBoolOption(CompilerOptionName::DumpAst))
-        {
-            StringBuilder buf;
-            SourceWriter writer(linkage->getSourceManager(), LineDirectiveMode::None, nullptr);
-
-            ASTDumpUtil::dump(
-                translationUnit->getModuleDecl(),
-                ASTDumpUtil::Style::Flat,
-                0,
-                &writer);
-
-            const String& path = sourceFile->getPathInfo().foundPath;
-            if (path.getLength())
-            {
-                String fileName = Path::getFileNameWithoutExt(path);
-                fileName.append(".slang-ast");
-
-                File::writeAllText(fileName, writer.getContent());
-            }
-        }
-
-#if 0
-        // Test serialization
-        {
-            ASTSerialTestUtil::testSerialize(translationUnit->getModuleDecl(), getSession()->getRootNamePool(), getLinkage()->getASTBuilder()->getSharedASTBuilder(), getSourceManager());
-        }
-#endif
-    }
-}
-
-RefPtr<ComponentType> createUnspecializedGlobalComponentType(
-    FrontEndCompileRequest* compileRequest);
-
-RefPtr<ComponentType> createUnspecializedGlobalAndEntryPointsComponentType(
-    FrontEndCompileRequest* compileRequest,
-    List<RefPtr<ComponentType>>& outUnspecializedEntryPoints);
-
-RefPtr<ComponentType> createSpecializedGlobalComponentType(EndToEndCompileRequest* endToEndReq);
-
-RefPtr<ComponentType> createSpecializedGlobalAndEntryPointsComponentType(
-    EndToEndCompileRequest* endToEndReq,
-    List<RefPtr<ComponentType>>& outSpecializedEntryPoints);
-
-void FrontEndCompileRequest::checkAllTranslationUnits()
-{
-    SLANG_PROFILE;
-
-    LoadedModuleDictionary loadedModules;
-    if (additionalLoadedModules)
-        loadedModules = *additionalLoadedModules;
-
-    // Iterate over all translation units and
-    // apply the semantic checking logic.
-    for (auto& translationUnit : translationUnits)
-    {
-        if (translationUnit->isChecked)
-            continue;
-
-        checkTranslationUnit(translationUnit.Ptr(), loadedModules);
-
-        // Add the checked module to list of loadedModules so that they can be
-        // discovered by `findOrImportModule` when processing future `import` decls.
-        // TODO: this does not handle the case where a translation unit to discover
-        // another translation unit added later to the compilation request.
-        // We should output an error message when we detect such a case, or support
-        // this scenario with a recursive style checking.
-        loadedModules.add(translationUnit->moduleName, translationUnit->getModule());
-    }
-    checkEntryPoints();
-}
-
-void FrontEndCompileRequest::generateIR()
-{
-    SLANG_PROFILE;
-    SLANG_AST_BUILDER_RAII(getLinkage()->getASTBuilder());
-
-    // Our task in this function is to generate IR code
-    // for all of the declarations in the translation
-    // units that were loaded.
-
-    // Each translation unit is its own little world
-    // for code generation (we are not trying to
-    // replicate the GLSL linkage model), and so
-    // we will generate IR for each (if needed)
-    // in isolation.
-    for (auto& translationUnit : translationUnits)
-    {
-        // Skip if the module is precompiled.
-        if (translationUnit->getModule()->getIRModule())
-            continue;
-
-        // We want to only run generateIRForTranslationUnit once here. This is for two side effects:
-        // * it can dump ir
-        // * it can generate diagnostics
-
-        /// Generate IR for translation unit.
-        RefPtr<IRModule> irModule(
-            generateIRForTranslationUnit(getLinkage()->getASTBuilder(), translationUnit));
-
-        if (verifyDebugSerialization)
-        {
-            SerialContainerUtil::WriteOptions options;
-
-            options.compressionType = SerialCompressionType::None;
-            options.sourceManager = getSourceManager();
-            options.optionFlags |= SerialOptionFlag::SourceLocation;
-
-            // Verify debug information
-            if (SLANG_FAILED(
-                    SerialContainerUtil::verifyIRSerialize(irModule, getSession(), options)))
-            {
-                getSink()->diagnose(
-                    irModule->getModuleInst()->sourceLoc,
-                    Diagnostics::serialDebugVerificationFailed);
-            }
-        }
-
-        if (useSerialIRBottleneck)
-        {
-            // Keep the obfuscated source map (if there is one)
-            ComPtr<IBoxValue<SourceMap>> obfuscatedSourceMap(irModule->getObfuscatedSourceMap());
-
-            IRSerialData serialData;
-            {
-                // Write IR out to serialData - copying over SourceLoc information directly
-                IRSerialWriter writer;
-                writer.write(irModule, nullptr, SerialOptionFlag::RawSourceLocation, &serialData);
-
-                // Destroy irModule such that memory can be used for newly constructed read
-                // irReadModule
-                irModule = nullptr;
-            }
-            RefPtr<IRModule> irReadModule;
-            {
-                // Read IR back from serialData
-                IRSerialReader reader;
-                reader.read(serialData, getSession(), nullptr, irReadModule);
-            }
-
-            // Set irModule to the read module
-            irModule = irReadModule;
-            irModule->setObfuscatedSourceMap(obfuscatedSourceMap);
-        }
-
-        // Set the module on the translation unit
-        translationUnit->getModule()->setIRModule(irModule);
-    }
-}
-
-// Try to infer a single common source language for a request
-static SourceLanguage inferSourceLanguage(FrontEndCompileRequest* request)
-{
-    SourceLanguage language = SourceLanguage::Unknown;
-    for (auto& translationUnit : request->translationUnits)
-    {
-        // Allow any other language to overide Slang as a choice
-        if (language == SourceLanguage::Unknown || language == SourceLanguage::Slang)
-        {
-            language = translationUnit->sourceLanguage;
-        }
-        else if (language == translationUnit->sourceLanguage)
-        {
-            // same language as we currently have, so keep going
-        }
-        else
-        {
-            // we found a mismatch, so inference fails
-            return SourceLanguage::Unknown;
-        }
-    }
-    return language;
-}
-
-SlangResult FrontEndCompileRequest::executeActionsInner()
-{
-    SLANG_PROFILE_SECTION(frontEndExecute);
-    SLANG_AST_BUILDER_RAII(getLinkage()->getASTBuilder());
-
-    for (TranslationUnitRequest* translationUnit : translationUnits)
-    {
-        // Make sure SourceFile representation is available for all translationUnits
-        SLANG_RETURN_ON_FAIL(translationUnit->requireSourceFiles());
-    }
-
-
-    // Parse everything from the input files requested
-    for (TranslationUnitRequest* translationUnit : translationUnits)
-    {
-        parseTranslationUnit(translationUnit);
-    }
-
-    if (optionSet.getBoolOption(CompilerOptionName::PreprocessorOutput))
-    {
-        // If doing pre-processor output, then we are done
-        return SLANG_OK;
-    }
-
-    if (getSink()->getErrorCount() != 0)
-        return SLANG_FAIL;
-
-    // Perform semantic checking on the whole collection
-    {
-        SLANG_PROFILE_SECTION(SemanticChecking);
-        checkAllTranslationUnits();
-    }
-
-    if (getSink()->getErrorCount() != 0)
-        return SLANG_FAIL;
-
-    // After semantic checking is performed we can try and output doc information for this
-    if (optionSet.getBoolOption(CompilerOptionName::Doc))
-    {
-        // TODO: implement the logic to output generated documents to target directory/zip file.
-    }
-
-    // Look up all the entry points that are expected,
-    // and use them to populate the `program` member.
-    //
-    m_globalComponentType = createUnspecializedGlobalComponentType(this);
-    if (getSink()->getErrorCount() != 0)
-        return SLANG_FAIL;
-
-    m_globalAndEntryPointsComponentType =
-        createUnspecializedGlobalAndEntryPointsComponentType(this, m_unspecializedEntryPoints);
-    if (getSink()->getErrorCount() != 0)
-        return SLANG_FAIL;
-
-    // We always generate IR for all the translation units.
-    //
-    // TODO: We may eventually have a mode where we skip
-    // IR codegen and only produce an AST (e.g., for use when
-    // debugging problems in the parser or semantic checking),
-    // but for now there are no cases where not having IR
-    // makes sense.
-    //
-    generateIR();
-    if (getSink()->getErrorCount() != 0)
-        return SLANG_FAIL;
-
-    // Do parameter binding generation, for each compilation target.
-    //
-    for (auto targetReq : getLinkage()->targets)
-    {
-        auto targetProgram = m_globalAndEntryPointsComponentType->getTargetProgram(targetReq);
-        targetProgram->getOrCreateLayout(getSink());
-        targetProgram->getOrCreateIRModuleForLayout(getSink());
-    }
-    if (getSink()->getErrorCount() != 0)
-        return SLANG_FAIL;
-
-    return SLANG_OK;
-}
-
-EndToEndCompileRequest::EndToEndCompileRequest(Session* session)
-    : m_session(session), m_sink(nullptr, Lexer::sourceLocationLexer)
-{
-    RefPtr<ASTBuilder> astBuilder(
-        new ASTBuilder(session->m_sharedASTBuilder, "EndToEnd::Linkage::astBuilder"));
-    m_linkage = new Linkage(session, astBuilder, session->getBuiltinLinkage());
-    init();
-}
-
-EndToEndCompileRequest::EndToEndCompileRequest(Linkage* linkage)
-    : m_session(linkage->getSessionImpl())
-    , m_linkage(linkage)
-    , m_sink(nullptr, Lexer::sourceLocationLexer)
-{
-    init();
-}
-
-SLANG_NO_THROW SlangResult SLANG_MCALL
-EndToEndCompileRequest::queryInterface(SlangUUID const& uuid, void** outObject)
-{
-    if (uuid == EndToEndCompileRequest::getTypeGuid())
-    {
-        // Special case to cast directly into internal type
-        // NOTE! No addref(!)
-        *outObject = this;
-        return SLANG_OK;
-    }
-
-    if (uuid == ISlangUnknown::getTypeGuid() && uuid == ICompileRequest::getTypeGuid())
-    {
-        addReference();
-        *outObject = static_cast<slang::ICompileRequest*>(this);
-        return SLANG_OK;
-    }
-
-    return SLANG_E_NO_INTERFACE;
-}
-
-void EndToEndCompileRequest::init()
-{
-    m_sink.setSourceManager(m_linkage->getSourceManager());
-
-    m_writers = new StdWriters;
-
-    // Set all the default writers
-    for (int i = 0; i < int(WriterChannel::CountOf); ++i)
-    {
-        setWriter(WriterChannel(i), nullptr);
-    }
-
-    m_frontEndReq = new FrontEndCompileRequest(getLinkage(), m_writers, getSink());
-}
-
-SlangResult EndToEndCompileRequest::executeActionsInner()
-{
-    SLANG_PROFILE_SECTION(endToEndActions);
-    // If no code-generation target was specified, then try to infer one from the source language,
-    // just to make sure we can do something reasonable when invoked from the command line.
-    //
-    // TODO: This logic should be moved into `options.cpp` or somewhere else
-    // specific to the command-line tool.
-    //
-    if (getLinkage()->targets.getCount() == 0)
-    {
-        auto language = inferSourceLanguage(getFrontEndReq());
-        switch (language)
-        {
-        case SourceLanguage::HLSL:
-            getLinkage()->addTarget(CodeGenTarget::DXBytecode);
-            break;
-
-        case SourceLanguage::GLSL:
-            getLinkage()->addTarget(CodeGenTarget::SPIRV);
-            break;
-
-        default:
-            break;
-        }
-    }
-
-    // Update compiler settings in target requests.
-    for (auto target : getLinkage()->targets)
-        target->getOptionSet().inheritFrom(getOptionSet());
-    m_frontEndReq->optionSet = getOptionSet();
-
-    // We only do parsing and semantic checking if we *aren't* doing
-    // a pass-through compilation.
-    //
-    if (m_passThrough == PassThroughMode::None)
-    {
-        SLANG_RETURN_ON_FAIL(getFrontEndReq()->executeActionsInner());
-    }
-
-    if (getOptionSet().getBoolOption(CompilerOptionName::PreprocessorOutput))
-    {
-        return SLANG_OK;
-    }
-
-    // If command line specifies to skip codegen, we exit here.
-    // Note: this is a debugging option.
-    //
-    if (getOptionSet().getBoolOption(CompilerOptionName::SkipCodeGen))
-    {
-        // We will use the program (and matching layout information)
-        // that was computed in the front-end for all subsequent
-        // reflection queries, etc.
-        //
-        m_specializedGlobalComponentType = getUnspecializedGlobalComponentType();
-        m_specializedGlobalAndEntryPointsComponentType =
-            getUnspecializedGlobalAndEntryPointsComponentType();
-        m_specializedEntryPoints = getFrontEndReq()->getUnspecializedEntryPoints();
-
-        SLANG_RETURN_ON_FAIL(maybeCreateContainer());
-
-        SLANG_RETURN_ON_FAIL(maybeWriteContainer(m_containerOutputPath));
-
-        return SLANG_OK;
-    }
-
-    // If requested, attempt to compile the translation unit all the way down to the target
-    // language(s) and stash the result blobs in IR.
-    for (auto target : getLinkage()->targets)
-    {
-        SlangCompileTarget targetEnum = SlangCompileTarget(target->getTarget());
-        if (target->getOptionSet().getBoolOption(CompilerOptionName::EmbedDownstreamIR))
-        {
-            auto frontEndReq = getFrontEndReq();
-
-            for (auto translationUnit : frontEndReq->translationUnits)
-            {
-                SLANG_RETURN_ON_FAIL(
-                    translationUnit->getModule()->precompileForTarget(targetEnum, nullptr));
-            }
-        }
-    }
-
-    // If codegen is enabled, we need to move along to
-    // apply any generic specialization that the user asked for.
-    //
-    if (m_passThrough == PassThroughMode::None)
-    {
-        m_specializedGlobalComponentType = createSpecializedGlobalComponentType(this);
-        if (getSink()->getErrorCount() != 0)
-            return SLANG_FAIL;
-
-        m_specializedGlobalAndEntryPointsComponentType =
-            createSpecializedGlobalAndEntryPointsComponentType(this, m_specializedEntryPoints);
-        if (getSink()->getErrorCount() != 0)
-            return SLANG_FAIL;
-
-        // For each code generation target, we will generate specialized
-        // parameter binding information (taking global generic
-        // arguments into account at this time).
-        //
-        for (auto targetReq : getLinkage()->targets)
-        {
-            auto targetProgram =
-                m_specializedGlobalAndEntryPointsComponentType->getTargetProgram(targetReq);
-            targetProgram->getOrCreateLayout(getSink());
-        }
-        if (getSink()->getErrorCount() != 0)
-            return SLANG_FAIL;
-    }
-    else
-    {
-        // We need to create dummy `EntryPoint` objects
-        // to make sure that the logic in `generateOutput`
-        // sees something worth processing.
-        //
-        List<RefPtr<ComponentType>> dummyEntryPoints;
-        for (auto entryPointReq : getFrontEndReq()->getEntryPointReqs())
-        {
-            RefPtr<EntryPoint> dummyEntryPoint = EntryPoint::createDummyForPassThrough(
-                getLinkage(),
-                entryPointReq->getName(),
-                entryPointReq->getProfile());
-
-            dummyEntryPoints.add(dummyEntryPoint);
-        }
-
-        RefPtr<ComponentType> composedProgram =
-            CompositeComponentType::create(getLinkage(), dummyEntryPoints);
-
-        m_specializedGlobalComponentType = getUnspecializedGlobalComponentType();
-        m_specializedGlobalAndEntryPointsComponentType = composedProgram;
-        m_specializedEntryPoints = getFrontEndReq()->getUnspecializedEntryPoints();
-    }
-
-    // Generate output code, in whatever format was requested
-    generateOutput();
-    if (getSink()->getErrorCount() != 0)
-        return SLANG_FAIL;
-
-    return SLANG_OK;
-}
-
-// Act as expected of the API-based compiler
-SlangResult EndToEndCompileRequest::executeActions()
-{
-    SlangResult res = executeActionsInner();
-
-    m_diagnosticOutput = getSink()->outputBuffer.produceString();
-    return res;
-}
-
-int FrontEndCompileRequest::addTranslationUnit(SourceLanguage language, Name* moduleName)
-{
-    RefPtr<TranslationUnitRequest> translationUnit = new TranslationUnitRequest(this);
-    translationUnit->compileRequest = this;
-    translationUnit->sourceLanguage = SourceLanguage(language);
-
-    translationUnit->setModuleName(moduleName);
-    return addTranslationUnit(translationUnit);
-}
-
-int FrontEndCompileRequest::addTranslationUnit(TranslationUnitRequest* translationUnit)
-{
-    Index result = translationUnits.getCount();
-    translationUnits.add(translationUnit);
-    return (int)result;
-}
-
-void FrontEndCompileRequest::addTranslationUnitSourceArtifact(
-    int translationUnitIndex,
-    IArtifact* sourceArtifact)
-{
-    auto translationUnit = translationUnits[translationUnitIndex];
-
-    // Add the source file
-    translationUnit->addSourceArtifact(sourceArtifact);
-
-    if (!translationUnit->moduleName)
-    {
-        translationUnit->setModuleName(
-            getNamePool()->getName(Path::getFileNameWithoutExt(sourceArtifact->getName())));
-    }
-    if (translationUnit->module->getFilePath() == nullptr)
-        translationUnit->module->setPathInfo(PathInfo::makePath(sourceArtifact->getName()));
-}
-
-void FrontEndCompileRequest::addTranslationUnitSourceBlob(
-    int translationUnitIndex,
-    String const& path,
-    ISlangBlob* sourceBlob)
-{
-    auto translationUnit = translationUnits[translationUnitIndex];
-    auto sourceDesc =
-        ArtifactDescUtil::makeDescForSourceLanguage(asExternal(translationUnit->sourceLanguage));
-
-    auto artifact = ArtifactUtil::createArtifact(sourceDesc, path.getBuffer());
-    artifact->addRepresentationUnknown(sourceBlob);
-
-    addTranslationUnitSourceArtifact(translationUnitIndex, artifact);
-}
-
-void FrontEndCompileRequest::addTranslationUnitSourceFile(
-    int translationUnitIndex,
-    String const& path)
-{
-    // TODO: We need to consider whether a relative `path` should cause
-    // us to look things up using the registered search paths.
-    //
-    // This behavior wouldn't make sense for command-line invocations
-    // of `slangc`, but at least one API user wondered by the search
-    // paths were not taken into account by this function.
-    //
-
-    auto fileSystemExt = getLinkage()->getFileSystemExt();
-    auto translationUnit = getTranslationUnit(translationUnitIndex);
-
-    auto sourceDesc =
-        ArtifactDescUtil::makeDescForSourceLanguage(asExternal(translationUnit->sourceLanguage));
-
-    auto sourceArtifact = ArtifactUtil::createArtifact(sourceDesc, path.getBuffer());
-
-    auto extRep = new ExtFileArtifactRepresentation(path.getUnownedSlice(), fileSystemExt);
-    sourceArtifact->addRepresentation(extRep);
-
-    SlangResult existsRes = SLANG_OK;
-
-    // If we require caching, we demand it's loaded here.
-    //
-    // In practice this probably means repro capture is enabled. So we want to
-    // load the blob such that it's in the cache, even if it doesn't actually
-    // have to be loaded for the compilation.
-    if (getLinkage()->m_requireCacheFileSystem)
-    {
-        ComPtr<ISlangBlob> blob;
-        // If we can load the blob, then it exists
-        existsRes = sourceArtifact->loadBlob(ArtifactKeep::Yes, blob.writeRef());
-    }
-    else
-    {
-        existsRes = sourceArtifact->exists() ? SLANG_OK : SLANG_E_NOT_FOUND;
-    }
-
-    if (SLANG_FAILED(existsRes))
-    {
-        // Emit a diagnostic!
-        getSink()->diagnose(SourceLoc(), Diagnostics::cannotOpenFile, path);
-        return;
-    }
-
-    addTranslationUnitSourceArtifact(translationUnitIndex, sourceArtifact);
-}
-
-int FrontEndCompileRequest::addEntryPoint(
-    int translationUnitIndex,
-    String const& name,
-    Profile entryPointProfile)
-{
-    auto translationUnitReq = translationUnits[translationUnitIndex];
-
-    Index result = m_entryPointReqs.getCount();
-
-    RefPtr<FrontEndEntryPointRequest> entryPointReq = new FrontEndEntryPointRequest(
-        this,
-        translationUnitIndex,
-        getNamePool()->getName(name),
-        entryPointProfile);
-
-    m_entryPointReqs.add(entryPointReq);
-    //    translationUnitReq->entryPoints.add(entryPointReq);
-
-    return int(result);
-}
-
-int EndToEndCompileRequest::addEntryPoint(
-    int translationUnitIndex,
-    String const& name,
-    Profile entryPointProfile,
-    List<String> const& genericTypeNames)
-{
-    getFrontEndReq()->addEntryPoint(translationUnitIndex, name, entryPointProfile);
-
-    EntryPointInfo entryPointInfo;
-    for (auto typeName : genericTypeNames)
-        entryPointInfo.specializationArgStrings.add(typeName);
-
-    Index result = m_entryPoints.getCount();
-    m_entryPoints.add(_Move(entryPointInfo));
-    return (int)result;
-}
-
-UInt Linkage::addTarget(CodeGenTarget target)
-{
-    RefPtr<TargetRequest> targetReq = new TargetRequest(this, target);
-
-    Index result = targets.getCount();
-    targets.add(targetReq);
-    return UInt(result);
-}
-
-void Linkage::loadParsedModule(
-    RefPtr<FrontEndCompileRequest> compileRequest,
-    RefPtr<TranslationUnitRequest> translationUnit,
-    Name* name,
-    const PathInfo& pathInfo)
-{
-    // Note: we add the loaded module to our name->module listing
-    // before doing semantic checking, so that if it tries to
-    // recursively `import` itself, we can detect it.
-    //
-    RefPtr<Module> loadedModule = translationUnit->getModule();
-
-    // Get a path
-    String mostUniqueIdentity = pathInfo.getMostUniqueIdentity();
-    SLANG_ASSERT(mostUniqueIdentity.getLength() > 0);
-
-    mapPathToLoadedModule.add(mostUniqueIdentity, loadedModule);
-    mapNameToLoadedModules.add(name, loadedModule);
-
-    auto sink = translationUnit->compileRequest->getSink();
-
-    int errorCountBefore = sink->getErrorCount();
-    compileRequest->checkAllTranslationUnits();
-    int errorCountAfter = sink->getErrorCount();
-    if (isInLanguageServer())
-    {
-        // Don't generate IR as language server.
-        // This means that we currently cannot report errors that are detected during IR passes.
-        // Ideally we want to run those passes, but that is too risky for what it is worth right
-        // now.
-    }
-    else
-    {
-        if (errorCountAfter != errorCountBefore)
-        {
-            // There must have been an error in the loaded module.
-        }
-        else
-        {
-            // If we didn't run into any errors, then try to generate
-            // IR code for the imported module.
-            if (errorCountAfter == 0)
-            {
-                loadedModule->setIRModule(
-                    generateIRForTranslationUnit(getASTBuilder(), translationUnit));
-            }
-        }
-    }
-    loadedModulesList.add(loadedModule);
-}
-
-RefPtr<Module> Linkage::loadDeserializedModule(
-    Name* name,
-    const PathInfo& filePathInfo,
-    SerialContainerData::Module& moduleEntry,
-    DiagnosticSink* sink)
-{
-    SLANG_AST_BUILDER_RAII(m_astBuilder);
-    RefPtr<Module> resultModule;
-    if (mapNameToLoadedModules.tryGetValue(name, resultModule))
-        return resultModule;
-    if (mapPathToLoadedModule.tryGetValue(filePathInfo.getMostUniqueIdentity(), resultModule))
-        return resultModule;
-
-    resultModule = new Module(this, m_astBuilder);
-    prepareDeserializedModule(moduleEntry, filePathInfo, resultModule, sink);
-
-    loadedModulesList.add(resultModule);
-    mapPathToLoadedModule.add(filePathInfo.getMostUniqueIdentity(), resultModule);
-    mapNameToLoadedModules.add(name, resultModule);
-    return resultModule;
-}
-
-RefPtr<Module> Linkage::loadModuleFromIRBlobImpl(
-    Name* name,
-    const PathInfo& filePathInfo,
-    ISlangBlob* fileContentsBlob,
-    SourceLoc const& loc,
-    DiagnosticSink* sink,
-    const LoadedModuleDictionary* additionalLoadedModules)
-{
-    SLANG_AST_BUILDER_RAII(m_astBuilder);
-
-    RefPtr<Module> resultModule = new Module(this, getASTBuilder());
-    resultModule->setName(name);
-    ModuleBeingImportedRAII moduleBeingImported(this, resultModule, name, loc);
-
-    String mostUniqueIdentity = filePathInfo.getMostUniqueIdentity();
-    SLANG_ASSERT(mostUniqueIdentity.getLength() > 0);
-
-    RiffContainer container;
-    MemoryStreamBase readStream(
-        FileAccess::Read,
-        fileContentsBlob->getBufferPointer(),
-        fileContentsBlob->getBufferSize());
-    SLANG_RETURN_NULL_ON_FAIL(RiffUtil::read(&readStream, container));
-
-    if (m_optionSet.getBoolOption(CompilerOptionName::UseUpToDateBinaryModule))
-    {
-        if (!isBinaryModuleUpToDate(filePathInfo.foundPath, &container))
-            return nullptr;
-    }
-
-    mapPathToLoadedModule.add(mostUniqueIdentity, resultModule);
-    mapNameToLoadedModules.add(name, resultModule);
-
-    SerialContainerUtil::ReadOptions readOptions;
-    readOptions.linkage = this;
-    readOptions.astBuilder = getASTBuilder();
-    readOptions.session = getSessionImpl();
-    readOptions.sharedASTBuilder = getASTBuilder()->getSharedASTBuilder();
-    readOptions.sink = sink;
-    readOptions.sourceManager = getSourceManager();
-    readOptions.namePool = getNamePool();
-    readOptions.modulePath = filePathInfo.foundPath;
-    SerialContainerData containerData;
-    if (SLANG_FAILED(SerialContainerUtil::read(
-            &container,
-            readOptions,
-            additionalLoadedModules,
-            containerData)) ||
-        containerData.modules.getCount() != 1)
-    {
-        mapPathToLoadedModule.remove(mostUniqueIdentity);
-        mapNameToLoadedModules.remove(name);
-        return nullptr;
-    }
-    auto moduleEntry = containerData.modules.getFirst();
-
-    prepareDeserializedModule(moduleEntry, filePathInfo, resultModule, sink);
-
-    loadedModulesList.add(resultModule);
-    resultModule->setPathInfo(filePathInfo);
-    resultModule->getIRModule()->setName(resultModule->getNameObj());
-
-    return resultModule;
-}
-
-Module* Linkage::loadModule(String const& name)
-{
-    // TODO: We either need to have a diagnostics sink
-    // get passed into this operation, or associate
-    // one with the linkage.
-    //
-    DiagnosticSink* sink = nullptr;
-    return findOrImportModule(getNamePool()->getName(name), SourceLoc(), sink);
-}
-
-void Linkage::_diagnoseErrorInImportedModule(DiagnosticSink* sink)
-{
-    for (auto info = m_modulesBeingImported; info; info = info->next)
-    {
-        sink->diagnose(info->importLoc, Diagnostics::errorInImportedModule, info->name);
-    }
-    if (!isInLanguageServer())
-    {
-        sink->diagnose(SourceLoc(), Diagnostics::complationCeased);
-    }
-}
-
-RefPtr<Module> Linkage::loadModule(
-    Name* name,
-    const PathInfo& filePathInfo,
-    ISlangBlob* sourceBlob,
-    SourceLoc const& srcLoc,
-    DiagnosticSink* sink,
-    const LoadedModuleDictionary* additionalLoadedModules,
-    ModuleBlobType blobType)
-{
-    if (blobType == ModuleBlobType::IR)
-        return loadModuleFromIRBlobImpl(
-            name,
-            filePathInfo,
-            sourceBlob,
-            srcLoc,
-            sink,
-            additionalLoadedModules);
-
-    RefPtr<FrontEndCompileRequest> frontEndReq = new FrontEndCompileRequest(this, nullptr, sink);
-
-    frontEndReq->additionalLoadedModules = additionalLoadedModules;
-
-    RefPtr<TranslationUnitRequest> translationUnit = new TranslationUnitRequest(frontEndReq);
-    translationUnit->compileRequest = frontEndReq;
-    translationUnit->setModuleName(name);
-    Stage impliedStage;
-    translationUnit->sourceLanguage = SourceLanguage::Slang;
-
-    // If we are loading from a file with apparaent glsl extension,
-    // set the source language to GLSL to enable GLSL compatibility mode.
-    if ((SourceLanguage)findSourceLanguageFromPath(filePathInfo.getName(), impliedStage) ==
-        SourceLanguage::GLSL)
-    {
-        translationUnit->sourceLanguage = SourceLanguage::GLSL;
-    }
-
-    frontEndReq->addTranslationUnit(translationUnit);
-
-    auto module = translationUnit->getModule();
-
-    ModuleBeingImportedRAII moduleBeingImported(this, module, name, srcLoc);
-
-    // Create an artifact for the source
-    auto sourceArtifact = ArtifactUtil::createArtifact(
-        ArtifactDesc::make(ArtifactKind::Source, ArtifactPayload::Slang, ArtifactStyle::Unknown));
-
-    if (sourceBlob)
-    {
-        // If the user has already provided a source blob, use that.
-        sourceArtifact->addRepresentation(
-            new SourceBlobWithPathInfoArtifactRepresentation(filePathInfo, sourceBlob));
-    }
-    else if (
-        filePathInfo.type == PathInfo::Type::Normal ||
-        filePathInfo.type == PathInfo::Type::FoundPath)
-    {
-        // Create with the 'friendly' name
-        // We create that it was loaded from the file system
-        sourceArtifact->addRepresentation(new ExtFileArtifactRepresentation(
-            filePathInfo.foundPath.getUnownedSlice(),
-            getFileSystemExt()));
-    }
-    else
-    {
-        return nullptr;
-    }
-
-    translationUnit->addSourceArtifact(sourceArtifact);
-
-    if (SLANG_FAILED(translationUnit->requireSourceFiles()))
-    {
-        // Some problem accessing source files
-        return nullptr;
-    }
-    int errorCountBefore = sink->getErrorCount();
-    frontEndReq->parseTranslationUnit(translationUnit);
-    int errorCountAfter = sink->getErrorCount();
-
-    if (errorCountAfter != errorCountBefore && !isInLanguageServer())
-    {
-        _diagnoseErrorInImportedModule(sink);
-    }
-    if (errorCountAfter && !isInLanguageServer())
-    {
-        // Something went wrong during the parsing, so we should bail out.
-        return nullptr;
-    }
-
-    try
-    {
-        loadParsedModule(frontEndReq, translationUnit, name, filePathInfo);
-    }
-    catch (const Slang::AbortCompilationException&)
-    {
-        // Something is fatally wrong, we should return nullptr.
-        module = nullptr;
-    }
-    errorCountAfter = sink->getErrorCount();
-
-    if (errorCountAfter != errorCountBefore && !isInLanguageServer())
-    {
-        // If something is fatally wrong, we want to report
-        // the diagnostic even if we are in language server
-        // and processing a different module.
-        _diagnoseErrorInImportedModule(sink);
-        // Something went wrong during the parsing, so we should bail out.
-        return nullptr;
-    }
-
-    if (module)
-        module->setPathInfo(filePathInfo);
-    return module;
-}
-
-bool Linkage::isBeingImported(Module* module)
-{
-    for (auto ii = m_modulesBeingImported; ii; ii = ii->next)
-    {
-        if (module == ii->module)
-            return true;
-    }
-    return false;
-}
-
-// Derive a file name for the module, by taking the given
-// identifier, replacing all occurrences of `_` with `-`,
-// and then appending `.slang`.
-//
-// For example, `foo_bar` becomes `foo-bar.slang`.
-String getFileNameFromModuleName(Name* name, bool translateUnderScore)
-{
-    String fileName;
-    if (!getText(name).getUnownedSlice().endsWithCaseInsensitive(".slang"))
-    {
-        StringBuilder sb;
-        for (auto c : getText(name))
-        {
-            if (translateUnderScore && c == '_')
-                c = '-';
-
-            sb.append(c);
-        }
-        sb.append(".slang");
-        fileName = sb.produceString();
-    }
-    else
-    {
-        fileName = getText(name);
-    }
-    return fileName;
-}
-
-RefPtr<Module> Linkage::findOrImportModule(
-    Name* name,
-    SourceLoc const& loc,
-    DiagnosticSink* sink,
-    const LoadedModuleDictionary* loadedModules)
-{
-    // Have we already loaded a module matching this name?
-    //
-    RefPtr<LoadedModule> loadedModule;
-    if (mapNameToLoadedModules.tryGetValue(name, loadedModule))
-    {
-        // If the map shows a null module having been loaded,
-        // then that means there was a prior load attempt,
-        // but it failed, so we won't bother trying again.
-        //
-        if (!loadedModule)
-            return nullptr;
-
-        // If state shows us that the module is already being
-        // imported deeper on the call stack, then we've
-        // hit a recursive case, and that is an error.
-        //
-        if (isBeingImported(loadedModule))
-        {
-            // We seem to be in the middle of loading this module
-            sink->diagnose(loc, Diagnostics::recursiveModuleImport, name);
-            return nullptr;
-        }
-
-        return loadedModule;
-    }
-
-    // If the user is providing an additional list of loaded modules, we find
-    // if the module being imported is in that list. This allows a translation
-    // unit to use previously checked translation units in the same
-    // FrontEndCompileRequest.
-    Module* previouslyLoadedModule = nullptr;
-    if (loadedModules && loadedModules->tryGetValue(name, previouslyLoadedModule))
-    {
-        return previouslyLoadedModule;
-    }
-
-    if (name == getSessionImpl()->glslModuleName)
-    {
-        // This is a builtin glsl module, just load it from embedded definition.
-        auto glslModule = getSessionImpl()->getBuiltinModule(slang::BuiltinModuleName::GLSL);
-        if (!glslModule)
-        {
-            sink->diagnose(loc, Diagnostics::glslModuleNotAvailable, name);
-        }
-        return glslModule;
-    }
-
-    // Next, try to find the file of the given name,
-    // using our ordinary include-handling logic.
-
-    IncludeSystem includeSystem(&getSearchDirectories(), getFileSystemExt(), getSourceManager());
-
-    // Get the original path info
-    PathInfo pathIncludedFromInfo = getSourceManager()->getPathInfo(loc, SourceLocType::Actual);
-    PathInfo filePathInfo;
-
-
-    // Look for a precompiled module first, if not exist, load from source.
-    bool shouldCheckBinaryModuleSettings[2] = {true, false};
-
-    for (auto checkBinaryModule : shouldCheckBinaryModuleSettings)
-    {
-        // When in language server, we always prefer to use source module if it is available.
-        if (isInLanguageServer())
-            checkBinaryModule = !checkBinaryModule;
-
-        // Try without translating `_` to `-` first, if that fails, try translating.
-        for (int translateUnderScore = 0; translateUnderScore <= 1; translateUnderScore++)
-        {
-            auto moduleSourceFileName = getFileNameFromModuleName(name, translateUnderScore == 1);
-            String fileName;
-            if (checkBinaryModule == 1)
-                fileName = Path::replaceExt(moduleSourceFileName, "slang-module");
-            else
-                fileName = moduleSourceFileName;
-
-            ComPtr<ISlangBlob> fileContents;
-
-            // We have to load via the found path - as that is how file was originally loaded
-            if (SLANG_FAILED(
-                    includeSystem.findFile(fileName, pathIncludedFromInfo.foundPath, filePathInfo)))
-            {
-                continue;
-            }
-
-            // Maybe this was loaded previously at a different relative name?
-            if (mapPathToLoadedModule.tryGetValue(
-                    filePathInfo.getMostUniqueIdentity(),
-                    loadedModule))
-                return loadedModule;
-
-            // Try to load it
-            if (!fileContents && SLANG_FAILED(includeSystem.loadFile(filePathInfo, fileContents)))
-            {
-                continue;
-            }
-
-            // We've found a file that we can load for the given module, so
-            // go ahead and perform the module-load action
-            auto resultModule = loadModule(
-                name,
-                filePathInfo,
-                fileContents,
-                loc,
-                sink,
-                loadedModules,
-                (checkBinaryModule == 1 ? ModuleBlobType::IR : ModuleBlobType::Source));
-            if (resultModule)
-                return resultModule;
-        }
-    }
-
-    // Error: we cannot find the file.
-    sink->diagnose(loc, Diagnostics::cannotOpenFile, getFileNameFromModuleName(name, false));
-    mapNameToLoadedModules[name] = nullptr;
-    return nullptr;
-}
-
-SourceFile* Linkage::loadSourceFile(String pathFrom, String path)
-{
-    IncludeSystem includeSystem(&getSearchDirectories(), getFileSystemExt(), getSourceManager());
-    ComPtr<slang::IBlob> blob;
-    PathInfo pathInfo;
-    SLANG_RETURN_NULL_ON_FAIL(includeSystem.findFile(path, pathFrom, pathInfo));
-    SourceFile* sourceFile = nullptr;
-    SLANG_RETURN_NULL_ON_FAIL(includeSystem.loadFile(pathInfo, blob, sourceFile));
-    return sourceFile;
-}
-
-// Check if a serialized module is up-to-date with current compiler options and source files.
-bool Linkage::isBinaryModuleUpToDate(String fromPath, RiffContainer* container)
-{
-    DiagnosticSink sink;
-    SerialContainerUtil::ReadOptions readOptions;
-    readOptions.linkage = this;
-    readOptions.astBuilder = getASTBuilder();
-    readOptions.session = getSessionImpl();
-    readOptions.sharedASTBuilder = getASTBuilder()->getSharedASTBuilder();
-    readOptions.sink = &sink;
-    readOptions.sourceManager = getSourceManager();
-    readOptions.namePool = getNamePool();
-    readOptions.readHeaderOnly = true;
-
-    SerialContainerData containerData;
-    if (SLANG_FAILED(SerialContainerUtil::read(container, readOptions, nullptr, containerData)))
-        return false;
-
-    if (containerData.modules.getCount() != 1)
-        return false;
-
-    auto& moduleHeader = containerData.modules[0];
-    DigestBuilder<SHA1> digestBuilder;
-    auto version = String(getBuildTagString());
-    digestBuilder.append(version);
-    m_optionSet.buildHash(digestBuilder);
-
-    // Find the canonical path of the directory containing the module source file.
-    String moduleSrcPath = "";
-    if (moduleHeader.dependentFiles.getCount())
-    {
-        moduleSrcPath = moduleHeader.dependentFiles.getFirst();
-        IncludeSystem includeSystem(
-            &getSearchDirectories(),
-            getFileSystemExt(),
-            getSourceManager());
-        PathInfo modulePathInfo;
-        if (SLANG_SUCCEEDED(includeSystem.findFile(moduleSrcPath, fromPath, modulePathInfo)))
-        {
-            moduleSrcPath = modulePathInfo.foundPath;
-            Path::getCanonical(moduleSrcPath, moduleSrcPath);
-        }
-    }
-
-    for (auto file : moduleHeader.dependentFiles)
-    {
-        auto sourceFile = loadSourceFile(fromPath, file);
-        if (!sourceFile)
-        {
-            // If we cannot find the source file from `fromPath`,
-            // try again from the module's source file path.
-            if (moduleHeader.dependentFiles.getCount() != 0)
-                sourceFile = loadSourceFile(moduleSrcPath, file);
-        }
-        if (!sourceFile)
-            return false;
-        digestBuilder.append(sourceFile->getDigest());
-    }
-    return digestBuilder.finalize() == moduleHeader.digest;
-}
-
-SLANG_NO_THROW bool SLANG_MCALL
-Linkage::isBinaryModuleUpToDate(const char* modulePath, slang::IBlob* binaryModuleBlob)
-{
-    RiffContainer container;
-    MemoryStreamBase readStream(
-        FileAccess::Read,
-        binaryModuleBlob->getBufferPointer(),
-        binaryModuleBlob->getBufferSize());
-    if (SLANG_FAILED(RiffUtil::read(&readStream, container)))
-        return false;
-    return isBinaryModuleUpToDate(modulePath, &container);
-}
-
-SourceFile* Linkage::findFile(Name* name, SourceLoc loc, IncludeSystem& outIncludeSystem)
-{
-    auto impl = [&](bool translateUnderScore) -> SourceFile*
-    {
-        auto fileName = getFileNameFromModuleName(name, translateUnderScore);
-
-        // Next, try to find the file of the given name,
-        // using our ordinary include-handling logic.
-
-        auto& searchDirs = getSearchDirectories();
-        outIncludeSystem = IncludeSystem(&searchDirs, getFileSystemExt(), getSourceManager());
-
-        // Get the original path info
-        PathInfo pathIncludedFromInfo = getSourceManager()->getPathInfo(loc, SourceLocType::Actual);
-        PathInfo filePathInfo;
-
-        ComPtr<ISlangBlob> fileContents;
-
-        // We have to load via the found path - as that is how file was originally loaded
-        if (SLANG_FAILED(
-                outIncludeSystem.findFile(fileName, pathIncludedFromInfo.foundPath, filePathInfo)))
-        {
-            return nullptr;
-        }
-        // Otherwise, try to load it.
-        SourceFile* sourceFile;
-        if (SLANG_FAILED(outIncludeSystem.loadFile(filePathInfo, fileContents, sourceFile)))
-        {
-            return nullptr;
-        }
-        return sourceFile;
-    };
-    if (auto rs = impl(false))
-        return rs;
-    return impl(true);
-}
-
-Linkage::IncludeResult Linkage::findAndIncludeFile(
-    Module* module,
-    TranslationUnitRequest* translationUnit,
-    Name* name,
-    SourceLoc const& loc,
-    DiagnosticSink* sink)
-{
-    IncludeResult result;
-    result.fileDecl = nullptr;
-    result.isNew = false;
-
-    IncludeSystem includeSystem;
-    auto sourceFile = findFile(name, loc, includeSystem);
-    if (!sourceFile)
-    {
-        sink->diagnose(loc, Diagnostics::cannotOpenFile, getText(name));
-        return result;
-    }
-
-    // If the file has already been included, don't need to do anything further.
-    if (auto existingFileDecl = module->getIncludedSourceFileMap().tryGetValue(sourceFile))
-    {
-        result.fileDecl = *existingFileDecl;
-        result.isNew = false;
-        return result;
-    }
-
-    if (isInLanguageServer())
-    {
-        // HACK: When in language server mode, we will always load the currently opend file as a
-        // fresh module even if some previously opened file already references the current file via
-        // `import` or `include`. see comments in `WorkspaceVersion::getOrLoadModule()` for the
-        // reason behind this. An undesired outcome of this decision is that we could endup
-        // including the currently opened file itself via chain of `__include`s because the
-        // currently opened file will not have a true unique file system identity that allows it to
-        // be deduplicated correct. Therefore we insert a hack logic here to detect re-inclusion by
-        // just the file path. We can clean up this hack by making the language server truly support
-        // incremental checking so we can reuse the previously loaded module instead of needing to
-        // always start with a fresh copy.
-        //
-        for (auto file : translationUnit->getSourceFiles())
-        {
-            if (file->getPathInfo().hasFoundPath() &&
-                Path::equals(file->getPathInfo().foundPath, sourceFile->getPathInfo().foundPath))
-                return result;
-        }
-    }
-
-    module->addFileDependency(sourceFile);
-
-    // Create a transparent FileDecl to hold all children from the included file.
-    auto fileDecl = module->getASTBuilder()->create<FileDecl>();
-    fileDecl->nameAndLoc.name = name;
-    module->getIncludedSourceFileMap().add(sourceFile, fileDecl);
-
-    FrontEndPreprocessorHandler preprocessorHandler(module, module->getASTBuilder(), sink);
-    auto combinedPreprocessorDefinitions = translationUnit->getCombinedPreprocessorDefinitions();
-    SourceLanguage sourceLanguage = SourceLanguage::Unknown;
-    auto tokens = preprocessSource(
-        sourceFile,
-        sink,
-        &includeSystem,
-        combinedPreprocessorDefinitions,
-        this,
-        sourceLanguage,
-        &preprocessorHandler);
-
-    if (sourceLanguage == SourceLanguage::Unknown)
-        sourceLanguage = translationUnit->sourceLanguage;
-
-    auto outerScope = module->getModuleDecl()->ownedScope;
-    parseSourceFile(
-        module->getASTBuilder(),
-        translationUnit,
-        sourceLanguage,
-        tokens,
-        sink,
-        outerScope,
-        fileDecl);
-
-    module->getModuleDecl()->addMember(fileDecl);
-
-    result.fileDecl = fileDecl;
-    result.isNew = true;
-    return result;
-}
-
-//
-// ModuleDependencyList
-//
-
-void ModuleDependencyList::addDependency(Module* module)
-{
-    // If we depend on a module, then we depend on everything it depends on.
-    //
-    // Note: We are processing these sub-depenencies before adding the
-    // `module` itself, so that in the common case a module will always
-    // appear *after* everything it depends on.
-    //
-    // However, this rule is being violated in the compiler right now because
-    // the modules for hte top-level translation units of a compile request
-    // will be added to the list first (using `addLeafDependency`) to
-    // maintain compatibility with old behavior. This may be fixed later.
-    //
-    for (auto subDependency : module->getModuleDependencyList())
-    {
-        _addDependency(subDependency);
-    }
-    _addDependency(module);
-}
-
-void ModuleDependencyList::addLeafDependency(Module* module)
-{
-    _addDependency(module);
-}
-
-void ModuleDependencyList::_addDependency(Module* module)
-{
-    if (m_moduleSet.contains(module))
-        return;
-
-    m_moduleList.add(module);
-    m_moduleSet.add(module);
-}
-
-//
-// FileDependencyList
-//
-
-void FileDependencyList::addDependency(SourceFile* sourceFile)
-{
-    if (m_fileSet.contains(sourceFile))
-        return;
-
-    m_fileList.add(sourceFile);
-    m_fileSet.add(sourceFile);
-}
-
-void FileDependencyList::addDependency(Module* module)
-{
-    for (SourceFile* sourceFile : module->getFileDependencyList())
-    {
-        addDependency(sourceFile);
-    }
-}
-
-//
-// Module
-//
-
-Module::Module(Linkage* linkage, ASTBuilder* astBuilder)
-    : ComponentType(linkage), m_mangledExportPool(StringSlicePool::Style::Empty)
-{
-    if (astBuilder)
-    {
-        m_astBuilder = astBuilder;
-    }
-    else
-    {
-        m_astBuilder = linkage->getASTBuilder();
-    }
-    getOptionSet() = linkage->m_optionSet;
-    addModuleDependency(this);
-}
-
-ISlangUnknown* Module::getInterface(const Guid& guid)
-{
-    if (guid == IModule::getTypeGuid())
-        return asExternal(this);
-    if (guid == IModulePrecompileService_Experimental::getTypeGuid())
-        return static_cast<slang::IModulePrecompileService_Experimental*>(this);
-    return Super::getInterface(guid);
-}
-
-void Module::buildHash(DigestBuilder<SHA1>& builder)
-{
-    builder.append(computeDigest());
-}
-
-slang::DeclReflection* Module::getModuleReflection()
-{
-    return (slang::DeclReflection*)m_moduleDecl;
-}
-
-SHA1::Digest Module::computeDigest()
-{
-    if (m_digest == SHA1::Digest())
-    {
-        DigestBuilder<SHA1> digestBuilder;
-        auto version = String(getBuildTagString());
-        digestBuilder.append(version);
-        getOptionSet().buildHash(digestBuilder);
-
-        auto fileDependencies = getFileDependencies();
-
-        for (auto file : fileDependencies)
-        {
-            digestBuilder.append(file->getDigest());
-        }
-        m_digest = digestBuilder.finalize();
-    }
-    return m_digest;
-}
-
-void Module::addModuleDependency(Module* module)
-{
-    m_moduleDependencyList.addDependency(module);
-    m_fileDependencyList.addDependency(module);
-}
-
-void Module::addFileDependency(SourceFile* sourceFile)
-{
-    m_fileDependencyList.addDependency(sourceFile);
-}
-
-void Module::setModuleDecl(ModuleDecl* moduleDecl)
-{
-    m_moduleDecl = moduleDecl;
-    moduleDecl->module = this;
-}
-
-void Module::setName(String name)
-{
-    m_name = getLinkage()->getNamePool()->getName(name);
-}
-
-
-RefPtr<EntryPoint> Module::findEntryPointByName(UnownedStringSlice const& name)
-{
-    for (auto entryPoint : m_entryPoints)
-    {
-        if (entryPoint->getName()->text.getUnownedSlice() == name)
-            return entryPoint;
-    }
-
-    return nullptr;
-}
-
-RefPtr<EntryPoint> Module::findAndCheckEntryPoint(
-    UnownedStringSlice const& name,
-    SlangStage stage,
-    ISlangBlob** outDiagnostics)
-{
-    // If there is already an entrypoint marked with the [shader] attribute,
-    // we should just return that.
-    //
-    if (auto existingEntryPoint = findEntryPointByName(name))
-        return existingEntryPoint;
-
-    // If the function hasn't been marked as [shader], then it won't be discovered
-    // by findEntryPointByName. We need to route this to the `findAndValidateEntryPoint`
-    // function. To do that we need to setup a FrontEndCompileRequest and a
-    // FrontEndEntryPointRequest.
-    //
-    DiagnosticSink sink(getLinkage()->getSourceManager(), DiagnosticSink::SourceLocationLexer());
-    FrontEndCompileRequest frontEndRequest(getLinkage(), StdWriters::getSingleton(), &sink);
-    RefPtr<TranslationUnitRequest> tuRequest = new TranslationUnitRequest(&frontEndRequest);
-    tuRequest->module = this;
-    tuRequest->moduleName = m_name;
-    frontEndRequest.translationUnits.add(tuRequest);
-    FrontEndEntryPointRequest entryPointRequest(
-        &frontEndRequest,
-        0,
-        getLinkage()->getNamePool()->getName(name),
-        Profile((Stage)stage));
-    auto result = findAndValidateEntryPoint(&entryPointRequest);
-    if (outDiagnostics)
-    {
-        sink.getBlobIfNeeded(outDiagnostics);
-    }
-    return result;
-}
-
-void Module::_addEntryPoint(EntryPoint* entryPoint)
-{
-    m_entryPoints.add(entryPoint);
-}
-
-static bool _canExportDeclSymbol(ASTNodeType type)
-{
-    switch (type)
-    {
-    case ASTNodeType::EmptyDecl:
-        {
-            return false;
-        }
-    default:
-        break;
-    }
-
-    return true;
-}
-
-static bool _canRecurseExportSymbol(Decl* decl)
-{
-    if (as<FunctionDeclBase>(decl) || as<ScopeDecl>(decl))
-    {
-        return false;
-    }
-    return true;
-}
-
-void Module::_processFindDeclsExportSymbolsRec(Decl* decl)
-{
-    if (_canExportDeclSymbol(decl->astNodeType))
-    {
-        // It's a reference to a declaration in another module, so first get the symbol name.
-        String mangledName = getMangledName(getCurrentASTBuilder(), decl);
-
-        Index index = Index(m_mangledExportPool.add(mangledName));
-
-        // TODO(JS): It appears that more than one entity might have the same mangled name.
-        // So for now we ignore and just take the first one.
-        if (index == m_mangledExportSymbols.getCount())
-        {
-            m_mangledExportSymbols.add(decl);
-        }
-    }
-
-    if (!_canRecurseExportSymbol(decl))
-    {
-        // We don't need to recurse any further into this
-        return;
-    }
-
-    // If it's a container process it's children
-    if (auto containerDecl = as<ContainerDecl>(decl))
-    {
-        for (auto child : containerDecl->members)
-        {
-            _processFindDeclsExportSymbolsRec(child);
-        }
-    }
-
-    // GenericDecl is also a container, so do subsequent test
-    if (auto genericDecl = as<GenericDecl>(decl))
-    {
-        _processFindDeclsExportSymbolsRec(genericDecl->inner);
-    }
-}
-
-NodeBase* Module::findExportFromMangledName(const UnownedStringSlice& slice)
-{
-    // Will be non zero if has been previously attempted
-    if (m_mangledExportSymbols.getCount() == 0)
-    {
-        // Build up the exported mangled name list
-        _processFindDeclsExportSymbolsRec(getModuleDecl());
-
-        // If nothing found, mark that we have tried looking by making
-        // m_mangledExportSymbols.getCount() != 0
-        if (m_mangledExportSymbols.getCount() == 0)
-        {
-            m_mangledExportSymbols.add(nullptr);
-        }
-    }
-
-    const Index index = m_mangledExportPool.findIndex(slice);
-    return (index >= 0) ? m_mangledExportSymbols[index] : nullptr;
-}
-
-// ComponentType
-
-ComponentType::ComponentType(Linkage* linkage)
-    : m_linkage(linkage)
-{
-}
-
-ComponentType* asInternal(slang::IComponentType* inComponentType)
-{
-    // Note: we use a `queryInterface` here instead of just a `static_cast`
-    // to ensure that the `IComponentType` we get is the preferred/canonical
-    // one, which shares its address with the `ComponentType`.
-    //
-    // TODO: An alternative choice here would be to have a "magic" IID that
-    // we pass into `queryInterface` that returns the `ComponentType` directly
-    // (without even `addRef`-ing it).
-    //
-    ComPtr<slang::IComponentType> componentType;
-    inComponentType->queryInterface(SLANG_IID_PPV_ARGS(componentType.writeRef()));
-    return static_cast<ComponentType*>(componentType.get());
-}
-
-ISlangUnknown* ComponentType::getInterface(Guid const& guid)
-{
-    if (guid == ISlangUnknown::getTypeGuid() || guid == slang::IComponentType::getTypeGuid())
-    {
-        return static_cast<slang::IComponentType*>(this);
-    }
-    if (guid == IModulePrecompileService_Experimental::getTypeGuid())
-        return static_cast<slang::IModulePrecompileService_Experimental*>(this);
-    return nullptr;
-}
-
-SLANG_NO_THROW slang::ISession* SLANG_MCALL ComponentType::getSession()
-{
-    return m_linkage;
-}
-
-SLANG_NO_THROW slang::ProgramLayout* SLANG_MCALL
-ComponentType::getLayout(Int targetIndex, slang::IBlob** outDiagnostics)
-{
-    auto linkage = getLinkage();
-    if (targetIndex < 0 || targetIndex >= linkage->targets.getCount())
-        return nullptr;
-    auto target = linkage->targets[targetIndex];
-
-    DiagnosticSink sink(linkage->getSourceManager(), Lexer::sourceLocationLexer);
-    auto programLayout = getTargetProgram(target)->getOrCreateLayout(&sink);
-    sink.getBlobIfNeeded(outDiagnostics);
-
-    return asExternal(programLayout);
-}
-
-static ICastable* _findDiagnosticRepresentation(IArtifact* artifact)
-{
-    if (auto rep = findAssociatedRepresentation<IArtifactDiagnostics>(artifact))
-    {
-        return rep;
-    }
-
-    for (auto associated : artifact->getAssociated())
-    {
-        if (isDerivedFrom(associated->getDesc().payload, ArtifactPayload::Diagnostics))
-        {
-            return associated;
-        }
-    }
-    return nullptr;
-}
-
-static IArtifact* _findObfuscatedSourceMap(IArtifact* artifact)
-{
-    // If we find any obfuscated source maps, we are done
-    for (auto associated : artifact->getAssociated())
-    {
-        const auto desc = associated->getDesc();
-
-        if (isDerivedFrom(desc.payload, ArtifactPayload::SourceMap) &&
-            isDerivedFrom(desc.style, ArtifactStyle::Obfuscated))
-        {
-            return associated;
-        }
-    }
-    return nullptr;
-}
-
-SLANG_NO_THROW SlangResult SLANG_MCALL ComponentType::getResultAsFileSystem(
-    SlangInt entryPointIndex,
-    Int targetIndex,
-    ISlangMutableFileSystem** outFileSystem)
-{
-    ComPtr<ISlangBlob> diagnostics;
-    ComPtr<ISlangBlob> code;
-
-    SLANG_RETURN_ON_FAIL(
-        getEntryPointCode(entryPointIndex, targetIndex, diagnostics.writeRef(), code.writeRef()));
-
-    auto linkage = getLinkage();
-
-    auto target = linkage->targets[targetIndex];
-
-    auto targetProgram = getTargetProgram(target);
-
-    IArtifact* artifact = targetProgram->getExistingEntryPointResult(entryPointIndex);
-
-    // Add diagnostics id needs be...
-    if (diagnostics && !_findDiagnosticRepresentation(artifact))
-    {
-        // Add as an associated
-
-        auto diagnosticsArtifact = Artifact::create(
-            ArtifactDesc::make(Artifact::Kind::HumanText, ArtifactPayload::Diagnostics));
-        diagnosticsArtifact->addRepresentationUnknown(diagnostics);
-
-        artifact->addAssociated(diagnosticsArtifact);
-
-        SLANG_ASSERT(diagnosticsArtifact == _findDiagnosticRepresentation(artifact));
-    }
-
-    // Add obfuscated source maps
-    if (!_findObfuscatedSourceMap(artifact))
-    {
-        List<IRModule*> irModules;
-        enumerateIRModules([&](IRModule* irModule) -> void { irModules.add(irModule); });
-
-        for (auto irModule : irModules)
-        {
-            if (auto obfuscatedSourceMap = irModule->getObfuscatedSourceMap())
-            {
-                auto artifactDesc = ArtifactDesc::make(
-                    ArtifactKind::Json,
-                    ArtifactPayload::SourceMap,
-                    ArtifactStyle::Obfuscated);
-
-                // Create the source map artifact
-                auto sourceMapArtifact = Artifact::create(
-                    artifactDesc,
-                    obfuscatedSourceMap->get().m_file.getUnownedSlice());
-
-                sourceMapArtifact->addRepresentation(obfuscatedSourceMap);
-
-                // associate with the artifact
-                artifact->addAssociated(sourceMapArtifact);
-            }
-        }
-    }
-
-    // Turn into a file system and return
-    ComPtr<ISlangMutableFileSystem> fileSystem(new MemoryFileSystem);
-
-    // Filter the containerArtifact into things that can be written
-    ComPtr<IArtifact> writeArtifact;
-    SLANG_RETURN_ON_FAIL(ArtifactContainerUtil::filter(artifact, writeArtifact));
-    SLANG_RETURN_ON_FAIL(ArtifactContainerUtil::writeContainer(writeArtifact, "", fileSystem));
-
-    *outFileSystem = fileSystem.detach();
-
-    return SLANG_OK;
-}
-
-SLANG_NO_THROW SlangResult SLANG_MCALL ComponentType::getEntryPointCode(
-    SlangInt entryPointIndex,
-    Int targetIndex,
-    slang::IBlob** outCode,
-    slang::IBlob** outDiagnostics)
-{
-    auto linkage = getLinkage();
-    if (targetIndex < 0 || targetIndex >= linkage->targets.getCount())
-        return SLANG_E_INVALID_ARG;
-    auto target = linkage->targets[targetIndex];
-
-    auto targetProgram = getTargetProgram(target);
-
-    DiagnosticSink sink(linkage->getSourceManager(), Lexer::sourceLocationLexer);
-    applySettingsToDiagnosticSink(&sink, &sink, linkage->m_optionSet);
-    applySettingsToDiagnosticSink(&sink, &sink, m_optionSet);
-
-    IArtifact* artifact = targetProgram->getOrCreateEntryPointResult(entryPointIndex, &sink);
-    sink.getBlobIfNeeded(outDiagnostics);
-
-    if (artifact == nullptr)
-        return SLANG_FAIL;
-
-    return artifact->loadBlob(ArtifactKeep::Yes, outCode);
-}
-
-SLANG_NO_THROW void SLANG_MCALL ComponentType::getEntryPointHash(
-    SlangInt entryPointIndex,
-    SlangInt targetIndex,
-    slang::IBlob** outHash)
-{
-    DigestBuilder<SHA1> builder;
-
-    // A note on enums that may be hashed in as part of the following two function calls:
-    //
-    // While enums are not guaranteed to be encoded the same way across all versions of
-    // the compiler, part of hashing the linkage is hashing in the compiler version.
-    // Consequently, any encoding differences as a result of different compiler versions
-    // will already be reflected in the resulting hash.
-    getLinkage()->buildHash(builder, targetIndex);
-
-    buildHash(builder);
-
-    // Add the name and name override for the specified entry point to the hash.
-    auto entryPointName = getEntryPoint(entryPointIndex)->getName()->text;
-    builder.append(entryPointName);
-    auto entryPointMangledName = getEntryPointMangledName(entryPointIndex);
-    builder.append(entryPointMangledName);
-    auto entryPointNameOverride = getEntryPointNameOverride(entryPointIndex);
-    builder.append(entryPointNameOverride);
-
-    auto hash = builder.finalize().toBlob();
-    *outHash = hash.detach();
-}
-
-SLANG_NO_THROW SlangResult SLANG_MCALL ComponentType::getEntryPointHostCallable(
-    int entryPointIndex,
-    int targetIndex,
-    ISlangSharedLibrary** outSharedLibrary,
-    slang::IBlob** outDiagnostics)
-{
-    auto linkage = getLinkage();
-    if (targetIndex < 0 || targetIndex >= linkage->targets.getCount())
-        return SLANG_E_INVALID_ARG;
-    auto target = linkage->targets[targetIndex];
-
-    auto targetProgram = getTargetProgram(target);
-
-    DiagnosticSink sink(linkage->getSourceManager(), Lexer::sourceLocationLexer);
-    applySettingsToDiagnosticSink(&sink, &sink, m_optionSet);
-
-    IArtifact* artifact = targetProgram->getOrCreateEntryPointResult(entryPointIndex, &sink);
-    sink.getBlobIfNeeded(outDiagnostics);
-
-    if (artifact == nullptr)
-        return SLANG_FAIL;
-
-    return artifact->loadSharedLibrary(ArtifactKeep::Yes, outSharedLibrary);
-}
-
-SLANG_NO_THROW SlangResult SLANG_MCALL ComponentType::getEntryPointMetadata(
-    SlangInt entryPointIndex,
-    Int targetIndex,
-    slang::IMetadata** outMetadata,
-    slang::IBlob** outDiagnostics)
-{
-    auto linkage = getLinkage();
-    if (targetIndex < 0 || targetIndex >= linkage->targets.getCount())
-        return SLANG_E_INVALID_ARG;
-    auto target = linkage->targets[targetIndex];
-
-    auto targetProgram = getTargetProgram(target);
-
-    DiagnosticSink sink(linkage->getSourceManager(), Lexer::sourceLocationLexer);
-    applySettingsToDiagnosticSink(&sink, &sink, linkage->m_optionSet);
-    applySettingsToDiagnosticSink(&sink, &sink, m_optionSet);
-
-    IArtifact* artifact = targetProgram->getOrCreateEntryPointResult(entryPointIndex, &sink);
-    sink.getBlobIfNeeded(outDiagnostics);
-
-    if (artifact == nullptr)
-        return SLANG_E_NOT_AVAILABLE;
-
-    auto metadata = findAssociatedRepresentation<IArtifactPostEmitMetadata>(artifact);
-    if (!metadata)
-        return SLANG_E_NOT_AVAILABLE;
-
-    *outMetadata = static_cast<slang::IMetadata*>(metadata);
-    (*outMetadata)->addRef();
-    return SLANG_OK;
-}
-
-RefPtr<ComponentType> ComponentType::specialize(
-    SpecializationArg const* inSpecializationArgs,
-    SlangInt specializationArgCount,
-    DiagnosticSink* sink)
-{
-    if (specializationArgCount == 0)
-    {
-        return this;
-    }
-
-    List<SpecializationArg> specializationArgs;
-    specializationArgs.addRange(inSpecializationArgs, specializationArgCount);
-
-    // We next need to validate that the specialization arguments
-    // make sense, and also expand them to include any derived data
-    // (e.g., interface conformance witnesses) that doesn't get
-    // passed explicitly through the API interface.
-    //
-    RefPtr<SpecializationInfo> specializationInfo =
-        _validateSpecializationArgs(specializationArgs.getBuffer(), specializationArgCount, sink);
-
-    return new SpecializedComponentType(this, specializationInfo, specializationArgs, sink);
-}
-
-SLANG_NO_THROW SlangResult SLANG_MCALL ComponentType::specialize(
-    slang::SpecializationArg const* specializationArgs,
-    SlangInt specializationArgCount,
-    slang::IComponentType** outSpecializedComponentType,
-    ISlangBlob** outDiagnostics)
-{
-    DiagnosticSink sink(getLinkage()->getSourceManager(), Lexer::sourceLocationLexer);
-
-    // First let's check if the number of arguments given matches
-    // the number of parameters that are present on this component type.
-    //
-    auto specializationParamCount = getSpecializationParamCount();
-    if (specializationArgCount != specializationParamCount)
-    {
-        sink.diagnose(
-            SourceLoc(),
-            Diagnostics::mismatchSpecializationArguments,
-            specializationParamCount,
-            specializationArgCount);
-        sink.getBlobIfNeeded(outDiagnostics);
-        return SLANG_FAIL;
-    }
-
-    List<SpecializationArg> expandedArgs;
-    for (Int aa = 0; aa < specializationArgCount; ++aa)
-    {
-        auto apiArg = specializationArgs[aa];
-
-        SpecializationArg expandedArg;
-        switch (apiArg.kind)
-        {
-        case slang::SpecializationArg::Kind::Type:
-            expandedArg.val = asInternal(apiArg.type);
-            break;
-
-        default:
-            sink.getBlobIfNeeded(outDiagnostics);
-            return SLANG_FAIL;
-        }
-        expandedArgs.add(expandedArg);
-    }
-
-    auto specializedComponentType =
-        specialize(expandedArgs.getBuffer(), expandedArgs.getCount(), &sink);
-
-    sink.getBlobIfNeeded(outDiagnostics);
-
-    *outSpecializedComponentType = specializedComponentType.detach();
-
-    return SLANG_OK;
-}
-
-SLANG_NO_THROW SlangResult SLANG_MCALL
-ComponentType::renameEntryPoint(const char* newName, IComponentType** outEntryPoint)
-{
-    RefPtr<RenamedEntryPointComponentType> result =
-        new RenamedEntryPointComponentType(this, newName);
-    *outEntryPoint = result.detach();
-    return SLANG_OK;
-}
-
-RefPtr<ComponentType> fillRequirements(ComponentType* inComponentType);
-
-SLANG_NO_THROW SlangResult SLANG_MCALL
-ComponentType::link(slang::IComponentType** outLinkedComponentType, ISlangBlob** outDiagnostics)
-{
-    // TODO: It should be possible for `fillRequirements` to fail,
-    // in cases where we have a dependency that can't be automatically
-    // resolved.
-    //
-    SLANG_UNUSED(outDiagnostics);
-
-    DiagnosticSink sink(getLinkage()->getSourceManager(), Lexer::sourceLocationLexer);
-
-    try
-    {
-        auto linked = fillRequirements(this);
-        if (!linked)
-            return SLANG_FAIL;
-
-        *outLinkedComponentType = ComPtr<slang::IComponentType>(linked).detach();
-        return SLANG_OK;
-    }
-    catch (const AbortCompilationException& e)
-    {
-        outputExceptionDiagnostic(e, sink, outDiagnostics);
-        return SLANG_FAIL;
-    }
-    catch (const Exception& e)
-    {
-        outputExceptionDiagnostic(e, sink, outDiagnostics);
-        return SLANG_FAIL;
-    }
-    catch (...)
-    {
-        outputExceptionDiagnostic(sink, outDiagnostics);
-        return SLANG_FAIL;
-    }
-}
-
-SLANG_NO_THROW SlangResult SLANG_MCALL ComponentType::linkWithOptions(
-    slang::IComponentType** outLinkedComponentType,
-    uint32_t count,
-    slang::CompilerOptionEntry* entries,
-    ISlangBlob** outDiagnostics)
-{
-    SLANG_RETURN_ON_FAIL(link(outLinkedComponentType, outDiagnostics));
-
-    auto linked = *outLinkedComponentType;
-
-    if (linked)
-    {
-        static_cast<ComponentType*>(linked)->getOptionSet().load(count, entries);
-    }
-
-    return SLANG_OK;
-}
-
-/// Visitor used by `ComponentType::enumerateModules`
-struct EnumerateModulesVisitor : ComponentTypeVisitor
-{
-    EnumerateModulesVisitor(ComponentType::EnumerateModulesCallback callback, void* userData)
-        : m_callback(callback), m_userData(userData)
-    {
-    }
-
-    ComponentType::EnumerateModulesCallback m_callback;
-    void* m_userData;
-
-    void visitEntryPoint(EntryPoint*, EntryPoint::EntryPointSpecializationInfo*) SLANG_OVERRIDE {}
-
-    void visitRenamedEntryPoint(
-        RenamedEntryPointComponentType* entryPoint,
-        EntryPoint::EntryPointSpecializationInfo* specializationInfo) SLANG_OVERRIDE
-    {
-        entryPoint->getBase()->acceptVisitor(this, specializationInfo);
-    }
-
-    void visitModule(Module* module, Module::ModuleSpecializationInfo*) SLANG_OVERRIDE
-    {
-        m_callback(module, m_userData);
-    }
-
-    void visitComposite(
-        CompositeComponentType* composite,
-        CompositeComponentType::CompositeSpecializationInfo* specializationInfo) SLANG_OVERRIDE
-    {
-        visitChildren(composite, specializationInfo);
-    }
-
-    void visitSpecialized(SpecializedComponentType* specialized) SLANG_OVERRIDE
-    {
-        visitChildren(specialized);
-    }
-
-    void visitTypeConformance(TypeConformance* conformance) SLANG_OVERRIDE
-    {
-        SLANG_UNUSED(conformance);
-    }
-};
-
-
-void ComponentType::enumerateModules(EnumerateModulesCallback callback, void* userData)
-{
-    EnumerateModulesVisitor visitor(callback, userData);
-    acceptVisitor(&visitor, nullptr);
-}
-
-/// Visitor used by `ComponentType::enumerateIRModules`
-struct EnumerateIRModulesVisitor : ComponentTypeVisitor
-{
-    EnumerateIRModulesVisitor(ComponentType::EnumerateIRModulesCallback callback, void* userData)
-        : m_callback(callback), m_userData(userData)
-    {
-    }
-
-    ComponentType::EnumerateIRModulesCallback m_callback;
-    void* m_userData;
-
-    void visitEntryPoint(EntryPoint*, EntryPoint::EntryPointSpecializationInfo*) SLANG_OVERRIDE {}
-
-    void visitRenamedEntryPoint(
-        RenamedEntryPointComponentType* entryPoint,
-        EntryPoint::EntryPointSpecializationInfo* specializationInfo) SLANG_OVERRIDE
-    {
-        entryPoint->getBase()->acceptVisitor(this, specializationInfo);
-    }
-
-    void visitModule(Module* module, Module::ModuleSpecializationInfo*) SLANG_OVERRIDE
-    {
-        m_callback(module->getIRModule(), m_userData);
-    }
-
-    void visitComposite(
-        CompositeComponentType* composite,
-        CompositeComponentType::CompositeSpecializationInfo* specializationInfo) SLANG_OVERRIDE
-    {
-        visitChildren(composite, specializationInfo);
-    }
-
-    void visitSpecialized(SpecializedComponentType* specialized) SLANG_OVERRIDE
-    {
-        visitChildren(specialized);
-
-        m_callback(specialized->getIRModule(), m_userData);
-    }
-
-    void visitTypeConformance(TypeConformance* conformance) SLANG_OVERRIDE
-    {
-        m_callback(conformance->getIRModule(), m_userData);
-    }
-};
-
-void ComponentType::enumerateIRModules(EnumerateIRModulesCallback callback, void* userData)
-{
-    EnumerateIRModulesVisitor visitor(callback, userData);
-    acceptVisitor(&visitor, nullptr);
-}
-
-IArtifact* ComponentType::getTargetArtifact(Int targetIndex, slang::IBlob** outDiagnostics)
-{
-    auto linkage = getLinkage();
-    if (targetIndex < 0 || targetIndex >= linkage->targets.getCount())
-        return nullptr;
-    ComPtr<IArtifact> artifact;
-    if (m_targetArtifacts.tryGetValue(targetIndex, artifact))
-    {
-        return artifact.get();
-    }
-
-    // If the user hasn't specified any entry points, then we should
-    // discover all entrypoints that are defined in linked modules, and
-    // include all of them in the compile.
-    //
-    if (getEntryPointCount() == 0)
-    {
-        List<Module*> modules;
-        this->enumerateModules([&](Module* module) { modules.add(module); });
-        List<RefPtr<ComponentType>> components;
-        components.add(this);
-        bool entryPointsDiscovered = false;
-        for (auto module : modules)
-        {
-            for (auto entryPoint : module->getEntryPoints())
-            {
-                components.add(entryPoint);
-                entryPointsDiscovered = true;
-            }
-        }
-
-        // If any entry points were discovered, then we should emit the program with entrypoints
-        // linked.
-        if (entryPointsDiscovered)
-        {
-            RefPtr<CompositeComponentType> composite =
-                new CompositeComponentType(linkage, components);
-            ComPtr<IComponentType> linkedComponentType;
-            SLANG_RETURN_NULL_ON_FAIL(
-                composite->link(linkedComponentType.writeRef(), outDiagnostics));
-            auto targetArtifact = static_cast<ComponentType*>(linkedComponentType.get())
-                                      ->getTargetArtifact(targetIndex, outDiagnostics);
-            if (targetArtifact)
-            {
-                m_targetArtifacts[targetIndex] = targetArtifact;
-            }
-            return targetArtifact;
-        }
-    }
-
-    auto target = linkage->targets[targetIndex];
-    auto targetProgram = getTargetProgram(target);
-
-    DiagnosticSink sink(linkage->getSourceManager(), Lexer::sourceLocationLexer);
-    applySettingsToDiagnosticSink(&sink, &sink, linkage->m_optionSet);
-    applySettingsToDiagnosticSink(&sink, &sink, m_optionSet);
-
-    IArtifact* targetArtifact = targetProgram->getOrCreateWholeProgramResult(&sink);
-    sink.getBlobIfNeeded(outDiagnostics);
-    m_targetArtifacts[targetIndex] = ComPtr<IArtifact>(targetArtifact);
-    return targetArtifact;
-}
-
-SLANG_NO_THROW SlangResult SLANG_MCALL
-ComponentType::getTargetCode(Int targetIndex, slang::IBlob** outCode, slang::IBlob** outDiagnostics)
-{
-    IArtifact* artifact = getTargetArtifact(targetIndex, outDiagnostics);
-
-    if (artifact == nullptr)
-        return SLANG_FAIL;
-
-    return artifact->loadBlob(ArtifactKeep::Yes, outCode);
-}
-
-SLANG_NO_THROW SlangResult SLANG_MCALL ComponentType::getTargetMetadata(
-    Int targetIndex,
-    slang::IMetadata** outMetadata,
-    slang::IBlob** outDiagnostics)
-{
-    IArtifact* artifact = getTargetArtifact(targetIndex, outDiagnostics);
-
-    if (artifact == nullptr)
-        return SLANG_FAIL;
-
-    auto metadata = findAssociatedRepresentation<IArtifactPostEmitMetadata>(artifact);
-    if (!metadata)
-        return SLANG_E_NOT_AVAILABLE;
-    *outMetadata = static_cast<slang::IMetadata*>(metadata);
-    (*outMetadata)->addRef();
-    return SLANG_OK;
-}
-
-//
-// CompositeComponentType
-//
-
-RefPtr<ComponentType> CompositeComponentType::create(
-    Linkage* linkage,
-    List<RefPtr<ComponentType>> const& childComponents)
-{
-    // TODO: We should ideally be caching the results of
-    // composition on the `linkage`, so that if we get
-    // asked for the same composite again later we re-use
-    // it rather than re-create it.
-    //
-    // Similarly, we might want to do some amount of
-    // work to "canonicalize" the input for composition.
-    // E.g., if the user does:
-    //
-    //    X = compose(A,B);
-    //    Y = compose(C,D);
-    //    Z = compose(X,Y);
-    //
-    //    W = compose(A, B, C, D);
-    //
-    // Then there is no observable difference between
-    // Z and W, so we might prefer to have them be identical.
-
-    // If there is only a single child, then we should
-    // just return that child rather than create a dummy composite.
-    //
-    if (childComponents.getCount() == 1)
-    {
-        return childComponents[0];
-    }
-
-    return new CompositeComponentType(linkage, childComponents);
-}
-
-
-CompositeComponentType::CompositeComponentType(
-    Linkage* linkage,
-    List<RefPtr<ComponentType>> const& childComponents)
-    : ComponentType(linkage), m_childComponents(childComponents)
-{
-    HashSet<ComponentType*> requirementsSet;
-    for (auto child : childComponents)
-    {
-        child->enumerateModules([&](Module* module) { requirementsSet.add(module); });
-    }
-
-    for (auto child : childComponents)
-    {
-        auto childEntryPointCount = child->getEntryPointCount();
-        for (Index cc = 0; cc < childEntryPointCount; ++cc)
-        {
-            m_entryPoints.add(child->getEntryPoint(cc));
-            m_entryPointMangledNames.add(child->getEntryPointMangledName(cc));
-            m_entryPointNameOverrides.add(child->getEntryPointNameOverride(cc));
-        }
-
-        auto childShaderParamCount = child->getShaderParamCount();
-        for (Index pp = 0; pp < childShaderParamCount; ++pp)
-        {
-            m_shaderParams.add(child->getShaderParam(pp));
-        }
-
-        auto childSpecializationParamCount = child->getSpecializationParamCount();
-        for (Index pp = 0; pp < childSpecializationParamCount; ++pp)
-        {
-            m_specializationParams.add(child->getSpecializationParam(pp));
-        }
-
-        for (auto module : child->getModuleDependencies())
-        {
-            m_moduleDependencyList.addDependency(module);
-        }
-        for (auto sourceFile : child->getFileDependencies())
-        {
-            m_fileDependencyList.addDependency(sourceFile);
-        }
-
-        auto childRequirementCount = child->getRequirementCount();
-        for (Index rr = 0; rr < childRequirementCount; ++rr)
-        {
-            auto childRequirement = child->getRequirement(rr);
-            if (!requirementsSet.contains(childRequirement))
-            {
-                requirementsSet.add(childRequirement);
-                m_requirements.add(childRequirement);
-            }
-        }
-    }
-}
-
-void CompositeComponentType::buildHash(DigestBuilder<SHA1>& builder)
-{
-    auto componentCount = getChildComponentCount();
-
-    for (Index i = 0; i < componentCount; ++i)
-    {
-        getChildComponent(i)->buildHash(builder);
-    }
-}
-
-Index CompositeComponentType::getEntryPointCount()
-{
-    return m_entryPoints.getCount();
-}
-
-RefPtr<EntryPoint> CompositeComponentType::getEntryPoint(Index index)
-{
-    return m_entryPoints[index];
-}
-
-String CompositeComponentType::getEntryPointMangledName(Index index)
-{
-    return m_entryPointMangledNames[index];
-}
-
-String CompositeComponentType::getEntryPointNameOverride(Index index)
-{
-    return m_entryPointNameOverrides[index];
-}
-
-Index CompositeComponentType::getShaderParamCount()
-{
-    return m_shaderParams.getCount();
-}
-
-ShaderParamInfo CompositeComponentType::getShaderParam(Index index)
-{
-    return m_shaderParams[index];
-}
-
-Index CompositeComponentType::getSpecializationParamCount()
-{
-    return m_specializationParams.getCount();
-}
-
-SpecializationParam const& CompositeComponentType::getSpecializationParam(Index index)
-{
-    return m_specializationParams[index];
-}
-
-Index CompositeComponentType::getRequirementCount()
-{
-    return m_requirements.getCount();
-}
-
-RefPtr<ComponentType> CompositeComponentType::getRequirement(Index index)
-{
-    return m_requirements[index];
-}
-
-List<Module*> const& CompositeComponentType::getModuleDependencies()
-{
-    return m_moduleDependencyList.getModuleList();
-}
-
-List<SourceFile*> const& CompositeComponentType::getFileDependencies()
-{
-    return m_fileDependencyList.getFileList();
-}
-
-void CompositeComponentType::acceptVisitor(
-    ComponentTypeVisitor* visitor,
-    SpecializationInfo* specializationInfo)
-{
-    visitor->visitComposite(this, as<CompositeSpecializationInfo>(specializationInfo));
-}
-
-RefPtr<ComponentType::SpecializationInfo> CompositeComponentType::_validateSpecializationArgsImpl(
-    SpecializationArg const* args,
-    Index argCount,
-    DiagnosticSink* sink)
-{
-    SLANG_UNUSED(argCount);
-
-    RefPtr<CompositeSpecializationInfo> specializationInfo = new CompositeSpecializationInfo();
-
-    Index offset = 0;
-    for (auto child : m_childComponents)
-    {
-        auto childParamCount = child->getSpecializationParamCount();
-        SLANG_ASSERT(offset + childParamCount <= argCount);
-
-        auto childInfo = child->_validateSpecializationArgs(args + offset, childParamCount, sink);
-
-        specializationInfo->childInfos.add(childInfo);
-
-        offset += childParamCount;
-    }
-    return specializationInfo;
-}
-
-//
-// SpecializedComponentType
-//
-
-/// Utility type for collecting modules references by types/declarations
-struct SpecializationArgModuleCollector : ComponentTypeVisitor
-{
-    HashSet<Module*> m_modulesSet;
-    List<Module*> m_modulesList;
-
-    void addModule(Module* module)
-    {
-        m_modulesList.add(module);
-        m_modulesSet.add(module);
-    }
-
-    void maybeAddModule(Module* module)
-    {
-        if (!module)
-            return;
-        if (m_modulesSet.contains(module))
-            return;
-
-        addModule(module);
-    }
-
-    void collectReferencedModules(Decl* decl)
-    {
-        auto module = getModule(decl);
-        maybeAddModule(module);
-    }
-
-    void collectReferencedModules(SubstitutionSet substitutions)
-    {
-        substitutions.forEachGenericSubstitution(
-            [this](GenericDecl*, Val::OperandView<Val> args)
-            {
-                for (auto arg : args)
-                {
-                    collectReferencedModules(arg);
-                }
-            });
-    }
-
-    void collectReferencedModules(DeclRefBase* declRef)
-    {
-        collectReferencedModules(declRef->getDecl());
-        collectReferencedModules(SubstitutionSet(declRef));
-    }
-
-    void collectReferencedModules(Type* type)
-    {
-        if (auto declRefType = as<DeclRefType>(type))
-        {
-            collectReferencedModules(declRefType->getDeclRef());
-        }
-
-        // TODO: Handle non-decl-ref composite type cases
-        // (e.g., function types).
-    }
-
-    void collectReferencedModules(Val* val)
-    {
-        if (auto type = as<Type>(val))
-        {
-            collectReferencedModules(type);
-        }
-        else if (auto declRefVal = as<GenericParamIntVal>(val))
-        {
-            collectReferencedModules(declRefVal->getDeclRef());
-        }
-
-        // TODO: other cases of values that could reference
-        // a declaration.
-    }
-
-    void collectReferencedModules(List<ExpandedSpecializationArg> const& args)
-    {
-        for (auto arg : args)
-        {
-            collectReferencedModules(arg.val);
-            collectReferencedModules(arg.witness);
-        }
-    }
-
-    //
-    // ComponentTypeVisitor methods
-    //
-
-    void visitEntryPoint(
-        EntryPoint* entryPoint,
-        EntryPoint::EntryPointSpecializationInfo* specializationInfo) SLANG_OVERRIDE
-    {
-        SLANG_UNUSED(entryPoint);
-
-        if (!specializationInfo)
-            return;
-
-        collectReferencedModules(specializationInfo->specializedFuncDeclRef);
-        collectReferencedModules(specializationInfo->existentialSpecializationArgs);
-    }
-
-    void visitRenamedEntryPoint(
-        RenamedEntryPointComponentType* entryPoint,
-        EntryPoint::EntryPointSpecializationInfo* specializationInfo) SLANG_OVERRIDE
-    {
-        entryPoint->getBase()->acceptVisitor(this, specializationInfo);
-    }
-
-    void visitModule(Module* module, Module::ModuleSpecializationInfo* specializationInfo)
-        SLANG_OVERRIDE
-    {
-        SLANG_UNUSED(module);
-
-        if (!specializationInfo)
-            return;
-
-        for (auto arg : specializationInfo->genericArgs)
-        {
-            collectReferencedModules(arg.argVal);
-        }
-        collectReferencedModules(specializationInfo->existentialArgs);
-    }
-
-    void visitComposite(
-        CompositeComponentType* composite,
-        CompositeComponentType::CompositeSpecializationInfo* specializationInfo) SLANG_OVERRIDE
-    {
-        visitChildren(composite, specializationInfo);
-    }
-
-    void visitSpecialized(SpecializedComponentType* specialized) SLANG_OVERRIDE
-    {
-        visitChildren(specialized);
-    }
-
-    void visitTypeConformance(TypeConformance* conformance) SLANG_OVERRIDE
-    {
-        SLANG_UNUSED(conformance);
-    }
-};
-
-SpecializedComponentType::SpecializedComponentType(
-    ComponentType* base,
-    ComponentType::SpecializationInfo* specializationInfo,
-    List<SpecializationArg> const& specializationArgs,
-    DiagnosticSink* sink)
-    : ComponentType(base->getLinkage())
-    , m_base(base)
-    , m_specializationInfo(specializationInfo)
-    , m_specializationArgs(specializationArgs)
-{
-    m_optionSet.overrideWith(base->getOptionSet());
-
-    m_irModule = generateIRForSpecializedComponentType(this, sink);
-
-    // We need to account for the fact that a specialized
-    // entity like `myShader<SomeType>` needs to not only
-    // depend on the module(s) that `myShader` depends on,
-    // but also on any modules that `SomeType` depends on.
-    //
-    // We will set up a "collector" type that will be
-    // used to build a list of these additional modules.
-    //
-    SpecializationArgModuleCollector moduleCollector;
-
-    // We don't want to go adding additional requirements for
-    // modules that the base component type already includes,
-    // so we will add those to the set of modules in
-    // the collector before we starting trying to add others.
-    //
-    base->enumerateModules([&](Module* module) { moduleCollector.m_modulesSet.add(module); });
-
-    // In order to collect the additional modules, we need
-    // to inspect the specialization arguments and see what
-    // they depend on.
-    //
-    // Naively, it seems like we'd just want to iterate
-    // over `specializationArgs`, which gives the specialization
-    // arguments as the user supplied them. However, such
-    // an approach would have a subtle problem.
-    //
-    // If we have a generic entry point like:
-    //
-    //      // In module A
-    //      myShader<T : IThing>
-    //
-    //
-    // And the type `SomeType` that is being used as an argument doesn't
-    // directly conform to `IThing`:
-    //
-    //      // In module B
-    //      struct SomeType { ... }
-    //
-    // and the conformance of `SomeType` to `IThing` is
-    // coming from yet another module:
-    //
-    //      // In module C
-    //      import B;
-    //      extension SomeType : IThing { ... }
-    //
-    // In this case, the specialized component for `myShader<SomeType>`
-    // needs to depend on all of:
-    //
-    // * Module A, because it defines `myShader`
-    // * Module B, because it defines `SomeType`
-    // * Module C, because it defines the conformance `SomeType : IThing`
-    //
-    // We thus need to iterate over a form of the specialization
-    // arguments that includes the "expanded" arguments like
-    // interface conformance witnesses that got added during
-    // semantic checking.
-    //
-    // The expanded arguments are being stored in the `specializationInfo`
-    // today (for use by downstream code generation), and the easiest
-    // way to walk that information and get to the leaf nodes where
-    // the expanded arguments are stored is to apply a visitor to
-    // the specialized component type we are in the middle of constructing.
-    //
-    moduleCollector.visitSpecialized(this);
-
-    // Now that we've collected our additional information, we can
-    // start to build up the final lists for the specialized component type.
-    //
-    // The starting point for our lists comes from the base component type.
-    //
-    m_moduleDependencies = base->getModuleDependencies();
-    m_fileDependencies = base->getFileDependencies();
-
-    Index baseRequirementCount = base->getRequirementCount();
-    for (Index r = 0; r < baseRequirementCount; r++)
-    {
-        m_requirements.add(base->getRequirement(r));
-    }
-
-    // The specialized component type will need to have additional
-    // dependencies and requirements based on the modules that
-    // were collected when looking at the specialization arguments.
-
-    // We want to avoid adding the same file dependency more than once.
-    //
-    HashSet<SourceFile*> fileDependencySet;
-    for (SourceFile* sourceFile : m_fileDependencies)
-        fileDependencySet.add(sourceFile);
-
-    for (auto module : moduleCollector.m_modulesList)
-    {
-        // The specialized component type will have an open (unsatisfied)
-        // requirement for each of the modules that its specialization
-        // arguments need.
-        //
-        // Note: what this means in practice is that the component type
-        // records that the given module(s) will need to be linked in
-        // before final code can be generated, but it importantly
-        // does not dictate the final placement of the parameters from
-        // those modules in the layout.
-        //
-        m_requirements.add(module);
-
-        // The speciialized component type will also have a dependency
-        // on all the files that any of the modules involved in
-        // it depend on (including those that are required but not
-        // yet linked in).
-        //
-        // The file path information is what a client would need to
-        // use to decide if kernel code is out of date compared to
-        // source files, so we want to include anything that could
-        // affect the validity of generated code.
-        //
-        for (SourceFile* sourceFile : module->getFileDependencies())
-        {
-            if (fileDependencySet.contains(sourceFile))
-                continue;
-            fileDependencySet.add(sourceFile);
-            m_fileDependencies.add(sourceFile);
-        }
-
-        // Finalyl we also add the module for the specialization arguments
-        // to the list of modules that would be used for legacy lookup
-        // operations where we need an implicit/default scope to use
-        // and want it to be expansive.
-        //
-        // TODO: This stuff really isn't worth keeping around long
-        // term, and we should ditch the entire "legacy lookup" idea.
-        //
-        m_moduleDependencies.add(module);
-    }
-
-    // Because we are specializing shader code, the mangled entry
-    // point names for this component type may be different than
-    // for the base component type (e.g., the mangled name for `f<int>`
-    // is different than that that of the generic `f` function
-    // itself).
-    //
-    // We will compute the mangled names of all the entry points and
-    // store them here, so that we don't have to do it on the fly.
-    // Because the `ComponentType` structure is hierarchical, we
-    // need to use a recursive visitor to compute the names,
-    // and we will define that visitor locally:
-    //
-    struct EntryPointMangledNameCollector : ComponentTypeVisitor
-    {
-        List<String>* mangledEntryPointNames;
-        List<String>* entryPointNameOverrides;
-
-        void visitEntryPoint(
-            EntryPoint* entryPoint,
-            EntryPoint::EntryPointSpecializationInfo* specializationInfo) SLANG_OVERRIDE
-        {
-            auto funcDeclRef = entryPoint->getFuncDeclRef();
-            if (specializationInfo)
-                funcDeclRef = specializationInfo->specializedFuncDeclRef;
-
-            (*mangledEntryPointNames).add(getMangledName(m_astBuilder, funcDeclRef));
-            (*entryPointNameOverrides).add(entryPoint->getEntryPointNameOverride(0));
-        }
-
-        void visitRenamedEntryPoint(
-            RenamedEntryPointComponentType* entryPoint,
-            EntryPoint::EntryPointSpecializationInfo* specializationInfo) SLANG_OVERRIDE
-        {
-            entryPoint->getBase()->acceptVisitor(this, specializationInfo);
-            (*entryPointNameOverrides).getLast() = entryPoint->getEntryPointNameOverride(0);
-        }
-
-        void visitModule(Module*, Module::ModuleSpecializationInfo*) SLANG_OVERRIDE {}
-        void visitComposite(
-            CompositeComponentType* composite,
-            CompositeComponentType::CompositeSpecializationInfo* specializationInfo) SLANG_OVERRIDE
-        {
-            visitChildren(composite, specializationInfo);
-        }
-        void visitSpecialized(SpecializedComponentType* specialized) SLANG_OVERRIDE
-        {
-            visitChildren(specialized);
-        }
-        void visitTypeConformance(TypeConformance* conformance) SLANG_OVERRIDE
-        {
-            SLANG_UNUSED(conformance);
-        }
-        EntryPointMangledNameCollector(ASTBuilder* astBuilder)
-            : m_astBuilder(astBuilder)
-        {
-        }
-        ASTBuilder* m_astBuilder;
-    };
-
-    // With the visitor defined, we apply it to ourself to compute
-    // and collect the mangled entry point names.
-    //
-    EntryPointMangledNameCollector collector(getLinkage()->getASTBuilder());
-    collector.mangledEntryPointNames = &m_entryPointMangledNames;
-    collector.entryPointNameOverrides = &m_entryPointNameOverrides;
-    collector.visitSpecialized(this);
-}
-
-void SpecializedComponentType::buildHash(DigestBuilder<SHA1>& builder)
-{
-    auto specializationArgCount = getSpecializationArgCount();
-    for (Index i = 0; i < specializationArgCount; ++i)
-    {
-        auto specializationArg = getSpecializationArg(i);
-        auto argString = specializationArg.val->toString();
-        builder.append(argString);
-    }
-
-    getBaseComponentType()->buildHash(builder);
-}
-
-void SpecializedComponentType::acceptVisitor(
-    ComponentTypeVisitor* visitor,
-    SpecializationInfo* specializationInfo)
-{
-    SLANG_ASSERT(specializationInfo == nullptr);
-    SLANG_UNUSED(specializationInfo);
-    visitor->visitSpecialized(this);
-}
-
-Index SpecializedComponentType::getRequirementCount()
-{
-    return m_requirements.getCount();
-}
-
-RefPtr<ComponentType> SpecializedComponentType::getRequirement(Index index)
-{
-    return m_requirements[index];
-}
-
-String SpecializedComponentType::getEntryPointMangledName(Index index)
-{
-    return m_entryPointMangledNames[index];
-}
-
-String SpecializedComponentType::getEntryPointNameOverride(Index index)
-{
-    return m_entryPointNameOverrides[index];
-}
-
-// RenamedEntryPointComponentType
-
-RenamedEntryPointComponentType::RenamedEntryPointComponentType(ComponentType* base, String newName)
-    : ComponentType(base->getLinkage()), m_base(base), m_entryPointNameOverride(newName)
-{
-}
-
-void RenamedEntryPointComponentType::acceptVisitor(
-    ComponentTypeVisitor* visitor,
-    SpecializationInfo* specializationInfo)
-{
-    visitor->visitRenamedEntryPoint(
-        this,
-        as<EntryPoint::EntryPointSpecializationInfo>(specializationInfo));
-}
-
-void RenamedEntryPointComponentType::buildHash(DigestBuilder<SHA1>& builder)
-{
-    SLANG_UNUSED(builder);
-}
-
-void ComponentTypeVisitor::visitChildren(
-    CompositeComponentType* composite,
-    CompositeComponentType::CompositeSpecializationInfo* specializationInfo)
-{
-    auto childCount = composite->getChildComponentCount();
-    for (Index ii = 0; ii < childCount; ++ii)
-    {
-        auto child = composite->getChildComponent(ii);
-        auto childSpecializationInfo =
-            specializationInfo ? specializationInfo->childInfos[ii] : nullptr;
-
-        child->acceptVisitor(this, childSpecializationInfo);
-    }
-}
-
-void ComponentTypeVisitor::visitChildren(SpecializedComponentType* specialized)
-{
-    specialized->getBaseComponentType()->acceptVisitor(this, specialized->getSpecializationInfo());
-}
-
-TargetProgram* ComponentType::getTargetProgram(TargetRequest* target)
-{
-    RefPtr<TargetProgram> targetProgram;
-    if (!m_targetPrograms.tryGetValue(target, targetProgram))
-    {
-        targetProgram = new TargetProgram(this, target);
-        m_targetPrograms[target] = targetProgram;
-    }
-    return targetProgram;
-}
-
-//
-// TargetProgram
-//
-
-TargetProgram::TargetProgram(ComponentType* componentType, TargetRequest* targetReq)
-    : m_program(componentType), m_targetReq(targetReq)
-{
-    m_entryPointResults.setCount(componentType->getEntryPointCount());
-    m_optionSet.overrideWith(m_program->getOptionSet());
-    m_optionSet.inheritFrom(targetReq->getOptionSet());
-}
-
-//
-
-Session* CompileRequestBase::getSession()
-{
-    return getLinkage()->getSessionImpl();
-}
-
-void Linkage::setFileSystem(ISlangFileSystem* inFileSystem)
-{
-    // Set the fileSystem
-    m_fileSystem = inFileSystem;
-
-    // Release what's there
-    m_fileSystemExt.setNull();
-
-    // If nullptr passed in set up default
-    if (inFileSystem == nullptr)
-    {
-        m_fileSystemExt = new Slang::CacheFileSystem(Slang::OSFileSystem::getExtSingleton());
-    }
-    else
-    {
-        if (auto cacheFileSystem = as<CacheFileSystem>(inFileSystem))
-        {
-            m_fileSystemExt = cacheFileSystem;
-        }
-        else
-        {
-            if (m_requireCacheFileSystem)
-            {
-                m_fileSystemExt = new Slang::CacheFileSystem(inFileSystem);
-            }
-            else
-            {
-                // See if we have the full ISlangFileSystemExt interface, if we do just use it
-                inFileSystem->queryInterface(SLANG_IID_PPV_ARGS(m_fileSystemExt.writeRef()));
-
-                // If not wrap with CacheFileSystem that emulates ISlangFileSystemExt from the
-                // ISlangFileSystem interface
-                if (!m_fileSystemExt)
-                {
-                    // Construct a wrapper to emulate the extended interface behavior
-                    m_fileSystemExt = new Slang::CacheFileSystem(m_fileSystem);
-                }
-            }
-        }
-    }
-
-    // If requires a cache file system, check that it does have one
-    SLANG_ASSERT(m_requireCacheFileSystem == false || as<CacheFileSystem>(m_fileSystemExt));
-
-    // Set the file system used on the source manager
-    getSourceManager()->setFileSystemExt(m_fileSystemExt);
-}
-
-void Linkage::prepareDeserializedModule(
-    SerialContainerData::Module& moduleEntry,
-    const PathInfo& filePathInfo,
-    Module* module,
-    DiagnosticSink* sink)
-{
-    module->setIRModule(moduleEntry.irModule);
-    module->setModuleDecl(as<ModuleDecl>(moduleEntry.astRootNode));
-    module->clearFileDependency();
-    String moduleSourcePath = filePathInfo.foundPath;
-    bool isFirst = true;
-    for (auto file : moduleEntry.dependentFiles)
-    {
-        auto sourceFile = loadSourceFile(filePathInfo.foundPath, file);
-        if (isFirst)
-        {
-            // The first file is the source for the main module file.
-            // We store the module path as the basis for finding the remaining
-            // dependent files.
-            if (sourceFile)
-                moduleSourcePath = sourceFile->getPathInfo().foundPath;
-            isFirst = false;
-        }
-        // If we cannot find the dependent file directly, try to find
-        // it relative to the module source path.
-        if (!sourceFile)
-        {
-            sourceFile = loadSourceFile(moduleSourcePath, file);
-        }
-        if (sourceFile)
-        {
-            module->addFileDependency(sourceFile);
-        }
-    }
-    module->setPathInfo(filePathInfo);
-    module->setDigest(moduleEntry.digest);
-    module->_collectShaderParams();
-    module->_discoverEntryPoints(sink, targets);
-
-    // Hook up fileDecl's scope to module's scope.
-    auto moduleDecl = module->getModuleDecl();
-    for (auto globalDecl : moduleDecl->members)
-    {
-        if (auto fileDecl = as<FileDecl>(globalDecl))
-        {
-            addSiblingScopeForContainerDecl(m_astBuilder, moduleDecl->ownedScope, fileDecl);
-        }
-    }
-}
-
-void Linkage::setRequireCacheFileSystem(bool requireCacheFileSystem)
-{
-    if (requireCacheFileSystem == m_requireCacheFileSystem)
-    {
-        return;
-    }
-
-    ComPtr<ISlangFileSystem> scopeFileSystem(m_fileSystem);
-    m_requireCacheFileSystem = requireCacheFileSystem;
-
-    setFileSystem(scopeFileSystem);
-}
-
-RefPtr<Module> findOrImportModule(
-    Linkage* linkage,
-    Name* name,
-    SourceLoc const& loc,
-    DiagnosticSink* sink,
-    const LoadedModuleDictionary* loadedModules)
-{
-    return linkage->findOrImportModule(name, loc, sink, loadedModules);
-}
-
-void Session::addBuiltinSource(
-    Scope* scope,
-    String const& path,
-    ISlangBlob* sourceBlob,
-    Module*& outModule)
-{
-    SourceManager* sourceManager = getBuiltinSourceManager();
-
-    DiagnosticSink sink(sourceManager, Lexer::sourceLocationLexer);
-
-    RefPtr<FrontEndCompileRequest> compileRequest =
-        new FrontEndCompileRequest(m_builtinLinkage, nullptr, &sink);
-    compileRequest->m_isCoreModuleCode = true;
-
-    // Set the source manager on the sink
-    sink.setSourceManager(sourceManager);
-    // Make the linkage use the builtin source manager
-    Linkage* linkage = compileRequest->getLinkage();
-    linkage->setSourceManager(sourceManager);
-
-    Name* moduleName = getNamePool()->getName(path);
-    auto translationUnitIndex =
-        compileRequest->addTranslationUnit(SourceLanguage::Slang, moduleName);
-
-    compileRequest->addTranslationUnitSourceBlob(translationUnitIndex, path, sourceBlob);
-
-    SlangResult res = compileRequest->executeActionsInner();
-    if (SLANG_FAILED(res))
-    {
-        char const* diagnostics = sink.outputBuffer.getBuffer();
-        fprintf(stderr, "%s", diagnostics);
-
-        PlatformUtil::outputDebugMessage(diagnostics);
-
-        SLANG_UNEXPECTED("error in Slang core module");
-    }
-
-    // Compiling the core module should not yield any warnings.
-    SLANG_ASSERT(sink.outputBuffer.getLength() == 0);
-
-    // Extract the AST for the code we just parsed
-    auto module = compileRequest->translationUnits[translationUnitIndex]->getModule();
-    auto moduleDecl = module->getModuleDecl();
-
-    // Extact documentation markup.
-    ASTMarkup markup;
-    ASTMarkupUtil::extract(moduleDecl, sourceManager, &sink, &markup);
-    markup.attachToAST();
-
-    // Put in the loaded module map
-    linkage->mapNameToLoadedModules.add(moduleName, module);
-
-    // Add the resulting code to the appropriate scope
-    if (!scope->containerDecl)
-    {
-        // We are the first chunk of code to be loaded for this scope
-        scope->containerDecl = moduleDecl;
-    }
-    else
-    {
-        // We need to create a new scope to link into the whole thing
-        auto subScope = module->getASTBuilder()->create<Scope>();
-        subScope->containerDecl = moduleDecl;
-        subScope->nextSibling = scope->nextSibling;
-        scope->nextSibling = subScope;
-    }
-
-    outModule = module;
-}
-
-Session::~Session()
-{
-    // This is necessary because this ASTBuilder uses the SharedASTBuilder also owned by the
-    // session. If the SharedASTBuilder gets dtored before the globalASTBuilder it has a dangling
-    // pointer, which is referenced in the ASTBuilder dtor (likely) causing a crash.
-    //
-    // By destroying first we know it is destroyed, before the SharedASTBuilder.
-    globalAstBuilder.setNull();
-
-    // destroy modules next
-    coreModules = decltype(coreModules)();
-}
-
-} // namespace Slang
-
-
-/* !!!!!!!!!!!!!!!!!! EndToEndCompileRequestImpl !!!!!!!!!!!!!!!!!!!!!!!!!!!!!!!!! */
-
-namespace Slang
-{
-
-void EndToEndCompileRequest::setFileSystem(ISlangFileSystem* fileSystem)
-{
-    getLinkage()->setFileSystem(fileSystem);
-}
-
-void EndToEndCompileRequest::setCompileFlags(SlangCompileFlags flags)
-{
-    if (flags & SLANG_COMPILE_FLAG_NO_MANGLING)
-        getOptionSet().set(CompilerOptionName::NoMangle, true);
-    if (flags & SLANG_COMPILE_FLAG_NO_CODEGEN)
-        getOptionSet().set(CompilerOptionName::SkipCodeGen, true);
-    if (flags & SLANG_COMPILE_FLAG_OBFUSCATE)
-        getOptionSet().set(CompilerOptionName::Obfuscate, true);
-}
-
-SlangCompileFlags EndToEndCompileRequest::getCompileFlags()
-{
-    SlangCompileFlags result = 0;
-    if (getOptionSet().getBoolOption(CompilerOptionName::NoMangle))
-        result |= SLANG_COMPILE_FLAG_NO_MANGLING;
-    if (getOptionSet().getBoolOption(CompilerOptionName::SkipCodeGen))
-        result |= SLANG_COMPILE_FLAG_NO_CODEGEN;
-    if (getOptionSet().getBoolOption(CompilerOptionName::Obfuscate))
-        result |= SLANG_COMPILE_FLAG_OBFUSCATE;
-    return result;
-}
-
-void EndToEndCompileRequest::setDumpIntermediates(int enable)
-{
-    getOptionSet().set(CompilerOptionName::DumpIntermediates, enable);
-}
-
-void EndToEndCompileRequest::setTrackLiveness(bool v)
-{
-    getOptionSet().set(CompilerOptionName::TrackLiveness, v);
-}
-
-void EndToEndCompileRequest::setDumpIntermediatePrefix(const char* prefix)
-{
-    getOptionSet().set(CompilerOptionName::DumpIntermediatePrefix, String(prefix));
-}
-
-void EndToEndCompileRequest::setLineDirectiveMode(SlangLineDirectiveMode mode)
-{
-    getOptionSet().set(CompilerOptionName::LineDirectiveMode, mode);
-}
-
-void EndToEndCompileRequest::setCommandLineCompilerMode()
-{
-    m_isCommandLineCompile = true;
-
-    // legacy slangc tool defaults to column major layout.
-    if (!getOptionSet().hasOption(CompilerOptionName::MatrixLayoutRow))
-        getOptionSet().setMatrixLayoutMode(kMatrixLayoutMode_ColumnMajor);
-}
-
-void EndToEndCompileRequest::_completeTargetRequest(UInt targetIndex)
-{
-    auto linkage = getLinkage();
-
-    TargetRequest* targetRequest = linkage->targets[Index(targetIndex)];
-
-    targetRequest->getOptionSet().inheritFrom(getLinkage()->m_optionSet);
-    targetRequest->getOptionSet().inheritFrom(m_optionSetForDefaultTarget);
-}
-
-void EndToEndCompileRequest::setCodeGenTarget(SlangCompileTarget target)
-{
-    auto linkage = getLinkage();
-    linkage->targets.clear();
-    const auto targetIndex = linkage->addTarget(CodeGenTarget(target));
-    SLANG_ASSERT(targetIndex == 0);
-    _completeTargetRequest(0);
-}
-
-int EndToEndCompileRequest::addCodeGenTarget(SlangCompileTarget target)
-{
-    const auto targetIndex = getLinkage()->addTarget(CodeGenTarget(target));
-    _completeTargetRequest(targetIndex);
-    return int(targetIndex);
-}
-
-void EndToEndCompileRequest::setTargetProfile(int targetIndex, SlangProfileID profile)
-{
-    getTargetOptionSet(targetIndex).setProfile(Profile(profile));
-}
-
-void EndToEndCompileRequest::setTargetFlags(int targetIndex, SlangTargetFlags flags)
-{
-    getTargetOptionSet(targetIndex).setTargetFlags(flags);
-}
-
-void EndToEndCompileRequest::setTargetForceGLSLScalarBufferLayout(int targetIndex, bool value)
-{
-    getTargetOptionSet(targetIndex).set(CompilerOptionName::GLSLForceScalarLayout, value);
-}
-
-void EndToEndCompileRequest::setTargetForceDXLayout(int targetIndex, bool value)
-{
-    getTargetOptionSet(targetIndex).set(CompilerOptionName::ForceDXLayout, value);
-}
-
-void EndToEndCompileRequest::setTargetFloatingPointMode(
-    int targetIndex,
-    SlangFloatingPointMode mode)
-{
-    getTargetOptionSet(targetIndex)
-        .set(CompilerOptionName::FloatingPointMode, FloatingPointMode(mode));
-}
-
-void EndToEndCompileRequest::setMatrixLayoutMode(SlangMatrixLayoutMode mode)
-{
-    getOptionSet().setMatrixLayoutMode((MatrixLayoutMode)mode);
-}
-
-void EndToEndCompileRequest::setTargetMatrixLayoutMode(int targetIndex, SlangMatrixLayoutMode mode)
-{
-    getTargetOptionSet(targetIndex).setMatrixLayoutMode(MatrixLayoutMode(mode));
-}
-
-void EndToEndCompileRequest::setTargetGenerateWholeProgram(int targetIndex, bool value)
-{
-    getTargetOptionSet(targetIndex).set(CompilerOptionName::GenerateWholeProgram, value);
-}
-
-void EndToEndCompileRequest::setTargetEmbedDownstreamIR(int targetIndex, bool value)
-{
-    getTargetOptionSet(targetIndex).set(CompilerOptionName::EmbedDownstreamIR, value);
-}
-
-void EndToEndCompileRequest::setTargetLineDirectiveMode(
-    SlangInt targetIndex,
-    SlangLineDirectiveMode mode)
-{
-    getTargetOptionSet(targetIndex)
-        .set(CompilerOptionName::LineDirectiveMode, LineDirectiveMode(mode));
-}
-
-void EndToEndCompileRequest::overrideDiagnosticSeverity(
-    SlangInt messageID,
-    SlangSeverity overrideSeverity)
-{
-    getSink()->overrideDiagnosticSeverity(int(messageID), Severity(overrideSeverity));
-}
-
-SlangDiagnosticFlags EndToEndCompileRequest::getDiagnosticFlags()
-{
-    DiagnosticSink::Flags sinkFlags = getSink()->getFlags();
-
-    SlangDiagnosticFlags flags = 0;
-
-    if (sinkFlags & DiagnosticSink::Flag::VerbosePath)
-        flags |= SLANG_DIAGNOSTIC_FLAG_VERBOSE_PATHS;
-
-    if (sinkFlags & DiagnosticSink::Flag::TreatWarningsAsErrors)
-        flags |= SLANG_DIAGNOSTIC_FLAG_TREAT_WARNINGS_AS_ERRORS;
-
-    return flags;
-}
-
-void EndToEndCompileRequest::setDiagnosticFlags(SlangDiagnosticFlags flags)
-{
-    DiagnosticSink::Flags sinkFlags = getSink()->getFlags();
-
-    if (flags & SLANG_DIAGNOSTIC_FLAG_VERBOSE_PATHS)
-        sinkFlags |= DiagnosticSink::Flag::VerbosePath;
-    else
-        sinkFlags &= ~DiagnosticSink::Flag::VerbosePath;
-
-    if (flags & SLANG_DIAGNOSTIC_FLAG_TREAT_WARNINGS_AS_ERRORS)
-        sinkFlags |= DiagnosticSink::Flag::TreatWarningsAsErrors;
-    else
-        sinkFlags &= ~DiagnosticSink::Flag::TreatWarningsAsErrors;
-
-    getSink()->setFlags(sinkFlags);
-}
-
-SlangResult EndToEndCompileRequest::addTargetCapability(
-    SlangInt targetIndex,
-    SlangCapabilityID capability)
-{
-    auto& targets = getLinkage()->targets;
-    if (targetIndex < 0 || targetIndex >= targets.getCount())
-        return SLANG_E_INVALID_ARG;
-    getTargetOptionSet(targetIndex).addCapabilityAtom(CapabilityName(capability));
-    return SLANG_OK;
-}
-
-void EndToEndCompileRequest::setDebugInfoLevel(SlangDebugInfoLevel level)
-{
-    getOptionSet().set(CompilerOptionName::DebugInformation, DebugInfoLevel(level));
-}
-
-void EndToEndCompileRequest::setDebugInfoFormat(SlangDebugInfoFormat format)
-{
-    getOptionSet().set(CompilerOptionName::DebugInformationFormat, DebugInfoFormat(format));
-}
-
-void EndToEndCompileRequest::setOptimizationLevel(SlangOptimizationLevel level)
-{
-    getOptionSet().set(CompilerOptionName::Optimization, OptimizationLevel(level));
-}
-
-void EndToEndCompileRequest::setOutputContainerFormat(SlangContainerFormat format)
-{
-    m_containerFormat = ContainerFormat(format);
-}
-
-void EndToEndCompileRequest::setPassThrough(SlangPassThrough inPassThrough)
-{
-    m_passThrough = PassThroughMode(inPassThrough);
-}
-
-void EndToEndCompileRequest::setReportDownstreamTime(bool value)
-{
-    getOptionSet().set(CompilerOptionName::ReportDownstreamTime, value);
-}
-
-void EndToEndCompileRequest::setReportPerfBenchmark(bool value)
-{
-    getOptionSet().set(CompilerOptionName::ReportPerfBenchmark, value);
-}
-
-void EndToEndCompileRequest::setSkipSPIRVValidation(bool value)
-{
-    getOptionSet().set(CompilerOptionName::SkipSPIRVValidation, value);
-}
-
-void EndToEndCompileRequest::setTargetUseMinimumSlangOptimization(int targetIndex, bool value)
-{
-    getTargetOptionSet(targetIndex).set(CompilerOptionName::MinimumSlangOptimization, value);
-}
-
-void EndToEndCompileRequest::setIgnoreCapabilityCheck(bool value)
-{
-    getOptionSet().set(CompilerOptionName::IgnoreCapabilities, value);
-}
-
-void EndToEndCompileRequest::setDiagnosticCallback(
-    SlangDiagnosticCallback callback,
-    void const* userData)
-{
-    ComPtr<ISlangWriter> writer(new CallbackWriter(callback, userData, WriterFlag::IsConsole));
-    setWriter(WriterChannel::Diagnostic, writer);
-}
-
-void EndToEndCompileRequest::setWriter(SlangWriterChannel chan, ISlangWriter* writer)
-{
-    setWriter(WriterChannel(chan), writer);
-}
-
-ISlangWriter* EndToEndCompileRequest::getWriter(SlangWriterChannel chan)
-{
-    return getWriter(WriterChannel(chan));
-}
-
-void EndToEndCompileRequest::addSearchPath(const char* path)
-{
-    getOptionSet().addSearchPath(path);
-}
-
-void EndToEndCompileRequest::addPreprocessorDefine(const char* key, const char* value)
-{
-    getOptionSet().addPreprocessorDefine(key, value);
-}
-
-void EndToEndCompileRequest::setEnableEffectAnnotations(bool value)
-{
-    getOptionSet().set(CompilerOptionName::EnableEffectAnnotations, value);
-}
-
-char const* EndToEndCompileRequest::getDiagnosticOutput()
-{
-    return m_diagnosticOutput.begin();
-}
-
-SlangResult EndToEndCompileRequest::getDiagnosticOutputBlob(ISlangBlob** outBlob)
-{
-    if (!outBlob)
-        return SLANG_E_INVALID_ARG;
-
-    if (!m_diagnosticOutputBlob)
-    {
-        m_diagnosticOutputBlob = StringUtil::createStringBlob(m_diagnosticOutput);
-    }
-
-    ComPtr<ISlangBlob> resultBlob = m_diagnosticOutputBlob;
-    *outBlob = resultBlob.detach();
-    return SLANG_OK;
-}
-
-int EndToEndCompileRequest::addTranslationUnit(SlangSourceLanguage language, char const* inName)
-{
-    auto frontEndReq = getFrontEndReq();
-    NamePool* namePool = frontEndReq->getNamePool();
-
-    // Work out a module name. Can be nullptr if so will generate a name
-    Name* moduleName = inName ? namePool->getName(inName) : frontEndReq->m_defaultModuleName;
-
-    // If moduleName is nullptr a name will be generated
-    return frontEndReq->addTranslationUnit(Slang::SourceLanguage(language), moduleName);
-}
-
-void EndToEndCompileRequest::setDefaultModuleName(const char* defaultModuleName)
-{
-    auto frontEndReq = getFrontEndReq();
-    NamePool* namePool = frontEndReq->getNamePool();
-    frontEndReq->m_defaultModuleName = namePool->getName(defaultModuleName);
-}
-
-SlangResult _addLibraryReference(
-    EndToEndCompileRequest* req,
-    ModuleLibrary* moduleLibrary,
-    bool includeEntryPoint)
-{
-    FrontEndCompileRequest* frontEndRequest = req->getFrontEndReq();
-
-    if (includeEntryPoint)
-    {
-        frontEndRequest->m_extraEntryPoints.addRange(
-            moduleLibrary->m_entryPoints.getBuffer(),
-            moduleLibrary->m_entryPoints.getCount());
-    }
-
-    for (auto m : moduleLibrary->m_modules)
-    {
-        RefPtr<TranslationUnitRequest> tu = new TranslationUnitRequest(frontEndRequest, m);
-        frontEndRequest->translationUnits.add(tu);
-        // For modules loaded for EndToEndCompileRequest,
-        // we don't need the automatically discovered entrypoints.
-        if (!includeEntryPoint)
-            m->getEntryPoints().clear();
-    }
-    return SLANG_OK;
-}
-
-SlangResult _addLibraryReference(
-    EndToEndCompileRequest* req,
-    String path,
-    IArtifact* artifact,
-    bool includeEntryPoint)
-{
-    auto desc = artifact->getDesc();
-
-    // TODO(JS):
-    // This isn't perhaps the best way to handle this scenario, as IArtifact can
-    // support lazy evaluation, with suitable hander.
-    // For now we just read in and strip out the bits we want.
-    if (isDerivedFrom(desc.kind, ArtifactKind::Container) &&
-        isDerivedFrom(desc.payload, ArtifactPayload::CompileResults))
-    {
-        // We want to read as a file system
-        ComPtr<IArtifact> container;
-
-        SLANG_RETURN_ON_FAIL(ArtifactContainerUtil::readContainer(artifact, container));
-
-        // Find the payload... It should be linkable
-        if (!ArtifactDescUtil::isLinkable(container->getDesc()))
-        {
-            return SLANG_FAIL;
-        }
-
-        ComPtr<IModuleLibrary> libraryIntf;
-        SLANG_RETURN_ON_FAIL(
-            loadModuleLibrary(ArtifactKeep::Yes, container, path, req, libraryIntf));
-
-        auto library = as<ModuleLibrary>(libraryIntf);
-
-        // Look for source maps
-        for (auto associated : container->getAssociated())
-        {
-            auto assocDesc = associated->getDesc();
-
-            // If we find an obfuscated source map load it and associate
-            if (isDerivedFrom(assocDesc.kind, ArtifactKind::Json) &&
-                isDerivedFrom(assocDesc.payload, ArtifactPayload::SourceMap) &&
-                isDerivedFrom(assocDesc.style, ArtifactStyle::Obfuscated))
-            {
-                ComPtr<ICastable> castable;
-                SLANG_RETURN_ON_FAIL(associated->getOrCreateRepresentation(
-                    SourceMap::getTypeGuid(),
-                    ArtifactKeep::Yes,
-                    castable.writeRef()));
-                auto sourceMap = asBoxValue<SourceMap>(castable);
-                SLANG_ASSERT(sourceMap);
-
-                // TODO(JS):
-                // There is perhaps (?) a risk here that we might copy the obfuscated map
-                // into some output container. Currently that only happens for source maps
-                // that are from translation units.
-                //
-                // On the other hand using "import" is a way that such source maps *would* be
-                // copied into the output, and that is something that could be a vector
-                // for leaking.
-                //
-                // That isn't a risk from -r though because, it doesn't create a translation
-                // unit(s).
-                for (auto module : library->m_modules)
-                {
-                    module->getIRModule()->setObfuscatedSourceMap(sourceMap);
-                }
-
-                // Look up the source file
-                auto sourceManager = req->getSink()->getSourceManager();
-
-                auto name = Path::getFileNameWithoutExt(associated->getName());
-
-                if (name.getLength())
-                {
-                    auto sourceFile = sourceManager->findSourceFileByPathRecursively(name);
-                    sourceFile->setSourceMap(sourceMap, SourceMapKind::Obfuscated);
-                }
-            }
-        }
-
-        SLANG_RETURN_ON_FAIL(_addLibraryReference(req, library, includeEntryPoint));
-        return SLANG_OK;
-    }
-
-    if (desc.kind == ArtifactKind::Library && desc.payload == ArtifactPayload::SlangIR)
-    {
-        ComPtr<IModuleLibrary> libraryIntf;
-
-        SLANG_RETURN_ON_FAIL(
-            loadModuleLibrary(ArtifactKeep::Yes, artifact, path, req, libraryIntf));
-
-        auto library = as<ModuleLibrary>(libraryIntf);
-        if (!library)
-        {
-            return SLANG_FAIL;
-        }
-
-        SLANG_RETURN_ON_FAIL(_addLibraryReference(req, library, includeEntryPoint));
-        return SLANG_OK;
-    }
-
-    // TODO(JS):
-    // Do we want to check the path exists?
-
-    // Add to the m_libModules
-    auto linkage = req->getLinkage();
-    linkage->m_libModules.add(ComPtr<IArtifact>(artifact));
-
-    return SLANG_OK;
-}
-
-SlangResult EndToEndCompileRequest::addLibraryReference(
-    const char* basePath,
-    const void* libData,
-    size_t libDataSize)
-{
-    // We need to deserialize and add the modules
-    ComPtr<IModuleLibrary> library;
-
-    SLANG_RETURN_ON_FAIL(
-        loadModuleLibrary((const Byte*)libData, libDataSize, basePath, this, library));
-
-    // Create an artifact without any name (as one is not provided)
-    auto artifact =
-        Artifact::create(ArtifactDesc::make(ArtifactKind::Library, ArtifactPayload::SlangIR));
-    artifact->addRepresentation(library);
-
-    return _addLibraryReference(this, basePath, artifact, true);
-}
-
-void EndToEndCompileRequest::addTranslationUnitPreprocessorDefine(
-    int translationUnitIndex,
-    const char* key,
-    const char* value)
-{
-    getFrontEndReq()->translationUnits[translationUnitIndex]->preprocessorDefinitions[key] = value;
-}
-
-void EndToEndCompileRequest::addTranslationUnitSourceFile(
-    int translationUnitIndex,
-    char const* path)
-{
-    auto frontEndReq = getFrontEndReq();
-    if (!path)
-        return;
-    if (translationUnitIndex < 0)
-        return;
-    if (Index(translationUnitIndex) >= frontEndReq->translationUnits.getCount())
-        return;
-
-    frontEndReq->addTranslationUnitSourceFile(translationUnitIndex, path);
-}
-
-void EndToEndCompileRequest::addTranslationUnitSourceString(
-    int translationUnitIndex,
-    char const* path,
-    char const* source)
-{
-    if (!source)
-        return;
-    addTranslationUnitSourceStringSpan(translationUnitIndex, path, source, source + strlen(source));
-}
-
-void EndToEndCompileRequest::addTranslationUnitSourceStringSpan(
-    int translationUnitIndex,
-    char const* path,
-    char const* sourceBegin,
-    char const* sourceEnd)
-{
-    auto frontEndReq = getFrontEndReq();
-    if (!sourceBegin)
-        return;
-    if (translationUnitIndex < 0)
-        return;
-    if (Index(translationUnitIndex) >= frontEndReq->translationUnits.getCount())
-        return;
-
-    if (!path)
-        path = "";
-
-    const auto slice = UnownedStringSlice(sourceBegin, sourceEnd);
-
-    auto blob = RawBlob::create(slice.begin(), slice.getLength());
-
-    frontEndReq->addTranslationUnitSourceBlob(translationUnitIndex, path, blob);
-}
-
-void EndToEndCompileRequest::addTranslationUnitSourceBlob(
-    int translationUnitIndex,
-    char const* path,
-    ISlangBlob* sourceBlob)
-{
-    auto frontEndReq = getFrontEndReq();
-    if (!sourceBlob)
-        return;
-    if (translationUnitIndex < 0)
-        return;
-    if (Slang::Index(translationUnitIndex) >= frontEndReq->translationUnits.getCount())
-        return;
-
-    if (!path)
-        path = "";
-
-    frontEndReq->addTranslationUnitSourceBlob(translationUnitIndex, path, sourceBlob);
-}
-
-
-int EndToEndCompileRequest::addEntryPoint(
-    int translationUnitIndex,
-    char const* name,
-    SlangStage stage)
-{
-    return addEntryPointEx(translationUnitIndex, name, stage, 0, nullptr);
-}
-
-int EndToEndCompileRequest::addEntryPointEx(
-    int translationUnitIndex,
-    char const* name,
-    SlangStage stage,
-    int genericParamTypeNameCount,
-    char const** genericParamTypeNames)
-{
-    auto frontEndReq = getFrontEndReq();
-    if (!name)
-        return -1;
-    if (translationUnitIndex < 0)
-        return -1;
-    if (Index(translationUnitIndex) >= frontEndReq->translationUnits.getCount())
-        return -1;
-
-    List<String> typeNames;
-    for (int i = 0; i < genericParamTypeNameCount; i++)
-        typeNames.add(genericParamTypeNames[i]);
-
-    return addEntryPoint(translationUnitIndex, name, Profile(Stage(stage)), typeNames);
-}
-
-SlangResult EndToEndCompileRequest::setGlobalGenericArgs(
-    int genericArgCount,
-    char const** genericArgs)
-{
-    auto& argStrings = m_globalSpecializationArgStrings;
-    argStrings.clear();
-    for (int i = 0; i < genericArgCount; i++)
-        argStrings.add(genericArgs[i]);
-
-    return SLANG_OK;
-}
-
-SlangResult EndToEndCompileRequest::setTypeNameForGlobalExistentialTypeParam(
-    int slotIndex,
-    char const* typeName)
-{
-    if (slotIndex < 0)
-        return SLANG_FAIL;
-    if (!typeName)
-        return SLANG_FAIL;
-
-    auto& typeArgStrings = m_globalSpecializationArgStrings;
-    if (Index(slotIndex) >= typeArgStrings.getCount())
-        typeArgStrings.setCount(slotIndex + 1);
-    typeArgStrings[slotIndex] = String(typeName);
-    return SLANG_OK;
-}
-
-SlangResult EndToEndCompileRequest::setTypeNameForEntryPointExistentialTypeParam(
-    int entryPointIndex,
-    int slotIndex,
-    char const* typeName)
-{
-    if (entryPointIndex < 0)
-        return SLANG_FAIL;
-    if (slotIndex < 0)
-        return SLANG_FAIL;
-    if (!typeName)
-        return SLANG_FAIL;
-
-    if (Index(entryPointIndex) >= m_entryPoints.getCount())
-        return SLANG_FAIL;
-
-    auto& entryPointInfo = m_entryPoints[entryPointIndex];
-    auto& typeArgStrings = entryPointInfo.specializationArgStrings;
-    if (Index(slotIndex) >= typeArgStrings.getCount())
-        typeArgStrings.setCount(slotIndex + 1);
-    typeArgStrings[slotIndex] = String(typeName);
-    return SLANG_OK;
-}
-
-void EndToEndCompileRequest::setAllowGLSLInput(bool value)
-{
-    getOptionSet().set(CompilerOptionName::AllowGLSL, value);
-}
-
-SlangResult EndToEndCompileRequest::compile()
-{
-    SlangResult res = SLANG_FAIL;
-    double downstreamStartTime = 0.0;
-    double totalStartTime = 0.0;
-
-    if (getOptionSet().getBoolOption(CompilerOptionName::ReportDownstreamTime))
-    {
-        getSession()->getCompilerElapsedTime(&totalStartTime, &downstreamStartTime);
-        PerformanceProfiler::getProfiler()->clear();
-    }
-#if !defined(SLANG_DEBUG_INTERNAL_ERROR)
-    // By default we'd like to catch as many internal errors as possible,
-    // and report them to the user nicely (rather than just crash their
-    // application). Internally Slang currently uses exceptions for this.
-    //
-    // TODO: Consider using `setjmp()`-style escape so that we can work
-    // with applications that disable exceptions.
-    //
-    // TODO: Consider supporting Windows "Structured Exception Handling"
-    // so that we can also recover from a wider class of crashes.
-
-    try
-    {
-        SLANG_PROFILE_SECTION(compileInner);
-        res = executeActions();
-    }
-    catch (const AbortCompilationException& e)
-    {
-        // This situation indicates a fatal (but not necessarily internal) error
-        // that forced compilation to terminate. There should already have been
-        // a diagnostic produced, so we don't need to add one here.
-        if (getSink()->getErrorCount() == 0)
-        {
-            // If for some reason we didn't output any diagnostic, something is
-            // going wrong, but we want to make sure we at least output something.
-            getSink()->diagnose(
-                SourceLoc(),
-                Diagnostics::compilationAbortedDueToException,
-                typeid(e).name(),
-                e.Message);
-        }
-    }
-    catch (const Exception& e)
-    {
-        // The compiler failed due to an internal error that was detected.
-        // We will print out information on the exception to help out the user
-        // in either filing a bug, or locating what in their code created
-        // a problem.
-        getSink()->diagnose(
-            SourceLoc(),
-            Diagnostics::compilationAbortedDueToException,
-            typeid(e).name(),
-            e.Message);
-    }
-    catch (...)
-    {
-        // The compiler failed due to some exception that wasn't a sublass of
-        // `Exception`, so something really fishy is going on. We want to
-        // let the user know that we messed up, so they know to blame Slang
-        // and not some other component in their system.
-        getSink()->diagnose(SourceLoc(), Diagnostics::compilationAborted);
-    }
-    m_diagnosticOutput = getSink()->outputBuffer.produceString();
-
-#else
-    // When debugging, we probably don't want to filter out any errors, since
-    // we are probably trying to root-cause and *fix* those errors.
-    {
-        res = req->executeActions();
-    }
-#endif
-
-    if (getOptionSet().getBoolOption(CompilerOptionName::ReportDownstreamTime))
-    {
-        double downstreamEndTime = 0;
-        double totalEndTime = 0;
-        getSession()->getCompilerElapsedTime(&totalEndTime, &downstreamEndTime);
-        double downstreamTime = downstreamEndTime - downstreamStartTime;
-        String downstreamTimeStr = String(downstreamTime, "%.2f");
-        getSink()->diagnose(SourceLoc(), Diagnostics::downstreamCompileTime, downstreamTimeStr);
-    }
-    if (getOptionSet().getBoolOption(CompilerOptionName::ReportPerfBenchmark))
-    {
-        StringBuilder perfResult;
-        PerformanceProfiler::getProfiler()->getResult(perfResult);
-        perfResult << "\nType Dictionary Size: " << getSession()->m_typeDictionarySize << "\n";
-        getSink()->diagnose(
-            SourceLoc(),
-            Diagnostics::performanceBenchmarkResult,
-            perfResult.produceString());
-    }
-
-    // Repro dump handling
-    {
-        auto dumpRepro = getOptionSet().getStringOption(CompilerOptionName::DumpRepro);
-        auto dumpReproOnError = getOptionSet().getBoolOption(CompilerOptionName::DumpReproOnError);
-
-        if (dumpRepro.getLength())
-        {
-            SlangResult saveRes = ReproUtil::saveState(this, dumpRepro);
-            if (SLANG_FAILED(saveRes))
-            {
-                getSink()->diagnose(SourceLoc(), Diagnostics::unableToWriteReproFile, dumpRepro);
-                return saveRes;
-            }
-        }
-        else if (dumpReproOnError && SLANG_FAILED(res))
-        {
-            String reproFileName;
-            SlangResult saveRes = SLANG_FAIL;
-
-            RefPtr<Stream> stream;
-            if (SLANG_SUCCEEDED(ReproUtil::findUniqueReproDumpStream(this, reproFileName, stream)))
-            {
-                saveRes = ReproUtil::saveState(this, stream);
-            }
-
-            if (SLANG_FAILED(saveRes))
-            {
-                getSink()->diagnose(
-                    SourceLoc(),
-                    Diagnostics::unableToWriteReproFile,
-                    reproFileName);
-            }
-        }
-    }
-
-    auto reflectionPath = getOptionSet().getStringOption(CompilerOptionName::EmitReflectionJSON);
-    if (reflectionPath.getLength() != 0)
-    {
-        auto bufferWriter = PrettyWriter();
-        emitReflectionJSON(this, this->getReflection(), bufferWriter);
-        if (reflectionPath == "-")
-        {
-            auto builder = bufferWriter.getBuilder();
-            StdWriters::getOut().write(builder.getBuffer(), builder.getLength());
-        }
-        else if (SLANG_FAILED(File::writeAllText(reflectionPath, bufferWriter.getBuilder())))
-        {
-            getSink()->diagnose(SourceLoc(), Diagnostics::unableToWriteFile, reflectionPath);
-        }
-    }
-
-    return res;
-}
-
-int EndToEndCompileRequest::getDependencyFileCount()
-{
-    auto frontEndReq = getFrontEndReq();
-    auto program = frontEndReq->getGlobalAndEntryPointsComponentType();
-    return (int)program->getFileDependencies().getCount();
-}
-
-char const* EndToEndCompileRequest::getDependencyFilePath(int index)
-{
-    auto frontEndReq = getFrontEndReq();
-    auto program = frontEndReq->getGlobalAndEntryPointsComponentType();
-    SourceFile* sourceFile = program->getFileDependencies()[index];
-    return sourceFile->getPathInfo().hasFoundPath()
-               ? sourceFile->getPathInfo().getMostUniqueIdentity().getBuffer()
-               : "unknown";
-}
-
-int EndToEndCompileRequest::getTranslationUnitCount()
-{
-    return (int)getFrontEndReq()->translationUnits.getCount();
-}
-
-void const* EndToEndCompileRequest::getEntryPointCode(int entryPointIndex, size_t* outSize)
-{
-    // Zero the size initially, in case need to return nullptr for error.
-    if (outSize)
-    {
-        *outSize = 0;
-    }
-
-    auto linkage = getLinkage();
-    auto program = getSpecializedGlobalAndEntryPointsComponentType();
-
-    // TODO: We should really accept a target index in this API
-    Index targetIndex = 0;
-    auto targetCount = linkage->targets.getCount();
-    if (targetIndex >= targetCount)
-        return nullptr;
-    auto targetReq = linkage->targets[targetIndex];
-
-
-    if (entryPointIndex < 0)
-        return nullptr;
-    if (Index(entryPointIndex) >= program->getEntryPointCount())
-        return nullptr;
-    auto entryPoint = program->getEntryPoint(entryPointIndex);
-
-    auto targetProgram = program->getTargetProgram(targetReq);
-    if (!targetProgram)
-        return nullptr;
-    IArtifact* artifact = targetProgram->getExistingEntryPointResult(entryPointIndex);
-    if (!artifact)
-    {
-        return nullptr;
-    }
-
-    ComPtr<ISlangBlob> blob;
-    SLANG_RETURN_NULL_ON_FAIL(artifact->loadBlob(ArtifactKeep::Yes, blob.writeRef()));
-
-    if (outSize)
-    {
-        *outSize = blob->getBufferSize();
-    }
-
-    return (void*)blob->getBufferPointer();
-}
-
-SlangResult EndToEndCompileRequest::getCompileTimeProfile(
-    ISlangProfiler** compileTimeProfile,
-    bool shouldClear)
-{
-    if (compileTimeProfile == nullptr)
-    {
-        return SLANG_E_INVALID_ARG;
-    }
-
-    SlangProfiler* profiler = new SlangProfiler(PerformanceProfiler::getProfiler());
-
-    if (shouldClear)
-    {
-        PerformanceProfiler::getProfiler()->clear();
-    }
-
-    ComPtr<ISlangProfiler> result(profiler);
-    *compileTimeProfile = result.detach();
-    return SLANG_OK;
-}
-
-static SlangResult _getEntryPointResult(
-    EndToEndCompileRequest* req,
-    int entryPointIndex,
-    int targetIndex,
-    ComPtr<IArtifact>& outArtifact)
-{
-    auto linkage = req->getLinkage();
-    auto program = req->getSpecializedGlobalAndEntryPointsComponentType();
-
-    Index targetCount = linkage->targets.getCount();
-    if ((targetIndex < 0) || (targetIndex >= targetCount))
-    {
-        return SLANG_E_INVALID_ARG;
-    }
-    auto targetReq = linkage->targets[targetIndex];
-
-    // Get the entry point count on the program, rather than (say) req->m_entryPoints.getCount()
-    // because
-    // 1) The entry point is fetched from the program anyway so must be consistent
-    // 2) The req may not have all entry points (for example when an entry point is in a module)
-    const Index entryPointCount = program->getEntryPointCount();
-
-    if ((entryPointIndex < 0) || (entryPointIndex >= entryPointCount))
-    {
-        return SLANG_E_INVALID_ARG;
-    }
-    auto entryPointReq = program->getEntryPoint(entryPointIndex);
-
-    auto targetProgram = program->getTargetProgram(targetReq);
-    if (!targetProgram)
-        return SLANG_FAIL;
-
-    outArtifact = targetProgram->getExistingEntryPointResult(entryPointIndex);
-    return SLANG_OK;
-}
-
-static SlangResult _getWholeProgramResult(
-    EndToEndCompileRequest* req,
-    int targetIndex,
-    ComPtr<IArtifact>& outArtifact)
-{
-    auto linkage = req->getLinkage();
-    auto program = req->getSpecializedGlobalAndEntryPointsComponentType();
-
-    if (!program)
-    {
-        return SLANG_FAIL;
-    }
-
-    Index targetCount = linkage->targets.getCount();
-    if ((targetIndex < 0) || (targetIndex >= targetCount))
-    {
-        return SLANG_E_INVALID_ARG;
-    }
-    auto targetReq = linkage->targets[targetIndex];
-
-    auto targetProgram = program->getTargetProgram(targetReq);
-    if (!targetProgram)
-        return SLANG_FAIL;
-    outArtifact = targetProgram->getExistingWholeProgramResult();
-    return SLANG_OK;
-}
-
-SlangResult EndToEndCompileRequest::getEntryPointCodeBlob(
-    int entryPointIndex,
-    int targetIndex,
-    ISlangBlob** outBlob)
-{
-    if (!outBlob)
-        return SLANG_E_INVALID_ARG;
-    ComPtr<IArtifact> artifact;
-    SLANG_RETURN_ON_FAIL(_getEntryPointResult(this, entryPointIndex, targetIndex, artifact));
-    SLANG_RETURN_ON_FAIL(artifact->loadBlob(ArtifactKeep::Yes, outBlob));
-
-    return SLANG_OK;
-}
-
-SlangResult EndToEndCompileRequest::getEntryPointHostCallable(
-    int entryPointIndex,
-    int targetIndex,
-    ISlangSharedLibrary** outSharedLibrary)
-{
-    if (!outSharedLibrary)
-        return SLANG_E_INVALID_ARG;
-    ComPtr<IArtifact> artifact;
-    SLANG_RETURN_ON_FAIL(_getEntryPointResult(this, entryPointIndex, targetIndex, artifact));
-    SLANG_RETURN_ON_FAIL(artifact->loadSharedLibrary(ArtifactKeep::Yes, outSharedLibrary));
-    return SLANG_OK;
-}
-
-SlangResult EndToEndCompileRequest::getTargetCodeBlob(int targetIndex, ISlangBlob** outBlob)
-{
-    if (!outBlob)
-        return SLANG_E_INVALID_ARG;
-
-    ComPtr<IArtifact> artifact;
-    SLANG_RETURN_ON_FAIL(_getWholeProgramResult(this, targetIndex, artifact));
-    SLANG_RETURN_ON_FAIL(artifact->loadBlob(ArtifactKeep::Yes, outBlob));
-    return SLANG_OK;
-}
-
-SlangResult EndToEndCompileRequest::getTargetHostCallable(
-    int targetIndex,
-    ISlangSharedLibrary** outSharedLibrary)
-{
-    if (!outSharedLibrary)
-        return SLANG_E_INVALID_ARG;
-
-    ComPtr<IArtifact> artifact;
-    SLANG_RETURN_ON_FAIL(_getWholeProgramResult(this, targetIndex, artifact));
-    SLANG_RETURN_ON_FAIL(artifact->loadSharedLibrary(ArtifactKeep::Yes, outSharedLibrary));
-    return SLANG_OK;
-}
-
-char const* EndToEndCompileRequest::getEntryPointSource(int entryPointIndex)
-{
-    return (char const*)getEntryPointCode(entryPointIndex, nullptr);
-}
-
-ISlangMutableFileSystem* EndToEndCompileRequest::getCompileRequestResultAsFileSystem()
-{
-    if (!m_containerFileSystem)
-    {
-        if (m_containerArtifact)
-        {
-            ComPtr<ISlangMutableFileSystem> fileSystem(new MemoryFileSystem);
-
-            // Filter the containerArtifact into things that can be written
-            ComPtr<IArtifact> writeArtifact;
-            if (SLANG_SUCCEEDED(
-                    ArtifactContainerUtil::filter(m_containerArtifact, writeArtifact)) &&
-                writeArtifact)
-            {
-                if (SLANG_SUCCEEDED(
-                        ArtifactContainerUtil::writeContainer(writeArtifact, "", fileSystem)))
-                {
-                    m_containerFileSystem.swap(fileSystem);
-                }
-            }
-        }
-    }
-
-    return m_containerFileSystem;
-}
-
-void const* EndToEndCompileRequest::getCompileRequestCode(size_t* outSize)
-{
-    if (m_containerArtifact)
-    {
-        ComPtr<ISlangBlob> containerBlob;
-        if (SLANG_SUCCEEDED(
-                m_containerArtifact->loadBlob(ArtifactKeep::Yes, containerBlob.writeRef())))
-        {
-            *outSize = containerBlob->getBufferSize();
-            return containerBlob->getBufferPointer();
-        }
-    }
-
-    // Container blob does not have any contents
-    *outSize = 0;
-    return nullptr;
-}
-
-SlangResult EndToEndCompileRequest::getContainerCode(ISlangBlob** outBlob)
-{
-    if (m_containerArtifact)
-    {
-        ComPtr<ISlangBlob> containerBlob;
-        if (SLANG_SUCCEEDED(
-                m_containerArtifact->loadBlob(ArtifactKeep::Yes, containerBlob.writeRef())))
-        {
-            *outBlob = containerBlob.detach();
-            return SLANG_OK;
-        }
-    }
-    return SLANG_FAIL;
-}
-
-SlangResult EndToEndCompileRequest::loadRepro(
-    ISlangFileSystem* fileSystem,
-    const void* data,
-    size_t size)
-{
-    List<uint8_t> buffer;
-    SLANG_RETURN_ON_FAIL(ReproUtil::loadState((const uint8_t*)data, size, getSink(), buffer));
-
-    MemoryOffsetBase base;
-    base.set(buffer.getBuffer(), buffer.getCount());
-
-    ReproUtil::RequestState* requestState = ReproUtil::getRequest(buffer);
-
-    SLANG_RETURN_ON_FAIL(ReproUtil::load(base, requestState, fileSystem, this));
-    return SLANG_OK;
-}
-
-SlangResult EndToEndCompileRequest::saveRepro(ISlangBlob** outBlob)
-{
-    OwnedMemoryStream stream(FileAccess::Write);
-
-    SLANG_RETURN_ON_FAIL(ReproUtil::saveState(this, &stream));
-
-    // Put the content of the stream in the blob
-
-    List<uint8_t> data;
-    stream.swapContents(data);
-
-    *outBlob = ListBlob::moveCreate(data).detach();
-    return SLANG_OK;
-}
-
-SlangResult EndToEndCompileRequest::enableReproCapture()
-{
-    getLinkage()->setRequireCacheFileSystem(true);
-    return SLANG_OK;
-}
-
-SlangResult EndToEndCompileRequest::processCommandLineArguments(
-    char const* const* args,
-    int argCount)
-{
-    return parseOptions(this, argCount, args);
-}
-
-SlangReflection* EndToEndCompileRequest::getReflection()
-{
-    auto linkage = getLinkage();
-    auto program = getSpecializedGlobalAndEntryPointsComponentType();
-
-    // Note(tfoley): The API signature doesn't let the client
-    // specify which target they want to access reflection
-    // information for, so for now we default to the first one.
-    //
-    // TODO: Add a new `spGetReflectionForTarget(req, targetIndex)`
-    // so that we can do this better, and make it clear that
-    // `spGetReflection()` is shorthand for `targetIndex == 0`.
-    //
-    Slang::Index targetIndex = 0;
-    auto targetCount = linkage->targets.getCount();
-    if (targetIndex >= targetCount)
-        return nullptr;
-
-    auto targetReq = linkage->targets[targetIndex];
-    auto targetProgram = program->getTargetProgram(targetReq);
-
-
-    DiagnosticSink sink(linkage->getSourceManager(), Lexer::sourceLocationLexer);
-    auto programLayout = targetProgram->getOrCreateLayout(&sink);
-
-    return (SlangReflection*)programLayout;
-}
-
-SlangResult EndToEndCompileRequest::getProgram(slang::IComponentType** outProgram)
-{
-    auto program = getSpecializedGlobalComponentType();
-    *outProgram = Slang::ComPtr<slang::IComponentType>(program).detach();
-    return SLANG_OK;
-}
-
-SlangResult EndToEndCompileRequest::getProgramWithEntryPoints(slang::IComponentType** outProgram)
-{
-    auto program = getSpecializedGlobalAndEntryPointsComponentType();
-    *outProgram = Slang::ComPtr<slang::IComponentType>(program).detach();
-    return SLANG_OK;
-}
-
-SlangResult EndToEndCompileRequest::getModule(
-    SlangInt translationUnitIndex,
-    slang::IModule** outModule)
-{
-    auto module = getFrontEndReq()->getTranslationUnit(translationUnitIndex)->getModule();
-
-    *outModule = Slang::ComPtr<slang::IModule>(module).detach();
-    return SLANG_OK;
-}
-
-SlangResult EndToEndCompileRequest::getSession(slang::ISession** outSession)
-{
-    auto session = getLinkage();
-    *outSession = Slang::ComPtr<slang::ISession>(session).detach();
-    return SLANG_OK;
-}
-
-SlangResult EndToEndCompileRequest::getEntryPoint(
-    SlangInt entryPointIndex,
-    slang::IComponentType** outEntryPoint)
-{
-    auto entryPoint = getSpecializedEntryPointComponentType(entryPointIndex);
-    *outEntryPoint = Slang::ComPtr<slang::IComponentType>(entryPoint).detach();
-    return SLANG_OK;
-}
-
-SlangResult EndToEndCompileRequest::isParameterLocationUsed(
-    Int entryPointIndex,
-    Int targetIndex,
-    SlangParameterCategory category,
-    UInt spaceIndex,
-    UInt registerIndex,
-    bool& outUsed)
-{
-    if (!ShaderBindingRange::isUsageTracked((slang::ParameterCategory)category))
-        return SLANG_E_NOT_AVAILABLE;
-
-    ComPtr<IArtifact> artifact;
-    if (SLANG_FAILED(_getEntryPointResult(
-            this,
-            static_cast<int>(entryPointIndex),
-            static_cast<int>(targetIndex),
-            artifact)))
-        return SLANG_E_INVALID_ARG;
-
-    if (!artifact)
-        return SLANG_E_NOT_AVAILABLE;
-
-    // Find a rep
-    auto metadata = findAssociatedRepresentation<IArtifactPostEmitMetadata>(artifact);
-    if (!metadata)
-        return SLANG_E_NOT_AVAILABLE;
-
-    return metadata->isParameterLocationUsed(category, spaceIndex, registerIndex, outUsed);
-=======
-    return effectiveProfile;
->>>>>>> 6d399804
-}
-
 } // namespace Slang