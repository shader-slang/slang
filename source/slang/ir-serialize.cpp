--- conflicted
+++ resolved
@@ -678,7 +678,6 @@
         case Bin::CompressionType::None:
         {
             payloadSize = sizeof(Bin::ArrayHeader) - sizeof(Bin::Chunk) + typeSize * numEntries;
-<<<<<<< HEAD
 
             Bin::ArrayHeader header;
             header.m_chunk.m_type = chunkId;
@@ -708,37 +707,6 @@
 
             stream->Write(&header, sizeof(header));
 
-=======
-
-            Bin::ArrayHeader header;
-            header.m_chunk.m_type = chunkId;
-            header.m_chunk.m_size = uint32_t(payloadSize);
-            header.m_numEntries = uint32_t(numEntries);
-
-            stream->Write(&header, sizeof(header));
-
-            stream->Write(data, typeSize * numEntries);
-            break;
-        }
-        case Bin::CompressionType::VariableByteLite:
-        {
-            List<uint8_t> compressedPayload;
-
-            size_t numCompressedEntries = (numEntries * typeSize) / sizeof(uint32_t);
-
-            ByteEncodeUtil::encodeLiteUInt32((const uint32_t*)data, numCompressedEntries, compressedPayload);
-
-            payloadSize = sizeof(Bin::CompressedArrayHeader) - sizeof(Bin::Chunk) + compressedPayload.Count();
-
-            Bin::CompressedArrayHeader header;
-            header.m_chunk.m_type = SLANG_MAKE_COMPRESSED_FOUR_CC(chunkId);
-            header.m_chunk.m_size = uint32_t(payloadSize);
-            header.m_numEntries = uint32_t(numEntries);
-            header.m_numCompressedEntries = uint32_t(numCompressedEntries);
-
-            stream->Write(&header, sizeof(header));
-
->>>>>>> 60a91d63
             stream->Write(compressedPayload.begin(), compressedPayload.Count());
             break;
         }
@@ -781,7 +749,6 @@
         
     uint8_t* encodeOut = encodeArrayOut.begin();
     uint8_t* encodeEnd = encodeArrayOut.end();
-<<<<<<< HEAD
 
     // Calculate the maximum instruction size with worst case possible encoding
     // 2 bytes hold the payload size, and the result type
@@ -810,36 +777,6 @@
         *encodeOut++ = uint8_t(inst.m_op);
         *encodeOut++ = uint8_t(inst.m_payloadType);
 
-=======
-
-    // Calculate the maximum instruction size with worst case possible encoding
-    // 2 bytes hold the payload size, and the result type
-    // Note that if there were some free bits, we could encode some of this stuff into bits, but if we remove payloadType, then there are no free bits
-    const size_t maxInstSize = 2 + ByteEncodeUtil::kMaxLiteEncodeUInt32 + Math::Max(sizeof(insts->m_payload.m_float64), size_t(2 * ByteEncodeUtil::kMaxLiteEncodeUInt32));
-
-    for (size_t i = 0; i < numInsts; ++i)
-    {
-        const auto& inst = insts[i];
-
-        // Make sure there is space for the largest possible instruction
-        if (encodeOut + maxInstSize >= encodeEnd)
-        {
-            const size_t offset = size_t(encodeOut - encodeArrayOut.begin());
-            
-            const UInt oldCapacity = encodeArrayOut.Capacity();
-
-            encodeArrayOut.Reserve(oldCapacity + (oldCapacity >> 1) + maxInstSize);
-            const UInt capacity = encodeArrayOut.Capacity();
-            encodeArrayOut.SetSize(capacity);
-
-            encodeOut = encodeArrayOut.begin() + offset;
-            encodeEnd = encodeArrayOut.end();
-        }
-
-        *encodeOut++ = uint8_t(inst.m_op);
-        *encodeOut++ = uint8_t(inst.m_payloadType);
-
->>>>>>> 60a91d63
         encodeOut += ByteEncodeUtil::encodeLiteUInt32((uint32_t)inst.m_resultTypeIndex, encodeOut);
 
         switch (inst.m_payloadType)
@@ -1038,10 +975,12 @@
     SLANG_RETURN_ON_FAIL(_writeArrayChunk(compressionType, Bin::kDecoratorRunFourCc, data.m_decorationRuns, stream));
     SLANG_RETURN_ON_FAIL(_writeArrayChunk(compressionType, Bin::kExternalOperandsFourCc, data.m_externalOperands, stream));
     SLANG_RETURN_ON_FAIL(_writeArrayChunk(Bin::CompressionType::None, Bin::kStringFourCc, data.m_strings, stream));
-<<<<<<< HEAD
-
-    SLANG_RETURN_ON_FAIL(_writeArrayChunk(Bin::CompressionType::None, Bin::kUInt32SourceLocFourCc, data.m_rawSourceLocs, stream));
-    
+
+    {
+        uint32_t fourCc = sizeof(IRSerialData::RawSourceLoc) == 4 ? Bin::kUInt32SourceLocFourCc : Bin::kUInt64SourceLocFourCc;
+        SLANG_RETURN_ON_FAIL(_writeArrayChunk(Bin::CompressionType::None, fourCc, data.m_rawSourceLocs, stream));
+    }
+
     return SLANG_OK;
 }
 
@@ -1123,8 +1062,6 @@
             *numReadInOut += sizeof(header) - sizeof(Bin::Chunk);
 
             const size_t payloadSize = header.m_numEntries * typeSize;
-=======
->>>>>>> 60a91d63
 
             void* data = listOut.setSize(header.m_numEntries);
 
@@ -1137,133 +1074,23 @@
     // All chunks have sizes rounded to dword size
     if (*numReadInOut & 3)
     {
-<<<<<<< HEAD
         const uint8_t pad[4] = { 0, 0, 0, 0 };
         // Pad outs
         int padSize = 4 - int(*numReadInOut & 3);
         stream->Seek(SeekOrigin::Current, padSize);
 
         *numReadInOut += padSize;
-=======
-        uint32_t fourCc = sizeof(IRSerialData::RawSourceLoc) == 4 ? Bin::kUInt32SourceLocFourCc : Bin::kUInt64SourceLocFourCc;
-        SLANG_RETURN_ON_FAIL(_writeArrayChunk(Bin::CompressionType::None, fourCc, data.m_rawSourceLocs, stream));
->>>>>>> 60a91d63
     }
 
     return SLANG_OK;
 }
 
-<<<<<<< HEAD
-=======
-// !!!!!!!!!!!!!!!!!!!!!!!!!!!!!!!! IRSerialReader !!!!!!!!!!!!!!!!!!!!!!!!!!!!!!!!!!!
-
-class ListResizer
-{
-    public:
-    virtual void* setSize(size_t newSize) = 0;
-    SLANG_FORCE_INLINE size_t getTypeSize() const { return m_typeSize; }
-    ListResizer(size_t typeSize):m_typeSize(typeSize) {}
-
-    protected:
-    size_t m_typeSize;
-};
-
-template <typename T>
-class ListResizerForType: public ListResizer
-{
-    public:
-    typedef ListResizer Parent;
-
-    SLANG_FORCE_INLINE ListResizerForType(List<T>& list):
-        Parent(sizeof(T)), 
-        m_list(list) 
-    {}
-    
-    virtual void* setSize(size_t newSize) SLANG_OVERRIDE
-    {
-        m_list.SetSize(UInt(newSize));
-        return (void*)m_list.begin();
-    }
-
-    protected:
-    List<T>& m_list;
-};
-
-static Result _readArrayChunk(IRSerialBinary::CompressionType compressionType, const IRSerialBinary::Chunk& chunk, Stream* stream, size_t* numReadInOut, ListResizer& listOut)
-{
-    typedef IRSerialBinary Bin;
-
-    const size_t typeSize = listOut.getTypeSize();
-
-    switch (compressionType)
-    {
-        case Bin::CompressionType::VariableByteLite:
-        {
-            // We have a compressed header
-            Bin::CompressedArrayHeader header;
-            header.m_chunk = chunk;
-
-            stream->Read(&header.m_chunk + 1, sizeof(header) - sizeof(Bin::Chunk));
-            *numReadInOut += sizeof(header) - sizeof(Bin::Chunk);
-
-            void* data = listOut.setSize(header.m_numEntries);
-            
-            // Need to read all the compressed data... 
-            size_t payloadSize = header.m_chunk.m_size - (sizeof(header) - sizeof(Bin::Chunk));
-
-            List<uint8_t> compressedPayload;
-            compressedPayload.SetSize(payloadSize);
-
-            stream->Read(compressedPayload.begin(), payloadSize);
-            *numReadInOut += payloadSize;
-        
-            SLANG_ASSERT(header.m_numCompressedEntries == uint32_t((header.m_numEntries * typeSize) / sizeof(uint32_t)));
-
-            // Decode..
-            ByteEncodeUtil::decodeLiteUInt32(compressedPayload.begin(), header.m_numCompressedEntries, (uint32_t*)data);
-            break;
-        }
-        case Bin::CompressionType::None:
-        {
-            // Read uncompressed
-            Bin::ArrayHeader header;
-            header.m_chunk = chunk;
-
-            stream->Read(&header.m_chunk + 1, sizeof(header) - sizeof(Bin::Chunk));
-            *numReadInOut += sizeof(header) - sizeof(Bin::Chunk);
-
-            const size_t payloadSize = header.m_numEntries * typeSize;
-
-            void* data = listOut.setSize(header.m_numEntries);
-
-            stream->Read(data, payloadSize);
-            *numReadInOut += payloadSize;
-            break;
-        }
-    }
-
-    // All chunks have sizes rounded to dword size
-    if (*numReadInOut & 3)
-    {
-        const uint8_t pad[4] = { 0, 0, 0, 0 };
-        // Pad outs
-        int padSize = 4 - int(*numReadInOut & 3);
-        stream->Seek(SeekOrigin::Current, padSize);
-
-        *numReadInOut += padSize;
-    }
-
-    return SLANG_OK;
-}
-
->>>>>>> 60a91d63
 template <typename T>
 Result _readArrayChunk(const IRSerialBinary::SlangHeader& header, const IRSerialBinary::Chunk& chunk, Stream* stream, size_t* numReadInOut, List<T>& arrayOut)
 {
     typedef IRSerialBinary Bin;
 
     Bin::CompressionType compressionType = Bin::CompressionType::None;
-<<<<<<< HEAD
 
     if (chunk.m_type == SLANG_MAKE_COMPRESSED_FOUR_CC(chunk.m_type))
     {
@@ -1288,32 +1115,6 @@
     typedef IRSerialBinary Bin;
     typedef IRSerialData::Inst::PayloadType PayloadType;
 
-=======
-
-    if (chunk.m_type == SLANG_MAKE_COMPRESSED_FOUR_CC(chunk.m_type))
-    {
-        // If it has compression, use the compression type set in the header
-        compressionType = Bin::CompressionType(header.m_compressionType);
-    }
-    ListResizerForType<T> resizer(arrayOut);
-    return _readArrayChunk(compressionType, chunk, stream, numReadInOut, resizer);
-}  
-
-template <typename T>
-Result _readArrayUncompressedChunk(const IRSerialBinary::SlangHeader& header, const IRSerialBinary::Chunk& chunk, Stream* stream, size_t* numReadInOut, List<T>& arrayOut)
-{
-    typedef IRSerialBinary Bin;
-    SLANG_UNUSED(header);
-    ListResizerForType<T> resizer(arrayOut);
-    return _readArrayChunk(Bin::CompressionType::None, chunk, stream, numReadInOut, resizer);
-}
-
-static Result _decodeInsts(IRSerialBinary::CompressionType compressionType, const List<uint8_t>& encodeIn, List<IRSerialData::Inst>& instsOut)
-{
-    typedef IRSerialBinary Bin;
-    typedef IRSerialData::Inst::PayloadType PayloadType;
-
->>>>>>> 60a91d63
     if (compressionType != Bin::CompressionType::VariableByteLite)
     {
         return SLANG_FAIL;
@@ -1375,7 +1176,6 @@
 
     return SLANG_OK;
 }
-<<<<<<< HEAD
 
 Result _readInstArrayChunk(const IRSerialBinary::SlangHeader& slangHeader, const IRSerialBinary::Chunk& chunk, Stream* stream, size_t* numReadInOut, List<IRSerialData::Inst>& arrayOut)
 {
@@ -1406,38 +1206,6 @@
             // Need to read all the compressed data... 
             size_t payloadSize = header.m_chunk.m_size - (sizeof(header) - sizeof(Bin::Chunk));
 
-=======
-
-Result _readInstArrayChunk(const IRSerialBinary::SlangHeader& slangHeader, const IRSerialBinary::Chunk& chunk, Stream* stream, size_t* numReadInOut, List<IRSerialData::Inst>& arrayOut)
-{
-    typedef IRSerialBinary Bin;
-
-    Bin::CompressionType compressionType = Bin::CompressionType::None;
-    if (chunk.m_type == SLANG_MAKE_COMPRESSED_FOUR_CC(chunk.m_type))
-    {
-        compressionType = Bin::CompressionType(slangHeader.m_compressionType);
-    }
-
-    switch (compressionType)
-    {
-        case Bin::CompressionType::None:
-        {
-            ListResizerForType<IRSerialData::Inst> resizer(arrayOut);
-            return _readArrayChunk(compressionType, chunk, stream, numReadInOut, resizer);
-        }
-        case Bin::CompressionType::VariableByteLite:
-        {
-            // We have a compressed header
-            Bin::CompressedArrayHeader header;
-            header.m_chunk = chunk;
-
-            stream->Read(&header.m_chunk + 1, sizeof(header) - sizeof(Bin::Chunk));
-            *numReadInOut += sizeof(header) - sizeof(Bin::Chunk);
-            
-            // Need to read all the compressed data... 
-            size_t payloadSize = header.m_chunk.m_size - (sizeof(header) - sizeof(Bin::Chunk));
-
->>>>>>> 60a91d63
             List<uint8_t> compressedPayload;
             compressedPayload.SetSize(payloadSize);
 
@@ -1569,12 +1337,8 @@
                 break;
             }
             case Bin::kUInt32SourceLocFourCc:
-            {
-<<<<<<< HEAD
-                
-                SLANG_RETURN_ON_FAIL(_readArrayUncompressedChunk(slangHeader, chunk, stream, &bytesRead, dataOut->m_rawSourceLocs));
-                remainingBytes -= _calcChunkTotalSize(chunk);
-=======
+            case Bin::kUInt64SourceLocFourCc:
+            {
                 if ((sizeof(IRSerialData::RawSourceLoc) == 4 && chunk.m_type == Bin::kUInt32SourceLocFourCc) ||
                     (sizeof(IRSerialData::RawSourceLoc) == 8 && chunk.m_type == Bin::kUInt64SourceLocFourCc))
                 {
@@ -1585,7 +1349,6 @@
                 {
                     SLANG_RETURN_ON_FAIL(_skip(chunk, stream, &remainingBytes));
                 }
->>>>>>> 60a91d63
                 break;
             }
             default:
