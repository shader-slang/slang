--- conflicted
+++ resolved
@@ -158,36 +158,40 @@
             auto user = use->getUser();
             IRBuilder builder(user);
             builder.setInsertBefore(user);
-            switch (user->getOp())
-            {
-            case kIROp_GetElement:
-            case kIROp_FieldExtract:
+            if(as<IRGetElement>(user) || as<IRFieldExtract>(user))
+            {
+                auto basePtrType = as<IRPtrTypeBase>(addr->getDataType());
+                IRType* ptrType = nullptr;
+                if (basePtrType->hasAddressSpace())
+                    ptrType = builder.getPtrType(kIROp_PtrType, user->getDataType(), basePtrType->getAddressSpace());
+                else
+                    ptrType = builder.getPtrType(kIROp_PtrType, user->getDataType());
+                IRInst* subAddr = nullptr;
+                if (user->getOp() == kIROp_GetElement)
+                    subAddr = builder.emitElementAddress(ptrType, addr, as<IRGetElement>(user)->getIndex());
+                else
+                    subAddr = builder.emitFieldAddress(ptrType, addr, as<IRFieldExtract>(user)->getField());
+
+                for (auto u = user->firstUse; u; u = u->nextUse)
                 {
-                    auto basePtrType = as<IRPtrTypeBase>(addr->getDataType());
-                    IRType* ptrType = nullptr;
-                    if (basePtrType->hasAddressSpace())
-                        ptrType = builder.getPtrType(kIROp_PtrType, user->getDataType(), basePtrType->getAddressSpace());
-                    else
-                        ptrType = builder.getPtrType(kIROp_PtrType, user->getDataType());
-                    IRInst* subAddr = nullptr;
-                    if (user->getOp() == kIROp_GetElement)
-                        subAddr = builder.emitElementAddress(ptrType, addr, as<IRGetElement>(user)->getIndex());
-                    else
-                        subAddr = builder.emitFieldAddress(ptrType, addr, as<IRFieldExtract>(user)->getField());
-
-                    for (auto u = user->firstUse; u; u = u->nextUse)
-                    {
-                        workList.add(WorkItem{ subAddr, u });
-                    }
-                    instsToRemove.add(user);
-                    break;
+                    workList.add(WorkItem{ subAddr, u });
                 }
-            default:
-                {
-                    auto val = builder.emitLoad(addr);
-                    builder.replaceOperand(use, val);
-                    break;
-                }
+                instsToRemove.add(user);
+            }
+            else if(const auto spirvAsmOperand = as<IRSPIRVAsmOperandInst>(user))
+            {
+                const auto asmBlock = spirvAsmOperand->getAsmBlock();
+                builder.setInsertBefore(asmBlock);
+                auto loadedValue = builder.emitLoad(addrInst);
+                builder.setInsertBefore(spirvAsmOperand);
+                auto loadedValueOperand = builder.emitSPIRVAsmOperandInst(loadedValue);
+                spirvAsmOperand->replaceUsesWith(loadedValueOperand);
+                spirvAsmOperand->removeAndDeallocate();
+            }
+            else
+            {
+                auto val = builder.emitLoad(addr);
+                builder.replaceOperand(use, val);
             }
         }
 
@@ -318,32 +322,6 @@
             if (needLoad)
             {
                 // Insert an explicit load at each use site.
-<<<<<<< HEAD
-                List<IRUse*> uses;
-                for (auto use = inst->firstUse; use; use = use->nextUse)
-                {
-                    uses.add(use);
-                }
-                for (auto use : uses)
-                {
-                    if(const auto spirvAsmOperand = as<IRSPIRVAsmOperandInst>(use->user))
-                    {
-                        const auto asmBlock = spirvAsmOperand->getAsmBlock();
-                        builder.setInsertBefore(asmBlock);
-                        auto loadedValue = builder.emitLoad(inst);
-                        builder.setInsertBefore(spirvAsmOperand);
-                        auto loadedValueOperand = builder.emitSPIRVAsmOperandInst(loadedValue);
-                        spirvAsmOperand->replaceUsesWith(loadedValueOperand);
-                        spirvAsmOperand->removeAndDeallocate();
-                    }
-                    else
-                    {
-                        builder.setInsertBefore(use->getUser());
-                        auto loadedValue = builder.emitLoad(inst);
-                        use->set(loadedValue);
-                    }
-                }
-=======
                 traverseUses(inst, [&](IRUse* use)
                     {
                         insertLoadAtLatestLocation(inst, use);
@@ -365,7 +343,6 @@
                             return;
                         }
                     });
->>>>>>> 355bb428
             }
         }
         processGlobalVar(inst);
