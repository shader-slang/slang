// slang-ir-diff-jvp.cpp
#include "slang-ir-diff-jvp.h"

#include "slang-ir-clone.h"
#include "slang-ir-dce.h"
#include "slang-ir-eliminate-phis.h"
#include "slang-ir-util.h"
#include "slang-ir-inst-pass-base.h"

// origX, primalX, diffX
// origX -> primalX (cloneEnv)
// origX -> diffX (instMapD)

namespace Slang
{

namespace
{

IRInst* _lookupWitness(IRBuilder* builder, IRInst* witness, IRInst* requirementKey)
{
    if (auto witnessTable = as<IRWitnessTable>(witness))
    {
        for (auto entry : witnessTable->getEntries())
        {
            if (entry->getRequirementKey() == requirementKey)
                return entry->getSatisfyingVal();
        }
    }
    else if (auto witnessTableParam = as<IRParam>(witness))
    {
        return builder->emitLookupInterfaceMethodInst(
            builder->getTypeKind(),
            witnessTableParam,
            requirementKey);
    }
    return nullptr;
}

}

<<<<<<< HEAD
struct DifferentiableTypeConformanceContext
{
    AutoDiffSharedContext* sharedContext;

    IRGlobalValueWithCode* parentFunc = nullptr;
    Dictionary<IRType*, IRInst*> differentiableWitnessDictionary;

    DifferentiableTypeConformanceContext(AutoDiffSharedContext* shared)
        : sharedContext(shared)
    {
    }

    void buildGlobalWitnessDictionary()
    {
        for (auto globalInst : sharedContext->moduleInst->getChildren())
        {
            if (auto pairType = as<IRDifferentialPairType>(globalInst))
            {
                differentiableWitnessDictionary.Add(pairType->getValueType(), pairType->getWitness());
            }
        }
    }

    void setFunc(IRGlobalValueWithCode* func)
    {
        parentFunc = func;

        auto decor = func->findDecoration<IRDifferentiableTypeDictionaryDecoration>();
        SLANG_RELEASE_ASSERT(decor);

        // Build lookup dictionary for type witnesses.
        for (auto child = decor->getFirstChild(); child; child = child->next)
        {
            if (auto item = as<IRDifferentiableTypeDictionaryItem>(child))
            {
                auto existingItem = differentiableWitnessDictionary.TryGetValue(item->getConcreteType());
                if (existingItem)
                {
                    if (auto witness = as<IRWitnessTable>(item->getWitness()))
                    {
                        if (witness->getConcreteType()->getOp() == kIROp_DifferentialBottomType)
                            continue;
                    }
                    *existingItem = item->getWitness();
                }
                else
                {
                    differentiableWitnessDictionary.Add((IRType*)item->getConcreteType(), item->getWitness());
                }
            }
        }
    }


    // Lookup a witness table for the concreteType. One should exist if concreteType
    // inherits (successfully) from IDifferentiable.
    // 
    IRInst* lookUpConformanceForType(IRInst* type)
    {
        IRInst* foundResult = nullptr;
        differentiableWitnessDictionary .TryGetValue(type, foundResult);
        return foundResult;
    }

    IRInst* lookUpInterfaceMethod(IRBuilder* builder, IRType* origType, IRStructKey* key)
    {
        if (auto conformance = lookUpConformanceForType(origType))
        {
            return _lookupWitness(builder, conformance, key);
        }
        return nullptr;
    }

    // Lookup and return the 'Differential' type declared in the concrete type
    // in order to conform to the IDifferentiable interface.
    // Note that inside a generic block, this will be a witness table lookup instruction
    // that gets resolved during the specialization pass.
    // 
    IRInst* getDifferentialForType(IRBuilder* builder, IRType* origType)
    {
        switch (origType->getOp())
        {
        case kIROp_FloatType:
        case kIROp_HalfType:
        case kIROp_DoubleType:
        case kIROp_VectorType:
            return origType;
        }
        return lookUpInterfaceMethod(builder, origType, sharedContext->differentialAssocTypeStructKey);
    }

    IRInst* getZeroMethodForType(IRBuilder* builder, IRType* origType)
    {
        return lookUpInterfaceMethod(builder, origType, sharedContext->zeroMethodStructKey);
    }

    IRInst* getAddMethodForType(IRBuilder* builder, IRType* origType)
    {
        return lookUpInterfaceMethod(builder, origType, sharedContext->addMethodStructKey);
    }

};

=======
>>>>>>> d58e08f8
struct DifferentialPairTypeBuilder
{

    IRStructField* findField(IRInst* type, IRStructKey* key)
    {
        if (auto irStructType = as<IRStructType>(type))
        {
            for (auto field : irStructType->getFields())
            {
                if (field->getKey() == key)
                {
                    return field;
                }
            }
        }
        else if (auto irSpecialize = as<IRSpecialize>(type))
        {
            if (auto irGeneric = as<IRGeneric>(irSpecialize->getBase()))
            {
                if (auto irGenericStructType = as<IRStructType>(findInnerMostGenericReturnVal(irGeneric)))
                {
                    return findField(irGenericStructType, key);
                }
            }
        }

        return nullptr;
    }

    IRInst* findSpecializationForParam(IRInst* specializeInst, IRInst* genericParam)
    {
        // Get base generic that's being specialized.
        auto genericType = as<IRGeneric>(as<IRSpecialize>(specializeInst)->getBase());
        SLANG_ASSERT(genericType);
        
        // Find the index of genericParam in the base generic.
        int paramIndex = -1;
        int currentIndex = 0;
        for (auto param : genericType->getParams())
        {
            if (param == genericParam)
                paramIndex = currentIndex;
            currentIndex ++;
        }

        SLANG_ASSERT(paramIndex >= 0);

        // Return the corresponding operand in the specialization inst.
        return specializeInst->getOperand(1 + paramIndex);
    }

    IRInst* emitFieldAccessor(IRBuilder* builder, IRInst* baseInst, IRStructKey* key)
    {
        IRInst* pairType = nullptr;
        if (auto basePtrType = as<IRPtrTypeBase>(baseInst->getDataType()))
        {
            auto baseTypeInfo = lowerDiffPairType(builder, basePtrType->getValueType());

            // TODO(sai): Not sure at the moment how to handle diff-bottom pointer types,
            // especially since we probably don't need diff bottom anymore.
            // 
            SLANG_ASSERT(!baseTypeInfo.isTrivial);

            pairType = builder->getPtrType(kIROp_PtrType, (IRType*)baseTypeInfo.loweredType);
        }
        else
        {
            auto baseTypeInfo = lowerDiffPairType(builder, baseInst->getDataType());
            if (baseTypeInfo.isTrivial)
            {
                if (key == globalPrimalKey)
                    return baseInst;
                else
                    return builder->getDifferentialBottom();
            }

            pairType = baseTypeInfo.loweredType;
        }

        if (auto basePairStructType = as<IRStructType>(pairType))
        {
            return as<IRFieldExtract>(builder->emitFieldExtract(
                    findField(basePairStructType, key)->getFieldType(),
                    baseInst,
                    key
                ));
        }
        else if (auto ptrType = as<IRPtrTypeBase>(pairType))
        {
            if (auto ptrInnerSpecializedType = as<IRSpecialize>(ptrType->getValueType()))
            {
                auto genericType = findInnerMostGenericReturnVal(as<IRGeneric>(ptrInnerSpecializedType->getBase()));
                if (auto genericBasePairStructType = as<IRStructType>(genericType))
                {
                    return as<IRFieldAddress>(builder->emitFieldAddress(
                        builder->getPtrType((IRType*)
                            findSpecializationForParam(
                                ptrInnerSpecializedType,
                                findField(ptrInnerSpecializedType, key)->getFieldType())),
                        baseInst,
                        key
                    ));
                }
            }
            else if (auto ptrBaseStructType = as<IRStructType>(ptrType->getValueType()))
            {
                return as<IRFieldAddress>(builder->emitFieldAddress(
                    builder->getPtrType((IRType*)
                            findField(ptrBaseStructType, key)->getFieldType()),
                    baseInst,
                    key));
            }
        }
        else if (auto specializedType = as<IRSpecialize>(pairType))
        {
            // TODO: Stopped here -> The type being emitted is incorrect. don't emit the generic's
            // type, emit the specialization type.
            // 
            auto genericType = findInnerMostGenericReturnVal(as<IRGeneric>(specializedType->getBase()));
            if (auto genericBasePairStructType = as<IRStructType>(genericType))
            {
                return as<IRFieldExtract>(builder->emitFieldExtract(
                    (IRType*)findSpecializationForParam(
                        specializedType,
                        findField(genericBasePairStructType, key)->getFieldType()),
                    baseInst,
                    key
                ));
            }
            else if (auto genericPtrType = as<IRPtrTypeBase>(genericType))
            {
                if (auto genericPairStructType = as<IRStructType>(genericPtrType->getValueType()))
                {
                    return as<IRFieldAddress>(builder->emitFieldAddress(
                            builder->getPtrType((IRType*)
                                findSpecializationForParam(
                                    specializedType,
                                    findField(genericPairStructType, key)->getFieldType())),
                            baseInst,
                            key
                        ));
                }
            }
        }
        else
        {
            SLANG_UNEXPECTED("Unrecognized field. Cannot emit field accessor");
        }
        return nullptr;
    }

    IRInst* emitPrimalFieldAccess(IRBuilder* builder, IRInst* baseInst)
    {
        return emitFieldAccessor(builder, baseInst, this->globalPrimalKey);
    }

    IRInst* emitDiffFieldAccess(IRBuilder* builder, IRInst* baseInst)
    {
        return emitFieldAccessor(builder, baseInst, this->globalDiffKey);
    }

    IRStructKey* _getOrCreateDiffStructKey()
    {
        if (!this->globalDiffKey)
        {
            IRBuilder builder(sharedContext->sharedBuilder);
            // Insert directly at top level (skip any generic scopes etc.)
            builder.setInsertInto(sharedContext->moduleInst);

            this->globalDiffKey = builder.createStructKey();
            builder.addNameHintDecoration(this->globalDiffKey , UnownedTerminatedStringSlice("differential"));
        }

        return this->globalDiffKey;
    }

    IRStructKey* _getOrCreatePrimalStructKey()
    {
        if (!this->globalPrimalKey)
        {
            // Insert directly at top level (skip any generic scopes etc.)
            IRBuilder builder(sharedContext->sharedBuilder);
            builder.setInsertInto(sharedContext->moduleInst);

            this->globalPrimalKey = builder.createStructKey();
            builder.addNameHintDecoration(this->globalPrimalKey , UnownedTerminatedStringSlice("primal"));
        }

        return this->globalPrimalKey;
    }

    IRInst* _createDiffPairType(IRType* origBaseType, IRType* diffType)
    {
        switch (origBaseType->getOp())
        {
        case kIROp_lookup_interface_method:
        case kIROp_Specialize:
        case kIROp_Param:
            return nullptr;
        default:
            break;
        }
        if (diffType->getOp() != kIROp_DifferentialBottomType)
        {
            IRBuilder builder(sharedContext->sharedBuilder);
            builder.setInsertBefore(diffType);

            auto pairStructType = builder.createStructType();
            builder.createStructField(pairStructType, _getOrCreatePrimalStructKey(), origBaseType);
            builder.createStructField(pairStructType, _getOrCreateDiffStructKey(), (IRType*)diffType);
            return pairStructType;
        }
        return origBaseType;
    }

    struct LoweredPairTypeInfo
    {
        IRInst* loweredType;
        bool isTrivial;
    };

    IRInst* getDiffTypeFromPairType(IRBuilder* builder, IRDifferentialPairType* type)
    {
        auto witnessTable = type->getWitness();
        return _lookupWitness(builder, witnessTable, sharedContext->differentialAssocTypeStructKey);
    }

    IRInst* getDiffTypeWitnessFromPairType(IRBuilder* builder, IRDifferentialPairType* type)
    {
        auto witnessTable = type->getWitness();
        return _lookupWitness(builder, witnessTable, sharedContext->differentialAssocTypeWitnessStructKey);
    }

    LoweredPairTypeInfo lowerDiffPairType(IRBuilder* builder, IRType* originalPairType)
    {
        LoweredPairTypeInfo result = {};
        
        if (pairTypeCache.TryGetValue(originalPairType, result))
            return result;
        auto pairType = as<IRDifferentialPairType>(originalPairType);
        if (!pairType)
        {
            result.isTrivial = true;
            result.loweredType = originalPairType;
            return result;
        }
        auto primalType = pairType->getValueType();
        if (as<IRParam>(primalType))
        {
            result.isTrivial = false;
            result.loweredType = nullptr;
            return result;
        }

        auto diffType = getDiffTypeFromPairType(builder, pairType);
        if (!diffType)
            return result;
        result.loweredType = _createDiffPairType(pairType->getValueType(), (IRType*)diffType);
        result.isTrivial = (diffType->getOp() == kIROp_DifferentialBottomType);
        pairTypeCache.Add(originalPairType, result);

        return result;
    }

    Dictionary<IRInst*, LoweredPairTypeInfo> pairTypeCache;

    IRStructKey* globalPrimalKey = nullptr;

    IRStructKey* globalDiffKey = nullptr;

    IRInst* genericDiffPairType = nullptr;

    List<IRInst*> generatedTypeList;

    AutoDiffSharedContext* sharedContext = nullptr;
};

struct JVPTranscriber
{

    // Stores the mapping of arbitrary 'R-value' instructions to instructions that represent
    // their differential values.
    Dictionary<IRInst*, IRInst*>            instMapD;

    // Set of insts currently being transcribed. Used to avoid infinite loops.
    HashSet<IRInst*>                        instsInProgress;

    // Cloning environment to hold mapping from old to new copies for the primal
    // instructions.
    IRCloneEnv                              cloneEnv;

    // Diagnostic sink for error messages.
    DiagnosticSink*                         sink;

    // Type conformance information.
    AutoDiffSharedContext*                  autoDiffSharedContext;

    // Builder to help with creating and accessing the 'DifferentiablePair<T>' struct
    DifferentialPairTypeBuilder*            pairBuilder;

    DifferentiableTypeConformanceContext    differentiableTypeConformanceContext;

    List<InstPair>                          followUpFunctionsToTranscribe;

    SharedIRBuilder* sharedBuilder;
    // Witness table that `DifferentialBottom:IDifferential`.
    IRWitnessTable* differentialBottomWitness = nullptr;
    Dictionary<InstPair, IRInst*> differentialPairTypes;

    JVPTranscriber(AutoDiffSharedContext* shared, SharedIRBuilder* inSharedBuilder)
        : differentiableTypeConformanceContext(shared), sharedBuilder(inSharedBuilder)
    {
        
    }

    DiagnosticSink* getSink()
    {
        SLANG_ASSERT(sink);
        return sink;
    }

    void mapDifferentialInst(IRInst* origInst, IRInst* diffInst)
    {
        if (hasDifferentialInst(origInst))
        {
            if (lookupDiffInst(origInst) != diffInst)
            {
                SLANG_UNEXPECTED("Inconsistent differential mappings");
            }
        }
        else
        {
            instMapD.Add(origInst, diffInst);
        }
    }

    void mapPrimalInst(IRInst* origInst, IRInst* primalInst)
    {
        if (cloneEnv.mapOldValToNew.ContainsKey(origInst) && cloneEnv.mapOldValToNew[origInst] != primalInst)
        {
            getSink()->diagnose(origInst->sourceLoc,
                Diagnostics::internalCompilerError,
                "inconsistent primal instruction for original");
        }
        else
        {
            cloneEnv.mapOldValToNew[origInst] = primalInst;
        }
    }

    IRInst* lookupDiffInst(IRInst* origInst)
    {
        return instMapD[origInst];
    }

    IRInst* lookupDiffInst(IRInst* origInst, IRInst* defaultInst)
    {
        return (hasDifferentialInst(origInst)) ? instMapD[origInst] : defaultInst;
    }

    bool hasDifferentialInst(IRInst* origInst)
    {
        return instMapD.ContainsKey(origInst);
    }

    IRInst* lookupPrimalInst(IRInst* origInst)
    {
        return cloneEnv.mapOldValToNew[origInst];
    }

    IRInst* lookupPrimalInst(IRInst* origInst, IRInst* defaultInst)
    {
        return (hasPrimalInst(origInst)) ? lookupPrimalInst(origInst) : defaultInst;
    }

    bool hasPrimalInst(IRInst* origInst)
    {
        return cloneEnv.mapOldValToNew.ContainsKey(origInst);
    }
    
    IRInst* findOrTranscribeDiffInst(IRBuilder* builder, IRInst* origInst)
    {
        if (!hasDifferentialInst(origInst))
        {
            transcribe(builder, origInst);
            SLANG_ASSERT(hasDifferentialInst(origInst));
        }

        return lookupDiffInst(origInst);
    }

    IRInst* findOrTranscribePrimalInst(IRBuilder* builder, IRInst* origInst)
    {
        if (!hasPrimalInst(origInst))
        {
            transcribe(builder, origInst);
            SLANG_ASSERT(hasPrimalInst(origInst));
        }

        return lookupPrimalInst(origInst);
    }

    IRFuncType* differentiateFunctionType(IRBuilder* builder, IRFuncType* funcType)
    {
        List<IRType*> newParameterTypes;
        IRType* diffReturnType;

        for (UIndex i = 0; i < funcType->getParamCount(); i++)
        {
            auto origType = funcType->getParamType(i);
            origType = (IRType*) lookupPrimalInst(origType, origType);
            if (auto diffPairType = tryGetDiffPairType(builder, origType))
                newParameterTypes.add(diffPairType);
            else
                newParameterTypes.add(origType);
        }

        // Transcribe return type to a pair.
        // This will be void if the primal return type is non-differentiable.
        //
        auto origResultType = (IRType*) lookupPrimalInst(funcType->getResultType(), funcType->getResultType());
        if (auto returnPairType = tryGetDiffPairType(builder, origResultType))
            diffReturnType = returnPairType;
        else
            diffReturnType = builder->getVoidType();

        return builder->getFuncType(newParameterTypes, diffReturnType);
    }

    IRWitnessTable* getDifferentialBottomWitness()
    {
        IRBuilder builder(sharedBuilder);
        builder.setInsertInto(sharedBuilder->getModule()->getModuleInst());
        auto result =
            as<IRWitnessTable>(differentiableTypeConformanceContext.lookUpConformanceForType(
                builder.getDifferentialBottomType()));
        SLANG_ASSERT(result);
        return result;
    }

    // Get or construct `:IDifferentiable` conformance for a DifferentiablePair.
    IRWitnessTable* getDifferentialPairWitness(IRInst* inDiffPairType)
    {
        IRBuilder builder(sharedBuilder);
        builder.setInsertInto(inDiffPairType->parent);
        auto diffPairType = as<IRDifferentialPairType>(inDiffPairType);
        SLANG_ASSERT(diffPairType);

        auto table = builder.createWitnessTable(autoDiffSharedContext->differentiableInterfaceType, diffPairType);

        // Differentiate the pair type to get it's differential (which is itself a pair)
        auto diffDiffPairType = differentiateType(&builder, diffPairType);

        // And place it in the synthesized witness table.
        builder.createWitnessTableEntry(table, autoDiffSharedContext->differentialAssocTypeStructKey, diffDiffPairType);
        // Omit the method synthesis here, since we can just intercept those directly at `getXXMethodForType`.

        // Record this in the context for future lookups
        differentiableTypeConformanceContext.differentiableWitnessDictionary[diffPairType] = table;

        return table;
    }

    IRType* getOrCreateDiffPairType(IRInst* primalType, IRInst* witness)
    {
        IRBuilder builder(sharedBuilder);
        builder.setInsertInto(primalType->parent);
        return builder.getDifferentialPairType(
            (IRType*)primalType,
            witness);
    }

    IRType* getOrCreateDiffPairType(IRInst* primalType)
    {
        IRBuilder builder(sharedBuilder);
        builder.setInsertInto(primalType->parent);
        auto witness = as<IRWitnessTable>(
            differentiableTypeConformanceContext.lookUpConformanceForType((IRType*)primalType));

        if (!witness)
        {
            if (auto primalPairType = as<IRDifferentialPairType>(primalType))
            {
                witness = getDifferentialPairWitness(primalPairType);
            }
            else
            {
                witness = getDifferentialBottomWitness();
            }
        }

        return builder.getDifferentialPairType(
            (IRType*)primalType,
            witness);
    }

    IRType* differentiateType(IRBuilder* builder, IRType* origType)
    {
        IRInst* diffType = nullptr;
        if (!instMapD.TryGetValue(origType, diffType))
        {
            diffType = _differentiateTypeImpl(builder, origType);
            instMapD[origType] = diffType;
        }
        return (IRType*)diffType;
    }

    IRType* _differentiateTypeImpl(IRBuilder* builder, IRType* origType)
    {
        if (auto ptrType = as<IRPtrTypeBase>(origType))
            return builder->getPtrType(
                origType->getOp(),
                differentiateType(builder, ptrType->getValueType()));

        // If there is an explicit primal version of this type in the local scope, load that
        // otherwise use the original type. 
        //
        IRInst* primalType = lookupPrimalInst(origType, origType);
        
        // Special case certain compound types (PtrType, FuncType, etc..)
        // otherwise try to lookup a differential definition for the given type.
        // If one does not exist, then we assume it's not differentiable.
        // 
        switch (primalType->getOp())
        {
        case kIROp_Param:
            if (as<IRTypeType>(primalType->getDataType()))
                return (IRType*)(differentiableTypeConformanceContext.getDifferentialForType(
                    builder,
                    (IRType*)primalType));
            else if (as<IRWitnessTableType>(primalType->getDataType()))
                return (IRType*)primalType;
        
        case kIROp_ArrayType:
            {
                auto primalArrayType = as<IRArrayType>(primalType);
                if (auto diffElementType = differentiateType(builder, primalArrayType->getElementType()))
                    return builder->getArrayType(
                        diffElementType,
                        primalArrayType->getElementCount());
                else
                    return nullptr;
            }

        case kIROp_DifferentialPairType:
            {
                auto primalPairType = as<IRDifferentialPairType>(primalType);
                return getOrCreateDiffPairType(
                    pairBuilder->getDiffTypeFromPairType(builder, primalPairType),
                    pairBuilder->getDiffTypeWitnessFromPairType(builder, primalPairType));
            }
        
        case kIROp_FuncType:
            return differentiateFunctionType(builder, as<IRFuncType>(primalType));

        case kIROp_OutType:
            if (auto diffValueType = differentiateType(builder, as<IROutType>(primalType)->getValueType()))
                return builder->getOutType(diffValueType);
            else   
                return nullptr;

        case kIROp_InOutType:
            if (auto diffValueType = differentiateType(builder, as<IRInOutType>(primalType)->getValueType()))
                return builder->getInOutType(diffValueType);
            else
                return nullptr;

        case kIROp_TupleType:
            {
                auto tupleType = as<IRTupleType>(primalType);
                List<IRType*> diffTypeList;
                // TODO: what if we have type parameters here?
                for (UIndex ii = 0; ii < tupleType->getOperandCount(); ii++)
                    diffTypeList.add(
                        differentiateType(builder, (IRType*)tupleType->getOperand(ii)));

                return builder->getTupleType(diffTypeList);
            }

        default:
            return (IRType*)(differentiableTypeConformanceContext.getDifferentialForType(builder, (IRType*)primalType));
        }
    }

    IRType* tryGetDiffPairType(IRBuilder* builder, IRType* primalType)
    {
        // If this is a PtrType (out, inout, etc..), then create diff pair from
        // value type and re-apply the appropropriate PtrType wrapper.
        // 
        if (auto origPtrType = as<IRPtrTypeBase>(primalType))
        {   
            if (auto diffPairValueType = tryGetDiffPairType(builder, origPtrType->getValueType()))
                return builder->getPtrType(primalType->getOp(), diffPairValueType);
            else 
                return nullptr;
        }
        auto diffType = differentiateType(builder, primalType);
        if (diffType)
            return (IRType*)getOrCreateDiffPairType(primalType);
        return nullptr;
    }

    InstPair transcribeParam(IRBuilder* builder, IRParam* origParam)
    {
        auto primalDataType = lookupPrimalInst(origParam->getDataType(), origParam->getDataType());
        // Do not differentiate generic type (and witness table) parameters
        if (as<IRTypeType>(primalDataType) || as<IRWitnessTableType>(primalDataType))
        {
            return InstPair(
                cloneInst(&cloneEnv, builder, origParam),
                nullptr);    
        }

        // Is this param a phi node or a function parameter?
        auto func = as<IRGlobalValueWithCode>(origParam->getParent()->getParent());
        bool isFuncParam = (func && origParam->getParent() == func->getFirstBlock());
        if (isFuncParam)
        {
            if (auto diffPairType = tryGetDiffPairType(builder, (IRType*)primalDataType))
            {
                IRInst* diffPairParam = builder->emitParam(diffPairType);

                auto diffPairVarName = makeDiffPairName(origParam);
                if (diffPairVarName.getLength() > 0)
                    builder->addNameHintDecoration(diffPairParam, diffPairVarName.getUnownedSlice());

                SLANG_ASSERT(diffPairParam);
            
                if (auto pairType = as<IRDifferentialPairType>(diffPairType))
                {
                    return InstPair(
                        builder->emitDifferentialPairGetPrimal(diffPairParam),
                        builder->emitDifferentialPairGetDifferential(
                            (IRType*)pairBuilder->getDiffTypeFromPairType(builder, pairType),
                            diffPairParam));
                }
                else if (auto pairPtrType = as<IRPtrTypeBase>(diffPairType))
                {
                    auto ptrInnerPairType = as<IRDifferentialPairType>(pairPtrType->getValueType());

                    return InstPair(
                        builder->emitDifferentialPairAddressPrimal(diffPairParam),
                        builder->emitDifferentialPairAddressDifferential(
                            builder->getPtrType(
                                kIROp_PtrType,
                                (IRType*)pairBuilder->getDiffTypeFromPairType(builder, ptrInnerPairType)),
                            diffPairParam));
                }
            }

            return InstPair(
                    cloneInst(&cloneEnv, builder, origParam),
                    nullptr);
        }
        else
        {
            auto primal = cloneInst(&cloneEnv, builder, origParam);
            IRInst* diff = nullptr;
            if (IRType* diffType = differentiateType(builder, (IRType*)primalDataType))
            {
                diff = builder->emitParam(diffType);
            }
            return InstPair(primal, diff);
        }
        
    }

    // Returns "d<var-name>" to use as a name hint for variables and parameters.
    // If no primal name is available, returns a blank string.
    // 
    String getJVPVarName(IRInst* origVar)
    {
        if (auto namehintDecoration = origVar->findDecoration<IRNameHintDecoration>())
        {
            return ("d" + String(namehintDecoration->getName()));
        }

        return String("");
    }

    // Returns "dp<var-name>" to use as a name hint for parameters.
    // If no primal name is available, returns a blank string.
    // 
    String makeDiffPairName(IRInst* origVar)
    {
        if (auto namehintDecoration = origVar->findDecoration<IRNameHintDecoration>())
        {
            return ("dp" + String(namehintDecoration->getName()));
        }

        return String("");
    }

    InstPair transcribeVar(IRBuilder* builder, IRVar* origVar)
    {
        if (IRType* diffType = differentiateType(builder, origVar->getDataType()->getValueType()))
        {
            IRVar* diffVar = builder->emitVar(diffType);
            SLANG_ASSERT(diffVar);

            auto diffNameHint = getJVPVarName(origVar);
            if (diffNameHint.getLength() > 0)
                builder->addNameHintDecoration(diffVar, diffNameHint.getUnownedSlice());

            return InstPair(cloneInst(&cloneEnv, builder, origVar), diffVar);
        }

        return InstPair(cloneInst(&cloneEnv, builder, origVar), nullptr);
    }

    InstPair transcribeBinaryArith(IRBuilder* builder, IRInst* origArith)
    {
        SLANG_ASSERT(origArith->getOperandCount() == 2);

        IRInst* primalArith = cloneInst(&cloneEnv, builder, origArith);
        
        auto origLeft = origArith->getOperand(0);
        auto origRight = origArith->getOperand(1);

        auto primalLeft = findOrTranscribePrimalInst(builder, origLeft);
        auto primalRight = findOrTranscribePrimalInst(builder, origRight);
    
        auto diffLeft = findOrTranscribeDiffInst(builder, origLeft);
        auto diffRight = findOrTranscribeDiffInst(builder, origRight);


        if (diffLeft || diffRight)
        {
            diffLeft = diffLeft ? diffLeft : getDifferentialZeroOfType(builder, primalLeft->getDataType());
            diffRight = diffRight ? diffRight : getDifferentialZeroOfType(builder, primalRight->getDataType());

            auto resultType = primalArith->getDataType();
            switch(origArith->getOp())
            {
            case kIROp_Add:
                return InstPair(primalArith, builder->emitAdd(resultType, diffLeft, diffRight));
            case kIROp_Mul:
                return InstPair(primalArith, builder->emitAdd(resultType,
                    builder->emitMul(resultType, diffLeft, primalRight),
                    builder->emitMul(resultType, primalLeft, diffRight)));
            case kIROp_Sub:
                return InstPair(primalArith, builder->emitSub(resultType, diffLeft, diffRight));
            case kIROp_Div:
                return InstPair(primalArith, builder->emitDiv(resultType, 
                    builder->emitSub(
                        resultType,
                        builder->emitMul(resultType, diffLeft, primalRight),
                        builder->emitMul(resultType, primalLeft, diffRight)),
                    builder->emitMul(
                        primalRight->getDataType(), primalRight, primalRight
                    )));
            default:
                getSink()->diagnose(origArith->sourceLoc,
                    Diagnostics::unimplemented,
                    "this arithmetic instruction cannot be differentiated");
            }
        }

        return InstPair(primalArith, nullptr);
    }

    
    InstPair transcribeBinaryLogic(IRBuilder* builder, IRInst* origLogic)
    {
        SLANG_ASSERT(origLogic->getOperandCount() == 2);

        // TODO: Check other boolean cases.
        if (as<IRBoolType>(origLogic->getDataType()))
        {
            // Boolean operations are not differentiable. For the linearization
            // pass, we do not need to do anything but copy them over to the ne
            // function.
            auto primalLogic = cloneInst(&cloneEnv, builder, origLogic);
            return InstPair(primalLogic, nullptr);
        }
        
        SLANG_UNEXPECTED("Logical operation with non-boolean result");
    }

    InstPair transcribeLoad(IRBuilder* builder, IRLoad* origLoad)
    {
        auto origPtr = origLoad->getPtr();
        auto primalPtr = lookupPrimalInst(origPtr, nullptr);
        auto primalPtrValueType = as<IRPtrTypeBase>(primalPtr->getFullType())->getValueType();

        if (auto diffPairType = as<IRDifferentialPairType>(primalPtrValueType))
        {
            // Special case load from an `out` param, which will not have corresponding `diff` and
            // `primal` insts yet.
            
            auto load = builder->emitLoad(primalPtr);
            auto primalElement = builder->emitDifferentialPairGetPrimal(load);
            auto diffElement = builder->emitDifferentialPairGetDifferential(
                (IRType*)pairBuilder->getDiffTypeFromPairType(builder, diffPairType), load);
            return InstPair(primalElement, diffElement);
        }

        auto primalLoad = cloneInst(&cloneEnv, builder, origLoad);
        IRInst* diffLoad = nullptr;
        if (auto diffPtr = lookupDiffInst(origPtr, nullptr))
        {
            // Default case, we're loading from a known differential inst.
            diffLoad = as<IRLoad>(builder->emitLoad(diffPtr));
        } 
        return InstPair(primalLoad, diffLoad);
    }

    InstPair transcribeStore(IRBuilder* builder, IRStore* origStore)
    {
        IRInst* origStoreLocation = origStore->getPtr();
        IRInst* origStoreVal = origStore->getVal();
        auto primalStoreLocation = lookupPrimalInst(origStoreLocation, nullptr);
        auto diffStoreLocation = lookupDiffInst(origStoreLocation, nullptr);
        auto primalStoreVal = lookupPrimalInst(origStoreVal, nullptr);
        auto diffStoreVal = lookupDiffInst(origStoreVal, nullptr);

        if (!diffStoreLocation)
        {
            auto primalLocationPtrType = as<IRPtrTypeBase>(primalStoreLocation->getDataType());
            if (auto diffPairType = as<IRDifferentialPairType>(primalLocationPtrType->getValueType()))
            {
                auto valToStore = builder->emitMakeDifferentialPair(diffPairType, primalStoreVal, diffStoreVal);
                auto store = builder->emitStore(primalStoreLocation, valToStore);
                return InstPair(store, nullptr);
            }
        }

        auto primalStore = cloneInst(&cloneEnv, builder, origStore);

        IRInst* diffStore = nullptr;

        // If the stored value has a differential version, 
        // emit a store instruction for the differential parameter.
        // Otherwise, emit nothing since there's nothing to load.
        // 
        if (diffStoreLocation && diffStoreVal)
        {
            // Default case, storing the entire type (and not a member)
            diffStore = as<IRStore>(
                builder->emitStore(diffStoreLocation, diffStoreVal));
            
            return InstPair(primalStore, diffStore);
        }

        return InstPair(primalStore, nullptr);
    }

    InstPair transcribeReturn(IRBuilder* builder, IRReturn* origReturn)
    {
        IRInst* origReturnVal = origReturn->getVal();

        auto returnDataType = (IRType*) lookupPrimalInst(origReturnVal->getDataType(), origReturnVal->getDataType());
        if (as<IRFunc>(origReturnVal) || as<IRGeneric>(origReturnVal) || as<IRStructType>(origReturnVal) || as<IRFuncType>(origReturnVal))
        {
            // If the return value is itself a function, generic or a struct then this
            // is likely to be a generic scope. In this case, we lookup the differential
            // and return that.
            IRInst* primalReturnVal = findOrTranscribePrimalInst(builder, origReturnVal);
            IRInst* diffReturnVal = findOrTranscribeDiffInst(builder, origReturnVal);
            
            // Neither of these should be nullptr.
            SLANG_RELEASE_ASSERT(primalReturnVal && diffReturnVal);
            IRReturn* diffReturn = as<IRReturn>(builder->emitReturn(diffReturnVal));

            return InstPair(diffReturn, diffReturn);
        }
        else if (auto pairType = tryGetDiffPairType(builder, returnDataType))
        {   
            IRInst* primalReturnVal = findOrTranscribePrimalInst(builder, origReturnVal);
            IRInst* diffReturnVal = findOrTranscribeDiffInst(builder, origReturnVal);
            if(!diffReturnVal)
                diffReturnVal = getDifferentialZeroOfType(builder, returnDataType);

            // If the pair type can be formed, this must be non-null.
            SLANG_RELEASE_ASSERT(diffReturnVal);

            auto diffPair = builder->emitMakeDifferentialPair(pairType, primalReturnVal, diffReturnVal);
            IRReturn* pairReturn = as<IRReturn>(builder->emitReturn(diffPair));
            return InstPair(pairReturn, pairReturn);
        }
        else
        {
            // If the return type is not differentiable, emit the primal value only.
            IRInst* primalReturnVal = findOrTranscribePrimalInst(builder, origReturnVal);

            IRInst* primalReturn = builder->emitReturn(primalReturnVal);
            return InstPair(primalReturn, nullptr);
            
        }
    }

    // Since int/float literals are sometimes nested inside an IRConstructor
    // instruction, we check to make sure that the nested instr is a constant
    // and then return nullptr. Literals do not need to be differentiated.
    //
    InstPair transcribeConstruct(IRBuilder* builder, IRInst* origConstruct)
    {   
        IRInst* primalConstruct = cloneInst(&cloneEnv, builder, origConstruct);
        
        // Check if the output type can be differentiated. If it cannot be 
        // differentiated, don't differentiate the inst
        // 
        auto primalConstructType = (IRType*) lookupPrimalInst(origConstruct->getDataType(), origConstruct->getDataType());
        if (auto diffConstructType = differentiateType(builder, primalConstructType))
        {
            UCount operandCount = origConstruct->getOperandCount();

            List<IRInst*> diffOperands;
            for (UIndex ii = 0; ii < operandCount; ii++)
            {
                // If the operand has a differential version, replace the original with
                // the differential. Otherwise, use a zero.
                // 
                if (auto diffInst = lookupDiffInst(origConstruct->getOperand(ii), nullptr))
                    diffOperands.add(diffInst);
                else 
                {
                    auto operandDataType = origConstruct->getOperand(ii)->getDataType();
                    operandDataType = (IRType*) lookupPrimalInst(operandDataType, operandDataType);
                    diffOperands.add(getDifferentialZeroOfType(builder, operandDataType));
                }
            }
            
            return InstPair(
                primalConstruct, 
                builder->emitIntrinsicInst(
                    diffConstructType,
                    origConstruct->getOp(),
                    operandCount,
                    diffOperands.getBuffer()));
        }
        else
        {
            return InstPair(primalConstruct, nullptr);
        }
    }

    // Differentiating a call instruction here is primarily about generating
    // an appropriate call list based on whichever parameters have differentials 
    // in the current transcription context.
    // 
    InstPair transcribeCall(IRBuilder* builder, IRCall* origCall)
    {   
        
        IRInst* origCallee = origCall->getCallee();

        if (!origCallee)
        {
            // Note that this can only happen if the callee is a result
            // of a higher-order operation. For now, we assume that we cannot
            // differentiate such calls safely.
            // TODO(sai): Should probably get checked in the front-end.
            //
            getSink()->diagnose(origCall->sourceLoc,
                Diagnostics::internalCompilerError,
                "attempting to differentiate unresolved callee");
            
            return InstPair(nullptr, nullptr);
        }

        // Since concrete functions are globals, the primal callee is the same
        // as the original callee.
        //
        auto primalCallee = origCallee;

        IRInst* diffCallee = nullptr;

        if (auto derivativeReferenceDecor = primalCallee->findDecoration<IRForwardDerivativeDecoration>())
        {
            // If the user has already provided an differentiated implementation, use that.
            diffCallee = derivativeReferenceDecor->getForwardDerivativeFunc();
        }
        else if (primalCallee->findDecoration<IRForwardDifferentiableDecoration>())
        {
            // If the function is marked for auto-diff, push a `differentiate` inst for a follow up pass
            // to generate the implementation.
            diffCallee = builder->emitForwardDifferentiateInst(
                differentiateFunctionType(builder, as<IRFuncType>(primalCallee->getFullType())),
                primalCallee);
        }
        else
        {
            // The callee is non differentiable, just return primal value with null diff value.
            IRInst* primalCall = cloneInst(&cloneEnv, builder, origCall);
            return InstPair(primalCall, nullptr);
        }

        List<IRInst*> args;
        // Go over the parameter list and create pairs for each input (if required)
        for (UIndex ii = 0; ii < origCall->getArgCount(); ii++)
        {
            auto origArg = origCall->getArg(ii);
            auto primalArg = findOrTranscribePrimalInst(builder, origArg);
            SLANG_ASSERT(primalArg);

            auto primalType = primalArg->getDataType();
            auto diffArg = findOrTranscribeDiffInst(builder, origArg);

            if (!diffArg)
                diffArg = getDifferentialZeroOfType(builder, primalType);

            if (auto pairType = tryGetDiffPairType(builder, primalType))
            {
                // If a pair type can be formed, this must be non-null.
                SLANG_RELEASE_ASSERT(diffArg);
                auto diffPair = builder->emitMakeDifferentialPair(pairType, primalArg, diffArg);
                args.add(diffPair);
            }
            else
            {
                // Add original/primal argument.
                args.add(primalArg);
            }
        }
        
        IRType* diffReturnType = nullptr;
        diffReturnType = tryGetDiffPairType(builder, origCall->getFullType());

        if (!diffReturnType)
        {
            SLANG_RELEASE_ASSERT(origCall->getFullType()->getOp() == kIROp_VoidType);
            diffReturnType = builder->getVoidType();
        }

        auto callInst = builder->emitCallInst(
            diffReturnType,
            diffCallee,
            args);

        if (diffReturnType->getOp() != kIROp_VoidType)
        {
            IRInst* primalResultValue = builder->emitDifferentialPairGetPrimal(callInst);
            auto diffType = differentiateType(builder, origCall->getFullType());
            IRInst* diffResultValue = builder->emitDifferentialPairGetDifferential(diffType, callInst);
            return InstPair(primalResultValue, diffResultValue);
        }
        else
        {
            // Return the inst itself if the return value is void.
            // This is fine since these values should never actually be used anywhere.
            // 
            return InstPair(callInst, callInst);
        }
    }

    InstPair transcribeSwizzle(IRBuilder* builder, IRSwizzle* origSwizzle)
    {
        IRInst* primalSwizzle = cloneInst(&cloneEnv, builder, origSwizzle);

        if (auto diffBase = lookupDiffInst(origSwizzle->getBase(), nullptr))
        {
            List<IRInst*> swizzleIndices;
            for (UIndex ii = 0; ii < origSwizzle->getElementCount(); ii++)
                swizzleIndices.add(origSwizzle->getElementIndex(ii));
            
            return InstPair(
                primalSwizzle,
                builder->emitSwizzle(
                    differentiateType(builder, primalSwizzle->getDataType()),
                    diffBase,
                    origSwizzle->getElementCount(),
                    swizzleIndices.getBuffer()));
        }

        return InstPair(primalSwizzle, nullptr);
    }

    InstPair transcribeByPassthrough(IRBuilder* builder, IRInst* origInst)
    {
        IRInst* primalInst = cloneInst(&cloneEnv, builder, origInst);

        UCount operandCount = origInst->getOperandCount();

        List<IRInst*> diffOperands;
        for (UIndex ii = 0; ii < operandCount; ii++)
        {
            // If the operand has a differential version, replace the original with the 
            // differential.
            // Otherwise, abandon the differentiation attempt and assume that origInst 
            // cannot (or does not need to) be differentiated.
            // 
            if (auto diffInst = lookupDiffInst(origInst->getOperand(ii), nullptr))
                diffOperands.add(diffInst);
            else
                return InstPair(primalInst, nullptr);
        }
        
        return InstPair(
            primalInst, 
            builder->emitIntrinsicInst(
                differentiateType(builder, primalInst->getDataType()),
                origInst->getOp(),
                operandCount,
                diffOperands.getBuffer()));
    }

    InstPair transcribeControlFlow(IRBuilder* builder, IRInst* origInst)
    {
        switch(origInst->getOp())
        {
            case kIROp_unconditionalBranch:
            case kIROp_loop:
                auto origBranch = as<IRUnconditionalBranch>(origInst);

                // Grab the differentials for any phi nodes.
                List<IRInst*> newArgs;
                for (UIndex ii = 0; ii < origBranch->getArgCount(); ii++)
                {
                    auto origArg = origBranch->getArg(ii);
                    auto primalArg = lookupPrimalInst(origArg);
                    newArgs.add(primalArg);

                    if (differentiateType(builder, primalArg->getDataType()))
                    {
                        auto diffArg = lookupDiffInst(origArg, nullptr);
                        if (diffArg)
                            newArgs.add(diffArg);
                    }
                }

                IRInst* diffBranch = nullptr;
                if (auto diffBlock = findOrTranscribeDiffInst(builder, origBranch->getTargetBlock()))
                {
                    if (auto origLoop = as<IRLoop>(origInst))
                    {
                        auto breakBlock = findOrTranscribeDiffInst(builder, origLoop->getBreakBlock());
                        auto continueBlock = findOrTranscribeDiffInst(builder, origLoop->getContinueBlock());
                        List<IRInst*> operands;
                        operands.add(breakBlock);
                        operands.add(continueBlock);
                        operands.addRange(newArgs);
                        diffBranch = builder->emitIntrinsicInst(
                            nullptr,
                            kIROp_loop,
                            operands.getCount(),
                            operands.getBuffer());
                    }
                    else
                    {
                        diffBranch = builder->emitBranch(
                            as<IRBlock>(diffBlock),
                            newArgs.getCount(),
                            newArgs.getBuffer());
                    }
                }

                // For now, every block in the original fn must have a corresponding
                // block to compute *both* primals and derivatives (i.e linearized block)
                SLANG_ASSERT(diffBranch);

                return InstPair(diffBranch, diffBranch);
        }

        getSink()->diagnose(
            origInst->sourceLoc,
            Diagnostics::unimplemented,
            "attempting to differentiate unhandled control flow");

        return InstPair(nullptr, nullptr);
    }

    InstPair transcribeConst(IRBuilder* builder, IRInst* origInst)
    {
        switch(origInst->getOp())
        {
            case kIROp_FloatLit:
                return InstPair(origInst, builder->getFloatValue(origInst->getDataType(), 0.0f));
            case kIROp_VoidLit:
                return InstPair(origInst, origInst);
            case kIROp_IntLit:
                return InstPair(origInst, builder->getIntValue(origInst->getDataType(), 0));
        }

        getSink()->diagnose(
            origInst->sourceLoc,
            Diagnostics::unimplemented,
            "attempting to differentiate unhandled const type");

        return InstPair(nullptr, nullptr);
    }

    InstPair transcribeSpecialize(IRBuilder*, IRSpecialize* origSpecialize)
    {
        // In general, we should not see any specialize insts at this stage.
        // The exceptions are target intrinsics.
        auto genericInnerVal = findInnerMostGenericReturnVal(as<IRGeneric>(origSpecialize->getBase()));
        if (genericInnerVal->findDecoration<IRTargetIntrinsicDecoration>())
        {
            // Look for an IRForwardDerivativeDecoration on the specialize inst.
            // (Normally, this would be on the inner IRFunc, but in this case only the JVP func
            // can be specialized, so we put a decoration on the IRSpecialize)
            //
            if (auto jvpFuncDecoration = origSpecialize->findDecoration<IRForwardDerivativeDecoration>())
            {
                auto jvpFunc = jvpFuncDecoration->getForwardDerivativeFunc();

                // Make sure this isn't itself a specialize .
                SLANG_RELEASE_ASSERT(!as<IRSpecialize>(jvpFunc));

                return InstPair(jvpFunc, jvpFunc);
            }
        }
        else
        {
            getSink()->diagnose(origSpecialize->sourceLoc,
                Diagnostics::unexpected,
                "should not be attempting to differentiate anything specialized here.");
        }

        return InstPair(nullptr, nullptr);
    }

    InstPair transcibeLookupInterfaceMethod(IRBuilder* builder, IRLookupWitnessMethod* origLookup)
    {
        // This is slightly counter-intuitive, but we don't perform any differentiation
        // logic here. We simple clone the original lookup which points to the original function,
        // or the cloned version in case we're inside a generic scope.
        // The differentiation logic is inserted later when this is used in an IRCall.
        // This decision is mostly to maintain a uniform convention of ForwardDifferentiate(Lookup(Table))
        // rather than have Lookup(ForwardDifferentiate(Table))
        // 
        auto diffLookup = cloneInst(&cloneEnv, builder, origLookup);
        return InstPair(diffLookup, diffLookup);
    }

    // In differential computation, the 'default' differential value is always zero.
    // This is a consequence of differential computing being inherently linear. As a 
    // result, it's useful to have a method to generate zero literals of any (arithmetic) type.
    // The current implementation requires that types are defined linearly.
    // 
    IRInst* getDifferentialZeroOfType(IRBuilder* builder, IRType* primalType)
    {
        if (auto diffType = differentiateType(builder, primalType))
        {
            switch (diffType->getOp())
            {
            case kIROp_DifferentialPairType:
                return builder->emitMakeDifferentialPair(
                    diffType,
                    getDifferentialZeroOfType(builder, as<IRDifferentialPairType>(diffType)->getValueType()),
                    getDifferentialZeroOfType(builder, as<IRDifferentialPairType>(diffType)->getValueType()));
            }
            // Since primalType has a corresponding differential type, we can lookup the 
            // definition for zero().
            auto zeroMethod = differentiableTypeConformanceContext.getZeroMethodForType(builder, primalType);
            SLANG_ASSERT(zeroMethod);

            auto emptyArgList = List<IRInst*>();
            return builder->emitCallInst((IRType*)diffType, zeroMethod, emptyArgList);
        }
        else
        {
            if (isScalarIntegerType(primalType))
            {
                return builder->getIntValue(primalType, 0);
            }

            getSink()->diagnose(primalType->sourceLoc,
                Diagnostics::internalCompilerError,
                "could not generate zero value for given type");
            return nullptr;
        }
    }

    InstPair transcribeBlock(IRBuilder* builder, IRBlock* origBlock)
    {
        IRBuilder subBuilder(builder->getSharedBuilder());
        subBuilder.setInsertLoc(builder->getInsertLoc());
        
        IRInst* diffBlock = subBuilder.emitBlock();
        
        // Note: for blocks, we setup the mapping _before_
        // processing the children since we could encounter
        // a lookup while processing the children.
        // 
        mapPrimalInst(origBlock, diffBlock);
        mapDifferentialInst(origBlock, diffBlock);

        subBuilder.setInsertInto(diffBlock);

        // First transcribe every parameter in the block.
        for (auto param = origBlock->getFirstParam(); param; param = param->getNextParam())
            this->transcribe(&subBuilder, param);

        // Then, run through every instruction and use the transcriber to generate the appropriate
        // derivative code.
        //
        for (auto child = origBlock->getFirstOrdinaryInst(); child; child = child->getNextInst())
            this->transcribe(&subBuilder, child);

        return InstPair(diffBlock, diffBlock);
    }

    InstPair transcribeFieldExtract(IRBuilder* builder, IRInst* originalInst)
    {
        SLANG_ASSERT(as<IRFieldExtract>(originalInst) || as<IRFieldAddress>(originalInst));

        IRInst* origBase = originalInst->getOperand(0);
        auto primalBase = findOrTranscribePrimalInst(builder, origBase);
        auto field = originalInst->getOperand(1);
        auto derivativeRefDecor = field->findDecoration<IRDerivativeMemberDecoration>();
        auto primalType = (IRType*)lookupPrimalInst(originalInst->getDataType(), originalInst->getDataType());

        IRInst* primalOperands[] = { primalBase, field };
        IRInst* primalFieldExtract = builder->emitIntrinsicInst(
            primalType,
            originalInst->getOp(),
            2,
            primalOperands);

        if (!derivativeRefDecor)
        {
            return InstPair(primalFieldExtract, nullptr);
        }

        IRInst* diffFieldExtract = nullptr;

        if (auto diffType = differentiateType(builder, primalType))
        {
            if (auto diffBase = findOrTranscribeDiffInst(builder, origBase))
            {
                IRInst* diffOperands[] = { diffBase, derivativeRefDecor->getDerivativeMemberStructKey() };
                diffFieldExtract = builder->emitIntrinsicInst(
                    diffType,
                    originalInst->getOp(),
                    2,
                    diffOperands);
            }
        }
        return InstPair(primalFieldExtract, diffFieldExtract);
    }

    InstPair transcribeGetElement(IRBuilder* builder, IRInst* origGetElementPtr)
    {
        SLANG_ASSERT(as<IRGetElement>(origGetElementPtr) || as<IRGetElementPtr>(origGetElementPtr));

        IRInst* origBase = origGetElementPtr->getOperand(0);
        auto primalBase = findOrTranscribePrimalInst(builder, origBase);
        auto primalIndex = findOrTranscribePrimalInst(builder, origGetElementPtr->getOperand(1));

        auto primalType = (IRType*)lookupPrimalInst(origGetElementPtr->getDataType(), origGetElementPtr->getDataType());

        IRInst* primalOperands[] = {primalBase, primalIndex};
        IRInst* primalGetElementPtr = builder->emitIntrinsicInst(
            primalType,
            origGetElementPtr->getOp(),
            2,
            primalOperands);

        IRInst* diffGetElementPtr = nullptr;

        if (auto diffType = differentiateType(builder, primalType))
        {
            if (auto diffBase = findOrTranscribeDiffInst(builder, origBase))
            {
                IRInst* diffOperands[] = {diffBase, primalIndex};
                diffGetElementPtr = builder->emitIntrinsicInst(
                    diffType,
                    origGetElementPtr->getOp(),
                    2,
                    diffOperands);
            }
        }

        return InstPair(primalGetElementPtr, diffGetElementPtr);
    }

    InstPair transcribeLoop(IRBuilder* builder, IRLoop* origLoop)
    {
        // The loop comes with three blocks.. we just need to transcribe each one
        // and assemble the new loop instruction.
        
        // Transcribe the target block (this is the 'condition' part of the loop, which
        // will branch into the loop body)
        auto diffTargetBlock = findOrTranscribeDiffInst(builder, origLoop->getTargetBlock());

        // Transcribe the break block (this is the block after the exiting the loop)
        auto diffBreakBlock = findOrTranscribeDiffInst(builder, origLoop->getBreakBlock());

        // Transcribe the continue block (this is the 'update' part of the loop, which will
        // branch into the condition block)
        auto diffContinueBlock = findOrTranscribeDiffInst(builder, origLoop->getContinueBlock());

        
        List<IRInst*> diffLoopOperands;
        diffLoopOperands.add(diffTargetBlock);
        diffLoopOperands.add(diffBreakBlock);
        diffLoopOperands.add(diffContinueBlock);

        // If there are any other operands, use their primal versions.
        for (UIndex ii = diffLoopOperands.getCount(); ii < origLoop->getOperandCount(); ii++)
        {
            auto primalOperand = findOrTranscribePrimalInst(builder, origLoop->getOperand(ii));
            diffLoopOperands.add(primalOperand);
        }

        IRInst* diffLoop = builder->emitIntrinsicInst(
            nullptr,
            kIROp_loop,
            diffLoopOperands.getCount(),
            diffLoopOperands.getBuffer());

        return InstPair(diffLoop, diffLoop);
    }

    InstPair transcribeIfElse(IRBuilder* builder, IRIfElse* origIfElse)
    {
        // IfElse Statements come with 4 blocks. We transcribe each block into it's
        // linear form, and then wire them up in the same way as the original if-else
        
        // Transcribe condition block
        auto primalConditionBlock = findOrTranscribePrimalInst(builder, origIfElse->getCondition());
        SLANG_ASSERT(primalConditionBlock);

        // Transcribe 'true' block (condition block branches into this if true)
        auto diffTrueBlock = findOrTranscribeDiffInst(builder, origIfElse->getTrueBlock());
        SLANG_ASSERT(diffTrueBlock);

        // Transcribe 'false' block (condition block branches into this if true)
        // TODO (sai): What happens if there's no false block?
        auto diffFalseBlock = findOrTranscribeDiffInst(builder, origIfElse->getFalseBlock());
        SLANG_ASSERT(diffFalseBlock);

        // Transcribe 'after' block (true and false blocks branch into this)
        auto diffAfterBlock = findOrTranscribeDiffInst(builder, origIfElse->getAfterBlock());
        SLANG_ASSERT(diffAfterBlock);
        
        List<IRInst*> diffIfElseArgs;
        diffIfElseArgs.add(primalConditionBlock);
        diffIfElseArgs.add(diffTrueBlock);
        diffIfElseArgs.add(diffFalseBlock);
        diffIfElseArgs.add(diffAfterBlock);

        // If there are any other operands, use their primal versions.
        for (UIndex ii = diffIfElseArgs.getCount(); ii < origIfElse->getOperandCount(); ii++)
        {
            auto primalOperand = findOrTranscribePrimalInst(builder, origIfElse->getOperand(ii));
            diffIfElseArgs.add(primalOperand);
        }

        IRInst* diffLoop = builder->emitIntrinsicInst(
            nullptr,
            kIROp_ifElse,
            diffIfElseArgs.getCount(),
            diffIfElseArgs.getBuffer());

        return InstPair(diffLoop, diffLoop);
    }

    InstPair transcribeMakeDifferentialPair(IRBuilder* builder, IRMakeDifferentialPair* origInst)
    {
        auto primalVal = findOrTranscribePrimalInst(builder, origInst->getPrimalValue());
        SLANG_ASSERT(primalVal);
        auto diffPrimalVal = findOrTranscribePrimalInst(builder, origInst->getDifferentialValue());
        SLANG_ASSERT(diffPrimalVal);
        auto primalDiffVal = findOrTranscribeDiffInst(builder, origInst->getPrimalValue());
        SLANG_ASSERT(primalDiffVal);
        auto diffDiffVal = findOrTranscribeDiffInst(builder, origInst->getDifferentialValue());
        SLANG_ASSERT(diffDiffVal);

        auto primalPair = builder->emitMakeDifferentialPair(origInst->getDataType(), primalVal, diffPrimalVal);
        auto diffPair = builder->emitMakeDifferentialPair(
            differentiateType(builder, origInst->getDataType()),
            primalDiffVal,
            diffDiffVal);
        return InstPair(primalPair, diffPair);
    }

    InstPair transcribeDifferentialPairGetElement(IRBuilder* builder, IRInst* origInst)
    {
        SLANG_ASSERT(
            origInst->getOp() == kIROp_DifferentialPairGetDifferential ||
            origInst->getOp() == kIROp_DifferentialPairGetPrimal);

        auto primalVal = findOrTranscribePrimalInst(builder, origInst->getOperand(0));
        SLANG_ASSERT(primalVal);

        auto diffVal = findOrTranscribeDiffInst(builder, origInst->getOperand(0));
        SLANG_ASSERT(diffVal);

        auto primalResult = builder->emitIntrinsicInst(origInst->getFullType(), origInst->getOp(), 1, &primalVal);

        auto diffValPairType = as<IRDifferentialPairType>(diffVal->getDataType());
        IRInst* diffResultType = nullptr;
        if (origInst->getOp() == kIROp_DifferentialPairGetDifferential)
            diffResultType = pairBuilder->getDiffTypeFromPairType(builder, diffValPairType);
        else
            diffResultType = diffValPairType->getValueType();
        auto diffResult = builder->emitIntrinsicInst((IRType*)diffResultType, origInst->getOp(), 1, &diffVal);
        return InstPair(primalResult, diffResult);
    }

    // Create an empty func to represent the transcribed func of `origFunc`.
    InstPair transcribeFuncHeader(IRBuilder* inBuilder, IRFunc* origFunc)
    {
        IRBuilder builder(inBuilder->getSharedBuilder());
        builder.setInsertBefore(origFunc);

        IRFunc* primalFunc = origFunc;

        differentiableTypeConformanceContext.setFunc(origFunc);

        primalFunc = origFunc;

        auto diffFunc = builder.createFunc();

        SLANG_ASSERT(as<IRFuncType>(origFunc->getFullType()));
        IRType* diffFuncType = this->differentiateFunctionType(
            &builder,
            as<IRFuncType>(origFunc->getFullType()));
        diffFunc->setFullType(diffFuncType);

        if (auto nameHint = origFunc->findDecoration<IRNameHintDecoration>())
        {
            auto originalName = nameHint->getName();
            StringBuilder newNameSb;
            newNameSb << "s_fwd_" << originalName;
            builder.addNameHintDecoration(diffFunc, newNameSb.getUnownedSlice());
        }
        builder.addForwardDerivativeDecoration(origFunc, diffFunc);

        // Mark the generated derivative function itself as differentiable.
        builder.addForwardDifferentiableDecoration(diffFunc);

        // Find and clone `DifferentiableTypeDictionaryDecoration` to the new diffFunc.
        if (auto dictDecor = origFunc->findDecoration<IRDifferentiableTypeDictionaryDecoration>())
        {
            cloneDecoration(dictDecor, diffFunc);
        }

        auto result = InstPair(primalFunc, diffFunc);
        followUpFunctionsToTranscribe.add(result);
        return result;
    }

    // Transcribe a function definition.
    InstPair transcribeFunc(IRBuilder* inBuilder, IRFunc* primalFunc, IRFunc* diffFunc)
    {
        IRBuilder builder(inBuilder->getSharedBuilder());
        builder.setInsertInto(diffFunc);

        differentiableTypeConformanceContext.setFunc(primalFunc);
        // Transcribe children from origFunc into diffFunc
        for (auto block = primalFunc->getFirstBlock(); block; block = block->getNextBlock())
            this->transcribe(&builder, block);

        return InstPair(primalFunc, diffFunc);
    }

    // Transcribe a generic definition
    InstPair transcribeGeneric(IRBuilder* inBuilder, IRGeneric* origGeneric)
    {
        auto innerVal = findInnerMostGenericReturnVal(origGeneric);
        if (auto innerFunc = as<IRFunc>(innerVal))
        {
            differentiableTypeConformanceContext.setFunc(innerFunc);
        }
        else
        {
            return InstPair(origGeneric, nullptr);
        }

        // For now, we assume there's only one generic layer. So this inst must be top level
        bool isTopLevel = (as<IRModuleInst>(origGeneric->getParent()) != nullptr);
        SLANG_RELEASE_ASSERT(isTopLevel);

        IRGeneric* primalGeneric = origGeneric;

        IRBuilder builder(inBuilder->getSharedBuilder());
        builder.setInsertBefore(origGeneric);

        auto diffGeneric = builder.emitGeneric();

        // Process type of generic. If the generic is a function, then it's type will also be a 
        // generic and this logic will transcribe that generic first before continuing with the 
        // function itself.
        // 
        auto primalType =  primalGeneric->getFullType();

        IRType* diffType = nullptr;
        if (primalType)
        {
            diffType = (IRType*) findOrTranscribeDiffInst(&builder, primalType);
        }

        diffGeneric->setFullType(diffType);

        // TODO(sai): Replace naming scheme
        // if (auto jvpName = this->getJVPFuncName(builder, primalFn))
        //    builder->addNameHintDecoration(diffFunc, jvpName);
        
        // Transcribe children from origFunc into diffFunc.
        builder.setInsertInto(diffGeneric);
        for (auto block = origGeneric->getFirstBlock(); block; block = block->getNextBlock())
            this->transcribe(&builder, block);

        return InstPair(primalGeneric, diffGeneric);
    }

    IRInst* transcribe(IRBuilder* builder, IRInst* origInst)
    {
        // If a differential intstruction is already mapped for 
        // this original inst, return that.
        //
        if (auto diffInst = lookupDiffInst(origInst, nullptr))
        {
            SLANG_ASSERT(lookupPrimalInst(origInst)); // Consistency check.
            return diffInst;
        }

        // Otherwise, dispatch to the appropriate method 
        // depending on the op-code.
        // 
        instsInProgress.Add(origInst);
        InstPair pair = transcribeInst(builder, origInst);

        if (auto primalInst = pair.primal)
        {
            mapPrimalInst(origInst, pair.primal);
            mapDifferentialInst(origInst, pair.differential);
            if (pair.differential)
            {
                switch (pair.differential->getOp())
                {
                case kIROp_Func:
                case kIROp_Generic:
                case kIROp_Block:
                    // Don't generate again for these.
                    // Functions already have their names generated in `transcribeFuncHeader`.
                    break;
                default:
                    // Generate name hint for the inst.
                    if (auto primalNameHint = primalInst->findDecoration<IRNameHintDecoration>())
                    {
                        StringBuilder sb;
                        sb << "s_diff_" << primalNameHint->getName();
                        builder->addNameHintDecoration(pair.differential, sb.getUnownedSlice());
                    }
                    break;
                }
            }
            return pair.differential;
        }
        instsInProgress.Remove(origInst);

        getSink()->diagnose(origInst->sourceLoc,
                    Diagnostics::internalCompilerError,
                    "failed to transcibe instruction");
        return nullptr;
    }

    InstPair transcribeInst(IRBuilder* builder, IRInst* origInst)
    {
        // Handle common SSA-style operations
        switch (origInst->getOp())
        {
        case kIROp_Param:
            return transcribeParam(builder, as<IRParam>(origInst));

        case kIROp_Var:
            return transcribeVar(builder, as<IRVar>(origInst));

        case kIROp_Load:
            return transcribeLoad(builder, as<IRLoad>(origInst));

        case kIROp_Store:
            return transcribeStore(builder, as<IRStore>(origInst));

        case kIROp_Return:
            return transcribeReturn(builder, as<IRReturn>(origInst));

        case kIROp_Add:
        case kIROp_Mul:
        case kIROp_Sub:
        case kIROp_Div:
            return transcribeBinaryArith(builder, origInst);
        
        case kIROp_Less:
        case kIROp_Greater:
        case kIROp_And:
        case kIROp_Or:
        case kIROp_Geq:
        case kIROp_Leq:
            return transcribeBinaryLogic(builder, origInst);

        case kIROp_Construct:
            return transcribeConstruct(builder, origInst);
        
        case kIROp_Call:
            return transcribeCall(builder, as<IRCall>(origInst));
        
        case kIROp_swizzle:
            return transcribeSwizzle(builder, as<IRSwizzle>(origInst));
        
        case kIROp_constructVectorFromScalar:
        case kIROp_MakeTuple:
            return transcribeByPassthrough(builder, origInst);

        case kIROp_unconditionalBranch:
            return transcribeControlFlow(builder, origInst);

        case kIROp_FloatLit:
        case kIROp_IntLit:
        case kIROp_VoidLit:
            return transcribeConst(builder, origInst);

        case kIROp_Specialize:
            return transcribeSpecialize(builder, as<IRSpecialize>(origInst));

        case kIROp_lookup_interface_method:
            return transcibeLookupInterfaceMethod(builder, as<IRLookupWitnessMethod>(origInst));

        case kIROp_FieldExtract:
        case kIROp_FieldAddress:
            return transcribeFieldExtract(builder, origInst);
        case kIROp_getElement:
        case kIROp_getElementPtr:
            return transcribeGetElement(builder, origInst);
        
        case kIROp_loop:
            return transcribeLoop(builder, as<IRLoop>(origInst));

        case kIROp_ifElse:
            return transcribeIfElse(builder, as<IRIfElse>(origInst));

        case kIROp_MakeDifferentialPair:
            return transcribeMakeDifferentialPair(builder, as<IRMakeDifferentialPair>(origInst));
        case kIROp_DifferentialPairGetPrimal:
        case kIROp_DifferentialPairGetDifferential:
            return transcribeDifferentialPairGetElement(builder, origInst);
        }
    
        // If none of the cases have been hit, check if the instruction is a
        // type. Only need to explicitly differentiate types if they appear inside a block.
        // 
        if (auto origType = as<IRType>(origInst))
        {   
            // If this is a generic type, transcibe the parent 
            // generic and derive the type from the transcribed generic's
            // return value.
            // 
            if (as<IRGeneric>(origType->getParent()->getParent()) && 
                findInnerMostGenericReturnVal(as<IRGeneric>(origType->getParent()->getParent())) == origType && 
                !instsInProgress.Contains(origType->getParent()->getParent()))
            {
                auto origGenericType = origType->getParent()->getParent();
                auto diffGenericType = findOrTranscribeDiffInst(builder, origGenericType);
                auto innerDiffGenericType = findInnerMostGenericReturnVal(as<IRGeneric>(diffGenericType));
                return InstPair(
                    origGenericType,
                    innerDiffGenericType
                );
            }
            else if (as<IRBlock>(origType->getParent()))
                return InstPair(
                    cloneInst(&cloneEnv, builder, origType),
                    differentiateType(builder, origType));
            else
                return InstPair(
                    cloneInst(&cloneEnv, builder, origType),
                    nullptr);
        }

        // Handle instructions with children
        switch (origInst->getOp())
        {
        case kIROp_Func:
            return transcribeFuncHeader(builder, as<IRFunc>(origInst)); 

        case kIROp_Block:
            return transcribeBlock(builder, as<IRBlock>(origInst));
        
        case kIROp_Generic:
            return transcribeGeneric(builder, as<IRGeneric>(origInst)); 
        }

        
        // If we reach this statement, the instruction type is likely unhandled.
        getSink()->diagnose(origInst->sourceLoc,
                    Diagnostics::unimplemented,
                    "this instruction cannot be differentiated");

        return InstPair(nullptr, nullptr);
    }
};


struct BackwardDiffTranscriber
{

    // Stores the mapping of arbitrary 'R-value' instructions to instructions that represent
    // their differential values.
    Dictionary<IRInst*, IRInst*> orginalToTranscribed;

    // Set of insts currently being transcribed. Used to avoid infinite loops.
    HashSet<IRInst*>                        instsInProgress;

    // Cloning environment to hold mapping from old to new copies for the primal
    // instructions.
    IRCloneEnv                              cloneEnv;

    // Diagnostic sink for error messages.
    DiagnosticSink* sink;

    // Type conformance information.
    AutoDiffSharedContext* autoDiffSharedContext;

    // Builder to help with creating and accessing the 'DifferentiablePair<T>' struct
    DifferentialPairTypeBuilder* pairBuilder;

    DifferentiableTypeConformanceContext    differentiableTypeConformanceContext;

    List<InstPair>                          followUpFunctionsToTranscribe;

    // Map that stores the upper gradient given an IRInst*
    Dictionary<IRInst*, List<IRInst*>> upperGradients;
    Dictionary<IRInst*, IRInst*> primalToDiffPair;

    SharedIRBuilder* sharedBuilder;
    // Witness table that `DifferentialBottom:IDifferential`.
    IRWitnessTable* differentialBottomWitness = nullptr;
    Dictionary<InstPair, IRInst*> differentialPairTypes;

    BackwardDiffTranscriber(AutoDiffSharedContext* shared, SharedIRBuilder* inSharedBuilder, DiagnosticSink* inSink)
        : autoDiffSharedContext(shared)
        , sink(inSink)
        , differentiableTypeConformanceContext(shared)
        , sharedBuilder(inSharedBuilder)
    {}

    DiagnosticSink* getSink()
    {
        SLANG_ASSERT(sink);
        return sink;
    }

    IRFuncType* differentiateFunctionType(IRBuilder* builder, IRFuncType* funcType)
    {
        List<IRType*> newParameterTypes;
        IRType* diffReturnType;

        for (UIndex i = 0; i < funcType->getParamCount(); i++)
        {
            auto origType = funcType->getParamType(i);
            if (auto diffPairType = tryGetDiffPairType(builder, origType))
            {
                auto inoutDiffPairType = builder->getPtrType(kIROp_InOutType, diffPairType);
                newParameterTypes.add(inoutDiffPairType);
            }
            else
                newParameterTypes.add(origType);
        }

        newParameterTypes.add(funcType->getResultType());

        diffReturnType = builder->getVoidType();

        return builder->getFuncType(newParameterTypes, diffReturnType);
    }

    IRWitnessTable* getDifferentialBottomWitness()
    {
        IRBuilder builder(sharedBuilder);
        builder.setInsertInto(sharedBuilder->getModule()->getModuleInst());
        auto result =
            as<IRWitnessTable>(differentiableTypeConformanceContext.lookUpConformanceForType(
                builder.getDifferentialBottomType()));
        SLANG_ASSERT(result);
        return result;
    }

    // Get or construct `:IDifferentiable` conformance for a DifferentiablePair.
    IRWitnessTable* getDifferentialPairWitness(IRInst* inDiffPairType)
    {
        IRBuilder builder(sharedBuilder);
        builder.setInsertInto(inDiffPairType->parent);
        auto diffPairType = as<IRDifferentialPairType>(inDiffPairType);
        SLANG_ASSERT(diffPairType);
        auto result =
            as<IRWitnessTable>(differentiableTypeConformanceContext.lookUpConformanceForType(
                builder.getDifferentialBottomType()));
        if (result)
            return result;

        auto table = builder.createWitnessTable(autoDiffSharedContext->differentiableInterfaceType, diffPairType);
        auto diffType = differentiateType(&builder, diffPairType->getValueType());
        auto differentialType = builder.getDifferentialPairType(diffType, getDifferentialBottomWitness());
        builder.createWitnessTableEntry(table, autoDiffSharedContext->differentialAssocTypeStructKey, differentialType);
        // Omit the method synthesis here, since we can just intercept those directly at `getXXMethodForType`.

        differentiableTypeConformanceContext.differentiableWitnessDictionary[diffPairType] = table;
        return table;
    }

    IRType* getOrCreateDiffPairType(IRInst* primalType, IRInst* witness)
    {
        IRBuilder builder(sharedBuilder);
        builder.setInsertInto(primalType->parent);
        return builder.getDifferentialPairType(
            (IRType*)primalType,
            witness);
    }

    IRType* getOrCreateDiffPairType(IRInst* primalType)
    {
        IRBuilder builder(sharedBuilder);
        builder.setInsertInto(primalType->parent);
        auto witness = as<IRWitnessTable>(
            differentiableTypeConformanceContext.lookUpConformanceForType((IRType*)primalType));
        if (!witness)
            witness = getDifferentialBottomWitness();
        return builder.getDifferentialPairType(
            (IRType*)primalType,
            witness);
    }

    IRType* differentiateType(IRBuilder* builder, IRType* origType)
    {
        IRInst* diffType = nullptr;
        if (!orginalToTranscribed.TryGetValue(origType, diffType))
        {
            diffType = _differentiateTypeImpl(builder, origType);
            orginalToTranscribed[origType] = diffType;
        }
        return (IRType*)diffType;
    }

    IRType* _differentiateTypeImpl(IRBuilder* builder, IRType* origType)
    {
        if (auto ptrType = as<IRPtrTypeBase>(origType))
            return builder->getPtrType(
                origType->getOp(),
                differentiateType(builder, ptrType->getValueType()));

        // If there is an explicit primal version of this type in the local scope, load that
        // otherwise use the original type. 
        //
        IRInst* primalType = origType;

        // Special case certain compound types (PtrType, FuncType, etc..)
        // otherwise try to lookup a differential definition for the given type.
        // If one does not exist, then we assume it's not differentiable.
        // 
        switch (primalType->getOp())
        {
        case kIROp_Param:
            if (as<IRTypeType>(primalType->getDataType()))
                return (IRType*)(differentiableTypeConformanceContext.getDifferentialForType(
                    builder,
                    (IRType*)primalType));
            else if (as<IRWitnessTableType>(primalType->getDataType()))
                return (IRType*)primalType;

        case kIROp_ArrayType:
        {
            auto primalArrayType = as<IRArrayType>(primalType);
            if (auto diffElementType = differentiateType(builder, primalArrayType->getElementType()))
                return builder->getArrayType(
                    diffElementType,
                    primalArrayType->getElementCount());
            else
                return nullptr;
        }

        case kIROp_DifferentialPairType:
        {
            auto primalPairType = as<IRDifferentialPairType>(primalType);
            return getOrCreateDiffPairType(
                pairBuilder->getDiffTypeFromPairType(builder, primalPairType),
                pairBuilder->getDiffTypeWitnessFromPairType(builder, primalPairType));
        }

        case kIROp_FuncType:
            return differentiateFunctionType(builder, as<IRFuncType>(primalType));

        case kIROp_OutType:
            if (auto diffValueType = differentiateType(builder, as<IROutType>(primalType)->getValueType()))
                return builder->getOutType(diffValueType);
            else
                return nullptr;

        case kIROp_InOutType:
            if (auto diffValueType = differentiateType(builder, as<IRInOutType>(primalType)->getValueType()))
                return builder->getInOutType(diffValueType);
            else
                return nullptr;

        case kIROp_TupleType:
        {
            auto tupleType = as<IRTupleType>(primalType);
            List<IRType*> diffTypeList;
            // TODO: what if we have type parameters here?
            for (UIndex ii = 0; ii < tupleType->getOperandCount(); ii++)
                diffTypeList.add(
                    differentiateType(builder, (IRType*)tupleType->getOperand(ii)));

            return builder->getTupleType(diffTypeList);
        }

        default:
            return (IRType*)(differentiableTypeConformanceContext.getDifferentialForType(builder, (IRType*)primalType));
        }
    }

    IRType* tryGetDiffPairType(IRBuilder* builder, IRType* primalType)
    {
        // If this is a PtrType (out, inout, etc..), then create diff pair from
        // value type and re-apply the appropropriate PtrType wrapper.
        // 
        if (auto origPtrType = as<IRPtrTypeBase>(primalType))
        {
            if (auto diffPairValueType = tryGetDiffPairType(builder, origPtrType->getValueType()))
                return builder->getPtrType(primalType->getOp(), diffPairValueType);
            else
                return nullptr;
        }
        auto diffType = differentiateType(builder, primalType);
        if (diffType)
            return (IRType*)getOrCreateDiffPairType(primalType);
        return nullptr;
    }

    InstPair transcribeParam(IRBuilder* builder, IRParam* origParam)
    {
        auto primalDataType = origParam->getDataType();
        // Do not differentiate generic type (and witness table) parameters
        if (as<IRTypeType>(primalDataType) || as<IRWitnessTableType>(primalDataType))
        {
            return InstPair(
                cloneInst(&cloneEnv, builder, origParam),
                nullptr);
        }

        if (auto diffPairType = tryGetDiffPairType(builder, (IRType*)primalDataType))
        {
            IRInst* diffPairParam = builder->emitParam(diffPairType);

            auto diffPairVarName = makeDiffPairName(origParam);
            if (diffPairVarName.getLength() > 0)
                builder->addNameHintDecoration(diffPairParam, diffPairVarName.getUnownedSlice());

            SLANG_ASSERT(diffPairParam);

            if (auto pairType = as<IRDifferentialPairType>(diffPairParam->getDataType()))
            {
                return InstPair(
                    builder->emitDifferentialPairGetPrimal(diffPairParam),
                    builder->emitDifferentialPairGetDifferential(
                        (IRType*)pairBuilder->getDiffTypeFromPairType(builder, pairType),
                        diffPairParam));
            }
            // If this is an `in/inout DifferentialPair<>` parameter, we can't produce
            // its primal and diff parts right now because they would represent a reference
            // to a pair field, which doesn't make sense since pair types are considered mutable.
            // We encode the result as if the param is non-differentiable, and handle it
            // with special care at load/store.
            return InstPair(diffPairParam, nullptr);
        }


        return InstPair(
            cloneInst(&cloneEnv, builder, origParam),
            nullptr);
    }

    // Returns "dp<var-name>" to use as a name hint for parameters.
    // If no primal name is available, returns a blank string.
    // 
    String makeDiffPairName(IRInst* origVar)
    {
        if (auto namehintDecoration = origVar->findDecoration<IRNameHintDecoration>())
        {
            return ("dp" + String(namehintDecoration->getName()));
        }

        return String("");
    }


    // In differential computation, the 'default' differential value is always zero.
    // This is a consequence of differential computing being inherently linear. As a 
    // result, it's useful to have a method to generate zero literals of any (arithmetic) type.
    // The current implementation requires that types are defined linearly.
    // 
    IRInst* getDifferentialZeroOfType(IRBuilder* builder, IRType* primalType)
    {
        if (auto diffType = differentiateType(builder, primalType))
        {
            switch (diffType->getOp())
            {
            case kIROp_DifferentialPairType:
                return builder->emitMakeDifferentialPair(
                    diffType,
                    getDifferentialZeroOfType(builder, as<IRDifferentialPairType>(diffType)->getValueType()),
                    getDifferentialZeroOfType(builder, as<IRDifferentialPairType>(diffType)->getValueType()));
            }
            // Since primalType has a corresponding differential type, we can lookup the 
            // definition for zero().
            auto zeroMethod = differentiableTypeConformanceContext.getZeroMethodForType(builder, primalType);
            SLANG_ASSERT(zeroMethod);

            auto emptyArgList = List<IRInst*>();
            return builder->emitCallInst((IRType*)diffType, zeroMethod, emptyArgList);
        }
        else
        {
            if (isScalarIntegerType(primalType))
            {
                return builder->getIntValue(primalType, 0);
            }

            getSink()->diagnose(primalType->sourceLoc,
                Diagnostics::internalCompilerError,
                "could not generate zero value for given type");
            return nullptr;
        }
    }

    InstPair transcribeBlock(IRBuilder* builder, IRBlock* origBlock)
    {
        IRBuilder subBuilder(builder->getSharedBuilder());
        subBuilder.setInsertLoc(builder->getInsertLoc());

        IRBlock* diffBlock = subBuilder.emitBlock();

        subBuilder.setInsertInto(diffBlock);

        // First transcribe every parameter in the block.
        for (auto param = origBlock->getFirstParam(); param; param = param->getNextParam())
            this->copyParam(&subBuilder, param);

        // The extra param for input gradient
        auto gradParam = subBuilder.emitParam(as<IRFuncType>(origBlock->getParent()->getFullType())->getResultType());

        // Then, run through every instruction and use the transcriber to generate the appropriate
        // derivative code.
        //
        for (auto child = origBlock->getFirstOrdinaryInst(); child; child = child->getNextInst())
            this->copyInst(&subBuilder, child);

        auto lastInst = diffBlock->getLastOrdinaryInst();
        List<IRInst*> grads = { gradParam };
        upperGradients.Add(lastInst, grads);
        for (auto child = diffBlock->getLastOrdinaryInst(); child; child = child->getPrevInst())
        {
            auto upperGrads = upperGradients.TryGetValue(child);
            if (!upperGrads)
                continue;
            if (upperGrads->getCount() > 1)
            {
                auto sumGrad = upperGrads->getFirst();
                for (auto i = 1; i < upperGrads->getCount(); i++)
                {
                    sumGrad = subBuilder.emitAdd(sumGrad->getDataType(), sumGrad, (*upperGrads)[i]);
                }
                this->transcribeInstBackward(&subBuilder, child, sumGrad);
            }
            else
                this->transcribeInstBackward(&subBuilder, child, upperGrads->getFirst());
        }

        subBuilder.emitReturn();

        return InstPair(diffBlock, diffBlock);
    }

    // Create an empty func to represent the transcribed func of `origFunc`.
    InstPair transcribeFuncHeader(IRBuilder* inBuilder, IRFunc* origFunc)
    {
        IRBuilder builder(inBuilder->getSharedBuilder());
        builder.setInsertBefore(origFunc);

        IRFunc* primalFunc = origFunc;

        differentiableTypeConformanceContext.setFunc(origFunc);

        primalFunc = origFunc;

        auto diffFunc = builder.createFunc();

        SLANG_ASSERT(as<IRFuncType>(origFunc->getFullType()));
        IRType* diffFuncType = this->differentiateFunctionType(
            &builder,
            as<IRFuncType>(origFunc->getFullType()));
        diffFunc->setFullType(diffFuncType);

        if (auto nameHint = origFunc->findDecoration<IRNameHintDecoration>())
        {
            auto originalName = nameHint->getName();
            StringBuilder newNameSb;
            newNameSb << "s_bwd_" << originalName;
            builder.addNameHintDecoration(diffFunc, newNameSb.getUnownedSlice());
        }
        builder.addBackwardDerivativeDecoration(origFunc, diffFunc);

        // Mark the generated derivative function itself as differentiable.
        builder.addBackwardDifferentiableDecoration(diffFunc);

        // Find and clone `DifferentiableTypeDictionaryDecoration` to the new diffFunc.
        if (auto dictDecor = origFunc->findDecoration<IRDifferentiableTypeDictionaryDecoration>())
        {
            cloneDecoration(dictDecor, diffFunc);
        }

        auto result = InstPair(primalFunc, diffFunc);
        followUpFunctionsToTranscribe.add(result);
        return result;
    }

    // Transcribe a function definition.
    InstPair transcribeFunc(IRBuilder* inBuilder, IRFunc* primalFunc, IRFunc* diffFunc)
    {
        IRBuilder builder(inBuilder->getSharedBuilder());
        builder.setInsertInto(diffFunc);

        differentiableTypeConformanceContext.setFunc(primalFunc);
        // Transcribe children from origFunc into diffFunc
        for (auto block = primalFunc->getFirstBlock(); block; block = block->getNextBlock())
            this->transcribeBlock(&builder, block);

        return InstPair(primalFunc, diffFunc);
    }

    IRInst* copyParam(IRBuilder* builder, IRParam* origParam)
    {
        auto primalDataType = origParam->getDataType();

        if (auto diffPairType = tryGetDiffPairType(builder, (IRType*)primalDataType))
        {
            auto inoutDiffPairType = builder->getPtrType(kIROp_InOutType, diffPairType);
            IRInst* diffParam = builder->emitParam(inoutDiffPairType);

            auto diffPairVarName = makeDiffPairName(origParam);
            if (diffPairVarName.getLength() > 0)
                builder->addNameHintDecoration(diffParam, diffPairVarName.getUnownedSlice());

            SLANG_ASSERT(diffParam);
            auto paramValue = builder->emitLoad(diffParam);
            auto primal = builder->emitDifferentialPairGetPrimal(paramValue);
            orginalToTranscribed.Add(origParam, primal);
            primalToDiffPair.Add(primal, diffParam);

            return diffParam;
        }


        return cloneInst(&cloneEnv, builder, origParam);
    }

    InstPair copyBinaryArith(IRBuilder* builder, IRInst* origArith)
    {
        SLANG_ASSERT(origArith->getOperandCount() == 2);

        auto origLeft = origArith->getOperand(0);
        auto origRight = origArith->getOperand(1);

        IRInst* primalLeft;
        if (!orginalToTranscribed.TryGetValue(origLeft, primalLeft))
        {
            primalLeft = origLeft;
        }
        IRInst* primalRight;
        if (!orginalToTranscribed.TryGetValue(origRight, primalRight))
        {
            primalRight = origRight;
        }

        auto resultType = origArith->getDataType();
        IRInst* newInst;
        switch (origArith->getOp())
        {
        case kIROp_Add:
            newInst = builder->emitAdd(resultType, primalLeft, primalRight);
            break;
        case kIROp_Mul:
            newInst = builder->emitMul(resultType, primalLeft, primalRight);
            break;
        case kIROp_Sub:
            newInst = builder->emitSub(resultType, primalLeft, primalRight);
            break;
        case kIROp_Div:
            newInst = builder->emitDiv(resultType, primalLeft, primalRight);
            break;
        default:
            newInst = nullptr;
            getSink()->diagnose(origArith->sourceLoc,
                Diagnostics::unimplemented,
                "this arithmetic instruction cannot be differentiated");
        }
        orginalToTranscribed.Add(origArith, newInst);
        return InstPair(newInst, nullptr);
    }

    IRInst* transcribeBinaryArithBackward(IRBuilder* builder, IRInst* origArith, IRInst* grad)
    {
        SLANG_ASSERT(origArith->getOperandCount() == 2);

        auto lhs = origArith->getOperand(0);
        auto rhs = origArith->getOperand(1);

        if (as<IRInOutType>(lhs->getDataType()))
        {
            lhs = builder->emitLoad(lhs);
            lhs = builder->emitDifferentialPairGetPrimal(lhs);
        }
        if (as<IRInOutType>(rhs->getDataType()))
        {
            rhs = builder->emitLoad(rhs);
            rhs = builder->emitDifferentialPairGetPrimal(rhs);
        }

        IRInst* leftGrad;
        IRInst* rightGrad;


        switch (origArith->getOp())
        {
        case kIROp_Add:
            leftGrad = grad;
            rightGrad = grad;
            break;
        case kIROp_Mul:
            leftGrad = builder->emitMul(grad->getDataType(), rhs, grad);
            rightGrad = builder->emitMul(grad->getDataType(), lhs, grad);
            break;
        case kIROp_Sub:
            leftGrad = grad;
            rightGrad = builder->emitNeg(grad->getDataType(), grad);
            break;
        case kIROp_Div:
            leftGrad = builder->emitMul(grad->getDataType(), rhs, grad);
            rightGrad = builder->emitMul(grad->getDataType(), lhs, grad); // TODO 1.0 / Grad
            break;
        default:
            getSink()->diagnose(origArith->sourceLoc,
                Diagnostics::unimplemented,
                "this arithmetic instruction cannot be differentiated");
        }

        lhs = origArith->getOperand(0);
        rhs = origArith->getOperand(1);
        if (auto leftGrads = upperGradients.TryGetValue(lhs))
        {
            leftGrads->add(leftGrad);
        }
        else
        {
            upperGradients.Add(lhs, leftGrad);
        }
        if (auto rightGrads = upperGradients.TryGetValue(rhs))
        {
            rightGrads->add(rightGrad);
        }
        else
        {
            upperGradients.Add(rhs, rightGrad);
        }

        return nullptr;
    }

    InstPair copyInst(IRBuilder* builder, IRInst* origInst)
    {
        // Handle common SSA-style operations
        switch (origInst->getOp())
        {
        case kIROp_Param:
            return transcribeParam(builder, as<IRParam>(origInst));

        case kIROp_Return:
            return InstPair(nullptr, nullptr);

        case kIROp_Add:
        case kIROp_Mul:
        case kIROp_Sub:
        case kIROp_Div:
            return copyBinaryArith(builder, origInst);

        default:
            // Not yet implemented
            SLANG_ASSERT(0);
        }

        return InstPair(nullptr, nullptr);
    }

    IRInst* transcribeParamBackward(IRBuilder* builder, IRInst* param, IRInst* grad)
    {
        IRInOutType* inoutParam = as<IRInOutType>(param->getDataType());
        auto pairType = as<IRDifferentialPairType>(inoutParam->getValueType());
        auto paramValue = builder->emitLoad(param);
        auto primal = builder->emitDifferentialPairGetPrimal(paramValue);
        auto diff = builder->emitDifferentialPairGetDifferential(
            (IRType*)pairBuilder->getDiffTypeFromPairType(builder, pairType),
            paramValue
        );
        auto newDiff = builder->emitAdd(grad->getDataType(), diff, grad);
        auto updatedParam = builder->emitMakeDifferentialPair(pairType, primal, newDiff);
        auto store = builder->emitStore(param, updatedParam);

        return store;
    }

    IRInst* transcribeInstBackward(IRBuilder* builder, IRInst* origInst, IRInst* grad)
    {
        // Handle common SSA-style operations
        switch (origInst->getOp())
        {
        case kIROp_Param:
            return transcribeParamBackward(builder, as<IRParam>(origInst), grad);

        case kIROp_Add:
        case kIROp_Mul:
        case kIROp_Sub:
        case kIROp_Div:
            return transcribeBinaryArithBackward(builder, origInst, grad);

        case kIROp_DifferentialPairGetPrimal:
        {
            if (auto param = primalToDiffPair.TryGetValue(origInst))
            {
                if (auto leftGrads = upperGradients.TryGetValue(*param))
                {
                    leftGrads->add(grad);
                }
                else
                {
                    upperGradients.Add(*param, grad);
                }
            }
            else
                SLANG_ASSERT(0);
            return nullptr;
        }

        default:
            // Not yet implemented
            SLANG_ASSERT(0);
        }

        return nullptr;
    }
};


struct JVPDerivativeContext : public InstPassBase
{

    DiagnosticSink* getSink()
    {
        return sink;
    }

    bool processModule()
    {
        // We start by initializing our shared IR building state,
        // since we will re-use that state for any code we
        // generate along the way.
        //
        SharedIRBuilder* sharedBuilder = &sharedBuilderStorage;
        sharedBuilder->init(module);
        sharedBuilder->deduplicateAndRebuildGlobalNumberingMap();

        // TODO(sai): Move this call.
        transcriberStorage.differentiableTypeConformanceContext.buildGlobalWitnessDictionary();

        IRBuilder builderStorage(sharedBuilderStorage);
        IRBuilder* builder = &builderStorage;

        // Process all ForwardDifferentiate instructions (kIROp_ForwardDifferentiate), by 
        // generating derivative code for the referenced function.
        //
        bool modified = processReferencedFunctions(builder);

        // Replaces IRDifferentialPairType with an auto-generated struct,
        // IRDifferentialPairGetDifferential with 'differential' field access,
        // IRDifferentialPairGetPrimal with 'primal' field access, and
        // IRMakeDifferentialPair with an IRMakeStruct.
        // 
        modified |= simplifyDifferentialBottomType(builder);

        // De-duplicate any remaining types.
        sharedBuilder->deduplicateAndRebuildGlobalNumberingMap();

        modified |= processPairTypes(builder, module->getModuleInst());

        modified |= eliminateDifferentialBottomType(builder);

        return modified;
    }

    IRInst* lookupJVPReference(IRInst* primalFunction)
    {
        if (auto jvpDefinition = primalFunction->findDecoration<IRForwardDerivativeDecoration>())
            return jvpDefinition->getForwardDerivativeFunc();
        return nullptr;
    }

    // Recursively process instructions looking for JVP calls (kIROp_ForwardDifferentiate),
    // then check that the referenced function is marked correctly for differentiation.
    //
    bool processReferencedFunctions(IRBuilder* builder)
    {
        List<IRInst*> autoDiffWorkList;

        for (;;)
        {
            // Collect all `ForwardDifferentiate` insts from the module.
            autoDiffWorkList.clear();
            processAllInsts([&](IRInst* inst)
                {
                    switch (inst->getOp())
                    {
                    case kIROp_ForwardDifferentiate:
                    case kIROp_BackwardDifferentiate:
                        // Only process now if the operand is a materialized function.
                        switch (inst->getOperand(0)->getOp())
                        {
                        case kIROp_Func:
                        case kIROp_Specialize:
                            autoDiffWorkList.add(inst);
                            break;
                        default:
                            break;
                        }
                        break;
                    default:
                        break;
                    }
                });

            if (autoDiffWorkList.getCount() == 0)
                break;

            // Process collected `ForwardDifferentiate` insts and replace them with placeholders for
            // differentiated functions.

            transcriberStorage.followUpFunctionsToTranscribe.clear();
            backwardTranscriberStorage.followUpFunctionsToTranscribe.clear();

            for (auto differentiateInst : autoDiffWorkList)
            {
                IRInst* baseInst = differentiateInst->getOperand(0);
                if (as<IRForwardDifferentiate>(differentiateInst))
                {
                    if (auto existingDiffFunc = lookupJVPReference(baseInst))
                    {
                        differentiateInst->replaceUsesWith(existingDiffFunc);
                        differentiateInst->removeAndDeallocate();
                    }
                    else if (isMarkedForForwardDifferentiation(baseInst))
                    {
                        if (as<IRFunc>(baseInst) || as<IRGeneric>(baseInst))
                        {
                            IRInst* diffFunc = transcriberStorage.transcribe(builder, baseInst);
                            SLANG_ASSERT(diffFunc);
                            differentiateInst->replaceUsesWith(diffFunc);
                            differentiateInst->removeAndDeallocate();
                        }
                        else
                        {
                            getSink()->diagnose(differentiateInst->sourceLoc,
                                Diagnostics::internalCompilerError,
                                "Unexpected instruction. Expected func or generic");
                        }
                    }
                    else
                    {
                        getSink()->diagnose(differentiateInst->sourceLoc,
                            Diagnostics::internalCompilerError,
                            "Requested differentiation on a function that isn't marked as differentiable.");
                    }

                }
                else if (as<IRBackwardDifferentiate>(differentiateInst))
                {
                    if (isMarkedForBackwardDifferentiation(baseInst))
                    {
                        if (as<IRFunc>(baseInst))
                        {
                            IRInst* diffFunc =
                                backwardTranscriberStorage
                                    .transcribeFuncHeader(builder, (IRFunc*)baseInst)
                                    .differential;
                            SLANG_ASSERT(diffFunc);
                            differentiateInst->replaceUsesWith(diffFunc);
                            differentiateInst->removeAndDeallocate();
                        }
                        else
                        {
                            getSink()->diagnose(differentiateInst->sourceLoc,
                                Diagnostics::internalCompilerError,
                                "Unexpected instruction. Expected func or generic");
                        }
                    }
                }
            }
            // Actually synthesize the derivatives.
            List<InstPair> followUpWorkList = _Move(transcriberStorage.followUpFunctionsToTranscribe);
            for (auto task : followUpWorkList)
            {
                auto diffFunc = as<IRFunc>(task.differential);
                SLANG_ASSERT(diffFunc);
                auto primalFunc = as<IRFunc>(task.primal);
                SLANG_ASSERT(primalFunc);

                transcriberStorage.transcribeFunc(builder, primalFunc, diffFunc);
            }
            followUpWorkList = _Move(backwardTranscriberStorage.followUpFunctionsToTranscribe);
            for (auto task : followUpWorkList)
            {
                auto diffFunc = as<IRFunc>(task.differential);
                SLANG_ASSERT(diffFunc);
                auto primalFunc = as<IRFunc>(task.primal);
                SLANG_ASSERT(primalFunc);

                backwardTranscriberStorage.transcribeFunc(builder, primalFunc, diffFunc);
            }

            // Transcribing the function body really shouldn't produce more follow up function body work.
            // However it may produce new `ForwardDifferentiate` instructions, which we collect and process
            // in the next iteration.
            SLANG_RELEASE_ASSERT(transcriberStorage.followUpFunctionsToTranscribe.getCount() == 0);

        }
        return true;
    }

    IRInst* lowerPairType(IRBuilder* builder, IRType* pairType, bool* isTrivial = nullptr)
    {
        builder->setInsertBefore(pairType);
        auto loweredPairTypeInfo = (&pairBuilderStorage)->lowerDiffPairType(
            builder,
            pairType);
        if (isTrivial)
            *isTrivial = loweredPairTypeInfo.isTrivial;
        return loweredPairTypeInfo.loweredType;
    }

    IRInst* lowerMakePair(IRBuilder* builder, IRInst* inst)
    {

        if (auto makePairInst = as<IRMakeDifferentialPair>(inst))
        {
            bool isTrivial = false;
            auto pairType = as<IRDifferentialPairType>(makePairInst->getDataType());
            if (auto loweredPairType = lowerPairType(builder, pairType, &isTrivial))
            {
                builder->setInsertBefore(makePairInst);
                IRInst* result = nullptr;
                if (isTrivial)
                {
                    result = makePairInst->getPrimalValue();
                }
                else
                {
                    IRInst* operands[2] = { makePairInst->getPrimalValue(), makePairInst->getDifferentialValue() };
                    result = builder->emitMakeStruct((IRType*)(loweredPairType), 2, operands);
                }
                makePairInst->replaceUsesWith(result);
                makePairInst->removeAndDeallocate();
                return result;
            }
        }

        return nullptr;
    }

    IRInst* lowerPairAccess(IRBuilder* builder, IRInst* inst)
    {
        if (auto getDiffInst = as<IRDifferentialPairGetDifferential>(inst))
        {
            auto pairType = getDiffInst->getBase()->getDataType();
            if (auto pairPtrType = as<IRPtrTypeBase>(pairType))
            {
                pairType = pairPtrType->getValueType();
            }

            if (lowerPairType(builder, pairType, nullptr))
            {
                builder->setInsertBefore(getDiffInst);
                IRInst* diffFieldExtract = nullptr;
                diffFieldExtract = (&pairBuilderStorage)->emitDiffFieldAccess(builder, getDiffInst->getBase());
                getDiffInst->replaceUsesWith(diffFieldExtract);
                getDiffInst->removeAndDeallocate();
                return diffFieldExtract;
            }
        }
        else if (auto getPrimalInst = as<IRDifferentialPairGetPrimal>(inst))
        {
            auto pairType = getPrimalInst->getBase()->getDataType();
            if (auto pairPtrType = as<IRPtrTypeBase>(pairType))
            {
                pairType = pairPtrType->getValueType();
            }

            if (lowerPairType(builder, pairType, nullptr))
            {
                builder->setInsertBefore(getPrimalInst);

                IRInst* primalFieldExtract = nullptr;
                primalFieldExtract = (&pairBuilderStorage)->emitPrimalFieldAccess(builder, getPrimalInst->getBase());
                getPrimalInst->replaceUsesWith(primalFieldExtract);
                getPrimalInst->removeAndDeallocate();
                return primalFieldExtract;
            }
        }

        return nullptr;
    }

    bool processPairTypes(IRBuilder* builder, IRInst* instWithChildren)
    {
        bool modified = false;
        // Hoist all pair types to global scope when possible.
        auto moduleInst = module->getModuleInst();
        processInstsOfType<IRDifferentialPairType>(kIROp_DifferentialPairType, [&](IRInst* originalPairType)
            {
                if (originalPairType->parent != moduleInst)
                {
                    originalPairType->removeFromParent();
                    ShortList<IRInst*> operands;
                    for (UInt i = 0; i < originalPairType->getOperandCount(); i++)
                    {
                        operands.add(originalPairType->getOperand(i));
                    }
                    auto newPairType = builder->findOrEmitHoistableInst(
                        originalPairType->getFullType(),
                        originalPairType->getOp(),
                        originalPairType->getOperandCount(),
                        operands.getArrayView().getBuffer());
                    originalPairType->replaceUsesWith(newPairType);
                    originalPairType->removeAndDeallocate();
                }
            });

        sharedBuilderStorage.deduplicateAndRebuildGlobalNumberingMap();

        processAllInsts([&](IRInst* inst)
            {
                // Make sure the builder is at the right level.
                builder->setInsertInto(instWithChildren);

                switch (inst->getOp())
                {
                case kIROp_DifferentialPairGetDifferential:
                case kIROp_DifferentialPairGetPrimal:
                    lowerPairAccess(builder, inst);
                    modified = true;
                    break;

                case kIROp_MakeDifferentialPair:
                    lowerMakePair(builder, inst);
                    modified = true;
                    break;

                default:
                    break;
                }
            });

        processInstsOfType<IRDifferentialPairType>(kIROp_DifferentialPairType, [&](IRDifferentialPairType* inst)
            {
                if (auto loweredType = lowerPairType(builder, inst))
                {
                    inst->replaceUsesWith(loweredType);
                    inst->removeAndDeallocate();
                }
            });
        return modified;
    }

    bool simplifyDifferentialBottomType(IRBuilder* builder)
    {
        bool modified = false;
        auto diffBottom = builder->getDifferentialBottom();

        bool changed = true;
        List<IRUse*> uses;
        while (changed)
        {
            changed = false;
            // Replace all insts whose type is `DifferentialBottomType` to `diffBottom`.
            processAllInsts([&](IRInst* inst)
                {
                    if (inst->getDataType() && inst->getDataType()->getOp() == kIROp_DifferentialBottomType)
                    {
                        if (inst != diffBottom)
                        {
                            inst->replaceUsesWith(diffBottom);
                            inst->removeAndDeallocate();
                            modified = true;
                        }
                    }
                });
            // Go through all uses of diffBottom and run simplification.
            processAllInsts([&](IRInst* inst)
                {
                    if (!inst->hasUses())
                        return;

                    builder->setInsertBefore(inst);
                    IRInst* valueToReplace = nullptr;
                    switch (inst->getOp())
                    {
                    case kIROp_Store:
                        if (as<IRStore>(inst)->getVal() == diffBottom)
                        {
                            inst->removeAndDeallocate();
                            changed = true;
                        }
                        return;
                    case kIROp_MakeDifferentialPair:
                        // Our simplification could lead to a situation where
                        // bottom is used to make a pair that has a non-bottom differential type,
                        // in this case we should use zero instead.
                        if (inst->getOperand(1) == diffBottom)
                        {
                            // Only apply if we are the second operand.
                            auto pairType = as<IRDifferentialPairType>(inst->getDataType());
                            if (pairBuilderStorage.getDiffTypeFromPairType(builder, pairType)->getOp() != kIROp_DifferentialBottomType)
                            {
                                auto zero = transcriberStorage.getDifferentialZeroOfType(builder, pairType->getValueType());
                                inst->setOperand(1, zero);
                                changed = true;
                            }
                        }
                        return;
                    case kIROp_DifferentialPairGetDifferential:
                        if (inst->getOperand(0)->getOp() == kIROp_MakeDifferentialPair)
                        {
                            valueToReplace = inst->getOperand(0)->getOperand(1);
                        }
                        break;
                    case kIROp_DifferentialPairGetPrimal:
                        if (inst->getOperand(0)->getOp() == kIROp_MakeDifferentialPair)
                        {
                            valueToReplace = inst->getOperand(0)->getOperand(0);
                        }
                        break;
                    case kIROp_Add:
                        if (inst->getOperand(0) == diffBottom)
                        {
                            valueToReplace = inst->getOperand(1);
                        }
                        else if (inst->getOperand(1) == diffBottom)
                        {
                            valueToReplace = inst->getOperand(0);
                        }
                        break;
                    case kIROp_Sub:
                        if (inst->getOperand(0) == diffBottom)
                        {
                            // If left is bottom, and right is not bottom, then we should return -right.
                            // However we can't possibly run into that case since both side of - operator
                            // must be at the same order of differentiation.
                            valueToReplace = diffBottom;
                        }
                        else if (inst->getOperand(1) == diffBottom)
                        {
                            valueToReplace = inst->getOperand(0);
                        }
                        break;
                    case kIROp_Mul:
                    case kIROp_Div:
                        if (inst->getOperand(0) == diffBottom)
                        {
                            valueToReplace = diffBottom;
                        }
                        else if (inst->getOperand(1) == diffBottom)
                        {
                            valueToReplace = diffBottom;
                        }
                        break;
                    default:
                        break;
                    }
                    if (valueToReplace)
                    {
                        inst->replaceUsesWith(valueToReplace);
                        changed = true;
                    }
                });
            modified |= changed;
        }

        return modified;
    }

    bool eliminateDifferentialBottomType(IRBuilder* builder)
    {
        simplifyDifferentialBottomType(builder);

        bool modified = false;
        auto diffBottom = builder->getDifferentialBottom();
        auto diffBottomType = diffBottom->getDataType();
        diffBottom->replaceUsesWith(builder->getVoidValue());
        diffBottom->removeAndDeallocate();
        diffBottomType->replaceUsesWith(builder->getVoidType());

        return modified;
    }

    // Checks decorators to see if the function should
    // be differentiated (kIROp_ForwardDifferentiableDecoration)
    // 
    bool isMarkedForForwardDifferentiation(IRInst* callable)
    {
        return callable->findDecoration<IRForwardDifferentiableDecoration>() != nullptr;
    }

    IRStringLit* getForwardDerivativeFuncName(IRInst* func)
    {
        IRBuilder builder(&sharedBuilderStorage);
        builder.setInsertBefore(func);

        IRStringLit* name = nullptr;
        if (auto linkageDecoration = func->findDecoration<IRLinkageDecoration>())
        {
            name = builder.getStringValue((String(linkageDecoration->getMangledName()) + "_fwd_diff").getUnownedSlice());
        }
        else if (auto namehintDecoration = func->findDecoration<IRNameHintDecoration>())
        {
            name = builder.getStringValue((String(namehintDecoration->getName()) + "_fwd_diff").getUnownedSlice());
        }

        return name;
    }

    // Checks decorators to see if the function should
    // be differentiated (kIROp_ForwardDifferentiableDecoration)
    // 
    bool isMarkedForBackwardDifferentiation(IRInst* callable)
    {
        return callable->findDecoration<IRBackwardDifferentiableDecoration>() != nullptr;
    }

    IRStringLit* getBackwardDerivativeFuncName(IRInst* func)
    {
        IRBuilder builder(&sharedBuilderStorage);
        builder.setInsertBefore(func);

        IRStringLit* name = nullptr;
        if (auto linkageDecoration = func->findDecoration<IRLinkageDecoration>())
        {
            name = builder.getStringValue((String(linkageDecoration->getMangledName()) + "_bwd_diff").getUnownedSlice());
        }
        else if (auto namehintDecoration = func->findDecoration<IRNameHintDecoration>())
        {
            name = builder.getStringValue((String(namehintDecoration->getName()) + "_bwd_diff").getUnownedSlice());
        }

        return name;
    }

    JVPDerivativeContext(IRModule* module, DiagnosticSink* sink) :
        InstPassBase(module),
        sink(sink),
        autoDiffSharedContextStorage(module->getModuleInst()),
        transcriberStorage(&autoDiffSharedContextStorage, &sharedBuilderStorage),
        backwardTranscriberStorage(&autoDiffSharedContextStorage, &sharedBuilderStorage, sink)
    {
        autoDiffSharedContextStorage.sharedBuilder = &sharedBuilderStorage;
        pairBuilderStorage.sharedContext = &autoDiffSharedContextStorage;
        transcriberStorage.sink = sink;
        transcriberStorage.autoDiffSharedContext = &(autoDiffSharedContextStorage);
        transcriberStorage.pairBuilder = &(pairBuilderStorage);
        backwardTranscriberStorage.pairBuilder = &pairBuilderStorage;
    }

protected:
    // A transcriber object that handles the main job of 
    // processing instructions while maintaining state.
    //
    JVPTranscriber                  transcriberStorage;

    BackwardDiffTranscriber         backwardTranscriberStorage;

    // Diagnostic object from the compile request for
    // error messages.
    DiagnosticSink* sink;

    // Context to find and manage the witness tables for types 
    // implementing `IDifferentiable`
    AutoDiffSharedContext           autoDiffSharedContextStorage;

    // Builder for dealing with differential pair types.
    DifferentialPairTypeBuilder     pairBuilderStorage;

};

// Set up context and call main process method.
//
bool processDifferentiableFuncs(
    IRModule* module,
    DiagnosticSink* sink,
    IRJVPDerivativePassOptions const&)
{
    // Simplify module to remove dead code.
    IRDeadCodeEliminationOptions options;
    options.keepExportsAlive = true;
    options.keepLayoutsAlive = true;
    eliminateDeadCode(module, options);

    JVPDerivativeContext context(module, sink);
    bool changed = context.processModule();
    return changed;
}

void stripAutoDiffDecorationsFromChildren(IRInst* parent)
{
    for (auto inst : parent->getChildren())
    {
        for (auto decor = inst->getFirstDecoration(); decor; )
        {
            auto next = decor->getNextDecoration();
            switch (decor->getOp())
            {
            case kIROp_ForwardDerivativeDecoration:
            case kIROp_DerivativeMemberDecoration:
            case kIROp_DifferentiableTypeDictionaryDecoration:
                decor->removeAndDeallocate();
                break;
            default:
                break;
            }
            decor = next;
        }

        if (inst->getFirstChild() != nullptr)
        {
            stripAutoDiffDecorationsFromChildren(inst);
        }
    }
}

void stripAutoDiffDecorations(IRModule* module)
{
    stripAutoDiffDecorationsFromChildren(module->getModuleInst());
}

AutoDiffSharedContext::AutoDiffSharedContext(IRModuleInst* inModuleInst)
    : moduleInst(inModuleInst)
{
    differentiableInterfaceType = as<IRInterfaceType>(findDifferentiableInterface());
    if (differentiableInterfaceType)
    {
        differentialAssocTypeStructKey = findDifferentialTypeStructKey();
        differentialAssocTypeWitnessStructKey = findDifferentialTypeWitnessStructKey();
        zeroMethodStructKey = findZeroMethodStructKey();
        addMethodStructKey = findAddMethodStructKey();
        mulMethodStructKey = findMulMethodStructKey();

        if (differentialAssocTypeStructKey)
            isInterfaceAvailable = true;
    }
}

IRInst* AutoDiffSharedContext::findDifferentiableInterface()
{
    if (auto module = as<IRModuleInst>(moduleInst))
    {
        for (auto globalInst : module->getGlobalInsts())
        {
            // TODO: This seems like a particularly dangerous way to look for an interface.
            // See if we can lower IDifferentiable to a separate IR inst.
            //
            if (globalInst->getOp() == kIROp_InterfaceType &&
                as<IRInterfaceType>(globalInst)->findDecoration<IRNameHintDecoration>()->getName() == "IDifferentiable")
            {
                return globalInst;
            }
        }
    }
    return nullptr;
}

IRStructKey* AutoDiffSharedContext::getIDifferentiableStructKeyAtIndex(UInt index)
{
    if (as<IRModuleInst>(moduleInst) && differentiableInterfaceType)
    {
        // Assume for now that IDifferentiable has exactly five fields.
        SLANG_ASSERT(differentiableInterfaceType->getOperandCount() == 5);
        if (auto entry = as<IRInterfaceRequirementEntry>(differentiableInterfaceType->getOperand(index)))
            return as<IRStructKey>(entry->getRequirementKey());
        else
        {
            SLANG_UNEXPECTED("IDifferentiable interface entry unexpected type");
        }
    }

    return nullptr;
}

void DifferentiableTypeConformanceContext::setFunc(IRGlobalValueWithCode* func)
{
    parentFunc = func;

    auto decor = func->findDecoration<IRDifferentiableTypeDictionaryDecoration>();
    SLANG_RELEASE_ASSERT(decor);

    // Build lookup dictionary for type witnesses.
    for (auto child = decor->getFirstChild(); child; child = child->next)
    {
        if (auto item = as<IRDifferentiableTypeDictionaryItem>(child))
        {
            auto existingItem = differentiableWitnessDictionary.TryGetValue(item->getConcreteType());
            if (existingItem)
            {
                if (auto witness = as<IRWitnessTable>(item->getWitness()))
                {
                    if (witness->getConcreteType()->getOp() == kIROp_DifferentialBottomType)
                        continue;
                }
                *existingItem = item->getWitness();
            }
            else
            {
                differentiableWitnessDictionary.Add((IRType*)item->getConcreteType(), item->getWitness());
            }
        }
    }
}


// Lookup a witness table for the concreteType. One should exist if concreteType
// inherits (successfully) from IDifferentiable.
// 

IRInst* DifferentiableTypeConformanceContext::lookUpConformanceForType(IRInst* type)
{
    IRInst* foundResult = nullptr;
    differentiableWitnessDictionary.TryGetValue(type, foundResult);
    return foundResult;
}

IRInst* DifferentiableTypeConformanceContext::lookUpInterfaceMethod(IRBuilder* builder, IRType* origType, IRStructKey* key)
{
    if (auto conformance = lookUpConformanceForType(origType))
    {
        return _lookupWitness(builder, conformance, key);
    }
    return nullptr;
}

}<|MERGE_RESOLUTION|>--- conflicted
+++ resolved
@@ -39,112 +39,6 @@
 
 }
 
-<<<<<<< HEAD
-struct DifferentiableTypeConformanceContext
-{
-    AutoDiffSharedContext* sharedContext;
-
-    IRGlobalValueWithCode* parentFunc = nullptr;
-    Dictionary<IRType*, IRInst*> differentiableWitnessDictionary;
-
-    DifferentiableTypeConformanceContext(AutoDiffSharedContext* shared)
-        : sharedContext(shared)
-    {
-    }
-
-    void buildGlobalWitnessDictionary()
-    {
-        for (auto globalInst : sharedContext->moduleInst->getChildren())
-        {
-            if (auto pairType = as<IRDifferentialPairType>(globalInst))
-            {
-                differentiableWitnessDictionary.Add(pairType->getValueType(), pairType->getWitness());
-            }
-        }
-    }
-
-    void setFunc(IRGlobalValueWithCode* func)
-    {
-        parentFunc = func;
-
-        auto decor = func->findDecoration<IRDifferentiableTypeDictionaryDecoration>();
-        SLANG_RELEASE_ASSERT(decor);
-
-        // Build lookup dictionary for type witnesses.
-        for (auto child = decor->getFirstChild(); child; child = child->next)
-        {
-            if (auto item = as<IRDifferentiableTypeDictionaryItem>(child))
-            {
-                auto existingItem = differentiableWitnessDictionary.TryGetValue(item->getConcreteType());
-                if (existingItem)
-                {
-                    if (auto witness = as<IRWitnessTable>(item->getWitness()))
-                    {
-                        if (witness->getConcreteType()->getOp() == kIROp_DifferentialBottomType)
-                            continue;
-                    }
-                    *existingItem = item->getWitness();
-                }
-                else
-                {
-                    differentiableWitnessDictionary.Add((IRType*)item->getConcreteType(), item->getWitness());
-                }
-            }
-        }
-    }
-
-
-    // Lookup a witness table for the concreteType. One should exist if concreteType
-    // inherits (successfully) from IDifferentiable.
-    // 
-    IRInst* lookUpConformanceForType(IRInst* type)
-    {
-        IRInst* foundResult = nullptr;
-        differentiableWitnessDictionary .TryGetValue(type, foundResult);
-        return foundResult;
-    }
-
-    IRInst* lookUpInterfaceMethod(IRBuilder* builder, IRType* origType, IRStructKey* key)
-    {
-        if (auto conformance = lookUpConformanceForType(origType))
-        {
-            return _lookupWitness(builder, conformance, key);
-        }
-        return nullptr;
-    }
-
-    // Lookup and return the 'Differential' type declared in the concrete type
-    // in order to conform to the IDifferentiable interface.
-    // Note that inside a generic block, this will be a witness table lookup instruction
-    // that gets resolved during the specialization pass.
-    // 
-    IRInst* getDifferentialForType(IRBuilder* builder, IRType* origType)
-    {
-        switch (origType->getOp())
-        {
-        case kIROp_FloatType:
-        case kIROp_HalfType:
-        case kIROp_DoubleType:
-        case kIROp_VectorType:
-            return origType;
-        }
-        return lookUpInterfaceMethod(builder, origType, sharedContext->differentialAssocTypeStructKey);
-    }
-
-    IRInst* getZeroMethodForType(IRBuilder* builder, IRType* origType)
-    {
-        return lookUpInterfaceMethod(builder, origType, sharedContext->zeroMethodStructKey);
-    }
-
-    IRInst* getAddMethodForType(IRBuilder* builder, IRType* origType)
-    {
-        return lookUpInterfaceMethod(builder, origType, sharedContext->addMethodStructKey);
-    }
-
-};
-
-=======
->>>>>>> d58e08f8
 struct DifferentialPairTypeBuilder
 {
 
