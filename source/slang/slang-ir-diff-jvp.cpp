--- conflicted
+++ resolved
@@ -2212,35 +2212,6 @@
         // 
         switch (primalType->getOp())
         {
-<<<<<<< HEAD
-            auto pairType = getDiffInst->getBase()->getDataType();
-            if (auto pairPtrType = as<IRPtrTypeBase>(pairType))
-            {
-                pairType = pairPtrType->getValueType();
-            }
-
-            if (lowerPairType(builder, pairType, nullptr))
-            {
-                builder->setInsertBefore(getDiffInst);
-                IRInst* diffFieldExtract = nullptr;
-                diffFieldExtract = (&pairBuilderStorage)->emitDiffFieldAccess(builder, getDiffInst->getBase());
-                getDiffInst->replaceUsesWith(diffFieldExtract);
-                getDiffInst->removeAndDeallocate();
-                return diffFieldExtract;
-            }
-        }
-        else if (auto getPrimalInst = as<IRDifferentialPairGetPrimal>(inst))
-        {
-            auto pairType = getPrimalInst->getBase()->getDataType();
-            if (auto pairPtrType = as<IRPtrTypeBase>(pairType))
-            {
-                pairType = pairPtrType->getValueType();
-            }
-
-            if (lowerPairType(builder, pairType, nullptr))
-            {
-                builder->setInsertBefore(getPrimalInst);
-=======
         case kIROp_Param:
             if (as<IRTypeType>(primalType->getDataType()))
                 return (IRType*)(differentiableTypeConformanceContext.getDifferentialForType(
@@ -2259,7 +2230,6 @@
             else
                 return nullptr;
         }
->>>>>>> 801aa3b4
 
         case kIROp_DifferentialPairType:
         {
@@ -2269,12 +2239,6 @@
                 pairBuilder->getDiffTypeWitnessFromPairType(builder, primalPairType));
         }
 
-<<<<<<< HEAD
-    bool processPairTypes(IRBuilder* builder, IRInst* instWithChildren)
-    {
-        bool modified = false;
-        // Hoist all pair types to global scope when possible.
-=======
         case kIROp_FuncType:
             return differentiateFunctionType(builder, as<IRFuncType>(primalType));
 
@@ -2969,7 +2933,13 @@
     {
         if (auto getDiffInst = as<IRDifferentialPairGetDifferential>(inst))
         {
-            if (lowerPairType(builder, getDiffInst->getBase()->getDataType(), nullptr))
+            auto pairType = getDiffInst->getBase()->getDataType();
+            if (auto pairPtrType = as<IRPtrTypeBase>(pairType))
+            {
+                pairType = pairPtrType->getValueType();
+            }
+
+            if (lowerPairType(builder, pairType, nullptr))
             {
                 builder->setInsertBefore(getDiffInst);
                 IRInst* diffFieldExtract = nullptr;
@@ -2981,7 +2951,13 @@
         }
         else if (auto getPrimalInst = as<IRDifferentialPairGetPrimal>(inst))
         {
-            if (lowerPairType(builder, getPrimalInst->getBase()->getDataType(), nullptr))
+            auto pairType = getPrimalInst->getBase()->getDataType();
+            if (auto pairPtrType = as<IRPtrTypeBase>(pairType))
+            {
+                pairType = pairPtrType->getValueType();
+            }
+
+            if (lowerPairType(builder, pairType, nullptr))
             {
                 builder->setInsertBefore(getPrimalInst);
 
@@ -2999,9 +2975,7 @@
     bool processPairTypes(IRBuilder* builder, IRInst* instWithChildren)
     {
         bool modified = false;
-        // Hoist and deduplicate all pair types to global scope when possible.
-        // This avoids emitting different struct types for equivalent pair types.
->>>>>>> 801aa3b4
+        // Hoist all pair types to global scope when possible.
         auto moduleInst = module->getModuleInst();
         processInstsOfType<IRDifferentialPairType>(kIROp_DifferentialPairType, [&](IRInst* originalPairType)
             {
