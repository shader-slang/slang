--- conflicted
+++ resolved
@@ -8,24 +8,7 @@
 -- !! Slang::IRModule accordingly when modifying this file.
 -- !!
 --
-<<<<<<< HEAD
--- The instructions struct name, i.e. something like "IRVoidType" can be specified with struct_name, otherwise it will be a PascalCase version of the instruction key
---
--- Flags, such as hoistable, global, parent, use_other are inherited from a parent abstract type
---
--- min_operands specifies the number of required operands for an instruction, it defaults to 0
---
--- operands specifies the required operands for an instruction in the format { "operand_name", "operand_type" }.
--- operand_type is optional and should not be specified when the type is IRInst.
---
--- Only one of min_operands or operands should be specified for an instruction.
--- If neither is specified, the instruction is defaulted to contain min_operands set to 0.
---
--- Instructions here will automatically be given a struct definition in slang-ir.h if it is not handwritten and if operands are specified,
--- the getters for said operands will be generated as part of the instruction's struct definition.
-=======
 -- For a detailed description of the schema, please see docs/design/ir-instruction-definition.md
->>>>>>> f081b863
 --
 local insts = {
 	{ nop = {} },
