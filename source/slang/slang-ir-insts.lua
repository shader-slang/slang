--
-- This file contains the canonical definitions for the instions to the Slang IR.
--
-- Add new instructions here.
--
-- !!
-- !! Please make sure to update the supported module versions in
-- !! Slang::IRModule accordingly when modifying this file.
-- !!
--
-- For a detailed description of the schema, please see docs/design/ir-instruction-definition.md
--
local insts = {
	{ nop = {} },
	-- This opcode is used as a placeholder if we were ever to deserialize a
	-- module which contains an instruction we don't have defined in this file,
	-- it should never appear except immediately after deserialization.
	{ Unrecognized = {} },
	{
		Type = {
			{
				BasicType = {
					hoistable = true,
					{ Void = { struct_name = "VoidType" } },
					{ Bool = { struct_name = "BoolType" } },
					{ Int8 = { struct_name = "Int8Type" } },
					{ Int16 = { struct_name = "Int16Type" } },
					{ Int = { struct_name = "IntType" } },
					{ Int64 = { struct_name = "Int64Type" } },
					{ UInt8 = { struct_name = "UInt8Type" } },
					{ UInt16 = { struct_name = "UInt16Type" } },
					{ UInt = { struct_name = "UIntType" } },
					{ UInt64 = { struct_name = "UInt64Type" } },
					{ Half = { struct_name = "HalfType" } },
					{ Float = { struct_name = "FloatType" } },
					{ Double = { struct_name = "DoubleType" } },
					{ Char = { struct_name = "CharType" } },
					{ IntPtr = { struct_name = "IntPtrType" } },
					{ UIntPtr = { struct_name = "UIntPtrType" } },
				},
			},
			{ AfterBaseType = {} },
			{
				StringTypeBase = {
					hoistable = true,
					{ String = { struct_name = "StringType" } },
					{ NativeString = { struct_name = "NativeStringType" } },
				},
			},
			{ CapabilitySet = { struct_name = "CapabilitySetType", hoistable = true } },
			{ DynamicType = { hoistable = true } },
			{ AnyValueType = { operands = { { "size" } }, hoistable = true } },
			{
				RawPointerTypeBase = {
					hoistable = true,
					{ RawPointerType = {} },
					{ RTTIPointerType = { operands = { { "rTTIOperand" } } } },
					{ AfterRawPointerTypeBase = {} },
				},
			},
			{
				ArrayTypeBase = {
					hoistable = true,
					{
						Array = {
							struct_name = "ArrayType",
							operands = {
								{ "elementType", "IRType" },
								{ "elementCount" },
								{ "stride", optional = true },
							},
						},
					},
					{
						UnsizedArray = {
							struct_name = "UnsizedArrayType",
							operands = { { "elementType", "IRType" }, { "stride", optional = true } },
						},
					},
				},
			},
			{
				Func = {
					struct_name = "FuncType",
					hoistable = true,
					operands = {
						{ "resultType", "IRType" },
						{ "paramTypes", "IRType", variadic = true },
					},
				},
			},
			{ BasicBlock = { struct_name = "BasicBlockType", hoistable = true } },
			{
				Vec = {
					struct_name = "VectorType",
					operands = { { "elementType", "IRType" }, { "elementCount" } },
					hoistable = true,
				},
			},
			{
				Mat = {
					struct_name = "MatrixType",
					operands = { { "elementType", "IRType" }, { "rowCount" }, { "columnCount" }, { "layout" } },
					hoistable = true,
				},
			},
			{ Conjunction = { struct_name = "ConjunctionType", hoistable = true } },
			{
				Attributed = {
					struct_name = "AttributedType",
					operands = { { "baseType", "IRType" }, { "attr" } },
					hoistable = true,
				},
			},
			{
				-- Represents an `Result<T,E>`, used by functions that throws error codes.
				Result = {
					struct_name = "ResultType",
					operands = { { "valueType", "IRType" }, { "errorType", "IRType" } },
					hoistable = true,
				},
			},
			-- Represents an `Optional<T>`.
			{ Optional = { struct_name = "OptionalType", operands = { { "valueType", "IRType" } }, hoistable = true } },
			-- Represents an enum type
			{ Enum = { struct_name = "EnumType", operands = { { "tagType", "IRType" } }, parent = true } },
			{
				DifferentialPairTypeBase = {
					hoistable = true,
					{
						DiffPair = {
							struct_name = "DifferentialPairType",
							operands = { { "valueType", "IRType" }, { "witnessTable" } },
						},
					},
					{
						DiffPairUserCode = {
							struct_name = "DifferentialPairUserCodeType",
							operands = { { "valueType", "IRType" }, { "witnessTable" } },
						},
					},
					{
						DiffRefPair = {
							struct_name = "DifferentialPtrPairType",
							operands = { { "valueType", "IRType" }, { "witnessTable" } },
						},
					},
				},
			},
			{
				BwdDiffIntermediateCtxType = {
					struct_name = "BackwardDiffIntermediateContextType",
					operands = { { "func" } },
					hoistable = true,
				},
			},
			{
				TensorView = {
					struct_name = "TensorViewType",
					operands = { { "elementType", "IRType" } },
					hoistable = true,
				},
			},
			{ TorchTensor = { struct_name = "TorchTensorType", hoistable = true } },
			{
				ArrayListVector = {
					struct_name = "ArrayListType",
					operands = { { "elementType", "IRType" } },
					hoistable = true,
				},
			},
			{ Atomic = { struct_name = "AtomicType", operands = { { "elementType", "IRType" } }, hoistable = true } },
			{
				BindExistentialsTypeBase = {
					hoistable = true,
					{
						BindExistentials = {
							-- A `BindExistentials<B, T0,w0, T1,w1, ...>` represents
							-- taking type `B` and binding each of its existential type
							-- parameters, recursively, with the specified arguments,
							-- where each `Ti, wi` pair represents the concrete type
							-- and witness table to plug in for parameter `i`.
							struct_name = "BindExistentialsType",
							operands = { { "baseType", "IRType" } },
						},
					},
					{
						BoundInterface = {
							-- An `BindInterface<B, T0, w0>` represents the special case
							-- of a `BindExistentials` where the type `B` is known to be
							-- an interface type.
							struct_name = "BoundInterfaceType",
							min_operands = 3,
						},
					},
				},
			},
			{
				Rate = {
					hoistable = true,
					{ ConstExpr = { struct_name = "ConstExprRate" } },
					{ SpecConst = { struct_name = "SpecConstRate" } },
					{ GroupShared = { struct_name = "GroupSharedRate" } },
					{ ActualGlobalRate = {} },
				},
			},
			{
				RateQualified = {
					struct_name = "RateQualifiedType",
					operands = { { "rate", "IRRate" }, { "valueType", "IRType" } },
					hoistable = true,
				},
			},
			{
				Kind = {
					-- Kinds represent the "types of types."
					-- They should not really be nested under `IRType`
					-- in the overall hierarchy, but we can fix that later.
					hoistable = true,
					{ Type = { struct_name = "TypeKind" } },
					{ TypeParameterPack = { struct_name = "TypeParameterPackKind" } },
					{ Rate = { struct_name = "RateKind" } },
					{ Generic = { struct_name = "GenericKind" } },
				},
			},
			{
				PtrTypeBase = {
					hoistable = true,
					{
						Ptr = {
							struct_name = "PtrType",
							operands = {
								{ "valueType", "IRType" },
								{ "accessQualifierOperand", "IRIntLit", optional = true },
								{ "addressSpaceOperand", "IRIntLit", optional = true },
							},
						},
					},
					{
						RefParam = {
							struct_name = "RefParamType",
							operands = {
								{ "valueType", "IRType" },
								{ "accessQualifierOperand", "IRIntLit", optional = true },
								{ "addressSpaceOperand", "IRIntLit", optional = true },
							},
						},
					},
					{
						BorrowInParam = {
							struct_name = "BorrowInParamType",
							operands = {
								{ "valueType", "IRType" },
								{ "accessQualifierOperand", "IRIntLit", optional = true },
								{ "addressSpaceOperand", "IRIntLit", optional = true },
							},
						},
					},
					{
						PseudoPtr = {
							-- A `PsuedoPtr<T>` logically represents a pointer to a value of type
							-- `T` on a platform that cannot support pointers. The expectation
							-- is that the "pointer" will be legalized away by storing a value
							-- of type `T` somewhere out-of-line.
							struct_name = "PseudoPtrType",
							operands = {
								{ "valueType", "IRType" },
								{ "accessQualifierOperand", "IRIntLit", optional = true },
								{ "addressSpaceOperand", "IRIntLit", optional = true },
							},
						},
					},
					{
						OutParamTypeBase = {
							{ OutParam = { struct_name = "OutParamType", operands = { { "valueType", "IRType" } } } },
							{
								BorrowInOutParam = {
									struct_name = "BorrowInOutParamType",
									operands = { { "valueType", "IRType" } },
								},
							},
						},
					},
				},
			},
			{
				ComPtr = {
					-- A ComPtr<T> type is treated as a opaque type that represents a reference-counted handle to a COM object.
					struct_name = "ComPtrType",
					operands = { { "valueType", "IRType" } },
					hoistable = true,
				},
			},
			{
				NativePtr = {
					-- A NativePtr<T> type represents a native pointer to a managed resource.
					struct_name = "NativePtrType",
					operands = { { "valueType", "IRType" } },
					hoistable = true,
				},
			},
			{
				DescriptorHandle = {
					-- A DescriptorHandle<T> type represents a bindless handle to an opaue resource type.
					struct_name = "DescriptorHandleType",
					operands = { { "resourceType", "IRType" } },
					hoistable = true,
				},
			},
			{
				GLSLAtomicUint = {
					-- An AtomicUint is a placeholder type for a storage buffer, and will be mangled during compiling.
					struct_name = "GLSLAtomicUintType",
					hoistable = true,
				},
			},
			{
				SamplerStateTypeBase = {
					hoistable = true,
					{ SamplerState = { struct_name = "SamplerStateType" } },
					{ SamplerComparisonState = { struct_name = "SamplerComparisonStateType" } },
				},
			},
			{ DefaultLayout = { struct_name = "DefaultBufferLayoutType", hoistable = true } },
			{ Std140Layout = { struct_name = "Std140BufferLayoutType", hoistable = true } },
			{ Std430Layout = { struct_name = "Std430BufferLayoutType", hoistable = true } },
			{ ScalarLayout = { struct_name = "ScalarBufferLayoutType", hoistable = true } },
			{ CLayout = { struct_name = "CBufferLayoutType", hoistable = true } },
			{
				SubpassInputType = {
					operands = { { "elementType", "IRType" }, { "isMultisampleInst" } },
					hoistable = true,
				},
			},
			{ TextureFootprintType = { operands = { { "elementType" } }, hoistable = true } },
			{ TextureShape1DType = { hoistable = true } },
			{ TextureShape2DType = { struct_name = "TextureShape2DType", hoistable = true } },
			{ TextureShape3DType = { struct_name = "TextureShape3DType", hoistable = true } },
			{ TextureShapeCubeDType = { struct_name = "TextureShapeCubeType", hoistable = true } },
			{ TextureShapeBufferType = { hoistable = true } },
			{
				ResourceTypeBase = {
					-- TODO: Why do we have all this hierarchy here, when everything
					-- that actually matters is currently nested under `TextureTypeBase`?
					{
						ResourceType = {
							{
								TextureTypeBase = {
									{
										TextureType = {
											operands = {
												{ "elementType", "IRType" },
												{ "shape", "IRInst" },
												{ "isArray", "IRInst" },
												{ "isMS", "IRInst" },
												{ "sampleCount", "IRInst" },
												{ "accessOperand", "IRInst" },
												{ "isShadow", "IRInst" },
												{ "isCombined", "IRInst" },
												{ "format", "IRInst" },
											},
											hoistable = true,
										},
									},
									{ GLSLImageType = { use_other = true, hoistable = true } },
								},
							},
						},
					},
				},
			},
			{
				UntypedBufferResourceType = {
					hoistable = true,
					{
						ByteAddressBufferTypeBase = {
							{ ByteAddressBuffer = { struct_name = "HLSLByteAddressBufferType" } },
							{ RWByteAddressBuffer = { struct_name = "HLSLRWByteAddressBufferType" } },
							{
								RasterizerOrderedByteAddressBuffer = {
									struct_name = "HLSLRasterizerOrderedByteAddressBufferType",
								},
							},
						},
					},
					{ RaytracingAccelerationStructure = { struct_name = "RaytracingAccelerationStructureType" } },
				},
			},
			{
				HLSLPatchType = {
					hoistable = true,
					{
						InputPatch = {
							struct_name = "HLSLInputPatchType",
							operands = { { "elementType", "IRType" }, { "elementCount" } },
						},
					},
					{
						OutputPatch = {
							struct_name = "HLSLOutputPatchType",
							operands = { { "elementType", "IRType" }, { "elementCount" } },
						},
					},
				},
			},
			{ GLSLInputAttachment = { struct_name = "GLSLInputAttachmentType", hoistable = true } },
			{
				BuiltinGenericType = {
					hoistable = true,
					{
						HLSLStreamOutputType = {
							{
								PointStream = {
									struct_name = "HLSLPointStreamType",
									operands = { { "elementType", "IRType" } },
								},
							},
							{
								LineStream = {
									struct_name = "HLSLLineStreamType",
									operands = { { "elementType", "IRType" } },
								},
							},
							{
								TriangleStream = {
									struct_name = "HLSLTriangleStreamType",
									operands = { { "elementType", "IRType" } },
								},
							},
						},
					},
					{
						MeshOutputType = {
							{
								Vertices = {
									struct_name = "VerticesType",
									operands = { { "elementType", "IRType" }, { "maxVertices" } },
								},
							},
							{
								Indices = {
									struct_name = "IndicesType",
									operands = { { "elementType", "IRType" }, { "maxIndices" } },
								},
							},
							{
								Primitives = {
									struct_name = "PrimitivesType",
									operands = { { "elementType", "IRType" }, { "maxPrimitives" } },
								},
							},
						},
					},
					{
						["metal::mesh"] = {
							struct_name = "MetalMeshType",
							operands = {
								{ "verticesType", "IRType" },
								{ "primitivesType", "IRType" },
								{ "numVertices" },
								{ "numPrimitives" },
								{ "topology", "IRIntLit" },
							},
						},
					},
					{ mesh_grid_properties = { struct_name = "MetalMeshGridPropertiesType" } },
					{
						HLSLStructuredBufferTypeBase = {
							{ StructuredBuffer = { struct_name = "HLSLStructuredBufferType" } },
							{ RWStructuredBuffer = { struct_name = "HLSLRWStructuredBufferType" } },
							{
								RasterizerOrderedStructuredBuffer = {
									struct_name = "HLSLRasterizerOrderedStructuredBufferType",
								},
							},
							{ AppendStructuredBuffer = { struct_name = "HLSLAppendStructuredBufferType" } },
							{ ConsumeStructuredBuffer = { struct_name = "HLSLConsumeStructuredBufferType" } },
						},
					},
					{
						PointerLikeType = {
							{
								ParameterGroupType = {
									{
										UniformParameterGroupType = {
											{
												ConstantBuffer = {
													struct_name = "ConstantBufferType",
													operands = {
														{ "elementType", "IRType" },
														{ "layoutType", "IRType" },
													},
												},
											},
											{
												TextureBuffer = {
													struct_name = "TextureBufferType",
													operands = { { "elementType" } },
												},
											},
											{
												ParameterBlock = {
													struct_name = "ParameterBlockType",
													min_operands = 1,
												},
											},
										},
									},
									{
										VaryingParameterGroupType = {
											{
												GLSLInputParameterGroup = {
													struct_name = "GLSLInputParameterGroupType",
												},
											},
											{
												GLSLOutputParameterGroup = {
													struct_name = "GLSLOutputParameterGroupType",
												},
											},
										},
									},
									{
										GLSLShaderStorageBuffer = {
											struct_name = "GLSLShaderStorageBufferType",
											operands = {
												{ "valueType", "IRType" },
												{ "dataLayout", "IRType", optional = true },
											},
										},
									},
								},
							},
						},
					},
				},
			},
			{
				RayQuery = {
					-- Types
					struct_name = "RayQueryType",
					min_operands = 1,
					hoistable = true,
				},
			},
			{
				HitObject = {
					struct_name = "HitObjectType",
					hoistable = true,
				},
			},
			{ CoopVectorType = { operands = { { "elementType", "IRType" }, { "elementCount" } }, hoistable = true } },
			{
				CoopMatrixType = {
					operands = {
						{ "elementType", "IRType" },
						{ "scope" },
						{ "rowCount" },
						{ "columnCount" },
						{ "matrixUse" },
					},
					hoistable = true,
				},
			},
			{
				TensorAddressingTensorLayoutType = { operands = { { "dimension" }, { "clampMode" } }, hoistable = true },
			},
			{
				TensorAddressingTensorViewType = {
					operands = { { "dimension" }, { "hasDimension" } },
					min_operands = 2,
					hoistable = true,
				},
			},
			{ MakeTensorAddressingTensorLayout = {} },
			{ MakeTensorAddressingTensorView = {} },
			{
				DynamicResource = {
					-- Opaque type that can be dynamically cast to other resource types.
					struct_name = "DynamicResourceType",
					hoistable = true,
				},
			},
			{
				struct = {
					-- A user-defined structure declaration at the IR level.
					-- Unlike in the AST where there is a distinction between
					-- a `StructDecl` and a `DeclRefType` that refers to it,
					-- at the IR level the struct declaration and the type
					-- are the same IR instruction.
					--
					-- This is a parent instruction that holds zero or more
					-- `field` instructions.
					struct_name = "StructType",
					parent = true,
				},
			},
			{
				class = { struct_name = "ClassType", parent = true },
			},
			{ interface = { struct_name = "InterfaceType", global = true } },
			{
				associated_type = {
					struct_name = "AssociatedType",
					operands = { "constraintTypes", "IRInterfaceType", variadic = true },
					hoistable = true,
				},
			},
			{ this_type = { operands = { { "interfaceType", "IRType" } }, hoistable = true } },
			-- Represents the IR type for an `IRRTTIObject`.
			{ rtti_type = { struct_name = "RTTIType", hoistable = true } },
			-- Represents a handle to an RTTI object.
			-- This is lowered as an integer number identifying a type.
			{
				rtti_handle_type = {
					struct_name = "RTTIHandleType",
					hoistable = true,
				},
			},
			{
				TupleTypeBase = {
					hoistable = true,
					--  Represents a tuple. Tuples are created by `IRMakeTuple` and its elements
					--  are accessed via `GetTupleElement(tupleValue, IRIntLit)`.
					{ tuple_type = { operands = { "types", "IRType", variadic = true } } },
					-- Represents a type pack. Type packs behave like tuples, but they have a
					-- "flattening" semantics, so that MakeTypePack(MakeTypePack(T1,T2), T3) is
					-- MakeTypePack(T1,T2,T3).
					{ TypePack = { operands = { "types", "IRType", variadic = true } } },
				},
			},
			-- Represents a tuple in target language. TargetTupleType will not be lowered to structs.
			{
				TargetTuple = {
					struct_name = "TargetTupleType",
					operands = { "types", "IRType", variadic = true },
					hoistable = true,
				},
			},
			{ ExpandTypeOrVal = { operands = { { "type" } }, hoistable = true } },
			{
				spirvLiteralType = {
					-- A type that identifies it's contained type as being emittable as `spirv_literal.
					struct_name = "SPIRVLiteralType",
					operands = { { "valueType", "IRType" } },
					hoistable = true,
				},
			},
			{
				type_t = {
					-- A TypeType-typed IRValue represents a IRType.
					-- It is used to represent a type parameter/argument in a generics.
					struct_name = "TypeType",
					hoistable = true,
				},
			},
			{
				WitnessTableTypeBase = {
					-- IRWitnessTableTypeBase
					hoistable = true,
					{
						witness_table_t = {
							-- An `IRWitnessTable` has type `WitnessTableType`.
							struct_name = "WitnessTableType",
							operands = { { "baseType", "IRType" } },
						},
					},
					{
						witness_table_id_t = {
							-- An integer type representing a witness table for targets where
							-- witness tables are represented as integer IDs. This type is used
							-- during the lower-generics pass while generating dynamic dispatch
							-- code and will eventually lower into an uint type.
							struct_name = "WitnessTableIDType",
							operands = { { "baseType", "IRType" } },
						},
					},
				},
			},
		},
	},
	-- IRGlobalValueWithCode
	{
		GlobalValueWithCode = {
			{
				GlobalValueWithParams = {
					-- IRGlobalValueWithParams
					parent = true,
					{ func = {} },

					-- A generic is akin to a function, but is conceptually executed
					-- before runtime, to specialize the code nested within--.

					-- In practice, a generic always holds only a single block, and ends
					-- with a `return` instruction for the value that the generic yields.
					{ generic = {} },
				},
			},
			{ global_var = { global = true } },
		},
	},
	{ global_param = { global = true } },
	{ globalConstant = { global = true } },
	-- A structure type is represented as a parent instruction,
	-- where the child instructions represent the fields of the
	-- struct.
	--
	-- The space of fields that a given struct type supports
	-- are defined as its "keys", which are global values
	-- (that is, they have mangled names that can be used
	-- for linkage).
	--
	{ key = { struct_name = "StructKey", global = true } },
	{ global_generic_param = { global = true } },
	{ witness_table = { hoistable = true } },
	{ indexedFieldKey = { operands = { { "baseType" }, { "index" } }, hoistable = true } },
	-- A placeholder witness that ThisType implements the enclosing interface.
	-- Used only in interface definitions.
	{ thisTypeWitness = { operands = { { "type" } } } },
	-- A placeholder witness for the fact that two types are equal.
	{ TypeEqualityWitness = { operands = { { "subType" }, { "superType" } }, hoistable = true } },
	{ global_hashed_string_literals = {} },
	{
		module = { struct_name = "ModuleInst", parent = true },
	},
	{ block = { parent = true } },

	-- A global inst representing an alias of another symbol, under a different mangled name.
	-- This inst should be completely eliminated after linking, with its references replaced
	-- to use the canonical symbol being aliased.
	{ SymbolAlias = { operands = { { "symbol" } } } },

	-- IRConstant
	{
		Constant = {
			{ boolConst = { struct_name = "BoolLit" } },
			{
				integer_constant = { struct_name = "IntLit" },
			},
			{ float_constant = { struct_name = "FloatLit" } },
			{
				ptr_constant = { struct_name = "PtrLit" },
			},
			{ void_constant = { struct_name = "VoidLit" } },
			{ string_constant = { struct_name = "StringLit" } },
			{
				blob_constant = { struct_name = "BlobLit" },
			},
		},
	},
	{ CapabilitySet = { hoistable = true, { capabilityConjunction = {} }, { capabilityDisjunction = {} } } },

	-- Instructions that represent something with an undefined value.
	{ Undefined = {

		-- A load from a memory location that is known to be uninitialized.
		--
		-- Primarily used so that the compiler front-end can diagnose an error on such cases.
		--
		-- A given `LoadFromUninitializedMemory` might evaluate to an arbitrary value of its type,
		-- and an optimization pass may freely decide on a particular value to use and replace
		-- all uses of the instruction with that value.
		--
		-- If there are multiple distinct `LoadFromUninitializedMemory` instructions, then they
		-- might each yield a different value, even if they all reference the same memory
		-- location.
		--
		-- Akin to `freeze(undefined)` in LLVM.
		--
		{ LoadFromUninitializedMemory = {} },

		-- An undefined value that is infectious.
		--
		-- Semantically, a poison value of some type T can be thought of as a
		-- hypothetical out-of-band instance of type T, akin to a T-specific NaN
		-- value (although a poison `float` is distinct from a `float` NaN value...).
		-- The motivation for this interpretation is that it allows most optimizations
		-- to ignore the possibility of poison/undefined values, while still being
		-- semantically correct.
		--
		-- In most cases, an instruction that is executed with a poison value as one
		-- of its operands yields a poison value as its result. The main exception
		-- is instructions that only conditionally use an operand, such as `select`,
		-- and block/function parameters (just because one branch passes a poison
		-- argument for a parmeter, that doesn't mean the parameter would be poison
		-- every time the block executes).
		--
		-- Corresponds to the LLVM `poison` instruction.
		--
		{ Poison = {} },
	}},

	-- A `defaultConstruct` operation creates an initialized
	-- value of the result type, and can only be used for types
	-- where default construction is a meaningful thing to do.
	{ defaultConstruct = {} },
	{
		MakeDifferentialPairBase = {
			{
				MakeDiffPair = { struct_name = "MakeDifferentialPair", operands = { { "primal" }, { "differential" } } },
			},
			{
				MakeDiffPairUserCode = {
					struct_name = "MakeDifferentialPairUserCode",
					operands = { { "primal" }, { "differential" } },
				},
			},
			{
				MakeDiffRefPair = {
					struct_name = "MakeDifferentialPtrPair",
					operands = { { "primal" }, { "differential" } },
				},
			},
		},
	},
	{
		DifferentialPairGetDifferentialBase = {
			{ GetDifferential = { struct_name = "DifferentialPairGetDifferential", operands = { { "pair" } } } },
			{
				GetDifferentialUserCode = {
					struct_name = "DifferentialPairGetDifferentialUserCode",
					operands = { { "pair" } },
				},
			},
			{
				GetDifferentialPtr = {
					struct_name = "DifferentialPtrPairGetDifferential",
					min_operands = 1,
				},
			},
		},
	},
	{
		DifferentialPairGetPrimalBase = {
			{
				GetPrimal = { struct_name = "DifferentialPairGetPrimal", operands = { { "pair" } } },
			},
			{
				GetPrimalUserCode = {
					struct_name = "DifferentialPairGetPrimalUserCode",
					min_operands = 1,
				},
			},
			{ GetPrimalRef = { struct_name = "DifferentialPtrPairGetPrimal", operands = { { "ptrPair" } } } },
		},
	},
	{ specialize = { operands = { { "base" }, { "arg" } }, hoistable = true } },
	{ lookupWitness = { struct_name = "LookupWitnessMethod", min_operands = 2, hoistable = true } },
	{ GetSequentialID = { operands = { { "RTTIOperand" } }, hoistable = true } },
	{
		bind_global_generic_param = {
			operands = { { "param", "IRGlobalGenericParam" }, { "val", "IRInst" } },
		},
	},
	{ allocObj = {} },
	{ globalValueRef = { operands = { { "value" } } } },
	{ makeUInt64 = { operands = { { "low" }, { "high" } } } },
	{ makeVector = {} },
	{ makeMatrix = {} },
	{
		makeMatrixFromScalar = {
			operands = { { "scalarVal" } },
		},
	},
	{ matrixReshape = { operands = { { "matrix" } } } },
	{
		vectorReshape = {
			operands = { { "vector" } },
		},
	},
	{ makeArray = {} },
	{ makeArrayFromElement = { operands = { { "element" } } } },
	{ makeCoopVector = {} },
	{ makeCoopVectorFromValuePack = { operands = { { "valuePack" } } } },
	{ makeStruct = {} },
	{ makeTuple = {} },
	{ makeTargetTuple = { struct_name = "MakeTargetTuple" } },
	{ makeValuePack = {} },
	{ getTargetTupleElement = {} },
	{
		getTupleElement = {
			min_operands = 2,
		},
	},
	{ LoadResourceDescriptorFromHeap = { operands = { { "index" } } } },
	{
		LoadSamplerDescriptorFromHeap = {
			operands = { { "index" } },
		},
	},
	{ MakeCombinedTextureSamplerFromHandle = { operands = { { "handle" } } } },
	{
		MakeWitnessPack = {
			hoistable = true,
		},
	},
	{ Expand = { operands = { { "value" } } } },
	{
		Each = {
			operands = { { "value" } },
			hoistable = true,
		},
	},
	{ makeResultValue = { operands = { { "value" } } } },
	{ makeResultError = { operands = { { "errorValue" } } } },
	{ isResultError = { operands = { { "resultOperand" } } } },
	{ getResultError = { operands = { { "resultOperand" } } } },
	{ getResultValue = { operands = { { "resultOperand" } } } },
	{ getOptionalValue = { operands = { { "optionalOperand" } } } },
	{ optionalHasValue = { operands = { { "optionalOperand" } } } },
	{ makeOptionalValue = { operands = { { "value" } } } },
	{ makeOptionalNone = { operands = { { "defaultValue" } } } },
	{ CombinedTextureSamplerGetTexture = { operands = { { "sampler" } } } },
	{ CombinedTextureSamplerGetSampler = { operands = { { "sampler" } } } },
	{ call = { operands = { { "callee" } } } },
	{ rtti_object = { struct_name = "RTTIObject" } },
	{ alloca = { operands = { { "allocSize" } } } },
	{ updateElement = { operands = { { "oldValue" }, { "elementValue" } } } },
	{ detachDerivative = { operands = { { "value" } } } },
	{ bitfieldExtract = { operands = { { "value" }, { "offset" }, { "count" } } } },
	{ bitfieldInsert = { operands = { { "base" }, { "insert" }, { "offset" }, { "count" } } } },
	{ packAnyValue = { operands = { { "value" } } } },
	{ unpackAnyValue = { operands = { { "value" } } } },
	{ witness_table_entry = { operands = { { "requirementKey" }, { "satisfyingVal" } } } },
	{
		interface_req_entry = {
			struct_name = "InterfaceRequirementEntry",
			operands = { { "requirementKey" }, { "requirementVal" } },
			global = true,
		},
	},
	-- An inst to represent the workgroup size of the calling entry point.
	-- We will materialize this inst during `translateGlobalVaryingVar`.
	{ GetWorkGroupSize = { hoistable = true } },
	-- An inst that returns the current stage of the calling entry point.
	{ GetCurrentStage = {} },
	{ param = {} },
	{ field = { struct_name = "StructField", min_operands = 2 } },
	{ var = {} },
	{ load = { min_operands = 1 } },
	{ store = { min_operands = 2 } },
	{ CUDA_LDG = {min_operands = 1 } },
	-- Atomic Operations
	{
		AtomicOperation = {
			{ atomicLoad = { min_operands = 1 } },
			{
				atomicStore = { min_operands = 2 },
			},
			{ atomicExchange = { min_operands = 2 } },
			{
				atomicCompareExchange = { operands = { { "ptr" }, { "expected" }, { "desired" } } },
			},
			{ atomicAdd = { operands = { { "ptr" }, { "val" } } } },
			{
				atomicSub = { operands = { { "ptr" }, { "val" } } },
			},
			{ atomicAnd = { operands = { { "ptr" }, { "val" } } } },
			{
				atomicOr = { operands = { { "ptr" }, { "val" } } },
			},
			{ atomicXor = { operands = { { "ptr" }, { "val" } } } },
			{
				atomicMin = { operands = { { "ptr" }, { "val" } } },
			},
			{ atomicMax = { operands = { { "ptr" }, { "val" } } } },
			{
				atomicInc = { operands = { { "ptr" } } },
			},
			{ atomicDec = { operands = { { "ptr" } } } },
		},
	},
	-- Produced and removed during backward auto-diff pass as a temporary placeholder representing the
	-- currently accumulated derivative to pass to some dOut argument in a nested call.
	{ LoadReverseGradient = { operands = { { "value" } } } },
	-- Produced and removed during backward auto-diff pass as a temporary placeholder containing the
	-- primal and accumulated derivative values to pass to an inout argument in a nested call.
	{ ReverseGradientDiffPairRef = { operands = { { "primal" }, { "diff" } } } },
	-- Produced and removed during backward auto-diff pass. This inst is generated by the splitting step
	-- to represent a reference to an inout parameter for use in the primal part of the computation.
	{ PrimalParamRef = { operands = { { "referencedParam" } } } },
	-- Produced and removed during backward auto-diff pass. This inst is generated by the splitting step
	-- to represent a reference to an inout parameter for use in the back-prop part of the computation.
	{ DiffParamRef = { operands = { { "referencedParam" } } } },
	-- Check that the value is a differential null value.
	{ IsDifferentialNull = { operands = { { "base" } } } },
	{
		get_field = {
			struct_name = "FieldExtract",
			min_operands = 2,
		},
	},
	{ get_field_addr = { struct_name = "FieldAddress", min_operands = 2 } },
	{ getElement = { operands = { { "base" }, { "index" } } } },
	{ getElementPtr = { operands = { { "base" }, { "index" } } } },
	-- Pointer offset: computes pBase + offset_in_elements
	{ getOffsetPtr = { operands = { { "base" }, { "offset" } } } },
	{ getAddr = { struct_name = "GetAddress", operands = { { "ptr" } } } },
	{ castDynamicResource = { operands = { { "resource" } } } },
	-- Get an unowned NativeString from a String.
	{ getNativeStr = { operands = { { "stringValue" } } } },
	-- Make String from a NativeString.
	{ makeString = { operands = { { "nativeStringValue" } } } },
	-- Get a native ptr from a ComPtr or RefPtr
	{ getNativePtr = { operands = { { "elementType" } } } },
	-- Get a write reference to a managed ptr var (operand must be Ptr<ComPtr<T>> or Ptr<RefPtr<T>>).
	{ getManagedPtrWriteRef = { operands = { { "ptrToManagedPtr" } } } },
	-- Attach a managedPtr var to a NativePtr without changing its ref count.
	{ ManagedPtrAttach = { operands = { { "ptrValue" } } } },
	-- Attach a managedPtr var to a NativePtr without changing its ref count.
	{ ManagedPtrDetach = { operands = { { "ptrValue" } } } },
	-- "Subscript" an image at a pixel coordinate to get pointer
	{ imageSubscript = { operands = { { "image" }, { "coord" }, { "sampleCoord", optional = true } } } },
	-- Load from an Image.
	{
		imageLoad = {
			operands = { { "image" }, { "coord" }, { "auxCoord1", optional = true }, { "auxCoord2", optional = true } },
		},
	},
	-- Store into an Image.
	{ imageStore = { operands = { { "image" }, { "coord" }, { "value" } } } },
	-- Load (almost) arbitrary-type data from a byte-address buffer
	-- %dst = byteAddressBufferLoad(%buffer, %offset, %alignment)
	-- where
	-- - `buffer` is a value of some `ByteAddressBufferTypeBase` type
	-- - `offset` is an `int`
	-- - `alignment` is an `int`
	-- - `dst` is a value of some type containing only ordinary data
	{ byteAddressBufferLoad = { operands = { { "buffer" }, { "offset" }, { "alignment" } } } },
	-- Store (almost) arbitrary-type data to a byte-address buffer
	-- byteAddressBufferLoad(%buffer, %offset, %alignment, %src)
	-- where
	-- - `buffer` is a value of some `ByteAddressBufferTypeBase` type
	-- - `offset` is an `int`
	-- - `alignment` is an `int`
	-- - `src` is a value of some type containing only ordinary data
	{ byteAddressBufferStore = { operands = { { "buffer" }, { "offset" }, { "value" }, { "alignment" } } } },
	-- Load data from a structured buffer
	-- %dst = structuredBufferLoad(%buffer, %index)
	-- where
	-- - `buffer` is a value of some `StructuredBufferTypeBase` type with element type T
	-- - `offset` is an `int`
	-- - `dst` is a value of type T
	{ structuredBufferLoad = { min_operands = 2 } },
	{ structuredBufferLoadStatus = { operands = { { "buffer" }, { "index" }, { "status" } } } },
	{ rwstructuredBufferLoad = { struct_name = "RWStructuredBufferLoad", min_operands = 2 } },
	{
		rwstructuredBufferLoadStatus = {
			struct_name = "RWStructuredBufferLoadStatus",
			min_operands = 3,
		},
	},
	-- Store data to a structured buffer
	-- structuredBufferLoad(%buffer, %offset, %src)
	-- where
	-- - `buffer` is a value of some `StructuredBufferTypeBase` type with element type T
	-- - `offset` is an `int`
	-- - `src` is a value of type T
	{
		rwstructuredBufferStore = {
			struct_name = "RWStructuredBufferStore",
			operands = { { "structuredBuffer" }, { "index" }, { "val" } },
		},
	},
	{
		rwstructuredBufferGetElementPtr = {
			struct_name = "RWStructuredBufferGetElementPtr",
			operands = { { "base" }, { "index" } },
		},
	},
	-- Append/Consume-StructuredBuffer operations
	{ StructuredBufferAppend = { operands = { { "buffer" }, { "element", optional = true } } } },
	{ StructuredBufferConsume = { operands = { { "buffer" } } } },
	{ StructuredBufferGetDimensions = { operands = { { "buffer" } } } },
	-- Resource qualifiers for dynamically varying index
	{ nonUniformResourceIndex = { operands = { { "index" } } } },
	{ getNaturalStride = { operands = { { "type" } } } },
	{ meshOutputRef = { operands = { { "base" }, { "index" } } } },
	{ meshOutputSet = { operands = { { "base" }, { "index" }, { "elementValue" } } } },
	-- only two parameters as they are effectively static
	-- TODO: make them reference the _slang_mesh object directly
	{ metalSetVertex = { operands = { { "index" }, { "elementValue" } } } },
	{ metalSetPrimitive = { operands = { { "index" }, { "elementValue" } } } },
	{ metalSetIndices = { operands = { { "index" }, { "elementValue" } } } },
	{ MetalCastToDepthTexture = { operands = { { "texture" } } } },
	-- Construct a vector from a scalar
	-- %dst = MakeVectorFromScalar %T %N %val
	-- where
	-- - `T` is a `Type`
	-- - `N` is a (compile-time) `Int`
	-- - `val` is a `T`
	-- - dst is a `Vec<T,N>`
	{ MakeVectorFromScalar = { operands = { { "elementType" }, { "elementCount" }, { "scalarValue" } } } },
	-- A swizzle of a vector:
	-- %dst = swizzle %src %idx0 %idx1 ...
	-- where:
	-- - `src` is a vector<T,N>
	-- - `dst` is a vector<T,M>
	-- - `idx0` through `idx[M-1]` are literal integers
	{ swizzle = { min_operands = 1 } },
	-- Setting a vector via swizzle
	--
	-- %dst = swizzle %base %src %idx0 %idx1 ...
	--
	-- where:
	-- - `base` is a vector<T,N>
	-- - `dst` is a vector<T,N>
	-- - `src` is a vector<T,M>
	-- - `idx0` through `idx[M-1]` are literal integers
	--
	-- The semantics of the op is:
	--
	--   dst = base;
	--   for(ii : 0 ... M-1 )
	--     dst[ii] = src[idx[ii]];
	{ swizzleSet = { min_operands = 2 } },
	-- Store to memory with a swizzle
	--
	-- TODO: eventually this should be reduced to just
	-- a write mask by moving the actual swizzle to the RHS.
	--
	-- swizzleStore %dst %src %idx0 %idx1 ...
	--
	-- where:
	-- - `dst` is a vector<T,N>
	-- - `src` is a vector<T,M>
	-- - `idx0` through `idx[M-1]` are literal integers
	--
	-- The semantics of the op is:
	--
	--   for(ii : 0 ... M-1 )
	--     dst[ii] = src[idx[ii]];
	{ swizzledStore = { operands = { { "dest" }, { "source" } }, min_operands = 2 } },
	{
		TerminatorInst = {
			{ return_val = { struct_name = "Return", operands = { { "val" } } } },
			{ yield = { operands = { { "val" } } } },
			{
				UnconditionalBranch = {
					-- IRUnconditionalBranch
					{
						unconditionalBranch = {
							-- unconditionalBranch <target>
							min_operands = 1,
						},
					},
					{
						loop = {
							-- loop <target> <breakLabel> <continueLabel>
							min_operands = 3,
						},
					},
				},
			},
			{
				ConditionalBranch = {
					-- IRTerminatorInst
					{
						conditionalBranch = {
							-- conditionalBranch <condition> <trueBlock> <falseBlock>
							struct_name = "ConditionalBranch",
							min_operands = 3,
						},
					},
					{
						ifElse = {
							-- ifElse <condition> <trueBlock> <falseBlock> <mergeBlock>
							struct_name = "IfElse",
							min_operands = 4,
						},
					},
				},
			},
			{
				throw = {
					-- IRConditionalbranch
					operands = { { "value" } },
				},
			},
			{
				tryCall = {
					-- tryCall <successBlock> <failBlock> <callee> <args>...
					operands = { { "successBlock", "IRBlock" }, { "failureBlock", "IRBlock" }, { "callee" } },
					min_operands = 3,
				},
			},
			{
				switch = {
					-- switch <val> <break> <default> <caseVal1> <caseBlock1> ...
					min_operands = 3,
				},
			},
			{
				targetSwitch = {
					-- target_switch <break> <targetName1> <block1> ...
					min_operands = 1,
				},
			},
			{
				GenericAsm = {
					-- A generic asm inst has an return semantics that terminates the control flow.
					min_operands = 1,
				},
			},
			{
				UnreachableBase = {
					{
						missingReturn = {},
					},
					{ unreachable = {} },
				},
			},
			{
				defer = {
					operands = { { "deferBlock", "IRBlock" }, { "mergeBlock", "IRBlock" }, { "scopeBlock", "IRBlock" } },
				},
			},
		},
	},
	{ discard = {} },
	{
		RequirePrelude = { min_operands = 1 },
	},
	{ RequireTargetExtension = { operands = { { "extension" } } } },
	{ RequireComputeDerivative = {} },
	{ StaticAssert = { operands = { { "condition" }, { "message" } } } },
	{ Printf = { operands = { { "format" } } } },
	-- Quad control execution modes.
	{ RequireMaximallyReconverges = {} },
	{ RequireQuadDerivatives = {} },
	-- TODO: We should consider splitting the basic arithmetic/comparison
	-- ops into cases for signed integers, unsigned integers, and floating-point
	-- values, to better match downstream targets that want to treat them
	-- all differently ().
	{ add = { operands = { { "left" }, { "right" } } } },
	{ sub = { operands = { { "left" }, { "right" } } } },
	{ mul = { operands = { { "left" }, { "right" } } } },
	{ div = { operands = { { "left" }, { "right" } } } },
	-- Remainder of division.
	-- Note: this is distinct from modulus, and we should have a separate
	-- opcode for `mod` if we ever need to support it.
	{ irem = { struct_name = "IRem", operands = { { "left" }, { "right" } } } },
	{
		frem = {
			struct_name = "FRem",
			operands = { { "left" }, { "right" } },
		},
	},
	{
		shl = { struct_name = "Lsh", operands = { { "value" }, { "amount" } } },
	},
	{ shr = { struct_name = "Rsh", operands = { { "value" }, { "amount" } } } },
	{ cmpEQ = { struct_name = "Eql", operands = { { "left" }, { "right" } } } },
	{
		cmpNE = {
			struct_name = "Neq",
			operands = { { "left" }, { "right" } },
		},
	},
	{
		cmpGT = { struct_name = "Greater", operands = { { "left" }, { "right" } } },
	},
	{ cmpLT = { struct_name = "Less", operands = { { "left" }, { "right" } } } },
	{ cmpGE = { struct_name = "Geq", operands = { { "left" }, { "right" } } } },
	{
		cmpLE = {
			struct_name = "Leq",
			operands = { { "left" }, { "right" } },
		},
	},
	{
		["and"] = { struct_name = "BitAnd", operands = { { "left" }, { "right" } } },
	},
	{ xor = { struct_name = "BitXor", operands = { { "left" }, { "right" } } } },
	{ ["or"] = { struct_name = "BitOr", operands = { { "left" }, { "right" } } } },
	{
		logicalAnd = {
			struct_name = "And",
			operands = { { "left" }, { "right" } },
		},
	},
	{
		logicalOr = { struct_name = "Or", operands = { { "left" }, { "right" } } },
	},
	{ neg = { operands = { { "value" } } } },
	{
		["not"] = { operands = { { "value" } } },
	},
	{ bitnot = { struct_name = "BitNot", operands = { { "value" } } } },
	{ select = { operands = { { "condition" }, { "trueResult" }, { "falseResult" } } } },
	{
		checkpointObj = {
			struct_name = "CheckpointObject",
			min_operands = 1,
		},
	},
	{ loopExitValue = { min_operands = 1 } },
	{
		getStringHash = {
			operands = { { "stringLit", "IRStringLit" } },
		},
	},
	{ waveGetActiveMask = {} },
	-- trueMask = waveMaskBallot(mask, condition)
	{ waveMaskBallot = { operands = { { "mask" }, { "condition" } } } },
	-- matchMask = waveMaskBallot(mask, value)
	{ waveMaskMatch = { operands = { { "mask" }, { "value" } } } },
	-- Texture sampling operation of the form `t.Sample(s,u)`
	{ sample = { operands = { { "texture" }, { "sampler" }, { "coord" } } } },
	{ sampleGrad = { operands = { { "texture" }, { "sampler" }, { "coord" }, { "gradX" } } } },
	{ GroupMemoryBarrierWithGroupSync = {} },
	{ ControlBarrier = {} },
	-- GPU_FOREACH loop of the form
	{ gpuForeach = { min_operands = 3 } },
	-- Wrapper for OptiX intrinsics used to load and store ray payload data using
	-- a pointer represented by two payload registers.
	{ getOptiXRayPayloadPtr = { hoistable = true } },
	-- Wrapper for OptiX intrinsics used to load a single hit attribute
	-- Takes two arguments: the type (either float or int), and the hit
	-- attribute index
	{ getOptiXHitAttribute = { min_operands = 2 } },
	-- Wrapper for OptiX intrinsics used to load shader binding table record data
	-- using a pointer.
	{ getOptiXSbtDataPointer = { struct_name = "GetOptiXSbtDataPtr" } },
	{ GetVulkanRayTracingPayloadLocation = { min_operands = 1 } },
	{ GetLegalizedSPIRVGlobalParamAddr = { min_operands = 1 } },
	{
		GetPerVertexInputArray = {
			min_operands = 1,
			hoistable = true,
		},
	},
	{ ResolveVaryingInputRef = { min_operands = 1, hoistable = true } },
	{
		ForceVarIntoStructTemporarilyBase = {
			{ ForceVarIntoStructTemporarily = { min_operands = 1 } },
			{
				ForceVarIntoRayPayloadStructTemporarily = {
					min_operands = 1,
				},
			},
		},
	},
	{ MetalAtomicCast = { min_operands = 1 } },
	{ IsTextureAccess = { min_operands = 1 } },
	{ IsTextureScalarAccess = { min_operands = 1 } },
	{ IsTextureArrayAccess = { min_operands = 1 } },
	{ ExtractTextureFromTextureAccess = { min_operands = 1 } },
	{ ExtractCoordFromTextureAccess = { min_operands = 1 } },
	{ ExtractArrayCoordFromTextureAccess = { min_operands = 1 } },
	{ makeArrayList = {} },
	{ makeTensorView = {} },
	{ allocTorchTensor = { struct_name = "AllocateTorchTensor" } },
	{ TorchGetCudaStream = {} },
	{ TorchTensorGetView = {} },
	{ CoopMatMapElementIFunc = { min_operands = 2 } },
	{ allocateOpaqueHandle = {} },
	{
		BindingQuery = {
			{
				getRegisterIndex = {
					-- Return the register index thtat a resource is bound to.
					min_operands = 1,
				},
			},
			{
				getRegisterSpace = {
					-- Return the registe space that a resource is bound to.
					min_operands = 1,
				},
			},
		},
	},
	{
		Decoration = {
			{
				highLevelDecl = {
					struct_name = "HighLevelDeclDecoration",
					operands = { { "declOperand", "IRPtrLit" } },
				},
			},
			{
				layout = {
					struct_name = "LayoutDecoration",
					min_operands = 1,
				},
			},
			{ branch = { struct_name = "BranchDecoration" } },
			{
				flatten = {
					struct_name = "FlattenDecoration",
				},
			},
			{ loopControl = { struct_name = "LoopControlDecoration", operands = { { "modeOperand", "IRConstant" } } } },
			{ loopMaxIters = { struct_name = "LoopMaxItersDecoration", min_operands = 1 } },
			{
				loopExitPrimalValue = {
					struct_name = "LoopExitPrimalValueDecoration",
					operands = { { "targetInst" }, { "loopExitValInst" } },
				},
			},
			{
				intrinsicOp = {
					struct_name = "IntrinsicOpDecoration",
					operands = { { "intrinsicOpOperand", "IRIntLit" } },
				},
			},
			{
				TargetSpecificDecoration = {
					{
						TargetSpecificDefinitionDecoration = {
							{
								target = { struct_name = "TargetDecoration", min_operands = 1 },
							},
							{
								targetIntrinsic = {
									struct_name = "TargetIntrinsicDecoration",
									operands = { { "target" }, { "definitionOperand", "IRStringLit" } },
								},
							},
						},
					},
					{
						requirePrelude = {
							struct_name = "RequirePreludeDecoration",
							min_operands = 2,
						},
					},
				},
			},
			{
				glslOuterArray = {
					struct_name = "GLSLOuterArrayDecoration",
					operands = { { "outerArrayNameOperand", "IRStringLit" } },
				},
			},
			{
				TargetSystemValue = {
					struct_name = "TargetSystemValueDecoration",
					operands = { { "semanticOperand", "IRStringLit" }, { "index", "IRIntLit" } },
				},
			},
			{
				interpolationMode = {
					struct_name = "InterpolationModeDecoration",
					operands = { { "modeOperand", "IRConstant" } },
				},
			},
			{
				nameHint = { struct_name = "NameHintDecoration", operands = { { "nameOperand", "IRStringLit" } } },
			},
			{
				PhysicalType = {
					struct_name = "PhysicalTypeDecoration",
					min_operands = 1,
				},
			},
			{
				AlignedAddressDecoration = {
					-- Mark an address instruction as aligned to a specific byte boundary.
					operands = { { "alignment" } },
				},
			},
			{
				BinaryInterfaceType = {
					-- Marks a type as being used as binary interface (e.g. shader parameters).
					-- This prevents the legalizeEmptyType() pass from eliminating it on C++/CUDA targets.
					struct_name = "BinaryInterfaceTypeDecoration",
				},
			},
			{
				transitory = {
					-- *  The decorated _instruction_ is transitory. Such a decoration should NEVER be found on an output instruction a module.
					--     Typically used mark an instruction so can be specially handled - say when creating a IRConstant literal, and the payload of
					--     needs to be special cased for lookup.
					struct_name = "TransitoryDecoration",
				},
			},
			{
				ResultWitness = {
					-- The result witness table that the functon's return type is a subtype of an interface.
					-- This is used to keep track of the original witness table in a function that used to
					-- return an existential value but now returns a concrete type after specialization.
					struct_name = "ResultWitnessDecoration",
					operands = { { "witness" } },
				},
			},
			-- A decoration that indicates that a variable represents
			-- a vulkan ray payload, and should have a location assigned
			-- to it.
			{ vulkanRayPayload = { struct_name = "VulkanRayPayloadDecoration" } },
			{ vulkanRayPayloadIn = { struct_name = "VulkanRayPayloadInDecoration" } },
			-- A decoration that indicates that a variable represents
			-- vulkan hit attributes, and should have a location assigned
			-- to it.
			{ vulkanHitAttributes = { struct_name = "VulkanHitAttributesDecoration" } },
			-- A decoration that indicates that a variable represents
			-- vulkan hit object attributes, and should have a location assigned
			-- to it.
			{ vulkanHitObjectAttributes = { struct_name = "VulkanHitObjectAttributesDecoration" } },
			{ GlobalVariableShadowingGlobalParameterDecoration = { min_operands = 2 } },
			{
				requireSPIRVVersion = {
					struct_name = "RequireSPIRVVersionDecoration",
					operands = { { "SPIRVVersionOperand", "IRConstant" } },
				},
			},
			{
				requireGLSLVersion = {
					struct_name = "RequireGLSLVersionDecoration",
					operands = { { "languageVersionOperand", "IRConstant" } },
				},
			},
			{
				requireGLSLExtension = {
					struct_name = "RequireGLSLExtensionDecoration",
					operands = { { "extensionNameOperand", "IRStringLit" } },
				},
			},
			{
				requireWGSLExtension = {
					struct_name = "RequireWGSLExtensionDecoration",
					operands = { { "extensionNameOperand", "IRStringLit" } },
				},
			},
			{
				requireCUDASMVersion = {
					struct_name = "RequireCUDASMVersionDecoration",
					operands = { { "CUDASMVersionOperand", "IRConstant" } },
				},
			},
			{
				requireCapabilityAtom = {
					struct_name = "RequireCapabilityAtomDecoration",
					operands = { { "capabilityAtomOperand", "IRConstant" } },
				},
			},
			{ HasExplicitHLSLBinding = { struct_name = "HasExplicitHLSLBindingDecoration" } },
			{ DefaultValue = { struct_name = "DefaultValueDecoration", min_operands = 1 } },
			{
				readNone = { struct_name = "ReadNoneDecoration" },
			},
			-- A decoration that indicates that a variable represents
			-- a vulkan callable shader payload, and should have a location assigned
			-- to it.
			{ vulkanCallablePayload = { struct_name = "VulkanCallablePayloadDecoration" } },
			{ vulkanCallablePayloadIn = { struct_name = "VulkanCallablePayloadInDecoration" } },
			{ earlyDepthStencil = { struct_name = "EarlyDepthStencilDecoration" } },
			{ precise = { struct_name = "PreciseDecoration" } },
			{ public = { struct_name = "PublicDecoration" } },
			{ hlslExport = { struct_name = "HLSLExportDecoration" } },
			{ downstreamModuleExport = { struct_name = "DownstreamModuleExportDecoration" } },
			{ spirvExport = { struct_name = "SpirVExportDecoration" } },
			{ downstreamModuleImport = { struct_name = "DownstreamModuleImportDecoration" } },
<<<<<<< HEAD
			{ spirvExtern = { struct_name = "SpirVExternDecoration" } },
			{ patchConstantFunc = { struct_name = "PatchConstantFuncDecoration", min_operands = 1 } },
=======
			{
				patchConstantFunc = { struct_name = "PatchConstantFuncDecoration", operands = { { "func", "IRInst" } } },
			},
>>>>>>> fbe741a8
			{
				maxTessFactor = {
					struct_name = "MaxTessFactorDecoration",
					operands = { { "maxTessFactor", "IRFloatLit" } },
				},
			},
			{
				outputControlPoints = {
					struct_name = "OutputControlPointsDecoration",
					operands = { { "controlPointCount", "IRIntLit" } },
				},
			},
			{
				outputTopology = {
					struct_name = "OutputTopologyDecoration",
					operands = { { "topology", "IRStringLit" }, { "topologyTypeOperand", "IRIntLit" } },
				},
			},
			{
				partitioning = {
					struct_name = "PartitioningDecoration",
					operands = { { "partitioning", "IRStringLit" } },
				},
			},
			{
				domain = {
					struct_name = "DomainDecoration",
					operands = { { "domain", "IRStringLit" } },
				},
			},
			{
				maxVertexCount = { struct_name = "MaxVertexCountDecoration", operands = { { "count", "IRIntLit" } } },
			},
			{ instance = { struct_name = "InstanceDecoration", operands = { { "count", "IRIntLit" } } } },
			{ numThreads = { struct_name = "NumThreadsDecoration", min_operands = 3 } },
			{
				fpDenormalPreserve = {
					struct_name = "FpDenormalPreserveDecoration",
					operands = { { "width", "IRIntLit" } },
				},
			},
			{
				fpDenormalFlushToZero = {
					struct_name = "FpDenormalFlushToZeroDecoration",
					operands = { { "width", "IRIntLit" } },
				},
			},
			{
				waveSize = {
					struct_name = "WaveSizeDecoration",
					operands = { { "numLanes", "IRIntLit" } },
				},
			},
			{
				availableInDownstreamIR = { struct_name = "AvailableInDownstreamIRDecoration", min_operands = 1 },
			},
			{
				GeometryInputPrimitiveTypeDecoration = {
					{
						pointPrimitiveType = {
							-- Added to IRParam parameters to an entry point
							struct_name = "PointInputPrimitiveTypeDecoration",
						},
					},
					{ linePrimitiveType = { struct_name = "LineInputPrimitiveTypeDecoration" } },
					{
						trianglePrimitiveType = {
							struct_name = "TriangleInputPrimitiveTypeDecoration",
						},
					},
					{ lineAdjPrimitiveType = { struct_name = "LineAdjInputPrimitiveTypeDecoration" } },
					{
						triangleAdjPrimitiveType = {
							struct_name = "TriangleAdjInputPrimitiveTypeDecoration",
						},
					},
				},
			},
			{
				streamOutputTypeDecoration = {
					struct_name = "StreamOutputTypeDecoration",
					operands = { { "streamType", "IRHLSLStreamOutputType" } },
				},
			},
			{
				entryPoint = {
					-- An `[entryPoint]` decoration marks a function that represents a shader entry point
					struct_name = "EntryPointDecoration",
					operands = {
						{ "profileInst", "IRIntLit" },
						{ "name", "IRStringLit" },
						{ "moduleName", "IRStringLit", optional = true },
					},
				},
			},
			{ CudaKernel = { struct_name = "CudaKernelDecoration" } },
			{ CudaHost = { struct_name = "CudaHostDecoration" } },
			{
				TorchEntryPoint = {
					struct_name = "TorchEntryPointDecoration",
					operands = { { "functionNameOperand", "IRStringLit" } },
				},
			},
			{
				AutoPyBindCUDA = {
					struct_name = "AutoPyBindCudaDecoration",
					operands = { { "functionNameOperand", "IRStringLit" } },
				},
			},
			{
				CudaKernelFwdDiffRef = {
					struct_name = "CudaKernelForwardDerivativeDecoration",
					operands = { { "forwardDerivativeFunc", optional = true } },
				},
			},
			{
				CudaKernelBwdDiffRef = {
					struct_name = "CudaKernelBackwardDerivativeDecoration",
					operands = { { "backwardDerivativeFunc", optional = true } },
				},
			},
			{ PyBindExportFuncInfo = { struct_name = "AutoPyBindExportInfoDecoration" } },
			{
				PyExportDecoration = {
					struct_name = "PyExportDecoration",
					operands = { { "exportNameOperand", "IRStringLit" } },
				},
			},
			{
				entryPointParam = {
					-- Used to mark parameters that are moved from entry point parameters to global params as coming from the entry
					-- point.
					struct_name = "EntryPointParamDecoration",
					operands = { { "entryPoint", "IRFunc" } },
				},
			},
			{
				dependsOn = {
					-- A `[dependsOn(x)]` decoration indicates that the parent instruction depends on `x`
					-- even if it does not otherwise reference it.
					struct_name = "DependsOnDecoration",
					min_operands = 1,
				},
			},
			{
				keepAlive = {
					-- A `[keepAlive]` decoration marks an instruction that should not be eliminated.
					struct_name = "KeepAliveDecoration",
				},
			},
			{
				noSideEffect = {
					-- A `[NoSideEffect]` decoration marks a callee to be side-effect free.
					struct_name = "NoSideEffectDecoration",
				},
			},
			{ bindExistentialSlots = { struct_name = "BindExistentialSlotsDecoration" } },
			{
				format = {
					-- A `[format(f)]` decoration specifies that the format of an image should be `f`
					struct_name = "FormatDecoration",
					operands = { { "formatOperand", "IRConstant" } },
				},
			},
			{
				unsafeForceInlineEarly = {
					-- An `[unsafeForceInlineEarly]` decoration specifies that calls to this function should be inline after initial
					-- codegen
					struct_name = "UnsafeForceInlineEarlyDecoration",
				},
			},
			{
				ForceInline = {
					-- A `[ForceInline]` decoration indicates the callee should be inlined by the Slang compiler.
					struct_name = "ForceInlineDecoration",
				},
			},
			{
				ForceUnroll = {
					-- A `[ForceUnroll]` decoration indicates the loop should be unrolled by the Slang compiler.
					struct_name = "ForceUnrollDecoration",
				},
			},
			{
				SizeAndAlignment = {
					-- A `[SizeAndAlignment(l,s,a)]` decoration is attached to a type to indicate that is has size `s` and alignment
					-- `a` under layout rules `l`.
					struct_name = "SizeAndAlignmentDecoration",
					operands = {
						{ "layoutNameOperand" },
						{ "sizeOperand", "IRIntLit" },
						{ "alignmentOperand", "IRIntLit" },
					},
				},
			},
			{
				Offset = {
					-- A `[Offset(l, o)]` decoration is attached to a field to indicate that it has offset `o` in the parent type
					-- under layout rules `l`.
					struct_name = "OffsetDecoration",
					operands = { { "layoutNameOperand" }, { "offsetOperand", "IRIntLit" } },
				},
			},
			{
				LinkageDecoration = {
					{
						import = {
							struct_name = "ImportDecoration",
							min_operands = 1,
						},
					},
					{
						export = { struct_name = "ExportDecoration", min_operands = 1 },
					},
				},
			},
			{
				TargetBuiltinVar = {
					-- Mark a global variable as a target builtin variable.
					struct_name = "TargetBuiltinVarDecoration",
					operands = { { "builtinVarOperand", "IRIntLit" } },
				},
			},
			{
				UserExtern = {
					-- Marks an inst as coming from an `extern` symbol defined in the user code.
					struct_name = "UserExternDecoration",
				},
			},
			{
				externCpp = {
					-- An extern_cpp decoration marks the inst to emit its name without mangling for C++ interop.
					struct_name = "ExternCppDecoration",
					operands = { { "nameOperand", "IRStringLit" } },
				},
			},
			{
				externC = {
					-- An externC decoration marks a function should be emitted inside an extern "C" block.
					struct_name = "ExternCDecoration",
				},
			},
			{
				dllImport = {
					-- An dllImport decoration marks a function as imported from a DLL. Slang will generate dynamic function loading
					-- logic to use this function at runtime.
					struct_name = "DllImportDecoration",
					operands = { { "libraryNameOperand", "IRStringLit" }, { "functionNameOperand", "IRStringLit" } },
				},
			},
			{
				dllExport = {
					-- An dllExport decoration marks a function as an export symbol. Slang will generate a native wrapper function
					-- that is exported to DLL.
					struct_name = "DllExportDecoration",
					operands = { { "functionNameOperand", "IRStringLit" } },
				},
			},
			{
				cudaDeviceExport = {
					-- An cudaDeviceExport decoration marks a function to be exported as a cuda __device__ function.
					struct_name = "CudaDeviceExportDecoration",
					min_operands = 1,
				},
			},
			{
				COMInterface = {
					-- Marks an interface as a COM interface declaration.
					struct_name = "ComInterfaceDecoration",
				},
			},
			{
				KnownBuiltinDecoration = {
					-- Attaches a name to this instruction so that it can be identified
					-- later in the compiler reliably
					operands = { { "nameOperand", "IRIntLit" } },
				},
			},
			{
				RTTI_typeSize = {
					-- Decorations for RTTI objects
					struct_name = "RTTITypeSizeDecoration",
					operands = { { "typeSizeOperand", "IRIntLit" } },
				},
			},
			{
				AnyValueSize = { struct_name = "AnyValueSizeDecoration", operands = { { "sizeOperand", "IRIntLit" } } },
			},
			{ SpecializeDecoration = {} },
			{ SequentialIDDecoration = { operands = { { "sequentialIdOperand", "IRIntLit" } } } },
			{ DynamicDispatchWitnessDecoration = {} },
			{ StaticRequirementDecoration = {} },
			{ DispatchFuncDecoration = { operands = { { "func" } } } },
			{
				TypeConstraintDecoration = {
					-- A decoration on `IRParam`s that represent generic parameters,
					-- marking the interface type that the generic parameter conforms to.
					-- A generic parameter can have more than one `IRTypeConstraintDecoration`s
					operands = { { "constraintType" } },
				},
			},
			{ BuiltinDecoration = {} },
			{
				requiresNVAPI = {
					-- The decorated instruction requires NVAPI to be included via prelude when compiling for D3D.
					struct_name = "RequiresNVAPIDecoration",
				},
			},
			{
				nvapiMagic = {
					-- The decorated instruction is part of the NVAPI "magic" and should always use its original name
					struct_name = "NVAPIMagicDecoration",
					operands = { { "nameOperand", "IRStringLit" } },
				},
			},
			{
				nvapiSlot = {
					-- A decoration that applies to an entire IR module, and indicates the register/space binding
					-- that the NVAPI shader parameter intends to use.
					struct_name = "NVAPISlotDecoration",
					operands = { { "registerNameOperand", "IRStringLit" }, { "spaceNameOperand", "IRStringLit" } },
				},
			},
			{
				noInline = {
					-- Applie to an IR function and signals that inlining should not be performed unless unavoidable.
					struct_name = "NoInlineDecoration",
				},
			},
			{ noRefInline = { struct_name = "NoRefInlineDecoration" } },
			{
				DerivativeGroupQuad = {
					struct_name = "DerivativeGroupQuadDecoration",
				},
			},
			{ DerivativeGroupLinear = { struct_name = "DerivativeGroupLinearDecoration" } },
			{
				MaximallyReconverges = {
					struct_name = "MaximallyReconvergesDecoration",
				},
			},
			{ QuadDerivatives = { struct_name = "QuadDerivativesDecoration" } },
			{
				RequireFullQuads = {
					struct_name = "RequireFullQuadsDecoration",
				},
			},
			-- Marks a var as a temporary local variable to replace references to a `in` parameter from the function body
			-- This is to support legacy code that modifies an `in` parameter as if it is copied to a local variable.
			{ InParamProxyVar = { struct_name = "InParamProxyVarDecoration", min_operands = 1 } },
			{ TempCallArgImmutableVar = { struct_name = "TempCallArgImmutableVarDecoration" } },
			{ TempCallArgVar = { struct_name = "TempCallArgVarDecoration" } },
			{
				nonCopyable = {
					-- Marks a type to be non copyable, causing SSA pass to skip turning variables of the the type into SSA values.
					struct_name = "NonCopyableTypeDecoration",
				},
			},
			{ DisableCopyEliminationDecoration = {} },
			{
				DynamicUniform = {
					-- Marks a value to be dynamically uniform.
					struct_name = "DynamicUniformDecoration",
				},
			},
			{
				alwaysFold = {
					-- A call to the decorated function should always be folded into its use site.
					struct_name = "AlwaysFoldIntoUseSiteDecoration",
				},
			},
			{ output = { struct_name = "GlobalOutputDecoration" } },
			{
				input = {
					struct_name = "GlobalInputDecoration",
				},
			},
			{ glslLocation = { struct_name = "GLSLLocationDecoration", operands = { { "location", "IRIntLit" } } } },
			{ glslOffset = { struct_name = "GLSLOffsetDecoration", operands = { { "offset", "IRIntLit" } } } },
			{ vkStructOffset = { struct_name = "VkStructOffsetDecoration", operands = { { "offset", "IRIntLit" } } } },
			{ raypayload = { struct_name = "RayPayloadDecoration" } },
			{
				MeshOutputDecoration = {
					-- Mesh Shader outputs
					{ vertices = { struct_name = "VerticesDecoration", min_operands = 1 } },
					{
						indices = {
							struct_name = "IndicesDecoration",
							min_operands = 1,
						},
					},
					{
						primitives = { struct_name = "PrimitivesDecoration", min_operands = 1 },
					},
				},
			},
			{ HLSLMeshPayloadDecoration = { struct_name = "HLSLMeshPayloadDecoration" } },
			{ perprimitive = { struct_name = "GLSLPrimitivesRateDecoration" } },
			{
				PositionOutput = {
					-- Marks an inst that represents the gl_Position output.
					struct_name = "GLPositionOutputDecoration",
				},
			},
			{
				PositionInput = {
					-- Marks an inst that represents the gl_Position input.
					struct_name = "GLPositionInputDecoration",
				},
			},
			{
				PerVertex = {
					-- Marks a fragment shader input as per-vertex.
					struct_name = "PerVertexDecoration",
				},
			},
			{
				StageAccessDecoration = {
					{ stageReadAccess = { struct_name = "StageReadAccessDecoration" } },
					{ stageWriteAccess = { struct_name = "StageWriteAccessDecoration" } },
				},
			},
			{
				semantic = {
					struct_name = "SemanticDecoration",
					operands = { { "semanticNameOperand", "IRStringLit" }, { "semanticIndexOperand", "IRIntLit" } },
				},
			},
			{
				constructor = {
					struct_name = "ConstructorDecoration",
					min_operands = 1,
				},
			},
			{ method = { struct_name = "MethodDecoration" } },
			{
				packoffset = {
					struct_name = "PackOffsetDecoration",
					operands = { { "registerOffset", "IRIntLit" }, { "componentOffset", "IRIntLit" } },
				},
			},
			{ SpecializationConstantDecoration = { min_operands = 1 } },
			{
				UserTypeName = {
					-- Reflection metadata for a shader parameter that provides the original type name.
					struct_name = "UserTypeNameDecoration",
					operands = { { "userTypeName", "IRStringLit" } },
				},
			},
			{
				CounterBuffer = {
					-- Reflection metadata for a shader parameter that refers to the associated counter buffer of a UAV.
					struct_name = "CounterBufferDecoration",
					operands = { { "counterBuffer" } },
				},
			},
			{ RequireSPIRVDescriptorIndexingExtensionDecoration = {} },
			{
				spirvOpDecoration = {
					struct_name = "SPIRVOpDecoration",
					min_operands = 1,
				},
			},
			{
				forwardDifferentiable = {
					-- Decorated function is marked for the forward-mode differentiation pass.
					struct_name = "ForwardDifferentiableDecoration",
				},
			},
			{
				AutoDiffOriginalValueDecoration = {
					-- Decorates a auto-diff transcribed value with the original value that the inst is transcribed from.
					operands = { { "originalValue" } },
				},
			},
			{
				AutoDiffBuiltinDecoration = {
					-- Decorates a type as auto-diff builtin type.
				},
			},
			{
				fwdDerivative = {
					-- Used by the auto-diff pass to hold a reference to the
					-- generated derivative function.
					struct_name = "ForwardDerivativeDecoration",
					operands = { { "forwardDerivativeFunc" } },
				},
			},
			{
				backwardDifferentiable = {
					-- Used by the auto-diff pass to hold a reference to the
					-- generated derivative function.
					struct_name = "BackwardDifferentiableDecoration",
					min_operands = 1,
				},
			},
			{
				primalSubstFunc = {
					-- Used by the auto-diff pass to hold a reference to the
					-- primal substitute function.
					struct_name = "PrimalSubstituteDecoration",
					operands = { { "primalSubstituteFunc" } },
				},
			},
			{
				backwardDiffPrimalReference = {
					-- Decorations to associate an original function with compiler generated backward derivative functions.
					struct_name = "BackwardDerivativePrimalDecoration",
					operands = { { "backwardDerivativePrimalFunc" } },
				},
			},
			{
				backwardDiffPropagateReference = {
					struct_name = "BackwardDerivativePropagateDecoration",
					operands = { { "backwardDerivativePropagateFunc" } },
				},
			},
			{
				backwardDiffIntermediateTypeReference = {
					struct_name = "BackwardDerivativeIntermediateTypeDecoration",
					operands = { { "backwardDerivativeIntermediateType" } },
				},
			},
			{
				backwardDiffReference = {
					struct_name = "BackwardDerivativeDecoration",
					operands = { { "backwardDerivativeFunc" } },
				},
			},
			{
				userDefinedBackwardDiffReference = {
					struct_name = "UserDefinedBackwardDerivativeDecoration",
					operands = { { "backwardDerivativeFunc" } },
				},
			},
			{ BackwardDerivativePrimalContextDecoration = { operands = { { "backwardDerivativePrimalContextVar" } } } },
			{ BackwardDerivativePrimalReturnDecoration = { operands = { { "backwardDerivativePrimalReturnValue" } } } },
			{
				PrimalContextDecoration = {
					-- Mark a parameter as autodiff primal context.
				},
			},
			{ loopCounterDecoration = {} },
			{ loopCounterUpdateDecoration = {} },
			{
				AutodiffInstDecoration = {
					-- Auto-diff inst decorations
					{
						primalInstDecoration = {
							-- Used by the auto-diff pass to mark insts that compute
							-- a primal value.
						},
					},
					{
						diffInstDecoration = {
							-- Used by the auto-diff pass to mark insts that compute
							-- a differential value.
							struct_name = "DifferentialInstDecoration",
							operands = {
								{ "primalType", "IRType" },
								{ "primalInst", optional = true },
								{ "witness", optional = true },
							},
						},
					},
					{
						mixedDiffInstDecoration = {
							-- Used by the auto-diff pass to mark insts that compute
							-- BOTH a differential and a primal value.
							struct_name = "MixedDifferentialInstDecoration",
							operands = { { "pairType", "IRType" } },
						},
					},
					{ RecomputeBlockDecoration = {} },
				},
			},
			{
				primalValueKey = {
					-- Used by the auto-diff pass to mark insts whose result is stored
					-- in an intermediary struct for reuse in backward propagation phase.
					struct_name = "PrimalValueStructKeyDecoration",
					operands = { { "structKey", "IRStructKey" } },
				},
			},
			{
				primalElementType = {
					-- Used by the auto-diff pass to mark the primal element type of an
					-- forward-differentiated updateElement inst.
					struct_name = "PrimalElementTypeDecoration",
					operands = { { "primalElementType" } },
				},
			},
			{
				IntermediateContextFieldDifferentialTypeDecoration = {
					-- Used by the auto-diff pass to mark the differential type of an intermediate context field.
					operands = { { "differentialWitness" } },
				},
			},
			{
				derivativeMemberDecoration = {
					-- Used by the auto-diff pass to hold a reference to a
					-- differential member of a type in its associated differential type.
					operands = { { "derivativeMemberStructKey" } },
				},
			},
			{
				treatAsDifferentiableDecoration = {
					-- Treat a function as differentiable function
				},
			},
			{
				treatCallAsDifferentiableDecoration = {
					-- Treat a call to arbitrary function as a differentiable call.
				},
			},
			{
				differentiableCallDecoration = {
					-- Mark a call as explicitly calling a differentiable function.
				},
			},
			{
				optimizableTypeDecoration = {
					-- Mark a type as being eligible for trimming if necessary. If
					-- any fields don't have any effective loads from them, they can be
					-- removed.
				},
			},
			{
				ignoreSideEffectsDecoration = {
					-- Informs the DCE pass to ignore side-effects on this call for
					-- the purposes of dead code elimination, even if the call does have
					-- side-effects.
				},
			},
			{
				CheckpointHintDecoration = {
					{
						PreferCheckpointDecoration = {
							-- Hint that the result from a call to the decorated function should be stored in backward prop function.
						},
					},
					{
						PreferRecomputeDecoration = {
							-- Hint that the result from a call to the decorated function should be recomputed in backward prop function.
						},
					},
					{
						CheckpointIntermediateDecoration = {
							-- Hint that a struct is used for reverse mode checkpointing
							operands = { { "sourceFunction" } },
						},
					},
				},
			},
			{
				NonDynamicUniformReturnDecoration = {
					-- Marks a function whose return value is never dynamic uniform.
				},
			},
			{
				COMWitnessDecoration = {
					-- Marks a class type as a COM interface implementation, which enables
					-- the witness table to be easily picked up by emit.
					operands = { { "witnessTable" } },
				},
			},
			{
				DifferentiableTypeDictionaryDecoration = {
					-- Differentiable Type Dictionary
					parent = true,
				},
			},
			{
				FloatingPointModeOverride = {
					struct_name = "FloatingPointModeOverrideDecoration",
					-- Overrides the floating mode for the target function
					min_operands = 1,
				},
			},
			{
				spvBufferBlock = {
					-- Recognized by SPIRV-emit pass so we can emit a SPIRV `BufferBlock` decoration.
					struct_name = "SPIRVBufferBlockDecoration",
				},
			},
			{
				DebugLocation = {
					-- Decorates an inst with a debug source location (IRDebugSource, IRIntLit(line), IRIntLit(col)).
					struct_name = "DebugLocationDecoration",
					operands = { { "source" }, { "line" }, { "col" } },
				},
			},
			{
				DebugFunction = {
					-- Decorates a function with a link to its debug function representation
					struct_name = "DebugFuncDecoration",
					operands = { { "debugFunc" } },
				},
			},
			{
				spvBlock = {
					-- Recognized by SPIRV-emit pass so we can emit a SPIRV `Block` decoration.
					struct_name = "SPIRVBlockDecoration",
				},
			},
			{
				NonUniformResource = {
					-- Decorates a SPIRV-inst as `NonUniformResource` to guarantee non-uniform index lookup of
					-- - a resource within an array of resources via IRGetElement.
					-- - an IRLoad that takes a pointer within a memory buffer via IRGetElementPtr.
					-- - an IRIntCast to a resource that is casted from signed to unsigned or viceversa.
					-- - an IRGetElementPtr itself when using the pointer on an intrinsic operation.
					struct_name = "SPIRVNonUniformResourceDecoration",
					operands = { { "SPIRVNonUniformResourceOperand", "IRConstant" } },
				},
			},
			{
				MemoryQualifierSetDecoration = {
					-- Stores flag bits of which memory qualifiers an object has
					min_operands = 1,
				},
			},
			{
				BitFieldAccessorDecoration = {
					-- Marks a function as one which access a bitfield with the specified
					-- backing value key, width and offset
					min_operands = 3,
				},
			},
		},
	},
	-- Decoration
	-- A `makeExistential(v : C, w) : I` instruction takes a value `v` of type `C`
	-- and produces a value of interface type `I` by using the witness `w` which
	-- shows that `C` conforms to `I`.
	{ makeExistential = { operands = { { "value" }, { "witness" } } } },
	-- A `MakeExistentialWithRTTI(v, w, t)` is the same with `MakeExistential`,
	-- but with the type of `v` being an explict operand.
	{ makeExistentialWithRTTI = { operands = { { "value" }, { "witness" }, { "typeRTTI" } } } },
	-- A 'CreateExistentialObject<I>(typeID, T)` packs user-provided `typeID` and a
	-- value of any type, and constructs an existential value of type `I`.
	{ createExistentialObject = { operands = { { "typeID" }, { "value" } } } },
	-- A `wrapExistential(v, T0,w0, T1,w0) : T` instruction is similar to `makeExistential`.
	-- but applies to a value `v` that is of type `BindExistentials(T, T0,w0, ...)`. The
	-- result of the `wrapExistentials` operation is a value of type `T`, allowing us to
	-- "smuggle" a value of specialized type into computations that expect an unspecialized type.
	{ wrapExistential = { operands = { { "wrappedValue" } } } },
	-- A `GetValueFromBoundInterface` takes a `BindInterface<I, T, w0>` value and returns the
	-- value of concrete type `T` value that is being stored.
	{ getValueFromBoundInterface = { operands = { { "value" } } } },
	{ extractExistentialValue = { operands = { { "existential" } } } },
	{ extractExistentialType = { operands = { { "existential" } }, hoistable = true } },
	{
		extractExistentialWitnessTable = {
			operands = { { "existential" } },
			hoistable = true,
		},
	},
	{ isNullExistential = { operands = { { "val" } } } },
	{ extractTaggedUnionTag = { operands = { { "val" } } } },
	{ extractTaggedUnionPayload = { operands = { { "unionVal" } } } },
	{ BuiltinCast = { operands = { { "val" } } } },
	{ bitCast = { operands = { { "val" } } } },
	{ reinterpret = { operands = { { "val" } } } },
	{ unmodified = { operands = { { "val" } } } },
	{ outImplicitCast = { operands = { { "value" } } } },
	{ inOutImplicitCast = { operands = { { "value" } } } },
	{ intCast = { operands = { { "value" } } } },
	{ floatCast = { operands = { { "value" } } } },
	{ castIntToFloat = { operands = { { "value" } } } },
	{ castFloatToInt = { operands = { { "value" } } } },
	{ CastPtrToBool = { operands = { { "value" } } } },
	{ CastPtrToInt = { operands = { { "value" } } } },
	{ CastIntToPtr = { operands = { { "value" } } } },
	{ castToVoid = { operands = { { "value" } } } },
	{ PtrCast = { operands = { { "value" } } } },
	{ CastEnumToInt = { operands = { { "value" } } } },
	{ CastIntToEnum = { operands = { { "value" } } } },
	{ EnumCast = { operands = { { "value" } } } },
	{ CastUInt2ToDescriptorHandle = { operands = { { "value" } } } },
	{ CastDescriptorHandleToUInt2 = { operands = { { "value" } } } },
	-- Represents a psuedo cast to convert between a logical type (user declared) and a storage Type
	-- (valid in buffer locations). The operand can either be a value or an address.
	{
		CastStorageToLogicalBase = {
			min_operands = 2,
			struct_name = "CastStorageToLogicalBase",
			{ CastStorageToLogical = { min_operands = 2, struct_name = "CastStorageToLogical" } },
			{ CastStorageToLogicalDeref = { min_operands = 2, struct_name = "CastStorageToLogicalDeref" } },
		},
	},
	{ CastUInt64ToDescriptorHandle = { operands = { { "value" } } } },
	{ CastDescriptorHandleToUInt64 = { operands = { { "value" } } } },
	-- Represents a no-op cast to convert a resource pointer to a resource on targets where the resource handles are
	-- already concrete types.
	{ CastDescriptorHandleToResource = { operands = { { "handle" } } } },
	{ CastResourceToDescriptorHandle = { operands = { { "resource" } } } },
	{ TreatAsDynamicUniform = { operands = { { "value" } } } },
	{ sizeOf = { operands = { { "type" } } } },
	{ alignOf = { operands = { { "baseOp" } } } },
	{ countOf = { operands = { { "type" } } } },
	{ GetArrayLength = { operands = { { "array" } } } },
	{
		IsType = {
			operands = { { "value" }, { "valueWitness" }, { "typeOperand" }, { "targetWitness", optional = true } },
		},
	},
	{ TypeEquals = { operands = { { "type1" }, { "type2" } } } },
	{ IsInt = { operands = { { "value" } } } },
	{ IsBool = { operands = { { "value" } } } },
	{ IsFloat = { operands = { { "value" } } } },
	{ IsHalf = { operands = { { "value" } } } },
	{ IsUnsignedInt = { operands = { { "value" } } } },
	{ IsSignedInt = { operands = { { "value" } } } },
	{ IsVector = { operands = { { "value" } } } },
	{ GetDynamicResourceHeap = { hoistable = true } },
	{ ForwardDifferentiate = { operands = { { "baseFn" } } } },
	-- Produces the primal computation of backward derivatives, will return an intermediate context for
	-- backward derivative func.
	{ BackwardDifferentiatePrimal = { operands = { { "baseFn" } } } },
	-- Produces the actual backward derivative propagate function, using the intermediate context returned by the
	-- primal func produced from `BackwardDifferentiatePrimal`.
	{ BackwardDifferentiatePropagate = { operands = { { "baseFn" } } } },
	-- Represents the conceptual backward derivative function. Only produced by lower-to-ir and will be
	-- replaced with `BackwardDifferentiatePrimal` and `BackwardDifferentiatePropagate`.
	{ BackwardDifferentiate = { operands = { { "baseFn" } } } },
	{ PrimalSubstitute = { operands = { { "baseFn" } } } },
	{ DispatchKernel = { operands = { { "baseFn" }, { "threadGroupSize" }, { "dispatchSize" } } } },
	{
		CudaKernelLaunch = {
			operands = {
				{ "kernel" },
				{ "gridDimX" },
				{ "gridDimY" },
				{ "gridDimZ" },
				{ "blockDimX" },
				{ "blockDimY" },
			},
		},
	},
	-- Converts other resources (such as ByteAddressBuffer) to the equivalent StructuredBuffer
	{ getEquivalentStructuredBuffer = { min_operands = 1 } },
	-- Gets a T[] pointer to the underlying data of a StructuredBuffer etc...
	{ getStructuredBufferPtr = { min_operands = 1 } },
	-- Gets a uint[] pointer to the underlying data of a ByteAddressBuffer etc...
	{ getUntypedBufferPtr = { min_operands = 1 } },
	{
		Layout = {
			hoistable = true,
			{ varLayout = { min_operands = 1 } },
			{
				TypeLayout = {
					{
						typeLayout = { struct_name = "TypeLayoutBase" },
					},
					{ parameterGroupTypeLayout = { min_operands = 2 } },
					{
						arrayTypeLayout = { min_operands = 1 },
					},
					{ streamOutputTypeLayout = { min_operands = 1 } },
					{
						matrixTypeLayout = { min_operands = 1 },
					},
					{ existentialTypeLayout = {} },
					{ structTypeLayout = {} },
					{ tupleTypeLayout = {} },
					{ structuredBufferTypeLayout = { min_operands = 1 } },
					{
						ptrTypeLayout = {
							-- "TODO(JS): Ideally we'd have the layout to the pointed to value type (ie 1 instead of 0 here). But to
							-- avoid infinite recursion we don't."
							struct_name = "PointerTypeLayout",
						},
					},
				},
			},
			{ EntryPointLayout = { min_operands = 1 } },
		},
	},
	{
		Attr = {
			hoistable = true,
			{
				pendingLayout = {
					struct_name = "PendingLayoutAttr",
					operands = { { "layout", "IRLayout" } },
				},
			},
			{ stage = { struct_name = "StageAttr", operands = { { "stageOperand", "IRIntLit" } } } },
			{
				structFieldLayout = {
					struct_name = "StructFieldLayoutAttr",
					operands = { { "fieldKey" }, { "layout", "IRVarLayout" } },
				},
			},
			{
				tupleFieldLayout = { struct_name = "TupleFieldLayoutAttr", min_operands = 1 },
			},
			{
				caseLayout = {
					struct_name = "CaseTypeLayoutAttr",
					min_operands = 1,
				},
			},
			{ unorm = { struct_name = "UNormAttr" } },
			{
				snorm = {
					struct_name = "SNormAttr",
				},
			},
			{ no_diff = { struct_name = "NoDiffAttr" } },
			{
				nonuniform = {
					struct_name = "NonUniformAttr",
				},
			},
			{ Aligned = { struct_name = "AlignedAttr", operands = { { "alignment" } } } },
			{ MemoryScope = { struct_name = "MemoryScopeAttr", min_operands = 1 } },
			{
				SemanticAttr = {
					{ userSemantic = { struct_name = "UserSemanticAttr", min_operands = 2 } },
					{ systemValueSemantic = { struct_name = "SystemValueSemanticAttr", min_operands = 2 } },
				},
			},
			{
				LayoutResourceInfoAttr = {
					{ size = { struct_name = "TypeSizeAttr", min_operands = 2 } },
					{ offset = { struct_name = "VarOffsetAttr", min_operands = 2 } },
				},
			},
			{ FuncThrowType = { struct_name = "FuncThrowTypeAttr", operands = { { "errorType", "IRType" } } } },
		},
	},
	-- Liveness
	{
		LiveRangeMarker = { { liveRangeStart = { min_operands = 2 } }, { liveRangeEnd = {} } },
	},
	-- IRSpecialization
	{ SpecializationDictionaryItem = {} },
	{ GenericSpecializationDictionary = { parent = true } },
	{ ExistentialFuncSpecializationDictionary = { parent = true } },
	{ ExistentialTypeSpecializationDictionary = { parent = true } },
	-- Differentiable Type Dictionary
	{ DifferentiableTypeDictionaryItem = { operands = { { "concreteType" }, { "witness" } } } },
	-- Differentiable Type Annotation (for run-time types)
	{ DifferentiableTypeAnnotation = { operands = { { "baseType" }, { "witness" } }, hoistable = true } },
	{ BeginFragmentShaderInterlock = {} },
	{
		EndFragmentShaderInterlock = { struct_name = "EndFragmentShaderInterlock" },
	},
	-- DebugInfo
	{ DebugSource = { min_operands = 3, hoistable = true } },
	{
		DebugLine = {
			min_operands = 5,
		},
	},
	{ DebugVar = { operands = { { "name" }, { "type" }, { "scope" }, { "location" } } } },
	{
		DebugValue = {
			min_operands = 2,
		},
	},
	{ DebugInlinedAt = { min_operands = 5 } },
	{
		DebugFunction = {
			min_operands = 5,
		},
	},
	{ DebugInlinedVariable = { min_operands = 2 } },
	{
		DebugScope = {
			min_operands = 2,
		},
	},
	{ DebugNoScope = { min_operands = 1 } },
	{
		DebugBuildIdentifier = {
			min_operands = 2,
		},
	},
	-- Embedded Precompiled Libraries
	{ EmbeddedDownstreamIR = { operands = { { "targetOperand", "IRIntLit" }, { "blob", "IRBlobLit" } } } },
	-- Inline assembly
	{ SPIRVAsm = { parent = true } },
	{ SPIRVAsmInst = { min_operands = 1 } },
	{
		SPIRVAsmOperand = {
			{
				SPIRVAsmOperandLiteral = {
					-- These instruction serve to inform the backend precisely how to emit each
					-- instruction, consider the difference between emitting a literal integer
					-- and a reference to a literal integer instruction
					-- A literal string or 32-bit integer to be passed as operands
					min_operands = 1,
					hoistable = true,
				},
			},
			{
				SPIRVAsmOperandInst = {
					-- A reference to a slang IRInst, either a value or a type
					-- This isn't hoistable, as we sometimes need to change the used value and
					-- instructions around the specific asm block
					min_operands = 1,
				},
			},
			{ SPIRVAsmOperandConvertTexel = { min_operands = 1 } },
			{
				SPIRVAsmOperandRayPayloadFromLocation = {
					-- a late resolving type to handle the case of ray objects (resolving late due to constexpr data requirment)
					min_operands = 1,
				},
			},
			{ SPIRVAsmOperandRayAttributeFromLocation = { min_operands = 1 } },
			{ SPIRVAsmOperandRayCallableFromLocation = { min_operands = 1 } },
			{
				SPIRVAsmOperandEnum = {
					-- A named enumerator, the value is stored as a constant operand
					-- It may have a second operand, which if present is a type with which to
					-- construct a constant id to pass, instead of a literal constant
					min_operands = 1,
					hoistable = true,
				},
			},
			{
				SPIRVAsmOperandBuiltinVar = {
					-- A reference to a builtin variable.
					min_operands = 1,
					hoistable = true,
				},
			},
			{
				SPIRVAsmOperandGLSL450Set = {
					-- A reference to the glsl450 instruction set.
					hoistable = true,
				},
			},
			{ SPIRVAsmOperandDebugPrintfSet = { hoistable = true } },
			{
				SPIRVAsmOperandId = {
					-- A string which is given a unique ID in the backend, used to refer to
					-- results of other instrucions in the same asm block
					min_operands = 1,
					hoistable = true,
				},
			},
			{
				SPIRVAsmOperandResult = {
					-- A special instruction which marks the place to insert the generated
					-- result operand
					hoistable = true,
				},
			},
			{
				["__truncate"] = {
					-- A special instruction which represents a type directed truncation
					-- operation where extra components are dropped
					struct_name = "SPIRVAsmOperandTruncate",
					hoistable = true,
				},
			},
			{
				["__entryPoint"] = {
					-- A special instruction which represents an ID of an entry point that references the current function.
					struct_name = "SPIRVAsmOperandEntryPoint",
					hoistable = true,
				},
			},
			{
				["__sampledType"] = {
					-- A type function which returns the result type of sampling an image of
					-- this component type
					struct_name = "SPIRVAsmOperandSampledType",
					min_operands = 1,
					hoistable = true,
				},
			},
			{
				["__imageType"] = {
					-- A type function which returns the equivalent OpTypeImage type of sampled image value
					struct_name = "SPIRVAsmOperandImageType",
					min_operands = 1,
					hoistable = true,
				},
			},
			{
				["__sampledImageType"] = {
					-- A type function which returns the equivalent OpTypeImage type of sampled image value
					struct_name = "SPIRVAsmOperandSampledImageType",
					min_operands = 1,
					hoistable = true,
				},
			},
		},
	},
}

-- A function to calculate some useful properties and put it in the table,
--
-- Annotates instructions with whether they are a leaf or not
-- Calculates flags from the parent flags
local function process(insts)
	local stable_names_file = "source/slang/slang-ir-insts-stable-names.lua"

	local function to_pascal_case(str)
		local result = str:gsub("_(.)", function(c)
			return c:upper()
		end)
		return result:sub(1, 1):upper() .. result:sub(2)
	end

	-- Check if an instruction is a leaf
	local function is_leaf(inst)
		for k, v in ipairs(inst) do
			return false
		end
		return true
	end

	-- Load stable names if file is provided
	local name_to_stable_name = loadfile(stable_names_file)()
	local stable_name_to_inst = {}
	local max_stable_name = 0

	-- Build full path for stable name lookup
	local function build_path(inst, name)
		local path = { name }
		local current = inst.parent_inst
		while current and current.parent_inst do
			-- Find the name of current in its parent
			for _, entry in ipairs(current.parent_inst) do
				local k, v = next(entry)
				if v == current then
					table.insert(path, 1, k)
					break
				end
			end
			current = current.parent_inst
		end
		return table.concat(path, ".")
	end

	-- Recursively process instructions
	local function process_inst(tbl, inherited_flags)
		inherited_flags = inherited_flags or {}

		-- Collect flags from current level
		local current_flags = {}
		for k, v in pairs(inherited_flags) do
			current_flags[k] = v
		end

		-- Add flags from this table if it has any
		if tbl.hoistable then
			current_flags.hoistable = true
		end
		if tbl.parent then
			current_flags.parent = true
		end
		if tbl.useOther then
			current_flags.useOther = true
		end
		if tbl.global then
			current_flags.global = true
		end

		-- If we have any children, this will be set to false
		tbl.is_leaf = true

		for _, i in ipairs(tbl) do
			local key, value = next(i)
			tbl.is_leaf = false

			if not value.mnemonic then
				value.mnemonic = key
			end

			-- Add struct_name if missing
			if not value.struct_name then
				value.struct_name = to_pascal_case(key)
			end

			value.parent_inst = tbl

			-- Apply inherited flags
			for flag, flag_value in pairs(current_flags) do
				if value[flag] == nil then
					value[flag] = flag_value
				end
			end

			-- If it's a leaf and doesn't have min_operands and operands, add min_operands = 0
			if is_leaf(value) and value.min_operands == nil and value.operands == nil then
				value.min_operands = 0
			end

			-- Recursively process children
			process_inst(value, current_flags)
		end
	end

	-- Process the entire tree
	process_inst(insts)

	-- Now add stable names after parent_inst is set
	local function add_stable_names(tbl)
		for _, i in ipairs(tbl) do
			local key, value = next(i)

			-- Build the full path for this instruction
			local full_path = build_path(value, key)

			-- Look up stable name
			local stable_id = name_to_stable_name[full_path]
			if stable_id then
				value.stable_name = stable_id
				stable_name_to_inst[stable_id] = value
				if stable_id > max_stable_name then
					max_stable_name = stable_id
				end
			end

			-- Recursively process children
			add_stable_names(value)
		end
	end

	-- Add stable names to all instructions
	add_stable_names(insts)

	-- Helper function to traverse the instruction tree
	local function traverse(callback)
		local function walk_insts(tbl)
			for _, i in ipairs(tbl) do
				local _, value = next(i)
				callback(value)
				-- Recursively process nested instructions
				walk_insts(value)
			end
		end

		-- Start walking from the top-level insts
		walk_insts(insts)
	end
	-- Extract type instructions from the main instruction list
	local type_insts = nil
	for _, inst in ipairs(insts) do
		if inst.Type then
			type_insts = inst.Type
			break
		end
	end

	return {
		insts = insts,
		type_insts = type_insts,
		stable_name_to_inst = stable_name_to_inst,
		max_stable_name = max_stable_name,
		traverse = traverse,
	}
end

return process(insts)<|MERGE_RESOLUTION|>--- conflicted
+++ resolved
@@ -1552,14 +1552,10 @@
 			{ downstreamModuleExport = { struct_name = "DownstreamModuleExportDecoration" } },
 			{ spirvExport = { struct_name = "SpirVExportDecoration" } },
 			{ downstreamModuleImport = { struct_name = "DownstreamModuleImportDecoration" } },
-<<<<<<< HEAD
 			{ spirvExtern = { struct_name = "SpirVExternDecoration" } },
-			{ patchConstantFunc = { struct_name = "PatchConstantFuncDecoration", min_operands = 1 } },
-=======
 			{
 				patchConstantFunc = { struct_name = "PatchConstantFuncDecoration", operands = { { "func", "IRInst" } } },
 			},
->>>>>>> fbe741a8
 			{
 				maxTessFactor = {
 					struct_name = "MaxTessFactorDecoration",
