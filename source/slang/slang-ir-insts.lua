--- conflicted
+++ resolved
@@ -1892,7 +1892,6 @@
 	{ EnumCast = { min_operands = 1 } },
 	{ CastUInt2ToDescriptorHandle = { min_operands = 1 } },
 	{ CastDescriptorHandleToUInt2 = { min_operands = 1 } },
-<<<<<<< HEAD
 	-- Represents a psuedo cast to convert between a logical type (user declared) and a storage Type
 	-- (valid in buffer locations). The operand can either be a value or an address.
 	{
@@ -1903,10 +1902,8 @@
 			{ CastStorageToLogicalDeref = { min_operands = 2, struct_name = "CastStorageToLogicalDeref" } },
 		}
 	},
-=======
 	{ CastUInt64ToDescriptorHandle = { min_operands = 1 } },
 	{ CastDescriptorHandleToUInt64 = { min_operands = 1 } },
->>>>>>> 99de1a62
 	-- Represents a no-op cast to convert a resource pointer to a resource on targets where the resource handles are
 	-- already concrete types.
 	{ CastDescriptorHandleToResource = { min_operands = 1 } },
