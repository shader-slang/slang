--- conflicted
+++ resolved
@@ -863,7 +863,7 @@
     // specialization & not resolving them here would block specialization.
     //
     if (requiredLoweringPassSet.enumType)
-        lowerEnumType(irModule, sink);
+        SLANG_PASS(lowerEnumType, sink);
 
     IRSimplificationOptions defaultIRSimplificationOptions =
         IRSimplificationOptions::getDefault(targetProgram);
@@ -1111,28 +1111,14 @@
         SLANG_RETURN_ON_FAIL(SLANG_PASS(performTypeInlining, targetProgram, sink));
     }
 
-<<<<<<< HEAD
-=======
-    if (requiredLoweringPassSet.reinterpret)
-        SLANG_PASS(lowerReinterpret, targetProgram, sink);
-
->>>>>>> 3f1798af
     if (sink->getErrorCount() != 0)
         return SLANG_FAIL;
 
     validateIRModuleIfEnabled(codeGenContext, irModule);
 
-<<<<<<< HEAD
-    inferAnyValueSizeWhereNecessary(targetProgram, irModule, sink);
-=======
-    SLANG_PASS(inferAnyValueSizeWhereNecessary, targetProgram);
->>>>>>> 3f1798af
-
-    // If we have any witness tables that are marked as `KeepAlive`,
-    // but are not used for dynamic dispatch, unpin them so we don't
-    // do unnecessary work to lower them.
+    SLANG_PASS(inferAnyValueSizeWhereNecessary, targetProgram, sink);
+
     SLANG_PASS(unpinWitnessTables);
-
     if (!fastIRSimplificationOptions.minimalOptimization)
     {
         SLANG_PASS(simplifyIR, targetProgram, fastIRSimplificationOptions, sink);
@@ -1149,7 +1135,7 @@
     lowerUntaggedUnionTypes(irModule, targetProgram, sink);
 
     if (requiredLoweringPassSet.reinterpret)
-        lowerReinterpret(targetProgram, irModule, sink);
+        SLANG_PASS(lowerReinterpret, targetProgram, sink);
 
     lowerSequentialIDTagCasts(irModule, codeGenContext->getLinkage(), sink);
     lowerTagInsts(irModule, sink);
@@ -1170,26 +1156,9 @@
         SLANG_RETURN_ON_FAIL(SLANG_PASS(checkGetStringHashInsts, sink));
     }
 
-<<<<<<< HEAD
-    lowerTuples(irModule, sink);
-    if (sink->getErrorCount() != 0)
-        return SLANG_FAIL;
-
-    generateAnyValueMarshallingFunctions(irModule);
-    if (sink->getErrorCount() != 0)
-        return SLANG_FAIL;
-=======
-    // For targets that supports dynamic dispatch, we need to lower the
-    // generics / interface types to ordinary functions and types using
-    // function pointers.
-    if (requiredLoweringPassSet.generics)
-        SLANG_PASS(lowerGenerics, targetProgram, sink);
-    else
-        SLANG_PASS(cleanupGenerics, targetProgram, sink);
-
-    if (requiredLoweringPassSet.enumType)
-        SLANG_PASS(lowerEnumType, sink);
->>>>>>> 3f1798af
+    SLANG_PASS(lowerTuples, sink);
+
+    SLANG_PASS(generateAnyValueMarshallingFunctions);
 
     // Don't need to run any further target-dependent passes if we are generating code
     // for host vm.
