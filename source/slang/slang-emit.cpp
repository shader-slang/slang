// slang-emit.cpp

#include "../compiler-core/slang-artifact-associated-impl.h"
#include "../compiler-core/slang-artifact-desc-util.h"
#include "../compiler-core/slang-artifact-impl.h"
#include "../compiler-core/slang-artifact-util.h"
#include "../compiler-core/slang-name.h"
#include "../core/slang-castable.h"
#include "../core/slang-performance-profiler.h"
#include "../core/slang-type-text-util.h"
#include "../core/slang-writer.h"
#include "slang-check-out-of-bound-access.h"
#include "slang-emit-c-like.h"
#include "slang-emit-cpp.h"
#include "slang-emit-cuda.h"
#include "slang-emit-glsl.h"
#include "slang-emit-hlsl.h"
#include "slang-emit-metal.h"
#include "slang-emit-slang.h"
#include "slang-emit-source-writer.h"
#include "slang-emit-torch.h"
#include "slang-emit-vm.h"
#include "slang-emit-wgsl.h"
#include "slang-ir-any-value-inference.h"
#include "slang-ir-any-value-marshalling.h"
#include "slang-ir-autodiff.h"
#include "slang-ir-bind-existentials.h"
#include "slang-ir-byte-address-legalize.h"
#include "slang-ir-check-recursion.h"
#include "slang-ir-check-shader-parameter-type.h"
#include "slang-ir-check-unsupported-inst.h"
#include "slang-ir-cleanup-void.h"
#include "slang-ir-collect-global-uniforms.h"
#include "slang-ir-com-interface.h"
#include "slang-ir-composite-reg-to-mem.h"
#include "slang-ir-cuda-immutable-load.h"
#include "slang-ir-dce.h"
#include "slang-ir-defer-buffer-load.h"
#include "slang-ir-defunctionalization.h"
#include "slang-ir-detect-uninitialized-resources.h"
#include "slang-ir-diff-call.h"
#include "slang-ir-dll-export.h"
#include "slang-ir-dll-import.h"
#include "slang-ir-early-raytracing-intrinsic-simplification.h"
#include "slang-ir-eliminate-multilevel-break.h"
#include "slang-ir-eliminate-phis.h"
#include "slang-ir-entry-point-decorations.h"
#include "slang-ir-entry-point-raw-ptr-params.h"
#include "slang-ir-entry-point-uniforms.h"
#include "slang-ir-explicit-global-context.h"
#include "slang-ir-explicit-global-init.h"
#include "slang-ir-fix-entrypoint-callsite.h"
#include "slang-ir-float-non-uniform-resource-index.h"
#include "slang-ir-fuse-satcoop.h"
#include "slang-ir-glsl-legalize.h"
#include "slang-ir-glsl-liveness.h"
#include "slang-ir-hlsl-legalize.h"
#include "slang-ir-inline.h"
#include "slang-ir-insts.h"
#include "slang-ir-layout.h"
#include "slang-ir-legalize-array-return-type.h"
#include "slang-ir-legalize-binary-operator.h"
#include "slang-ir-legalize-composite-select.h"
#include "slang-ir-legalize-empty-array.h"
#include "slang-ir-legalize-global-values.h"
#include "slang-ir-legalize-image-subscript.h"
#include "slang-ir-legalize-matrix-types.h"
#include "slang-ir-legalize-mesh-outputs.h"
#include "slang-ir-legalize-uniform-buffer-load.h"
#include "slang-ir-legalize-varying-params.h"
#include "slang-ir-legalize-vector-types.h"
#include "slang-ir-link.h"
#include "slang-ir-liveness.h"
#include "slang-ir-loop-unroll.h"
#include "slang-ir-lower-append-consume-structured-buffer.h"
#include "slang-ir-lower-binding-query.h"
#include "slang-ir-lower-bit-cast.h"
#include "slang-ir-lower-buffer-element-type.h"
#include "slang-ir-lower-combined-texture-sampler.h"
#include "slang-ir-lower-coopvec.h"
#include "slang-ir-lower-dynamic-dispatch-insts.h"
#include "slang-ir-lower-dynamic-resource-heap.h"
#include "slang-ir-lower-enum-type.h"
#include "slang-ir-lower-glsl-ssbo-types.h"
#include "slang-ir-lower-l-value-cast.h"
#include "slang-ir-lower-optional-type.h"
#include "slang-ir-lower-reinterpret.h"
#include "slang-ir-lower-result-type.h"
#include "slang-ir-lower-short-string.h"
#include "slang-ir-lower-tuple-types.h"
#include "slang-ir-metadata.h"
#include "slang-ir-metal-legalize.h"
#include "slang-ir-missing-return.h"
#include "slang-ir-optix-entry-point-uniforms.h"
#include "slang-ir-pytorch-cpp-binding.h"
#include "slang-ir-redundancy-removal.h"
#include "slang-ir-resolve-texture-format.h"
#include "slang-ir-resolve-varying-input-ref.h"
#include "slang-ir-restructure-scoping.h"
#include "slang-ir-restructure.h"
#include "slang-ir-sccp.h"
#include "slang-ir-simplify-for-emit.h"
#include "slang-ir-specialize-address-space.h"
#include "slang-ir-specialize-arrays.h"
#include "slang-ir-specialize-buffer-load-arg.h"
#include "slang-ir-specialize-matrix-layout.h"
#include "slang-ir-specialize-resources.h"
#include "slang-ir-specialize-stage-switch.h"
#include "slang-ir-specialize.h"
#include "slang-ir-ssa-simplification.h"
#include "slang-ir-ssa.h"
#include "slang-ir-string-hash.h"
#include "slang-ir-strip-debug-info.h"
#include "slang-ir-strip-default-construct.h"
#include "slang-ir-strip-legalization-insts.h"
#include "slang-ir-synthesize-active-mask.h"
#include "slang-ir-transform-params-to-constref.h"
#include "slang-ir-translate-global-varying-var.h"
#include "slang-ir-typeflow-specialize.h"
#include "slang-ir-undo-param-copy.h"
#include "slang-ir-uniformity.h"
#include "slang-ir-user-type-hint.h"
#include "slang-ir-validate.h"
#include "slang-ir-variable-scope-correction.h"
#include "slang-ir-vk-invert-y.h"
#include "slang-ir-wgsl-legalize.h"
#include "slang-ir-wrap-cbuffer-element.h"
#include "slang-ir-wrap-structured-buffers.h"
#include "slang-legalize-types.h"
#include "slang-lower-to-ir.h"
#include "slang-mangle.h"
#include "slang-pass-wrapper.h"
#include "slang-syntax.h"
#include "slang-type-layout.h"
#include "slang-visitor.h"
#include "slang-vm-bytecode.h"

#include <assert.h>

Slang::String get_slang_cpp_host_prelude();
Slang::String get_slang_torch_prelude();

namespace Slang
{

EntryPointLayout* findEntryPointLayout(ProgramLayout* programLayout, EntryPoint* entryPoint)
{
    // TODO: This function shouldn't need to exist, and it
    // somewhat hampers the capabilities of the compiler (e.g.,
    // it isn't supported to have a single program contain
    // two different "instances" of the same entry point).
    //
    // Code that cares about layouts should be looking up
    // the entry point layout by index on a `ProgramLayout`,
    // knowing that those indices will align with the order
    // of entry points on the `ComponentType` for the program.

    for (auto entryPointLayout : programLayout->entryPoints)
    {
        if (entryPointLayout->entryPoint.getName() != entryPoint->getName())
            continue;

        // TODO: We need to be careful about this check, since it relies on
        // the profile information in the layout matching that in the request.
        //
        // What we really seem to want here is some dictionary mapping the
        // `EntryPoint` directly to the `EntryPointLayout`, and maybe
        // that is precisely what we should build...
        //
        if (entryPointLayout->profile != entryPoint->getProfile())
            continue;

        return entryPointLayout;
    }

    return nullptr;
}

/// Given a layout computed for a scope, get the layout to use when lookup up variables.
///
/// A scope (such as the global scope of a program) groups its
/// parameters into a pseudo-`struct` type for layout purposes,
/// and in some cases that type will in turn be wrapped in a
/// `ConstantBuffer` type to indicate that the parameters needed
/// an implicit constant buffer to be allocated.
///
/// This function "unwraps" the type layout to find the structure
/// type layout that must be stored inside.
///
StructTypeLayout* getScopeStructLayout(ScopeLayout* scopeLayout)
{
    auto scopeTypeLayout = scopeLayout->parametersLayout->typeLayout;

    if (auto constantBufferTypeLayout = as<ParameterGroupTypeLayout>(scopeTypeLayout))
    {
        scopeTypeLayout = constantBufferTypeLayout->offsetElementTypeLayout;
    }

    if (auto structTypeLayout = as<StructTypeLayout>(scopeTypeLayout))
    {
        return structTypeLayout;
    }

    SLANG_UNEXPECTED("uhandled global-scope binding layout");
    return nullptr;
}

/// Given a layout computed for a program, get the layout to use when lookup up variables.
///
/// This is just an alias of `getScopeStructLayout`.
///
StructTypeLayout* getGlobalStructLayout(ProgramLayout* programLayout)
{
    return getScopeStructLayout(programLayout);
}


static void reportCheckpointIntermediates(
    CodeGenContext* codeGenContext,
    DiagnosticSink* sink,
    IRModule* irModule)
{
    // Report checkpointing information
    CompilerOptionSet& optionSet = codeGenContext->getTargetProgram()->getOptionSet();
    SourceManager* sourceManager = sink->getSourceManager();

    SourceWriter typeWriter(sourceManager, LineDirectiveMode::None, nullptr);

    CLikeSourceEmitter::Desc description;
    description.codeGenContext = codeGenContext;
    description.sourceWriter = &typeWriter;

    CPPSourceEmitter emitter(description);

    int nonEmptyStructs = 0;
    for (auto inst : irModule->getGlobalInsts())
    {
        IRStructType* structType = as<IRStructType>(inst);
        if (!structType)
            continue;

        auto checkpointDecoration =
            structType->findDecoration<IRCheckpointIntermediateDecoration>();
        if (!checkpointDecoration)
            continue;

        IRSizeAndAlignment structSize;
        getNaturalSizeAndAlignment(optionSet, structType, &structSize);

        // Reporting happens before empty structs are optimized out
        // and we still want to keep the checkpointing decorations,
        // so we end up needing to check for non-zero-ness
        if (structSize.size == 0)
            continue;

        auto func = checkpointDecoration->getSourceFunction();
        sink->diagnose(
            structType,
            Diagnostics::reportCheckpointIntermediates,
            func,
            structSize.size);
        nonEmptyStructs++;

        for (auto field : structType->getFields())
        {
            IRType* fieldType = field->getFieldType();
            IRSizeAndAlignment fieldSize;
            getNaturalSizeAndAlignment(optionSet, fieldType, &fieldSize);
            if (fieldSize.size == 0)
                continue;

            typeWriter.clearContent();
            emitter.emitType(fieldType);

            sink->diagnose(
                field->sourceLoc,
                field->findDecoration<IRLoopCounterDecoration>()
                    ? Diagnostics::reportCheckpointCounter
                    : Diagnostics::reportCheckpointVariable,
                fieldSize.size,
                typeWriter.getContent());
        }
    }

    if (nonEmptyStructs == 0)
        sink->diagnose(SourceLoc(), Diagnostics::reportCheckpointNone);
}

struct LinkingAndOptimizationOptions
{
    bool shouldLegalizeExistentialAndResourceTypes = true;
    CLikeSourceEmitter* sourceEmitter = nullptr;
};

// Scan the IR module and determine which lowering/legalization passes are needed based
// on the instructions we see.
//
void calcRequiredLoweringPassSet(
    RequiredLoweringPassSet& result,
    CodeGenContext* codeGenContext,
    IRInst* inst)
{
    switch (inst->getOp())
    {
    case kIROp_DebugValue:
    case kIROp_DebugVar:
    case kIROp_DebugLine:
    case kIROp_DebugLocationDecoration:
    case kIROp_DebugSource:
    case kIROp_DebugInlinedAt:
    case kIROp_DebugScope:
    case kIROp_DebugNoScope:
    case kIROp_DebugFunction:
    case kIROp_DebugBuildIdentifier:
        result.debugInfo = true;
        break;
    case kIROp_ResultType:
        result.resultType = true;
        break;
    case kIROp_OptionalType:
        result.optionalType = true;
        break;
    case kIROp_EnumType:
        result.enumType = true;
        break;
    case kIROp_TextureType:
        if (!isKhronosTarget(codeGenContext->getTargetReq()))
        {
            if (auto texType = as<IRTextureType>(inst))
            {
                auto isCombined = texType->getIsCombinedInst();
                if (auto isCombinedVal = as<IRIntLit>(isCombined))
                {
                    if (isCombinedVal->getValue() != 0)
                    {
                        result.combinedTextureSamplers = true;
                    }
                }
                else
                {
                    result.combinedTextureSamplers = true;
                }
            }
        }
        break;
    case kIROp_PseudoPtrType:
    case kIROp_BoundInterfaceType:
    case kIROp_BindExistentialsType:
        result.generics = true;
        result.existentialTypeLayout = true;
        break;
    case kIROp_GetRegisterIndex:
    case kIROp_GetRegisterSpace:
        result.bindingQuery = true;
        break;
    case kIROp_BackwardDifferentiate:
    case kIROp_ForwardDifferentiate:
    case kIROp_MakeDifferentialPairUserCode:
        result.autodiff = true;
        break;
    case kIROp_VerticesType:
    case kIROp_IndicesType:
    case kIROp_PrimitivesType:
        result.meshOutput = true;
        break;
    case kIROp_CreateExistentialObject:
    case kIROp_MakeExistential:
    case kIROp_ExtractExistentialType:
    case kIROp_ExtractExistentialValue:
    case kIROp_ExtractExistentialWitnessTable:
    case kIROp_WrapExistential:
    case kIROp_LookupWitnessMethod:
        result.generics = true;
        break;
    case kIROp_Specialize:
        {
            auto specInst = as<IRSpecialize>(inst);
            if (!findAnyTargetIntrinsicDecoration(getResolvedInstForDecorations(specInst)))
                result.generics = true;
        }
        break;
    case kIROp_Reinterpret:
        result.reinterpret = true;
        break;
    case kIROp_BitCast:
        result.bitcast = true;
        break;
    case kIROp_AutoPyBindCudaDecoration:
        result.derivativePyBindWrapper = true;
        break;
    case kIROp_Param:
        if (as<IRFuncType>(inst->getDataType()))
            result.higherOrderFunc = true;
        break;
    case kIROp_GlobalInputDecoration:
    case kIROp_GlobalOutputDecoration:
    case kIROp_GetWorkGroupSize:
        result.globalVaryingVar = true;
        break;
    case kIROp_BindExistentialSlotsDecoration:
        result.bindExistential = true;
        result.generics = true;
        result.existentialTypeLayout = true;
        break;
    case kIROp_GLSLShaderStorageBufferType:
        result.glslSSBO = true;
        break;
    case kIROp_ByteAddressBufferLoad:
    case kIROp_ByteAddressBufferStore:
    case kIROp_HLSLRWByteAddressBufferType:
    case kIROp_HLSLByteAddressBufferType:
        result.byteAddressBuffer = true;
        break;
    case kIROp_DynamicResourceType:
        result.dynamicResource = true;
        break;
    case kIROp_GetDynamicResourceHeap:
        result.dynamicResourceHeap = true;
        break;
    case kIROp_ResolveVaryingInputRef:
        result.resolveVaryingInputRef = true;
        break;
    case kIROp_GetCurrentStage:
        result.specializeStageSwitch = true;
        break;
    case kIROp_MissingReturn:
        result.missingReturn = true;
        break;
    case kIROp_Select:
        if (!isScalarOrVectorType(inst->getFullType()))
            result.nonVectorCompositeSelect = true;
        break;
    case kIROp_ShortStringType:
        result.shortString = true;
        break;
    }
    if (!result.generics || !result.existentialTypeLayout)
    {
        // If any instruction has an interface type, we need to run
        // the generics lowering pass.
        auto type = as<IRType>(inst) ? inst : inst->getDataType();
        for (;;)
        {
            if (auto ptrType = as<IRPtrTypeBase>(type))
                type = ptrType->getValueType();
            else
                break;
        }
        if (type && type->getOp() == kIROp_InterfaceType)
        {
            result.generics = true;
            result.existentialTypeLayout = true;
        }
    }
    for (auto child : inst->getDecorationsAndChildren())
    {
        calcRequiredLoweringPassSet(
            codeGenContext->getRequiredLoweringPassSet(),
            codeGenContext,
            child);
    }
}

void diagnoseCallStack(IRInst* inst, DiagnosticSink* sink)
{
    static const int maxDepth = 5;
    for (int i = 0; i < maxDepth; i++)
    {
        auto func = getParentFunc(inst);
        if (!func)
            return;
        bool shouldContinue = false;
        for (auto use = func->firstUse; use; use = use->nextUse)
        {
            auto user = use->getUser();
            if (auto call = as<IRCall>(user))
            {
                sink->diagnose(call, Diagnostics::seeCallOfFunc, func);
                inst = call;
                shouldContinue = true;
                break;
            }
        }
        if (!shouldContinue)
            return;
    }
}

bool checkStaticAssert(IRInst* inst, DiagnosticSink* sink)
{
    switch (inst->getOp())
    {
    case kIROp_StaticAssert:
        {
            IRInst* condi = inst->getOperand(0);
            if (auto condiLit = as<IRBoolLit>(condi))
            {
                if (!condiLit->getValue())
                {
                    IRInst* msg = inst->getOperand(1);
                    if (auto msgLit = as<IRStringLit>(msg))
                    {
                        sink->diagnose(
                            inst,
                            Diagnostics::staticAssertionFailure,
                            msgLit->getStringSlice());
                    }
                    else
                    {
                        sink->diagnose(inst, Diagnostics::staticAssertionFailureWithoutMessage);
                    }
                    diagnoseCallStack(inst, sink);
                }
            }
            else
            {
                sink->diagnose(condi, Diagnostics::staticAssertionConditionNotConstant);
            }

            return true;
        }
    }

    List<IRInst*> removeList;
    for (auto child : inst->getChildren())
    {
        if (checkStaticAssert(child, sink))
            removeList.add(child);
    }
    for (auto child : removeList)
    {
        child->removeAndDeallocate();
    }

    return false;
}

static void unexportNonEmbeddableIR(IRModule* irModule, CodeGenTarget target)
{
    for (auto inst : irModule->getGlobalInsts())
    {
        if (inst->getOp() == kIROp_Func)
        {
            bool remove = false;
            if (target == CodeGenTarget::HLSL)
            {
                // DXIL does not permit HLSLStructureBufferType in exported functions
                // or sadly Matrices (https://github.com/shader-slang/slang/issues/4880)
                auto type = as<IRFuncType>(inst->getFullType());
                auto argCount = type->getOperandCount();
                for (UInt aa = 0; aa < argCount; ++aa)
                {
                    auto operand = type->getOperand(aa);
                    if (operand->getOp() == kIROp_HLSLStructuredBufferType ||
                        operand->getOp() == kIROp_MatrixType)
                    {
                        remove = true;
                        break;
                    }
                }
            }
            else if (target == CodeGenTarget::SPIRV)
            {
                // SPIR-V does not allow exporting entry points
                if (inst->findDecoration<IREntryPointDecoration>())
                {
                    remove = true;
                }
            }
            if (remove)
            {
                if (auto dec = inst->findDecoration<IRPublicDecoration>())
                {
                    dec->removeAndDeallocate();
                }
                if (auto dec = inst->findDecoration<IRDownstreamModuleExportDecoration>())
                {
                    dec->removeAndDeallocate();
                }
            }
        }
    }
}

// Add DenormPreserve and DenormFlushToZero decorations to all entry point functions
static void addDenormalModeDecorations(IRModule* irModule, CodeGenContext* codeGenContext)
{
    auto optionSet = codeGenContext->getTargetProgram()->getOptionSet();

    // Only add decorations if we have floating point denormal handling mode options set
    auto denormalModeFp16 = optionSet.getDenormalModeFp16();
    auto denormalModeFp32 = optionSet.getDenormalModeFp32();
    auto denormalModeFp64 = optionSet.getDenormalModeFp64();

    if (denormalModeFp16 == FloatingPointDenormalMode::Any &&
        denormalModeFp32 == FloatingPointDenormalMode::Any &&
        denormalModeFp64 == FloatingPointDenormalMode::Any)
        return;

    IRBuilder builder(irModule);

    // Apply floating point denormal handling mode decorations to all entry point functions
    for (auto inst : irModule->getGlobalInsts())
    {
        IRFunc* func = nullptr;

        // Check if this is a direct function
        if (auto directFunc = as<IRFunc>(inst))
        {
            func = directFunc;
        }
        // Check if this is a generic that contains an entry point function
        else if (auto generic = as<IRGeneric>(inst))
        {
            if (auto innerFunc = as<IRFunc>(findGenericReturnVal(generic)))
            {
                func = innerFunc;
            }
        }

        if (!func)
            continue;

        // Check if this is an entry point function
        auto entryPoint = func->findDecoration<IREntryPointDecoration>();
        if (!entryPoint)
            continue;

        // Handle FP16 denormal handling mode
        auto width16 = builder.getIntValue(builder.getUIntType(), 16);
        if (denormalModeFp16 == FloatingPointDenormalMode::Preserve)
        {
            builder.addFpDenormalPreserveDecoration(func, width16);
        }
        else if (denormalModeFp16 == FloatingPointDenormalMode::FlushToZero)
        {
            builder.addFpDenormalFlushToZeroDecoration(func, width16);
        }

        // Handle FP32 denormal handling mode
        auto width32 = builder.getIntValue(builder.getUIntType(), 32);
        if (denormalModeFp32 == FloatingPointDenormalMode::Preserve)
        {
            builder.addFpDenormalPreserveDecoration(func, width32);
        }
        else if (denormalModeFp32 == FloatingPointDenormalMode::FlushToZero)
        {
            builder.addFpDenormalFlushToZeroDecoration(func, width32);
        }

        // Handle FP64 denormal handling mode
        auto width64 = builder.getIntValue(builder.getUIntType(), 64);
        if (denormalModeFp64 == FloatingPointDenormalMode::Preserve)
        {
            builder.addFpDenormalPreserveDecoration(func, width64);
        }
        else if (denormalModeFp64 == FloatingPointDenormalMode::FlushToZero)
        {
            builder.addFpDenormalFlushToZeroDecoration(func, width64);
        }
    }
}

// Helper function to convert a 20 byte SHA1 to a hexadecimal string,
// needed for the build identifier instruction.
String getBuildIdentifierString(ComponentType* component)
{
    ComPtr<ISlangBlob> hashBlob;
    component->getEntryPointHash(0, 0, hashBlob.writeRef());

    const uint8_t* data = reinterpret_cast<const uint8_t*>(hashBlob->getBufferPointer());
    size_t size = hashBlob->getBufferSize();
    StringBuilder sb;
    for (size_t i = 0; i < size; ++i)
        sb << StringUtil::makeStringWithFormat("%02x", data[i]);
    return sb.produceString();
}

Result linkAndOptimizeIR(
    CodeGenContext* codeGenContext,
    LinkingAndOptimizationOptions const& options,
    LinkedIR& outLinkedIR)
{
    SLANG_PROFILE;

    // This lambda is here so that we can select the correct overload for our parameters, without it
    // the overload deduction fails for passes which have overloads not taking an IRModule*
#define SLANG_PASS(passFunc, ...)                                                          \
    wrapPass(                                                                              \
        codeGenContext,                                                                    \
        #passFunc,                                                                         \
        [](auto* m, auto&&... a) { return passFunc(m, std::forward<decltype(a)>(a)...); }, \
        irModule,                                                                          \
        ##__VA_ARGS__)

    auto session = codeGenContext->getSession();
    auto sink = codeGenContext->getSink();
    auto target = codeGenContext->getTargetFormat();
    auto targetRequest = codeGenContext->getTargetReq();
    auto targetProgram = codeGenContext->getTargetProgram();
    auto targetCompilerOptions = targetRequest->getOptionSet();

    // Get the artifact desc for the target
    const auto artifactDesc = ArtifactDescUtil::makeDescForCompileTarget(asExternal(target));

    // We start out by performing "linking" at the level of the IR.
    // This step will create a fresh IR module to be used for
    // code generation, and will copy in any IR definitions that
    // the desired entry point requires. Along the way it will
    // resolve references to imported/exported symbols across
    // modules, and also select between the definitions of
    // any "profile-overloaded" symbols.
    //
    outLinkedIR = linkIR(codeGenContext);
    auto irModule = outLinkedIR.module;
    auto irEntryPoints = outLinkedIR.entryPoints;

    // For now, only emit the debug build identifier if separate debug info is enabled
    // and only if there are targets.
    // TODO: We will ultimately need to change this to always emit the instruction.
    if (targetCompilerOptions.shouldEmitSeparateDebugInfo())
    {
        // Build identifier is a hash of the source code and compile options.
        String buildIdentifier = getBuildIdentifierString(codeGenContext->getProgram());
        int buildIdentifierFlags = 0;
        IRBuilder builder(irModule);
        builder.setInsertInto(irModule->getModuleInst());
        builder.emitDebugBuildIdentifier(buildIdentifier.getUnownedSlice(), buildIdentifierFlags);
    }

    validateIRModuleIfEnabled(codeGenContext, irModule);

    // If the user specified the flag that they want us to dump
    // IR, then do it here, for the target-specific, but
    // un-specialized IR.

    // Scan the IR module and determine which lowering/legalization passes are needed.
    RequiredLoweringPassSet& requiredLoweringPassSet = codeGenContext->getRequiredLoweringPassSet();
    requiredLoweringPassSet = {};
    calcRequiredLoweringPassSet(requiredLoweringPassSet, codeGenContext, irModule->getModuleInst());

<<<<<<< HEAD
    ShortStringsOptions shortStrOptions(target);

    // Debug info is added by the front-end, and therefore needs to be stripped out by targets that
    // opt out of debug info.
=======
    // Debug info is added by the front-end, and therefore needs to be stripped out by targets
    // that opt out of debug info.
>>>>>>> b77ace73
    if (requiredLoweringPassSet.debugInfo &&
        (targetCompilerOptions.getIntOption(CompilerOptionName::DebugInformation) ==
         SLANG_DEBUG_INFO_LEVEL_NONE))
        SLANG_PASS(stripDebugInfo);

    if (!isKhronosTarget(targetRequest) && requiredLoweringPassSet.glslSSBO)
        SLANG_PASS(lowerGLSLShaderStorageBufferObjectsToStructuredBuffers, sink);

    if (requiredLoweringPassSet.globalVaryingVar)
        SLANG_PASS(translateGlobalVaryingVar, codeGenContext);

    if (requiredLoweringPassSet.resolveVaryingInputRef)
        SLANG_PASS(resolveVaryingInputRef);

    SLANG_PASS(fixEntryPointCallsites);

    // Replace any global constants with their values.
    //
    SLANG_PASS(replaceGlobalConstants);
    validateIRModuleIfEnabled(codeGenContext, irModule);


    // When there are top-level existential-type parameters
    // to the shader, we need to take the side-band information
    // on how the existential "slots" were bound to concrete
    // types, and use it to introduce additional explicit
    // shader parameters for those slots, to be wired up to
    // use sites.
    //
    if (requiredLoweringPassSet.bindExistential)
        SLANG_PASS(bindExistentialSlots, sink);
    validateIRModuleIfEnabled(codeGenContext, irModule);

    // Now that we've linked the IR code, any layout/binding
    // information has been attached to shader parameters
    // and entry points. Now we are safe to make transformations
    // that might move code without worrying about losing
    // the connection between a parameter and its layout.

    // One example of a transformation that needs to wait until
    // we have layout information is the step where we collect
    // any global-scope shader parameters with ordinary/uniform
    // type into an aggregate `struct`, and then (optionally)
    // wrap that `struct` up in a constant buffer.
    //
    // This step allows shaders to declare parameters of ordinary
    // type as globals in the input file, while ensuring that
    // downstream passes for graphics APIs like Vulkan and D3D
    // can assume that all ordinary/uniform data is strictly
    // passed using constant buffers.
    //
    SLANG_PASS(collectGlobalUniformParameters, outLinkedIR.globalScopeVarLayout, target);
    validateIRModuleIfEnabled(codeGenContext, irModule);

    SLANG_PASS(checkEntryPointDecorations, target, sink);

    // Add floating point denormal handling mode decorations to entry point functions based on
    // compiler options. This is done post-linking to ensure all entry points from linked
    // modules are processed.
    SLANG_PASS(addDenormalModeDecorations, codeGenContext);
    validateIRModuleIfEnabled(codeGenContext, irModule);

    // Another transformation that needed to wait until we
    // had layout information on parameters is to take uniform
    // parameters of a shader entry point and move them into
    // the global scope instead.
    //
    // TODO: We should skip this step for CUDA targets.
    // (NM): we actually do need to do this step for OptiX based CUDA targets
    //
    {
        CollectEntryPointUniformParamsOptions passOptions;
        passOptions.targetReq = targetRequest;
        switch (target)
        {
        case CodeGenTarget::HostCPPSource:
        case CodeGenTarget::HostVM:
            break;
        case CodeGenTarget::CUDASource:
        case CodeGenTarget::CUDAHeader:
            SLANG_PASS(collectOptiXEntryPointUniformParams);
            validateIRModuleIfEnabled(codeGenContext, irModule);
            break;

        case CodeGenTarget::CPPSource:
        case CodeGenTarget::CPPHeader:
            passOptions.alwaysCreateCollectedParam = true;
            [[fallthrough]];
        default:
            SLANG_PASS(collectEntryPointUniformParams, passOptions);
            validateIRModuleIfEnabled(codeGenContext, irModule);
            break;
        }
    }

    switch (target)
    {
    default:
        SLANG_PASS(moveEntryPointUniformParamsToGlobalScope);
        validateIRModuleIfEnabled(codeGenContext, irModule);
        break;
    case CodeGenTarget::HostCPPSource:
    case CodeGenTarget::CPPSource:
    case CodeGenTarget::CPPHeader:
    case CodeGenTarget::CUDASource:
    case CodeGenTarget::CUDAHeader:
    case CodeGenTarget::HostVM:
        break;
    }

    switch (target)
    {
    case CodeGenTarget::CUDASource:
    case CodeGenTarget::CUDAHeader:
    case CodeGenTarget::PyTorchCppBinding:
        break;

    default:
        SLANG_PASS(removeTorchAndCUDAEntryPoints);
        break;
    }

    validateIRModuleIfEnabled(codeGenContext, irModule);

    // Lower all the LValue implict casts (used for out/inout/ref scenarios)
    SLANG_PASS(lowerLValueCast, targetProgram);

    // Lower enum types early since enums and enum casts may appear in
    // specialization & not resolving them here would block specialization.
    //
    if (requiredLoweringPassSet.enumType)
        SLANG_PASS(lowerEnumType, sink);

    IRSimplificationOptions defaultIRSimplificationOptions =
        IRSimplificationOptions::getDefault(targetProgram);
    IRSimplificationOptions fastIRSimplificationOptions =
        IRSimplificationOptions::getFast(targetProgram);
    IRDeadCodeEliminationOptions deadCodeEliminationOptions = IRDeadCodeEliminationOptions();
    fastIRSimplificationOptions.minimalOptimization =
        defaultIRSimplificationOptions.minimalOptimization;
    deadCodeEliminationOptions.useFastAnalysis = fastIRSimplificationOptions.minimalOptimization;
    deadCodeEliminationOptions.keepGlobalParamsAlive =
        targetProgram->getOptionSet().getBoolOption(CompilerOptionName::PreserveParameters);

    SLANG_PASS(simplifyIR, targetProgram, defaultIRSimplificationOptions, sink);

    if (targetProgram->getOptionSet().getBoolOption(CompilerOptionName::ValidateUniformity))
    {
        SLANG_PASS(validateUniformity, sink);
        if (sink->getErrorCount() != 0)
            return SLANG_FAIL;
    }

    // Fill in default matrix layout into matrix types that left layout unspecified.
    SLANG_PASS(specializeMatrixLayout, targetProgram);

    // It's important that this takes place before defunctionalization as we
    // want to be able to easily discover the cooperate and fallback funcitons
    // being passed to saturated_cooperation
    if (!targetProgram->getOptionSet().shouldPerformMinimumOptimizations())
        SLANG_PASS(fuseCallsToSaturatedCooperation);

    switch (target)
    {
    case CodeGenTarget::CUDASource:
    case CodeGenTarget::CUDAHeader:
    case CodeGenTarget::PyTorchCppBinding:
        {
            // Generate any requested derivative wrappers
            if (requiredLoweringPassSet.derivativePyBindWrapper)
                SLANG_PASS(generateDerivativeWrappers, sink);
            break;
        }
    default:
        break;
    }

    if (requiredLoweringPassSet.autodiff)
    {
        // Generate warnings for potentially incorrect or badly-performing autodiff patterns.
        SLANG_PASS(checkAutodiffPatterns, targetProgram, sink);
    }

    // Next, we need to ensure that the code we emit for
    // the target doesn't contain any operations that would
    // be illegal on the target platform. For example,
    // none of our target supports generics, or interfaces,
    // so we need to specialize those away.
    //
    // Simplification of existential-based and generics-based
    // code may each open up opportunities for the other, so
    // the relevant specialization transformations are handled in a
    // single pass that looks for all simplification opportunities.
    //
    // TODO: We also need to extend this pass so that it will "expose"
    // existential values that are nested inside of other types,
    // so that the simplifications can be applied.
    //
    // TODO: This pass is *also* likely to be the place where we
    // perform specialization of functions based on parameter
    // values that need to be compile-time constants.
    //
    // Specialization passes and auto-diff passes runs in an iterative loop
    // since each pass can enable the other pass to progress further.
    for (;;)
    {
        bool changed = false;
        if (!codeGenContext->isSpecializationDisabled())
        {
            // Pre-autodiff, we will attempt to specialize as much as possible.
            //
            // Note: Lowered dynamic-dispatch code cannot be differentiated correctly due to
            // missing information, so we defer that to after the auto-dff step.
            //
            SpecializationOptions specOptions;
            specOptions.lowerWitnessLookups = false;
            changed |=
                SLANG_PASS(specializeModule, targetProgram, codeGenContext->getSink(), specOptions);
        }

        if (codeGenContext->getSink()->getErrorCount() != 0)
            return SLANG_FAIL;

        if (changed)
        {
            SLANG_PASS(applySparseConditionalConstantPropagation, codeGenContext->getSink());
        }
        validateIRModuleIfEnabled(codeGenContext, irModule);

        // Inline calls to any functions marked with [__unsafeInlineEarly] again,
        // since we may be missing out cases prevented by the functions that we just
        // specialzied.
        SLANG_PASS(performMandatoryEarlyInlining, nullptr);
        SLANG_PASS(eliminateDeadCode, deadCodeEliminationOptions);

        // Unroll loops.
        if (!fastIRSimplificationOptions.minimalOptimization)
        {
            if (codeGenContext->getSink()->getErrorCount() == 0)
            {
                if (!SLANG_PASS(unrollLoopsInModule, targetProgram, codeGenContext->getSink()))
                    return SLANG_FAIL;
            }
        }

        // Few of our targets support higher order functions, and
        // we don't have the backend code to emit higher order functions for those
        // which do.
        // Specialize away these parameters
        // TODO: We should implement a proper defunctionalization pass
        if (requiredLoweringPassSet.higherOrderFunc)
            changed |= SLANG_PASS(specializeHigherOrderParameters, codeGenContext);

        if (requiredLoweringPassSet.autodiff)
        {
            {
                auto validationScope = enableIRValidationScope();
                changed |=
                    SLANG_PASS(processAutodiffCalls, targetProgram, sink, IRAutodiffPassOptions());
            }
        }

        if (requiredLoweringPassSet.shortString)
        {
            lowerShortStringReturnChanged(targetProgram, irModule, shortStrOptions);
        }

        if (!changed)
            break;
    }

    // Report checkpointing information
    if (codeGenContext->shouldReportCheckpointIntermediates())
    {
        SLANG_PASS(simplifyIR, targetProgram, fastIRSimplificationOptions, sink);
        reportCheckpointIntermediates(codeGenContext, sink, irModule);
    }

    // Finalization is always run so AD-related instructions can be removed,
    // even if the AD pass itself is not run.
    //
    SLANG_PASS(finalizeAutoDiffPass, targetProgram);
    SLANG_PASS(eliminateDeadCode, deadCodeEliminationOptions);

    // After auto-diff, we can perform more aggressive specialization with dynamic-dispatch
    // lowering.
    //
    if (!codeGenContext->isSpecializationDisabled())
    {
        SpecializationOptions specOptions;
        specOptions.lowerWitnessLookups = true;
        SLANG_PASS(specializeModule, targetProgram, codeGenContext->getSink(), specOptions);
    }

    SLANG_PASS(finalizeSpecialization);

    // Lower `Result<T,E>` types into ordinary struct types. This must happen
    // after specialization, since otherwise incompatible copies of the lowered
    // result structure are generated.
    if (requiredLoweringPassSet.resultType)
        SLANG_PASS(lowerResultType, sink);

    if (requiredLoweringPassSet.optionalType)
        SLANG_PASS(lowerOptionalType, sink);

    if (requiredLoweringPassSet.nonVectorCompositeSelect)
    {
        switch (target)
        {
        case CodeGenTarget::HLSL:
            SLANG_PASS(legalizeNonVectorCompositeSelect);
            break;
        default:
            break;
        }
    }

    switch (target)
    {
    case CodeGenTarget::CPPSource:
    case CodeGenTarget::CPPHeader:
    case CodeGenTarget::HostCPPSource:
        {
            SLANG_PASS(lowerComInterfaces, artifactDesc.style, sink);
            SLANG_PASS(generateDllImportFuncs, codeGenContext->getTargetProgram(), sink);
            SLANG_PASS(generateDllExportFuncs, sink);
            break;
        }
    default:
        break;
    }

    calcRequiredLoweringPassSet(requiredLoweringPassSet, codeGenContext, irModule->getModuleInst());

    switch (target)
    {
    case CodeGenTarget::PyTorchCppBinding:
        SLANG_PASS(generateHostFunctionsForAutoBindCuda, sink);
        SLANG_PASS(lowerBuiltinTypesForKernelEntryPoints, sink);
        SLANG_PASS(generatePyTorchCppBinding, sink);
        SLANG_PASS(handleAutoBindNames);
        break;
    case CodeGenTarget::CUDASource:
    case CodeGenTarget::CUDAHeader:
        SLANG_PASS(lowerBuiltinTypesForKernelEntryPoints, sink);
        SLANG_PASS(removeTorchKernels);
        SLANG_PASS(handleAutoBindNames);
        break;
    default:
        break;
    }

    SLANG_PASS(detectUninitializedResources, sink);

    if (codeGenContext->removeAvailableInDownstreamIR)
    {
        SLANG_PASS(removeAvailableInDownstreamModuleDecorations, target);
    }

    if (targetProgram->getOptionSet().shouldRunNonEssentialValidation())
    {
        SLANG_PASS(checkForRecursiveTypes, sink);
        SLANG_PASS(checkForRecursiveFunctions, codeGenContext->getTargetReq(), sink);
        SLANG_PASS(checkForOutOfBoundAccess, sink);

        if (requiredLoweringPassSet.missingReturn)
            SLANG_PASS(checkForMissingReturns, sink, target, false);

        // For some targets, we are more restrictive about what types are allowed
        // to be used as shader parameters in ConstantBuffer/ParameterBlock.
        // We will check for these restrictions here.
        SLANG_PASS(checkForInvalidShaderParameterType, targetRequest, sink);
    }

    if (sink->getErrorCount() != 0)
        return SLANG_FAIL;

    // If we have a target that is GPU like we use the string hashing mechanism
    // but for that to work we need to inline such that calls (or returns) of strings
    // boil down into getStringHash(stringLiteral)
    if (!ArtifactDescUtil::isCpuLikeTarget(artifactDesc))
    {
        // We could fail because
        // 1) It's not inlinable for some reason (for example if it's recursive)
        SLANG_RETURN_ON_FAIL(SLANG_PASS(performTypeInlining, targetProgram, sink));
    }

    if (sink->getErrorCount() != 0)
        return SLANG_FAIL;

    validateIRModuleIfEnabled(codeGenContext, irModule);

    SLANG_PASS(inferAnyValueSizeWhereNecessary, targetProgram, sink);

    SLANG_PASS(unpinWitnessTables);
    if (!fastIRSimplificationOptions.minimalOptimization)
    {
        SLANG_PASS(simplifyIR, targetProgram, fastIRSimplificationOptions, sink);
    }
    else if (requiredLoweringPassSet.generics)
    {
        SLANG_PASS(eliminateDeadCode, fastIRSimplificationOptions.deadCodeElimOptions);
    }

    // Tagged union type lowering typically generates more reinterpret instructions.
    if (SLANG_PASS(lowerTaggedUnionTypes, sink))
        requiredLoweringPassSet.reinterpret = true;

    SLANG_PASS(lowerUntaggedUnionTypes, targetProgram, sink);

    if (requiredLoweringPassSet.reinterpret)
        SLANG_PASS(lowerReinterpret, targetProgram, sink);

    SLANG_PASS(lowerSequentialIDTagCasts, codeGenContext->getLinkage(), sink);
    SLANG_PASS(lowerTagInsts, sink);
    SLANG_PASS(lowerTagTypes);

    SLANG_PASS(eliminateDeadCode, fastIRSimplificationOptions.deadCodeElimOptions);

    SLANG_PASS(lowerExistentials, targetProgram, sink);

    if (sink->getErrorCount() != 0)
        return SLANG_FAIL;

    if (!ArtifactDescUtil::isCpuLikeTarget(artifactDesc) &&
        targetProgram->getOptionSet().shouldRunNonEssentialValidation())
    {
        // We could fail because (perhaps, somehow) end up with getStringHash that the operand
        // is not a string literal
        SLANG_RETURN_ON_FAIL(SLANG_PASS(checkGetStringHashInsts, sink));
    }

    SLANG_PASS(lowerTuples, sink);

    SLANG_PASS(generateAnyValueMarshallingFunctions);

    // Don't need to run any further target-dependent passes if we are generating code
    // for host vm.
    if (target == CodeGenTarget::HostVM)
    {
        SLANG_PASS(performForceInlining);
        SLANG_PASS(simplifyIR, targetProgram, defaultIRSimplificationOptions, sink);
        return SLANG_OK;
    }

    // After dynamic dispatch logic is resolved into ordinary function calls,
    // we can now run our stage specialization logic.
    if (requiredLoweringPassSet.specializeStageSwitch)
        SLANG_PASS(specializeStageSwitch);
    if (sink->getErrorCount() != 0)
        return SLANG_FAIL;
    validateIRModuleIfEnabled(codeGenContext, irModule);

    switch (target)
    {
    case CodeGenTarget::SPIRV:
    case CodeGenTarget::SPIRVAssembly:
    case CodeGenTarget::HLSL:
        break;
    case CodeGenTarget::CUDASource:
        {
            auto targetCaps = targetRequest->getTargetCaps();
            if (!targetCaps.implies(CapabilityAtom::optix_coopvec))
                SLANG_PASS(lowerCooperativeVectors, sink);
        }
        break;
    default:
        SLANG_PASS(lowerCooperativeVectors, sink);
    }

    // Inline calls to any functions marked with [__unsafeInlineEarly] or [ForceInline].
    SLANG_PASS(performForceInlining);

    // Specialization can introduce dead code that could trip
    // up downstream passes like type legalization, so we
    // will run a DCE pass to clean up after the specialization.
    //
    if (fastIRSimplificationOptions.minimalOptimization)
    {
        // Since we force-inlined functions, we need to clean up
        // dead-branches that may have been revealed due to operations
        // like inlining allowing us to find dead branches.
        // These must be cleaned since otherwise static_assert's will falsely
        // detect true due to dead branches with static_assert not being removed.
        SLANG_PASS(

            applySparseConditionalConstantPropagation,
            sink);
        SLANG_PASS(eliminateDeadCode, deadCodeEliminationOptions);
    }
    else
    {
        SLANG_PASS(simplifyIR, targetProgram, defaultIRSimplificationOptions, sink);
    }

    validateIRModuleIfEnabled(codeGenContext, irModule);

    // On non-HLSL targets, there isn't an implementation of `AppendStructuredBuffer`
    // and `ConsumeStructuredBuffer` types, so we lower them into normal struct types
    // of `RWStructuredBuffer` typed fields now.
    if (target != CodeGenTarget::HLSL)
    {
        SLANG_PASS(lowerAppendConsumeStructuredBuffers, targetProgram, sink);
    }

    switch (target)
    {
    default:
        if (!ArtifactDescUtil::isCpuLikeTarget(artifactDesc))
            break;
        [[fallthrough]];
    case CodeGenTarget::HLSL:
    case CodeGenTarget::Metal:
    case CodeGenTarget::MetalLib:
    case CodeGenTarget::MetalLibAssembly:
    case CodeGenTarget::WGSL:
        if (requiredLoweringPassSet.combinedTextureSamplers)
            SLANG_PASS(lowerCombinedTextureSamplers, codeGenContext, sink);
        break;
    }

    if (codeGenContext->getTargetProgram()->getOptionSet().getBoolOption(
            CompilerOptionName::VulkanEmitReflection))
    {
        SLANG_PASS(addUserTypeHintDecorations);
    }

    SLANG_PASS(legalizeEmptyArray, sink);

    // For CUDA targets, always inline global constants to avoid dynamic initialization
    // of __device__ variables rejected by NVRTC. This runs independently of the broader
    // resource/existential type legalization, which remains disabled for CUDA.
    //
    // We also need this pass on the CPU targets in shader mode, as global
    // constants may reference global parameters, which can't be emitted as
    // constants.
    if (target == CodeGenTarget::CUDASource ||
        (isCPUTarget(targetRequest) && isKernelTarget(target)) ||
        options.shouldLegalizeExistentialAndResourceTypes)
    {
        SLANG_PASS(inlineGlobalConstantsForLegalization);
    }

    // We don't need the legalize pass for C/C++ based types
    if (options.shouldLegalizeExistentialAndResourceTypes)
    {
        if (isMetalTarget(targetRequest))
        {
            // Metal is a special target in that we want to legalize constant buffer
            // types as if it is a bindful target, and skip legalizing parameter block
            // types as if it is a bindless target.
            // To achieve this, we want to ensure that all resource typed fields in parameter
            // blocks are translated into descriptor handles first before running the resource
            // type legalization pass for metal, so that type legalization pass won't mess
            // around with them.
            BufferElementTypeLoweringOptions bufferElementTypeLoweringOptions = {};
            bufferElementTypeLoweringOptions.loweringPolicyKind =
                BufferElementTypeLoweringPolicyKind::MetalParameterBlock;
            SLANG_PASS(
                lowerBufferElementTypeToStorageType,
                targetProgram,
                bufferElementTypeLoweringOptions);
        }

        // The Slang language allows interfaces to be used like
        // ordinary types (including placing them in constant
        // buffers and entry-point parameter lists), but then
        // getting them to lay out in a reasonable way requires
        // us to treat fields/variables with interface type
        // *as if* they were pointers to heap-allocated "objects."
        //
        // Specialization will have replaced fields/variables
        // with interface types like `IFoo` with fields/variables
        // with pointer-like types like `ExistentialBox<SomeType>`.
        //
        // We need to legalize these pointer-like types away,
        // which involves two main changes:
        //
        //  1. Any `ExistentialBox<...>` fields need to be moved
        //  out of their enclosing `struct` type, so that the layout
        //  of the enclosing type is computed as if the field had
        //  zero size.
        //
        //  2. Once an `ExistentialBox<X>` has been floated out
        //  of its parent and landed somwhere permanent (e.g., either
        //  a dedicated variable, or a field of constant buffer),
        //  we need to replace it with just an `X`, after which we
        //  will have (more) legal shader code.
        //
        if (requiredLoweringPassSet.existentialTypeLayout)
        {
            SLANG_PASS(legalizeExistentialTypeLayout, targetProgram, sink);
        }

        validateIRModuleIfEnabled(codeGenContext, irModule);

        if (!validateStructuredBufferResourceTypes(irModule, sink, targetRequest))
            return SLANG_FAIL;

        // Many of our target languages and/or downstream compilers
        // don't support `struct` types that have resource-type fields.
        // In order to work around this limitation, we will rewrite the
        // IR so that any structure types with resource-type fields get
        // split into a "tuple" that comprises the ordinary fields (still
        // bundles up as a `struct`) and one element for each resource-type
        // field (recursively).
        //
        // What used to be individual variables/parameters/arguments/etc.
        // then become multiple variables/parameters/arguments/etc.
        //
        SLANG_PASS(legalizeResourceTypes, targetProgram, sink);

        // We also need to legalize empty types for Metal targets.
        switch (target)
        {
        case CodeGenTarget::Metal:
        case CodeGenTarget::MetalLib:
        case CodeGenTarget::MetalLibAssembly:
            SLANG_PASS(legalizeEmptyTypes, targetProgram, sink);
            break;
        }
        //  Debugging output of legalization
        validateIRModuleIfEnabled(codeGenContext, irModule);
    }
    else
    {
        // On CPU/CUDA targets, we simply elminate any empty types if
        // they are not part of public interface.
        SLANG_PASS(legalizeEmptyTypes, targetProgram, sink);
    }

    SLANG_PASS(legalizeMatrixTypes, targetProgram, sink);

    SLANG_PASS(legalizeVectorTypes, sink);

    // Once specialization and type legalization have been performed,
    // we should perform some of our basic optimization steps again,
    // to see if we can clean up any temporaries created by legalization.
    // (e.g., things that used to be aggregated might now be split up,
    // so that we can work with the individual fields).
    if (fastIRSimplificationOptions.minimalOptimization)
        SLANG_PASS(eliminateDeadCode, deadCodeEliminationOptions);
    else
        SLANG_PASS(simplifyIR, targetProgram, fastIRSimplificationOptions, sink);

    if (requiredLoweringPassSet.dynamicResourceHeap)
        SLANG_PASS(lowerDynamicResourceHeap, targetProgram, sink);

    validateIRModuleIfEnabled(codeGenContext, irModule);

    // After type legalization and subsequent SSA cleanup we expect
    // that any resource types passed to functions are exposed
    // as their own top-level parameters (which might have
    // resource or array-of-...-resource types).
    //
    // Many of our targets place restrictions on how certain
    // resource types can be used, so that having them as
    // function parameters, reults, etc. is invalid.
    // We clean up the usages of resource values here.
    SLANG_PASS(specializeResourceUsage, codeGenContext);

    // Specialize calls to functions with values loaded from an immutable location,
    // so that we directly load the value inside the callee, instead of loading the
    // value outside of the callee and copy it in. This is necessary to avoid copying
    // large values (e.g. arrays) in registers, where most of the elements are not
    // actually used.
    SLANG_PASS(specializeFuncsForBufferLoadArgs, codeGenContext);

    // Push `structuredBufferLoad` to the end of access chain to avoid loading unnecessary data.
    SLANG_PASS(deferBufferLoad, codeGenContext);

    // We also want to specialize calls to functions that
    // takes unsized array parameters if possible.
    SLANG_PASS(specializeArrayParameters, codeGenContext);

    validateIRModuleIfEnabled(codeGenContext, irModule);

    // Process `static_assert` after the specialization is done.
    // Some information for `static_assert` is available only after the specialization.
    checkStaticAssert(irModule->getModuleInst(), sink);

    switch (target)
    {
    case CodeGenTarget::HLSL:
        {
            // For HLSL(fxc) only, we need to "wrap" any
            // structured buffers defined over matrix types so
            // that they instead use an intermediate `struct`.
            // This is required to get those targets to respect
            // the options for matrix layout set via `#pragma`
            // or command-line options.
            //
            SLANG_PASS(wrapStructuredBuffersOfMatrices);
            validateIRModuleIfEnabled(codeGenContext, irModule);
        }
        break;
    case CodeGenTarget::Metal:
    case CodeGenTarget::MetalLib:
        // Metal does not allow `ConstantBuffer<StructuredBuffer<T>>`, so we need to create
        // a wrapper struct for the `StructuredBuffer<T>`.
        SLANG_PASS(wrapCBufferElementsForMetal);
        break;
    default:
        break;
    }

    // For all targets, we translate load/store operations
    // of aggregate types from/to byte-address buffers into
    // stores of individual scalar or vector values.
    //
    if (requiredLoweringPassSet.byteAddressBuffer)
    {
        ByteAddressBufferLegalizationOptions byteAddressBufferOptions;

        // Depending on the target, we may decide to do
        // more aggressive translation that reduces the
        // load/store operations down to invididual scalars
        // (splitting up vector ops).
        //
        switch (target)
        {
        default:
            break;

        case CodeGenTarget::GLSL:
        case CodeGenTarget::SPIRV:
        case CodeGenTarget::SPIRVAssembly:
            // For GLSL targets, we want to translate the vector load/store
            // operations into scalar ops. This is in part as a simplification,
            // but it also ensures that our generated code respects the lax
            // alignment rules for D3D byte-address buffers (the base address
            // of a buffer need not be more than 4-byte aligned, and loads
            // of vectors need only be aligned based on their element type).
            //
            // Slang IR supports a variant of `Load<T>` on byte-address buffers
            // that will have greater alignment than required by D3D. The
            // alignment information is inferred from the operation like a
            // `Load4Aligned<T>` that returns a `vector<4,T>` that assumes a
            // `4*sizeof(T)` alignment. We may choose to disable that in favor
            // of byte-address indexing by setting this flag to true.
            byteAddressBufferOptions.scalarizeVectorLoadStore = false;

            // For GLSL targets, there really isn't a low-level concept
            // of a byte-address buffer at all, and the standard "shader storage
            // buffer" (SSBO) feature is a lot closer to an HLSL structured
            // buffer for our purposes.
            //
            // In particular, each SSBO can only have a single element type,
            // so that even with bitcasts we can't have a single buffer declaration
            // (e.g., one with `uint` elements) service all load/store operations
            // (e.g., a `half` value can't be stored atomically if there are
            // `uint` elements, unless we use explicit atomics).
            //
            // In order to simplify things, we will translate byte-address buffer
            // ops to equivalent structured-buffer ops for GLSL targets, where
            // each unique type being loaded/stored yields a different global
            // parameter declaration of the buffer.
            //
            byteAddressBufferOptions.translateToStructuredBufferOps = true;
            break;
        case CodeGenTarget::Metal:
        case CodeGenTarget::MetalLib:
        case CodeGenTarget::MetalLibAssembly:
            byteAddressBufferOptions.scalarizeVectorLoadStore = true;
            byteAddressBufferOptions.treatGetEquivalentStructuredBufferAsGetThis = true;
            byteAddressBufferOptions.translateToStructuredBufferOps = false;
            byteAddressBufferOptions.lowerBasicTypeOps = true;
            break;
        case CodeGenTarget::WGSL:
        case CodeGenTarget::WGSLSPIRV:
        case CodeGenTarget::WGSLSPIRVAssembly:
            byteAddressBufferOptions.scalarizeVectorLoadStore = true;
            byteAddressBufferOptions.treatGetEquivalentStructuredBufferAsGetThis = true;
            byteAddressBufferOptions.translateToStructuredBufferOps = false;
            byteAddressBufferOptions.lowerBasicTypeOps = true;
            byteAddressBufferOptions.useBitCastFromUInt = true;
            break;
        }

        // We also need to decide whether to translate
        // any "leaf" load/store operations over to
        // use only unsigned-integer types and then
        // bit-cast, or if we prefer to leave them
        // as load/store of the original type.
        //
        switch (target)
        {
        case CodeGenTarget::HLSL:
            {
                auto profile = codeGenContext->getTargetProgram()->getOptionSet().getProfile();
                if (profile.getFamily() == ProfileFamily::DX)
                {
                    if (profile.getVersion() <= ProfileVersion::DX_5_0)
                    {
                        // Fxc and earlier dxc versions do not support
                        // a templates `.Load<T>` operation on byte-address
                        // buffers, and instead need us to emit separate
                        // `uint` loads and then bit-cast over to
                        // the correct type.
                        //
                        byteAddressBufferOptions.useBitCastFromUInt = true;
                    }
                }
            }
            break;

        default:
            break;
        }

        SLANG_PASS(
            legalizeByteAddressBufferOps,
            session,
            targetProgram,
            codeGenContext->getSink(),
            byteAddressBufferOptions);
    }

    // For SPIR-V, this function is called elsewhere, so that it can happen after address space
    // specialization
    if (target != CodeGenTarget::SPIRV && target != CodeGenTarget::SPIRVAssembly)
    {
        bool skipFuncParamValidation = true;
        SLANG_PASS(validateAtomicOperations, skipFuncParamValidation, sink);
    }

    // For CUDA targets only, we will need to turn operations
    // the implicitly reference the "active mask" into ones
    // that use (and pass around) an explicit mask instead.
    //
    switch (target)
    {
    case CodeGenTarget::CUDASource:
    case CodeGenTarget::CUDAHeader:
    case CodeGenTarget::PTX:
        {
            SLANG_PASS(synthesizeActiveMask, codeGenContext->getSink());

            validateIRModuleIfEnabled(codeGenContext, irModule);
        }
        break;

    default:
        break;
    }

    switch (target)
    {
    case CodeGenTarget::GLSL:
    case CodeGenTarget::SPIRV:
    case CodeGenTarget::WGSL:
        SLANG_PASS(resolveTextureFormat);
        break;
    }

    // For GLSL only, we will need to perform "legalization" of
    // the entry point and any entry-point parameters.
    //
    // TODO: We should consider moving this legalization work
    // as late as possible, so that it doesn't affect how other
    // optimization passes need to work.
    //
    switch (target)
    {
    case CodeGenTarget::GLSL:
    case CodeGenTarget::SPIRV:
    case CodeGenTarget::SPIRVAssembly:
        {
            ShaderExtensionTracker glslExtensionTracker;
            ShaderExtensionTracker* glslExtensionTrackerPtr =
                options.sourceEmitter
                    ? as<ShaderExtensionTracker>(options.sourceEmitter->getExtensionTracker())
                    : &glslExtensionTracker;

            SLANG_PASS(
                legalizeEntryPointsForGLSL,
                session,
                irEntryPoints,
                codeGenContext,
                glslExtensionTrackerPtr);

            validateIRModuleIfEnabled(codeGenContext, irModule);
        }
        break;
    case CodeGenTarget::Metal:
    case CodeGenTarget::MetalLib:
    case CodeGenTarget::MetalLibAssembly:
        {
            SLANG_PASS(legalizeIRForMetal, sink);
        }
        break;
    case CodeGenTarget::CSource:
    case CodeGenTarget::CPPSource:
    case CodeGenTarget::CPPHeader:
        {
            SLANG_PASS(legalizeEntryPointVaryingParamsForCPU, codeGenContext->getSink());
        }
        break;

    case CodeGenTarget::CUDASource:
    case CodeGenTarget::CUDAHeader:
        {
            SLANG_PASS(legalizeEntryPointVaryingParamsForCUDA, codeGenContext->getSink());
        }
        break;

    case CodeGenTarget::WGSL:
    case CodeGenTarget::WGSLSPIRV:
    case CodeGenTarget::WGSLSPIRVAssembly:
        {
            SLANG_PASS(legalizeIRForWGSL, sink);
        }
        break;

    default:
        break;
    }

    if (!isSPIRV(targetRequest->getTarget()))
    {
        SLANG_PASS(floatNonUniformResourceIndex, NonUniformResourceIndexFloatMode::Textual);
    }

    if (isD3DTarget(targetRequest) || isKhronosTarget(targetRequest) ||
        isWGPUTarget(targetRequest) || isMetalTarget(targetRequest))
        SLANG_PASS(legalizeLogicalAndOr);

    // Legalize non struct parameters that are expected to be structs for HLSL.
    if (isD3DTarget(targetRequest))
        SLANG_PASS(legalizeNonStructParameterToStructForHLSL);

    // Create aliases for all dynamic resource parameters.
    if (requiredLoweringPassSet.dynamicResource && isKhronosTarget(targetRequest))
        SLANG_PASS(legalizeDynamicResourcesForGLSL, codeGenContext);

    // Legalize `ImageSubscript` loads.
    switch (target)
    {
    case CodeGenTarget::MetalLibAssembly:
    case CodeGenTarget::MetalLib:
    case CodeGenTarget::Metal:
    case CodeGenTarget::GLSL:
    case CodeGenTarget::SPIRV:
    case CodeGenTarget::SPIRVAssembly:
        {
            SLANG_PASS(legalizeImageSubscript, targetRequest, sink);
        }
        break;
    default:
        break;
    }

    // Legalize constant buffer loads.
    switch (target)
    {
    case CodeGenTarget::GLSL:
    case CodeGenTarget::SPIRV:
    case CodeGenTarget::SPIRVAssembly:
        {
            SLANG_PASS(legalizeConstantBufferLoadForGLSL);
            SLANG_PASS(legalizeDispatchMeshPayloadForGLSL);
        }
        break;
    default:
        break;
    }

    switch (target)
    {
    default:
        break;
    case CodeGenTarget::HLSL:
    case CodeGenTarget::GLSL:
    case CodeGenTarget::WGSL:
        SLANG_PASS(moveGlobalVarInitializationToEntryPoints, targetProgram);
        break;
    // For SPIR-V to SROA across 2 entry-points a value must not be a global
    case CodeGenTarget::SPIRV:
    case CodeGenTarget::SPIRVAssembly:
        SLANG_PASS(moveGlobalVarInitializationToEntryPoints, targetProgram);
        if (targetProgram->getOptionSet().getBoolOption(
                CompilerOptionName::EnableExperimentalPasses))
            SLANG_PASS(introduceExplicitGlobalContext, target);
        SLANG_PASS(transformParamsToConstRef, codeGenContext->getSink());
        break;
    case CodeGenTarget::Metal:
    case CodeGenTarget::CPPSource:
    case CodeGenTarget::CPPHeader:
    case CodeGenTarget::CUDASource:
    case CodeGenTarget::CUDAHeader:
        // For CUDA/OptiX like targets, add our pass to replace inout parameter copies with
        // direct pointers
        SLANG_PASS(undoParameterCopy);
        // Transform struct parameters to use ConstRef for better performance
        if (isCPUTarget(targetRequest) || isCUDATarget(targetRequest) ||
            isMetalTarget(targetRequest))
        {
            SLANG_PASS(transformParamsToConstRef, codeGenContext->getSink());
        }
        validateIRModuleIfEnabled(codeGenContext, irModule);
        SLANG_PASS(moveGlobalVarInitializationToEntryPoints, targetProgram);
        SLANG_PASS(introduceExplicitGlobalContext, target);
        if (target == CodeGenTarget::CPPSource || target == CodeGenTarget::CPPHeader)
        {
            SLANG_PASS(convertEntryPointPtrParamsToRawPtrs);
        }
        validateIRModuleIfEnabled(codeGenContext, irModule);
        break;
    }

    // TODO: our current dynamic dispatch pass will remove all uses of witness tables.
    // If we are going to support function-pointer based, "real" modular dynamic dispatch,
    // we will need to disable this pass.
    SLANG_PASS(stripLegalizationOnlyInstructions);

    switch (target)
    {
    // On targets that don't support default initialization, remove 'raw' default construct
    // insts because our code-gen will not have any way to emit them.
    //
    case CodeGenTarget::SPIRV:
        if (targetProgram->shouldEmitSPIRVDirectly())
            SLANG_PASS(removeRawDefaultConstructors);
        break;
    default:
        break;
    }

    validateIRModuleIfEnabled(codeGenContext, irModule);

    // Validate vectors and matrices according to what the target allows
    SLANG_PASS(validateVectorsAndMatrices, sink, targetRequest);

    // The resource-based specialization pass above
    // may create specialized versions of functions, but
    // it does not try to completely eliminate the original
    // functions, so there might still be invalid code in
    // our IR module.
    //
    // We run DCE pass again to clean things up.
    //
    SLANG_PASS(eliminateDeadCode, deadCodeEliminationOptions);

    SLANG_PASS(cleanUpVoidType);

    if (isKhronosTarget(targetRequest))
    {
        // As a fallback, if the above specialization steps failed to remove resource type
        // parameters, we will inline the functions in question to make sure we can produce
        // valid GLSL.
        SLANG_PASS(performGLSLResourceReturnFunctionInlining, targetProgram);
    }
    validateIRModuleIfEnabled(codeGenContext, irModule);


    // Lower the `getRegisterIndex` and `getRegisterSpace` intrinsics.
    //
    if (requiredLoweringPassSet.bindingQuery)
        SLANG_PASS(lowerBindingQueries, sink);

    // For some small improvement in type safety we represent these as opaque
    // structs instead of regular arrays.
    //
    // If any have survived this far, change them back to regular (decorated)
    // arrays that the emitters can deal with.
    if (requiredLoweringPassSet.meshOutput)
        SLANG_PASS(legalizeMeshOutputTypes);


    // Lower all bit_cast operations on complex types into leaf-level
    // bit_cast on basic types.
    if (requiredLoweringPassSet.bitcast)
        SLANG_PASS(lowerBitCast, targetProgram, sink);

    // Rewrite functions that return arrays to return them via `out` parameter,
    // since our target languages doesn't allow returning arrays.
    if (!isMetalTarget(targetRequest) && !isSPIRV(target))
        SLANG_PASS(legalizeArrayReturnType);

    if (isKhronosTarget(targetRequest) || target == CodeGenTarget::HLSL)
    {
        SLANG_PASS(legalizeUniformBufferLoad);
        if (targetProgram->getOptionSet().getBoolOption(CompilerOptionName::VulkanInvertY))
            SLANG_PASS(invertYOfPositionOutput);
        if (targetProgram->getOptionSet().getBoolOption(CompilerOptionName::VulkanUseDxPositionW))
            SLANG_PASS(rcpWOfPositionInput);
    }

    BufferElementTypeLoweringOptions bufferElementTypeLoweringOptions = {};
    if (isWGPUTarget(targetRequest))
        bufferElementTypeLoweringOptions.loweringPolicyKind =
            BufferElementTypeLoweringPolicyKind::WGSL;
    else if (isKhronosTarget(targetRequest))
        bufferElementTypeLoweringOptions.loweringPolicyKind =
            BufferElementTypeLoweringPolicyKind::KhronosTarget;
    else
        bufferElementTypeLoweringOptions.loweringPolicyKind =
            BufferElementTypeLoweringPolicyKind::Default;
    SLANG_PASS(
        lowerBufferElementTypeToStorageType,
        targetProgram,
        bufferElementTypeLoweringOptions);

    // If we are generating code for glsl or metal, perform address space propagation now.
    // For SPIRV, we will do that during spirv legalization that happens after
    // `linkAndOptimizeIR`.
    if (target == CodeGenTarget::GLSL)
    {
        NoOpInitialAddressSpaceAssigner addrSpaceAssigner;
        SLANG_PASS(specializeAddressSpace, &addrSpaceAssigner);
    }
    else if (isMetalTarget(targetRequest))
    {
        SLANG_PASS(specializeAddressSpaceForMetal);
    }
    else if (isWGPUTarget(targetRequest))
    {
        SLANG_PASS(specializeAddressSpaceForWGSL);
    }

    bool emitSpirvDirectly = targetProgram->shouldEmitSPIRVDirectly();

    if (isKhronosTarget(targetRequest) && emitSpirvDirectly)
    {
        // If we are emitting SPIR-V directly, we should try to specialize function calls
        // whose argument is an access chain into a global variable/buffer directly after
        // lowerBufferElementTypeToStorageType, so that we can be more SPIRV conformant by
        // eliminating the case where an access chain is passed as function argument.
        // This is disallowed by SPIRV rule 2.16.1 when VariablePointer is not declared.
        SLANG_PASS(specializeFuncsForBufferLoadArgs, codeGenContext);
    }

    // If we are generating code for CUDA, we should translate all immutable buffer loads to
    // using `__ldg` intrinsic for improved performance.
    if (isCUDATarget(targetRequest))
    {
        SLANG_PASS(lowerImmutableBufferLoadForCUDA, targetProgram);
    }

    SLANG_PASS(performForceInlining);

    if (emitSpirvDirectly)
    {
        SLANG_PASS(performIntrinsicFunctionInlining);
    }

    SLANG_PASS(eliminateMultiLevelBreak);

    if (!fastIRSimplificationOptions.minimalOptimization)
    {
        IRSimplificationOptions simplificationOptions = fastIRSimplificationOptions;
        simplificationOptions.cfgOptions.removeTrivialSingleIterationLoops = true;
        SLANG_PASS(simplifyIR, targetProgram, simplificationOptions, sink);
    }

    if (isKhronosTarget(targetRequest) && !emitSpirvDirectly)
    {
        SLANG_PASS(legalizeModesOfNonCopyableOpaqueTypedParamsForGLSL, codeGenContext);
    }

    // As a late step, we need to take the SSA-form IR and move things *out*
    // of SSA form, by eliminating all "phi nodes" (block parameters) and
    // introducing explicit temporaries instead. Doing this at the IR level
    // means that subsequent emit logic doesn't need to contend with the
    // complexities of blocks with parameters.
    //
    {
        // Get the liveness mode.
        const LivenessMode livenessMode =
            codeGenContext->shouldTrackLiveness() ? LivenessMode::Enabled : LivenessMode::Disabled;
        //
        // Downstream targets may benefit from having live-range information for
        // local variables, and our IR currently encodes a reasonably good version
        // of that information. At this point we will insert live-range markers
        // for local variables, on when such markers are requested.
        //
        // After this point in optimization, any passes that introduce new
        // temporary variables into the IR module should take responsibility for
        // producing their own live-range information.
        //
        if (isEnabled(livenessMode))
        {
            SLANG_PASS(LivenessUtil::addVariableRangeStarts, livenessMode);
        }

        // We only want to accumulate locations if liveness tracking is enabled.
        PhiEliminationOptions phiEliminationOptions;
        if (isKhronosTarget(targetRequest) && emitSpirvDirectly)
        {
            phiEliminationOptions.eliminateCompositeTypedPhiOnly = false;
            phiEliminationOptions.useRegisterAllocation = true;
        }
        SLANG_PASS(eliminatePhis, livenessMode, phiEliminationOptions);
        // If liveness is enabled add liveness ranges based on the accumulated liveness
        // locations

        if (isEnabled(livenessMode))
        {
            SLANG_PASS(LivenessUtil::addRangeEnds, livenessMode);
        }
    }

    // TODO: We need to insert the logic that fixes variable scoping issues
    // here (rather than doing it very late in the emit process), because
    // otherwise the `applyGLSLLiveness()` operation below wouldn't be
    // able to see the live-range information that pass would need to add.
    // For now we are avoiding that problem by simply *not* emitting live-range
    // information when we fix variable scoping later on.

    // Depending on the target, certain things that were represented ass
    // single IR instructions will need to be emitted with the help of
    // function declaratons in output high-level code.
    //
    // One example of this is the live-range information, which needs
    // to be output to GLSL code that uses a glslang extension for
    // supporting function declarations that map directly to SPIR-V opcodes.
    //
    // We execute a pass here to transform any live-range instructions
    // in the module into function calls, for the targets that require it.
    //
    if (codeGenContext->shouldTrackLiveness())
    {
        if (isKhronosTarget(targetRequest))
        {
            SLANG_PASS(applyGLSLLiveness);
        }
    }

    if (isKhronosTarget(targetRequest) && emitSpirvDirectly)
    {
        SLANG_PASS(replaceLocationIntrinsicsWithRaytracingObject, targetProgram, sink);
    }

    validateIRModuleIfEnabled(codeGenContext, irModule);

    // Run a final round of simplifications to clean up unused things after phi-elimination.
    SLANG_PASS(simplifyNonSSAIR, targetProgram, fastIRSimplificationOptions);

    // We include one final step to (optionally) dump the IR and validate
    // it after all of the optimization passes are complete. This should
    // reflect the IR that code is generated from as closely as possible.
    //
    validateIRModuleIfEnabled(codeGenContext, irModule);

    if ((target != CodeGenTarget::SPIRV) && (target != CodeGenTarget::SPIRVAssembly))
    {
        // We need to perform a final pass to ensure that all the
        // variables in the IR module have their scopes set correctly.
        //
        // This is a separate pass because it needs to run after
        // all the other optimization passes have been performed.

        SLANG_PASS(applyVariableScopeCorrection, targetRequest);
        validateIRModuleIfEnabled(codeGenContext, irModule);
    }

    auto metadata = new ArtifactPostEmitMetadata;
    outLinkedIR.metadata = metadata;

    if (targetProgram->getOptionSet().getBoolOption(CompilerOptionName::EmbedDownstreamIR))
    {
        SLANG_PASS(unexportNonEmbeddableIR, target);
    }

    SLANG_PASS(collectMetadata, *metadata);

    outLinkedIR.metadata = metadata;

    if (!targetProgram->getOptionSet().shouldPerformMinimumOptimizations())
        SLANG_PASS(checkUnsupportedInst, codeGenContext->getTargetReq(), sink);

    return sink->getErrorCount() == 0 ? SLANG_OK : SLANG_FAIL;

#undef SLANG_PASS
}

SlangResult CodeGenContext::emitEntryPointsSourceFromIR(ComPtr<IArtifact>& outArtifact)
{
    SLANG_PROFILE;

    outArtifact.setNull();

    auto session = getSession();
    auto sink = getSink();
    auto sourceManager = getSourceManager();
    auto target = getTargetFormat();
    auto targetRequest = getTargetReq();
    auto targetProgram = getTargetProgram();

    auto lineDirectiveMode = targetProgram->getOptionSet().getEnumOption<LineDirectiveMode>(
        CompilerOptionName::LineDirectiveMode);
    // We will generally use C-style line directives in order to give the user good
    // source locations on error messages from downstream compilers, but there are
    // a few exceptions.
    if (lineDirectiveMode == LineDirectiveMode::Default)
    {

        switch (targetRequest->getTarget())
        {

        case CodeGenTarget::GLSL:
            // We want to maximize compatibility with downstream tools.
            lineDirectiveMode = LineDirectiveMode::GLSL;
            break;

        case CodeGenTarget::WGSLSPIRVAssembly:
        case CodeGenTarget::WGSLSPIRV:
        case CodeGenTarget::WGSL:
            // WGSL doesn't support line directives.
            // See https://github.com/gpuweb/gpuweb/issues/606.
            lineDirectiveMode = LineDirectiveMode::None;
            break;
        }
    }

    ComPtr<IBoxValue<SourceMap>> sourceMap;

    // If SourceMap is enabled, we create one and associate it with the sourceWriter
    if (lineDirectiveMode == LineDirectiveMode::SourceMap)
    {
        sourceMap = new BoxValue<SourceMap>;
    }

    SourceWriter sourceWriter(sourceManager, lineDirectiveMode, sourceMap);

    CLikeSourceEmitter::Desc desc;

    desc.codeGenContext = this;

    if (getEntryPointCount() == 1)
    {
        auto entryPoint = getEntryPoint(getSingleEntryPointIndex());
        desc.entryPointStage = entryPoint->getStage();
        desc.effectiveProfile = getEffectiveProfile(entryPoint, targetRequest);
    }
    else
    {
        desc.entryPointStage = Stage::Unknown;
        desc.effectiveProfile = targetProgram->getOptionSet().getProfile();
    }
    desc.sourceWriter = &sourceWriter;

    // Define here, because must be in scope longer than the sourceEmitter, as sourceEmitter might
    // reference items in the linkedIR module
    LinkedIR linkedIR;

    RefPtr<CLikeSourceEmitter> sourceEmitter;
    SourceLanguage sourceLanguage = CLikeSourceEmitter::getSourceLanguage(target);

    switch (target)
    {
    default:
        switch (sourceLanguage)
        {
        case SourceLanguage::CPP:
            {
                sourceEmitter = new CPPSourceEmitter(desc);
                break;
            }
        case SourceLanguage::GLSL:
            {
                sourceEmitter = new GLSLSourceEmitter(desc);
                break;
            }
        case SourceLanguage::HLSL:
            {
                sourceEmitter = new HLSLSourceEmitter(desc);
                break;
            }
        case SourceLanguage::CUDA:
            {
                sourceEmitter = new CUDASourceEmitter(desc);
                break;
            }
        case SourceLanguage::Metal:
            {
                sourceEmitter = new MetalSourceEmitter(desc);
                break;
            }
        case SourceLanguage::WGSL:
            {
                sourceEmitter = new WGSLSourceEmitter(desc);
                break;
            }
        default:
            break;
        }
        break;
    case CodeGenTarget::PyTorchCppBinding:
        sourceEmitter = new TorchCppSourceEmitter(desc);
        break;
    }

    if (!sourceEmitter)
    {
        sink->diagnose(
            SourceLoc(),
            Diagnostics::unableToGenerateCodeForTarget,
            TypeTextUtil::getCompileTargetName(SlangCompileTarget(target)));
        return SLANG_FAIL;
    }

    SLANG_RETURN_ON_FAIL(sourceEmitter->init());

    ComPtr<IArtifactPostEmitMetadata> metadata;
    {
        LinkingAndOptimizationOptions linkingAndOptimizationOptions;

        linkingAndOptimizationOptions.sourceEmitter = sourceEmitter;

        switch (sourceLanguage)
        {
        default:
            break;

        case SourceLanguage::CPP:
        case SourceLanguage::C:
        case SourceLanguage::CUDA:
            linkingAndOptimizationOptions.shouldLegalizeExistentialAndResourceTypes = false;
            break;
        }

        SLANG_RETURN_ON_FAIL(linkAndOptimizeIR(this, linkingAndOptimizationOptions, linkedIR));

        auto irModule = linkedIR.module;

        // Perform final simplifications to help emit logic to generate more compact code.
        simplifyForEmit(irModule, targetRequest);

        metadata = linkedIR.metadata;

        // After all of the required optimization and legalization
        // passes have been performed, we can emit target code from
        // the IR module.
        //
        sourceEmitter->emitModule(irModule, sink);
    }

    String code = sourceWriter.getContent();
    sourceWriter.clearContent();

    // Now that we've emitted the code for all the declarations in the file,
    // it is time to stitch together the final output.

    // There may be global-scope modifiers that we should emit now
    // Supress emitting line directives when emitting preprocessor directives since
    // these preprocessor directives may be required to appear in the first line
    // of the output. An example is that the "#version" line in a GLSL source must
    // appear before anything else.
    sourceWriter.supressLineDirective();

    // When emitting front matter we can emit the target-language-specific directives
    // needed to get the default matrix layout to match what was requested
    // for the given target.
    //
    // Note: we do not rely on the defaults for the target language,
    // because a user could take the HLSL/GLSL generated by Slang and pass
    // it to another compiler with non-default options specified on
    // the command line, leading to all kinds of trouble.
    //
    // TODO: We need an approach to "global" layout directives that will work
    // in the presence of multiple modules. If modules A and B were each
    // compiled with different assumptions about how layout is performed,
    // then types/variables defined in those modules should be emitted in
    // a way that is consistent with that layout...

    // Emit any front matter
    sourceEmitter->emitFrontMatter(targetRequest);

    switch (target)
    {
    case CodeGenTarget::PyTorchCppBinding:
        sourceWriter.emit(get_slang_torch_prelude());
        break;
    default:
        if (isHeterogeneousTarget(target))
        {
            sourceWriter.emit(get_slang_cpp_host_prelude());
        }
        else
        {
            // Get the prelude
            String prelude = session->getPreludeForLanguage(sourceLanguage);
            sourceWriter.emit(prelude);
        }
        break;
    }

    // Emit anything that goes before the contents of the code generated for the module
    sourceEmitter->emitPreModule();

    sourceWriter.resumeLineDirective();

    // Get the content built so far from the front matter/prelude/preModule
    // By getting in this way, the content is no longer referenced by the sourceWriter.
    String finalResult = sourceWriter.getContentAndClear();

    // Append the modules output code
    finalResult.append(code);

    finalResult.append(sourceWriter.getContentAndClear());

    // Write out the result

    auto artifact = ArtifactUtil::createArtifactForCompileTarget(asExternal(target));
    artifact->addRepresentationUnknown(StringBlob::moveCreate(finalResult));

    ArtifactUtil::addAssociated(artifact, metadata);

    if (sourceMap)
    {
        auto sourceMapArtifact = ArtifactUtil::createArtifact(ArtifactDesc::make(
            ArtifactKind::Json,
            ArtifactPayload::SourceMap,
            ArtifactStyle::None));

        sourceMapArtifact->addRepresentation(sourceMap);

        artifact->addAssociated(sourceMapArtifact);
    }

    outArtifact.swap(artifact);
    return SLANG_OK;
}

SlangResult emitSPIRVFromIR(
    CodeGenContext* codeGenContext,
    IRModule* irModule,
    const List<IRFunc*>& irEntryPoints,
    List<uint8_t>& spirvOut);

// Helper class to assist in stepping through the SPIRV instructions.
class SpirvInstructionHelper
{
public:
    // The result id of the OpExtInstImport instruction, eg.g %2 below
    // %2 = OpExtInstImport "NonSemantic.Shader.DebugInfo.100"
    uint32_t m_nonSemanticDebugInfoExtSetId = 0;

    // The index of the SPIRV words in the blob.
    // The first 5 words are the header as defined by the SPIRV spec.
    enum SpvWordIndex
    {
        SPV_INDEX_MAGIC_NUMBER,
        SPV_INDEX_VERSION_NUMBER,
        SPV_INDEX_GENERATOR_NUMBER,
        SPV_INDEX_BOUND,
        SPV_INDEX_SCHEMA,
        SPV_INDEX_INSTRUCTION_START,
    };

    // An instruction in the SPIRV blob. This points to the first word of the instruction.
    struct SpvInstruction
    {
        SpvInstruction(SpvWord* word)
            : word(word)
        {
        }

        uint16_t getOpCode() const { return word[0] & 0xFFFF; }
        uint16_t getWordCountForInst() const { return (word[0] >> 16) & 0xFFFF; }
        SpvWord getOperand(uint32_t index) const { return word[index + 1]; }

        // Helper function to interpret the instruction as a string and
        // extract the string value.
        String getStringFromInst() const
        {
            String result;
            for (uint32_t i = 1; i < getWordCountForInst(); i++)
            {
                SpvWord op = getOperand(i);
                for (int b = 0; b < 4; ++b)
                {
                    char c = (char)((op >> (b * 8)) & 0xFF);
                    if (c == '\0')
                        return result;
                    result.append(c);
                }
            }
            return result;
        }

        SpvWord* word = nullptr;
    };

    SpirvInstructionHelper() {}

    // Load the SPIRV instructions from the artifact into a data blob that
    // we can read.
    SlangResult loadBlob(ComPtr<IArtifact>& artifact)
    {
        m_nonSemanticDebugInfoExtSetId = 0;
        m_words.clear();
        m_headerWords.clear();

        ComPtr<ISlangBlob> spirvBlob;
        SlangResult res = artifact->loadBlob(ArtifactKeep::Yes, spirvBlob.writeRef());
        if (SLANG_FAILED(res) || !spirvBlob ||
            spirvBlob->getBufferSize() < SPV_INDEX_INSTRUCTION_START * sizeof(SpvWord))
            return SLANG_FAIL;

        // Populate the full array of SPIR-V words.
        m_words.addRange(
            reinterpret_cast<const SpvWord*>(spirvBlob->getBufferPointer()),
            spirvBlob->getBufferSize() / sizeof(SpvWord));

        // Populate the header words. These are the first 5 words of the SPIR-V
        // blob and are treated differently from the rest of the instructions.
        m_headerWords.clear();
        m_headerWords.addRange(m_words.getBuffer(), SPV_INDEX_INSTRUCTION_START);

        return SLANG_OK;
    }

    // Get the header words.
    const List<SpvWord>& getHeaderWords() const { return m_headerWords; }

    Index getWordCount() const { return m_words.getCount(); }

    // Visit all SPIRV instructions (excluding header words), invoking the callback for each
    // instruction. The callback should be a function or lambda with signature: void(const
    // SpvInstruction&).
    template<typename Func>
    void visitInstructions(Func&& callback)
    {
        // Instructions start after the header (first 5 words)
        constexpr size_t kHeaderWordCount =
            static_cast<size_t>(SpvWordIndex::SPV_INDEX_INSTRUCTION_START);
        size_t i = kHeaderWordCount;
        while (i < (size_t)m_words.getCount())
        {
            SpvWord* wordPtr = m_words.getBuffer() + i;
            SpvInstruction inst(wordPtr);
            callback(inst);
            uint16_t wordCount = inst.getWordCountForInst();
            if (wordCount == 0)
                break; // Prevent infinite loop on malformed input
            i += wordCount;
        }
    }

private:
    // The full array of SPIRV words.
    List<SpvWord> m_words;

    // The header words.
    List<SpvWord> m_headerWords;
};

// Helper function that takes an artifact populated with SPIRV instructions
// after the spirv-opt step, and a previously created but empty
// strippedArtifact. The artifact is unmodified, and the strippedArtifact
// will contain all the artifact's instructions except for debug instructions.
static SlangResult stripDbgSpirvFromArtifact(
    ComPtr<IArtifact>& artifact,
    ComPtr<IArtifact>& strippedArtifact)
{
    // Standard debug opcodes to strip out. This mimics the behavior of
    // spirv-opt.
    static const uint16_t debugOpCodeVals[] = {
        SpvOpSourceContinued,
        SpvOpSource,
        SpvOpSourceExtension,
        SpvOpString,
        SpvOpName,
        SpvOpMemberName,
        SpvOpModuleProcessed,
        SpvOpLine,
        SpvOpNoLine};
    // If the instruction is an extended instruction, then we also need
    // to check if the instruction number is for a debug instruction as
    // listed in slang-emit-spirv-ops-debug-info-ext.h
    static const uint32_t debugExtInstVals[] = {
        NonSemanticShaderDebugInfo100DebugCompilationUnit,
        NonSemanticShaderDebugInfo100DebugTypeBasic,
        NonSemanticShaderDebugInfo100DebugTypePointer,
        NonSemanticShaderDebugInfo100DebugTypeQualifier,
        NonSemanticShaderDebugInfo100DebugTypeArray,
        NonSemanticShaderDebugInfo100DebugTypeVector,
        NonSemanticShaderDebugInfo100DebugTypeFunction,
        NonSemanticShaderDebugInfo100DebugTypeComposite,
        NonSemanticShaderDebugInfo100DebugTypeMember,
        NonSemanticShaderDebugInfo100DebugFunction,
        NonSemanticShaderDebugInfo100DebugScope,
        NonSemanticShaderDebugInfo100DebugNoScope,
        NonSemanticShaderDebugInfo100DebugInlinedAt,
        NonSemanticShaderDebugInfo100DebugLocalVariable,
        NonSemanticShaderDebugInfo100DebugGlobalVariable,
        NonSemanticShaderDebugInfo100DebugInlinedVariable,
        NonSemanticShaderDebugInfo100DebugDeclare,
        NonSemanticShaderDebugInfo100DebugValue,
        NonSemanticShaderDebugInfo100DebugExpression,
        NonSemanticShaderDebugInfo100DebugSource,
        NonSemanticShaderDebugInfo100DebugFunctionDefinition,
        NonSemanticShaderDebugInfo100DebugSourceContinued,
        NonSemanticShaderDebugInfo100DebugLine,
        NonSemanticShaderDebugInfo100DebugEntryPoint,
        NonSemanticShaderDebugInfo100DebugTypeMatrix,
    };

    // Hash sets for easier lookup.
    HashSet<uint16_t> debugOpCodes;
    for (auto val : debugOpCodeVals)
        debugOpCodes.add(val);
    HashSet<uint32_t> debugExtInstNumbers;
    for (auto val : debugExtInstVals)
        debugExtInstNumbers.add(val);

    SpirvInstructionHelper spirvInstructionHelper;
    SLANG_RETURN_ON_FAIL(spirvInstructionHelper.loadBlob(artifact));

    const auto& headerWords = spirvInstructionHelper.getHeaderWords();

    List<uint8_t> spirvWordsList;
    if (auto totalWordCapacity = headerWords.getCount() + spirvInstructionHelper.getWordCount())
    {
        const Index byteCapacity = totalWordCapacity * sizeof(SpvWord);
        spirvWordsList.reserve(byteCapacity);
    }

    spirvWordsList.addRange(
        reinterpret_cast<const uint8_t*>(headerWords.getBuffer()),
        headerWords.getCount() * sizeof(SpvWord));

    // First find the DebugBuildIdentifier instruction, and keep track of which string
    // it refers to, this string needs to be kept in the final output.
    SpvWord debugStringId = 0;
    spirvInstructionHelper.visitInstructions(
        [&](const SpirvInstructionHelper::SpvInstruction& inst)
        {
            if (inst.getOpCode() == SpvOpExtInst)
            {
                if (inst.getOperand(3) == NonSemanticShaderDebugInfo100DebugBuildIdentifier)
                {
                    debugStringId = inst.getOperand(4);
                    return;
                }
            }
            else if (inst.getOpCode() == SpvOpExtInstImport)
            {
                // looking for result id of "OpExtInstImport "NonSemantic.Shader.DebugInfo.100"
                auto importName = inst.getStringFromInst();
                if (importName == "NonSemantic.Shader.DebugInfo.100")
                {
                    spirvInstructionHelper.m_nonSemanticDebugInfoExtSetId = inst.getOperand(0);
                }
            }
        });

    // Iterate over the instructions from the artifact and add them to the list
    // only if they are not debug instructions. We also get the debug build hash
    // to use as the filename for the debug spirv file.
    String debugBuildHash;
    spirvInstructionHelper.visitInstructions(
        [&](const SpirvInstructionHelper::SpvInstruction& inst)
        {
            if (debugOpCodes.contains(inst.getOpCode()))
            {
                // We can only strip strings if they are not being used by the
                // DebugBuildIdentifier instruction.
                bool foundDebugString = false;
                if (inst.getOpCode() == SpvOpString && inst.getOperand(0) == debugStringId)
                {
                    debugBuildHash = inst.getStringFromInst();
                    foundDebugString = true;
                }
                if (!foundDebugString)
                {
                    return;
                }
            }
            // Also check if the instruction is an extended instruction containing DebugInfo.
            if (inst.getOpCode() == SpvOpExtInst)
            {
                // Ignore this if the instruction contains DebugInfo and is from the debug import
                if (debugExtInstNumbers.contains(inst.getOperand(3)) &&
                    inst.getOperand(2) == spirvInstructionHelper.m_nonSemanticDebugInfoExtSetId)
                {
                    return;
                }
            }
            // Otherwise this is a non-debug instruction and should be included.
            spirvWordsList.addRange(
                reinterpret_cast<const uint8_t*>(inst.word),
                inst.getWordCountForInst() * sizeof(SpvWord));
        });

    // Create the stripped artifact using the above created instruction list.
    strippedArtifact->addRepresentationUnknown(ListBlob::moveCreate(spirvWordsList));

    // Set the name of the artifact to the debug build hash so it can be used
    // as the filename for the debug spirv file.
    artifact->setName(debugBuildHash.getBuffer());

    return SLANG_OK;
}

static bool shouldRunSPIRVValidation(CodeGenContext* codeGenContext)
{
    auto& optionSet = codeGenContext->getTargetProgram()->getOptionSet();

    // If the user requested to skip validation, or if we are generating an incomplete library
    // containing linkage decorations (Vulkan validation rules doesn't allow this), we skip
    // validation.
    if (optionSet.getBoolOption(CompilerOptionName::SkipSPIRVValidation) ||
        optionSet.getBoolOption(CompilerOptionName::IncompleteLibrary))
        return false;

    // Also check the environment variable SLANG_RUN_SPIRV_VALIDATION.
    // If it is set to "1", we should run validation.
    StringBuilder runSpirvValEnvVar;
    PlatformUtil::getEnvironmentVariable(
        UnownedStringSlice("SLANG_RUN_SPIRV_VALIDATION"),
        runSpirvValEnvVar);
    if (runSpirvValEnvVar.getUnownedSlice() == "1")
    {
        return true;
    }

    return false;
}

// Helper function to create an artifact from IR used internally by
// emitSPIRVForEntryPointsDirectly.
static SlangResult createArtifactFromIR(
    CodeGenContext* codeGenContext,
    IRModule* irModule,
    List<IRFunc*> irEntryPoints,
    ComPtr<IArtifact>& artifact,
    ComPtr<IArtifact>& dbgArtifact)
{
    List<uint8_t> spirv, outSpirv;
    emitSPIRVFromIR(codeGenContext, irModule, irEntryPoints, spirv);

    auto targetRequest = codeGenContext->getTargetReq();
    auto targetCompilerOptions = targetRequest->getOptionSet();

#if 0
    String optErr;
    if (SLANG_FAILED(optimizeSPIRV(spirv, optErr, outSpirv)))
    {
        codeGenContext->getSink()->diagnose(SourceLoc(), Diagnostics::spirvOptFailed, optErr);
        spirv = _Move(outSpirv);
    }
#endif

    artifact->addRepresentationUnknown(ListBlob::moveCreate(spirv));

    IDownstreamCompiler* compiler = codeGenContext->getSession()->getOrLoadDownstreamCompiler(
        PassThroughMode::SpirvOpt,
        codeGenContext->getSink());
    if (compiler)
    {
#if 0
        // Dump the unoptimized/unlinked SPIRV after lowering from slang IR -> SPIRV
        compiler->disassemble((uint32_t*)spirv.getBuffer(), int(spirv.getCount() / 4));
#endif

        bool isPrecompilation = codeGenContext->getTargetProgram()->getOptionSet().getBoolOption(
            CompilerOptionName::EmbedDownstreamIR);

        if (!isPrecompilation && !codeGenContext->shouldSkipDownstreamLinking())
        {
            ComPtr<IArtifact> linkedArtifact;

            // collect spirv files
            List<uint32_t*> spirvFiles;
            List<uint32_t> spirvSizes;

            // Start with the SPIR-V we just generated.
            // SPIRV-Tools-link expects the size in 32-bit words
            // whereas the spirv blob size is in bytes.
            spirvFiles.add((uint32_t*)spirv.getBuffer());
            spirvSizes.add(int(spirv.getCount()) / 4);

            // Iterate over all modules in the linkedIR. For each module, if it
            // contains an embedded downstream ir instruction, add it to the list
            // of spirv files.
            auto program = codeGenContext->getProgram();

            program->enumerateIRModules(
                [&](IRModule* irModule)
                {
                    for (auto globalInst : irModule->getModuleInst()->getChildren())
                    {
                        if (auto inst = as<IREmbeddedDownstreamIR>(globalInst))
                        {
                            if (inst->getTarget() == CodeGenTarget::SPIRV)
                            {
                                auto slice = inst->getBlob()->getStringSlice();
                                spirvFiles.add((uint32_t*)slice.begin());
                                spirvSizes.add(int(slice.getLength()) / 4);
                            }
                        }
                    }
                });

            SLANG_ASSERT(int(spirv.getCount()) % 4 == 0);
            SLANG_ASSERT(spirvFiles.getCount() == spirvSizes.getCount());

            if (spirvFiles.getCount() > 1)
            {
                SlangResult linkresult = compiler->link(
                    (const uint32_t**)spirvFiles.getBuffer(),
                    (const uint32_t*)spirvSizes.getBuffer(),
                    (uint32_t)spirvFiles.getCount(),
                    linkedArtifact.writeRef());

                if (linkresult != SLANG_OK)
                {
                    return SLANG_FAIL;
                }

                ComPtr<ISlangBlob> blob;
                linkedArtifact->loadBlob(ArtifactKeep::No, blob.writeRef());
                artifact = _Move(linkedArtifact);
            }
        }

        if (shouldRunSPIRVValidation(codeGenContext))
        {
            if (SLANG_FAILED(
                    compiler->validate((uint32_t*)spirv.getBuffer(), int(spirv.getCount() / 4))))
            {
                compiler->disassemble((uint32_t*)spirv.getBuffer(), int(spirv.getCount() / 4));
                codeGenContext->getSink()->diagnoseWithoutSourceView(
                    SourceLoc{},
                    Diagnostics::spirvValidationFailed);
            }
        }

        ComPtr<IArtifact> optimizedArtifact;
        DownstreamCompileOptions downstreamOptions;
        downstreamOptions.sourceArtifacts = makeSlice(artifact.readRef(), 1);
        downstreamOptions.targetType = SLANG_SPIRV;
        downstreamOptions.sourceLanguage = SLANG_SOURCE_LANGUAGE_SPIRV;
        switch (codeGenContext->getTargetProgram()->getOptionSet().getEnumOption<OptimizationLevel>(
            CompilerOptionName::Optimization))
        {
        case OptimizationLevel::None:
            downstreamOptions.optimizationLevel = DownstreamCompileOptions::OptimizationLevel::None;
            break;
        case OptimizationLevel::Default:
            downstreamOptions.optimizationLevel =
                DownstreamCompileOptions::OptimizationLevel::Default;
            break;
        case OptimizationLevel::High:
            downstreamOptions.optimizationLevel = DownstreamCompileOptions::OptimizationLevel::High;
            break;
        case OptimizationLevel::Maximal:
            downstreamOptions.optimizationLevel =
                DownstreamCompileOptions::OptimizationLevel::Maximal;
            break;
        default:
            SLANG_ASSERT(!"Unhandled optimization level");
            break;
        }
        auto downstreamStartTime = std::chrono::high_resolution_clock::now();
        if (SLANG_SUCCEEDED(compiler->compile(downstreamOptions, optimizedArtifact.writeRef())))
        {
            // Check if we need to output a separate SPIRV file containing debug info. If so
            // then strip all debug instructions from the artifact. The dbgArtifact will still
            // contain all instructions.
            if (targetCompilerOptions.shouldEmitSeparateDebugInfo())
            {
                auto strippedArtifact = ArtifactUtil::createArtifactForCompileTarget(SLANG_SPIRV);
                SLANG_RETURN_ON_FAIL(
                    stripDbgSpirvFromArtifact(optimizedArtifact, strippedArtifact));
                artifact = _Move(strippedArtifact);
                dbgArtifact = _Move(optimizedArtifact);
            }
            else
                artifact = _Move(optimizedArtifact);
        }
        auto downstreamElapsedTime =
            (std::chrono::high_resolution_clock::now() - downstreamStartTime).count() * 0.000000001;
        codeGenContext->getSession()->addDownstreamCompileTime(downstreamElapsedTime);

        SLANG_RETURN_ON_FAIL(
            passthroughDownstreamDiagnostics(codeGenContext->getSink(), compiler, artifact));
    }

    return SLANG_OK;
}

SlangResult emitSPIRVForEntryPointsDirectly(
    CodeGenContext* codeGenContext,
    ComPtr<IArtifact>& outArtifact)
{
    // Outside because we want to keep IR in scope whilst we are processing emits
    LinkedIR linkedIR;
    LinkingAndOptimizationOptions linkingAndOptimizationOptions;
    SLANG_RETURN_ON_FAIL(
        linkAndOptimizeIR(codeGenContext, linkingAndOptimizationOptions, linkedIR));

    auto irModule = linkedIR.module;
    auto irEntryPoints = linkedIR.entryPoints;


    auto targetRequest = codeGenContext->getTargetReq();
    auto targetCompilerOptions = targetRequest->getOptionSet();

    // Create the artifact containing the main SPIRV data, and the debug SPIRV
    // data if requested by the command line arg -separate-debug-info.
    Slang::ComPtr<Slang::IArtifact> dbgArtifact;
    auto artifact =
        ArtifactUtil::createArtifactForCompileTarget(asExternal(codeGenContext->getTargetFormat()));
    SLANG_RETURN_ON_FAIL(
        createArtifactFromIR(codeGenContext, irModule, irEntryPoints, artifact, dbgArtifact));
    ArtifactUtil::addAssociated(artifact, linkedIR.metadata);

    // Associate the debug artifact with the main artifact.
    // EndToEndCompileRequest::generateOutput will read this data
    // and produce a .dbg.spv file for this child artifact.
    if (targetCompilerOptions.shouldEmitSeparateDebugInfo())
    {
        artifact->addAssociated(dbgArtifact);

        auto artifactPostEmitMetadata =
            static_cast<ArtifactPostEmitMetadata*>(linkedIR.metadata.get());
        artifactPostEmitMetadata->addRef();
        artifactPostEmitMetadata->m_debugBuildIdentifier = dbgArtifact->getName();
    }

    outArtifact.swap(artifact);

    return SLANG_OK;
}

SlangResult emitHostVMCode(CodeGenContext* codeGenContext, ComPtr<IArtifact>& outArtifact)
{
    LinkedIR linkedIR;
    LinkingAndOptimizationOptions linkingAndOptimizationOptions;
    SLANG_RETURN_ON_FAIL(
        linkAndOptimizeIR(codeGenContext, linkingAndOptimizationOptions, linkedIR));

    VMByteCodeBuilder byteCode;
    SLANG_RETURN_ON_FAIL(emitVMByteCodeForEntryPoints(codeGenContext, linkedIR, byteCode));

    String slangDeclaration;
    SLANG_RETURN_ON_FAIL(
        emitSlangDeclarationsForEntryPoints(codeGenContext, linkedIR, slangDeclaration));

    slang::SessionDesc sessionDesc = {};
    ComPtr<slang::ISession> slangSession;
    SLANG_RETURN_ON_FAIL(
        codeGenContext->getSession()->createSession(sessionDesc, slangSession.writeRef()));
    auto linkage = static_cast<Linkage*>(slangSession.get());

    ComPtr<ISlangBlob> diagnostics;
    auto module = slangSession->loadModuleFromSource(
        "kernel",
        "kernel.slang",
        StringBlob::create(slangDeclaration),
        diagnostics.writeRef());
    if (!module)
        return SLANG_FAIL;
    RefPtr<Module> newModule = new Module(linkage);
    newModule->setModuleDecl(static_cast<Module*>(module)->getModuleDecl());
    newModule->setIRModule(linkedIR.module);
    newModule->setName("kernels");
    SLANG_RETURN_ON_FAIL(newModule->serialize(byteCode.kernelBlob.writeRef()));

    ComPtr<slang::IBlob> byteCodeBlob;
    SLANG_RETURN_ON_FAIL(byteCode.serialize(byteCodeBlob.writeRef()));

    outArtifact = ArtifactUtil::createArtifactForCompileTarget(SLANG_HOST_VM);
    outArtifact->addRepresentationUnknown(byteCodeBlob);

    return SLANG_OK;
}

} // namespace Slang<|MERGE_RESOLUTION|>--- conflicted
+++ resolved
@@ -739,15 +739,10 @@
     requiredLoweringPassSet = {};
     calcRequiredLoweringPassSet(requiredLoweringPassSet, codeGenContext, irModule->getModuleInst());
 
-<<<<<<< HEAD
     ShortStringsOptions shortStrOptions(target);
 
-    // Debug info is added by the front-end, and therefore needs to be stripped out by targets that
-    // opt out of debug info.
-=======
     // Debug info is added by the front-end, and therefore needs to be stripped out by targets
     // that opt out of debug info.
->>>>>>> b77ace73
     if (requiredLoweringPassSet.debugInfo &&
         (targetCompilerOptions.getIntOption(CompilerOptionName::DebugInformation) ==
          SLANG_DEBUG_INFO_LEVEL_NONE))
