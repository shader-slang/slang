--- conflicted
+++ resolved
@@ -814,15 +814,8 @@
         case CodeGenTarget::HostVM:
             break;
         case CodeGenTarget::CUDASource:
-<<<<<<< HEAD
         case CodeGenTarget::CUDAHeader:
-            collectOptiXEntryPointUniformParams(irModule);
-#if 0
-            dumpIRIfEnabled(codeGenContext, irModule, "OPTIX ENTRY POINT UNIFORMS COLLECTED");
-#endif
-=======
             SLANG_PASS(collectOptiXEntryPointUniformParams);
->>>>>>> 3f1798af
             validateIRModuleIfEnabled(codeGenContext, irModule);
             break;
 
@@ -1074,16 +1067,10 @@
         SLANG_PASS(handleAutoBindNames);
         break;
     case CodeGenTarget::CUDASource:
-<<<<<<< HEAD
     case CodeGenTarget::CUDAHeader:
-        lowerBuiltinTypesForKernelEntryPoints(irModule, sink);
-        removeTorchKernels(irModule);
-        handleAutoBindNames(irModule);
-=======
         SLANG_PASS(lowerBuiltinTypesForKernelEntryPoints, sink);
         SLANG_PASS(removeTorchKernels);
         SLANG_PASS(handleAutoBindNames);
->>>>>>> 3f1798af
         break;
     default:
         break;
@@ -1720,16 +1707,10 @@
     case CodeGenTarget::CPPSource:
     case CodeGenTarget::CPPHeader:
     case CodeGenTarget::CUDASource:
-<<<<<<< HEAD
     case CodeGenTarget::CUDAHeader:
-        // For CUDA/OptiX like targets, add our pass to replace inout parameter copies with direct
-        // pointers
-        undoParameterCopy(irModule);
-=======
         // For CUDA/OptiX like targets, add our pass to replace inout parameter copies with
         // direct pointers
         SLANG_PASS(undoParameterCopy);
->>>>>>> 3f1798af
         // Transform struct parameters to use ConstRef for better performance
         if (isCPUTarget(targetRequest) || isCUDATarget(targetRequest) ||
             isMetalTarget(targetRequest))
@@ -1737,15 +1718,9 @@
             SLANG_PASS(transformParamsToConstRef, codeGenContext->getSink());
         }
         validateIRModuleIfEnabled(codeGenContext, irModule);
-<<<<<<< HEAD
-        moveGlobalVarInitializationToEntryPoints(irModule, targetProgram);
-        introduceExplicitGlobalContext(irModule, target);
-        if (target == CodeGenTarget::CPPSource || target == CodeGenTarget::CPPHeader)
-=======
         SLANG_PASS(moveGlobalVarInitializationToEntryPoints, targetProgram);
         SLANG_PASS(introduceExplicitGlobalContext, target);
-        if (target == CodeGenTarget::CPPSource)
->>>>>>> 3f1798af
+        if (target == CodeGenTarget::CPPSource || target == CodeGenTarget::CPPHeader)
         {
             SLANG_PASS(convertEntryPointPtrParamsToRawPtrs);
         }
