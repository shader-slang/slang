--- conflicted
+++ resolved
@@ -42,11 +42,8 @@
 #include "slang-ir-entry-point-uniforms.h"
 #include "slang-ir-explicit-global-context.h"
 #include "slang-ir-explicit-global-init.h"
-<<<<<<< HEAD
+#include "slang-ir-fix-entrypoint-callsite.h"
 #include "slang-ir-float-non-uniform-resource-index.h"
-=======
-#include "slang-ir-fix-entrypoint-callsite.h"
->>>>>>> 5b993145
 #include "slang-ir-fuse-satcoop.h"
 #include "slang-ir-glsl-legalize.h"
 #include "slang-ir-glsl-liveness.h"
@@ -321,11 +318,8 @@
     bool glslSSBO;
     bool byteAddressBuffer;
     bool dynamicResource;
-<<<<<<< HEAD
     bool dynamicResourceHeap;
-=======
     bool resolveVaryingInputRef;
->>>>>>> 5b993145
 };
 
 // Scan the IR module and determine which lowering/legalization passes are needed based
@@ -435,13 +429,11 @@
     case kIROp_DynamicResourceType:
         result.dynamicResource = true;
         break;
-<<<<<<< HEAD
     case kIROp_GetDynamicResourceHeap:
         result.dynamicResourceHeap = true;
-=======
+        break;
     case kIROp_ResolveVaryingInputRef:
         result.resolveVaryingInputRef = true;
->>>>>>> 5b993145
         break;
     }
     if (!result.generics || !result.existentialTypeLayout)
