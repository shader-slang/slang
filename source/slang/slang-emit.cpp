// slang-emit.cpp

#include "../core/slang-writer.h"
#include "../core/slang-type-text-util.h"

#include "../compiler-core/slang-name.h"

#include "slang-ir-any-value-inference.h"
#include "slang-ir-bind-existentials.h"
#include "slang-ir-byte-address-legalize.h"
#include "slang-ir-check-unsupported-inst.h"
#include "slang-ir-collect-global-uniforms.h"
#include "slang-ir-cleanup-void.h"
#include "slang-ir-composite-reg-to-mem.h"
#include "slang-ir-dce.h"
#include "slang-ir-diff-call.h"
#include "slang-ir-check-recursive-type.h"
#include "slang-ir-autodiff.h"
#include "slang-ir-defunctionalization.h"
#include "slang-ir-dll-export.h"
#include "slang-ir-dll-import.h"
#include "slang-ir-early-raytracing-intrinsic-simplification.h"
#include "slang-ir-eliminate-phis.h"
#include "slang-ir-eliminate-multilevel-break.h"
#include "slang-ir-entry-point-uniforms.h"
#include "slang-ir-entry-point-raw-ptr-params.h"
#include "slang-ir-explicit-global-context.h"
#include "slang-ir-explicit-global-init.h"
#include "slang-ir-fuse-satcoop.h"
#include "slang-ir-glsl-legalize.h"
#include "slang-ir-hlsl-legalize.h"
#include "slang-ir-metal-legalize.h"
#include "slang-ir-insts.h"
#include "slang-ir-inline.h"
#include "slang-ir-legalize-array-return-type.h"
#include "slang-ir-legalize-mesh-outputs.h"
#include "slang-ir-legalize-varying-params.h"
#include "slang-ir-link.h"
#include "slang-ir-com-interface.h"
#include "slang-ir-user-type-hint.h"
#include "slang-ir-lower-append-consume-structured-buffer.h"
#include "slang-ir-lower-binding-query.h"
#include "slang-ir-lower-generics.h"
#include "slang-ir-lower-glsl-ssbo-types.h"
#include "slang-ir-lower-tuple-types.h"
#include "slang-ir-lower-result-type.h"
#include "slang-ir-lower-optional-type.h"
#include "slang-ir-lower-bit-cast.h"
#include "slang-ir-lower-combined-texture-sampler.h"
#include "slang-ir-lower-l-value-cast.h"
#include "slang-ir-lower-reinterpret.h"
#include "slang-ir-loop-unroll.h"
#include "slang-ir-legalize-extract-from-texture-access.h"
#include "slang-ir-legalize-image-subscript.h"
#include "slang-ir-legalize-is-texture-access.h"
#include "slang-ir-legalize-vector-types.h"
#include "slang-ir-metadata.h"
#include "slang-ir-optix-entry-point-uniforms.h"
#include "slang-ir-pytorch-cpp-binding.h"
#include "slang-ir-restructure.h"
#include "slang-ir-restructure-scoping.h"
#include "slang-ir-sccp.h"
#include "slang-ir-specialize.h"
#include "slang-ir-specialize-arrays.h"
#include "slang-ir-specialize-buffer-load-arg.h"
#include "slang-ir-specialize-resources.h"
#include "slang-ir-specialize-matrix-layout.h"
#include "slang-ir-ssa.h"
#include "slang-ir-ssa-simplification.h"
#include "slang-ir-strip-cached-dict.h"
#include "slang-ir-strip-witness-tables.h"
#include "slang-ir-synthesize-active-mask.h"
#include "slang-ir-validate.h"
#include "slang-ir-wrap-structured-buffers.h"
#include "slang-ir-liveness.h"
#include "slang-ir-glsl-liveness.h"
#include "slang-ir-translate-glsl-global-var.h"
#include "slang-ir-legalize-uniform-buffer-load.h"
#include "slang-ir-lower-buffer-element-type.h"
#include "slang-ir-string-hash.h"
#include "slang-ir-simplify-for-emit.h"
#include "slang-ir-pytorch-cpp-binding.h"
#include "slang-ir-uniformity.h"
#include "slang-ir-vk-invert-y.h"
#include "slang-ir-variable-scope-correction.h"
#include "slang-legalize-types.h"
#include "slang-lower-to-ir.h"
#include "slang-mangle.h"
#include "slang-syntax.h"
#include "slang-type-layout.h"
#include "slang-visitor.h"

#include "slang-ir-strip.h"

#include "slang-emit-source-writer.h"

#include "slang-emit-c-like.h"

#include "slang-emit-glsl.h"
#include "slang-emit-hlsl.h"
#include "slang-emit-metal.h"
#include "slang-emit-cpp.h"
#include "slang-emit-cuda.h"
#include "slang-emit-torch.h"

#include "slang-spirv-val.h"
#include "../compiler-core/slang-artifact-desc-util.h"
#include "../compiler-core/slang-artifact-util.h"
#include "../compiler-core/slang-artifact-impl.h"
#include "../compiler-core/slang-artifact-associated-impl.h"

#include "../core/slang-castable.h"
#include "../core/slang-performance-profiler.h"

#include <assert.h>

Slang::String get_slang_cpp_host_prelude();
Slang::String get_slang_torch_prelude();

namespace Slang {

EntryPointLayout* findEntryPointLayout(
    ProgramLayout*          programLayout,
    EntryPoint*             entryPoint)
{
    // TODO: This function shouldn't need to exist, and it
    // somewhat hampers the capabilities of the compiler (e.g.,
    // it isn't supported to have a single program contain
    // two different "instances" of the same entry point).
    //
    // Code that cares about layouts should be looking up
    // the entry point layout by index on a `ProgramLayout`,
    // knowing that those indices will align with the order
    // of entry points on the `ComponentType` for the program.

    for( auto entryPointLayout : programLayout->entryPoints )
    {
        if(entryPointLayout->entryPoint.getName() != entryPoint->getName())
            continue;

        // TODO: We need to be careful about this check, since it relies on
        // the profile information in the layout matching that in the request.
        //
        // What we really seem to want here is some dictionary mapping the
        // `EntryPoint` directly to the `EntryPointLayout`, and maybe
        // that is precisely what we should build...
        //
        if(entryPointLayout->profile != entryPoint->getProfile())
            continue;

        return entryPointLayout;
    }

    return nullptr;
}

    /// Given a layout computed for a scope, get the layout to use when lookup up variables.
    ///
    /// A scope (such as the global scope of a program) groups its
    /// parameters into a pseudo-`struct` type for layout purposes,
    /// and in some cases that type will in turn be wrapped in a
    /// `ConstantBuffer` type to indicate that the parameters needed
    /// an implicit constant buffer to be allocated.
    ///
    /// This function "unwraps" the type layout to find the structure
    /// type layout that must be stored inside.
    ///
StructTypeLayout* getScopeStructLayout(
    ScopeLayout*  scopeLayout)
{
    auto scopeTypeLayout = scopeLayout->parametersLayout->typeLayout;

    if( auto constantBufferTypeLayout = as<ParameterGroupTypeLayout>(scopeTypeLayout) )
    {
        scopeTypeLayout = constantBufferTypeLayout->offsetElementTypeLayout;
    }

    if( auto structTypeLayout = as<StructTypeLayout>(scopeTypeLayout) )
    {
        return structTypeLayout;
    }

    SLANG_UNEXPECTED("uhandled global-scope binding layout");
    return nullptr;
}

    /// Given a layout computed for a program, get the layout to use when lookup up variables.
    ///
    /// This is just an alias of `getScopeStructLayout`.
    ///
StructTypeLayout* getGlobalStructLayout(
    ProgramLayout*  programLayout)
{
    return getScopeStructLayout(programLayout);
}

static void dumpIRIfEnabled(
    CodeGenContext* codeGenContext,
    IRModule*       irModule,
    char const*     label = nullptr)
{
    if(codeGenContext->shouldDumpIR())
    {
        DiagnosticSinkWriter writer(codeGenContext->getSink());
        //FILE* f = nullptr;
        //fopen_s(&f, (String("dump-") + label + ".txt").getBuffer(), "wt");
        //FileWriter writer(f, 0);
        dumpIR(irModule, codeGenContext->getIRDumpOptions(), label, codeGenContext->getSourceManager(), &writer);
        //fclose(f);
    }
}

struct LinkingAndOptimizationOptions
{
    bool shouldLegalizeExistentialAndResourceTypes = true;
    CLikeSourceEmitter* sourceEmitter = nullptr;
};

// To improve the performance of our backend, we will try to avoid running
// passes related to features not used in the user code.
// To do so, we will scan the IR module once, and determine which passes are needed
// based on the instructions used in the IR module.
// This will allow us to skip running passes that are not needed, without having to
// run all the passes only to find out that no work is needed.
// This is especially important for the performance of the backend, as some passes
// have an initialization cost (such as building reference graphs or DOM trees) that
// can be expensive.
//
struct RequiredLoweringPassSet
{
    bool resultType;
    bool optionalType;
    bool combinedTextureSamplers;
    bool reinterpret;
    bool generics;
    bool bindExistential;
    bool autodiff;
    bool derivativePyBindWrapper;
    bool bitcast;
    bool existentialTypeLayout;
    bool bindingQuery;
    bool meshOutput;
    bool higherOrderFunc;
    bool glslGlobalVar;
    bool glslSSBO;
    bool byteAddressBuffer;
    bool dynamicResource;
};

// Scan the IR module and determine which lowering/legalization passes are needed based
// on the instructions we see.
//
void calcRequiredLoweringPassSet(RequiredLoweringPassSet& result, CodeGenContext* codeGenContext, IRInst* inst)
{
    switch (inst->getOp())
    {
    case kIROp_ResultType:
        result.resultType = true;
        break;
    case kIROp_OptionalType:
        result.optionalType = true;
        break;
    case kIROp_TextureType:
        if (!isKhronosTarget(codeGenContext->getTargetReq()))
        {
            if (auto texType = as<IRTextureType>(inst))
            {
                auto isCombined = texType->getIsCombinedInst();
                if (auto isCombinedVal = as<IRIntLit>(isCombined))
                {
                    if (isCombinedVal->getValue() != 0)
                    {
                        result.combinedTextureSamplers = true;
                    }
                }
                else
                {
                    result.combinedTextureSamplers = true;
                }
            }
        }
        break;
    case kIROp_PseudoPtrType:
    case kIROp_BoundInterfaceType:
    case kIROp_BindExistentialsType:
        result.generics = true;
        result.existentialTypeLayout = true;
        break;
    case kIROp_GetRegisterIndex:
    case kIROp_GetRegisterSpace:
        result.bindingQuery = true;
        break;
    case kIROp_BackwardDifferentiate:
    case kIROp_ForwardDifferentiate:
    case kIROp_MakeDifferentialPairUserCode:
        result.autodiff = true;
        break;
    case kIROp_VerticesType:
    case kIROp_IndicesType:
    case kIROp_PrimitivesType:
        result.meshOutput = true;
        break;
    case kIROp_CreateExistentialObject:
    case kIROp_MakeExistential:
    case kIROp_ExtractExistentialType:
    case kIROp_ExtractExistentialValue:
    case kIROp_ExtractExistentialWitnessTable:
    case kIROp_WrapExistential:
    case kIROp_LookupWitness:
        result.generics = true;
        break;
    case kIROp_Specialize:
        {
            auto specInst = as<IRSpecialize>(inst);
            if (!findAnyTargetIntrinsicDecoration(getResolvedInstForDecorations(specInst)))
                result.generics = true;
        }
        break;
    case kIROp_Reinterpret:
        result.reinterpret = true;
        break;
    case kIROp_BitCast:
        result.bitcast = true;
        break;
    case kIROp_AutoPyBindCudaDecoration:
        result.derivativePyBindWrapper = true;
        break;
    case kIROp_Param:
        if (as<IRFuncType>(inst->getDataType()))
            result.higherOrderFunc = true;
        break;
    case kIROp_GlobalInputDecoration:
    case kIROp_GlobalOutputDecoration:
    case kIROp_GetWorkGroupSize:
        result.glslGlobalVar = true;
        break;
    case kIROp_BindExistentialSlotsDecoration:
        result.bindExistential = true;
        result.generics = true;
        result.existentialTypeLayout = true;
        break;
    case kIROp_GLSLShaderStorageBufferType:
        result.glslSSBO = true;
        break;
    case kIROp_ByteAddressBufferLoad:
    case kIROp_ByteAddressBufferStore:
    case kIROp_HLSLRWByteAddressBufferType:
    case kIROp_HLSLByteAddressBufferType:
        result.byteAddressBuffer = true;
        break;
    case kIROp_DynamicResourceType:
        result.dynamicResource = true;
        break;
    }
    if (!result.generics || !result.existentialTypeLayout)
    {
        // If any instruction has an interface type, we need to run
        // the generics lowering pass.
        auto type = inst->getDataType();
        if (type && type->getOp() == kIROp_InterfaceType)
        {
            result.generics = true;
            result.existentialTypeLayout = true;
        }
    }
    for (auto child : inst->getDecorationsAndChildren())
    {
        calcRequiredLoweringPassSet(result, codeGenContext, child);
    }
}

bool checkStaticAssert(IRInst* inst, DiagnosticSink* sink)
{
    switch (inst->getOp())
    {
    case kIROp_StaticAssert:
    {
        IRInst* condi = inst->getOperand(0);
        if (auto condiLit = as<IRBoolLit>(condi))
        {
            if (!condiLit->getValue())
            {
                IRInst* msg = inst->getOperand(1);
                if (auto msgLit = as<IRStringLit>(msg))
                {
                    sink->diagnose(inst, Diagnostics::staticAssertionFailure, msgLit->getStringSlice());
                }
                else
                {
                    sink->diagnose(inst, Diagnostics::staticAssertionFailureWithoutMessage);
                }
            }
        }
        else
        {
            sink->diagnose(condi, Diagnostics::staticAssertionConditionNotConstant);
        }

        return true;
    }
    }

    List<IRInst*> removeList;
    for (auto child : inst->getChildren())
    {
        if (checkStaticAssert(child, sink))
            removeList.add(child);
    }
    for (auto child : removeList)
    {
        child->removeAndDeallocate();
    }

    return false;
}

Result linkAndOptimizeIR(
    CodeGenContext*                         codeGenContext,
    LinkingAndOptimizationOptions const&    options,
    LinkedIR&                               outLinkedIR)
{
    SLANG_PROFILE;
    auto session = codeGenContext->getSession();
    auto sink = codeGenContext->getSink();
    auto target = codeGenContext->getTargetFormat();
    auto targetRequest = codeGenContext->getTargetReq();
    auto targetProgram = codeGenContext->getTargetProgram();

    // Get the artifact desc for the target 
    const auto artifactDesc = ArtifactDescUtil::makeDescForCompileTarget(asExternal(target));

    // We start out by performing "linking" at the level of the IR.
    // This step will create a fresh IR module to be used for
    // code generation, and will copy in any IR definitions that
    // the desired entry point requires. Along the way it will
    // resolve references to imported/exported symbols across
    // modules, and also select between the definitions of
    // any "profile-overloaded" symbols.
    //
    outLinkedIR = linkIR(codeGenContext);
    auto irModule = outLinkedIR.module;
    auto irEntryPoints = outLinkedIR.entryPoints;

#if 0
    dumpIRIfEnabled(codeGenContext, irModule, "LINKED");
#endif

    validateIRModuleIfEnabled(codeGenContext, irModule);

    // If the user specified the flag that they want us to dump
    // IR, then do it here, for the target-specific, but
    // un-specialized IR.
    dumpIRIfEnabled(codeGenContext, irModule, "POST IR VALIDATION");

    // Scan the IR module and determine which lowering/legalization passes are needed.
    RequiredLoweringPassSet requiredLoweringPassSet = {};
    calcRequiredLoweringPassSet(requiredLoweringPassSet, codeGenContext, irModule->getModuleInst());

    if(!isKhronosTarget(targetRequest) && requiredLoweringPassSet.glslSSBO)
        lowerGLSLShaderStorageBufferObjectsToStructuredBuffers(irModule, sink);

    if (requiredLoweringPassSet.glslGlobalVar)
        translateGLSLGlobalVar(codeGenContext, irModule);

    // Replace any global constants with their values.
    //
    replaceGlobalConstants(irModule);
#if 0
    dumpIRIfEnabled(codeGenContext, irModule, "GLOBAL CONSTANTS REPLACED");
#endif
    validateIRModuleIfEnabled(codeGenContext, irModule);


    // When there are top-level existential-type parameters
    // to the shader, we need to take the side-band information
    // on how the existential "slots" were bound to concrete
    // types, and use it to introduce additional explicit
    // shader parameters for those slots, to be wired up to
    // use sites.
    //
    if (requiredLoweringPassSet.bindExistential)
        bindExistentialSlots(irModule, sink);
#if 0
    dumpIRIfEnabled(codeGenContext, irModule, "EXISTENTIALS BOUND");
#endif
    validateIRModuleIfEnabled(codeGenContext, irModule);

    // Now that we've linked the IR code, any layout/binding
    // information has been attached to shader parameters
    // and entry points. Now we are safe to make transformations
    // that might move code without worrying about losing
    // the connection between a parameter and its layout.

    // One example of a transformation that needs to wait until
    // we have layout information is the step where we collect
    // any global-scope shader parameters with ordinary/uniform
    // type into an aggregate `struct`, and then (optionally)
    // wrap that `struct` up in a constant buffer.
    //
    // This step allows shaders to declare parameters of ordinary
    // type as globals in the input file, while ensuring that
    // downstream passes for graphics APIs like Vulkan and D3D
    // can assume that all ordinary/uniform data is strictly
    // passed using constant buffers.
    //
    collectGlobalUniformParameters(irModule, outLinkedIR.globalScopeVarLayout);
#if 0
    dumpIRIfEnabled(codeGenContext, irModule, "GLOBAL UNIFORMS COLLECTED");
#endif
    validateIRModuleIfEnabled(codeGenContext, irModule);

    // Another transformation that needed to wait until we
    // had layout information on parameters is to take uniform
    // parameters of a shader entry point and move them into
    // the global scope instead.
    //
    // TODO: We should skip this step for CUDA targets.
    // (NM): we actually do need to do this step for OptiX based CUDA targets
    //
    {
        CollectEntryPointUniformParamsOptions passOptions;
        switch( target )
        {
        case CodeGenTarget::HostCPPSource:
            break;
        case CodeGenTarget::CUDASource:
            collectOptiXEntryPointUniformParams(irModule);
            #if 0
            dumpIRIfEnabled(codeGenContext, irModule, "OPTIX ENTRY POINT UNIFORMS COLLECTED");
            #endif
            validateIRModuleIfEnabled(codeGenContext, irModule);
            break;

        case CodeGenTarget::CPPSource:
            passOptions.alwaysCreateCollectedParam = true;
            [[fallthrough]];
        default:
            collectEntryPointUniformParams(irModule, passOptions);
        #if 0
            dumpIRIfEnabled(codeGenContext, irModule, "ENTRY POINT UNIFORMS COLLECTED");
        #endif
            validateIRModuleIfEnabled(codeGenContext, irModule);
            break;
        }
    }

    switch( target )
    {
    default:
        moveEntryPointUniformParamsToGlobalScope(irModule);
    #if 0
        dumpIRIfEnabled(codeGenContext, irModule, "ENTRY POINT UNIFORMS MOVED");
    #endif
        validateIRModuleIfEnabled(codeGenContext, irModule);
        break;
    case CodeGenTarget::HostCPPSource:
    case CodeGenTarget::CPPSource:
    case CodeGenTarget::CUDASource:
        break;
    }

    if (requiredLoweringPassSet.optionalType)
        lowerOptionalType(irModule, sink);

    switch (target)
    {
    case CodeGenTarget::CUDASource:
    case CodeGenTarget::PyTorchCppBinding:
    break;

    default:
        removeTorchAndCUDAEntryPoints(irModule);
        break;
    }

    switch (target)
    {
    case CodeGenTarget::CPPSource:
    case CodeGenTarget::HostCPPSource:
    {
        lowerComInterfaces(irModule, artifactDesc.style, sink);
        generateDllImportFuncs(codeGenContext->getTargetProgram(), irModule, sink);
        generateDllExportFuncs(irModule, sink);
        break;
    }
    default: break;
    }

    // Lower `Result<T,E>` types into ordinary struct types.
    if (requiredLoweringPassSet.resultType)
        lowerResultType(irModule, sink);

#if 0
    dumpIRIfEnabled(codeGenContext, irModule, "UNIONS DESUGARED");
#endif
    validateIRModuleIfEnabled(codeGenContext, irModule);

    // Lower all the LValue implict casts (used for out/inout/ref scenarios)
    lowerLValueCast(targetProgram, irModule);

    IRSimplificationOptions defaultIRSimplificationOptions = IRSimplificationOptions::getDefault(targetProgram);
    IRSimplificationOptions fastIRSimplificationOptions = IRSimplificationOptions::getFast(targetProgram);
    IRDeadCodeEliminationOptions deadCodeEliminationOptions = IRDeadCodeEliminationOptions();
    fastIRSimplificationOptions.minimalOptimization = defaultIRSimplificationOptions.minimalOptimization;
    deadCodeEliminationOptions.useFastAnalysis = fastIRSimplificationOptions.minimalOptimization;
    deadCodeEliminationOptions.keepGlobalParamsAlive = targetProgram->getOptionSet().getBoolOption(CompilerOptionName::PreserveParameters);

    simplifyIR(targetProgram, irModule, defaultIRSimplificationOptions, sink);

    if (targetProgram->getOptionSet().getBoolOption(CompilerOptionName::ValidateUniformity))
    {
        validateUniformity(irModule, sink);
        if (sink->getErrorCount() != 0)
            return SLANG_FAIL;
    }

    // Fill in default matrix layout into matrix types that left layout unspecified.
    specializeMatrixLayout(targetProgram, irModule);

    // It's important that this takes place before defunctionalization as we
    // want to be able to easily discover the cooperate and fallback funcitons
    // being passed to saturated_cooperation
    if (!targetProgram->getOptionSet().shouldPerformMinimumOptimizations())
        fuseCallsToSaturatedCooperation(irModule);

    switch (target)
    {   
    case CodeGenTarget::CUDASource:
    case CodeGenTarget::PyTorchCppBinding:
    {
        // Generate any requested derivative wrappers
        if (requiredLoweringPassSet.derivativePyBindWrapper)
            generateDerivativeWrappers(irModule, sink);
        break;
    }
    default:
        break;
    }
    // Next, we need to ensure that the code we emit for
    // the target doesn't contain any operations that would
    // be illegal on the target platform. For example,
    // none of our target supports generics, or interfaces,
    // so we need to specialize those away.
    //
    // Simplification of existential-based and generics-based
    // code may each open up opportunities for the other, so
    // the relevant specialization transformations are handled in a
    // single pass that looks for all simplification opportunities.
    //
    // TODO: We also need to extend this pass so that it will "expose"
    // existential values that are nested inside of other types,
    // so that the simplifications can be applied.
    //
    // TODO: This pass is *also* likely to be the place where we
    // perform specialization of functions based on parameter
    // values that need to be compile-time constants.
    //
    // Specialization passes and auto-diff passes runs in an iterative loop
    // since each pass can enable the other pass to progress further.
    for (;;)
    {
        bool changed = false;
        dumpIRIfEnabled(codeGenContext, irModule, "BEFORE-SPECIALIZE");
        if (!codeGenContext->isSpecializationDisabled())
            changed |= specializeModule(targetProgram, irModule, codeGenContext->getSink());
        if (codeGenContext->getSink()->getErrorCount() != 0)
            return SLANG_FAIL;
        dumpIRIfEnabled(codeGenContext, irModule, "AFTER-SPECIALIZE");

        if (changed)
        {
            applySparseConditionalConstantPropagation(irModule, codeGenContext->getSink());
        }
        validateIRModuleIfEnabled(codeGenContext, irModule);
    
        // Inline calls to any functions marked with [__unsafeInlineEarly] again,
        // since we may be missing out cases prevented by the functions that we just specialzied.
        performMandatoryEarlyInlining(irModule);
        eliminateDeadCode(irModule, deadCodeEliminationOptions);

        // Unroll loops.
        if (!fastIRSimplificationOptions.minimalOptimization)
        {
            if (codeGenContext->getSink()->getErrorCount() == 0)
            {
                if (!unrollLoopsInModule(targetProgram, irModule, codeGenContext->getSink()))
                    return SLANG_FAIL;
            }
        }

        // Few of our targets support higher order functions, and
        // we don't have the backend code to emit higher order functions for those
        // which do.
        // Specialize away these parameters
        // TODO: We should implement a proper defunctionalization pass
        if (requiredLoweringPassSet.higherOrderFunc)
            changed |= specializeHigherOrderParameters(codeGenContext, irModule);

        if (requiredLoweringPassSet.autodiff)
        {
            dumpIRIfEnabled(codeGenContext, irModule, "BEFORE-AUTODIFF");
            enableIRValidationAtInsert();
            changed |= processAutodiffCalls(targetProgram, irModule, sink);
            disableIRValidationAtInsert();
            dumpIRIfEnabled(codeGenContext, irModule, "AFTER-AUTODIFF");
        }

        if (!changed)
            break;
    }

    if (requiredLoweringPassSet.autodiff)
        finalizeAutoDiffPass(targetProgram, irModule);

    // Remove auto-diff related decorations.
    // We may have an autodiff decoration regardless of if autodiff is being used.
    stripAutoDiffDecorations(irModule);

    finalizeSpecialization(irModule);

    requiredLoweringPassSet = {};
    calcRequiredLoweringPassSet(requiredLoweringPassSet, codeGenContext, irModule->getModuleInst());

    switch (target)
    {
    case CodeGenTarget::PyTorchCppBinding:
        generateHostFunctionsForAutoBindCuda(irModule, sink);
        lowerBuiltinTypesForKernelEntryPoints(irModule, sink);
        generatePyTorchCppBinding(irModule, sink);
        handleAutoBindNames(irModule);
        break;
    case CodeGenTarget::CUDASource:
        lowerBuiltinTypesForKernelEntryPoints(irModule, sink);
        removeTorchKernels(irModule);
        handleAutoBindNames(irModule);
        break;
    default:
        break;
    }

    if (targetProgram->getOptionSet().shouldRunNonEssentialValidation())
        checkForRecursiveTypes(irModule, sink);

    if (sink->getErrorCount() != 0)
        return SLANG_FAIL;

    // If we have a target that is GPU like we use the string hashing mechanism
    // but for that to work we need to inline such that calls (or returns) of strings
    // boil down into getStringHash(stringLiteral)
    if (!ArtifactDescUtil::isCpuLikeTarget(artifactDesc))
    {
        // We could fail because
        // 1) It's not inlinable for some reason (for example if it's recursive)
        SLANG_RETURN_ON_FAIL(performTypeInlining(irModule, sink));
    }

    if (requiredLoweringPassSet.reinterpret)
        lowerReinterpret(targetProgram, irModule, sink);

    if (sink->getErrorCount() != 0)
        return SLANG_FAIL;

    validateIRModuleIfEnabled(codeGenContext, irModule);

    // If we have any witness tables that are marked as `KeepAlive`, 
    // but are not used for dynamic dispatch, unpin them so we don't
    // do unnecessary work to lower them.
    unpinWitnessTables(irModule);
    
    if (!fastIRSimplificationOptions.minimalOptimization)
    {
        simplifyIR(targetProgram, irModule, fastIRSimplificationOptions, sink);
    }

    if (!ArtifactDescUtil::isCpuLikeTarget(artifactDesc) &&
        targetProgram->getOptionSet().shouldRunNonEssentialValidation())
    {
        // We could fail because (perhaps, somehow) end up with getStringHash that the operand is not a string literal
        SLANG_RETURN_ON_FAIL(checkGetStringHashInsts(irModule, sink));
    }

    // For targets that supports dynamic dispatch, we need to lower the
    // generics / interface types to ordinary functions and types using
    // function pointers.
    dumpIRIfEnabled(codeGenContext, irModule, "BEFORE-LOWER-GENERICS");
    if (requiredLoweringPassSet.generics)
        lowerGenerics(targetProgram, irModule, sink);
    else
        cleanupGenerics(targetProgram, irModule, sink);
    dumpIRIfEnabled(codeGenContext, irModule, "AFTER-LOWER-GENERICS");

    if (sink->getErrorCount() != 0)
        return SLANG_FAIL;
#if 0
    dumpIRIfEnabled(codeGenContext, irModule, "SPECIALIZED");
#endif
    validateIRModuleIfEnabled(codeGenContext, irModule);

    // Inline calls to any functions marked with [__unsafeInlineEarly] or [ForceInline].
    performForceInlining(irModule);

    // Specialization can introduce dead code that could trip
    // up downstream passes like type legalization, so we
    // will run a DCE pass to clean up after the specialization.
    //
    if (fastIRSimplificationOptions.minimalOptimization)
    {
        eliminateDeadCode(irModule, deadCodeEliminationOptions);
    }
    else
    {
        simplifyIR(targetProgram, irModule, defaultIRSimplificationOptions, sink);
    }

    validateIRModuleIfEnabled(codeGenContext, irModule);

    // On non-HLSL targets, there isn't an implementation of `AppendStructuredBuffer`
    // and `ConsumeStructuredBuffer` types, so we lower them into normal struct types
    // of `RWStructuredBuffer` typed fields now.
    if (target != CodeGenTarget::HLSL)
    {
        lowerAppendConsumeStructuredBuffers(targetProgram, irModule, sink);
    }

    switch (target)
    {
    default:
        if (!ArtifactDescUtil::isCpuLikeTarget(artifactDesc))
            break;
        [[fallthrough]];
    case CodeGenTarget::HLSL:
    case CodeGenTarget::Metal:
    case CodeGenTarget::MetalLib:
    case CodeGenTarget::MetalLibAssembly:
        if (requiredLoweringPassSet.combinedTextureSamplers)
            lowerCombinedTextureSamplers(irModule, sink);
        break;
    }

    if (codeGenContext->getTargetProgram()->getOptionSet().getBoolOption(CompilerOptionName::VulkanEmitReflection))
    {
        addUserTypeHintDecorations(irModule);
    }

    // We don't need the legalize pass for C/C++ based types
    if(options.shouldLegalizeExistentialAndResourceTypes )
    {
        // The Slang language allows interfaces to be used like
        // ordinary types (including placing them in constant
        // buffers and entry-point parameter lists), but then
        // getting them to lay out in a reasonable way requires
        // us to treat fields/variables with interface type
        // *as if* they were pointers to heap-allocated "objects."
        //
        // Specialization will have replaced fields/variables
        // with interface types like `IFoo` with fields/variables
        // with pointer-like types like `ExistentialBox<SomeType>`.
        //
        // We need to legalize these pointer-like types away,
        // which involves two main changes:
        //
        //  1. Any `ExistentialBox<...>` fields need to be moved
        //  out of their enclosing `struct` type, so that the layout
        //  of the enclosing type is computed as if the field had
        //  zero size.
        //
        //  2. Once an `ExistentialBox<X>` has been floated out
        //  of its parent and landed somwhere permanent (e.g., either
        //  a dedicated variable, or a field of constant buffer),
        //  we need to replace it with just an `X`, after which we
        //  will have (more) legal shader code.
        //
        if (requiredLoweringPassSet.existentialTypeLayout)
        {
            legalizeExistentialTypeLayout(
                targetProgram,
                irModule,
                sink);
        }

#if 0
        dumpIRIfEnabled(codeGenContext, irModule, "EXISTENTIALS LEGALIZED");
#endif
        validateIRModuleIfEnabled(codeGenContext, irModule);

        // Many of our target languages and/or downstream compilers
        // don't support `struct` types that have resource-type fields.
        // In order to work around this limitation, we will rewrite the
        // IR so that any structure types with resource-type fields get
        // split into a "tuple" that comprises the ordinary fields (still
        // bundles up as a `struct`) and one element for each resource-type
        // field (recursively).
        //
        // What used to be individual variables/parameters/arguments/etc.
        // then become multiple variables/parameters/arguments/etc.
        //
        legalizeResourceTypes(
            targetProgram,
            irModule,
            sink);

        //  Debugging output of legalization
    #if 0
        dumpIRIfEnabled(codeGenContext, irModule, "LEGALIZED");
    #endif
        validateIRModuleIfEnabled(codeGenContext, irModule);
    }
    else
    {
        // On CPU/CUDA targets, we simply elminate any empty types if
        // they are not part of public interface.
        legalizeEmptyTypes(
            targetProgram,
            irModule,
            sink);
    }

    legalizeVectorTypes(irModule, sink);

    // Legalize `__isTextureAccess` and related.
    legalizeIsTextureAccess(irModule, sink);

    // Once specialization and type legalization have been performed,
    // we should perform some of our basic optimization steps again,
    // to see if we can clean up any temporaries created by legalization.
    // (e.g., things that used to be aggregated might now be split up,
    // so that we can work with the individual fields).
    if (fastIRSimplificationOptions.minimalOptimization)
        eliminateDeadCode(irModule, deadCodeEliminationOptions);
    else
        simplifyIR(targetProgram, irModule, fastIRSimplificationOptions, sink);

#if 0
    dumpIRIfEnabled(codeGenContext, irModule, "AFTER SSA");
#endif
    validateIRModuleIfEnabled(codeGenContext, irModule);

    // After type legalization and subsequent SSA cleanup we expect
    // that any resource types passed to functions are exposed
    // as their own top-level parameters (which might have
    // resource or array-of-...-resource types).
    //
    // Many of our targets place restrictions on how certain
    // resource types can be used, so that having them as
    // function parameters, reults, etc. is invalid.
    // We clean up the usages of resource values here.
    specializeResourceUsage(codeGenContext, irModule);
    specializeFuncsForBufferLoadArgs(codeGenContext, irModule);

    // For GLSL targets, we also want to specialize calls to functions that
    // takes array parameters if possible, to avoid performance issues on
    // those platforms.
    if (isKhronosTarget(targetRequest))
    {
        specializeArrayParameters(codeGenContext, irModule);
    }

#if 0
    dumpIRIfEnabled(codeGenContext, irModule, "AFTER RESOURCE SPECIALIZATION");
#endif

    validateIRModuleIfEnabled(codeGenContext, irModule);

    // Process `static_assert` after the specialization is done.
    // Some information for `static_assert` is available only after the specialization.
    checkStaticAssert(irModule->getModuleInst(), sink);

    // For HLSL (and fxc/dxc) only, we need to "wrap" any
    // structured buffers defined over matrix types so
    // that they instead use an intermediate `struct`.
    // This is required to get those targets to respect
    // the options for matrix layout set via `#pragma`
    // or command-line options.
    //
    switch(target)
    {
    case CodeGenTarget::HLSL:
        {
            wrapStructuredBuffersOfMatrices(irModule);
#if 0
            dumpIRIfEnabled(codeGenContext, irModule, "STRUCTURED BUFFERS WRAPPED");
#endif
            validateIRModuleIfEnabled(codeGenContext, irModule);
        }
        break;

    default:
        break;
    }

    // For all targets, we translate load/store operations
    // of aggregate types from/to byte-address buffers into
    // stores of individual scalar or vector values.
    //
    if (requiredLoweringPassSet.byteAddressBuffer)
    {
        ByteAddressBufferLegalizationOptions byteAddressBufferOptions;

        // Depending on the target, we may decide to do
        // more aggressive translation that reduces the
        // load/store operations down to invididual scalars
        // (splitting up vector ops).
        //
        switch( target )
        {
        default:
            break;

        case CodeGenTarget::GLSL:
        case CodeGenTarget::SPIRV:
        case CodeGenTarget::SPIRVAssembly:
            // For GLSL targets, we want to translate the vector load/store
            // operations into scalar ops. This is in part as a simplification,
            // but it also ensures that our generated code respects the lax
            // alignment rules for D3D byte-address buffers (the base address
            // of a buffer need not be more than 4-byte aligned, and loads
            // of vectors need only be aligned based on their element type).
            //
            // Slang IR supports a variant of `Load<T>` on byte-address buffers
            // that will have greater alignment than required by D3D. The
            // alignment information is inferred from the operation like a
            // `Load4Aligned<T>` that returns a `vector<4,T>` that assumes a
            // `4*sizeof(T)` alignment. We may choose to disable that in favor
            // of byte-address indexing by setting this flag to true.
            byteAddressBufferOptions.scalarizeVectorLoadStore = false;

            // For GLSL targets, there really isn't a low-level concept
            // of a byte-address buffer at all, and the standard "shader storage
            // buffer" (SSBO) feature is a lot closer to an HLSL structured
            // buffer for our purposes.
            //
            // In particular, each SSBO can only have a single element type,
            // so that even with bitcasts we can't have a single buffer declaration
            // (e.g., one with `uint` elements) service all load/store operations
            // (e.g., a `half` value can't be stored atomically if there are
            // `uint` elements, unless we use explicit atomics).
            //
            // In order to simplify things, we will translate byte-address buffer
            // ops to equivalent structured-buffer ops for GLSL targets, where
            // each unique type being loaded/stored yields a different global
            // parameter declaration of the buffer.
            //
            byteAddressBufferOptions.translateToStructuredBufferOps = true;
            break;
        case CodeGenTarget::Metal:
        case CodeGenTarget::MetalLib:
        case CodeGenTarget::MetalLibAssembly:
            byteAddressBufferOptions.scalarizeVectorLoadStore = true;
            byteAddressBufferOptions.treatGetEquivalentStructuredBufferAsGetThis = true;
            byteAddressBufferOptions.translateToStructuredBufferOps = false;
            byteAddressBufferOptions.lowerBasicTypeOps = true;
            break;
        }

        // We also need to decide whether to translate
        // any "leaf" load/store operations over to
        // use only unsigned-integer types and then
        // bit-cast, or if we prefer to leave them
        // as load/store of the original type.
        //
        switch( target )
        {
        case CodeGenTarget::HLSL:
            {
                auto profile = codeGenContext->getTargetProgram()->getOptionSet().getProfile();
                if( profile.getFamily() == ProfileFamily::DX )
                {
                    if(profile.getVersion() <= ProfileVersion::DX_5_0)
                    {
                        // Fxc and earlier dxc versions do not support
                        // a templates `.Load<T>` operation on byte-address
                        // buffers, and instead need us to emit separate
                        // `uint` loads and then bit-cast over to
                        // the correct type.
                        //
                        byteAddressBufferOptions.useBitCastFromUInt = true;
                    }
                }
            }
            break;

        default:
            break;
        }

        legalizeByteAddressBufferOps(session, targetProgram, irModule, codeGenContext->getSink(), byteAddressBufferOptions);
    }

    // For CUDA targets only, we will need to turn operations
    // the implicitly reference the "active mask" into ones
    // that use (and pass around) an explicit mask instead.
    //
    switch(target)
    {
    case CodeGenTarget::CUDASource:
    case CodeGenTarget::PTX:
        {
            synthesizeActiveMask(
                irModule,
                codeGenContext->getSink());

#if 0
            dumpIRIfEnabled(codeGenContext, irModule, "AFTER synthesizeActiveMask");
#endif
            validateIRModuleIfEnabled(codeGenContext, irModule);

        }
        break;

    default:
        break;
    }

    // For GLSL only, we will need to perform "legalization" of
    // the entry point and any entry-point parameters.
    //
    // TODO: We should consider moving this legalization work
    // as late as possible, so that it doesn't affect how other
    // optimization passes need to work.
    //
    switch (target)
    {
    case CodeGenTarget::GLSL:
    case CodeGenTarget::SPIRV:
    case CodeGenTarget::SPIRVAssembly:
    {
        GLSLExtensionTracker glslExtensionTracker;
        GLSLExtensionTracker* glslExtensionTrackerPtr = options.sourceEmitter
            ? as<GLSLExtensionTracker>(options.sourceEmitter->getExtensionTracker())
            : &glslExtensionTracker;

        legalizeEntryPointsForGLSL(
            session,
            irModule,
            irEntryPoints,
            codeGenContext,
            glslExtensionTrackerPtr);

#if 0
            dumpIRIfEnabled(codeGenContext, irModule, "GLSL LEGALIZED");
#endif
            validateIRModuleIfEnabled(codeGenContext, irModule);
    }
    break;
    case CodeGenTarget::Metal:
    case CodeGenTarget::MetalLib:
    case CodeGenTarget::MetalLibAssembly:
    {
        legalizeIRForMetal(irModule, sink);
    }
    break;
    case CodeGenTarget::CSource:
    case CodeGenTarget::CPPSource:
        {
            legalizeEntryPointVaryingParamsForCPU(irModule, codeGenContext->getSink());
        }
        break;

    case CodeGenTarget::CUDASource:
        {
            legalizeEntryPointVaryingParamsForCUDA(irModule, codeGenContext->getSink());
        }
        break;

    default:
        break;
    }

    // Legalize non struct parameters that are expected to be structs for HLSL. 
    if(isD3DTarget(targetRequest))
        legalizeNonStructParameterToStructForHLSL(irModule);

<<<<<<< HEAD
    // Create aliases for all dynamic resource parameters.
    if(requiredLoweringPassSet.dynamicResource && isKhronosTarget(targetRequest))
        legalizeDynamicResourcesForGLSL(codeGenContext, irModule);
=======
    legalizeExtractFromTextureAccess(irModule);
>>>>>>> 657213f1

    // Legalize `ImageSubscript` loads.
    switch (target)
    {
    case CodeGenTarget::MetalLibAssembly:
    case CodeGenTarget::MetalLib:
    case CodeGenTarget::Metal:
    case CodeGenTarget::GLSL:
    case CodeGenTarget::SPIRV:
    case CodeGenTarget::SPIRVAssembly:
        {
            legalizeImageSubscript(targetRequest, irModule, sink);
        } 
        break;
    default:
        break;
    }

    // Legalize constant buffer loads.
    switch (target)
    {
    case CodeGenTarget::GLSL:
    case CodeGenTarget::SPIRV:
    case CodeGenTarget::SPIRVAssembly:
        {
            legalizeConstantBufferLoadForGLSL(irModule);
            legalizeDispatchMeshPayloadForGLSL(irModule);
        }
        break;
    default:
        break;
    }

    switch( target )
    {
    default:
        break;
    case CodeGenTarget::GLSL:
    case CodeGenTarget::SPIRV:
    case CodeGenTarget::SPIRVAssembly:
        moveGlobalVarInitializationToEntryPoints(irModule);
        break;
    case CodeGenTarget::Metal:
    case CodeGenTarget::CPPSource:
    case CodeGenTarget::CUDASource:
        moveGlobalVarInitializationToEntryPoints(irModule);
        introduceExplicitGlobalContext(irModule, target);
        if(target == CodeGenTarget::CPPSource)
        {
            convertEntryPointPtrParamsToRawPtrs(irModule);
        }
    #if 0
        dumpIRIfEnabled(codeGenContext, irModule, "EXPLICIT GLOBAL CONTEXT INTRODUCED");
    #endif
        validateIRModuleIfEnabled(codeGenContext, irModule);
        break;
    }

    stripCachedDictionaries(irModule);

    // TODO: our current dynamic dispatch pass will remove all uses of witness tables.
    // If we are going to support function-pointer based, "real" modular dynamic dispatch,
    // we will need to disable this pass.
    stripWitnessTables(irModule);

#if 0
    dumpIRIfEnabled(codeGenContext, irModule, "AFTER STRIP WITNESS TABLES");
#endif
    validateIRModuleIfEnabled(codeGenContext, irModule);

    // The resource-based specialization pass above
    // may create specialized versions of functions, but
    // it does not try to completely eliminate the original
    // functions, so there might still be invalid code in
    // our IR module.
    //
    // We run DCE pass again to clean things up.
    //
    eliminateDeadCode(irModule, deadCodeEliminationOptions);

    if (isKhronosTarget(targetRequest))
    {
        // As a fallback, if the above specialization steps failed to remove resource type parameters, we will
        // inline the functions in question to make sure we can produce valid GLSL.
        performGLSLResourceReturnFunctionInlining(targetProgram, irModule);
    }
#if 0
    dumpIRIfEnabled(codeGenContext, irModule, "AFTER DCE");
#endif
    validateIRModuleIfEnabled(codeGenContext, irModule);

    cleanUpVoidType(irModule);

    // Lower the `getRegisterIndex` and `getRegisterSpace` intrinsics.
    //
    if (requiredLoweringPassSet.bindingQuery)
        lowerBindingQueries(irModule, sink);

    // For some small improvement in type safety we represent these as opaque
    // structs instead of regular arrays.
    //
    // If any have survived this far, change them back to regular (decorated)
    // arrays that the emitters can deal with.
    if (requiredLoweringPassSet.meshOutput)
        legalizeMeshOutputTypes(irModule);

    lowerBufferElementTypeToStorageType(targetProgram, irModule);

    // Rewrite functions that return arrays to return them via `out` parameter,
    // since our target languages doesn't allow returning arrays.
    if(!isMetalTarget(targetRequest))
        legalizeArrayReturnType(irModule);

    if (isKhronosTarget(targetRequest) || target == CodeGenTarget::HLSL)
    {
        legalizeUniformBufferLoad(irModule);
        if (targetProgram->getOptionSet().getBoolOption(CompilerOptionName::VulkanInvertY))
            invertYOfPositionOutput(irModule);
        if (targetProgram->getOptionSet().getBoolOption(CompilerOptionName::VulkanUseDxPositionW))
            rcpWOfPositionInput(irModule);
    }

    // Lower all bit_cast operations on complex types into leaf-level
    // bit_cast on basic types.
    if (requiredLoweringPassSet.bitcast)
        lowerBitCast(targetProgram, irModule, sink);

    bool emitSpirvDirectly = targetProgram->shouldEmitSPIRVDirectly();

    if (emitSpirvDirectly)
    {
        performIntrinsicFunctionInlining(irModule);
        eliminateDeadCode(irModule, deadCodeEliminationOptions);
    }
    eliminateMultiLevelBreak(irModule);

    if (!fastIRSimplificationOptions.minimalOptimization)
    {
        IRSimplificationOptions simplificationOptions = fastIRSimplificationOptions;
        simplificationOptions.cfgOptions.removeTrivialSingleIterationLoops = true;
        simplifyIR(targetProgram, irModule, simplificationOptions, sink);
    }

    // As a late step, we need to take the SSA-form IR and move things *out*
    // of SSA form, by eliminating all "phi nodes" (block parameters) and
    // introducing explicit temporaries instead. Doing this at the IR level
    // means that subsequent emit logic doesn't need to contend with the
    // complexities of blocks with parameters.
    //
    {
        // Get the liveness mode.
        const LivenessMode livenessMode = codeGenContext->shouldTrackLiveness() ? LivenessMode::Enabled : LivenessMode::Disabled;
        //
        // Downstream targets may benefit from having live-range information for
        // local variables, and our IR currently encodes a reasonably good version
        // of that information. At this point we will insert live-range markers
        // for local variables, on when such markers are requested.
        //
        // After this point in optimization, any passes that introduce new
        // temporary variables into the IR module should take responsibility for
        // producing their own live-range information.
        //
        if (isEnabled(livenessMode))
        {
            LivenessUtil::addVariableRangeStarts(irModule, livenessMode);
        }

        // We only want to accumulate locations if liveness tracking is enabled.
        PhiEliminationOptions phiEliminationOptions;
        if (isKhronosTarget(targetRequest) && emitSpirvDirectly)
        {
            phiEliminationOptions.eliminateCompositeTypedPhiOnly = false;
            phiEliminationOptions.useRegisterAllocation = true;
        }
        eliminatePhis(livenessMode, irModule, phiEliminationOptions);
#if 0
        dumpIRIfEnabled(codeGenContext, irModule, "PHIS ELIMINATED");
#endif

        // If liveness is enabled add liveness ranges based on the accumulated liveness locations

        if (isEnabled(livenessMode))
        {
            LivenessUtil::addRangeEnds(irModule, livenessMode);

#if 0
            dumpIRIfEnabled(codeGenContext, irModule, "LIVENESS");
#endif
        }
    }

    // TODO: We need to insert the logic that fixes variable scoping issues
    // here (rather than doing it very late in the emit process), because
    // otherwise the `applyGLSLLiveness()` operation below wouldn't be
    // able to see the live-range information that pass would need to add.
    // For now we are avoiding that problem by simply *not* emitting live-range
    // information when we fix variable scoping later on.

    // Depending on the target, certain things that were represented ass
    // single IR instructions will need to be emitted with the help of
    // function declaratons in output high-level code.
    //
    // One example of this is the live-range information, which needs
    // to be output to GLSL code that uses a glslang extension for
    // supporting function declarations that map directly to SPIR-V opcodes.
    //
    // We execute a pass here to transform any live-range instructions
    // in the module into function calls, for the targets that require it.
    //
    if (codeGenContext->shouldTrackLiveness())
    {
        if (isKhronosTarget(targetRequest))
        {
            applyGLSLLiveness(irModule);
        }
    }

    if (isKhronosTarget(targetRequest) && emitSpirvDirectly)
    {
        replaceLocationIntrinsicsWithRaytracingObject(targetProgram, irModule, sink);
    }

    validateIRModuleIfEnabled(codeGenContext, irModule);

    // Run a final round of simplifications to clean up unused things after phi-elimination.
    simplifyNonSSAIR(targetProgram, irModule, fastIRSimplificationOptions);

    // We include one final step to (optionally) dump the IR and validate
    // it after all of the optimization passes are complete. This should
    // reflect the IR that code is generated from as closely as possible.
    //
#if 0
    dumpIRIfEnabled(codeGenContext, irModule, "OPTIMIZED");
#endif
    validateIRModuleIfEnabled(codeGenContext, irModule);

    if ( (target != CodeGenTarget::SPIRV) && (target != CodeGenTarget::SPIRVAssembly) )
    {
        // We need to perform a final pass to ensure that all the
        // variables in the IR module have their scopes set correctly.
        //
        // This is a separate pass because it needs to run after
        // all the other optimization passes have been performed.

        applyVariableScopeCorrection(irModule, targetRequest);
        validateIRModuleIfEnabled(codeGenContext, irModule);
    }

    auto metadata = new ArtifactPostEmitMetadata;
    outLinkedIR.metadata = metadata;

    collectMetadata(irModule, *metadata);

    outLinkedIR.metadata = metadata;

    if (!targetProgram->getOptionSet().shouldPerformMinimumOptimizations())
        checkUnsupportedInst(codeGenContext->getTargetReq(), irModule, sink);

    return sink->getErrorCount() == 0 ? SLANG_OK : SLANG_FAIL;
}

SlangResult CodeGenContext::emitEntryPointsSourceFromIR(ComPtr<IArtifact>& outArtifact)
{
    SLANG_PROFILE;

    outArtifact.setNull();

    auto session = getSession();
    auto sink = getSink();
    auto sourceManager = getSourceManager();
    auto target = getTargetFormat();
    auto targetRequest = getTargetReq();
    auto targetProgram = getTargetProgram();

    auto lineDirectiveMode = targetProgram->getOptionSet().getEnumOption<LineDirectiveMode>(CompilerOptionName::LineDirectiveMode);
    // To try to make the default behavior reasonable, we will
    // always use C-style line directives (to give the user
    // good source locations on error messages from downstream
    // compilers) *unless* they requested raw GLSL as the
    // output (in which case we want to maximize compatibility
    // with downstream tools).
    if (lineDirectiveMode ==  LineDirectiveMode::Default && targetRequest->getTarget() == CodeGenTarget::GLSL)
    {
        lineDirectiveMode = LineDirectiveMode::GLSL;
    }

    ComPtr<IBoxValue<SourceMap>> sourceMap;

    // If SourceMap is enabled, we create one and associate it with the sourceWriter
    if (lineDirectiveMode == LineDirectiveMode::SourceMap)
    {
        sourceMap = new BoxValue<SourceMap>;
    }

    SourceWriter sourceWriter(sourceManager, lineDirectiveMode, sourceMap );

    CLikeSourceEmitter::Desc desc;

    desc.codeGenContext = this;

    if (getEntryPointCount() == 1)
    {
        auto entryPoint = getEntryPoint(getSingleEntryPointIndex());
        desc.entryPointStage = entryPoint->getStage();
        desc.effectiveProfile = getEffectiveProfile(entryPoint, targetRequest);
    }
    else
    {
        desc.entryPointStage = Stage::Unknown;
        desc.effectiveProfile = targetProgram->getOptionSet().getProfile();
    }
    desc.sourceWriter = &sourceWriter;

    // Define here, because must be in scope longer than the sourceEmitter, as sourceEmitter might reference
    // items in the linkedIR module
    LinkedIR linkedIR;

    RefPtr<CLikeSourceEmitter> sourceEmitter;
    SourceLanguage sourceLanguage = CLikeSourceEmitter::getSourceLanguage(target);
    
    switch (target)
    {
    default:
        switch (sourceLanguage)
        {
            case SourceLanguage::CPP:
            {
                sourceEmitter = new CPPSourceEmitter(desc);
                break;
            }
            case SourceLanguage::GLSL:
            {
                sourceEmitter = new GLSLSourceEmitter(desc);
                break;
            }
            case SourceLanguage::HLSL:
            {
                sourceEmitter = new HLSLSourceEmitter(desc);
                break;
            }
            case SourceLanguage::CUDA:
            {
                sourceEmitter = new CUDASourceEmitter(desc);
                break;
            }
            case SourceLanguage::Metal:
            {
                sourceEmitter = new MetalSourceEmitter(desc);
                break;
            }
            default: break;
        }
        break;
    case CodeGenTarget::PyTorchCppBinding:
        sourceEmitter = new TorchCppSourceEmitter(desc);
        break;
    }

    if (!sourceEmitter)
    {
        sink->diagnose(SourceLoc(), Diagnostics::unableToGenerateCodeForTarget, TypeTextUtil::getCompileTargetName(SlangCompileTarget(target)));
        return SLANG_FAIL;
    }

    SLANG_RETURN_ON_FAIL(sourceEmitter->init());

    ComPtr<IArtifactPostEmitMetadata> metadata;
    {
        LinkingAndOptimizationOptions linkingAndOptimizationOptions;

        linkingAndOptimizationOptions.sourceEmitter = sourceEmitter;

        switch (sourceLanguage)
        {
        default:
            break;

        case SourceLanguage::CPP:
        case SourceLanguage::C:
        case SourceLanguage::CUDA:
            linkingAndOptimizationOptions.shouldLegalizeExistentialAndResourceTypes = false;
            break;
        }

        SLANG_RETURN_ON_FAIL(linkAndOptimizeIR(
            this,
            linkingAndOptimizationOptions,
            linkedIR));
        
        auto irModule = linkedIR.module;
        
        // Perform final simplifications to help emit logic to generate more compact code.
        simplifyForEmit(irModule, targetRequest);

        metadata = linkedIR.metadata;

        // After all of the required optimization and legalization
        // passes have been performed, we can emit target code from
        // the IR module.
        //
        sourceEmitter->emitModule(irModule, sink);
    }

    String code = sourceWriter.getContent();
    sourceWriter.clearContent();

    // Now that we've emitted the code for all the declarations in the file,
    // it is time to stitch together the final output.

    // There may be global-scope modifiers that we should emit now
    // Supress emitting line directives when emitting preprocessor directives since
    // these preprocessor directives may be required to appear in the first line
    // of the output. An example is that the "#version" line in a GLSL source must
    // appear before anything else.
    sourceWriter.supressLineDirective();
    
    // When emitting front matter we can emit the target-language-specific directives
    // needed to get the default matrix layout to match what was requested
    // for the given target.
    //
    // Note: we do not rely on the defaults for the target language,
    // because a user could take the HLSL/GLSL generated by Slang and pass
    // it to another compiler with non-default options specified on
    // the command line, leading to all kinds of trouble.
    //
    // TODO: We need an approach to "global" layout directives that will work
    // in the presence of multiple modules. If modules A and B were each
    // compiled with different assumptions about how layout is performed,
    // then types/variables defined in those modules should be emitted in
    // a way that is consistent with that layout...

    // Emit any front matter
    sourceEmitter->emitFrontMatter(targetRequest);

    switch (target)
    {
    case CodeGenTarget::PyTorchCppBinding:
        sourceWriter.emit(get_slang_torch_prelude());
        break;
    default:
        if (isHeterogeneousTarget(target))
        {
            sourceWriter.emit(get_slang_cpp_host_prelude());
        }
        else
        {
            // Get the prelude
            String prelude = session->getPreludeForLanguage(sourceLanguage);
            sourceWriter.emit(prelude);
        }
        break;
    }

    // Emit anything that goes before the contents of the code generated for the module
    sourceEmitter->emitPreModule();

    sourceWriter.resumeLineDirective();

    // Get the content built so far from the front matter/prelude/preModule
    // By getting in this way, the content is no longer referenced by the sourceWriter.
    String finalResult = sourceWriter.getContentAndClear();

    // Append the modules output code
    finalResult.append(code);

    // Append all content that should be at the end of a module
    sourceEmitter->emitPostModule();
    finalResult.append(sourceWriter.getContentAndClear());

    // Write out the result

    auto artifact = ArtifactUtil::createArtifactForCompileTarget(asExternal(target));
    artifact->addRepresentationUnknown(StringBlob::moveCreate(finalResult));

    ArtifactUtil::addAssociated(artifact, metadata);

    if (sourceMap)
    {
        auto sourceMapArtifact = ArtifactUtil::createArtifact(ArtifactDesc::make(ArtifactKind::Json, ArtifactPayload::SourceMap, ArtifactStyle::None));

        sourceMapArtifact->addRepresentation(sourceMap);

        artifact->addAssociated(sourceMapArtifact);
    }

    outArtifact.swap(artifact);
    return SLANG_OK;
}

SlangResult emitSPIRVFromIR(
    CodeGenContext*         codeGenContext,
    IRModule*               irModule,
    const List<IRFunc*>&    irEntryPoints,
    List<uint8_t>&          spirvOut);

SlangResult emitSPIRVForEntryPointsDirectly(
    CodeGenContext* codeGenContext,
    ComPtr<IArtifact>& outArtifact)
{
    // Outside because we want to keep IR in scope whilst we are processing emits
    LinkedIR linkedIR;
    LinkingAndOptimizationOptions linkingAndOptimizationOptions;
    SLANG_RETURN_ON_FAIL(linkAndOptimizeIR(
        codeGenContext,
        linkingAndOptimizationOptions,
        linkedIR));

    auto irModule = linkedIR.module;
    auto irEntryPoints = linkedIR.entryPoints;

    List<uint8_t> spirv, outSpirv;
    emitSPIRVFromIR(codeGenContext, irModule, irEntryPoints, spirv);

#if 0
    String optErr;
    if (SLANG_FAILED(optimizeSPIRV(spirv, optErr, outSpirv)))
    {
        codeGenContext->getSink()->diagnose(SourceLoc(), Diagnostics::spirvOptFailed, optErr);
        spirv = _Move(outSpirv);
    }
#endif
    auto artifact = ArtifactUtil::createArtifactForCompileTarget(asExternal(codeGenContext->getTargetFormat()));
    artifact->addRepresentationUnknown(ListBlob::moveCreate(spirv));

#if 0
    // Dump the unoptimized SPIRV after lowering from slang IR -> SPIRV
    String err; String dis;
    disassembleSPIRV(spirv, err, dis);
    printf("%s", dis.begin());
#endif

    IDownstreamCompiler* compiler = codeGenContext->getSession()->getOrLoadDownstreamCompiler(
        PassThroughMode::SpirvOpt, codeGenContext->getSink());
    if (compiler)
    {
        if (!codeGenContext->shouldSkipSPIRVValidation())
        {
            StringBuilder runSpirvValEnvVar;
            PlatformUtil::getEnvironmentVariable(UnownedStringSlice("SLANG_RUN_SPIRV_VALIDATION"), runSpirvValEnvVar);
            if (runSpirvValEnvVar.getUnownedSlice() == "1")
            {
                if (SLANG_FAILED(compiler->validate((uint32_t*)spirv.getBuffer(), int(spirv.getCount()/4))))
                {
                    codeGenContext->getSink()->diagnoseWithoutSourceView(
                        SourceLoc{},
                        Diagnostics::spirvValidationFailed
                    );
                }
            }
        }

        ComPtr<IArtifact> optimizedArtifact;
        DownstreamCompileOptions downstreamOptions;
        downstreamOptions.sourceArtifacts = makeSlice(artifact.readRef(), 1);
        downstreamOptions.targetType = SLANG_SPIRV;
        downstreamOptions.sourceLanguage = SLANG_SOURCE_LANGUAGE_SPIRV;
        switch (codeGenContext->getTargetProgram()->getOptionSet().getEnumOption<OptimizationLevel>(CompilerOptionName::Optimization))
        {
        case OptimizationLevel::None:       downstreamOptions.optimizationLevel = DownstreamCompileOptions::OptimizationLevel::None; break;
        case OptimizationLevel::Default:    downstreamOptions.optimizationLevel = DownstreamCompileOptions::OptimizationLevel::Default;  break;
        case OptimizationLevel::High:       downstreamOptions.optimizationLevel = DownstreamCompileOptions::OptimizationLevel::High;  break;
        case OptimizationLevel::Maximal:    downstreamOptions.optimizationLevel = DownstreamCompileOptions::OptimizationLevel::Maximal;  break;
        default: SLANG_ASSERT(!"Unhandled optimization level"); break;
        }
        auto downstreamStartTime = std::chrono::high_resolution_clock::now();
        if (SLANG_SUCCEEDED(compiler->compile(downstreamOptions, optimizedArtifact.writeRef())))
        {
            artifact = _Move(optimizedArtifact);
        }
        auto downstreamElapsedTime =
            (std::chrono::high_resolution_clock::now() - downstreamStartTime).count() * 0.000000001;
        codeGenContext->getSession()->addDownstreamCompileTime(downstreamElapsedTime);

        SLANG_RETURN_ON_FAIL(passthroughDownstreamDiagnostics(codeGenContext->getSink(), compiler, artifact));
    }

    ArtifactUtil::addAssociated(artifact, linkedIR.metadata);

    outArtifact.swap(artifact);

    return SLANG_OK;
}

} // namespace Slang<|MERGE_RESOLUTION|>--- conflicted
+++ resolved
@@ -1170,13 +1170,11 @@
     if(isD3DTarget(targetRequest))
         legalizeNonStructParameterToStructForHLSL(irModule);
 
-<<<<<<< HEAD
     // Create aliases for all dynamic resource parameters.
     if(requiredLoweringPassSet.dynamicResource && isKhronosTarget(targetRequest))
         legalizeDynamicResourcesForGLSL(codeGenContext, irModule);
-=======
+    
     legalizeExtractFromTextureAccess(irModule);
->>>>>>> 657213f1
 
     // Legalize `ImageSubscript` loads.
     switch (target)
