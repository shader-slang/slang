//

// The file is meant to be included multiple times, to produce different
// pieces of declaration/definition code related to diagnostic messages
//
// Each diagnostic is declared here with:
//
//     DIAGNOSTIC(id, severity, name, messageFormat)
//
// Where `id` is the unique diagnostic ID, `severity` is the default
// severity (from the `Severity` enum), `name` is a name used to refer
// to this diagnostic from code, and `messageFormat` is the default
// (non-localized) message for the diagnostic, with placeholders
// for any arguments.

#ifndef DIAGNOSTIC
#error Need to #define DIAGNOSTIC(...) before including "DiagnosticDefs.h"
#define DIAGNOSTIC(id, severity, name, messageFormat) /* */
#endif

//
// -1 - Notes that decorate another diagnostic.
//

DIAGNOSTIC(-1, Note, alsoSeePipelineDefinition, "also see pipeline definition");
DIAGNOSTIC(-1, Note, implicitParameterMatchingFailedBecauseNameNotAccessible, "implicit parameter matching failed because the component of the same name is not accessible from '$0'.\ncheck if you have declared necessary requirements and properly used the 'public' qualifier.")
DIAGNOSTIC(-1, Note, implicitParameterMatchingFailedBecauseShaderDoesNotDefineComponent, "implicit parameter matching failed because shader '$0' does not define component '$1'.")
DIAGNOSTIC(-1, Note, implicitParameterMatchingFailedBecauseTypeMismatch, "implicit parameter matching failed because the component of the same name does not match parameter type '$0'.")
DIAGNOSTIC(-1, Note, noteShaderIsTargetingPipeine, "shader '$0' is targeting pipeline '$1'")
DIAGNOSTIC(-1, Note, seeDefinitionOf, "see definition of '$0'")
DIAGNOSTIC(-1, Note, seeInterfaceDefinitionOf, "see interface definition of '$0'")
DIAGNOSTIC(-1, Note, seeUsingOf, "see using of '$0'")
DIAGNOSTIC(-1, Note, seeDefinitionOfShader, "see definition of shader '$0'")
DIAGNOSTIC(-1, Note, seeInclusionOf, "see inclusion of '$0'")
DIAGNOSTIC(-1, Note, seeModuleBeingUsedIn, "see module '$0' being used in '$1'")
DIAGNOSTIC(-1, Note, seePipelineRequirementDefinition, "see pipeline requirement definition")
DIAGNOSTIC(-1, Note, seePotentialDefinitionOfComponent, "see potential definition of component '$0'")
DIAGNOSTIC(-1, Note, seePreviousDefinition, "see previous definition")
DIAGNOSTIC(-1, Note, seePreviousDefinitionOf, "see previous definition of '$0'")
DIAGNOSTIC(-1, Note, seeRequirementDeclaration, "see requirement declaration")
DIAGNOSTIC(-1, Note, doYouForgetToMakeComponentAccessible, "do you forget to make component '$0' acessible from '$1' (missing public qualifier)?")

DIAGNOSTIC(-1, Note, seeDeclarationOf, "see declaration of '$0'")
DIAGNOSTIC(-1, Note, seeOtherDeclarationOf, "see other declaration of '$0'")
DIAGNOSTIC(-1, Note, seePreviousDeclarationOf, "see previous declaration of '$0'")

//
// 0xxxx -  Command line and interaction with host platform APIs.
//

DIAGNOSTIC(    1, Error, cannotOpenFile, "cannot open file '$0'.")
DIAGNOSTIC(    2, Error, cannotFindFile, "cannot find file '$0'.")
DIAGNOSTIC(    2, Error, unsupportedCompilerMode, "unsupported compiler mode.")
DIAGNOSTIC(    4, Error, cannotWriteOutputFile, "cannot write output file '$0'.")
DIAGNOSTIC(    5, Error, failedToLoadDynamicLibrary, "failed to load dynamic library '$0'")
DIAGNOSTIC(    6, Error, tooManyOutputPathsSpecified, "$0 output paths specified, but only $1 entry points given")

DIAGNOSTIC(    7, Error, noOutputPathSpecifiedForEntryPoint,
    "no output path specified for entry point '$0' (the '-o' option for an entry point must precede the corresponding '-entry')")

DIAGNOSTIC(    8, Error, outputPathsImplyDifferentFormats,
    "the output paths '$0' and '$1' require different code-generation targets")

DIAGNOSTIC(    10, Error, explicitOutputPathsAndMultipleTargets, "canot use both explicit output paths ('-o') and multiple targets ('-target')")
DIAGNOSTIC(    11, Error, glslIsNotSupported, "the Slang compiler does not support GLSL as a source language");
DIAGNOSTIC(    12, Error, cannotDeduceSourceLanguage, "can't deduce language for input file '$0'");
DIAGNOSTIC(    13, Error, unknownCodeGenerationTarget, "unknown code generation target '$0'");
DIAGNOSTIC(    14, Error, unknownProfile, "unknown profile '$0'");
DIAGNOSTIC(    15, Error, unknownStage, "unknown stage '$0'");
DIAGNOSTIC(    16, Error, unknownPassThroughTarget, "unknown pass-through target '$0'");
DIAGNOSTIC(    17, Error, unknownCommandLineOption, "unknown command-line option '$0'");
DIAGNOSTIC(    18, Error, unknownFileSystemOption, "unknown file-system option '$0'");
DIAGNOSTIC(    19, Error, unknownSourceLanguage, "unknown source language '$0'");

DIAGNOSTIC(    20, Error, entryPointsNeedToBeAssociatedWithTranslationUnits, "when using multiple source files, entry points must be specified after their corresponding source file(s)");
DIAGNOSTIC(    21, Error, expectedArgumentForOption, "expected an argument for command-line option '$0'");

DIAGNOSTIC(    24, Error, unknownLineDirectiveMode, "unknown '#line' directive mode '$0'");
DIAGNOSTIC(    25, Error, unknownFloatingPointMode, "unknown floating-point mode '$0'");
DIAGNOSTIC(    26, Error, unknownOptimiziationLevel, "unknown optimization level '$0'");
DIAGNOSTIC(    27, Error, unknownDebugInfoLevel, "unknown debug info level '$0'");

DIAGNOSTIC(    28, Error, unableToGenerateCodeForTarget, "unable to generate code for target '$0'");

DIAGNOSTIC(    30, Warning, sameStageSpecifiedMoreThanOnce, "the stage '$0' was specified more than once for entry point '$1'")
DIAGNOSTIC(    31, Error, conflictingStagesForEntryPoint, "conflicting stages have been specified for entry point '$0'")
DIAGNOSTIC(    32, Warning, explicitStageDoesntMatchImpliedStage, "the stage specified for entry point '$0' ('$1') does not match the stage implied by the source file name ('$2')")
DIAGNOSTIC(    33, Error, stageSpecificationIgnoredBecauseNoEntryPoints, "one or more stages were specified, but no entry points were specified with '-entry'")
DIAGNOSTIC(    34, Error, stageSpecificationIgnoredBecauseBeforeAllEntryPoints, "when compiling multiple entry points, any '-stage' options must follow the '-entry' option that they apply to")
DIAGNOSTIC(    35, Error, noStageSpecifiedInPassThroughMode, "no stage was specified for entry point '$0'; when using the '-pass-through' option, stages must be fully specified on the command line")

DIAGNOSTIC(    40, Warning, sameProfileSpecifiedMoreThanOnce, "the '$0' was specified more than once for target '$0'")
DIAGNOSTIC(    41, Error, conflictingProfilesSpecifiedForTarget, "conflicting profiles have been specified for target '$0'")

DIAGNOSTIC(    42, Error, profileSpecificationIgnoredBecauseNoTargets, "a '-profile' option was specified, but no target was specified with '-target'")
DIAGNOSTIC(    43, Error, profileSpecificationIgnoredBecauseBeforeAllTargets, "when using multiple targets, any '-profile' option must follow the '-target' it applies to")

DIAGNOSTIC(    42, Error, targetFlagsIgnoredBecauseNoTargets, "target options were specified, but no target was specified with '-target'")
DIAGNOSTIC(    43, Error, targetFlagsIgnoredBecauseBeforeAllTargets, "when using multiple targets, any target options must follow the '-target' they apply to")

DIAGNOSTIC(    50, Error, duplicateTargets, "the target '$0' has been specified more than once")

DIAGNOSTIC(    60, Error, cannotDeduceOutputFormatFromPath, "cannot infer an output format from the output path '$0'")
DIAGNOSTIC(    61, Error, cannotMatchOutputFileToTarget, "no specified '-target' option matches the output path '$0', which implies the '$1' format")

DIAGNOSTIC(    62, Error, failedToFindFunctionForCompiler, "failed to find function '$0' for downstream compiler '$1'")

DIAGNOSTIC(    70, Error, cannotMatchOutputFileToEntryPoint, "the output path '$0' is not associated with any entry point; a '-o' option for a compiled kernel must follow the '-entry' option for its corresponding entry point")

DIAGNOSTIC(    80, Error, duplicateOutputPathsForEntryPointAndTarget, "multiple output paths have been specified entry point '$0' on target '$1'")

DIAGNOSTIC(    82, Error, unableToWriteReproFile, "unable to write repro file '%0'");
DIAGNOSTIC(    83, Error, unableToWriteModuleContainer, "unable to write module container '%0'");
DIAGNOSTIC(    84, Error, unableToReadModuleContainer, "unable to read module container '%0'");
DIAGNOSTIC(    85, Error, unableToAddReferenceToModuleContainer, "unable to add a reference to a module container");
DIAGNOSTIC(    86, Error, unableToCreateModuleContainer, "unable to create module container");

DIAGNOSTIC(    87, Error, unableToSetDefaultDownstreamCompiler, "unable to set default downstream compiler for source language '%0' to '%1'");

//
// 1xxxx - Lexical analysis
//

DIAGNOSTIC(10000, Error, illegalCharacterPrint, "illegal character '$0'");
DIAGNOSTIC(10000, Error, illegalCharacterHex, "illegal character (0x$0)");
DIAGNOSTIC(10001, Error, illegalCharacterLiteral, "illegal character literal");

DIAGNOSTIC(10002, Warning, octalLiteral, "'0' prefix indicates octal literal")
DIAGNOSTIC(10003, Error, invalidDigitForBase, "invalid digit for base-$1 literal: '$0'")

DIAGNOSTIC(10004, Error, endOfFileInLiteral, "end of file in literal");
DIAGNOSTIC(10005, Error, newlineInLiteral, "newline in literal");

//
// 15xxx - Preprocessing
//

// 150xx - conditionals
DIAGNOSTIC(15000, Error, endOfFileInPreprocessorConditional, "end of file encountered during preprocessor conditional")
DIAGNOSTIC(15001, Error, directiveWithoutIf, "'$0' directive without '#if'")
DIAGNOSTIC(15002, Error, directiveAfterElse , "'$0' directive without '#if'")

DIAGNOSTIC(-1, Note, seeDirective, "see '$0' directive")

// 151xx - directive parsing
DIAGNOSTIC(15100, Error, expectedPreprocessorDirectiveName, "expected preprocessor directive name")
DIAGNOSTIC(15101, Error, unknownPreprocessorDirective, "unknown preprocessor directive '$0'")
DIAGNOSTIC(15102, Error, expectedTokenInPreprocessorDirective, "expected '$0' in '$1' directive")
DIAGNOSTIC(15102, Error, expected2TokensInPreprocessorDirective, "expected '$0' or '$1' in '$2' directive")
DIAGNOSTIC(15103, Error, unexpectedTokensAfterDirective, "unexpected tokens following '$0' directive")


// 152xx - preprocessor expressions
DIAGNOSTIC(15200, Error, expectedTokenInPreprocessorExpression, "expected '$0' in preprocessor expression");
DIAGNOSTIC(15201, Error, syntaxErrorInPreprocessorExpression, "syntax error in preprocessor expression");
DIAGNOSTIC(15202, Error, divideByZeroInPreprocessorExpression, "division by zero in preprocessor expression");
DIAGNOSTIC(15203, Error, expectedTokenInDefinedExpression, "expected '$0' in 'defined' expression");
DIAGNOSTIC(15204, Warning, directiveExpectsExpression, "'$0' directive requires an expression");
DIAGNOSTIC(15205, Warning, undefinedIdentifierInPreprocessorExpression, "undefined identifier '$0' in preprocessor expression will evaluate to zero")

DIAGNOSTIC(-1, Note, seeOpeningToken, "see opening '$0'")

// 153xx - #include
DIAGNOSTIC(15300, Error, includeFailed, "failed to find include file '$0'")
DIAGNOSTIC(15301, Error, importFailed, "failed to find imported file '$0'")
DIAGNOSTIC(-1, Error, noIncludeHandlerSpecified, "no `#include` handler was specified")
DIAGNOSTIC(15302, Error, noUniqueIdentity, "`#include` handler didn't generate a unique identity for file '$0'")


// 154xx - macro definition
DIAGNOSTIC(15400, Warning, macroRedefinition, "redefinition of macro '$0'")
DIAGNOSTIC(15401, Warning, macroNotDefined, "macro '$0' is not defined")
DIAGNOSTIC(15403, Error, expectedTokenInMacroParameters, "expected '$0' in macro parameters")

// 155xx - macro expansion
DIAGNOSTIC(15500, Warning, expectedTokenInMacroArguments, "expected '$0' in macro invocation")
DIAGNOSTIC(15501, Error, wrongNumberOfArgumentsToMacro, "wrong number of arguments to macro (expected $0, got $1)")
DIAGNOSTIC(15502, Error, errorParsingToMacroInvocationArgument, "error parsing macro '$0' invocation argument to '$1'")

// 156xx - pragmas
DIAGNOSTIC(15600, Error, expectedPragmaDirectiveName, "expected a name after '#pragma'")
DIAGNOSTIC(15601, Warning, unknownPragmaDirectiveIgnored, "ignoring unknown directive '#pragma $0'")
DIAGNOSTIC(15602, Warning, pragmaOnceIgnored, "pragma once was ignored - this is typically because is not placed in an include")

// 159xx - user-defined error/warning
DIAGNOSTIC(15900, Error,    userDefinedError,   "#error: $0")
DIAGNOSTIC(15901, Warning,  userDefinedWarning, "#warning: $0")

//
// 2xxxx - Parsing
//

DIAGNOSTIC(20003, Error, unexpectedToken, "unexpected $0");
DIAGNOSTIC(20001, Error, unexpectedTokenExpectedTokenType, "unexpected $0, expected $1");
DIAGNOSTIC(20001, Error, unexpectedTokenExpectedTokenName, "unexpected $0, expected '$1'");

DIAGNOSTIC(0, Error, tokenNameExpectedButEOF, "\"$0\" expected but end of file encountered.");
DIAGNOSTIC(0, Error, tokenTypeExpectedButEOF, "$0 expected but end of file encountered.");
DIAGNOSTIC(20001, Error, tokenNameExpected, "\"$0\" expected");
DIAGNOSTIC(20001, Error, tokenNameExpectedButEOF2, "\"$0\" expected but end of file encountered.");
DIAGNOSTIC(20001, Error, tokenTypeExpected, "$0 expected");
DIAGNOSTIC(20001, Error, tokenTypeExpectedButEOF2, "$0 expected but end of file encountered.");
DIAGNOSTIC(20001, Error, typeNameExpectedBut, "unexpected $0, expected type name");
DIAGNOSTIC(20001, Error, typeNameExpectedButEOF, "type name expected but end of file encountered.");
DIAGNOSTIC(20001, Error, unexpectedEOF, " Unexpected end of file.");
DIAGNOSTIC(20002, Error, syntaxError, "syntax error.");
DIAGNOSTIC(20004, Error, unexpectedTokenExpectedComponentDefinition, "unexpected token '$0', only component definitions are allowed in a shader scope.")
DIAGNOSTIC(20008, Error, invalidOperator, "invalid operator '$0'.");
DIAGNOSTIC(20011, Error, unexpectedColon, "unexpected ':'.")

//
// 3xxxx - Semantic analysis
//

DIAGNOSTIC(30003, Error, breakOutsideLoop, "'break' must appear inside loop constructs.")
DIAGNOSTIC(30004, Error, continueOutsideLoop, "'continue' must appear inside loop constructs.")
DIAGNOSTIC(30005, Error, whilePredicateTypeError, "'while': expression must evaluate to int.")
DIAGNOSTIC(30006, Error, ifPredicateTypeError,  "'if': expression must evaluate to int.")
DIAGNOSTIC(30006, Error, returnNeedsExpression, "'return' should have an expression.")
DIAGNOSTIC(30007, Error, componentReturnTypeMismatch, "expression type '$0' does not match component's type '$1'")
DIAGNOSTIC(30007, Error, functionReturnTypeMismatch, "expression type '$0' does not match function's return type '$1'")
DIAGNOSTIC(30008, Error, variableNameAlreadyDefined, "variable $0 already defined.")
DIAGNOSTIC(30009, Error, invalidTypeVoid, "invalid type 'void'.")
DIAGNOSTIC(30010, Error, whilePredicateTypeError2, "'while': expression must evaluate to int.")
DIAGNOSTIC(30011, Error, assignNonLValue, "left of '=' is not an l-value.")
DIAGNOSTIC(30012, Error, noApplicationUnaryOperator, "no overload found for operator $0 ($1).")
DIAGNOSTIC(30012, Error, noOverloadFoundForBinOperatorOnTypes, "no overload found for operator $0  ($1, $2).")
DIAGNOSTIC(30013, Error, subscriptNonArray, "no subscript operation found for  type '$0'")
DIAGNOSTIC(30014, Error, subscriptIndexNonInteger, "index expression must evaluate to int.")
DIAGNOSTIC(30015, Error, undefinedIdentifier2, "undefined identifier '$0'.")
DIAGNOSTIC(30017, Error, componentNotAccessibleFromShader, "component '$0' is not accessible from shader '$1'.")
DIAGNOSTIC(30019, Error, typeMismatch, "expected an expression of type '$0', got '$1'")
DIAGNOSTIC(30020, Error, importOperatorReturnTypeMismatch, "import operator should return '$1', but the expression has type '$0''. do you forget 'project'?")
DIAGNOSTIC(30021, Error, noApplicationFunction, "$0: no overload takes arguments ($1)")
DIAGNOSTIC(30022, Error, invalidTypeCast, "invalid type cast between \"$0\" and \"$1\".")
DIAGNOSTIC(30023, Error, typeHasNoPublicMemberOfName, "\"$0\" does not have public member \"$1\".");
DIAGNOSTIC(30025, Error, invalidArraySize, "array size must be larger than zero.")
DIAGNOSTIC(30026, Error, returnInComponentMustComeLast, "'return' can only appear as the last statement in component definition.")
DIAGNOSTIC(30027, Error, noMemberOfNameInType, "'$0' is not a member of '$1'.");
DIAGNOSTIC(30028, Error, forPredicateTypeError, "'for': predicate expression must evaluate to bool.")
DIAGNOSTIC(30030, Error, projectionOutsideImportOperator, "'project': invalid use outside import operator.")
DIAGNOSTIC(30031, Error, projectTypeMismatch, "'project': expression must evaluate to record type '$0'.")
DIAGNOSTIC(30033, Error, invalidTypeForLocalVariable, "cannot declare a local variable of this type.")
DIAGNOSTIC(30035, Error, componentOverloadTypeMismatch, "'$0': type of overloaded component mismatches previous definition.")
DIAGNOSTIC(30041, Error, bitOperationNonIntegral, "bit operation: operand must be integral type.")
DIAGNOSTIC(30047, Error, argumentExpectedLValue, "argument passed to parameter '$0' must be l-value.")
DIAGNOSTIC(30048, Note,  implicitCastUsedAsLValue, "argument was implicitly cast from '$0' to '$1', and Slang does not support using an implicit cast as an l-value")
DIAGNOSTIC(30049, Note,  thisIsImmutableByDefault, "a 'this' parameter is an immutable parameter by default in Slang; apply the `[mutating]` attribute to the function declaration to opt in to a mutable `this`")

DIAGNOSTIC(30051, Error, invalidValueForArgument, "invalid value for argument '$0'")
DIAGNOSTIC(30052, Error, invalidSwizzleExpr, "invalid swizzle pattern '$0' on type '$1'")
DIAGNOSTIC(30043, Error, getStringHashRequiresStringLiteral, "getStringHash parameter can only accept a string literal")

DIAGNOSTIC(30060, Error, expectedAType, "expected a type got a '$0'")

DIAGNOSTIC(30100, Error, staticRefToNonStaticMember, "type '$0' cannot be used to refer to non-static member '$1'")

DIAGNOSTIC(30200, Error, redeclaration, "declaration of '$0' conflicts with existing declaration")
DIAGNOSTIC(30201, Error, functionRedefinition, "function '$0' already has a body")
DIAGNOSTIC(30202, Error, functionRedeclarationWithDifferentReturnType, "function '$0' declared to return '$1' was previously declared to return '$2'")


DIAGNOSTIC(33070, Error, expectedFunction, "expected a function, got '$0'")
DIAGNOSTIC(33071, Error, expectedAStringLiteral, "expected a string literal")

DIAGNOSTIC(   -1, Note, noteExplicitConversionPossible, "explicit conversion from '$0' to '$1' is possible")
DIAGNOSTIC(30080, Error, ambiguousConversion, "more than one implicit conversion exists from '$0' to '$1'")

// Attributes
DIAGNOSTIC(31000, Error, unknownAttributeName, "unknown attribute '$0'")
DIAGNOSTIC(31001, Error, attributeArgumentCountMismatch, "attribute '$0' expects $1 arguments ($2 provided)")
DIAGNOSTIC(31002, Error, attributeNotApplicable, "attribute '$0' is not valid here")

DIAGNOSTIC(31003, Error, badlyDefinedPatchConstantFunc, "hull shader '$0' has has badly defined 'patchconstantfunc' attribute.");

DIAGNOSTIC(31004, Error, expectedSingleIntArg, "attribute '$0' expects a single int argument")
DIAGNOSTIC(31005, Error, expectedSingleStringArg, "attribute '$0' expects a single string argument")

DIAGNOSTIC(31006, Error, attributeFunctionNotFound, "Could not find function '$0' for attribute'$1'")

DIAGNOSTIC(31100, Error, unknownStageName, "unknown stage name '$0'")
DIAGNOSTIC(31101, Error, unknownImageFormatName, "unknown image format '$0'")
DIAGNOSTIC(31101, Error, unknownDiagnosticName, "unknown diagnostic '$0'")
DIAGNOSTIC(31102, Error, nonPositiveNumThreads, "expected a positive integer in 'numthreads' attribute, got '$0'")

DIAGNOSTIC(31120, Error, invalidAttributeTarget, "invalid syntax target for user defined attribute")

// Enums

DIAGNOSTIC(32000, Error, invalidEnumTagType,        "invalid tag type for 'enum': '$0'")
DIAGNOSTIC(32001, Error, enumTypeAlreadyHasTagType, "'enum' type has already declared a tag type")
DIAGNOSTIC(32002, Note,  seePreviousTagType,        "see previous tag type declaration")
DIAGNOSTIC(32003, Error, unexpectedEnumTagExpr,     "unexpected form for 'enum' tag value expression")



// 303xx: interfaces and associated types
DIAGNOSTIC(30300, Error, assocTypeInInterfaceOnly, "'associatedtype' can only be defined in an 'interface'.")
DIAGNOSTIC(30301, Error, globalGenParamInGlobalScopeOnly, "'type_param' can only be defined global scope.")
// TODO: need to assign numbers to all these extra diagnostics...
DIAGNOSTIC(39999, Fatal, cyclicReference, "cyclic reference '$0'.")
DIAGNOSTIC(39999, Fatal, localVariableUsedBeforeDeclared, "local variable '$0' is being used before its declaration.")

// 304xx: generics
DIAGNOSTIC(30400, Error, genericTypeNeedsArgs, "generic type '$0' used without argument")

// 305xx: initializer lists
DIAGNOSTIC(30500, Error, tooManyInitializers, "too many initializers (expected $0, got $1)");
DIAGNOSTIC(30501, Error, cannotUseInitializerListForArrayOfUnknownSize, "cannot use initializer list for array of statically unknown size '$0'");
DIAGNOSTIC(30502, Error, cannotUseInitializerListForVectorOfUnknownSize, "cannot use initializer list for vector of statically unknown size '$0'");
DIAGNOSTIC(30503, Error, cannotUseInitializerListForMatrixOfUnknownSize, "cannot use initializer list for matrix of statically unknown size '$0' rows");
DIAGNOSTIC(30504, Error, cannotUseInitializerListForType, "cannot use initializer list for type '$0'")

// 306xx: variables
DIAGNOSTIC(30600, Error, varWithoutTypeMustHaveInitializer, "a variable declaration without an initial-value expression must be given an explicit type");

// 307xx: parameters
DIAGNOSTIC(30700, Error, outputParameterCannotHaveDefaultValue, "an 'out' or 'inout' parameter cannot have a default-value expression");

DIAGNOSTIC(30701, Error, expectedIntegerConstantWrongType, "expected integer constant (found: '$0')")
DIAGNOSTIC(30702, Error, expectedIntegerConstantNotConstant, "expression does not evaluate to a compile-time constant")
DIAGNOSTIC(30703, Error, expectedIntegerConstantNotLiteral, "could not extract value from integer constant")

DIAGNOSTIC(30704, Error, noApplicableOverloadForNameWithArgs, "no overload for '$0' applicable to arguments of type $1")
DIAGNOSTIC(30705, Error, noApplicableWithArgs, "no overload applicable to arguments of type $0")

DIAGNOSTIC(30706, Error, ambiguousOverloadForNameWithArgs, "ambiguous call to '$0' operation with arguments of type $1")
DIAGNOSTIC(30707, Error, ambiguousOverloadWithArgs, "ambiguous call to overloaded operation with arguments of type $0")

DIAGNOSTIC(30708, Note, overloadCandidate, "candidate: $0")
DIAGNOSTIC(30709, Note, moreOverloadCandidates, "$0 more overload candidates")

DIAGNOSTIC(30710, Error, caseOutsideSwitch, "'case' not allowed outside of a 'switch' statement")
DIAGNOSTIC(30711, Error, defaultOutsideSwitch, "'default' not allowed outside of a 'switch' statement")

DIAGNOSTIC(30712, Error, expectedAGeneric, "expected a generic when using '<...>' (found: '$0')")

DIAGNOSTIC(30713, Error, genericArgumentInferenceFailed, "could not specialize generic for arguments of type $0")
DIAGNOSTIC(30714, Note, genericSignatureTried, "see declaration of $0")

DIAGNOSTIC(30715, Error, expectedAnInterfaceGot, "expected an interface, got '$0'")

<<<<<<< HEAD
DIAGNOSTIC(30716, Error, ambiguousReference, "ambiguous reference to '$0'");
=======
DIAGNOSTIC(39999, Error, ambiguousReference, "ambiguous reference to '$0'");
DIAGNOSTIC(39999, Error, ambiguousExpression, "ambiguous reference");
>>>>>>> 9c84ccef

DIAGNOSTIC(30717, Error, declarationDidntDeclareAnything, "declaration does not declare anything");


DIAGNOSTIC(30718, Error, expectedPrefixOperator, "function called as prefix operator was not declared `__prefix`")
DIAGNOSTIC(30719, Error, expectedPostfixOperator, "function called as postfix operator was not declared `__postfix`")

DIAGNOSTIC(30720, Error, notEnoughArguments, "not enough arguments to call (got $0, expected $1)")
DIAGNOSTIC(30721, Error, tooManyArguments, "too many arguments to call (got $0, expected $1)")

DIAGNOSTIC(30722, Error, invalidIntegerLiteralSuffix, "invalid suffix '$0' on integer literal")
DIAGNOSTIC(30723, Error, invalidFloatingPointLiteralSuffix, "invalid suffix '$0' on floating-point literal")

DIAGNOSTIC(30724, Warning, integerLiteralTruncated, "integer literal '$0' too large for type '$1' truncated to '$2'")
DIAGNOSTIC(30725, Warning, floatLiteralUnrepresentable, "$0 literal '$1' unrepresentable, converted to '$2'")
DIAGNOSTIC(30726, Warning, floatLiteralTooSmall, "'$1' is smaller than the smallest representable value for type $0, converted to '$2'")

DIAGNOSTIC(38000, Error, entryPointFunctionNotFound, "no function found matching entry point name '$0'")
DIAGNOSTIC(38001, Error, ambiguousEntryPoint, "more than one function matches entry point name '$0'")
DIAGNOSTIC(38002, Note, entryPointCandidate, "see candidate declaration for entry point '$0'")
DIAGNOSTIC(38003, Error, entryPointSymbolNotAFunction, "entry point '$0' must be declared as a function")

DIAGNOSTIC(38004, Error, entryPointTypeParameterNotFound, "no type found matching entry-point type parameter name '$0'")
DIAGNOSTIC(38005, Error, expectedTypeForSpecializationArg, "expected a type as argument for specialization parameter '$0'")

DIAGNOSTIC(38006, Warning, specifiedStageDoesntMatchAttribute, "entry point '$0' being compiled for the '$1' stage has a '[shader(...)]' attribute that specifies the '$2' stage")
DIAGNOSTIC(38007, Error, entryPointHasNoStage, "no stage specified for entry point '$0'; use either a '[shader(\"name\")]' function attribute or the '-stage <name>' command-line option to specify a stage")

DIAGNOSTIC(38008, Error, specializationParameterOfNameNotSpecialized, "no specialization argument was provided for specialization parameter '$0'")
DIAGNOSTIC(38008, Error, specializationParameterNotSpecialized, "no specialization argument was provided for specialization parameter")

DIAGNOSTIC(38009, Error, expectedValueOfTypeForSpecializationArg, "expected a constant value of type '$0' as argument for specialization parameter '$1'")

DIAGNOSTIC(38100, Error, typeDoesntImplementInterfaceRequirement, "type '$0' does not provide required interface member '$1'")
DIAGNOSTIC(38101, Error, thisExpressionOutsideOfTypeDecl, "'this' expression can only be used in members of an aggregate type")
DIAGNOSTIC(38102, Error, initializerNotInsideType, "an 'init' declaration is only allowed inside a type or 'extension' declaration")
DIAGNOSTIC(38102, Error, accessorMustBeInsideSubscriptOrProperty, "an accessor declaration is only allowed inside a subscript or property declaration")

DIAGNOSTIC(38020, Error, mismatchEntryPointTypeArgument, "expecting $0 entry-point type arguments, provided $1.")
DIAGNOSTIC(38021, Error, typeArgumentForGenericParameterDoesNotConformToInterface, "type argument `$0` for generic parameter `$1` does not conform to interface `$2`.")

DIAGNOSTIC(38022, Error, cannotSpecializeGlobalGenericToItself, "the global type parameter '$0' cannot be specialized to itself")
DIAGNOSTIC(38023, Error, cannotSpecializeGlobalGenericToAnotherGenericParam, "the global type parameter '$0' cannot be specialized using another global type parameter ('$1')")


DIAGNOSTIC(38024, Error, invalidDispatchThreadIDType, "parameter with SV_DispatchThreadID must be either scalar or vector (1 to 3) of uint/int but is $0");

DIAGNOSTIC(-1, Note, noteWhenCompilingEntryPoint, "when compiling entry point '$0'")

DIAGNOSTIC(38025, Error, mismatchSpecializationArguments, "expected $0 specialization arguments ($1 provided)")
DIAGNOSTIC(38026, Error, globalTypeArgumentDoesNotConformToInterface, "type argument `$1` for global generic parameter `$0` does not conform to interface `$2`.")

DIAGNOSTIC(38027, Error, mismatchExistentialSlotArgCount, "expected $0 existential slot arguments ($1 provided)")
DIAGNOSTIC(38029, Error,typeArgumentDoesNotConformToInterface, "type argument '$0' does not conform to the required interface '$1'")

DIAGNOSTIC(38200, Error, recursiveModuleImport, "module `$0` recursively imports itself")
DIAGNOSTIC(39999, Fatal, errorInImportedModule, "error in imported module, compilation ceased.")

// 39xxx - Type layout and parameter binding.

DIAGNOSTIC(39000, Error, conflictingExplicitBindingsForParameter, "conflicting explicit bindings for parameter '$0'")
DIAGNOSTIC(39001, Warning, parameterBindingsOverlap, "explicit binding for parameter '$0' overlaps with parameter '$1'")


DIAGNOSTIC(39002, Error, shaderParameterDeclarationsDontMatch, "declarations of shader parameter '$0' in different translation units don't match")

DIAGNOSTIC(39003, Note, shaderParameterTypeMismatch, "type is declared as '$0' in one translation unit, and '$0' in another")
DIAGNOSTIC(39004, Note, fieldTypeMisMatch, "type of field '$0' is declared as '$1' in one translation unit, and '$2' in another")
DIAGNOSTIC(39005, Note, fieldDeclarationsDontMatch, "type '$0' is declared with different fields in each translation unit")
DIAGNOSTIC(39006, Note, usedInDeclarationOf, "used in declaration of '$0'")

DIAGNOSTIC(39007, Error, unknownRegisterClass, "unknown register class: '$0'")
DIAGNOSTIC(39008, Error, expectedARegisterIndex, "expected a register index after '$0'")
DIAGNOSTIC(39009, Error, expectedSpace, "expected 'space', got '$0'")
DIAGNOSTIC(39010, Error, expectedSpaceIndex, "expected a register space index after 'space'")
DIAGNOSTIC(39011, Error, componentMaskNotSupported, "explicit register component masks are not yet supported in Slang")
DIAGNOSTIC(39012, Error, packOffsetNotSupported, "explicit 'packoffset' bindings are not yet supported in Slang")
DIAGNOSTIC(39013, Warning, registerModifierButNoVulkanLayout, "shader parameter '$0' has a 'register' specified for D3D, but no '[[vk::binding(...)]]` specified for Vulkan")
DIAGNOSTIC(39014, Error, unexpectedSpecifierAfterSpace, "unexpected specifier after register space: '$0'")
DIAGNOSTIC(39015, Error, wholeSpaceParameterRequiresZeroBinding, "shader parameter '$0' consumes whole descriptor sets, so the binding must be in the form '[[vk::binding(0, ...)]]'; the non-zero binding '$1' is not allowed")

DIAGNOSTIC(39013, Error, dontExpectOutParametersForStage, "the '$0' stage does not support `out` or `inout` entry point parameters")
DIAGNOSTIC(39014, Error, dontExpectInParametersForStage, "the '$0' stage does not support `in` entry point parameters")

DIAGNOSTIC(39016, Error, globalUniformsNotSupported, "'$0' is implicitly a global uniform shader parameter, which is currently unsupported by Slang. If a uniform parameter is intended, use a constant buffer or parameter block. If a global is intended, use the 'static' modifier.")

DIAGNOSTIC(39017, Error, tooManyShaderRecordConstantBuffers, "can have at most one 'shader record' attributed constant buffer; found $0.")

DIAGNOSTIC(39018, Error, typeParametersNotAllowedOnEntryPointGlobal, "local-root-signature shader parameter '$0' at global scope must not include existential/interface types");

//
// 4xxxx - IL code generation.
//
DIAGNOSTIC(40001, Error, bindingAlreadyOccupiedByComponent, "resource binding location '$0' is already occupied by component '$1'.")
DIAGNOSTIC(40002, Error, invalidBindingValue, "binding location '$0' is out of valid range.")
DIAGNOSTIC(40003, Error, bindingExceedsLimit, "binding location '$0' assigned to component '$1' exceeds maximum limit.")
DIAGNOSTIC(40004, Error, bindingAlreadyOccupiedByModule, "DescriptorSet ID '$0' is already occupied by module instance '$1'.")
DIAGNOSTIC(40005, Error, topLevelModuleUsedWithoutSpecifyingBinding, "top level module '$0' is being used without specifying binding location. Use [Binding: \"index\"] attribute to provide a binding location.")


DIAGNOSTIC(49999, Error, unknownSystemValueSemantic, "unknown system-value semantic '$0'")

DIAGNOSTIC(40006, Error, needCompileTimeConstant, "expected a compile-time constant")

DIAGNOSTIC(40007, Internal, irValidationFailed, "IR validation failed: $0")

DIAGNOSTIC(40008, Error, invalidLValueForRefParameter, "the form of this l-value argument is not valid for a `ref` parameter")

// 41000 - IR-level validation issues

DIAGNOSTIC(41000, Warning, unreachableCode, "unreachable code detected")

DIAGNOSTIC(41010, Warning, missingReturn, "control flow may reach end of non-'void' function")

//
// 5xxxx - Target code generation.
//

DIAGNOSTIC(50010, Internal, missingExistentialBindingsForParameter, "missing argument for existential parameter slot");

DIAGNOSTIC(50020, Error, invalidTessCoordType,          "TessCoord must have vec2 or vec3 type.")
DIAGNOSTIC(50020, Error, invalidFragCoordType,          "FragCoord must be a vec4.")
DIAGNOSTIC(50020, Error, invalidInvocationIdType,       "InvocationId must have int type.")
DIAGNOSTIC(50020, Error, invalidThreadIdType,           "ThreadId must have int type.")
DIAGNOSTIC(50020, Error, invalidPrimitiveIdType,        "PrimitiveId must have int type.")
DIAGNOSTIC(50020, Error, invalidPatchVertexCountType,    "PatchVertexCount must have int type.")
DIAGNOSTIC(50022, Error, worldIsNotDefined, "world '$0' is not defined.");
DIAGNOSTIC(50023, Error, stageShouldProvideWorldAttribute, "'$0' should provide 'World' attribute.");
DIAGNOSTIC(50040, Error, componentHasInvalidTypeForPositionOutput, "'$0': component used as 'loc' output must be of vec4 type.")
DIAGNOSTIC(50041, Error, componentNotDefined, "'$0': component not defined.")

DIAGNOSTIC(50052, Error, domainShaderRequiresControlPointCount, "'DomainShader' requires attribute 'ControlPointCount'.");
DIAGNOSTIC(50052, Error, hullShaderRequiresControlPointCount, "'HullShader' requires attribute 'ControlPointCount'.")
DIAGNOSTIC(50052, Error, hullShaderRequiresControlPointWorld, "'HullShader' requires attribute 'ControlPointWorld'.");
DIAGNOSTIC(50052, Error, hullShaderRequiresCornerPointWorld, "'HullShader' requires attribute 'CornerPointWorld'.");
DIAGNOSTIC(50052, Error, hullShaderRequiresDomain, "'HullShader' requires attribute 'Domain'.");
DIAGNOSTIC(50052, Error, hullShaderRequiresInputControlPointCount, "'HullShader' requires attribute 'InputControlPointCount'.")
DIAGNOSTIC(50052, Error, hullShaderRequiresOutputTopology, "'HullShader' requires attribute 'OutputTopology'.")
DIAGNOSTIC(50052, Error, hullShaderRequiresPartitioning, "'HullShader' requires attribute 'Partitioning'.")
DIAGNOSTIC(50052, Error, hullShaderRequiresPatchWorld, "'HullShader' requires attribute 'PatchWorld'.");
DIAGNOSTIC(50052, Error, hullShaderRequiresTessLevelInner, "'HullShader' requires attribute 'TessLevelInner'.")
DIAGNOSTIC(50052, Error, hullShaderRequiresTessLevelOuter, "'HullShader' requires attribute 'TessLevelOuter'.")

DIAGNOSTIC(50053, Error, invalidTessellationDomian, "'Domain' should be either 'triangles' or 'quads'.");
DIAGNOSTIC(50053, Error, invalidTessellationOutputTopology, "'OutputTopology' must be one of: 'point', 'line', 'triangle_cw', or 'triangle_ccw'.");
DIAGNOSTIC(50053, Error, invalidTessellationPartitioning, "'Partitioning' must be one of: 'integer', 'pow2', 'fractional_even', or 'fractional_odd'.")
DIAGNOSTIC(50053, Error, invalidTessellationDomain,     "'Domain' should be either 'triangles' or 'quads'.")

DIAGNOSTIC(50082, Error, importingFromPackedBufferUnsupported, "importing type '$0' from PackedBuffer is not supported by the GLSL backend.")
DIAGNOSTIC(51090, Error, cannotGenerateCodeForExternComponentType, "cannot generate code for extern component type '$0'.")
DIAGNOSTIC(51091, Error, typeCannotBePlacedInATexture, "type '$0' cannot be placed in a texture.")
DIAGNOSTIC(51092, Error, stageDoesntHaveInputWorld, "'$0' doesn't appear to have any input world");

DIAGNOSTIC(52000, Error, multiLevelBreakUnsupported, "control flow appears to require multi-level `break`, which Slang does not yet support");

DIAGNOSTIC(52001, Warning, dxilNotFound, "dxil shared library not found, so 'dxc' output cannot be signed! Shader code will not be runnable in non-development environments.");

DIAGNOSTIC(52002, Error, passThroughCompilerNotFound, "Could not find a suitable pass-through compiler for '$0'.");
DIAGNOSTIC(52003, Error, cppCompilerNotFound, "Could not find a suitable C/C++ compiler for '$0'.");

DIAGNOSTIC(52004, Error, unableToWriteFile, "Unable to write file '$0'");
DIAGNOSTIC(52005, Error, unableToReadFile, "Unable to read file '$0'");

// 99999 - Internal compiler errors, and not-yet-classified diagnostics.

DIAGNOSTIC(99999, Internal, unimplemented, "unimplemented feature in Slang compiler: $0")
DIAGNOSTIC(99999, Internal, unexpected, "unexpected condition encountered in Slang compiler: $0")
DIAGNOSTIC(99999, Internal, internalCompilerError, "Slang internal compiler error")
DIAGNOSTIC(99999, Error, compilationAborted, "Slang compilation aborted due to internal error");
DIAGNOSTIC(99999, Error, compilationAbortedDueToException, "Slang compilation aborted due to an exception of $0: $1");
DIAGNOSTIC(99999, Note, noteLocationOfInternalError, "the Slang compiler threw an exception while working on code near this location");
DIAGNOSTIC(99999, Internal, serialDebugVerificationFailed, "Verification of serial debug information failed.");

#undef DIAGNOSTIC<|MERGE_RESOLUTION|>--- conflicted
+++ resolved
@@ -317,51 +317,50 @@
 // 307xx: parameters
 DIAGNOSTIC(30700, Error, outputParameterCannotHaveDefaultValue, "an 'out' or 'inout' parameter cannot have a default-value expression");
 
-DIAGNOSTIC(30701, Error, expectedIntegerConstantWrongType, "expected integer constant (found: '$0')")
-DIAGNOSTIC(30702, Error, expectedIntegerConstantNotConstant, "expression does not evaluate to a compile-time constant")
-DIAGNOSTIC(30703, Error, expectedIntegerConstantNotLiteral, "could not extract value from integer constant")
-
-DIAGNOSTIC(30704, Error, noApplicableOverloadForNameWithArgs, "no overload for '$0' applicable to arguments of type $1")
-DIAGNOSTIC(30705, Error, noApplicableWithArgs, "no overload applicable to arguments of type $0")
-
-DIAGNOSTIC(30706, Error, ambiguousOverloadForNameWithArgs, "ambiguous call to '$0' operation with arguments of type $1")
-DIAGNOSTIC(30707, Error, ambiguousOverloadWithArgs, "ambiguous call to overloaded operation with arguments of type $0")
-
-DIAGNOSTIC(30708, Note, overloadCandidate, "candidate: $0")
-DIAGNOSTIC(30709, Note, moreOverloadCandidates, "$0 more overload candidates")
-
-DIAGNOSTIC(30710, Error, caseOutsideSwitch, "'case' not allowed outside of a 'switch' statement")
-DIAGNOSTIC(30711, Error, defaultOutsideSwitch, "'default' not allowed outside of a 'switch' statement")
-
-DIAGNOSTIC(30712, Error, expectedAGeneric, "expected a generic when using '<...>' (found: '$0')")
-
-DIAGNOSTIC(30713, Error, genericArgumentInferenceFailed, "could not specialize generic for arguments of type $0")
-DIAGNOSTIC(30714, Note, genericSignatureTried, "see declaration of $0")
-
-DIAGNOSTIC(30715, Error, expectedAnInterfaceGot, "expected an interface, got '$0'")
-
-<<<<<<< HEAD
-DIAGNOSTIC(30716, Error, ambiguousReference, "ambiguous reference to '$0'");
-=======
+// 39999 waiting to be placed in the right range
+
+DIAGNOSTIC(39999, Error, expectedIntegerConstantWrongType, "expected integer constant (found: '$0')")
+DIAGNOSTIC(39999, Error, expectedIntegerConstantNotConstant, "expression does not evaluate to a compile-time constant")
+DIAGNOSTIC(39999, Error, expectedIntegerConstantNotLiteral, "could not extract value from integer constant")
+
+DIAGNOSTIC(39999, Error, noApplicableOverloadForNameWithArgs, "no overload for '$0' applicable to arguments of type $1")
+DIAGNOSTIC(39999, Error, noApplicableWithArgs, "no overload applicable to arguments of type $0")
+
+DIAGNOSTIC(39999, Error, ambiguousOverloadForNameWithArgs, "ambiguous call to '$0' operation with arguments of type $1")
+DIAGNOSTIC(39999, Error, ambiguousOverloadWithArgs, "ambiguous call to overloaded operation with arguments of type $0")
+
+DIAGNOSTIC(39999, Note, overloadCandidate, "candidate: $0")
+DIAGNOSTIC(39999, Note, moreOverloadCandidates, "$0 more overload candidates")
+
+DIAGNOSTIC(39999, Error, caseOutsideSwitch, "'case' not allowed outside of a 'switch' statement")
+DIAGNOSTIC(39999, Error, defaultOutsideSwitch, "'default' not allowed outside of a 'switch' statement")
+
+DIAGNOSTIC(39999, Error, expectedAGeneric, "expected a generic when using '<...>' (found: '$0')")
+
+DIAGNOSTIC(39999, Error, genericArgumentInferenceFailed, "could not specialize generic for arguments of type $0")
+DIAGNOSTIC(39999, Note, genericSignatureTried, "see declaration of $0")
+
+DIAGNOSTIC(39999, Error, expectedAnInterfaceGot, "expected an interface, got '$0'")
+
 DIAGNOSTIC(39999, Error, ambiguousReference, "ambiguous reference to '$0'");
 DIAGNOSTIC(39999, Error, ambiguousExpression, "ambiguous reference");
->>>>>>> 9c84ccef
-
-DIAGNOSTIC(30717, Error, declarationDidntDeclareAnything, "declaration does not declare anything");
-
-
-DIAGNOSTIC(30718, Error, expectedPrefixOperator, "function called as prefix operator was not declared `__prefix`")
-DIAGNOSTIC(30719, Error, expectedPostfixOperator, "function called as postfix operator was not declared `__postfix`")
-
-DIAGNOSTIC(30720, Error, notEnoughArguments, "not enough arguments to call (got $0, expected $1)")
-DIAGNOSTIC(30721, Error, tooManyArguments, "too many arguments to call (got $0, expected $1)")
-
-DIAGNOSTIC(30722, Error, invalidIntegerLiteralSuffix, "invalid suffix '$0' on integer literal")
-DIAGNOSTIC(30723, Error, invalidFloatingPointLiteralSuffix, "invalid suffix '$0' on floating-point literal")
-
-DIAGNOSTIC(30724, Warning, integerLiteralTruncated, "integer literal '$0' too large for type '$1' truncated to '$2'")
-DIAGNOSTIC(30725, Warning, floatLiteralUnrepresentable, "$0 literal '$1' unrepresentable, converted to '$2'")
-DIAGNOSTIC(30726, Warning, floatLiteralTooSmall, "'$1' is smaller than the smallest representable value for type $0, converted to '$2'")
+
+DIAGNOSTIC(39999, Error, declarationDidntDeclareAnything, "declaration does not declare anything");
+
+DIAGNOSTIC(39999, Error, expectedPrefixOperator, "function called as prefix operator was not declared `__prefix`")
+DIAGNOSTIC(39999, Error, expectedPostfixOperator, "function called as postfix operator was not declared `__postfix`")
+
+DIAGNOSTIC(39999, Error, notEnoughArguments, "not enough arguments to call (got $0, expected $1)")
+DIAGNOSTIC(39999, Error, tooManyArguments, "too many arguments to call (got $0, expected $1)")
+
+DIAGNOSTIC(39999, Error, invalidIntegerLiteralSuffix, "invalid suffix '$0' on integer literal")
+DIAGNOSTIC(39999, Error, invalidFloatingPointLiteralSuffix, "invalid suffix '$0' on floating-point literal")
+
+DIAGNOSTIC(39999, Warning, integerLiteralTruncated, "integer literal '$0' too large for type '$1' truncated to '$2'")
+DIAGNOSTIC(39999, Warning, floatLiteralUnrepresentable, "$0 literal '$1' unrepresentable, converted to '$2'")
+DIAGNOSTIC(39999, Warning, floatLiteralTooSmall, "'$1' is smaller than the smallest representable value for type $0, converted to '$2'")
+
+// 38xxx 
 
 DIAGNOSTIC(38000, Error, entryPointFunctionNotFound, "no function found matching entry point name '$0'")
 DIAGNOSTIC(38001, Error, ambiguousEntryPoint, "more than one function matches entry point name '$0'")
