--- conflicted
+++ resolved
@@ -245,18 +245,15 @@
 DIAGNOSTIC(29101, Error, misplacedResultIdMarker, "the result-id marker must only be used in the last instruction of a spriv_asm expression")
 DIAGNOSTIC(29102, Note,  considerOpCopyObject, "consider adding an OpCopyObject instruction to the end of the spirv_asm expression")
 DIAGNOSTIC(29103, Note,  noSuchAddress, "unable to take the address of this address-of asm operand")
-<<<<<<< HEAD
-DIAGNOSTIC(29104, Error, unknownTargetName, "unknown target name '$0'")
-=======
 DIAGNOSTIC(29104, Error, spirvInstructionWithoutResultId, "cannot use this 'x = $0...' syntax because $0 does not have a <result-id> operand")
-DIAGNOSTIC(29104, Error, spirvInstructionWithoutResultTypeId, "cannot use this 'x : <type> = $0...' syntax because $0 does not have a <result-type-id> operand")
+DIAGNOSTIC(29105, Error, spirvInstructionWithoutResultTypeId, "cannot use this 'x : <type> = $0...' syntax because $0 does not have a <result-type-id> operand")
 // This is a warning because we trust that people using the spirv_asm block know what they're doing
-DIAGNOSTIC(29104, Warning, spirvInstructionWithTooManyOperands, "too many operands for $0 (expected max $1), did you forget a semicolon?")
-DIAGNOSTIC(29104, Error, spirvUnableToResolveName, "unknown SPIR-V identifier $0, it's not a known enumerator or opcode")
-DIAGNOSTIC(29104, Error, spirvNonConstantBitwiseOr, "only integer literals and enum names can appear in a bitwise or expression")
-DIAGNOSTIC(29104, Error, spirvOperandRange, "Literal ints must be in the range 0 to 0xffffffff")
-
->>>>>>> 508dc3a9
+DIAGNOSTIC(29106, Warning, spirvInstructionWithTooManyOperands, "too many operands for $0 (expected max $1), did you forget a semicolon?")
+DIAGNOSTIC(29107, Error, spirvUnableToResolveName, "unknown SPIR-V identifier $0, it's not a known enumerator or opcode")
+DIAGNOSTIC(29108, Error, spirvNonConstantBitwiseOr, "only integer literals and enum names can appear in a bitwise or expression")
+DIAGNOSTIC(29109, Error, spirvOperandRange, "Literal ints must be in the range 0 to 0xffffffff")
+
+DIAGNOSTIC(29110, Error, unknownTargetName, "unknown target name '$0'")
 
 //
 // 3xxxx - Semantic analysis
