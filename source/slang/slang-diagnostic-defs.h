--- conflicted
+++ resolved
@@ -1366,23 +1366,18 @@
     Error,
     variableCannotBePushAndSpecializationConstant,
     "'$0' cannot be a push constant and a specialization constant at the same time")
-<<<<<<< HEAD
-DIAGNOSTIC(
-    31221,
+DIAGNOSTIC(31221, Error, invalidHLSLRegisterName, "invalid HLSL register name '$0'.")
+DIAGNOSTIC(
+    31222,
+    Error,
+    invalidHLSLRegisterNameForType,
+    "invalid HLSL register name '$0' for type '$1'.")
+DIAGNOSTIC(
+    31223,
     Error,
     ExternAndExportVarDeclMustBeConst,
     "extern and export variables must be static const: '$0'")
 
-
-=======
-
-DIAGNOSTIC(31221, Error, invalidHLSLRegisterName, "invalid HLSL register name '$0'.")
-DIAGNOSTIC(
-    31222,
-    Error,
-    invalidHLSLRegisterNameForType,
-    "invalid HLSL register name '$0' for type '$1'.")
->>>>>>> 0d6312f3
 // Enums
 
 DIAGNOSTIC(32000, Error, invalidEnumTagType, "invalid tag type for 'enum': '$0'")
