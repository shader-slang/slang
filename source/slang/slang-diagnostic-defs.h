--- conflicted
+++ resolved
@@ -831,93 +831,59 @@
 DIAGNOSTIC(33071, Error, expectedAStringLiteral, "expected a string literal")
 
 // `dyn` and `some` errors
-DIAGNOSTIC(33072, Error, cannotHaveGenericDynInterface, "dyn interfaces cannot be generic: '$0'.")
+DIAGNOSTIC(33072,
+    Error,
+    cannotHaveGenericDynInterface,
+    "dyn interfaces cannot be generic: '$0'.")
 DIAGNOSTIC(
     33073,
     Error,
     cannotHaveAssociatedTypeInDynInterface,
-<<<<<<< HEAD
     "'dyn interface' cannot have associatedType members.")
-=======
-    "dyn interfaces cannot have associatedType members.")
->>>>>>> c9e9efaa
 DIAGNOSTIC(
     33074,
     Error,
     cannotHaveGenericMethodInDynInterface,
-<<<<<<< HEAD
     "'dyn interface' cannot have generic methods.")
-=======
-    "dyn interfaces cannot have generic methods.")
->>>>>>> c9e9efaa
 DIAGNOSTIC(
     33075,
     Error,
     cannotHaveMutatingMethodInDynInterface,
-<<<<<<< HEAD
     "'dyn interface' cannot have [mutating] methods.")
-=======
-    "dyn interfaces cannot have [mutating] methods.")
->>>>>>> c9e9efaa
 DIAGNOSTIC(
     33076,
     Error,
     cannotHaveDifferentiableMethodInDynInterface,
-<<<<<<< HEAD
     "'dyn interface' cannot have [Differentiable] methods.")
-=======
-    "dyn interfaces cannot have [Differentiable] methods.")
->>>>>>> c9e9efaa
 DIAGNOSTIC(
     33077,
     Error,
     DynInterfaceCannotInheritNonDynInterface,
-<<<<<<< HEAD
     "'dyn interface' '$0' may only inherit 'dyn' interfaces. '$1' is not a 'dyn interface'.")
-=======
-    "dyn interface '$0' may only inherit 'dyn' interfaces. '$1' is not a dyn interface.")
->>>>>>> c9e9efaa
 DIAGNOSTIC(
     33078,
     Error,
     cannotUseExtensionToMakeTypeConformToDynInterface,
-<<<<<<< HEAD
     "cannot use a extension to conform to a 'dyn interface' '$0'.")
-=======
-    "cannot use a extension to conform to a dyn interface '$0'.")
->>>>>>> c9e9efaa
 DIAGNOSTIC(
     33079,
     Error,
     cannotHaveUnsizedMemberWhenInheritingDynInterface,
-<<<<<<< HEAD
     "cannot have unsized member '$0' when inheriting from 'dyn interface' '$1'.")
-=======
-    "cannot have unsized member '$0' when inheriting from dyn interface '$1'.")
->>>>>>> c9e9efaa
 DIAGNOSTIC(
     33080,
     Error,
     cannotHaveOpaqueMemberWhenInheritingDynInterface,
-<<<<<<< HEAD
     "cannot have opaque member '$0' when inheriting from 'dyn interface' '$1'.")
-=======
-    "cannot have opaque member '$0' when inheriting from dyn interface '$1'.")
->>>>>>> c9e9efaa
 DIAGNOSTIC(
     33081,
     Error,
     cannotHaveNonCopyableMemberWhenInheritingDynInterface,
-<<<<<<< HEAD
     "cannot have non-copyable member '$0' when inheriting from 'dyn interface' '$1'.")
-=======
-    "cannot have non-copyable member '$0' when inheriting from dyn interface '$1'.")
->>>>>>> c9e9efaa
 DIAGNOSTIC(
     33082,
     Error,
     cannotConformGenericToDynInterface,
-<<<<<<< HEAD
     "cannot conform generic type '$0' to 'dyn interface' '$1'.")
 DIAGNOSTIC(
     33083,
@@ -969,9 +935,6 @@
     Error,
     cannotAssignDynTypeToSomeType,
     "cannot assign a 'dyn' type to a 'some' type")
-=======
-    "cannot conform generic type '$0' to dyn interface '$1'.")
->>>>>>> c9e9efaa
 
 DIAGNOSTIC(
     -1,
