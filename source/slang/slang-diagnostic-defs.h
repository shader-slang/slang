//

// The file is meant to be included multiple times, to produce different
// pieces of declaration/definition code related to diagnostic messages
//
// Each diagnostic is declared here with:
//
//     DIAGNOSTIC(id, severity, name, messageFormat)
//
// Where `id` is the unique diagnostic ID, `severity` is the default
// severity (from the `Severity` enum), `name` is a name used to refer
// to this diagnostic from code, and `messageFormat` is the default
// (non-localized) message for the diagnostic, with placeholders
// for any arguments.

#ifndef DIAGNOSTIC
#error Need to #define DIAGNOSTIC(...) before including "DiagnosticDefs.h"
#define DIAGNOSTIC(id, severity, name, messageFormat) /* */
#endif

//
// -1 - Notes that decorate another diagnostic.
//

DIAGNOSTIC(-1, Note, alsoSeePipelineDefinition, "also see pipeline definition")
DIAGNOSTIC(
    -1,
    Note,
    implicitParameterMatchingFailedBecauseNameNotAccessible,
    "implicit parameter matching failed because the component of the same name is not accessible "
    "from '$0'.\ncheck if you have declared necessary requirements and properly used the 'public' "
    "qualifier.")
DIAGNOSTIC(
    -1,
    Note,
    implicitParameterMatchingFailedBecauseShaderDoesNotDefineComponent,
    "implicit parameter matching failed because shader '$0' does not define component '$1'.")
DIAGNOSTIC(
    -1,
    Note,
    implicitParameterMatchingFailedBecauseTypeMismatch,
    "implicit parameter matching failed because the component of the same name does not match "
    "parameter type '$0'.")
DIAGNOSTIC(-1, Note, noteShaderIsTargetingPipeine, "shader '$0' is targeting pipeline '$1'")
DIAGNOSTIC(-1, Note, seeDefinitionOf, "see definition of '$0'")
DIAGNOSTIC(-1, Note, seeConstantBufferDefinition, "see constant buffer definition.")
DIAGNOSTIC(-1, Note, seeInterfaceDefinitionOf, "see interface definition of '$0'")
DIAGNOSTIC(-1, Note, seeUsingOf, "see using of '$0'")
DIAGNOSTIC(-1, Note, seeDefinitionOfShader, "see definition of shader '$0'")
DIAGNOSTIC(-1, Note, seeInclusionOf, "see inclusion of '$0'")
DIAGNOSTIC(-1, Note, seeModuleBeingUsedIn, "see module '$0' being used in '$1'")
DIAGNOSTIC(-1, Note, seeCallOfFunc, "see call to '$0'")
DIAGNOSTIC(-1, Note, seePipelineRequirementDefinition, "see pipeline requirement definition")
DIAGNOSTIC(
    -1,
    Note,
    seePotentialDefinitionOfComponent,
    "see potential definition of component '$0'")
DIAGNOSTIC(-1, Note, seePreviousDefinition, "see previous definition")
DIAGNOSTIC(-1, Note, seePreviousDefinitionOf, "see previous definition of '$0'")
DIAGNOSTIC(-1, Note, seeRequirementDeclaration, "see requirement declaration")
DIAGNOSTIC(
    -1,
    Note,
    doYouForgetToMakeComponentAccessible,
    "do you forget to make component '$0' acessible from '$1' (missing public qualifier)?")

DIAGNOSTIC(-1, Note, seeDeclarationOf, "see declaration of '$0'")
DIAGNOSTIC(
    -1,
    Note,
    seeDeclarationOfInterfaceRequirement,
    "see interface requirement declaration of '$0'")

DIAGNOSTIC(
    -1,
    Note,
    genericSignatureDoesNotMatchRequirement,
    "generic signature of '$0' does not match interface requirement.")

DIAGNOSTIC(
    -1,
    Note,
    cannotResolveOverloadForMethodRequirement,
    "none of the overloads of '$0' match the interface requirement.")

DIAGNOSTIC(
    -1,
    Note,
    parameterDirectionDoesNotMatchRequirement,
    "parameter '$0' is '$1' in the implementing member, but the interface requires '$2'.")

// An alternate wording of the above note, emphasing the position rather than content of the
// declaration.
DIAGNOSTIC(-1, Note, declaredHere, "declared here")
DIAGNOSTIC(-1, Note, seeOtherDeclarationOf, "see other declaration of '$0'")
DIAGNOSTIC(-1, Note, seePreviousDeclarationOf, "see previous declaration of '$0'")
DIAGNOSTIC(-1, Note, includeOutput, "include $0")
DIAGNOSTIC(-1, Note, genericSignatureTried, "see declaration of $0")
DIAGNOSTIC(-1, Note, entryPointCandidate, "see candidate declaration for entry point '$0'")

//
// 0xxxx -  Command line and interaction with host platform APIs.
//

DIAGNOSTIC(1, Error, cannotOpenFile, "cannot open file '$0'.")
DIAGNOSTIC(2, Error, cannotFindFile, "cannot find file '$0'.")
DIAGNOSTIC(2, Error, unsupportedCompilerMode, "unsupported compiler mode.")
DIAGNOSTIC(4, Error, cannotWriteOutputFile, "cannot write output file '$0'.")
DIAGNOSTIC(5, Error, failedToLoadDynamicLibrary, "failed to load dynamic library '$0'")
DIAGNOSTIC(
    6,
    Error,
    tooManyOutputPathsSpecified,
    "$0 output paths specified, but only $1 entry points given")

DIAGNOSTIC(
    7,
    Error,
    noOutputPathSpecifiedForEntryPoint,
    "no output path specified for entry point '$0' (the '-o' option for an entry point must "
    "precede the corresponding '-entry')")

DIAGNOSTIC(
    8,
    Error,
    outputPathsImplyDifferentFormats,
    "the output paths '$0' and '$1' require different code-generation targets")

DIAGNOSTIC(
    10,
    Error,
    explicitOutputPathsAndMultipleTargets,
    "canot use both explicit output paths ('-o') and multiple targets ('-target')")
DIAGNOSTIC(12, Error, cannotDeduceSourceLanguage, "can't deduce language for input file '$0'")
DIAGNOSTIC(13, Error, unknownCodeGenerationTarget, "unknown code generation target '$0'")
DIAGNOSTIC(14, Error, unknownProfile, "unknown profile '$0'")
DIAGNOSTIC(15, Error, unknownStage, "unknown stage '$0'")
DIAGNOSTIC(16, Error, unknownPassThroughTarget, "unknown pass-through target '$0'")
DIAGNOSTIC(17, Error, unknownCommandLineOption, "unknown command-line option '$0'")
DIAGNOSTIC(19, Error, unknownSourceLanguage, "unknown source language '$0'")

DIAGNOSTIC(
    20,
    Error,
    entryPointsNeedToBeAssociatedWithTranslationUnits,
    "when using multiple source files, entry points must be specified after their corresponding "
    "source file(s)")
DIAGNOSTIC(22, Error, unknownDownstreamCompiler, "unknown downstream compiler '$0'")

DIAGNOSTIC(26, Error, unknownOptimiziationLevel, "unknown optimization level '$0'")

DIAGNOSTIC(28, Error, unableToGenerateCodeForTarget, "unable to generate code for target '$0'")

DIAGNOSTIC(
    30,
    Warning,
    sameStageSpecifiedMoreThanOnce,
    "the stage '$0' was specified more than once for entry point '$1'")
DIAGNOSTIC(
    31,
    Error,
    conflictingStagesForEntryPoint,
    "conflicting stages have been specified for entry point '$0'")
DIAGNOSTIC(
    32,
    Warning,
    explicitStageDoesntMatchImpliedStage,
    "the stage specified for entry point '$0' ('$1') does not match the stage implied by the "
    "source file name ('$2')")
DIAGNOSTIC(
    33,
    Error,
    stageSpecificationIgnoredBecauseNoEntryPoints,
    "one or more stages were specified, but no entry points were specified with '-entry'")
DIAGNOSTIC(
    34,
    Error,
    stageSpecificationIgnoredBecauseBeforeAllEntryPoints,
    "when compiling multiple entry points, any '-stage' options must follow the '-entry' option "
    "that they apply to")
DIAGNOSTIC(
    35,
    Error,
    noStageSpecifiedInPassThroughMode,
    "no stage was specified for entry point '$0'; when using the '-pass-through' option, stages "
    "must be fully specified on the command line")
DIAGNOSTIC(36, Error, expectingAnInteger, "expecting an integer value")

DIAGNOSTIC(
    40,
    Warning,
    sameProfileSpecifiedMoreThanOnce,
    "the '$0' was specified more than once for target '$0'")
DIAGNOSTIC(
    41,
    Error,
    conflictingProfilesSpecifiedForTarget,
    "conflicting profiles have been specified for target '$0'")

DIAGNOSTIC(
    42,
    Error,
    profileSpecificationIgnoredBecauseNoTargets,
    "a '-profile' option was specified, but no target was specified with '-target'")
DIAGNOSTIC(
    43,
    Error,
    profileSpecificationIgnoredBecauseBeforeAllTargets,
    "when using multiple targets, any '-profile' option must follow the '-target' it applies to")

DIAGNOSTIC(
    42,
    Error,
    targetFlagsIgnoredBecauseNoTargets,
    "target options were specified, but no target was specified with '-target'")
DIAGNOSTIC(
    43,
    Error,
    targetFlagsIgnoredBecauseBeforeAllTargets,
    "when using multiple targets, any target options must follow the '-target' they apply to")

DIAGNOSTIC(50, Error, duplicateTargets, "the target '$0' has been specified more than once")

DIAGNOSTIC(
    51,
    Error,
    unhandledLanguageForSourceEmbedding,
    "unhandled source language for source embedding")

DIAGNOSTIC(
    60,
    Error,
    cannotDeduceOutputFormatFromPath,
    "cannot infer an output format from the output path '$0'")
DIAGNOSTIC(
    61,
    Error,
    cannotMatchOutputFileToTarget,
    "no specified '-target' option matches the output path '$0', which implies the '$1' format")

DIAGNOSTIC(62, Error, unknownCommandLineValue, "unknown value for option. Valid values are '$0'")
DIAGNOSTIC(63, Error, unknownHelpCategory, "unknown help category")

DIAGNOSTIC(
    70,
    Error,
    cannotMatchOutputFileToEntryPoint,
    "the output path '$0' is not associated with any entry point; a '-o' option for a compiled "
    "kernel must follow the '-entry' option for its corresponding entry point")

DIAGNOSTIC(
    80,
    Error,
    duplicateOutputPathsForEntryPointAndTarget,
    "multiple output paths have been specified entry point '$0' on target '$1'")
DIAGNOSTIC(
    81,
    Error,
    duplicateOutputPathsForTarget,
    "multiple output paths have been specified for target '$0'")
DIAGNOSTIC(
    82,
    Error,
    duplicateDependencyOutputPaths,
    "the -dep argument can only be specified once")

DIAGNOSTIC(82, Error, unableToWriteReproFile, "unable to write repro file '%0'")
DIAGNOSTIC(83, Error, unableToWriteModuleContainer, "unable to write module container '%0'")
DIAGNOSTIC(84, Error, unableToReadModuleContainer, "unable to read module container '%0'")
DIAGNOSTIC(
    85,
    Error,
    unableToAddReferenceToModuleContainer,
    "unable to add a reference to a module container")
DIAGNOSTIC(86, Error, unableToCreateModuleContainer, "unable to create module container")

DIAGNOSTIC(
    87,
    Error,
    unableToSetDefaultDownstreamCompiler,
    "unable to set default downstream compiler for source language '%0' to '%1'")

DIAGNOSTIC(88, Error, unknownArchiveType, "archive type '%0' is unknown")
DIAGNOSTIC(89, Error, expectingSlangRiffContainer, "expecting a slang riff container")
DIAGNOSTIC(
    90,
    Error,
    incompatibleRiffSemanticVersion,
    "incompatible riff semantic version %0 expecting %1")
DIAGNOSTIC(91, Error, riffHashMismatch, "riff hash mismatch - incompatible riff")
DIAGNOSTIC(92, Error, unableToCreateDirectory, "unable to create directory '$0'")
DIAGNOSTIC(93, Error, unableExtractReproToDirectory, "unable to extract repro to directory '$0'")
DIAGNOSTIC(94, Error, unableToReadRiff, "unable to read as 'riff'/not a 'riff' file")

DIAGNOSTIC(95, Error, unknownLibraryKind, "unknown library kind '$0'")
DIAGNOSTIC(96, Error, kindNotLinkable, "not a known linkable kind '$0'")
DIAGNOSTIC(97, Error, libraryDoesNotExist, "library '$0' does not exist")
DIAGNOSTIC(98, Error, cannotAccessAsBlob, "cannot access as a blob")
DIAGNOSTIC(99, Error, unknownDebugOption, "unknown debug option, known options are ($0)")

//
// 001xx - Downstream Compilers
//

DIAGNOSTIC(100, Error, failedToLoadDownstreamCompiler, "failed to load downstream compiler '$0'")
DIAGNOSTIC(
    101,
    Error,
    downstreamCompilerDoesntSupportWholeProgramCompilation,
    "downstream compiler '$0' doesn't support whole program compilation")
DIAGNOSTIC(102, Note, downstreamCompileTime, "downstream compile time: $0s")
DIAGNOSTIC(103, Note, performanceBenchmarkResult, "compiler performance benchmark:\n$0")
DIAGNOSTIC(99999, Note, noteFailedToLoadDynamicLibrary, "failed to load dynamic library '$0'")

//
// 15xxx - Preprocessing
//

// 150xx - conditionals
DIAGNOSTIC(
    15000,
    Error,
    endOfFileInPreprocessorConditional,
    "end of file encountered during preprocessor conditional")
DIAGNOSTIC(15001, Error, directiveWithoutIf, "'$0' directive without '#if'")
DIAGNOSTIC(15002, Error, directiveAfterElse, "'$0' directive without '#if'")

DIAGNOSTIC(-1, Note, seeDirective, "see '$0' directive")

// 151xx - directive parsing
DIAGNOSTIC(15100, Error, expectedPreprocessorDirectiveName, "expected preprocessor directive name")
DIAGNOSTIC(15101, Error, unknownPreprocessorDirective, "unknown preprocessor directive '$0'")
DIAGNOSTIC(15102, Error, expectedTokenInPreprocessorDirective, "expected '$0' in '$1' directive")
DIAGNOSTIC(
    15102,
    Error,
    expected2TokensInPreprocessorDirective,
    "expected '$0' or '$1' in '$2' directive")
DIAGNOSTIC(
    15103,
    Error,
    unexpectedTokensAfterDirective,
    "unexpected tokens following '$0' directive")


// 152xx - preprocessor expressions
DIAGNOSTIC(
    15200,
    Error,
    expectedTokenInPreprocessorExpression,
    "expected '$0' in preprocessor expression")
DIAGNOSTIC(
    15201,
    Error,
    syntaxErrorInPreprocessorExpression,
    "syntax error in preprocessor expression")
DIAGNOSTIC(
    15202,
    Error,
    divideByZeroInPreprocessorExpression,
    "division by zero in preprocessor expression")
DIAGNOSTIC(15203, Error, expectedTokenInDefinedExpression, "expected '$0' in 'defined' expression")
DIAGNOSTIC(15204, Warning, directiveExpectsExpression, "'$0' directive requires an expression")
DIAGNOSTIC(
    15205,
    Warning,
    undefinedIdentifierInPreprocessorExpression,
    "undefined identifier '$0' in preprocessor expression will evaluate to zero")
DIAGNOSTIC(15206, Error, expectedIntegralVersionNumber, "Expected integer for #version number")

DIAGNOSTIC(-1, Note, seeOpeningToken, "see opening '$0'")

// 153xx - #include
DIAGNOSTIC(15300, Error, includeFailed, "failed to find include file '$0'")
DIAGNOSTIC(15301, Error, importFailed, "failed to find imported file '$0'")
DIAGNOSTIC(-1, Error, noIncludeHandlerSpecified, "no `#include` handler was specified")
DIAGNOSTIC(
    15302,
    Error,
    noUniqueIdentity,
    "`#include` handler didn't generate a unique identity for file '$0'")


// 154xx - macro definition
DIAGNOSTIC(15400, Warning, macroRedefinition, "redefinition of macro '$0'")
DIAGNOSTIC(15401, Warning, macroNotDefined, "macro '$0' is not defined")
DIAGNOSTIC(15403, Error, expectedTokenInMacroParameters, "expected '$0' in macro parameters")
DIAGNOSTIC(15404, Warning, builtinMacroRedefinition, "Redefinition of builtin macro '$0'")

DIAGNOSTIC(15405, Error, tokenPasteAtStart, "'##' is not allowed at the start of a macro body")
DIAGNOSTIC(15406, Error, tokenPasteAtEnd, "'##' is not allowed at the end of a macro body")
DIAGNOSTIC(
    15407,
    Error,
    expectedMacroParameterAfterStringize,
    "'#' in macro body must be followed by the name of a macro parameter")
DIAGNOSTIC(15408, Error, duplicateMacroParameterName, "redefinition of macro parameter '$0'")
DIAGNOSTIC(
    15409,
    Error,
    variadicMacroParameterMustBeLast,
    "a variadic macro parameter is only allowed at the end of the parameter list")

// 155xx - macro expansion
DIAGNOSTIC(15500, Warning, expectedTokenInMacroArguments, "expected '$0' in macro invocation")
DIAGNOSTIC(
    15501,
    Error,
    wrongNumberOfArgumentsToMacro,
    "wrong number of arguments to macro (expected $0, got $1)")
DIAGNOSTIC(
    15502,
    Error,
    errorParsingToMacroInvocationArgument,
    "error parsing macro '$0' invocation argument to '$1'")

DIAGNOSTIC(
    15503,
    Warning,
    invalidTokenPasteResult,
    "toking pasting with '##' resulted in the invalid token '$0'")

// 156xx - pragmas
DIAGNOSTIC(15600, Error, expectedPragmaDirectiveName, "expected a name after '#pragma'")
DIAGNOSTIC(15601, Warning, unknownPragmaDirectiveIgnored, "ignoring unknown directive '#pragma $0'")
DIAGNOSTIC(
    15602,
    Warning,
    pragmaOnceIgnored,
    "pragma once was ignored - this is typically because is not placed in an include")
DIAGNOSTIC(15610, Error, pragmaWarningGenericError, "Error in #pragma warning processing: $0")
DIAGNOSTIC(
    15611,
    Warning,
    pragmaWarningPopEmpty,
    "Detected #pragma warning(pop) with no corresponding #pragma warning(push)")
DIAGNOSTIC(
    15612,
    Warning,
    pragmaWarningPushNotPopped,
    "Detected #pragma warning(push) with no corresponding #pragma warning(pop)")
DIAGNOSTIC(15613, Warning, pragmaWarningUnknownSpecifier, "Unknown #pragma warning specifier '$0'")
DIAGNOSTIC(
    15614,
    Warning,
    pragmaWarningSuppressCannotIdentifyNextLine,
    "Cannot identify the next line to suppress in #pragma warning suppress")
DIAGNOSTIC(
    15615,
    Warning,
    pragmaWarningCannotInsertHere,
    "Cannot insert #pragma warning here for id '$0'")
DIAGNOSTIC(
    15616,
    Note,
    pragmaWarningPointSuppress,
    "#pragma warning for id '$0' was suppressed here")


// 159xx - user-defined error/warning
DIAGNOSTIC(15900, Error, userDefinedError, "#error: $0")
DIAGNOSTIC(15901, Warning, userDefinedWarning, "#warning: $0")

//
// 2xxxx - Parsing
//

DIAGNOSTIC(20003, Error, unexpectedToken, "unexpected $0")
DIAGNOSTIC(20001, Error, unexpectedTokenExpectedTokenType, "unexpected $0, expected $1")
DIAGNOSTIC(20001, Error, unexpectedTokenExpectedTokenName, "unexpected $0, expected '$1'")

DIAGNOSTIC(0, Error, tokenNameExpectedButEOF, "\"$0\" expected but end of file encountered.")
DIAGNOSTIC(0, Error, tokenTypeExpectedButEOF, "$0 expected but end of file encountered.")
DIAGNOSTIC(20001, Error, tokenNameExpected, "\"$0\" expected")
DIAGNOSTIC(20001, Error, tokenNameExpectedButEOF2, "\"$0\" expected but end of file encountered.")
DIAGNOSTIC(20001, Error, tokenTypeExpected, "$0 expected")
DIAGNOSTIC(20001, Error, tokenTypeExpectedButEOF2, "$0 expected but end of file encountered.")
DIAGNOSTIC(20001, Error, typeNameExpectedBut, "unexpected $0, expected type name")
DIAGNOSTIC(20001, Error, typeNameExpectedButEOF, "type name expected but end of file encountered.")
DIAGNOSTIC(20001, Error, unexpectedEOF, " Unexpected end of file.")
DIAGNOSTIC(20002, Error, syntaxError, "syntax error.")
DIAGNOSTIC(
    20004,
    Error,
    unexpectedTokenExpectedComponentDefinition,
    "unexpected token '$0', only component definitions are allowed in a shader scope.")
DIAGNOSTIC(
    20005,
    Error,
    invalidEmptyParenthesisExpr,
    "empty parenthesis '()' is not a valid expression.")
DIAGNOSTIC(20008, Error, invalidOperator, "invalid operator '$0'.")
DIAGNOSTIC(20011, Error, unexpectedColon, "unexpected ':'.")
DIAGNOSTIC(
    20012,
    Error,
    invalidSPIRVVersion,
    "Expecting SPIR-V version as either 'major.minor', or quoted if has patch (eg for SPIR-V 1.2, "
    "'1.2' or \"1.2\"')")
DIAGNOSTIC(
    20013,
    Error,
    invalidCUDASMVersion,
    "Expecting CUDA SM version as either 'major.minor', or quoted if has patch (eg for '7.0' or "
    "\"7.0\"')")
DIAGNOSTIC(
    20014,
    Error,
    classIsReservedKeyword,
    "'class' is a reserved keyword in this context; use 'struct' instead.")
DIAGNOSTIC(20015, Error, unknownSPIRVCapability, "unknown SPIR-V capability '$0'.")
DIAGNOSTIC(
    20016,
    Error,
    missingLayoutBindingModifier,
    "Expecting 'binding' modifier in the layout qualifier here")

DIAGNOSTIC(
    20101,
    Warning,
    unintendedEmptyStatement,
    "potentially unintended empty statement at this location; use {} instead.")
DIAGNOSTIC(
    20102,
    Error,
    unexpectedBodyAfterSemicolon,
    "unexpected function body after signature declaration, is this ';' a typo?")
DIAGNOSTIC(20103, Error, catchBeforeEndOfScope, "catch statements must be last in scope.")
DIAGNOSTIC(30102, Error, declNotAllowed, "$0 is not allowed here.")

// 29xxx - Snippet parsing and inline asm
DIAGNOSTIC(29000, Error, snippetParsingFailed, "unable to parse target intrinsic snippet: $0")

DIAGNOSTIC(29100, Error, unrecognizedSPIRVOpcode, "unrecognized spirv opcode: $0")
DIAGNOSTIC(
    29101,
    Error,
    misplacedResultIdMarker,
    "the result-id marker must only be used in the last instruction of a spriv_asm expression")
DIAGNOSTIC(
    29102,
    Note,
    considerOpCopyObject,
    "consider adding an OpCopyObject instruction to the end of the spirv_asm expression")
DIAGNOSTIC(29103, Note, noSuchAddress, "unable to take the address of this address-of asm operand")
DIAGNOSTIC(
    29104,
    Error,
    spirvInstructionWithoutResultId,
    "cannot use this 'x = $0...' syntax because $0 does not have a <result-id> operand")
DIAGNOSTIC(
    29105,
    Error,
    spirvInstructionWithoutResultTypeId,
    "cannot use this 'x : <type> = $0...' syntax because $0 does not have a <result-type-id> "
    "operand")
// This is a warning because we trust that people using the spirv_asm block know what they're doing
DIAGNOSTIC(
    29106,
    Warning,
    spirvInstructionWithTooManyOperands,
    "too many operands for $0 (expected max $1), did you forget a semicolon?")
DIAGNOSTIC(
    29107,
    Error,
    spirvUnableToResolveName,
    "unknown SPIR-V identifier $0, it's not a known enumerator or opcode")
DIAGNOSTIC(
    29108,
    Error,
    spirvNonConstantBitwiseOr,
    "only integer literals and enum names can appear in a bitwise or expression")
DIAGNOSTIC(29109, Error, spirvOperandRange, "Literal ints must be in the range 0 to 0xffffffff")

DIAGNOSTIC(29110, Error, unknownTargetName, "unknown target name '$0'")

DIAGNOSTIC(
    29111,
    Error,
    spirvInvalidTruncate,
    "__truncate has been given a source smaller than its target")
DIAGNOSTIC(29112, Error, spirvInstructionWithNotEnoughOperands, "not enough operands for $0")
DIAGNOSTIC(
    29113,
    Error,
    spirvIdRedefinition,
    "SPIRV id '%$0' is already defined in the current assembly block")
DIAGNOSTIC(
    29114,
    Error,
    spirvUndefinedId,
    "SPIRV id '%$0' is not defined in the current assembly block location")

DIAGNOSTIC(
    29115,
    Error,
    targetSwitchCaseCannotBeAStage,
    "cannot use a stage name in '__target_switch', use '__stage_switch' for stage-specific code.")

//
// 3xxxx - Semantic analysis
//
DIAGNOSTIC(30002, Error, divideByZero, "divide by zero")
DIAGNOSTIC(30003, Error, breakOutsideLoop, "'break' must appear inside loop or switch constructs.")
DIAGNOSTIC(30004, Error, continueOutsideLoop, "'continue' must appear inside loop constructs.")
DIAGNOSTIC(30005, Error, whilePredicateTypeError, "'while': expression must evaluate to int.")
DIAGNOSTIC(30006, Error, ifPredicateTypeError, "'if': expression must evaluate to int.")
DIAGNOSTIC(30006, Error, returnNeedsExpression, "'return' should have an expression.")
DIAGNOSTIC(
    30007,
    Error,
    componentReturnTypeMismatch,
    "expression type '$0' does not match component's type '$1'")
DIAGNOSTIC(
    30007,
    Error,
    functionReturnTypeMismatch,
    "expression type '$0' does not match function's return type '$1'")
DIAGNOSTIC(30008, Error, variableNameAlreadyDefined, "variable $0 already defined.")
DIAGNOSTIC(30009, Error, invalidTypeVoid, "invalid type 'void'.")
DIAGNOSTIC(30010, Error, whilePredicateTypeError2, "'while': expression must evaluate to int.")
DIAGNOSTIC(30011, Error, assignNonLValue, "left of '=' is not an l-value.")
DIAGNOSTIC(30012, Error, noApplicationUnaryOperator, "no overload found for operator $0 ($1).")
DIAGNOSTIC(
    30012,
    Error,
    noOverloadFoundForBinOperatorOnTypes,
    "no overload found for operator $0  ($1, $2).")
DIAGNOSTIC(30013, Error, subscriptNonArray, "no subscript operation found for type '$0'")
DIAGNOSTIC(30014, Error, subscriptIndexNonInteger, "index expression must evaluate to int.")
DIAGNOSTIC(30016, Error, callOperatorNotFound, "no call operation found for type '$0'")
DIAGNOSTIC(30015, Error, undefinedIdentifier2, "undefined identifier '$0'.")
DIAGNOSTIC(30019, Error, typeMismatch, "expected an expression of type '$0', got '$1'")
DIAGNOSTIC(30021, Error, noApplicationFunction, "$0: no overload takes arguments ($1)")
DIAGNOSTIC(30022, Error, invalidTypeCast, "invalid type cast between \"$0\" and \"$1\".")
DIAGNOSTIC(30023, Error, typeHasNoPublicMemberOfName, "\"$0\" does not have public member \"$1\".")
DIAGNOSTIC(
    30024,
    Error,
    cannotConvertArrayOfSmallerToLargerSize,
    "Cannot convert array of size $0 to array of size $1 as this would truncate data")
DIAGNOSTIC(30025, Error, invalidArraySize, "array size must be larger than zero.")
DIAGNOSTIC(
    30026,
    Error,
    returnInComponentMustComeLast,
    "'return' can only appear as the last statement in component definition.")
DIAGNOSTIC(30027, Error, noMemberOfNameInType, "'$0' is not a member of '$1'.")
DIAGNOSTIC(
    30028,
    Error,
    forPredicateTypeError,
    "'for': predicate expression must evaluate to bool.")
DIAGNOSTIC(
    30030,
    Error,
    projectionOutsideImportOperator,
    "'project': invalid use outside import operator.")
DIAGNOSTIC(
    30031,
    Error,
    projectTypeMismatch,
    "'project': expression must evaluate to record type '$0'.")
DIAGNOSTIC(
    30033,
    Error,
    invalidTypeForLocalVariable,
    "cannot declare a local variable of this type.")
DIAGNOSTIC(
    30035,
    Error,
    componentOverloadTypeMismatch,
    "'$0': type of overloaded component mismatches previous definition.")
DIAGNOSTIC(30041, Error, bitOperationNonIntegral, "bit operation: operand must be integral type.")
DIAGNOSTIC(
    30043,
    Error,
    getStringHashRequiresStringLiteral,
    "getStringHash parameter can only accept a string literal")
DIAGNOSTIC(
    30047,
    Error,
    argumentExpectedLValue,
    "argument passed to parameter '$0' must be l-value.")
DIAGNOSTIC(
    30048,
    Error,
    argumentHasMoreMemoryQualifiersThanParam,
    "argument passed in to parameter has a memory qualifier the parameter type is missing: '$0'")

DIAGNOSTIC(
    30049,
    Note,
    thisIsImmutableByDefault,
    "a 'this' parameter is an immutable parameter by default in Slang; apply the `[mutating]` "
    "attribute to the function declaration to opt in to a mutable `this`")
DIAGNOSTIC(
    30050,
    Error,
    mutatingMethodOnImmutableValue,
    "mutating method '$0' cannot be called on an immutable value")

DIAGNOSTIC(30051, Error, invalidValueForArgument, "invalid value for argument '$0'")
DIAGNOSTIC(30052, Error, invalidSwizzleExpr, "invalid swizzle pattern '$0' on type '$1'")
DIAGNOSTIC(30053, Error, breakLabelNotFound, "label '$0' used as break target is not found.")
DIAGNOSTIC(
    30054,
    Error,
    targetLabelDoesNotMarkBreakableStmt,
    "invalid break target: statement labeled '$0' is not breakable.")
DIAGNOSTIC(
    30055,
    Error,
    useOfNonShortCircuitingOperatorInDiffFunc,
    "non-short-circuiting `?:` operator is not allowed in a differentiable function, use `select` "
    "instead.")
DIAGNOSTIC(
    30056,
    Warning,
    useOfNonShortCircuitingOperator,
    "non-short-circuiting `?:` operator is deprecated, use 'select' instead.")
DIAGNOSTIC(
    30057,
    Error,
    assignmentInPredicateExpr,
    "use an assignment operation as predicate expression is not allowed, wrap the assignment with "
    "'()' to clarify the intent.")
DIAGNOSTIC(30058, Warning, danglingEqualityExpr, "result of '==' not used, did you intend '='?")

DIAGNOSTIC(30060, Error, expectedAType, "expected a type, got a '$0'")
DIAGNOSTIC(30061, Error, expectedANamespace, "expected a namespace, got a '$0'")

DIAGNOSTIC(
    30062,
    Note,
    implicitCastUsedAsLValueRef,
    "argument was implicitly cast from '$0' to '$1', and Slang does not support using an implicit "
    "cast as an l-value with a reference")
DIAGNOSTIC(
    30063,
    Note,
    implicitCastUsedAsLValueType,
    "argument was implicitly cast from '$0' to '$1', and Slang does not support using an implicit "
    "cast as an l-value with this type")
DIAGNOSTIC(
    30064,
    Note,
    implicitCastUsedAsLValue,
    "argument was implicitly cast from '$0' to '$1', and Slang does not support using an implicit "
    "cast as an l-value for this usage")

DIAGNOSTIC(
    30065,
    Error,
    newCanOnlyBeUsedToInitializeAClass,
    "`new` can only be used to initialize a class")
DIAGNOSTIC(
    30066,
    Error,
    classCanOnlyBeInitializedWithNew,
    "a class can only be initialized by a `new` clause")

DIAGNOSTIC(
    30067,
    Error,
    mutatingMethodOnFunctionInputParameterError,
    "mutating method '$0' called on `in` parameter '$1'; changes will not be visible to caller. "
    "copy the parameter into a local variable if this behavior is intended")
DIAGNOSTIC(
    30068,
    Warning,
    mutatingMethodOnFunctionInputParameterWarning,
    "mutating method '$0' called on `in` parameter '$1'; changes will not be visible to caller. "
    "copy the parameter into a local variable if this behavior is intended")

DIAGNOSTIC(
    30070,
    Error,
    unsizedMemberMustAppearLast,
    "member with unknown size at compile time can only appear as the last member in a composite "
    "type.")
DIAGNOSTIC(30071, Error, varCannotBeUnsized, "cannot instantiate a variable of unsized type.")
DIAGNOSTIC(30072, Error, paramCannotBeUnsized, "function parameter cannot be unsized.")

DIAGNOSTIC(
    30075,
    Error,
    cannotSpecializeGeneric,
    "cannot specialize generic '$0' with the provided arguments.")

DIAGNOSTIC(30076, Error, globalVarCannotHaveOpaqueType, "global variable cannot have opaque type.")
DIAGNOSTIC(
    30077,
    Error,
    concreteArgumentToOutputInterface,
    "argument passed to parameter '$0' is of concrete type '$1', but interface-typed output "
    "parameters require interface-typed arguments. To allow passing a concrete type to this "
    "function, you can replace '$2 $0' with a generic 'T $0' and a 'where T : $2' constraint.")
DIAGNOSTIC(-1, Note, doYouMeanStaticConst, "do you intend to define a `static const` instead?")
DIAGNOSTIC(-1, Note, doYouMeanUniform, "do you intend to define a `uniform` parameter instead?")

DIAGNOSTIC(
    30100,
    Error,
    staticRefToNonStaticMember,
    "type '$0' cannot be used to refer to non-static member '$1'")
DIAGNOSTIC(
    30101,
    Error,
    cannotDereferenceType,
    "cannot dereference type '$0', do you mean to use '.'?")

DIAGNOSTIC(30200, Error, redeclaration, "declaration of '$0' conflicts with existing declaration")
DIAGNOSTIC(30201, Error, functionRedefinition, "function '$0' already has a body")
DIAGNOSTIC(
    30202,
    Error,
    functionRedeclarationWithDifferentReturnType,
    "function '$0' declared to return '$1' was previously declared to return '$2'")

DIAGNOSTIC(
    30300,
    Error,
    isOperatorValueMustBeInterfaceType,
    "'is'/'as' operator requires an interface-typed expression.")

DIAGNOSTIC(33070, Error, expectedFunction, "expected a function, got '$0'")
DIAGNOSTIC(33071, Error, expectedAStringLiteral, "expected a string literal")

DIAGNOSTIC(
    -1,
    Note,
    noteExplicitConversionPossible,
    "explicit conversion from '$0' to '$1' is possible")
DIAGNOSTIC(
    30080,
    Error,
    ambiguousConversion,
    "more than one implicit conversion exists from '$0' to '$1'")
DIAGNOSTIC(
    30081,
    Warning,
    unrecommendedImplicitConversion,
    "implicit conversion from '$0' to '$1' is not recommended")
DIAGNOSTIC(
    30082,
    Warning,
    implicitConversionToDouble,
    " implicit float-to-double conversion may cause unexpected performance issues, use explicit "
    "cast if intended.")
DIAGNOSTIC(
    30090,
    Error,
    tryClauseMustApplyToInvokeExpr,
    "expression in a 'try' clause must be a call to a function or operator overload.")
DIAGNOSTIC(
    30091,
    Error,
    tryInvokeCalleeShouldThrow,
    "'$0' called from a 'try' clause does not throw an error, make sure the callee is marked as "
    "'throws'")
DIAGNOSTIC(30092, Error, calleeOfTryCallMustBeFunc, "callee in a 'try' clause must be a function")
DIAGNOSTIC(
    30093,
    Error,
    uncaughtTryCallInNonThrowFunc,
    "the current function or environment is not declared to throw any errors, but the 'try' clause "
    "is not caught")
DIAGNOSTIC(
    30094,
    Error,
    mustUseTryClauseToCallAThrowFunc,
    "the callee may throw an error, and therefore must be called within a 'try' clause")
DIAGNOSTIC(
    30095,
    Error,
    errorTypeOfCalleeIncompatibleWithCaller,
    "the error type `$1` of callee `$0` is not compatible with the caller's error type `$2`.")

DIAGNOSTIC(
    30096,
    Error,
    differentialTypeShouldServeAsItsOwnDifferentialType,
    "cannot use type '$0' a `Differential` type. A differential type's differential must be "
    "itself. However, '$0.Differential' is '$1'.")
DIAGNOSTIC(
    30097,
    Error,
    functionNotMarkedAsDifferentiable,
    "function '$0' is not marked as $1-differentiable.")
DIAGNOSTIC(
    30098,
    Error,
    nonStaticMemberFunctionNotAllowedAsDiffOperand,
    "non-static function reference '$0' is not allowed here.")

DIAGNOSTIC(30099, Error, sizeOfArgumentIsInvalid, "argument to sizeof is invalid")
DIAGNOSTIC(
    30083,
    Error,
    countOfArgumentIsInvalid,
    "argument to countof can only be a type pack or tuple")


DIAGNOSTIC(30101, Error, readingFromWriteOnly, "cannot read from writeonly, check modifiers.")
DIAGNOSTIC(
    30102,
    Error,
    differentiableMemberShouldHaveCorrespondingFieldInDiffType,
    "differentiable member '$0' should have a corresponding field in '$1'. Use "
    "[DerivativeMember($1.<field-name>)] or mark as no_diff")

DIAGNOSTIC(30103, Error, expectTypePackAfterEach, "expected a type pack or a tuple after 'each'.")
DIAGNOSTIC(
    30104,
    Error,
    eachExprMustBeInsideExpandExpr,
    "'each' expression must be inside 'expand' expression.")
DIAGNOSTIC(
    30105,
    Error,
    expandTermCapturesNoTypePacks,
    "'expand' term captures no type packs. At least one type pack must be referenced via an 'each' "
    "term inside an 'expand' term.")
DIAGNOSTIC(30106, Error, improperUseOfType, "type '$0' cannot be used in this context.")
DIAGNOSTIC(30107, Error, parameterPackMustBeConst, "a parameter pack must be declared as 'const'.")

DIAGNOSTIC(30108, Error, breakInsideDefer, "'break' must not appear inside a defer statement.")
DIAGNOSTIC(
    30109,
    Error,
    continueInsideDefer,
    "'continue' must not appear inside a defer statement.")
DIAGNOSTIC(30110, Error, returnInsideDefer, "'return' must not appear inside a defer statement.")
<<<<<<< HEAD
DIAGNOSTIC(30111, Error, uncaughtThrowInsideDefer, "'throw' expressions require a matching 'catch' inside a defer statement.")
DIAGNOSTIC(30112, Error, uncaughtTryInsideDefer, "'try' expressions require a matching 'catch' inside a defer statement.")
DIAGNOSTIC(
    30113,
    Error,
    uncaughtThrowInNonThrowFunc,
    "the current function or environment is not declared to throw any errors, but contains an uncaught 'throw' statement.")
DIAGNOSTIC(
    30114,
    Error,
    throwTypeIncompatibleWithErrorType,
    "the type `$0` of `throw` is not compatible with function's error type `$1`.")
DIAGNOSTIC(
    30115,
    Error,
    errorTypeDoesNotConformToIError,
    "the function's error type `$0` does not conform to interface `IError`.")
=======
DIAGNOSTIC(
    30111,
    Error,
    returnTypeMismatchInsideLambda,
    "returned values must have the same type among all 'return' statements inside a lambda "
    "expression: returned '$0' here, but '$1' previously.")

DIAGNOSTIC(
    30112,
    Error,
    nonCopyableTypeCapturedInLambda,
    "cannot capture non-copyable type '$0' in a lambda expression.")
>>>>>>> 15fce7c8

// Include
DIAGNOSTIC(
    30500,
    Error,
    includedFileMissingImplementing,
    "missing 'implementing' declaration in the included source file '$0'.")
DIAGNOSTIC(
    30501,
    Error,
    includedFileMissingImplementingDoYouMeanImport,
    "missing 'implementing' declaration in the included source file '$0'. The file declares that "
    "it defines module '$1', do you mean 'import' instead?")
DIAGNOSTIC(
    30502,
    Error,
    includedFileDoesNotImplementCurrentModule,
    "the included source file is expected to implement module '$0', but it is implementing '$1' "
    "instead.")
DIAGNOSTIC(
    30503,
    Error,
    primaryModuleFileCannotStartWithImplementingDecl,
    "a primary source file for a module cannot start with 'implementing'.")
DIAGNOSTIC(
    30504,
    Warning,
    primaryModuleFileMustStartWithModuleDecl,
    "a primary source file for a module should start with 'module'.")
DIAGNOSTIC(
    30505,
    Error,
    implementingMustReferencePrimaryModuleFile,
    "the source file referenced by 'implementing' must be a primary module file starting with a "
    "'module' declaration.")
DIAGNOSTIC(
    30506,
    Warning,
    moduleImplementationHasFileExtension,
    "implementing directive contains file extension in module name '$0'. Module names should not "
    "include extensions. The compiler will use '$1' as the module name.")

// Visibilty
DIAGNOSTIC(30600, Error, declIsNotVisible, "'$0' is not accessible from the current context.")
DIAGNOSTIC(
    30601,
    Error,
    declCannotHaveHigherVisibility,
    "'$0' cannot have a higher visibility than '$1'.")
DIAGNOSTIC(
    30602,
    Error,
    satisfyingDeclCannotHaveLowerVisibility,
    "'$0' is less visible than the interface requirement it satisfies.")
DIAGNOSTIC(
    30603,
    Error,
    invalidUseOfPrivateVisibility,
    "'$0' cannot have private visibility because it is not a member of a type.")
DIAGNOSTIC(30604, Error, useOfLessVisibleType, "'$0' references less visible type '$1'.")
DIAGNOSTIC(
    36005,
    Error,
    invalidVisibilityModifierOnTypeOfDecl,
    "visibility modifier is not allowed on '$0'.")

// Capability
DIAGNOSTIC(
    36100,
    Error,
    conflictingCapabilityDueToUseOfDecl,
    "'$0' requires capability '$1' that is conflicting with the '$2's current capability "
    "requirement '$3'.")
DIAGNOSTIC(
    36101,
    Error,
    conflictingCapabilityDueToStatement,
    "statement requires capability '$0' that is conflicting with the '$1's current capability "
    "requirement '$2'.")
DIAGNOSTIC(
    36102,
    Error,
    conflictingCapabilityDueToStatementEnclosingFunc,
    "statement requires capability '$0' that is conflicting with the current function's capability "
    "requirement '$1'.")
DIAGNOSTIC(
    36103,
    Warning,
    missingCapabilityRequirementOnPublicDecl,
    "public symbol '$0' is missing capability requirement declaration, the symbol is assumed to "
    "require inferred capabilities '$1'.")
DIAGNOSTIC(36104, Error, useOfUndeclaredCapability, "'$0' uses undeclared capability '$1'.")
DIAGNOSTIC(
    36104,
    Error,
    useOfUndeclaredCapabilityOfInterfaceRequirement,
    "'$0' uses capability '$1' that is missing from the interface requirement.")
DIAGNOSTIC(36105, Error, unknownCapability, "unknown capability name '$0'.")
DIAGNOSTIC(36106, Error, expectCapability, "expect a capability name.")
DIAGNOSTIC(
    36107,
    Error,
    entryPointUsesUnavailableCapability,
    "entrypoint '$0' uses features that are not available in '$2' stage for '$1' target.")
DIAGNOSTIC(
    36108,
    Error,
    declHasDependenciesNotCompatibleOnTarget,
    "'$0' has dependencies that are not compatible on the required target '$1'.")
DIAGNOSTIC(36109, Error, invalidTargetSwitchCase, "'$0' cannot be used as a target_switch case.")
DIAGNOSTIC(
    36110,
    Error,
    stageIsIncompatibleWithCapabilityDefinition,
    "'$0' is defined for stage '$1', which is incompatible with the declared capability set '$2'.")
DIAGNOSTIC(36111, Error, unexpectedCapability, "'$0' resolves into a disallowed `$1` Capability.")
DIAGNOSTIC(
    36112,
    Warning,
    entryPointAndProfileAreIncompatible,
    "'$0' is defined for stage '$1', which is incompatible with the declared profile '$2'.")
DIAGNOSTIC(
    36113,
    Warning,
    usingInternalCapabilityName,
    "'$0' resolves into a '_Internal' '_$1' Capability, use '$1' instead.")
DIAGNOSTIC(
    36114,
    Warning,
    incompatibleWithPrecompileLib,
    "Precompiled library requires '$0', has `$1`, implicitly upgrading capabilities.")
DIAGNOSTIC(
    36115,
    Error,
    incompatibleWithPrecompileLibRestrictive,
    "Precompiled library requires '$0', has `$1`.")
DIAGNOSTIC(
    36116,
    Error,
    capabilityHasMultipleStages,
    "Capability '$0' is targeting stages '$1', only allowed to use 1 unique stage here.")
DIAGNOSTIC(
    36117,
    Error,
    declHasDependenciesNotCompatibleOnStage,
    "'$0' uses features that are not available in '$1' stage.")

// Attributes
DIAGNOSTIC(31000, Warning, unknownAttributeName, "unknown attribute '$0'")
DIAGNOSTIC(
    31001,
    Error,
    attributeArgumentCountMismatch,
    "attribute '$0' expects $1 arguments ($2 provided)")
DIAGNOSTIC(31002, Error, attributeNotApplicable, "attribute '$0' is not valid here")

DIAGNOSTIC(
    31003,
    Error,
    badlyDefinedPatchConstantFunc,
    "hull shader '$0' has has badly defined 'patchconstantfunc' attribute.")

DIAGNOSTIC(31004, Error, expectedSingleIntArg, "attribute '$0' expects a single int argument")
DIAGNOSTIC(31005, Error, expectedSingleStringArg, "attribute '$0' expects a single string argument")

DIAGNOSTIC(
    31006,
    Error,
    attributeFunctionNotFound,
    "Could not find function '$0' for attribute'$1'")

DIAGNOSTIC(31007, Error, attributeExpectedIntArg, "attribute '$0' expects argument $1 to be int")
DIAGNOSTIC(
    31008,
    Error,
    attributeExpectedStringArg,
    "attribute '$0' expects argument $1 to be string")

DIAGNOSTIC(
    31009,
    Error,
    expectedSingleFloatArg,
    "attribute '$0' expects a single floating point argument")

DIAGNOSTIC(31100, Error, unknownStageName, "unknown stage name '$0'")
DIAGNOSTIC(31101, Error, unknownImageFormatName, "unknown image format '$0'")
DIAGNOSTIC(31101, Error, unknownDiagnosticName, "unknown diagnostic '$0'")
DIAGNOSTIC(
    31102,
    Error,
    nonPositiveNumThreads,
    "expected a positive integer in 'numthreads' attribute, got '$0'")
DIAGNOSTIC(
    31103,
    Error,
    invalidWaveSize,
    "expected a power of 2 between 4 and 128, inclusive, in 'WaveSize' attribute, got '$0'")
DIAGNOSTIC(
    31104,
    Warning,
    explicitUniformLocation,
    "Explicit binding of uniform locations is discouraged. Prefer 'ConstantBuffer<$0>' over "
    "'uniform $0'")
DIAGNOSTIC(
    31105,
    Warning,
    imageFormatUnsupportedByBackend,
    "Image format '$0' is not explicitly supported by the $1 backend, using supported format '$2' "
    "instead.")


DIAGNOSTIC(31120, Error, invalidAttributeTarget, "invalid syntax target for user defined attribute")

DIAGNOSTIC(31121, Error, anyValueSizeExceedsLimit, "'anyValueSize' cannot exceed $0")

DIAGNOSTIC(
    31122,
    Error,
    associatedTypeNotAllowInComInterface,
    "associatedtype not allowed in a [COM] interface")
DIAGNOSTIC(31123, Error, invalidGUID, "'$0' is not a valid GUID")
DIAGNOSTIC(
    31124,
    Error,
    structCannotImplementComInterface,
    "a struct type cannot implement a [COM] interface")
DIAGNOSTIC(
    31124,
    Error,
    interfaceInheritingComMustBeCom,
    "an interface type that inherits from a [COM] interface must itself be a [COM] interface")

DIAGNOSTIC(
    31130,
    Error,
    derivativeMemberAttributeMustNameAMemberInExpectedDifferentialType,
    "[DerivativeMember] must reference to a member in the associated differential type '$0'.")
DIAGNOSTIC(
    31131,
    Error,
    invalidUseOfDerivativeMemberAttributeParentTypeIsNotDifferentiable,
    "invalid use of [DerivativeMember], parent type is not differentiable.")
DIAGNOSTIC(
    31132,
    Error,
    derivativeMemberAttributeCanOnlyBeUsedOnMembers,
    "[DerivativeMember] is allowed on members only.")

DIAGNOSTIC(
    31140,
    Error,
    typeOfExternDeclMismatchesOriginalDefinition,
    "type of `extern` decl '$0' differs from its original definition. expected '$1'.")
DIAGNOSTIC(
    31141,
    Error,
    definitionOfExternDeclMismatchesOriginalDefinition,
    "`extern` decl '$0' is not consistent with its original definition.")
DIAGNOSTIC(
    31142,
    Error,
    ambiguousOriginalDefintionOfExternDecl,
    "`extern` decl '$0' has ambiguous original definitions.")
DIAGNOSTIC(
    31143,
    Error,
    missingOriginalDefintionOfExternDecl,
    "no original definition found for `extern` decl '$0'.")

DIAGNOSTIC(31145, Error, invalidCustomDerivative, "invalid custom derivative attribute.")
DIAGNOSTIC(31146, Error, declAlreadyHasAttribute, "'$0' already has attribute '[$1]'.")
DIAGNOSTIC(
    31147,
    Error,
    cannotResolveOriginalFunctionForDerivative,
    "cannot resolve the original function for the the custom derivative.")
DIAGNOSTIC(
    31148,
    Error,
    cannotResolveDerivativeFunction,
    "cannot resolve the custom derivative function")
DIAGNOSTIC(
    31149,
    Error,
    customDerivativeSignatureMismatchAtPosition,
    "invalid custom derivative. parameter type mismatch at position $0. expected '$1', got '$2'")
DIAGNOSTIC(
    31150,
    Error,
    customDerivativeSignatureMismatch,
    "invalid custom derivative. could not resolve function with expected signature '$0'")
DIAGNOSTIC(
    31151,
    Error,
    cannotResolveGenericArgumentForDerivativeFunction,
    "The generic arguments to the derivative function cannot be deduced from the parameter list of "
    "the original function. "
    "Consider using [ForwardDerivative], [BackwardDerivative] or [PrimalSubstitute] attributes on "
    "the primal function"
    " with explicit generic arguments to associate it with a generic derivative function. Note "
    "that [ForwardDerivativeOf], "
    "[BackwardDerivativeOf], and [PrimalSubstituteOf] attributes are not supported when the "
    "generic arguments to the derivatives cannot be automatically deduced.")
DIAGNOSTIC(
    31152,
    Error,
    cannotAssociateInterfaceRequirementWithDerivative,
    "cannot associate an interface requirement with a derivative.")
DIAGNOSTIC(
    31153,
    Error,
    cannotUseInterfaceRequirementAsDerivative,
    "cannot use an interface requirement as a derivative.")
DIAGNOSTIC(
    31154,
    Error,
    customDerivativeSignatureThisParamMismatch,
    "custom derivative does not match expected signature on `this`. Both original and derivative "
    "function must have the same `this` type.")
DIAGNOSTIC(
    31155,
    Error,
    customDerivativeNotAllowedForMemberFunctionsOfDifferentiableType,
    "custom derivative is not allowed for non-static member functions of a differentiable type.")
DIAGNOSTIC(
    31156,
    Error,
    customDerivativeExpectedStatic,
    "expected a static definition for the custom derivative.")
DIAGNOSTIC(
    31157,
    Error,
    overloadedFuncUsedWithDerivativeOfAttributes,
    "cannot resolve overloaded functions for derivative-of attributes.")
DIAGNOSTIC(
    31158,
    Error,
    primalSubstituteTargetMustHaveHigherDifferentiabilityLevel,
    "primal substitute function for differentiable method must also be differentiable. Use "
    "[Differentiable] or [TreatAsDifferentiable] (for empty derivatives)")

DIAGNOSTIC(31200, Warning, deprecatedUsage, "$0 has been deprecated: $1")
DIAGNOSTIC(31201, Error, modifierNotAllowed, "modifier '$0' is not allowed here.")
DIAGNOSTIC(
    31202,
    Error,
    duplicateModifier,
    "modifier '$0' is redundant or conflicting with existing modifier '$1'")
DIAGNOSTIC(31203, Error, cannotExportIncompleteType, "cannot export incomplete type '$0'")
DIAGNOSTIC(
    31204,
    Error,
    incompleteTypeCannotBeUsedInBuffer,
    "incomplete type '$0' cannot be used in a buffer")
DIAGNOSTIC(
    31205,
    Error,
    incompleteTypeCannotBeUsedInUniformParameter,
    "incomplete type '$0' cannot be used in a uniform parameter")
DIAGNOSTIC(
    31206,
    Error,
    memoryQualifierNotAllowedOnANonImageTypeParameter,
    "modifier $0 is not allowed on a non image type parameter.")
DIAGNOSTIC(
    31208,
    Error,
    requireInputDecoratedVarForParameter,
    "$0 expects for argument $1 a type which is a shader input (`in`) variable.")
DIAGNOSTIC(
    31210,
    Error,
    derivativeGroupQuadMustBeMultiple2ForXYThreads,
    "compute derivative group quad requires thread dispatch count of X and Y to each be at a "
    "multiple of 2")
DIAGNOSTIC(
    31211,
    Error,
    derivativeGroupLinearMustBeMultiple4ForTotalThreadCount,
    "compute derivative group linear requires total thread dispatch count to be at a multiple of 4")
DIAGNOSTIC(
    31212,
    Error,
    onlyOneOfDerivativeGroupLinearOrQuadCanBeSet,
    "cannot set compute derivative group linear and compute derivative group quad at the same time")
DIAGNOSTIC(
    31213,
    Error,
    cudaKernelMustReturnVoid,
    "return type of a CUDA kernel function cannot be non-void.")
DIAGNOSTIC(
    31214,
    Error,
    differentiableKernelEntryPointCannotHaveDifferentiableParams,
    "differentiable kernel entry point cannot have differentiable parameters. Consider using "
    "DiffTensorView to pass differentiable data, or marking this parameter with 'no_diff'")
DIAGNOSTIC(
    31215,
    Error,
    cannotUseUnsizedTypeInConstantBuffer,
    "cannot use unsized type '$0' in a constant buffer.")
DIAGNOSTIC(31216, Error, unrecognizedGLSLLayoutQualifier, "GLSL layout qualifier is unrecognized")
DIAGNOSTIC(
    31217,
    Error,
    unrecognizedGLSLLayoutQualifierOrRequiresAssignment,
    "GLSL layout qualifier is unrecognized or requires assignment")
DIAGNOSTIC(
    31218,
    Error,
    specializationConstantMustBeScalar,
    "specialization constant must be a scalar.")
DIAGNOSTIC(
    31219,
    Error,
    pushOrSpecializationConstantCannotBeStatic,
    "push or specialization constants cannot be 'static'.")
DIAGNOSTIC(
    31220,
    Error,
    variableCannotBePushAndSpecializationConstant,
    "'$0' cannot be a push constant and a specialization constant at the same time")
// Enums

DIAGNOSTIC(32000, Error, invalidEnumTagType, "invalid tag type for 'enum': '$0'")
DIAGNOSTIC(32003, Error, unexpectedEnumTagExpr, "unexpected form for 'enum' tag value expression")

// 303xx: interfaces and associated types
DIAGNOSTIC(
    30300,
    Error,
    assocTypeInInterfaceOnly,
    "'associatedtype' can only be defined in an 'interface'.")
DIAGNOSTIC(
    30301,
    Error,
    globalGenParamInGlobalScopeOnly,
    "'type_param' can only be defined global scope.")
DIAGNOSTIC(
    30302,
    Error,
    staticConstRequirementMustBeIntOrBool,
    "'static const' requirement can only have int or bool type.")
DIAGNOSTIC(
    30303,
    Error,
    valueRequirementMustBeCompileTimeConst,
    "requirement in the form of a simple value must be declared as 'static const'.")
DIAGNOSTIC(30310, Error, typeIsNotDifferentiable, "type '$0' is not differentiable.")

// Interop
DIAGNOSTIC(
    30400,
    Error,
    cannotDefinePtrTypeToManagedResource,
    "pointer to a managed resource is invalid, use `NativeRef<T>` instead")

// Control flow
DIAGNOSTIC(
    30500,
    Warning,
    forLoopSideEffectChangingDifferentVar,
    "the for loop initializes and checks variable '$0' but the side effect expression is modifying "
    "'$1'.")
DIAGNOSTIC(
    30501,
    Warning,
    forLoopPredicateCheckingDifferentVar,
    "the for loop initializes and modifies variable '$0' but the predicate expression is checking "
    "'$1'.")
DIAGNOSTIC(
    30502,
    Warning,
    forLoopChangingIterationVariableInOppsoiteDirection,
    "the for loop is modifiying variable '$0' in the opposite direction from loop exit condition.")
DIAGNOSTIC(
    30503,
    Warning,
    forLoopNotModifyingIterationVariable,
    "the for loop is not modifiying variable '$0' because the step size evaluates to 0.")
DIAGNOSTIC(
    30504,
    Warning,
    forLoopTerminatesInFewerIterationsThanMaxIters,
    "the for loop is statically determined to terminate within $0 iterations, which is less than "
    "what [MaxIters] specifies.")
DIAGNOSTIC(
    30505,
    Warning,
    loopRunsForZeroIterations,
    "the loop runs for 0 iterations and will be removed.")
DIAGNOSTIC(
    30510,
    Error,
    loopInDiffFuncRequireUnrollOrMaxIters,
    "loops inside a differentiable function need to provide either '[MaxIters(n)]' or "
    "'[ForceUnroll]' attribute.")

// Switch
DIAGNOSTIC(
    30600,
    Error,
    switchMultipleDefault,
    "multiple 'default' cases not allowed within a 'switch' statement")
DIAGNOSTIC(
    30601,
    Error,
    switchDuplicateCases,
    "duplicate cases not allowed within a 'switch' statement")

// TODO: need to assign numbers to all these extra diagnostics...
DIAGNOSTIC(39999, Fatal, cyclicReference, "cyclic reference '$0'.")
DIAGNOSTIC(
    39999,
    Error,
    cyclicReferenceInInheritance,
    "cyclic reference in inheritance graph '$0'.")

DIAGNOSTIC(
    39999,
    Error,
    localVariableUsedBeforeDeclared,
    "local variable '$0' is being used before its declaration.")
DIAGNOSTIC(
    39999,
    Error,
    variableUsedInItsOwnDefinition,
    "the initial-value expression for variable '$0' depends on the value of the variable itself")
DIAGNOSTIC(
    39901,
    Fatal,
    cannotProcessInclude,
    "internal compiler error: cannot process '__include' in the current semantic checking context.")

// 304xx: generics
DIAGNOSTIC(30400, Error, genericTypeNeedsArgs, "generic type '$0' used without argument")
DIAGNOSTIC(30401, Error, invalidTypeForConstraint, "type '$0' cannot be used as a constraint.")
DIAGNOSTIC(
    30402,
    Error,
    invalidConstraintSubType,
    "type '$0' is not a valid left hand side of a type constraint.")

// 305xx: initializer lists
DIAGNOSTIC(30500, Error, tooManyInitializers, "too many initializers (expected $0, got $1)")
DIAGNOSTIC(
    30501,
    Error,
    cannotUseInitializerListForArrayOfUnknownSize,
    "cannot use initializer list for array of statically unknown size '$0'")
DIAGNOSTIC(
    30502,
    Error,
    cannotUseInitializerListForVectorOfUnknownSize,
    "cannot use initializer list for vector of statically unknown size '$0'")
DIAGNOSTIC(
    30503,
    Error,
    cannotUseInitializerListForMatrixOfUnknownSize,
    "cannot use initializer list for matrix of statically unknown size '$0' rows")
DIAGNOSTIC(
    30504,
    Error,
    cannotUseInitializerListForType,
    "cannot use initializer list for type '$0'")
DIAGNOSTIC(
    30505,
    Error,
    cannotUseInitializerListForCoopVectorOfUnknownSize,
    "cannot use initializer list for CoopVector of statically unknown size '$0'")

// 3062x: variables
DIAGNOSTIC(
    30620,
    Error,
    varWithoutTypeMustHaveInitializer,
    "a variable declaration without an initial-value expression must be given an explicit type")
DIAGNOSTIC(
    30622,
    Error,
    ambiguousDefaultInitializerForType,
    "more than one default initializer was found for type '$0'")
DIAGNOSTIC(30623, Error, cannotHaveInitializer, "'$0' cannot have an initializer because it is $1")
DIAGNOSTIC(
    30623,
    Error,
    genericValueParameterMustHaveType,
    "a generic value parameter must be given an explicit type")

// 307xx: parameters
DIAGNOSTIC(
    30700,
    Error,
    outputParameterCannotHaveDefaultValue,
    "an 'out' or 'inout' parameter cannot have a default-value expression")

// 308xx: inheritance
DIAGNOSTIC(
    30810,
    Error,
    baseOfInterfaceMustBeInterface,
    "interface '$0' cannot inherit from non-interface type '$1'")
DIAGNOSTIC(
    30811,
    Error,
    baseOfStructMustBeStructOrInterface,
    "struct '$0' cannot inherit from type '$1' that is neither a struct nor an interface")
DIAGNOSTIC(
    30812,
    Error,
    baseOfEnumMustBeIntegerOrInterface,
    "enum '$0' cannot inherit from type '$1' that is neither an interface not a builtin integer "
    "type")
DIAGNOSTIC(
    30813,
    Error,
    baseOfExtensionMustBeInterface,
    "extension cannot inherit from non-interface type '$1'")
DIAGNOSTIC(
    30814,
    Error,
    baseOfClassMustBeClassOrInterface,
    "class '$0' cannot inherit from type '$1' that is neither a class nor an interface")
DIAGNOSTIC(30815, Error, circularityInExtension, "circular extension is not allowed.")

DIAGNOSTIC(
    30820,
    Error,
    baseStructMustBeListedFirst,
    "a struct type may only inherit from one other struct type, and that type must appear first in "
    "the list of bases")
DIAGNOSTIC(
    30821,
    Error,
    tagTypeMustBeListedFirst,
    "an unum type may only have a single tag type, and that type must be listed first in the list "
    "of bases")
DIAGNOSTIC(
    30822,
    Error,
    baseClassMustBeListedFirst,
    "a class type may only inherit from one other class type, and that type must appear first in "
    "the list of bases")

DIAGNOSTIC(
    30830,
    Error,
    cannotInheritFromExplicitlySealedDeclarationInAnotherModule,
    "cannot inherit from type '$0' marked 'sealed' in module '$1'")
DIAGNOSTIC(
    30831,
    Error,
    cannotInheritFromImplicitlySealedDeclarationInAnotherModule,
    "cannot inherit from type '$0' in module '$1' because it is implicitly 'sealed'; mark the base "
    "type 'open' to allow inheritance across modules")
DIAGNOSTIC(30832, Error, invalidTypeForInheritance, "type '$0' cannot be used for inheritance")

DIAGNOSTIC(
    30850,
    Error,
    invalidExtensionOnType,
    "type '$0' cannot be extended. `extension` can only be used to extend a nominal type.")
DIAGNOSTIC(30851, Error, invalidMemberTypeInExtension, "$0 cannot be a part of an `extension`")
DIAGNOSTIC(
    30852,
    Error,
    invalidExtensionOnInterface,
    "cannot extend interface type '$0'. consider using a generic extension: `extension<T:$0> T "
    "{...}`.")

// 309xx: subscripts
DIAGNOSTIC(
    30900,
    Error,
    multiDimensionalArrayNotSupported,
    "multi-dimensional array is not supported.")
// 310xx: properties

// 311xx: accessors

DIAGNOSTIC(
    31100,
    Error,
    accessorMustBeInsideSubscriptOrProperty,
    "an accessor declaration is only allowed inside a subscript or property declaration")

DIAGNOSTIC(
    31101,
    Error,
    nonSetAccessorMustNotHaveParams,
    "accessors other than 'set' must not have parameters")
DIAGNOSTIC(
    31102,
    Error,
    setAccessorMayNotHaveMoreThanOneParam,
    "a 'set' accessor may not have more than one parameter")
DIAGNOSTIC(
    31102,
    Error,
    setAccessorParamWrongType,
    "'set' parameter '$0' has type '$1' which does not match the expected type '$2'")

// 313xx: bit fields
DIAGNOSTIC(
    31300,
    Error,
    bitFieldTooWide,
    "bit-field size ($0) exceeds the width of its type $1 ($2)")
DIAGNOSTIC(31301, Error, bitFieldNonIntegral, "bit-field type ($0) must be an integral type")

// 39999 waiting to be placed in the right range

DIAGNOSTIC(
    39999,
    Error,
    expectedIntegerConstantWrongType,
    "expected integer constant (found: '$0')")
DIAGNOSTIC(
    39999,
    Error,
    expectedIntegerConstantNotConstant,
    "expression does not evaluate to a compile-time constant")
DIAGNOSTIC(
    39999,
    Error,
    expectedIntegerConstantNotLiteral,
    "could not extract value from integer constant")

DIAGNOSTIC(
    39999,
    Error,
    expectedRayTracingPayloadObjectAtLocationButMissing,
    "raytracing payload expected at location $0 but it is missing")

DIAGNOSTIC(
    39999,
    Error,
    noApplicableOverloadForNameWithArgs,
    "no overload for '$0' applicable to arguments of type $1")
DIAGNOSTIC(39999, Error, noApplicableWithArgs, "no overload applicable to arguments of type $0")

DIAGNOSTIC(
    39999,
    Error,
    ambiguousOverloadForNameWithArgs,
    "ambiguous call to '$0' with arguments of type $1")
DIAGNOSTIC(
    39999,
    Error,
    ambiguousOverloadWithArgs,
    "ambiguous call to overloaded operation with arguments of type $0")

DIAGNOSTIC(39999, Note, overloadCandidate, "candidate: $0")
DIAGNOSTIC(39999, Note, invisibleOverloadCandidate, "candidate (invisible): $0")

DIAGNOSTIC(39999, Note, moreOverloadCandidates, "$0 more overload candidates")

DIAGNOSTIC(39999, Error, caseOutsideSwitch, "'case' not allowed outside of a 'switch' statement")
DIAGNOSTIC(
    39999,
    Error,
    defaultOutsideSwitch,
    "'default' not allowed outside of a 'switch' statement")

DIAGNOSTIC(39999, Error, expectedAGeneric, "expected a generic when using '<...>' (found: '$0')")

DIAGNOSTIC(
    39999,
    Error,
    genericArgumentInferenceFailed,
    "could not specialize generic for arguments of type $0")

DIAGNOSTIC(39999, Error, ambiguousReference, "ambiguous reference to '$0'")
DIAGNOSTIC(39999, Error, ambiguousExpression, "ambiguous reference")

DIAGNOSTIC(39999, Error, declarationDidntDeclareAnything, "declaration does not declare anything")

DIAGNOSTIC(
    39999,
    Error,
    expectedPrefixOperator,
    "function called as prefix operator was not declared `__prefix`")
DIAGNOSTIC(
    39999,
    Error,
    expectedPostfixOperator,
    "function called as postfix operator was not declared `__postfix`")

DIAGNOSTIC(39999, Error, notEnoughArguments, "not enough arguments to call (got $0, expected $1)")
DIAGNOSTIC(39999, Error, tooManyArguments, "too many arguments to call (got $0, expected $1)")

DIAGNOSTIC(39999, Error, invalidIntegerLiteralSuffix, "invalid suffix '$0' on integer literal")
DIAGNOSTIC(
    39999,
    Error,
    invalidFloatingPointLiteralSuffix,
    "invalid suffix '$0' on floating-point literal")
DIAGNOSTIC(
    39999,
    Warning,
    integerLiteralTooLarge,
    "integer literal is too large to be represented in a signed integer type, interpreting as "
    "unsigned")

DIAGNOSTIC(
    39999,
    Warning,
    integerLiteralTruncated,
    "integer literal '$0' too large for type '$1' truncated to '$2'")
DIAGNOSTIC(
    39999,
    Warning,
    floatLiteralUnrepresentable,
    "$0 literal '$1' unrepresentable, converted to '$2'")
DIAGNOSTIC(
    39999,
    Warning,
    floatLiteralTooSmall,
    "'$1' is smaller than the smallest representable value for type $0, converted to '$2'")

DIAGNOSTIC(
    39999,
    Error,
    unableToFindSymbolInModule,
    "unable to find the mangled symbol '$0' in module '$1'")

DIAGNOSTIC(
    39999,
    Error,
    overloadedParameterToHigherOrderFunction,
    "passing overloaded functions to higher order functions is not supported")

DIAGNOSTIC(
    39999,
    Error,
    matrixColumnOrRowCountIsOne,
    "matrices with 1 column or row are not supported by the current code generation target")

// 38xxx

DIAGNOSTIC(
    38000,
    Error,
    entryPointFunctionNotFound,
    "no function found matching entry point name '$0'")
DIAGNOSTIC(
    38001,
    Error,
    ambiguousEntryPoint,
    "more than one function matches entry point name '$0'")
DIAGNOSTIC(
    38003,
    Error,
    entryPointSymbolNotAFunction,
    "entry point '$0' must be declared as a function")

DIAGNOSTIC(
    38004,
    Error,
    entryPointTypeParameterNotFound,
    "no type found matching entry-point type parameter name '$0'")
DIAGNOSTIC(
    38005,
    Error,
    expectedTypeForSpecializationArg,
    "expected a type as argument for specialization parameter '$0'")

DIAGNOSTIC(
    38006,
    Warning,
    specifiedStageDoesntMatchAttribute,
    "entry point '$0' being compiled for the '$1' stage has a '[shader(...)]' attribute that "
    "specifies the '$2' stage")
DIAGNOSTIC(
    38007,
    Error,
    entryPointHasNoStage,
    "no stage specified for entry point '$0'; use either a '[shader(\"name\")]' function attribute "
    "or the '-stage <name>' command-line option to specify a stage")

DIAGNOSTIC(
    38008,
    Error,
    specializationParameterOfNameNotSpecialized,
    "no specialization argument was provided for specialization parameter '$0'")
DIAGNOSTIC(
    38008,
    Error,
    specializationParameterNotSpecialized,
    "no specialization argument was provided for specialization parameter")

DIAGNOSTIC(
    38009,
    Error,
    expectedValueOfTypeForSpecializationArg,
    "expected a constant value of type '$0' as argument for specialization parameter '$1'")

DIAGNOSTIC(
    38100,
    Error,
    typeDoesntImplementInterfaceRequirement,
    "type '$0' does not provide required interface member '$1'")
DIAGNOSTIC(
    38105,
    Error,
    memberDoesNotMatchRequirementSignature,
    "member '$0' does not match interface requirement.")
DIAGNOSTIC(
    38101,
    Error,
    thisExpressionOutsideOfTypeDecl,
    "'this' expression can only be used in members of an aggregate type")
DIAGNOSTIC(
    38102,
    Error,
    initializerNotInsideType,
    "an 'init' declaration is only allowed inside a type or 'extension' declaration")
DIAGNOSTIC(
    38103,
    Error,
    thisTypeOutsideOfTypeDecl,
    "'This' type can only be used inside of an aggregate type")
DIAGNOSTIC(
    38104,
    Error,
    returnValNotAvailable,
    "cannot use '__return_val' here. '__return_val' is defined only in functions that return a "
    "non-copyable value.")
DIAGNOSTIC(
    38020,
    Error,
    mismatchEntryPointTypeArgument,
    "expecting $0 entry-point type arguments, provided $1.")
DIAGNOSTIC(
    38021,
    Error,
    typeArgumentForGenericParameterDoesNotConformToInterface,
    "type argument `$0` for generic parameter `$1` does not conform to interface `$2`.")

DIAGNOSTIC(
    38022,
    Error,
    cannotSpecializeGlobalGenericToItself,
    "the global type parameter '$0' cannot be specialized to itself")
DIAGNOSTIC(
    38023,
    Error,
    cannotSpecializeGlobalGenericToAnotherGenericParam,
    "the global type parameter '$0' cannot be specialized using another global type parameter "
    "('$1')")


DIAGNOSTIC(
    38024,
    Error,
    invalidDispatchThreadIDType,
    "parameter with SV_DispatchThreadID must be either scalar or vector (1 to 3) of uint/int but "
    "is $0")

DIAGNOSTIC(-1, Note, noteWhenCompilingEntryPoint, "when compiling entry point '$0'")

DIAGNOSTIC(
    38025,
    Error,
    mismatchSpecializationArguments,
    "expected $0 specialization arguments ($1 provided)")
DIAGNOSTIC(
    38026,
    Error,
    globalTypeArgumentDoesNotConformToInterface,
    "type argument `$1` for global generic parameter `$0` does not conform to interface `$2`.")

DIAGNOSTIC(
    38027,
    Error,
    mismatchExistentialSlotArgCount,
    "expected $0 existential slot arguments ($1 provided)")
DIAGNOSTIC(
    38029,
    Error,
    typeArgumentDoesNotConformToInterface,
    "type argument '$0' does not conform to the required interface '$1'")

DIAGNOSTIC(
    38031,
    Error,
    invalidUseOfNoDiff,
    "'no_diff' can only be used to decorate a call or a subscript operation")
DIAGNOSTIC(
    38032,
    Error,
    useOfNoDiffOnDifferentiableFunc,
    "use 'no_diff' on a call to a differentiable function has no meaning.")
DIAGNOSTIC(
    38033,
    Error,
    cannotUseNoDiffInNonDifferentiableFunc,
    "cannot use 'no_diff' in a non-differentiable function.")
DIAGNOSTIC(
    38034,
    Error,
    cannotUseConstRefOnDifferentiableParameter,
    "cannot use '__constref' on a differentiable parameter.")
DIAGNOSTIC(
    38034,
    Error,
    cannotUseConstRefOnDifferentiableMemberMethod,
    "cannot use '[constref]' on a differentiable member method of a differentiable type.")

DIAGNOSTIC(
    38040,
    Warning,
    nonUniformEntryPointParameterTreatedAsUniform,
    "parameter '$0' is treated as 'uniform' because it does not have a system-value semantic.")


DIAGNOSTIC(38200, Error, recursiveModuleImport, "module `$0` recursively imports itself")
DIAGNOSTIC(
    39999,
    Error,
    errorInImportedModule,
    "import of module '$0' failed because of a compilation error")

DIAGNOSTIC(
    38201,
    Error,
    glslModuleNotAvailable,
    "'glsl' module is not available from the current global session. To enable GLSL compatibility "
    "mode, specify 'SlangGlobalSessionDesc::enableGLSL' when creating the global session.")
DIAGNOSTIC(39999, Fatal, complationCeased, "compilation ceased")

DIAGNOSTIC(
    38202,
    Error,
    matrixWithDisallowedElementTypeEncountered,
    "matrix with disallowed element type '$0' encountered")

DIAGNOSTIC(
    38203,
    Error,
    vectorWithDisallowedElementTypeEncountered,
    "vector with disallowed element type '$0' encountered")

// 39xxx - Type layout and parameter binding.

DIAGNOSTIC(
    39000,
    Error,
    conflictingExplicitBindingsForParameter,
    "conflicting explicit bindings for parameter '$0'")
DIAGNOSTIC(
    39001,
    Warning,
    parameterBindingsOverlap,
    "explicit binding for parameter '$0' overlaps with parameter '$1'")


DIAGNOSTIC(
    39002,
    Error,
    shaderParameterDeclarationsDontMatch,
    "declarations of shader parameter '$0' in different translation units don't match")

DIAGNOSTIC(
    39003,
    Note,
    shaderParameterTypeMismatch,
    "type is declared as '$0' in one translation unit, and '$0' in another")
DIAGNOSTIC(
    39004,
    Note,
    fieldTypeMisMatch,
    "type of field '$0' is declared as '$1' in one translation unit, and '$2' in another")
DIAGNOSTIC(
    39005,
    Note,
    fieldDeclarationsDontMatch,
    "type '$0' is declared with different fields in each translation unit")
DIAGNOSTIC(39006, Note, usedInDeclarationOf, "used in declaration of '$0'")

DIAGNOSTIC(39007, Error, unknownRegisterClass, "unknown register class: '$0'")
DIAGNOSTIC(39008, Error, expectedARegisterIndex, "expected a register index after '$0'")
DIAGNOSTIC(39009, Error, expectedSpace, "expected 'space', got '$0'")
DIAGNOSTIC(39010, Error, expectedSpaceIndex, "expected a register space index after 'space'")
DIAGNOSTIC(39011, Error, invalidComponentMask, "invalid register component mask '$0'.")

DIAGNOSTIC(
    39013,
    Warning,
    registerModifierButNoVulkanLayout,
    "shader parameter '$0' has a 'register' specified for D3D, but no '[[vk::binding(...)]]` "
    "specified for Vulkan")
DIAGNOSTIC(
    39014,
    Error,
    unexpectedSpecifierAfterSpace,
    "unexpected specifier after register space: '$0'")
DIAGNOSTIC(
    39015,
    Error,
    wholeSpaceParameterRequiresZeroBinding,
    "shader parameter '$0' consumes whole descriptor sets, so the binding must be in the form "
    "'[[vk::binding(0, ...)]]'; the non-zero binding '$1' is not allowed")

DIAGNOSTIC(
    39016,
    Warning,
    hlslToVulkanMappingNotFound,
    "unable to infer Vulkan binding for '$0', automatic layout will be used")

DIAGNOSTIC(
    39017,
    Error,
    dontExpectOutParametersForStage,
    "the '$0' stage does not support `out` or `inout` entry point parameters")
DIAGNOSTIC(
    39018,
    Error,
    dontExpectInParametersForStage,
    "the '$0' stage does not support `in` entry point parameters")

DIAGNOSTIC(
    39019,
    Warning,
    globalUniformNotExpected,
    "'$0' is implicitly a global shader parameter, not a global variable. If a global variable is "
    "intended, add the 'static' modifier. If a uniform shader parameter is intended, add the "
    "'uniform' modifier to silence this warning.")

DIAGNOSTIC(
    39020,
    Error,
    tooManyShaderRecordConstantBuffers,
    "can have at most one 'shader record' attributed constant buffer; found $0.")

DIAGNOSTIC(
    39021,
    Error,
    typeParametersNotAllowedOnEntryPointGlobal,
    "local-root-signature shader parameter '$0' at global scope must not include "
    "existential/interface types")

DIAGNOSTIC(
    39022,
    Warning,
    vkIndexWithoutVkLocation,
    "ignoring '[[vk::index(...)]]` attribute without a corresponding '[[vk::location(...)]]' "
    "attribute")
DIAGNOSTIC(
    39023,
    Error,
    mixingImplicitAndExplicitBindingForVaryingParams,
    "mixing explicit and implicit bindings for varying parameters is not supported (see '$0' and "
    "'$1')")

DIAGNOSTIC(
    39024,
    Warning,
    cannotInferVulkanBindingWithoutRegisterModifier,
    "shader parameter '$0' doesn't have a 'register' specified, automatic layout will be used")

DIAGNOSTIC(
    39025,
    Error,
    conflictingVulkanInferredBindingForParameter,
    "conflicting vulkan inferred binding for parameter '$0' overlap is $1 and $2")

DIAGNOSTIC(
    39026,
    Error,
    matrixLayoutModifierOnNonMatrixType,
    "matrix layout modifier cannot be used on non-matrix type '$0'.")

DIAGNOSTIC(
    39027,
    Error,
    getAttributeAtVertexMustReferToPerVertexInput,
    "'GetAttributeAtVertex' must reference a vertex input directly, and the vertex input must be "
    "decorated with 'pervertex' or 'nointerpolation'.")

DIAGNOSTIC(
    39028,
    Error,
    notValidVaryingParameter,
    "parameter '$0' is not a valid varying parameter.")

DIAGNOSTIC(
    39029,
    Warning,
    registerModifierButNoVkBindingNorShift,
    "shader parameter '$0' has a 'register' specified for D3D, but no '[[vk::binding(...)]]` "
    "specified for Vulkan, nor is `-fvk-$1-shift` used.")

DIAGNOSTIC(
    39071,
    Warning,
    bindingAttributeIgnoredOnUniform,
    "binding attribute on uniform '$0' will be ignored since it will be packed into the default "
    "constant buffer at descriptor set 0 binding 0. To use explicit bindings, declare the uniform "
    "inside a constant buffer.")

//

// 4xxxx - IL code generation.
//
DIAGNOSTIC(
    40001,
    Error,
    bindingAlreadyOccupiedByComponent,
    "resource binding location '$0' is already occupied by component '$1'.")
DIAGNOSTIC(40002, Error, invalidBindingValue, "binding location '$0' is out of valid range.")
DIAGNOSTIC(
    40003,
    Error,
    bindingExceedsLimit,
    "binding location '$0' assigned to component '$1' exceeds maximum limit.")
DIAGNOSTIC(
    40004,
    Error,
    bindingAlreadyOccupiedByModule,
    "DescriptorSet ID '$0' is already occupied by module instance '$1'.")
DIAGNOSTIC(
    40005,
    Error,
    topLevelModuleUsedWithoutSpecifyingBinding,
    "top level module '$0' is being used without specifying binding location. Use [Binding: "
    "\"index\"] attribute to provide a binding location.")
DIAGNOSTIC(40006, Error, unimplementedSystemValueSemantic, "unknown system-value semantic '$0'")


DIAGNOSTIC(49999, Error, unknownSystemValueSemantic, "unknown system-value semantic '$0'")

DIAGNOSTIC(40006, Error, needCompileTimeConstant, "expected a compile-time constant")

DIAGNOSTIC(40007, Internal, irValidationFailed, "IR validation failed: $0")

DIAGNOSTIC(
    40008,
    Error,
    invalidLValueForRefParameter,
    "the form of this l-value argument is not valid for a `ref` parameter")

DIAGNOSTIC(
    40009,
    Error,
    dynamicInterfaceLacksAnyValueSizeAttribute,
    "interface '$0' is being used in dynamic dispatch code but has no [anyValueSize] attribute "
    "defined.")
DIAGNOSTIC(40010, Note, seeInterfaceUsage, "see usage of interface '$0'.")

DIAGNOSTIC(
    40011,
    Error,
    unconstrainedGenericParameterNotAllowedInDynamicFunction,
    "unconstrained generic paramter '$0' is not allowed in a dynamic function.")


DIAGNOSTIC(
    40020,
    Error,
    cannotUnrollLoop,
    "loop does not terminate within the limited number of iterations, unrolling is aborted.")

DIAGNOSTIC(
    40030,
    Fatal,
    functionNeverReturnsFatal,
    "function '$0' never returns, compilation ceased.")

// 41000 - IR-level validation issues

DIAGNOSTIC(41000, Warning, unreachableCode, "unreachable code detected")
DIAGNOSTIC(41001, Error, recursiveType, "type '$0' contains cyclic reference to itself.")

DIAGNOSTIC(
    41009,
    Error,
    missingReturnError,
    "non-void function must return in all cases for target '$0'")
DIAGNOSTIC(41010, Warning, missingReturn, "non-void function does not return in all cases")
DIAGNOSTIC(
    41011,
    Error,
    profileIncompatibleWithTargetSwitch,
    "__target_switch has no compatable target with current profile '$0'")
DIAGNOSTIC(
    41012,
    Warning,
    profileImplicitlyUpgraded,
    "entry point '$0' uses additional capabilities that are not part of the specified profile "
    "'$1'. The profile setting is automatically updated to include these capabilities: '$2'")
DIAGNOSTIC(
    41012,
    Error,
    profileImplicitlyUpgradedRestrictive,
    "entry point '$0' uses capabilities that are not part of the specified profile '$1'. Missing "
    "capabilities are: '$2'")
DIAGNOSTIC(41015, Warning, usingUninitializedOut, "use of uninitialized out parameter '$0'")
DIAGNOSTIC(41016, Warning, usingUninitializedVariable, "use of uninitialized variable '$0'")
DIAGNOSTIC(
    41017,
    Warning,
    usingUninitializedGlobalVariable,
    "use of uninitialized global variable '$0'")
DIAGNOSTIC(
    41018,
    Warning,
    returningWithUninitializedOut,
    "returning without initializing out parameter '$0'")
DIAGNOSTIC(
    41019,
    Warning,
    returningWithPartiallyUninitializedOut,
    "returning without fully initializing out parameter '$0'")
DIAGNOSTIC(
    41020,
    Warning,
    constructorUninitializedField,
    "exiting constructor without initializing field '$0'")
DIAGNOSTIC(
    41021,
    Warning,
    fieldNotDefaultInitialized,
    "default initializer for '$0' will not initialize field '$1'")
DIAGNOSTIC(41022, Warning, inOutNeverStoredInto, "inout parameter '$0' is never written to")
DIAGNOSTIC(
    41023,
    Warning,
    methodNeverMutates,
    "method marked `[mutable]` but never modifies `this`")

DIAGNOSTIC(
    41011,
    Error,
    typeDoesNotFitAnyValueSize,
    "type '$0' does not fit in the size required by its conforming interface.")
DIAGNOSTIC(-1, Note, typeAndLimit, "sizeof($0) is $1, limit is $2")
DIAGNOSTIC(
    41014,
    Error,
    typeCannotBePackedIntoAnyValue,
    "type '$0' contains fields that cannot be packed into ordinary bytes for dynamic dispatch.")
DIAGNOSTIC(
    41020,
    Error,
    lossOfDerivativeDueToCallOfNonDifferentiableFunction,
    "derivative cannot be propagated through call to non-$1-differentiable function `$0`, use "
    "'no_diff' to clarify intention.")
DIAGNOSTIC(
    41024,
    Error,
    lossOfDerivativeAssigningToNonDifferentiableLocation,
    "derivative is lost during assignment to non-differentiable location, use 'detach()' to "
    "clarify intention.")
DIAGNOSTIC(
    41025,
    Error,
    lossOfDerivativeUsingNonDifferentiableLocationAsOutArg,
    "derivative is lost when passing a non-differentiable location to an `out` or `inout` "
    "parameter, consider passing a temporary variable instead.")
DIAGNOSTIC(
    41021,
    Error,
    differentiableFuncMustHaveOutput,
    "a differentiable function must have at least one differentiable output.")
DIAGNOSTIC(
    41022,
    Error,
    differentiableFuncMustHaveInput,
    "a differentiable function must have at least one differentiable input.")
DIAGNOSTIC(
    41023,
    Error,
    getStringHashMustBeOnStringLiteral,
    "getStringHash can only be called when argument is statically resolvable to a string literal")

DIAGNOSTIC(
    41030,
    Warning,
    operatorShiftLeftOverflow,
    "left shift amount exceeds the number of bits and the result will be always zero, (`$0` << "
    "`$1`).")

DIAGNOSTIC(
    41901,
    Error,
    unsupportedUseOfLValueForAutoDiff,
    "unsupported use of L-value for auto differentiation.")
DIAGNOSTIC(
    41902,
    Error,
    cannotDifferentiateDynamicallyIndexedData,
    "cannot auto-differentiate mixed read/write access to dynamically indexed data in '$0'.")

DIAGNOSTIC(41903, Error, unableToSizeOf, "sizeof could not be performed for type '$0'.")
DIAGNOSTIC(41904, Error, unableToAlignOf, "alignof could not be performed for type '$0'.")

DIAGNOSTIC(
    42001,
    Error,
    invalidUseOfTorchTensorTypeInDeviceFunc,
    "invalid use of TorchTensor type in device/kernel functions. use `TensorView` instead.")

DIAGNOSTIC(
    42050,
    Warning,
    potentialIssuesWithPreferRecomputeOnSideEffectMethod,
    "$0 has [PreferRecompute] and may have side effects. side effects may execute multiple times. "
    "use [PreferRecompute(SideEffectBehavior.Allow)], or mark function with [__NoSideEffect]")

DIAGNOSTIC(45001, Error, unresolvedSymbol, "unresolved external symbol '$0'.")

DIAGNOSTIC(
    41201,
    Warning,
    expectDynamicUniformArgument,
    "argument for '$0' might not be a dynamic uniform, use `asDynamicUniform()` to silence this "
    "warning.")
DIAGNOSTIC(
    41201,
    Warning,
    expectDynamicUniformValue,
    "value stored at this location must be dynamic uniform, use `asDynamicUniform()` to silence "
    "this warning.")


DIAGNOSTIC(
    41202,
    Error,
    notEqualBitCastSize,
    "invalid to bit_cast differently sized types: '$0' with size '$1' casted into '$2' with size "
    "'$3'")

DIAGNOSTIC(
    41300,
    Error,
    byteAddressBufferUnaligned,
    "invalid alignment `$0` specified for the byte address buffer resource with the element size "
    "of `$1`")

DIAGNOSTIC(41400, Error, staticAssertionFailure, "static assertion failed, $0")
DIAGNOSTIC(41401, Error, staticAssertionFailureWithoutMessage, "static assertion failed.")
DIAGNOSTIC(
    41402,
    Error,
    staticAssertionConditionNotConstant,
    "condition for static assertion cannot be evaluated at compile time.")

DIAGNOSTIC(
    41402,
    Error,
    multiSampledTextureDoesNotAllowWrites,
    "cannot write to a multisampled texture with target '$0'.")

DIAGNOSTIC(
    41403,
    Error,
    invalidAtomicDestinationPointer,
    "cannot perform atomic operation because destination is neither groupshared nor from a device "
    "buffer.")

//
// 5xxxx - Target code generation.
//

DIAGNOSTIC(
    50010,
    Internal,
    missingExistentialBindingsForParameter,
    "missing argument for existential parameter slot")
DIAGNOSTIC(
    50011,
    Warning,
    spirvVersionNotSupported,
    "Slang's SPIR-V backend only supports SPIR-V version 1.3 and later."
    " Use `-emit-spirv-via-glsl` option to produce SPIR-V 1.0 through 1.2.")
DIAGNOSTIC(50020, Error, invalidTessCoordType, "TessCoord must have vec2 or vec3 type.")
DIAGNOSTIC(50020, Error, invalidFragCoordType, "FragCoord must be a vec4.")
DIAGNOSTIC(50020, Error, invalidInvocationIdType, "InvocationId must have int type.")
DIAGNOSTIC(50020, Error, invalidThreadIdType, "ThreadId must have int type.")
DIAGNOSTIC(50020, Error, invalidPrimitiveIdType, "PrimitiveId must have int type.")
DIAGNOSTIC(50020, Error, invalidPatchVertexCountType, "PatchVertexCount must have int type.")
DIAGNOSTIC(50022, Error, worldIsNotDefined, "world '$0' is not defined.")
DIAGNOSTIC(50023, Error, stageShouldProvideWorldAttribute, "'$0' should provide 'World' attribute.")
DIAGNOSTIC(
    50040,
    Error,
    componentHasInvalidTypeForPositionOutput,
    "'$0': component used as 'loc' output must be of vec4 type.")
DIAGNOSTIC(50041, Error, componentNotDefined, "'$0': component not defined.")

DIAGNOSTIC(
    50052,
    Error,
    domainShaderRequiresControlPointCount,
    "'DomainShader' requires attribute 'ControlPointCount'.")
DIAGNOSTIC(
    50052,
    Error,
    hullShaderRequiresControlPointCount,
    "'HullShader' requires attribute 'ControlPointCount'.")
DIAGNOSTIC(
    50052,
    Error,
    hullShaderRequiresControlPointWorld,
    "'HullShader' requires attribute 'ControlPointWorld'.")
DIAGNOSTIC(
    50052,
    Error,
    hullShaderRequiresCornerPointWorld,
    "'HullShader' requires attribute 'CornerPointWorld'.")
DIAGNOSTIC(50052, Error, hullShaderRequiresDomain, "'HullShader' requires attribute 'Domain'.")
DIAGNOSTIC(
    50052,
    Error,
    hullShaderRequiresInputControlPointCount,
    "'HullShader' requires attribute 'InputControlPointCount'.")
DIAGNOSTIC(
    50052,
    Error,
    hullShaderRequiresOutputTopology,
    "'HullShader' requires attribute 'OutputTopology'.")
DIAGNOSTIC(
    50052,
    Error,
    hullShaderRequiresPartitioning,
    "'HullShader' requires attribute 'Partitioning'.")
DIAGNOSTIC(
    50052,
    Error,
    hullShaderRequiresPatchWorld,
    "'HullShader' requires attribute 'PatchWorld'.")
DIAGNOSTIC(
    50052,
    Error,
    hullShaderRequiresTessLevelInner,
    "'HullShader' requires attribute 'TessLevelInner'.")
DIAGNOSTIC(
    50052,
    Error,
    hullShaderRequiresTessLevelOuter,
    "'HullShader' requires attribute 'TessLevelOuter'.")

DIAGNOSTIC(
    50053,
    Error,
    invalidTessellationDomian,
    "'Domain' should be either 'triangles' or 'quads'.")
DIAGNOSTIC(
    50053,
    Error,
    invalidTessellationOutputTopology,
    "'OutputTopology' must be one of: 'point', 'line', 'triangle_cw', or 'triangle_ccw'.")
DIAGNOSTIC(
    50053,
    Error,
    invalidTessellationPartitioning,
    "'Partitioning' must be one of: 'integer', 'pow2', 'fractional_even', or 'fractional_odd'.")
DIAGNOSTIC(
    50053,
    Error,
    invalidTessellationDomain,
    "'Domain' should be either 'triangles' or 'quads'.")

DIAGNOSTIC(
    50060,
    Error,
    invalidMeshStageOutputTopology,
    "Invalid mesh stage output topology '$0' for target '$1', must be one of: $2")

DIAGNOSTIC(
    50082,
    Error,
    importingFromPackedBufferUnsupported,
    "importing type '$0' from PackedBuffer is not supported by the GLSL backend.")
DIAGNOSTIC(
    51090,
    Error,
    cannotGenerateCodeForExternComponentType,
    "cannot generate code for extern component type '$0'.")
DIAGNOSTIC(51091, Error, typeCannotBePlacedInATexture, "type '$0' cannot be placed in a texture.")
DIAGNOSTIC(51092, Error, stageDoesntHaveInputWorld, "'$0' doesn't appear to have any input world")

DIAGNOSTIC(
    50100,
    Error,
    noTypeConformancesFoundForInterface,
    "No type conformances are found for interface '$0'. Code generation for current target "
    "requires at least one implementation type present in the linkage.")

DIAGNOSTIC(
    52000,
    Error,
    multiLevelBreakUnsupported,
    "control flow appears to require multi-level `break`, which Slang does not yet support")

DIAGNOSTIC(
    52001,
    Warning,
    dxilNotFound,
    "dxil shared library not found, so 'dxc' output cannot be signed! Shader code will not be "
    "runnable in non-development environments.")

DIAGNOSTIC(
    52002,
    Error,
    passThroughCompilerNotFound,
    "could not find a suitable pass-through compiler for '$0'.")
DIAGNOSTIC(52003, Error, cannotDisassemble, "cannot disassemble '$0'.")

DIAGNOSTIC(52004, Error, unableToWriteFile, "unable to write file '$0'")
DIAGNOSTIC(52005, Error, unableToReadFile, "unable to read file '$0'")

DIAGNOSTIC(
    52006,
    Error,
    compilerNotDefinedForTransition,
    "compiler not defined for transition '$0' to '$1'.")

DIAGNOSTIC(
    52007,
    Error,
    typeCannotBeUsedInDynamicDispatch,
    "failed to generate dynamic dispatch code for type '$0'.")
DIAGNOSTIC(
    52008,
    Error,
    dynamicDispatchOnSpecializeOnlyInterface,
    "type '$0' is marked for specialization only, but dynamic dispatch is needed for the call.")
DIAGNOSTIC(
    53001,
    Error,
    invalidTypeMarshallingForImportedDLLSymbol,
    "invalid type marshalling in imported func $0.")

DIAGNOSTIC(54001, Warning, meshOutputMustBeOut, "Mesh shader outputs must be declared with 'out'.")
DIAGNOSTIC(54002, Error, meshOutputMustBeArray, "HLSL style mesh shader outputs must be arrays")
DIAGNOSTIC(
    54003,
    Error,
    meshOutputArrayMustHaveSize,
    "HLSL style mesh shader output arrays must have a length specified")
DIAGNOSTIC(
    54004,
    Warning,
    unnecessaryHLSLMeshOutputModifier,
    "Unnecessary HLSL style mesh shader output modifier")

DIAGNOSTIC(
    55101,
    Error,
    invalidTorchKernelReturnType,
    "'$0' is not a valid return type for a pytorch kernel function.")
DIAGNOSTIC(
    55102,
    Error,
    invalidTorchKernelParamType,
    "'$0' is not a valid parameter type for a pytorch kernel function.")

DIAGNOSTIC(
    55200,
    Error,
    unsupportedBuiltinType,
    "'$0' is not a supported builtin type for the target.")
DIAGNOSTIC(
    55201,
    Error,
    unsupportedRecursion,
    "recursion detected in call to '$0', but the current code generation target does not allow "
    "recursion.")
DIAGNOSTIC(
    55202,
    Error,
    systemValueAttributeNotSupported,
    "system value semantic '$0' is not supported for the current target.")
DIAGNOSTIC(
    55203,
    Error,
    systemValueTypeIncompatible,
    "system value semantic '$0' should have type '$1' or be convertible to type '$1'.")
DIAGNOSTIC(
    55204,
    Error,
    unsupportedTargetIntrinsic,
    "intrinsic operation '$0' is not supported for the current target.")
DIAGNOSTIC(
    55205,
    Error,
    unsupportedSpecializationConstantForNumThreads,
    "Specialization constants are not supported in the 'numthreads' attribute for the current "
    "target.")
DIAGNOSTIC(
    56001,
    Error,
    unableToAutoMapCUDATypeToHostType,
    "Could not automatically map '$0' to a host type. Automatic binding generation failed for '$1'")
DIAGNOSTIC(
    56002,
    Error,
    attemptToQuerySizeOfUnsizedArray,
    "cannot obtain the size of an unsized array.")

DIAGNOSTIC(56003, Fatal, useOfUninitializedOpaqueHandle, "use of uninitialized opaque handle '$0'.")

// Metal
DIAGNOSTIC(
    56100,
    Error,
    constantBufferInParameterBlockNotAllowedOnMetal,
    "nested 'ConstantBuffer' inside a 'ParameterBlock' is not supported on Metal, use "
    "'ParameterBlock' instead.")
DIAGNOSTIC(
    56101,
    Error,
    resourceTypesInConstantBufferInParameterBlockNotAllowedOnMetal,
    "nesting a 'ConstantBuffer' containing resource types inside a 'ParameterBlock' is not "
    "supported on Metal, please use 'ParameterBlock' instead.")
DIAGNOSTIC(
    56102,
    Error,
    divisionByMatrixNotSupported,
    "division by matrix is not supported for Metal and WGSL targets.")

DIAGNOSTIC(57001, Warning, spirvOptFailed, "spirv-opt failed. $0")
DIAGNOSTIC(57002, Error, unknownPatchConstantParameter, "unknown patch constant parameter '$0'.")
DIAGNOSTIC(57003, Error, unknownTessPartitioning, "unknown tessellation partitioning '$0'.")
DIAGNOSTIC(
    57004,
    Error,
    outputSpvIsEmpty,
    "output SPIR-V contains no exported symbols. Please make sure to specify at least one "
    "entrypoint.")

// GLSL Compatibility
DIAGNOSTIC(
    58001,
    Error,
    entryPointMustReturnVoidWhenGlobalOutputPresent,
    "entry point must return 'void' when global output variables are present.")
DIAGNOSTIC(
    58002,
    Error,
    unhandledGLSLSSBOType,
    "Unhandled GLSL Shader Storage Buffer Object contents, unsized arrays as a final parameter "
    "must be the only parameter")

DIAGNOSTIC(
    58003,
    Error,
    inconsistentPointerAddressSpace,
    "'$0': use of pointer with inconsistent address space.")

// Autodiff checkpoint reporting
DIAGNOSTIC(
    -1,
    Note,
    reportCheckpointIntermediates,
    "checkpointing context of $1 bytes associated with function: '$0'")
DIAGNOSTIC(
    -1,
    Note,
    reportCheckpointVariable,
    "$0 bytes ($1) used to checkpoint the following item:")
DIAGNOSTIC(-1, Note, reportCheckpointCounter, "$0 bytes ($1) used for a loop counter here:")
DIAGNOSTIC(-1, Note, reportCheckpointNone, "no checkpoint contexts to report")

// 9xxxx - Documentation generation
DIAGNOSTIC(
    90001,
    Warning,
    ignoredDocumentationOnOverloadCandidate,
    "documentation comment on overload candidate '$0' is ignored")

//
// 8xxxx - Issues specific to a particular library/technology/platform/etc.
//

// 811xx - NVAPI

DIAGNOSTIC(
    81110,
    Error,
    nvapiMacroMismatch,
    "conflicting definitions for NVAPI macro '$0': '$1' and '$2'")

DIAGNOSTIC(
    81111,
    Error,
    opaqueReferenceMustResolveToGlobal,
    "could not determine register/space for a resource or sampler used with NVAPI")

// 99999 - Internal compiler errors, and not-yet-classified diagnostics.

DIAGNOSTIC(99999, Internal, unimplemented, "unimplemented feature in Slang compiler: $0")
DIAGNOSTIC(99999, Internal, unexpected, "unexpected condition encountered in Slang compiler: $0")
DIAGNOSTIC(99999, Internal, internalCompilerError, "Slang internal compiler error")
DIAGNOSTIC(99999, Error, compilationAborted, "Slang compilation aborted due to internal error")
DIAGNOSTIC(
    99999,
    Error,
    compilationAbortedDueToException,
    "Slang compilation aborted due to an exception of $0: $1")
DIAGNOSTIC(
    99999,
    Internal,
    serialDebugVerificationFailed,
    "Verification of serial debug information failed.")
DIAGNOSTIC(99999, Internal, spirvValidationFailed, "Validation of generated SPIR-V failed.")

DIAGNOSTIC(
    99999,
    Internal,
    noBlocksOrIntrinsic,
    "no blocks found for function definition, is there a '$0' intrinsic missing?")

//
// Ray tracing
//

DIAGNOSTIC(
    40000,
    Error,
    rayPayloadFieldMissingAccessQualifiers,
    "field '$0' in ray payload struct must have either 'read' OR 'write' access qualifiers")

#undef DIAGNOSTIC<|MERGE_RESOLUTION|>--- conflicted
+++ resolved
@@ -933,25 +933,7 @@
     continueInsideDefer,
     "'continue' must not appear inside a defer statement.")
 DIAGNOSTIC(30110, Error, returnInsideDefer, "'return' must not appear inside a defer statement.")
-<<<<<<< HEAD
-DIAGNOSTIC(30111, Error, uncaughtThrowInsideDefer, "'throw' expressions require a matching 'catch' inside a defer statement.")
-DIAGNOSTIC(30112, Error, uncaughtTryInsideDefer, "'try' expressions require a matching 'catch' inside a defer statement.")
-DIAGNOSTIC(
-    30113,
-    Error,
-    uncaughtThrowInNonThrowFunc,
-    "the current function or environment is not declared to throw any errors, but contains an uncaught 'throw' statement.")
-DIAGNOSTIC(
-    30114,
-    Error,
-    throwTypeIncompatibleWithErrorType,
-    "the type `$0` of `throw` is not compatible with function's error type `$1`.")
-DIAGNOSTIC(
-    30115,
-    Error,
-    errorTypeDoesNotConformToIError,
-    "the function's error type `$0` does not conform to interface `IError`.")
-=======
+
 DIAGNOSTIC(
     30111,
     Error,
@@ -964,7 +946,24 @@
     Error,
     nonCopyableTypeCapturedInLambda,
     "cannot capture non-copyable type '$0' in a lambda expression.")
->>>>>>> 15fce7c8
+
+DIAGNOSTIC(30113, Error, uncaughtThrowInsideDefer, "'throw' expressions require a matching 'catch' inside a defer statement.")
+DIAGNOSTIC(30114, Error, uncaughtTryInsideDefer, "'try' expressions require a matching 'catch' inside a defer statement.")
+DIAGNOSTIC(
+    30115,
+    Error,
+    uncaughtThrowInNonThrowFunc,
+    "the current function or environment is not declared to throw any errors, but contains an uncaught 'throw' statement.")
+DIAGNOSTIC(
+    30116,
+    Error,
+    throwTypeIncompatibleWithErrorType,
+    "the type `$0` of `throw` is not compatible with function's error type `$1`.")
+DIAGNOSTIC(
+    30117,
+    Error,
+    errorTypeDoesNotConformToIError,
+    "the function's error type `$0` does not conform to interface `IError`.")
 
 // Include
 DIAGNOSTIC(
