// slang-emit-metal.h
#ifndef SLANG_EMIT_METAL_H
#define SLANG_EMIT_METAL_H

#include "slang-emit-c-like.h"

namespace Slang
{
class MetalExtensionTracker : public ExtensionTracker
{
};

class MetalSourceEmitter : public CLikeSourceEmitter
{
public:
    typedef CLikeSourceEmitter Super;

    MetalSourceEmitter(const Desc& desc)
        : Super(desc), m_extensionTracker(new MetalExtensionTracker())
    {
    }

    virtual RefObject* getExtensionTracker() SLANG_OVERRIDE { return m_extensionTracker; }

protected:
    RefPtr<MetalExtensionTracker> m_extensionTracker;

    virtual bool isResourceTypeBindless(IRType* type) SLANG_OVERRIDE
    {
        SLANG_UNUSED(type);
        return true;
    }

    void emitMemoryOrderOperand(IRInst* inst);
    virtual void emitParameterGroupImpl(IRGlobalParam* varDecl, IRUniformParameterGroupType* type)
        SLANG_OVERRIDE;
    virtual void emitEntryPointAttributesImpl(
        IRFunc* irFunc,
        IREntryPointDecoration* entryPointDecor) SLANG_OVERRIDE;

<<<<<<< HEAD
    virtual bool shouldEmitOnlyHeader() SLANG_OVERRIDE { return m_target == CodeGenTarget::MetalHeader; }

    virtual void emitParameterGroupImpl(IRGlobalParam* varDecl, IRUniformParameterGroupType* type) SLANG_OVERRIDE;
    virtual void emitEntryPointAttributesImpl(IRFunc* irFunc, IREntryPointDecoration* entryPointDecor) SLANG_OVERRIDE;
    
=======
>>>>>>> 965f9626
    virtual void emitFrontMatterImpl(TargetRequest* targetReq) SLANG_OVERRIDE;

    virtual void emitRateQualifiersAndAddressSpaceImpl(IRRate* rate, AddressSpace addressSpace)
        SLANG_OVERRIDE;
    virtual bool tryEmitGlobalParamImpl(IRGlobalParam* varDecl, IRType* varType) SLANG_OVERRIDE;
    virtual void emitSemanticsImpl(IRInst* inst, bool allowOffsets) SLANG_OVERRIDE;
    virtual void emitSimpleFuncParamImpl(IRParam* param) SLANG_OVERRIDE;
    virtual void emitPostDeclarationAttributesForType(IRInst* type) SLANG_OVERRIDE;

    virtual void emitInterpolationModifiersImpl(
        IRInst* varInst,
        IRType* valueType,
        IRVarLayout* layout) SLANG_OVERRIDE;
    virtual void emitPackOffsetModifier(
        IRInst* varInst,
        IRType* valueType,
        IRPackOffsetDecoration* decoration) SLANG_OVERRIDE;

    virtual void emitMeshShaderModifiersImpl(IRInst* varInst) SLANG_OVERRIDE;
    virtual void emitSimpleTypeImpl(IRType* type) SLANG_OVERRIDE;
    virtual void emitParamTypeImpl(IRType* type, String const& name) SLANG_OVERRIDE;
    virtual void emitVectorTypeNameImpl(IRType* elementType, IRIntegerValue elementCount)
        SLANG_OVERRIDE;
    virtual void emitVarDecorationsImpl(IRInst* varDecl) SLANG_OVERRIDE;
    virtual void emitMatrixLayoutModifiersImpl(IRType* varType) SLANG_OVERRIDE;

    virtual bool tryEmitInstExprImpl(IRInst* inst, const EmitOpInfo& inOuterPrec) SLANG_OVERRIDE;
    virtual bool tryEmitInstStmtImpl(IRInst* inst) SLANG_OVERRIDE;

    virtual void emitSimpleValueImpl(IRInst* inst) SLANG_OVERRIDE;
    virtual void emitLoopControlDecorationImpl(IRLoopControlDecoration* decl) SLANG_OVERRIDE;
    virtual void emitFuncDecorationImpl(IRDecoration* decoration) SLANG_OVERRIDE;
    virtual void emitFuncDecorationsImpl(IRFunc* func) SLANG_OVERRIDE;

    virtual void emitSwitchDecorationsImpl(IRSwitch* switchInst) SLANG_OVERRIDE;
    virtual void emitIfDecorationsImpl(IRIfElse* ifInst) SLANG_OVERRIDE;

    virtual void handleRequiredCapabilitiesImpl(IRInst* inst) SLANG_OVERRIDE;

    virtual void emitGlobalInstImpl(IRInst* inst) SLANG_OVERRIDE;
    virtual bool doesTargetSupportPtrTypes() SLANG_OVERRIDE { return true; }

    void emitFuncParamLayoutImpl(IRInst* param);

    virtual void _emitType(IRType* type, DeclaratorInfo* declarator) SLANG_OVERRIDE;

    void _emitHLSLParameterGroup(IRGlobalParam* varDecl, IRUniformParameterGroupType* type);

    void _emitHLSLTextureType(IRTextureTypeBase* texType);

    void _emitHLSLSubpassInputType(IRSubpassInputType* subpassType);

    void _emitHLSLDecorationSingleString(const char* name, IRFunc* entryPoint, IRStringLit* val);
    void _emitHLSLDecorationSingleInt(const char* name, IRFunc* entryPoint, IRIntLit* val);

    void _emitStageAccessSemantic(IRStageAccessDecoration* decoration, const char* name);
    bool _emitUserSemantic(UnownedStringSlice semanticName, IRIntegerValue semanticIndex);
    bool maybeEmitSystemSemantic(IRInst* inst);

    void emitAtomicImageCoord(IRImageSubscript* subscript);
    void emitAtomicDestOperand(IRInst* operand);
    void emitAtomicSrcOperand(bool isImage, IRInst* operand);
    void emitAtomicSemanticOperand(IRInst* inst);
};

} // namespace Slang
#endif<|MERGE_RESOLUTION|>--- conflicted
+++ resolved
@@ -31,6 +31,10 @@
         return true;
     }
 
+    virtual bool shouldEmitOnlyHeader() SLANG_OVERRIDE
+    {
+        return m_target == CodeGenTarget::MetalHeader;
+    }
     void emitMemoryOrderOperand(IRInst* inst);
     virtual void emitParameterGroupImpl(IRGlobalParam* varDecl, IRUniformParameterGroupType* type)
         SLANG_OVERRIDE;
@@ -38,14 +42,6 @@
         IRFunc* irFunc,
         IREntryPointDecoration* entryPointDecor) SLANG_OVERRIDE;
 
-<<<<<<< HEAD
-    virtual bool shouldEmitOnlyHeader() SLANG_OVERRIDE { return m_target == CodeGenTarget::MetalHeader; }
-
-    virtual void emitParameterGroupImpl(IRGlobalParam* varDecl, IRUniformParameterGroupType* type) SLANG_OVERRIDE;
-    virtual void emitEntryPointAttributesImpl(IRFunc* irFunc, IREntryPointDecoration* entryPointDecor) SLANG_OVERRIDE;
-    
-=======
->>>>>>> 965f9626
     virtual void emitFrontMatterImpl(TargetRequest* targetReq) SLANG_OVERRIDE;
 
     virtual void emitRateQualifiersAndAddressSpaceImpl(IRRate* rate, AddressSpace addressSpace)
