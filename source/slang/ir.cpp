// ir.cpp
#include "ir.h"
#include "ir-insts.h"

#include "../core/basic.h"
#include "mangle.h"

namespace Slang
{
    struct IRSpecContext;

    IRGlobalValue* cloneGlobalValueWithMangledName(
        IRSpecContext*  context,
        Name*   mangledName,
        IRGlobalValue*  originalVal);

    struct IROpMapEntry
    {
        IROp        op;
        IROpInfo    info;
    };

    // TODO: We should ideally be speeding up the name->inst
    // mapping by using a dictionary, or even by pre-computing
    // a hash table to be stored as a `static const` array.
    //
    // NOTE! That this array is now constructed in such a way that looking up 
    // an entry from an op is fast, by keeping blocks of main, and pseudo ops in same order
    // as the ops themselves. Care must be taken to keep this constraint.
    static const IROpMapEntry kIROps[] =
    {
        
    // Main ops in order
#define INST(ID, MNEMONIC, ARG_COUNT, FLAGS)  \
    { kIROp_##ID, { #MNEMONIC, ARG_COUNT, FLAGS, } },
#include "ir-inst-defs.h"

    // Pseudo ops
#define INST(ID, MNEMONIC, ARG_COUNT, FLAGS)  /* empty */
#define PSEUDO_INST(ID)  \
    { kIRPseudoOp_##ID, { #ID, 0, 0 } },

    // First is 'invalid' 
    { kIROp_Invalid,{ "invalid", 0, 0 } },
    // Then all the other psuedo ops
#include "ir-inst-defs.h"

    };

    IROpInfo getIROpInfo(IROp opIn)
    {
        const int op = opIn & kIROpMeta_PseudoOpMask;
        if ((op & kIROpMeta_IsPseudoOp) && op < kIRPseudoOp_LastPlusOne)
        {
            // It's a pseudo op
            const int index = op - kIRPseudoOp_First;
            // Pseudo ops start from kIROpcount
            const auto& entry =  kIROps[kIROpCount + index];
            SLANG_ASSERT(entry.op == op);
            return entry.info;
        }
        else if (op < kIROpCount)
        {
            // It's a main op
            const auto& entry = kIROps[op];
            SLANG_ASSERT(entry.op == op);
            return entry.info;
        }

        // Don't know what this is
        SLANG_ASSERT(!"Invalid op");
        SLANG_ASSERT(kIROps[kIROpCount].op == kIROp_Invalid);
        return kIROps[kIROpCount].info;
    }

    IROp findIROp(char const* name)
    {
        for (auto ee : kIROps)
        {
            if (strcmp(name, ee.info.name) == 0)
                return ee.op;
        }

        return IROp(kIROp_Invalid);
    }

    

    //

    void IRUse::debugValidate()
    {
#ifdef _DEBUG
        auto uv = this->usedValue;
        if(!uv)
        {
            assert(!nextUse);
            assert(!prevLink);
            return;
        }

        auto pp = &uv->firstUse;
        for(auto u = uv->firstUse; u;)
        {
            assert(u->prevLink == pp);

            pp = &u->nextUse;
            u = u->nextUse;
        }
#endif
    }

    void IRUse::init(IRInst* u, IRInst* v)
    {
        clear();

        user = u;
        usedValue = v;
        if(v)
        {
            nextUse = v->firstUse;
            prevLink = &v->firstUse;

            if(nextUse)
            {
                nextUse->prevLink = &this->nextUse;
            }

            v->firstUse = this;
        }

        debugValidate();
    }

    void IRUse::set(IRInst* uv)
    {
        init(user, uv);
    }

    void IRUse::clear()
    {
        // This `IRUse` is part of the linked list
        // of uses for  `usedValue`.

        debugValidate();

        if (usedValue)
        {
            auto uv = usedValue;

            *prevLink = nextUse;
            if(nextUse)
            {
                nextUse->prevLink = prevLink;
            }

            user        = nullptr;
            usedValue   = nullptr;
            nextUse     = nullptr;
            prevLink    = nullptr;

            if(uv->firstUse)
                uv->firstUse->debugValidate();
        }
    }

    //

    IRUse* IRInst::getOperands()
    {
        // We assume that *all* instructions are laid out
        // in memory such that their arguments come right
        // after the first `sizeof(IRInst)` bytes.
        //
        // TODO: we probably need to be careful and make
        // this more robust.

        return (IRUse*)(this + 1);
    }

    IRDecoration* IRInst::findDecorationImpl(IRDecorationOp decorationOp)
    {
        for( auto dd = firstDecoration; dd; dd = dd->next )
        {
            if(dd->op == decorationOp)
                return dd;
        }
        return nullptr;
    }

    // IRConstant

    IRIntegerValue GetIntVal(IRInst* inst)
    {
        switch (inst->op)
        {
        default:
            SLANG_UNEXPECTED("needed a known integer value");
            UNREACHABLE_RETURN(0);

        case kIROp_IntLit:
            return static_cast<IRConstant*>(inst)->value.intVal;
            break;
        }
    }

    // IRParam

    IRParam* IRParam::getNextParam()
    {
        return as<IRParam>(getNextInst());
    }

    // IRArrayTypeBase

    IRInst* IRArrayTypeBase::getElementCount()
    {
        if (auto arrayType = as<IRArrayType>(this))
            return arrayType->getElementCount();

        return nullptr;
    }


    // IRBlock

    IRParam* IRBlock::getLastParam()
    {
        IRParam* param = getFirstParam();
        if (!param) return nullptr;

        while (auto nextParam = param->getNextParam())
            param = nextParam;

        return param;
    }

    void IRBlock::addParam(IRParam* param)
    {
        auto lastParam = getLastParam();
        if (lastParam)
        {
            param->insertAfter(lastParam);
        }
        else
        {
            param->insertAtStart(this);
        }
    }

    IRInst* IRBlock::getFirstOrdinaryInst()
    {
        // Find the last parameter (if any) of the block
        auto lastParam = getLastParam();
        if (lastParam)
        {
            // If there is a last parameter, then the
            // instructions after it are the ordinary
            // instructions.
            return lastParam->getNextInst();
        }
        else
        {
            // If there isn't a last parameter, then
            // there must not have been *any* parameters,
            // and so the first instruction in the block
            // is also the first ordinary one.
            return getFirstInst();
        }
    }

    IRInst* IRBlock::getLastOrdinaryInst()
    {
        // Under normal circumstances, the last instruction
        // in the block is also the last ordinary instruction.
        // However, there is the special case of a block with
        // only parameters (which might happen as a temporary
        // state while we are building IR).
        auto inst = getLastInst();

        // If the last instruction is a parameter, then
        // there are no ordinary instructions, so the last
        // one is a null pointer.
        if (as<IRParam>(inst))
            return nullptr;

        // Otherwise the last instruction is the last "ordinary"
        // instruction as well.
        return inst;
    }


    // The predecessors of a block should all show up as users
    // of its value, so rather than explicitly store the CFG,
    // we will recover it on demand from the use-def information.
    //
    // Note: we are really iterating over incoming/outgoing *edges*
    // for a block, because there might be multiple uses of a block,
    // if more than one way of an N-way branch targets the same block.

    // Get the list of successor blocks for an instruction,
    // which we expect to be the last instruction in a block.
    static IRBlock::SuccessorList getSuccessors(IRInst* terminator)
    {
        // If the block somehow isn't terminated, then
        // there is no way to read its successors, so
        // we return an empty list.
        if (!terminator || !as<IRTerminatorInst>(terminator))
            return IRBlock::SuccessorList(nullptr, nullptr);

        // Otherwise, based on the opcode of the terminator
        // instruction, we will build up our list of uses.
        IRUse* begin = nullptr;
        IRUse* end = nullptr;
        UInt stride = 1;

        auto operands = terminator->getOperands();
        switch (terminator->op)
        {
        case kIROp_ReturnVal:
        case kIROp_ReturnVoid:
        case kIROp_Unreachable:
        case kIROp_MissingReturn:
        case kIROp_discard:
            break;

        case kIROp_unconditionalBranch:
        case kIROp_loop:
            // unconditonalBranch <block>
            begin = operands + 0;
            end = begin + 1;
            break;

        case kIROp_conditionalBranch:
        case kIROp_ifElse:
            // conditionalBranch <condition> <trueBlock> <falseBlock>
            begin = operands + 1;
            end = begin + 2;
            break;

        case kIROp_Switch:
            // switch <val> <break> <default> <caseVal1> <caseBlock1> ...
            begin = operands + 2;

            // TODO: this ends up point one *after* the "one after the end"
            // location, so we should really change the representation
            // so that we don't need to form this pointer...
            end = operands + terminator->getOperandCount() + 1;
            stride = 2;
            break;

        default:
            SLANG_UNEXPECTED("unhandled terminator instruction");
            UNREACHABLE_RETURN(IRBlock::SuccessorList(nullptr, nullptr));
        }

        return IRBlock::SuccessorList(begin, end, stride);
    }

    static IRUse* adjustPredecessorUse(IRUse* use)
    {
        // We will search until we either find a
        // suitable use, or run out of uses.
        for (;use; use = use->nextUse)
        {
            // We only want to deal with uses that represent
            // a "sucessor" operand to some terminator instruction.
            // We will re-use the logic for getting the successor
            // list from such an instruction.

            auto successorList = getSuccessors((IRInst*) use->getUser());

            if(use >= successorList.begin_
                && use < successorList.end_)
            {
                UInt index = (use - successorList.begin_);
                if ((index % successorList.stride) == 0)
                {
                    // This use is in the range of the sucessor list,
                    // and so it represents a real edge between
                    // blocks.
                    return use;
                }
            }
        }

        // If we ran out of uses, then we are at the end
        // of the list of incoming edges.
        return nullptr;
    }

    IRBlock::PredecessorList IRBlock::getPredecessors()
    {
        // We want to iterate over the predecessors of this block.
        // First, we resign ourselves to iterating over the
        // incoming edges, rather than the blocks themselves.
        // This might sound like a trival distinction, but it is
        // possible for there to be multiple edges between two
        // blocks (as for a `switch` with multiple cases that
        // map to the same code). Any client that wants just
        // the unique predecessor blocks needs to deal with
        // the deduplication themselves.
        //
        // Next, we note that for any predecessor edge, there will
        // be a use of this block in the terminator instruction of
        // the predecessor. We basically just want to iterate over
        // the users of this block, then, but we need to be careful
        // to rule out anything that doesn't actually represent
        // an edge. The `adjustPredecessorUse` function will be
        // used to search for a use that actually represents an edge.

        return PredecessorList(
            adjustPredecessorUse(firstUse));
    }

    UInt IRBlock::PredecessorList::getCount()
    {
        UInt count = 0;
        for (auto ii : *this)
        {
            (void)ii;
            count++;
        }
        return count;
    }

    bool IRBlock::PredecessorList::isEmpty()
    {
        return !(begin() != end());
    }


    void IRBlock::PredecessorList::Iterator::operator++()
    {
        if (!use) return;
        use = adjustPredecessorUse(use->nextUse);
    }

    IRBlock* IRBlock::PredecessorList::Iterator::operator*()
    {
        if (!use) return nullptr;
        return (IRBlock*)use->getUser()->parent;
    }

    IRBlock::SuccessorList IRBlock::getSuccessors()
    {
        // The successors of a block will all be listed
        // as operands of its terminator instruction.
        // Depending on the terminator, we might have
        // different numbers of operands to deal with.
        //
        // (We might also have to deal with a "stride"
        // in the case where the basic-block operands
        // are mixed up with non-block operands)

        auto terminator = getLastInst();
        return Slang::getSuccessors(terminator);
    }

    UInt IRBlock::SuccessorList::getCount()
    {
        UInt count = 0;
        for (auto ii : *this)
        {
            (void)ii;
            count++;
        }
        return count;
    }

    void IRBlock::SuccessorList::Iterator::operator++()
    {
        use += stride;
    }

    IRBlock* IRBlock::SuccessorList::Iterator::operator*()
    {
        return (IRBlock*)use->get();
    }

    UInt IRUnconditionalBranch::getArgCount()
    {
        switch(op)
        {
        case kIROp_unconditionalBranch:
            return getOperandCount() - 1;

        case kIROp_loop:
            return getOperandCount() - 3;

        default:
            SLANG_UNEXPECTED("unhandled unconditional branch opcode");
            UNREACHABLE_RETURN(0);
        }
    }

    IRUse* IRUnconditionalBranch::getArgs()
    {
        switch(op)
        {
        case kIROp_unconditionalBranch:
            return getOperands() + 1;

        case kIROp_loop:
            return getOperands() + 3;

        default:
            SLANG_UNEXPECTED("unhandled unconditional branch opcode");
            UNREACHABLE_RETURN(0);
        }
    }

    IRInst* IRUnconditionalBranch::getArg(UInt index)
    {
        return getArgs()[index].usedValue;
    }

    IRParam* IRGlobalValueWithParams::getFirstParam()
    {
        auto entryBlock = getFirstBlock();
        if(!entryBlock) return nullptr;

        return entryBlock->getFirstParam();
    }

    // IRFunc

    IRType* IRFunc::getResultType() { return getDataType()->getResultType(); }
    UInt IRFunc::getParamCount() { return getDataType()->getParamCount(); }
    IRType* IRFunc::getParamType(UInt index) { return getDataType()->getParamType(index); }

    void IRGlobalValueWithCode::addBlock(IRBlock* block)
    {
        block->insertAtEnd(this);
    }

    //

    bool isTerminatorInst(IROp op)
    {
        switch (op)
        {
        default:
            return false;

        case kIROp_ReturnVal:
        case kIROp_ReturnVoid:
        case kIROp_unconditionalBranch:
        case kIROp_conditionalBranch:
        case kIROp_loop:
        case kIROp_ifElse:
        case kIROp_discard:
        case kIROp_Switch:
        case kIROp_Unreachable:
        case kIROp_MissingReturn:
            return true;
        }
    }

    bool isTerminatorInst(IRInst* inst)
    {
        if (!inst) return false;
        return isTerminatorInst(inst->op);
    }

    //

    IRBlock* IRBuilder::getBlock()
    {
        return as<IRBlock>(insertIntoParent);
    }

    // Get the current function (or other value with code)
    // that we are inserting into (if any).
    IRGlobalValueWithCode* IRBuilder::getFunc()
    {
        auto pp = insertIntoParent;
        if (auto block = as<IRBlock>(pp))
        {
            pp = pp->getParent();
        }
        return as<IRGlobalValueWithCode>(pp);
    }


    void IRBuilder::setInsertInto(IRParentInst* insertInto)
    {
        insertIntoParent = insertInto;
        insertBeforeInst = nullptr;
    }

    void IRBuilder::setInsertBefore(IRInst* insertBefore)
    {
        SLANG_ASSERT(insertBefore);
        insertIntoParent = insertBefore->parent;
        insertBeforeInst = insertBefore;
    }


    // Add an instruction into the current scope
    void IRBuilder::addInst(
        IRInst*     inst)
    {
        if(insertBeforeInst)
        {
            inst->insertBefore(insertBeforeInst);
        }
        else if (insertIntoParent)
        {
            inst->insertAtEnd(insertIntoParent);
        }
        else
        {
            // Don't append the instruction anywhere
        }
    }

    // Given two parent instructions, pick the better one to use as as
    // insertion location for a "hoistable" instruction.
    //
    IRParentInst* mergeCandidateParentsForHoistableInst(IRParentInst* left, IRParentInst* right)
    {
        // If the candidates are both the same, then who cares?
        if(left == right) return left;

        // If either `left` or `right` is a block, then we need to be
        // a bit careful, because blocks can see other values just using
        // the dominance relationship, without a direct parent-child relationship.
        //
        // First, check if each of `left` and `right` is a block.
        //
        auto leftBlock = as<IRBlock>(left);
        auto rightBlock = as<IRBlock>(right);
        //
        // As a special case, if both of these are blocks in the same parent,
        // then we need to pick between them based on dominance.
        //
        if (leftBlock && rightBlock && (leftBlock->getParent() == rightBlock->getParent()))
        {
            // We assume that the order of basic blocks in a function is compatible
            // with the dominance relationship (that is, if A dominates B, then
            // A comes before B in the list of blocks), so it suffices to pick
            // the *later* of the two blocks.
            //
            // There are ways we could try to speed up this search, but no matter
            // what it will be O(n) in the number of blocks, unless we build
            // an explicit dominator tree, which is infeasible during IR building.
            // Thus we just do a simple linear walk here.
            //
            // We will start at `leftBlock` and walk forward, until either...
            //
            for (auto ll = leftBlock; ll; ll = ll->getNextBlock())
            {
                // ... we see `rightBlock` (in which case `rightBlock` came later), or ...
                //
                if (ll == rightBlock) return rightBlock;
            }
            //
            // ... we run out of blocks (in which case `leftBlock` came later).
            //
            return leftBlock;
        }

        //
        // If the special case above doesn't apply, then `left` or `right` might
        // still be a block, but they aren't blocks nested in the same function.
        // We will find the first non-block ancestor of `left` and/or `right`.
        // This will either be the inst itself (it is isn't a block), or
        // its immediate parent (if it *is* a block).
        //
        auto leftNonBlock = leftBlock ? leftBlock->getParent() : left;
        auto rightNonBlock = rightBlock ? rightBlock->getParent() : right;

        // If either side is null, then take the non-null one.
        //
        if (!leftNonBlock) return right;
        if (!rightNonBlock) return left;

        // If the non-block on the left or right is a descendent of
        // the other, then that is what we should use.
        //
        IRParentInst* parentNonBlock = nullptr;
        for (auto ll = leftNonBlock; ll; ll = ll->getParent())
        {
            if (ll == rightNonBlock)
            {
                parentNonBlock = leftNonBlock;
                break;
            }
        }
        for (auto rr = rightNonBlock; rr; rr = rr->getParent())
        {
            if (rr == leftNonBlock)
            {
                SLANG_ASSERT(!parentNonBlock || parentNonBlock == leftNonBlock);
                parentNonBlock = rightNonBlock;
                break;
            }
        }

        // As a matter of validity in the IR, we expect one
        // of the two to be an ancestor (in the non-block case),
        // because otherwise we'd be violating the basic dominance
        // assumptions.
        //
        SLANG_ASSERT(parentNonBlock);

        // As a fallback, try to use the left parent as a default
        // in case things go badly.
        //
        if (!parentNonBlock)
        {
            parentNonBlock = leftNonBlock;
        }

        IRParentInst* parent = parentNonBlock;

        // At this point we've found a non-block parent where we
        // could stick things, but we have to fix things up in
        // case we should be inserting into a block beneath
        // that non-block parent.
        if (leftBlock && (parentNonBlock == leftNonBlock))
        {
            // We have a left block, and have picked its parent.

            // It cannot be the case that there is a right block
            // with the same parent, or else our special case
            // would have triggered at the start.
            SLANG_ASSERT(!rightBlock || (parentNonBlock != rightNonBlock));

            parent = leftBlock;
        }
        else if (rightBlock && (parentNonBlock == rightNonBlock))
        {
            // We have a right block, and have picked its parent.

            // We already tested above, so we know there isn't a
            // matching situation on the left side.

            parent = rightBlock;
        }

        // Okay, we've picked the parent we want to insert into,
        // *but* one last special case arises, because an `IRGlobalValueWithCode`
        // is not actually a suitable place to insert instructions.
        // Furthermore, there is no actual need to insert instructions at
        // that scope, because any parameters, etc. are actually attached
        // to the block(s) within the function.
        if (auto parentFunc = as<IRGlobalValueWithCode>(parent))
        {
            // Insert in the parent of the function (or other value with code).
            // We know that the parent must be able to hold ordinary instructions,
            // because it was able to hold this `IRGlobalValueWithCode`
            parent = parentFunc->getParent();
        }

        return parent;
    }

    IRInst* createEmptyInst(
        IRModule*   module,
        IROp        op,
        int         totalArgCount)
    {
        size_t size = sizeof(IRInst) + (totalArgCount) * sizeof(IRUse);

        SLANG_ASSERT(module);
        IRInst* inst = (IRInst*)module->memoryArena.allocateAndZero(size);

        inst->operandCount = uint32_t(totalArgCount);
        inst->op = op;

        return inst;
    }

    IRInst* createEmptyInstWithSize(
        IRModule*   module,
        IROp        op,
        size_t      totalSizeInBytes)
    {
        SLANG_ASSERT(totalSizeInBytes >= sizeof(IRInst));

        SLANG_ASSERT(module);
        IRInst* inst = (IRInst*)module->memoryArena.allocateAndZero(totalSizeInBytes);

        inst->operandCount = 0;
        inst->op = op;

        return inst;
    }


    IRDecoration* createEmptyDecoration(
        IRModule* module,
        IRDecorationOp op,
        size_t sizeInBytes)
    {
        SLANG_ASSERT(sizeInBytes >= sizeof(IRDecoration));
        SLANG_ASSERT(module);
        IRDecoration* decor = (IRDecoration*)module->memoryArena.allocateAndZero(sizeInBytes);
        decor->op = op;
        return decor;
    }

    // Given an instruction that represents a constant, a type, etc.
    // Try to "hoist" it as far toward the global scope as possible
    // to insert it at a location where it will be maximally visible.
    //
    void addHoistableInst(
        IRBuilder*  builder,
        IRInst*     inst)
    {
        // Start with the assumption that we would insert this instruction
        // into the global scope (the instruction that represents the module)
        IRParentInst* parent = builder->getModule()->getModuleInst();

        // The above decision might be invalid, because there might be
        // one or more operands of the instruction that are defined in
        // more deeply nested parents than the global scope.
        //
        // Therefore, we will scan the operands of the instruction, and
        // look at the parents that define them.
        //
        UInt operandCount = inst->getOperandCount();
        for (UInt ii = 0; ii < operandCount; ++ii)
        {
            auto operand = inst->getOperand(ii);
            if (!operand)
                continue;

            auto operandParent = operand->getParent();

            parent = mergeCandidateParentsForHoistableInst(parent, operandParent);
        }

        // We better have ended up with a place to insert.
        SLANG_ASSERT(parent);

        // If we have chosen to insert into the same parent that the
        // IRBuilder is configured to use, then respect its `insertBeforeInst`
        // setting.
        if (parent == builder->insertIntoParent)
        {
            builder->addInst(inst);
            return;
        }

        // Otherwise, we just want to insert at the end of the chosen parent.
        //
        // TODO: be careful about inserting after the terminator of a block...

        inst->insertAtEnd(parent);
    }

    static void maybeSetSourceLoc(
        IRBuilder*  builder,
        IRInst*     value)
    {
        if(!builder)
            return;

        auto sourceLocInfo = builder->sourceLocInfo;
        if(!sourceLocInfo)
            return;

        // Try to find something with usable location info
        for(;;)
        {
            if(sourceLocInfo->sourceLoc.getRaw())
                break;

            if(!sourceLocInfo->next)
                break;

            sourceLocInfo = sourceLocInfo->next;
        }

        value->sourceLoc = sourceLocInfo->sourceLoc;
    }

    // Create an IR instruction/value and initialize it.
    //
    // In this case `argCount` and `args` represent the
    // arguments *after* the type (which is a mandatory
    // argument for all instructions).
    template<typename T>
    static T* createInstImpl(
        IRModule*       module,
        IRBuilder*      builder,
        IROp            op,
        IRType*         type,
        UInt            fixedArgCount,
        IRInst* const* fixedArgs,
        UInt                    varArgListCount,
        UInt const*             listArgCounts,
        IRInst* const* const*   listArgs)
    {
        UInt varArgCount = 0;
        for (UInt ii = 0; ii < varArgListCount; ++ii)
        {
            varArgCount += listArgCounts[ii];
        }

        UInt size = sizeof(IRInst) + (fixedArgCount + varArgCount) * sizeof(IRUse);
        if (sizeof(T) > size)
        {
            size = sizeof(T);
        }

        SLANG_ASSERT(module);
        T* inst = (T*)module->memoryArena.allocateAndZero(size);

        // TODO: Do we need to run ctor after zeroing?
        new(inst)T();

        inst->operandCount = (uint32_t)(fixedArgCount + varArgCount);

        inst->op = op;

        if (type)
        {
            inst->typeUse.init(inst, type);
        }

        maybeSetSourceLoc(builder, inst);

        auto operand = inst->getOperands();

        for( UInt aa = 0; aa < fixedArgCount; ++aa )
        {
            if (fixedArgs)
            {
                operand->init(inst, fixedArgs[aa]);
            }
            operand++;
        }

        for (UInt ii = 0; ii < varArgListCount; ++ii)
        {
            UInt listArgCount = listArgCounts[ii];
            for (UInt jj = 0; jj < listArgCount; ++jj)
            {
                if (listArgs[ii])
                {
                    operand->init(inst, listArgs[ii][jj]);
                }
                else
                {
                    operand->init(inst, nullptr);
                }
                operand++;
            }
        }
        return inst;
    }

    static IRInst* createInstWithSizeImpl(
        IRBuilder*      builder,
        IROp            op,
        IRType*         type,
        size_t          sizeInBytes)
    {
        auto module = builder->getModule();
        IRInst* inst = (IRInst*)module->memoryArena.allocate(sizeInBytes);
        // Zero only the 'type'
        memset(inst, 0, sizeof(IRInst));
        // TODO: Do we need to run ctor after zeroing?
        new (inst) IRInst;

        inst->op = op;
        if (type)
        {
            inst->typeUse.init(inst, type);
        }
        maybeSetSourceLoc(builder, inst);
        return inst; 
    }

    template<typename T>
    static T* createInstImpl(
        IRBuilder*      builder,
        IROp            op,
        IRType*         type,
        UInt            fixedArgCount,
        IRInst* const* fixedArgs,
        UInt           varArgCount = 0,
        IRInst* const* varArgs = nullptr)
    {
        return createInstImpl<T>(
            builder->getModule(),
            builder,
            op,
            type,
            fixedArgCount,
            fixedArgs,
            1,
            &varArgCount,
            &varArgs);
    }

    template<typename T>
    static T* createInstImpl(
        IRBuilder*      builder,
        IROp            op,
        IRType*         type,
        UInt            fixedArgCount,
        IRInst* const*  fixedArgs,
        UInt                    varArgListCount,
        UInt const*             listArgCount,
        IRInst* const* const*   listArgs)
    {
        return createInstImpl<T>(
            builder->getModule(),
            builder,
            op,
            type,
            fixedArgCount,
            fixedArgs,
            varArgListCount,
            listArgCount,
            listArgs);
    }

    template<typename T>
    static T* createInst(
        IRBuilder*      builder,
        IROp            op,
        IRType*         type,
        UInt            argCount,
        IRInst* const* args)
    {
        return createInstImpl<T>(
            builder,
            op,
            type,
            argCount,
            args);
    }

    template<typename T>
    static T* createInst(
        IRBuilder*      builder,
        IROp            op,
        IRType*         type)
    {
        return createInstImpl<T>(
            builder,
            op,
            type,
            0,
            nullptr);
    }

    template<typename T>
    static T* createInst(
        IRBuilder*      builder,
        IROp            op,
        IRType*         type,
        IRInst*         arg)
    {
        return createInstImpl<T>(
            builder,
            op,
            type,
            1,
            &arg);
    }

    template<typename T>
    static T* createInst(
        IRBuilder*      builder,
        IROp            op,
        IRType*         type,
        IRInst*         arg1,
        IRInst*         arg2)
    {
        IRInst* args[] = { arg1, arg2 };
        return createInstImpl<T>(
            builder,
            op,
            type,
            2,
            &args[0]);
    }

    template<typename T>
    static T* createInstWithTrailingArgs(
        IRBuilder*      builder,
        IROp            op,
        IRType*         type,
        UInt            argCount,
        IRInst* const* args)
    {
        return createInstImpl<T>(
            builder,
            op,
            type,
            argCount,
            args);
    }

    template<typename T>
    static T* createInstWithTrailingArgs(
        IRBuilder*      builder,
        IROp            op,
        IRType*         type,
        UInt            fixedArgCount,
        IRInst* const*  fixedArgs,
        UInt            varArgCount,
        IRInst* const*  varArgs)
    {
        return createInstImpl<T>(
            builder,
            op,
            type,
            fixedArgCount,
            fixedArgs,
            varArgCount,
            varArgs);
    }

    template<typename T>
    static T* createInstWithTrailingArgs(
        IRBuilder*      builder,
        IROp            op,
        IRType*         type,
        IRInst*         arg1,
        UInt            varArgCount,
        IRInst* const*  varArgs)
    {
        IRInst* fixedArgs[] = { arg1 };
        UInt fixedArgCount = sizeof(fixedArgs) / sizeof(fixedArgs[0]);

        return createInstImpl<T>(
            builder,
            op,
            type,
            fixedArgCount,
            fixedArgs,
            varArgCount,
            varArgs);
    }
    //

    bool operator==(IRInstKey const& left, IRInstKey const& right)
    {
        if(left.inst->op != right.inst->op) return false;
        if(left.inst->getFullType() != right.inst->getFullType()) return false;
        if(left.inst->operandCount != right.inst->operandCount) return false;

        auto argCount = left.inst->operandCount;
        auto leftArgs = left.inst->getOperands();
        auto rightArgs = right.inst->getOperands();
        for( UInt aa = 0; aa < argCount; ++aa )
        {
            if(leftArgs[aa].get() != rightArgs[aa].get())
                return false;
        }

        return true;
    }

    int IRInstKey::GetHashCode()
    {
        auto code = Slang::GetHashCode(inst->op);
        code = combineHash(code, Slang::GetHashCode(inst->getFullType()));
        code = combineHash(code, Slang::GetHashCode(inst->getOperandCount()));

        auto argCount = inst->getOperandCount();
        auto args = inst->getOperands();
        for( UInt aa = 0; aa < argCount; ++aa )
        {
            code = combineHash(code, Slang::GetHashCode(args[aa].get()));
        }
        return code;
    }

    UnownedStringSlice IRConstant::getStringSlice() const
    {
        assert(op == kIROp_StringLit);
        // If the transitory decoration is set, then this is uses the transitoryStringVal for the text storage.
        // This is typically used when we are using a transitory IRInst held on the stack (such that it can be looked up in cached), 
        // that just points to a string elsewhere, and NOT the typical normal style, where the string is held after the instruction in memory.
        if (firstDecoration && firstDecoration->op == kIRDecorationOp_Transitory)
        {
            return UnownedStringSlice(value.transitoryStringVal.chars, value.transitoryStringVal.numChars);
        }
        else
        {
            return UnownedStringSlice(value.stringVal.chars, value.stringVal.numChars);
        }
    }

    /// True if constants are equal
    bool IRConstant::equal(IRConstant& rhs)
    {
        // If they are literally the same thing.. 
        if (this == &rhs)
        {
            return true;
        }
        // Check the type and they are the same op
        if (op != rhs.op || 
           getFullType() != rhs.getFullType())
        {
            return false;
        }
        switch (op)
        {
            case kIROp_BoolLit:
            case kIROp_FloatLit:
            case kIROp_IntLit:
            {
                SLANG_COMPILE_TIME_ASSERT(sizeof(IRFloatingPointValue) == sizeof(IRIntegerValue));
                // ... we can just compare as bits
                return value.intVal == rhs.value.intVal;
            }
            case kIROp_StringLit:
            {
                return getStringSlice() == rhs.getStringSlice();
            }
            default: break;
        }

        SLANG_ASSERT(!"Unhandled type");
        return false;
    }

    int IRConstant::getHashCode()
    {
        auto code = Slang::GetHashCode(op);
        code = combineHash(code, Slang::GetHashCode(getFullType()));

        switch (op)
        {
            case kIROp_BoolLit:
            case kIROp_FloatLit:
            case kIROp_IntLit:
            {
                SLANG_COMPILE_TIME_ASSERT(sizeof(IRFloatingPointValue) == sizeof(IRIntegerValue));
                // ... we can just compare as bits
                return combineHash(code, Slang::GetHashCode(value.intVal));
            }
            case kIROp_StringLit:
            {
                const UnownedStringSlice slice = getStringSlice();
                return combineHash(code, Slang::GetHashCode(slice.begin(), slice.size()));
            }
            default:
            {
                SLANG_ASSERT(!"Invalid type");
                return 0;
            }
        }
    }

    static IRConstant* findOrEmitConstant(
        IRBuilder*      builder,
        IRConstant&     keyInst)
    {
        // We now know where we want to insert, but there might
        // already be an equivalent instruction in that block.
        //
        // We will check for such an instruction in a slightly hacky
        // way: we will construct a temporary instruction and
        // then use it to look up in a cache of instructions.
        // The 'fake' instruction is passed in as keyInst.

        IRConstantKey key;
        key.inst = &keyInst;

        IRConstant* irValue = nullptr;
        if( builder->sharedBuilder->constantMap.TryGetValue(key, irValue) )
        {
            // We found a match, so just use that.
            return irValue;
        }
    
        // Calculate the minimum object size (ie not including the payload of value)    
        const size_t prefixSize = SLANG_OFFSET_OF(IRConstant, value);

        switch (keyInst.op)
        {
            case kIROp_BoolLit:
            case kIROp_IntLit:
            {
                irValue = static_cast<IRConstant*>(createInstWithSizeImpl(builder, keyInst.op, keyInst.getFullType(), prefixSize + sizeof(IRIntegerValue)));
                irValue->value.intVal = keyInst.value.intVal;
                break; 
            }
            case kIROp_FloatLit:
            {
                irValue = static_cast<IRConstant*>(createInstWithSizeImpl(builder, keyInst.op, keyInst.getFullType(), prefixSize + sizeof(IRFloatingPointValue)));
                irValue->value.floatVal = keyInst.value.floatVal;
                break;
            }
            case kIROp_StringLit:
            {
                const UnownedStringSlice slice = keyInst.getStringSlice();

                const size_t sliceSize = slice.size();
                const size_t instSize = prefixSize + offsetof(IRConstant::StringValue, chars) + sliceSize; 

                irValue = static_cast<IRConstant*>(createInstWithSizeImpl(builder, keyInst.op, keyInst.getFullType(), instSize));

                IRConstant::StringValue& dstString = irValue->value.stringVal;

                dstString.numChars = uint32_t(sliceSize);
                // Turn into pointer to avoid warning of array overrun
                char* dstChars = dstString.chars;
                // Copy the chars
                memcpy(dstChars, slice.begin(), sliceSize); 

                break;
            }
        }

        key.inst = irValue;
        builder->sharedBuilder->constantMap.Add(key, irValue);

        addHoistableInst(builder, irValue);

        return irValue;
    }

    //

    IRInst* IRBuilder::getBoolValue(bool inValue)
    {
        IRConstant keyInst;
        memset(&keyInst, 0, sizeof(keyInst));
        keyInst.op = kIROp_BoolLit;
        keyInst.typeUse.usedValue = getBoolType();
        keyInst.value.intVal = IRIntegerValue(inValue);
        return findOrEmitConstant(this, keyInst);
    }

    IRInst* IRBuilder::getIntValue(IRType* type, IRIntegerValue inValue)
    {
        IRConstant keyInst;
        memset(&keyInst, 0, sizeof(keyInst));
        keyInst.op = kIROp_IntLit;
        keyInst.typeUse.usedValue = type;
        keyInst.value.intVal = inValue;
        return findOrEmitConstant(this, keyInst);
    }

    IRInst* IRBuilder::getFloatValue(IRType* type, IRFloatingPointValue inValue)
    {
        IRConstant keyInst;
        memset(&keyInst, 0, sizeof(keyInst));
        keyInst.op = kIROp_FloatLit;
        keyInst.typeUse.usedValue = type;
        keyInst.value.floatVal = inValue;
        return findOrEmitConstant(this, keyInst);
    }

    IRStringLit* IRBuilder::getStringValue(const UnownedStringSlice& inSlice)
    {
        IRConstant keyInst;
        memset(&keyInst, 0, sizeof(keyInst));
        
        // Mark that this is on the stack...
        static IRDecoration stackDecoration = IRDecoration::make(kIRDecorationOp_Transitory);
        keyInst.firstDecoration = &stackDecoration;
            
        keyInst.op = kIROp_StringLit;
        keyInst.typeUse.usedValue = getStringType();
        
        IRConstant::StringSliceValue& dstSlice = keyInst.value.transitoryStringVal;
        dstSlice.chars = const_cast<char*>(inSlice.begin());
        dstSlice.numChars = uint32_t(inSlice.size());

        return static_cast<IRStringLit*>(findOrEmitConstant(this, keyInst));
    }
 
    IRInst* findOrEmitHoistableInst(
        IRBuilder*              builder,
        IRType*                 type,
        IROp                    op,
        UInt                    operandListCount,
        UInt const*             listOperandCounts,
        IRInst* const* const*   listOperands)
    {
        UInt operandCount = 0;
        for (UInt ii = 0; ii < operandListCount; ++ii)
        {
            operandCount += listOperandCounts[ii];
        }

        // We are going to create a dummy instruction on the stack,
        // which will be used as a key for lookup, so see if we
        // already have an equivalent instruction available to use.

        size_t keySize = sizeof(IRInst) + operandCount * sizeof(IRUse);
        IRInst* keyInst = (IRInst*) malloc(keySize);
        memset(keyInst, 0, keySize);

        new(keyInst) IRInst();
        keyInst->op = op;
        keyInst->typeUse.usedValue = type;
        keyInst->operandCount = (uint32_t) operandCount;

        IRUse* operand = keyInst->getOperands();
        for (UInt ii = 0; ii < operandListCount; ++ii)
        {
            UInt listOperandCount = listOperandCounts[ii];
            for (UInt jj = 0; jj < listOperandCount; ++jj)
            {
                operand->usedValue = listOperands[ii][jj];
                operand++;
            }
        }

        IRInstKey key;
        key.inst = keyInst;

        IRInst* foundInst = nullptr;
        bool found = builder->sharedBuilder->globalValueNumberingMap.TryGetValue(key, foundInst);

        free((void*)keyInst);

        if (found)
        {
            return foundInst;
        }

        // If no instruction was found, then we need to emit it.

        IRInst* inst = createInstImpl<IRInst>(
            builder,
            op,
            type,
            0,
            nullptr,
            operandListCount,
            listOperandCounts,
            listOperands);
        addHoistableInst(builder, inst);

        key.inst = inst;
        builder->sharedBuilder->globalValueNumberingMap.Add(key, inst);

        return inst;
    }

    IRInst* findOrEmitHoistableInst(
        IRBuilder*      builder,
        IRType*         type,
        IROp            op,
        UInt            operandCount,
        IRInst* const*  operands)
    {
        return findOrEmitHoistableInst(
            builder,
            type,
            op,
            1,
            &operandCount,
            &operands);
    }

    IRInst* findOrEmitHoistableInst(
        IRBuilder*      builder,
        IRType*         type,
        IROp            op,
        IRInst*         operand,
        UInt            operandCount,
        IRInst* const*  operands)
    {
        UInt counts[] = { 1, operandCount };
        IRInst* const* lists[] = { &operand, operands };

        return findOrEmitHoistableInst(
            builder,
            type,
            op,
            2,
            counts,
            lists);
    }


    IRType* IRBuilder::getType(
        IROp            op,
        UInt            operandCount,
        IRInst* const*  operands)
    {
        return (IRType*) findOrEmitHoistableInst(
            this,
            nullptr,
            op,
            operandCount,
            operands);
    }

    IRType* IRBuilder::getType(
        IROp            op)
    {
        return getType(op, 0, nullptr);
    }

    IRBasicType* IRBuilder::getBasicType(BaseType baseType)
    {
        return (IRBasicType*)getType(
            IROp((UInt)kIROp_FirstBasicType + (UInt)baseType));
    }

    IRBasicType* IRBuilder::getVoidType()
    {
        return (IRVoidType*)getType(kIROp_VoidType);
    }

    IRBasicType* IRBuilder::getBoolType()
    {
        return (IRBoolType*)getType(kIROp_BoolType);
    }

    IRBasicType* IRBuilder::getIntType()
    {
        return (IRBasicType*)getType(kIROp_IntType);
    }

    IRStringType* IRBuilder::getStringType()
    {
        return (IRStringType*)getType(kIROp_StringType);
    }

    IRBasicBlockType*   IRBuilder::getBasicBlockType()
    {
        return (IRBasicBlockType*)getType(kIROp_BasicBlockType);
    }

    IRTypeKind* IRBuilder::getTypeKind()
    {
        return (IRTypeKind*)getType(kIROp_TypeKind);
    }

    IRGenericKind* IRBuilder::getGenericKind()
    {
        return (IRGenericKind*)getType(kIROp_GenericKind);
    }

    IRPtrType*  IRBuilder::getPtrType(IRType* valueType)
    {
        return (IRPtrType*) getPtrType(kIROp_PtrType, valueType);
    }

    IROutType* IRBuilder::getOutType(IRType* valueType)
    {
        return (IROutType*) getPtrType(kIROp_OutType, valueType);
    }

    IRInOutType* IRBuilder::getInOutType(IRType* valueType)
    {
        return (IRInOutType*) getPtrType(kIROp_InOutType, valueType);
    }

    IRRefType* IRBuilder::getRefType(IRType* valueType)
    {
        return (IRRefType*) getPtrType(kIROp_RefType, valueType);
    }

    IRPtrTypeBase* IRBuilder::getPtrType(IROp op, IRType* valueType)
    {
        IRInst* operands[] = { valueType };
        return (IRPtrTypeBase*) getType(
            op,
            1,
            operands);
    }

    IRArrayTypeBase* IRBuilder::getArrayTypeBase(
        IROp    op,
        IRType* elementType,
        IRInst* elementCount)
    {
        IRInst* operands[] = { elementType, elementCount };
        return (IRArrayTypeBase*)getType(
            op,
            op == kIROp_ArrayType ? 2 : 1,
            operands);
    }

    IRArrayType* IRBuilder::getArrayType(
        IRType* elementType,
        IRInst* elementCount)
    {
        IRInst* operands[] = { elementType, elementCount };
        return (IRArrayType*)getType(
            kIROp_ArrayType,
            sizeof(operands) / sizeof(operands[0]),
            operands);
    }

    IRUnsizedArrayType* IRBuilder::getUnsizedArrayType(
        IRType* elementType)
    {
        IRInst* operands[] = { elementType };
        return (IRUnsizedArrayType*)getType(
            kIROp_UnsizedArrayType,
            sizeof(operands) / sizeof(operands[0]),
            operands);
    }

    IRVectorType* IRBuilder::getVectorType(
        IRType* elementType,
        IRInst* elementCount)
    {
        IRInst* operands[] = { elementType, elementCount };
        return (IRVectorType*)getType(
            kIROp_VectorType,
            sizeof(operands) / sizeof(operands[0]),
            operands);
    }

    IRMatrixType* IRBuilder::getMatrixType(
        IRType* elementType,
        IRInst* rowCount,
        IRInst* columnCount)
    {
        IRInst* operands[] = { elementType, rowCount, columnCount };
        return (IRMatrixType*)getType(
            kIROp_MatrixType,
            sizeof(operands) / sizeof(operands[0]),
            operands);
    }

    IRFuncType* IRBuilder::getFuncType(
        UInt            paramCount,
        IRType* const*  paramTypes,
        IRType*         resultType)
    {
        return (IRFuncType*) findOrEmitHoistableInst(
            this,
            nullptr,
            kIROp_FuncType,
            resultType,
            paramCount,
            (IRInst* const*) paramTypes);
    }

    IRConstExprRate* IRBuilder::getConstExprRate()
    {
        return (IRConstExprRate*)getType(kIROp_ConstExprRate);
    }

    IRGroupSharedRate* IRBuilder::getGroupSharedRate()
    {
        return (IRGroupSharedRate*)getType(kIROp_GroupSharedRate);
    }

    IRRateQualifiedType* IRBuilder::getRateQualifiedType(
        IRRate* rate,
        IRType* dataType)
    {
        IRInst* operands[] = { rate, dataType };
        return (IRRateQualifiedType*)getType(
            kIROp_RateQualifiedType,
            sizeof(operands) / sizeof(operands[0]),
            operands);
    }

    void IRBuilder::setDataType(IRInst* inst, IRType* dataType)
    {
        if (auto oldRateQualifiedType = as<IRRateQualifiedType>(inst->getFullType()))
        {
            // Construct a new rate-qualified type using the same rate.

            auto newRateQualifiedType = getRateQualifiedType(
                oldRateQualifiedType->getRate(),
                dataType);

            inst->setFullType(newRateQualifiedType);
        }
        else
        {
            // No rate? Just clobber the data type.
            inst->setFullType(dataType);
        }
    }


    IRUndefined* IRBuilder::emitUndefined(IRType* type)
    {
        auto inst = createInst<IRUndefined>(
            this,
            kIROp_undefined,
            type);

        addInst(inst);

        return inst;
    }

    IRInst* IRBuilder::emitSpecializeInst(
        IRType*         type,
        IRInst*         genericVal,
        UInt            argCount,
        IRInst* const*  args)
    {
        auto inst = createInstWithTrailingArgs<IRSpecialize>(
            this,
            kIROp_Specialize,
            type,
            1,
            &genericVal,
            argCount,
            args);

        addInst(inst);
        return inst;
    }

    IRInst* IRBuilder::emitLookupInterfaceMethodInst(
        IRType* type,
        IRInst* witnessTableVal,
        IRInst* interfaceMethodVal)
    {
        auto inst = createInst<IRLookupWitnessMethod>(
            this,
            kIROp_lookup_interface_method,
            type,
            witnessTableVal,
            interfaceMethodVal);

        addInst(inst);
        return inst;
    }

    IRInst* IRBuilder::emitCallInst(
        IRType*         type,
        IRInst*        pFunc,
        UInt            argCount,
        IRInst* const* args)
    {
        auto inst = createInstWithTrailingArgs<IRCall>(
            this,
            kIROp_Call,
            type,
            1,
            &pFunc,
            argCount,
            args);
        addInst(inst);
        return inst;
    }

    IRInst* IRBuilder::emitIntrinsicInst(
        IRType*         type,
        IROp            op,
        UInt            argCount,
        IRInst* const* args)
    {
        auto inst = createInstWithTrailingArgs<IRInst>(
            this,
            op,
            type,
            argCount,
            args);
        addInst(inst);
        return inst;
    }

    IRInst* IRBuilder::emitConstructorInst(
        IRType*         type,
        UInt            argCount,
        IRInst* const* args)
    {
        auto inst = createInstWithTrailingArgs<IRInst>(
            this,
            kIROp_Construct,
            type,
            argCount,
            args);
        addInst(inst);
        return inst;
    }

    IRInst* IRBuilder::emitMakeVector(
        IRType*         type,
        UInt            argCount,
        IRInst* const* args)
    {
        return emitIntrinsicInst(type, kIROp_makeVector, argCount, args);
    }

    IRInst* IRBuilder::emitMakeArray(
        IRType*         type,
        UInt            argCount,
        IRInst* const* args)
    {
        return emitIntrinsicInst(type, kIROp_makeArray, argCount, args);
    }

    IRInst* IRBuilder::emitMakeStruct(
        IRType*         type,
        UInt            argCount,
        IRInst* const* args)
    {
        return emitIntrinsicInst(type, kIROp_makeStruct, argCount, args);
    }

    IRModule* IRBuilder::createModule()
    {
        auto module = new IRModule();
        module->session = getSession();

        auto moduleInst = createInstImpl<IRModuleInst>(
            module,
            this,
            kIROp_Module,
            nullptr,
            0,
            nullptr,
            0,
            nullptr,
            nullptr);
        module->moduleInst = moduleInst;
        moduleInst->module = module;

        return module;
    }

    void addGlobalValue(
        IRBuilder*      builder,
        IRGlobalValue*  value)
    {
        // Try to find a suitable parent for the
        // global value we are emitting.
        //
        // We will start out search at the current
        // parent instruction for the builder, and
        // possibly work our way up.
        //
        auto parent = builder->insertIntoParent;
        while(parent)
        {
            // Inserting into the top level of a module?
            // That is fine, and we can stop searching.
            if (as<IRModuleInst>(parent))
                break;

            // Inserting into a basic block inside of
            // a generic? That is okay too.
            if (auto block = as<IRBlock>(parent))
            {
                if (as<IRGeneric>(block->parent))
                    break;
            }

            // Otherwise, move up the chain.
            parent = parent->parent;
        }

        // If we somehow ran out of parents (possibly
        // because an instruction wasn't linked into
        // the full hierarchy yet), then we will
        // fall back to inserting into the overall module.
        if (!parent)
        {
            parent = builder->getModule()->getModuleInst();
        }

        // If it turns out that we are inserting into the
        // current "insert into" parent for the builder, then
        // we need to respect its "insert before" setting
        // as well.
        if (parent == builder->insertIntoParent
            && builder->insertBeforeInst)
        {
            value->insertBefore(builder->insertBeforeInst);
        }
        else
        {
            value->insertAtEnd(parent);
        }
    }

    IRFunc* IRBuilder::createFunc()
    {
        IRFunc* rsFunc = createInst<IRFunc>(
            this,
            kIROp_Func,
            nullptr);
        maybeSetSourceLoc(this, rsFunc);
        addGlobalValue(this, rsFunc);
        return rsFunc;
    }

    IRGlobalVar* IRBuilder::createGlobalVar(
        IRType* valueType)
    {
        auto ptrType = getPtrType(valueType);
        IRGlobalVar* globalVar = createInst<IRGlobalVar>(
            this,
            kIROp_GlobalVar,
            ptrType);
        maybeSetSourceLoc(this, globalVar);
        addGlobalValue(this, globalVar);
        return globalVar;
    }

    IRGlobalConstant* IRBuilder::createGlobalConstant(
        IRType* valueType)
    {
        IRGlobalConstant* globalConstant = createInst<IRGlobalConstant>(
            this,
            kIROp_GlobalConstant,
            valueType);
        maybeSetSourceLoc(this, globalConstant);
        addGlobalValue(this, globalConstant);
        return globalConstant;
    }

    IRWitnessTable* IRBuilder::createWitnessTable()
    {
        IRWitnessTable* witnessTable = createInst<IRWitnessTable>(
            this,
            kIROp_WitnessTable,
            nullptr);
        addGlobalValue(this, witnessTable);
        return witnessTable;
    }

    IRWitnessTableEntry* IRBuilder::createWitnessTableEntry(
        IRWitnessTable* witnessTable,
        IRInst*         requirementKey,
        IRInst*         satisfyingVal)
    {
        IRWitnessTableEntry* entry = createInst<IRWitnessTableEntry>(
            this,
            kIROp_WitnessTableEntry,
            nullptr,
            requirementKey,
            satisfyingVal);

        if (witnessTable)
        {
            entry->insertAtEnd(witnessTable);
        }

        return entry;
    }

    IRStructType* IRBuilder::createStructType()
    {
        IRStructType* structType = createInst<IRStructType>(
            this,
            kIROp_StructType,
            nullptr);
        addGlobalValue(this, structType);
        return structType;
    }

    IRStructKey* IRBuilder::createStructKey()
    {
        IRStructKey* structKey = createInst<IRStructKey>(
            this,
            kIROp_StructKey,
            nullptr);
        addGlobalValue(this, structKey);
        return structKey;
    }

    // Create a field nested in a struct type, declaring that
    // the specified field key maps to a field with the specified type.
    IRStructField*  IRBuilder::createStructField(
        IRStructType*   structType,
        IRStructKey*    fieldKey,
        IRType*         fieldType)
    {
        IRInst* operands[] = { fieldKey, fieldType };
        IRStructField* field = (IRStructField*) createInstWithTrailingArgs<IRInst>(
            this,
            kIROp_StructField,
            nullptr,
            0,
            nullptr,
            2,
            operands);

        if (structType)
        {
            field->insertAtEnd(structType);
        }

        return field;
    }

    IRGeneric* IRBuilder::createGeneric()
    {
        IRGeneric* irGeneric = createInst<IRGeneric>(
            this,
            kIROp_Generic,
            nullptr);
        return irGeneric;
    }

    IRGeneric* IRBuilder::emitGeneric()
    {
        auto irGeneric = createGeneric();
        addGlobalValue(this, irGeneric);
        return irGeneric;
    }


    IRWitnessTable * IRBuilder::lookupWitnessTable(Name* mangledName)
    {
        IRWitnessTable * result;
        if (sharedBuilder->witnessTableMap.TryGetValue(mangledName, result))
            return result;
        return nullptr;
    }


    void IRBuilder::registerWitnessTable(IRWitnessTable * table)
    {
        sharedBuilder->witnessTableMap[table->mangledName] = table;
    }

    IRBlock* IRBuilder::createBlock()
    {
        return createInst<IRBlock>(
            this,
            kIROp_Block,
            getBasicBlockType());
    }

    IRBlock* IRBuilder::emitBlock()
    {
        // Create a block
        auto bb = createBlock();

        // If we are emitting into a function
        // (or another value with code), then
        // append the block to the function and
        // set this block as the new parent for
        // subsequent instructions we insert.
        auto f = getFunc();
        if (f)
        {
            f->addBlock(bb);
            setInsertInto(bb);
        }
        return bb;
    }

    IRParam* IRBuilder::createParam(
        IRType* type)
    {
        auto param = createInst<IRParam>(
            this,
            kIROp_Param,
            type);
        return param;
    }

    IRParam* IRBuilder::emitParam(
        IRType* type)
    {
        auto param = createParam(type);
        if (auto bb = getBlock())
        {
            bb->addParam(param);
        }
        return param;
    }

    IRVar* IRBuilder::emitVar(
        IRType*         type)
    {
        auto allocatedType = getPtrType(type);
        auto inst = createInst<IRVar>(
            this,
            kIROp_Var,
            allocatedType);
        addInst(inst);
        return inst;
    }

    IRInst* IRBuilder::emitLoad(
        IRInst*    ptr)
    {
        // Note: a `load` operation does not consider the rate
        // (if any) attached to its operand (see the use of `getDataType`
        // below). This means that a load from a rate-qualified
        // variable will still conceptually execute (and return
        // results) at the "default" rate of the parent function,
        // unless a subsequent analysis pass constraints it.

        IRType* valueType = nullptr;
        if(auto ptrType = as<IRPtrTypeBase>(ptr->getDataType()))
        {
            valueType = ptrType->getValueType();
        }
        else if(auto ptrLikeType = as<IRPointerLikeType>(ptr->getDataType()))
        {
            valueType = ptrLikeType->getElementType();
        }
        else
        {
            // Bad!
            SLANG_ASSERT(ptrType);
            return nullptr;
        }

        // Ugly special case: if the front-end created a variable with
        // type `Ptr<@R T>` instead of `@R Ptr<T>`, then the above
        // logic will yield `@R T` instead of `T`, and we need to
        // try and fix that up here.
        //
        // TODO: Lowering to the IR should be fixed to never create
        // that case: rate-qualified types should only be allowed
        // to appear as the type of an instruction, and should not
        // be allowed as operands to type constructors (except
        // in special cases we decide to allow).
        //
        if(auto rateType = as<IRRateQualifiedType>(valueType))
        {
            valueType = rateType->getValueType();
        }

        auto inst = createInst<IRLoad>(
            this,
            kIROp_Load,
            valueType,
            ptr);

        addInst(inst);
        return inst;
    }

    IRInst* IRBuilder::emitStore(
        IRInst* dstPtr,
        IRInst* srcVal)
    {
        auto inst = createInst<IRStore>(
            this,
            kIROp_Store,
            nullptr,
            dstPtr,
            srcVal);

        addInst(inst);
        return inst;
    }

    IRNotePatchConstantFunc* IRBuilder::emitNotePatchConstantFunc(
        IRInst* func)
    {
        auto inst = createInst<IRNotePatchConstantFunc>(
            this,
            kIROp_NotePatchConstantFunc,
            nullptr,
            func);

        addInst(inst);
        return inst;
    }

    IRInst* IRBuilder::emitFieldExtract(
        IRType* type,
        IRInst* base,
        IRInst* field)
    {
        auto inst = createInst<IRFieldExtract>(
            this,
            kIROp_FieldExtract,
            type,
            base,
            field);

        addInst(inst);
        return inst;
    }

    IRInst* IRBuilder::emitFieldAddress(
        IRType* type,
        IRInst* base,
        IRInst* field)
    {
        auto inst = createInst<IRFieldAddress>(
            this,
            kIROp_FieldAddress,
            type,
            base,
            field);

        addInst(inst);
        return inst;
    }

    IRInst* IRBuilder::emitElementExtract(
        IRType* type,
        IRInst* base,
        IRInst* index)
    {
        auto inst = createInst<IRFieldAddress>(
            this,
            kIROp_getElement,
            type,
            base,
            index);

        addInst(inst);
        return inst;
    }

    IRInst* IRBuilder::emitElementAddress(
        IRType*     type,
        IRInst*    basePtr,
        IRInst*    index)
    {
        auto inst = createInst<IRFieldAddress>(
            this,
            kIROp_getElementPtr,
            type,
            basePtr,
            index);

        addInst(inst);
        return inst;
    }

    IRInst* IRBuilder::emitSwizzle(
        IRType*         type,
        IRInst*         base,
        UInt            elementCount,
        IRInst* const*  elementIndices)
    {
        auto inst = createInstWithTrailingArgs<IRSwizzle>(
            this,
            kIROp_swizzle,
            type,
            base,
            elementCount,
            elementIndices);

        addInst(inst);
        return inst;
    }

    IRInst* IRBuilder::emitSwizzle(
        IRType*         type,
        IRInst*         base,
        UInt            elementCount,
        UInt const*     elementIndices)
    {
        auto intType = getBasicType(BaseType::Int);

        IRInst* irElementIndices[4];
        for (UInt ii = 0; ii < elementCount; ++ii)
        {
            irElementIndices[ii] = getIntValue(intType, elementIndices[ii]);
        }

        return emitSwizzle(type, base, elementCount, irElementIndices);
    }


    IRInst* IRBuilder::emitSwizzleSet(
        IRType*         type,
        IRInst*         base,
        IRInst*         source,
        UInt            elementCount,
        IRInst* const*  elementIndices)
    {
        IRInst* fixedArgs[] = { base, source };
        UInt fixedArgCount = sizeof(fixedArgs) / sizeof(fixedArgs[0]);

        auto inst = createInstWithTrailingArgs<IRSwizzleSet>(
            this,
            kIROp_swizzleSet,
            type,
            fixedArgCount,
            fixedArgs,
            elementCount,
            elementIndices);

        addInst(inst);
        return inst;
    }

    IRInst* IRBuilder::emitSwizzleSet(
        IRType*         type,
        IRInst*         base,
        IRInst*         source,
        UInt            elementCount,
        UInt const*     elementIndices)
    {
        auto intType = getBasicType(BaseType::Int);

        IRInst* irElementIndices[4];
        for (UInt ii = 0; ii < elementCount; ++ii)
        {
            irElementIndices[ii] = getIntValue(intType, elementIndices[ii]);
        }

        return emitSwizzleSet(type, base, source, elementCount, irElementIndices);
    }

    IRInst* IRBuilder::emitSwizzledStore(
        IRInst*         dest,
        IRInst*         source,
        UInt            elementCount,
        IRInst* const*  elementIndices)
    {
        IRInst* fixedArgs[] = { dest, source };
        UInt fixedArgCount = sizeof(fixedArgs) / sizeof(fixedArgs[0]);

        auto inst = createInstImpl<IRSwizzledStore>(
            this,
            kIROp_SwizzledStore,
            nullptr,
            fixedArgCount,
            fixedArgs,
            elementCount,
            elementIndices);

        addInst(inst);
        return inst;
    }

    IRInst* IRBuilder::emitSwizzledStore(
        IRInst*         dest,
        IRInst*         source,
        UInt            elementCount,
        UInt const*     elementIndices)
    {
        auto intType = getBasicType(BaseType::Int);

        IRInst* irElementIndices[4];
        for (UInt ii = 0; ii < elementCount; ++ii)
        {
            irElementIndices[ii] = getIntValue(intType, elementIndices[ii]);
        }

        return emitSwizzledStore(dest, source, elementCount, irElementIndices);
    }

    IRInst* IRBuilder::emitReturn(
        IRInst*    val)
    {
        auto inst = createInst<IRReturnVal>(
            this,
            kIROp_ReturnVal,
            nullptr,
            val);
        addInst(inst);
        return inst;
    }

    IRInst* IRBuilder::emitReturn()
    {
        auto inst = createInst<IRReturnVoid>(
            this,
            kIROp_ReturnVoid,
            nullptr);
        addInst(inst);
        return inst;
    }

    IRInst* IRBuilder::emitUnreachable()
    {
        auto inst = createInst<IRUnreachable>(
            this,
            kIROp_Unreachable,
            nullptr);
        addInst(inst);
        return inst;
    }

    IRInst* IRBuilder::emitMissingReturn()
    {
        auto inst = createInst<IRMissingReturn>(
            this,
            kIROp_MissingReturn,
            nullptr);
        addInst(inst);
        return inst;
    }

    IRInst* IRBuilder::emitDiscard()
    {
        auto inst = createInst<IRDiscard>(
            this,
            kIROp_discard,
            nullptr);
        addInst(inst);
        return inst;
    }


    IRInst* IRBuilder::emitBranch(
        IRBlock*    pBlock)
    {
        auto inst = createInst<IRUnconditionalBranch>(
            this,
            kIROp_unconditionalBranch,
            nullptr,
            pBlock);
        addInst(inst);
        return inst;
    }

    IRInst* IRBuilder::emitBreak(
        IRBlock*    target)
    {
        return emitBranch(target);
    }

    IRInst* IRBuilder::emitContinue(
        IRBlock*    target)
    {
        return emitBranch(target);
    }

    IRInst* IRBuilder::emitLoop(
        IRBlock*    target,
        IRBlock*    breakBlock,
        IRBlock*    continueBlock)
    {
        IRInst* args[] = { target, breakBlock, continueBlock };
        UInt argCount = sizeof(args) / sizeof(args[0]);

        auto inst = createInst<IRLoop>(
            this,
            kIROp_loop,
            nullptr,
            argCount,
            args);
        addInst(inst);
        return inst;
    }

    IRInst* IRBuilder::emitBranch(
        IRInst*     val,
        IRBlock*    trueBlock,
        IRBlock*    falseBlock)
    {
        IRInst* args[] = { val, trueBlock, falseBlock };
        UInt argCount = sizeof(args) / sizeof(args[0]);

        auto inst = createInst<IRConditionalBranch>(
            this,
            kIROp_conditionalBranch,
            nullptr,
            argCount,
            args);
        addInst(inst);
        return inst;
    }

    IRInst* IRBuilder::emitIfElse(
        IRInst*     val,
        IRBlock*    trueBlock,
        IRBlock*    falseBlock,
        IRBlock*    afterBlock)
    {
        IRInst* args[] = { val, trueBlock, falseBlock, afterBlock };
        UInt argCount = sizeof(args) / sizeof(args[0]);

        auto inst = createInst<IRIfElse>(
            this,
            kIROp_ifElse,
            nullptr,
            argCount,
            args);
        addInst(inst);
        return inst;
    }

    IRInst* IRBuilder::emitIf(
        IRInst*    val,
        IRBlock*    trueBlock,
        IRBlock*    afterBlock)
    {
        return emitIfElse(val, trueBlock, afterBlock, afterBlock);
    }

    IRInst* IRBuilder::emitLoopTest(
        IRInst*     val,
        IRBlock*    bodyBlock,
        IRBlock*    breakBlock)
    {
        return emitIfElse(val, bodyBlock, breakBlock, bodyBlock);
    }

    IRInst* IRBuilder::emitSwitch(
        IRInst*         val,
        IRBlock*        breakLabel,
        IRBlock*        defaultLabel,
        UInt            caseArgCount,
        IRInst* const*  caseArgs)
    {
        IRInst* fixedArgs[] = { val, breakLabel, defaultLabel };
        UInt fixedArgCount = sizeof(fixedArgs) / sizeof(fixedArgs[0]);

        auto inst = createInstWithTrailingArgs<IRSwitch>(
            this,
            kIROp_Switch,
            nullptr,
            fixedArgCount,
            fixedArgs,
            caseArgCount,
            caseArgs);
        addInst(inst);
        return inst;
    }

    IRGlobalGenericParam* IRBuilder::emitGlobalGenericParam()
    {
        IRGlobalGenericParam* irGenericParam = createInst<IRGlobalGenericParam>(
            this,
            kIROp_GlobalGenericParam,
            nullptr);
        addGlobalValue(this, irGenericParam);
        return irGenericParam;
    }

    IRBindGlobalGenericParam* IRBuilder::emitBindGlobalGenericParam(
        IRInst* param,
        IRInst* val)
    {
        auto inst = createInst<IRBindGlobalGenericParam>(
            this,
            kIROp_BindGlobalGenericParam,
            nullptr,
            param,
            val);
        addInst(inst);
        return inst;
    }

    IRHighLevelDeclDecoration* IRBuilder::addHighLevelDeclDecoration(IRInst* inst, Decl* decl)
    {
        auto decoration = addDecoration<IRHighLevelDeclDecoration>(inst, kIRDecorationOp_HighLevelDecl);
        decoration->decl = decl;
        return decoration;
    }

    IRLayoutDecoration* IRBuilder::addLayoutDecoration(IRInst* inst, Layout* layout)
    {
        auto decoration = addDecoration<IRLayoutDecoration>(inst);
        decoration->layout = addRefObjectToFree(layout);
        return decoration;
    }

    //


    struct IRDumpContext
    {
        StringBuilder* builder;
        int     indent = 0;

        UInt                        idCounter = 1;
        Dictionary<IRInst*, UInt>  mapValueToID;
    };

    static void dump(
        IRDumpContext*  context,
        char const*     text)
    {
        context->builder->append(text);
    }

    static void dump(
        IRDumpContext*  context,
        UInt            val)
    {
        context->builder->append(val);

//        fprintf(context->file, "%llu", (unsigned long long)val);
    }

    static void dump(
        IRDumpContext*          context,
        IntegerLiteralValue     val)
    {
        context->builder->append(val);

//        fprintf(context->file, "%llu", (unsigned long long)val);
    }

    static void dump(
        IRDumpContext*              context,
        FloatingPointLiteralValue   val)
    {
        context->builder->append(val);

//        fprintf(context->file, "%llu", (unsigned long long)val);
    }

    static void dumpIndent(
        IRDumpContext*  context)
    {
        for (int ii = 0; ii < context->indent; ++ii)
        {
            dump(context, "\t");
        }
    }

    bool opHasResult(IRInst* inst);

    bool instHasUses(IRInst* inst)
    {
        return inst->firstUse != nullptr;
    }

    static UInt getID(
        IRDumpContext*  context,
        IRInst*         value)
    {
        UInt id = 0;
        if (context->mapValueToID.TryGetValue(value, id))
            return id;

        if (opHasResult(value) || instHasUses(value))
        {
            id = context->idCounter++;
        }

        context->mapValueToID.Add(value, id);
        return id;
    }

    static void dumpID(
        IRDumpContext* context,
        IRInst*        inst)
    {
        if (!inst)
        {
            dump(context, "<null>");
            return;
        }

        if (auto globalValue = as<IRGlobalValue>(inst))
        {
            auto mangledName = globalValue->mangledName;
            if(mangledName)
            {
                auto mangledNameText = getText(mangledName);
                if (mangledNameText.Length() > 0)
                {
                    dump(context, "@");
                    dump(context, mangledNameText.Buffer());
                    return;
                }
            }
        }

        UInt id = getID(context, inst);
        if (id)
        {
            dump(context, "%");
            dump(context, id);
        }
        else
        {
            dump(context, "_");
        }
    }


    
    struct StringEncoder
    {
        static char getHexChar(int v)
        {
            return (v <= 9) ? char(v + '0') : char(v - 10 + 'A');
        }

        void flush(const char* pos)
        {
            if (pos > m_runStart)
            {
                m_builder->append(m_runStart, pos);
            }
            m_runStart = pos + 1;
        }

        void appendEscapedChar(const char* pos, char encodeChar)
        {
            flush(pos);
            const char chars[] = { '\\', encodeChar };
            m_builder->Append(chars, 2);
        }
        
        void appendAsHex(const char* pos)
        {
            flush(pos);

            const int v = *(const uint8_t*)pos;

            char buf[5];
            buf[0] = '\\';
            buf[1] = 'x';
            buf[2] = '0';

            buf[3] = getHexChar(v >> 4);
            buf[4] = getHexChar(v & 0xf);

            m_builder->Append(buf, 5);
        }

        StringEncoder(StringBuilder* builder, const char* start):
            m_runStart(start),
            m_builder(builder)
        {}

        StringBuilder* m_builder;
        const char* m_runStart;
    };

    static void dumpEncodeString(
        IRDumpContext*  context, 
        const UnownedStringSlice& slice)
    {
        // https://msdn.microsoft.com/en-us/library/69ze775t.aspx

        StringBuilder& builder = *context->builder;
        builder.Append('"');
        
        {
            const char* cur = slice.begin();
            StringEncoder encoder(&builder, cur);
            const char* end = slice.end();

            for (; cur < end; cur++)
            {
                const int8_t c = uint8_t(*cur);
                switch (c)
                {
                    case '\\':
                        encoder.appendEscapedChar(cur, '\\');
                        break;
                    case '"':
                        encoder.appendEscapedChar(cur, '"');
                        break;
                    case '\n': 
                        encoder.appendEscapedChar(cur, 'n');
                        break;
                    case '\t':
                        encoder.appendEscapedChar(cur, 't');
                        break;
                    case '\r':
                        encoder.appendEscapedChar(cur, 'r');
                        break;
                    case '\0':
                        encoder.appendEscapedChar(cur, '0');
                        break;
                    default:
                    {
                        if (c < 32)
                        {
                            encoder.appendAsHex(cur);
                        }
                        break;
                    }
                }
            }
            encoder.flush(end);
        }
        
        builder.Append('"');
    }

    static void dumpType(
        IRDumpContext*  context,
        IRType*         type);

    static void dumpDeclRef(
        IRDumpContext*          context,
        DeclRef<Decl> const&    declRef);

    static void dumpOperand(
        IRDumpContext*  context,
        IRInst*         inst)
    {
        // TODO: we should have a dedicated value for the `undef` case
        if (!inst)
        {
            dumpID(context, inst);
            return;
        }

        switch (inst->op)
        {
        case kIROp_IntLit:
            dump(context, ((IRConstant*)inst)->value.intVal);
            return;

        case kIROp_FloatLit:
            dump(context, ((IRConstant*)inst)->value.floatVal);
            return;

        case kIROp_BoolLit:
            dump(context, ((IRConstant*)inst)->value.intVal ? "true" : "false");
            return;
        case kIROp_StringLit:
            dumpEncodeString(context, static_cast<IRConstant*>(inst)->getStringSlice());
            return;

        default:
            break;
        }

        dumpID(context, inst);
    }

    static void dumpType(
        IRDumpContext*  context,
        IRType*         type)
    {
        if (!type)
        {
            dump(context, "_");
            return;
        }

        // TODO: we should consider some special-case printing
        // for types, so that the IR doesn't get too hard to read
        // (always having to back-reference for what a type expands to)
        dumpOperand(context, type);
    }

    static void dumpInstTypeClause(
        IRDumpContext*  context,
        IRType*         type)
    {
        dump(context, "\t: ");
        dumpType(context, type);

    }

    static void dumpInst(
        IRDumpContext*  context,
        IRInst*         inst);

    static void dumpBlock(
        IRDumpContext*  context,
        IRBlock*        block)
    {
        context->indent--;
        dump(context, "block ");
        dumpID(context, block);

        IRInst* inst = block->getFirstInst();

        // First walk through any `param` instructions,
        // so that we can format them nicely
        if (auto firstParam = as<IRParam>(inst))
        {
            dump(context, "(\n");
            context->indent += 2;

            for(;;)
            {
                auto param = as<IRParam>(inst);
                if (!param)
                    break;

                if (param != firstParam)
                    dump(context, ",\n");

                inst = inst->getNextInst();

                dumpIndent(context);
                dump(context, "param ");
                dumpID(context, param);
                dumpInstTypeClause(context, param->getFullType());
            }
            context->indent -= 2;
            dump(context, ")");
        }
        dump(context, ":\n");
        context->indent++;

        for(; inst; inst = inst->getNextInst())
        {
            dumpInst(context, inst);
        }
    }

    void dumpIRDecorations(
        IRDumpContext*  context,
        IRInst*         inst)
    {
        for( auto dd = inst->firstDecoration; dd; dd = dd->next )
        {
            switch( dd->op )
            {
            case kIRDecorationOp_Target:
                {
                    auto decoration = (IRTargetDecoration*) dd;

                    dump(context, "\n");
                    dumpIndent(context);
                    dump(context, "[target(");
                    dump(context, StringRepresentation::getData(decoration->targetName));
                    dump(context, ")]");
                }
                break;

            case kIRDecorationOp_TargetIntrinsic:
                {
                    auto decoration = (IRTargetIntrinsicDecoration*) dd;

                    dump(context, "\n");
                    dumpIndent(context);
                    dump(context, "[targetIntrinsic(");
                    dump(context, StringRepresentation::getData(decoration->targetName));
                    dump(context, ", ");
                    dump(context, StringRepresentation::getData(decoration->definition));
                    dump(context, ")]");
                }
                break;

            case kIRDecorationOp_VulkanRayPayload:
                {
                    dump(context, "\n[__vulkanRayPayload]");
                }
                break;
            case kIRDecorationOp_VulkanHitAttributes:
                {
                    dump(context, "\n[__vulkanHitAttributes]");
                }
                break;
            }
        }
    }

    void dumpIRGlobalValueWithCode(
        IRDumpContext*          context,
        IRGlobalValueWithCode*  code)
    {
        auto opInfo = getIROpInfo(code->op);

        dump(context, "\n");
        dumpIndent(context);
        dump(context, opInfo.name);
        dump(context, " ");
        dumpID(context, code);

        dumpInstTypeClause(context, code->getFullType());

        if (!code->getFirstBlock())
        {
            // Just a declaration.
            dump(context, ";\n");
            return;
        }

        dump(context, "\n");

        dumpIndent(context);
        dump(context, "{\n");
        context->indent++;

        for (auto bb = code->getFirstBlock(); bb; bb = bb->getNextBlock())
        {
            if (bb != code->getFirstBlock())
                dump(context, "\n");
            dumpBlock(context, bb);
        }

        context->indent--;
        dump(context, "}\n");
    }


    String dumpIRFunc(IRFunc* func)
    {
        IRDumpContext dumpContext;
        StringBuilder sbDump;
        dumpContext.builder = &sbDump;
        dumpIRGlobalValueWithCode(&dumpContext, func);
        auto strFunc = sbDump.ToString();
        return strFunc;
    }

    void dumpIRWitnessTableEntry(
        IRDumpContext*          context,
        IRWitnessTableEntry*    entry)
    {
        dump(context, "witness_table_entry(");
        dumpOperand(context, entry->requirementKey.get());
        dump(context, ",");
        dumpOperand(context, entry->satisfyingVal.get());
        dump(context, ")\n");
    }

    void dumpIRParentInst(
        IRDumpContext*  context,
        IRParentInst*   inst)
    {
        auto opInfo = getIROpInfo(inst->op);

        dump(context, "\n");
        dumpIndent(context);
        dump(context, opInfo.name);
        dump(context, " ");
        dumpID(context, inst);

        dumpInstTypeClause(context, inst->getFullType());

        if (!inst->getFirstChild())
        {
            // Empty.
            dump(context, ";\n");
            return;
        }

        dump(context, "\n");

        dumpIndent(context);
        dump(context, "{\n");
        context->indent++;

        for (auto child = inst->getFirstChild(); child; child = child->getNextInst())
        {
            dumpInst(context, child);
        }

        context->indent--;
        dump(context, "}\n");
    }

    void dumpIRGeneric(
        IRDumpContext*  context,
        IRGeneric* witnessTable)
    {
        dump(context, "\n");
        dumpIndent(context);
        dump(context, "ir_witness_table ");
        dumpID(context, witnessTable);
        dump(context, "\n{\n");
        context->indent++;

        for (auto ii : witnessTable->getChildren())
        {
            dumpInst(context, ii);
        }

        context->indent--;
        dump(context, "}\n");
    }

    static void dumpInst(
        IRDumpContext*  context,
        IRInst*         inst)
    {
        if (!inst)
        {
            dumpIndent(context);
            dump(context, "<null>");
            return;
        }

        auto op = inst->op;

        dumpIRDecorations(context, inst);

        // There are several ops we want to special-case here,
        // so that they will be more pleasant to look at.
        //
        switch (op)
        {
        case kIROp_Func:
        case kIROp_GlobalVar:
        case kIROp_GlobalConstant:
        case kIROp_Generic:
            dumpIRGlobalValueWithCode(context, (IRGlobalValueWithCode*)inst);
            return;

        case kIROp_WitnessTable:
        case kIROp_StructType:
            dumpIRParentInst(context, (IRWitnessTable*)inst);
            return;

        case kIROp_WitnessTableEntry:
            dumpIRWitnessTableEntry(context, (IRWitnessTableEntry*)inst);
            return;

        default:
            break;
        }

        // Okay, we have a seemingly "ordinary" op now
        dumpIndent(context);

        auto opInfo = getIROpInfo(op);
        auto dataType = inst->getDataType();
        auto rate = inst->getRate();

        if(rate)
        {
            dump(context, "@");
            dumpOperand(context, rate);
            dump(context, " ");
        }

        if(opHasResult(inst) || instHasUses(inst))
        {
            dump(context, "let  ");
            dumpID(context, inst);
            dumpInstTypeClause(context, dataType);
            dump(context, "\t= ");
        }
        else
        {
            // No result, okay...
        }

        dump(context, opInfo.name);

        UInt argCount = inst->getOperandCount();
        UInt ii = 0;

        // Special case: make printing of `call` a bit
        // nicer to look at
        if (inst->op == kIROp_Call && argCount > 0)
        {
            dump(context, " ");
            auto argVal = inst->getOperand(ii++);
            dumpOperand(context, argVal);
        }

        bool first = true;
        dump(context, "(");
        for (; ii < argCount; ++ii)
        {
            if (!first)
                dump(context, ", ");

            auto argVal = inst->getOperand(ii);

            dumpOperand(context, argVal);

            first = false;
        }

        // Special cases: literals and other instructions with no real operands
        switch (inst->op)
        {
        case kIROp_IntLit:
        case kIROp_FloatLit:
        case kIROp_BoolLit:
        case kIROp_StringLit:
            dumpOperand(context, inst);
            break;

        default:
            break;
        }

        dump(context, ")");

        dump(context, "\n");
    }

    void dumpIRModule(
        IRDumpContext*  context,
        IRModule*       module)
    {
        for(auto ii : module->getGlobalInsts())
        {
            dumpInst(context, ii);
        }
    }

    void printSlangIRAssembly(StringBuilder& builder, IRModule* module)
    {
        IRDumpContext context;
        context.builder = &builder;
        context.indent = 0;

        dumpIRModule(&context, module);
    }

    void dumpIR(IRGlobalValue* globalVal)
    {
        StringBuilder sb;

        IRDumpContext context;
        context.builder = &sb;
        context.indent = 0;

        dumpInst(&context, globalVal);

        fprintf(stderr, "%s\n", sb.Buffer());
        fflush(stderr);
    }

    String getSlangIRAssembly(IRModule* module)
    {
        StringBuilder sb;
        printSlangIRAssembly(sb, module);
        return sb;
    }

    void dumpIR(IRModule* module)
    {
        String ir = getSlangIRAssembly(module);
        fprintf(stderr, "%s\n", ir.Buffer());
        fflush(stderr);
    }


    //
    //
    //

    IRRate* IRInst::getRate()
    {
        if(auto rateQualifiedType = as<IRRateQualifiedType>(getFullType()))
            return rateQualifiedType->getRate();

        return nullptr;
    }

    IRType* IRInst::getDataType()
    {
        auto type = getFullType();
        if(auto rateQualifiedType = as<IRRateQualifiedType>(type))
            return rateQualifiedType->getValueType();

        return type;
    }

    void IRInst::replaceUsesWith(IRInst* other)
    {
        // Safety check: don't try to replace something with itself.
        if(other == this)
            return;

        // We will walk through the list of uses for the current
        // instruction, and make them point to the other inst.
        IRUse* ff = firstUse;

        // No uses? Nothing to do.
        if(!ff)
            return;

        ff->debugValidate();

        IRUse* uu = ff;
        for(;;)
        {
            // The uses had better all be uses of this
            // instruction, or invariants are broken.
            SLANG_ASSERT(uu->get() == this);

            // Swap this use over to use the other value.
            uu->usedValue = other;

            // Try to move to the next use, but bail
            // out if we are at the last one.
            IRUse* nn = uu->nextUse;
            if( !nn )
                break;

            uu = nn;
        }

        // We are at the last use (and there must
        // be at least one, because we handled
        // the case of an empty list earlier).
        SLANG_ASSERT(uu);

        // Our job at this point is to splice
        // our list of uses onto the other
        // value's uses.
        //
        // If the value already had uses, then
        // we need to patch our new list onto
        // the front.
        if( auto nn = other->firstUse )
        {
            uu->nextUse = nn;
            nn->prevLink = &uu->nextUse;
        }

        // No matter what, our list of
        // uses will become the start
        // of the list of uses for
        // `other`
        other->firstUse = ff;
        ff->prevLink = &other->firstUse;

        // And `this` will have no uses any more.
        this->firstUse = nullptr;

        ff->debugValidate();
    }

    // Insert this instruction into the same basic block
    // as `other`, right before it.
    void IRInst::insertBefore(IRInst* other)
    {
        SLANG_ASSERT(other);
        insertBefore(other, other->parent);
    }

    void IRInst::insertAtStart(IRParentInst* newParent)
    {
        SLANG_ASSERT(newParent);
        insertBefore(newParent->children.first, newParent);
    }

    void IRInst::moveToStart()
    {
        auto p = parent;
        removeFromParent();
        insertAtStart(p);
    }

    void IRInst::insertBefore(IRInst* other, IRParentInst* newParent)
    {
        // Make sure this instruction has been removed from any previous parent
        this->removeFromParent();

        SLANG_ASSERT(other || newParent);
        if (!other) other = newParent->children.first;
        if (!newParent) newParent = other->parent;
        SLANG_ASSERT(newParent);

        auto nn = other;
        auto pp = other ? other->getPrevInst() : nullptr;

        if( pp )
        {
            pp->next = this;
        }
        else
        {
            newParent->children.first = this;
        }

        if (nn)
        {
            nn->prev = this;
        }
        else
        {
            newParent->children.last = this;
        }

        this->prev = pp;
        this->next = nn;
        this->parent = newParent;
    }

    void IRInst::insertAfter(IRInst* other)
    {
        SLANG_ASSERT(other);
        insertAfter(other, other->parent);
    }

    void IRInst::insertAtEnd(IRParentInst* newParent)
    {
        SLANG_ASSERT(newParent);
        insertAfter(newParent->children.last, newParent);
    }

    void IRInst::moveToEnd()
    {
        auto p = parent;
        removeFromParent();
        insertAtEnd(p);
    }

    void IRInst::insertAfter(IRInst* other, IRParentInst* newParent)
    {
        // Make sure this instruction has been removed from any previous parent
        this->removeFromParent();

        SLANG_ASSERT(other || newParent);
        if (!other) other = newParent->children.last;
        if (!newParent) newParent = other->parent;
        SLANG_ASSERT(newParent);

        auto pp = other;
        auto nn = other ? other->next : nullptr;

        if (pp)
        {
            pp->next = this;
        }
        else
        {
            newParent->children.first = this;
        }

        if (nn)
        {
            nn->prev = this;
        }
        else
        {
            newParent->children.last = this;
        }

        this->prev = pp;
        this->next = nn;
        this->parent = newParent;
    }

    // Remove this instruction from its parent block,
    // and then destroy it (it had better have no uses!)
    void IRInst::removeFromParent()
    {
        auto oldParent = getParent();

        // If we don't currently have a parent, then
        // we are doing fine.
        if(!oldParent)
            return;

        auto pp = getPrevInst();
        auto nn = getNextInst();

        if(pp)
        {
            SLANG_ASSERT(pp->getParent() == oldParent);
            pp->next = nn;
        }
        else
        {
            oldParent->children.first = nn;
        }

        if(nn)
        {
            SLANG_ASSERT(nn->getParent() == oldParent);
            nn->prev = pp;
        }
        else
        {
            oldParent->children.last = pp;
        }

        prev = nullptr;
        next = nullptr;
        parent = nullptr;
    }

    void IRInst::removeArguments()
    {
        typeUse.clear();
        for( UInt aa = 0; aa < operandCount; ++aa )
        {
            IRUse& use = getOperands()[aa];
            use.clear();
        }
    }

    // Remove this instruction from its parent block,
    // and then destroy it (it had better have no uses!)
    void IRInst::removeAndDeallocate()
    {
        removeFromParent();
        removeArguments();

        // If this is a parent instruction then we had
        // better remove all its children as well.
        //
        if(auto parentInst = as<IRParentInst>(this))
        {
            parentInst->removeAndDeallocateAllChildren();
        }

        // Run destructor to be sure...
        this->~IRInst();
    }

    void IRParentInst::removeAndDeallocateAllChildren()
    {
        IRInst* nextChild = nullptr;
        for( IRInst* child = getFirstChild(); child; child = nextChild )
        {
            nextChild = child->getNextInst();
            child->removeAndDeallocate();
        }
    }


    bool IRInst::mightHaveSideEffects()
    {
        // TODO: We should drive this based on flags specified
        // in `ir-inst-defs.h` isntead of hard-coding things here,
        // but this is good enough for now if we are conservative:

        if(as<IRType>(this))
            return false;

        if(as<IRGlobalValue>(this))
            return false;

        if(as<IRConstant>(this))
            return false;

        switch(op)
        {
        // By default, assume that we might have side effects,
        // to safely cover all the instructions we haven't had time to think about.
        default:
            return true;

        case kIROp_Call:
            // This is the most interesting.
            return true;

        case kIROp_Nop:
        case kIROp_Specialize:
        case kIROp_lookup_interface_method:
        case kIROp_Construct:
        case kIROp_makeVector:
        case kIROp_makeMatrix:
        case kIROp_makeArray:
        case kIROp_makeStruct:
        case kIROp_Load:    // We are ignoring the possibility of loads from bad addresses, or `volatile` loads
        case kIROp_BufferLoad:
        case kIROp_FieldExtract:
        case kIROp_FieldAddress:
        case kIROp_getElement:
        case kIROp_getElementPtr:
        case kIROp_constructVectorFromScalar:
        case kIROp_swizzle:
        case kIROp_swizzleSet:  // Doesn't actually "set" anything - just returns the resulting vector
        case kIROp_Add:
        case kIROp_Sub:
        case kIROp_Mul:
        //case kIROp_Div:   // TODO: We could split out integer vs. floating-point div/mod and assume the floating-point cases have no side effects
        //case kIROp_Mod:
        case kIROp_Lsh:
        case kIROp_Rsh:
        case kIROp_Eql:
        case kIROp_Neq:
        case kIROp_Greater:
        case kIROp_Less:
        case kIROp_Geq:
        case kIROp_Leq:
        case kIROp_BitAnd:
        case kIROp_BitXor:
        case kIROp_BitOr:
        case kIROp_And:
        case kIROp_Or:
        case kIROp_Neg:
        case kIROp_Not:
        case kIROp_BitNot:
        case kIROp_Select:
        case kIROp_Dot:
        case kIROp_Mul_Vector_Matrix:
        case kIROp_Mul_Matrix_Vector:
        case kIROp_Mul_Matrix_Matrix:
            return false;
        }
    }

    IRModule* IRInst::getModule()
    {
        IRInst* ii = this;
        while(ii)
        {
            if(auto moduleInst = as<IRModuleInst>(ii))
                return moduleInst->module;

            ii = ii->getParent();
        }
        return nullptr;
    }


    //
    // Legalization of entry points for GLSL:
    //

    IRGlobalVar* addGlobalVariable(
        IRModule*   module,
        IRType*     valueType)
    {
        auto session = module->session;

        SharedIRBuilder shared;
        shared.module = module;
        shared.session = session;

        IRBuilder builder;
        builder.sharedBuilder = &shared;
        return builder.createGlobalVar(valueType);
    }

    void moveValueBefore(
        IRGlobalValue*  valueToMove,
        IRGlobalValue*  placeBefore)
    {
        valueToMove->removeFromParent();
        valueToMove->insertBefore(placeBefore);
    }

    // When scalarizing shader inputs/outputs for GLSL, we need a way
    // to refer to a conceptual "value" that might comprise multiple
    // IR-level values. We could in principle introduce tuple types
    // into the IR so that everything stays at the IR level, but
    // it seems easier to just layer it over the top for now.
    //
    // The `ScalarizedVal` type deals with the "tuple or single value?"
    // question, and also the "l-value or r-value?" question.
    struct ScalarizedValImpl : RefObject
    {};
    struct ScalarizedTupleValImpl;
    struct ScalarizedTypeAdapterValImpl;
    struct ScalarizedVal
    {
        enum class Flavor
        {
            // no value (null pointer)
            none,

            // A simple `IRInst*` that represents the actual value
            value,

            // An `IRInst*` that represents the address of the actual value
            address,

            // A `TupleValImpl` that represents zero or more `ScalarizedVal`s
            tuple,

            // A `TypeAdapterValImpl` that wraps a single `ScalarizedVal` and
            // represents an implicit type conversion applied to it on read
            // or write.
            typeAdapter,
        };

        // Create a value representing a simple value
        static ScalarizedVal value(IRInst* irValue)
        {
            ScalarizedVal result;
            result.flavor = Flavor::value;
            result.irValue = irValue;
            return result;
        }


        // Create a value representing an address
        static ScalarizedVal address(IRInst* irValue)
        {
            ScalarizedVal result;
            result.flavor = Flavor::address;
            result.irValue = irValue;
            return result;
        }

        static ScalarizedVal tuple(ScalarizedTupleValImpl* impl)
        {
            ScalarizedVal result;
            result.flavor = Flavor::tuple;
            result.impl = (ScalarizedValImpl*)impl;
            return result;
        }

        static ScalarizedVal typeAdapter(ScalarizedTypeAdapterValImpl* impl)
        {
            ScalarizedVal result;
            result.flavor = Flavor::typeAdapter;
            result.impl = (ScalarizedValImpl*)impl;
            return result;
        }

        Flavor                      flavor = Flavor::none;
        IRInst*                     irValue = nullptr;
        RefPtr<ScalarizedValImpl>   impl;
    };

    // This is the case for a value that is a "tuple" of other values
    struct ScalarizedTupleValImpl : ScalarizedValImpl
    {
        struct Element
        {
            IRStructKey*    key;
            ScalarizedVal   val;
        };

        IRType*         type;
        List<Element>   elements;
    };

    // This is the case for a value that is stored with one type,
    // but needs to present itself as having a different type
    struct ScalarizedTypeAdapterValImpl : ScalarizedValImpl
    {
        ScalarizedVal   val;
        IRType*         actualType;   // the actual type of `val`
        IRType*         pretendType;     // the type this value pretends to have
    };

    struct GlobalVaryingDeclarator
    {
        enum class Flavor
        {
            array,
        };

        Flavor                      flavor;
        IRInst*                     elementCount;
        GlobalVaryingDeclarator*    next;
    };

    struct GLSLSystemValueInfo
    {
        // The name of the built-in GLSL variable
        char const* name;

        // The name of an outer array that wraps
        // the variable, in the case of a GS input
        char const*     outerArrayName;

        // The required type of the built-in variable
        IRType*     requiredType;
    };

    void requireGLSLVersionImpl(
        ExtensionUsageTracker*  tracker,
        ProfileVersion          version);

    void requireGLSLExtension(
        ExtensionUsageTracker*  tracker,
        String const&           name);

    struct GLSLLegalizationContext
    {
        Session*                session;
        ExtensionUsageTracker*  extensionUsageTracker;
        DiagnosticSink*         sink;
        Stage                   stage;

        void requireGLSLExtension(String const& name)
        {
            Slang::requireGLSLExtension(extensionUsageTracker, name);
        }

        void requireGLSLVersion(ProfileVersion version)
        {
            Slang::requireGLSLVersionImpl(extensionUsageTracker, version);
        }

        Stage getStage()
        {
            return stage;
        }

        DiagnosticSink* getSink()
        {
            return sink;
        }

        IRBuilder* builder;
        IRBuilder* getBuilder() { return builder; }
    };

    GLSLSystemValueInfo* getGLSLSystemValueInfo(
        GLSLLegalizationContext*    context,
        VarLayout*                  varLayout,
        LayoutResourceKind          kind,
        Stage                       stage,
        GLSLSystemValueInfo*        inStorage)
    {
        char const* name = nullptr;
        char const* outerArrayName = nullptr;

        auto semanticNameSpelling = varLayout->systemValueSemantic;
        if(semanticNameSpelling.Length() == 0)
            return nullptr;

        auto semanticName = semanticNameSpelling.ToLower();

        IRType* requiredType = nullptr;

        if(semanticName == "sv_position")
        {
            // This semantic can either work like `gl_FragCoord`
            // when it is used as a fragment shader input, or
            // like `gl_Position` when used in other stages.
            //
            // Note: This isn't as simple as testing input-vs-output,
            // because a user might have a VS output `SV_Position`,
            // and then pass it along to a GS that reads it as input.
            //
            if( stage == Stage::Fragment
                && kind == LayoutResourceKind::VaryingInput )
            {
                name = "gl_FragCoord";
            }
            else if( stage == Stage::Geometry
                && kind == LayoutResourceKind::VaryingInput )
            {
                // As a GS input, the correct syntax is `gl_in[...].gl_Position`,
                // but that is not compatible with picking the array dimension later,
                // of course.
                outerArrayName = "gl_in";
                name = "gl_Position";
            }
            else
            {
                name = "gl_Position";
            }
        }
        else if(semanticName == "sv_target")
        {
            // Note: we do *not* need to generate some kind of `gl_`
            // builtin for fragment-shader outputs: they are just
            // ordinary `out` variables, with ordinary `location`s,
            // as far as GLSL is concerned.
            return nullptr;
        }
        else if(semanticName == "sv_clipdistance")
        {
            // TODO: type conversion is required here.
            name = "gl_ClipDistance";
        }
        else if(semanticName == "sv_culldistance")
        {
            context->requireGLSLExtension("ARB_cull_distance");

            // TODO: type conversion is required here.
            name = "gl_CullDistance";
        }
        else if(semanticName == "sv_coverage")
        {
            // TODO: deal with `gl_SampleMaskIn` when used as an input.

            // TODO: type conversion is required here.
            name = "gl_SampleMask";
        }
        else if(semanticName == "sv_depth")
        {
            name = "gl_FragDepth";
        }
        else if(semanticName == "sv_depthgreaterequal")
        {
            // TODO: layout(depth_greater) out float gl_FragDepth;
            name = "gl_FragDepth";
        }
        else if(semanticName == "sv_depthlessequal")
        {
            // TODO: layout(depth_greater) out float gl_FragDepth;
            name = "gl_FragDepth";
        }
        else if(semanticName == "sv_dispatchthreadid")
        {
            name = "gl_GlobalInvocationID";
        }
        else if(semanticName == "sv_domainlocation")
        {
            name = "gl_TessCoord";
        }
        else if(semanticName == "sv_groupid")
        {
            name = "gl_WorkGroupID";
        }
        else if(semanticName == "sv_groupindex")
        {
            name = "gl_LocalInvocationIndex";
        }
        else if(semanticName == "sv_groupthreadid")
        {
            name = "gl_LocalInvocationID";
        }
        else if(semanticName == "sv_gsinstanceid")
        {
            name = "gl_InvocationID";
        }
        else if(semanticName == "sv_instanceid")
        {
            name = "gl_InstanceIndex";
        }
        else if(semanticName == "sv_isfrontface")
        {
            name = "gl_FrontFacing";
        }
        else if(semanticName == "sv_outputcontrolpointid")
        {
            name = "gl_InvocationID";
        }
        else if(semanticName == "sv_primitiveid")
        {
            name = "gl_PrimitiveID";
        }
        else if (semanticName == "sv_rendertargetarrayindex")
        {
            switch (context->getStage())
            {
            case Stage::Geometry:
                context->requireGLSLVersion(ProfileVersion::GLSL_150);
                break;

            case Stage::Fragment:
                context->requireGLSLVersion(ProfileVersion::GLSL_430);
                break;

            default:
                context->requireGLSLVersion(ProfileVersion::GLSL_450);
                context->requireGLSLExtension("GL_ARB_shader_viewport_layer_array");
                break;
            }

            name = "gl_Layer";
            requiredType = context->getBuilder()->getBasicType(BaseType::Int);
        }
        else if (semanticName == "sv_sampleindex")
        {
            name = "gl_SampleID";
        }
        else if (semanticName == "sv_stencilref")
        {
            context->requireGLSLExtension("ARB_shader_stencil_export");
            name = "gl_FragStencilRef";
        }
        else if (semanticName == "sv_tessfactor")
        {
            name = "gl_TessLevelOuter";
        }
        else if (semanticName == "sv_vertexid")
        {
            name = "gl_VertexIndex";
        }
        else if (semanticName == "sv_viewportarrayindex")
        {
            name = "gl_ViewportIndex";
        }
        else if (semanticName == "nv_x_right")
        {
            context->requireGLSLVersion(ProfileVersion::GLSL_450);
            context->requireGLSLExtension("GL_NVX_multiview_per_view_attributes");

            // The actual output in GLSL is:
            //
            //    vec4 gl_PositionPerViewNV[];
            //
            // and is meant to support an arbitrary number of views,
            // while the HLSL case just defines a second position
            // output.
            //
            // For now we will hack this by:
            //   1. Mapping an `NV_X_Right` output to `gl_PositionPerViewNV[1]`
            //      (that is, just one element of the output array)
            //   2. Adding logic to copy the traditional `gl_Position` output
            //      over to `gl_PositionPerViewNV[0]`
            //

            name = "gl_PositionPerViewNV[1]";

//            shared->requiresCopyGLPositionToPositionPerView = true;
        }
        else if (semanticName == "nv_viewport_mask")
        {
            context->requireGLSLVersion(ProfileVersion::GLSL_450);
            context->requireGLSLExtension("GL_NVX_multiview_per_view_attributes");

            name = "gl_ViewportMaskPerViewNV";
//            globalVarExpr = createGLSLBuiltinRef("gl_ViewportMaskPerViewNV",
//                getUnsizedArrayType(getIntType()));
        }

        if( name )
        {
            inStorage->name = name;
            inStorage->outerArrayName = outerArrayName;
            inStorage->requiredType = requiredType;
            return inStorage;
        }

        context->getSink()->diagnose(varLayout->varDecl.getDecl()->loc, Diagnostics::unknownSystemValueSemantic, semanticNameSpelling);
        return nullptr;
    }

    ScalarizedVal createSimpleGLSLGlobalVarying(
        GLSLLegalizationContext*    context,
        IRBuilder*                  builder,
        IRType*                     inType,
        VarLayout*                  inVarLayout,
        TypeLayout*                 inTypeLayout,
        LayoutResourceKind          kind,
        Stage                       stage,
        UInt                        bindingIndex,
        GlobalVaryingDeclarator*    declarator)
    {
        // Check if we have a system value on our hands.
        GLSLSystemValueInfo systemValueInfoStorage;
        auto systemValueInfo = getGLSLSystemValueInfo(
            context,
            inVarLayout,
            kind,
            stage,
            &systemValueInfoStorage);

        IRType* type = inType;

        // A system-value semantic might end up needing to override the type
        // that the user specified.
        if( systemValueInfo && systemValueInfo->requiredType )
        {
            type = systemValueInfo->requiredType;
        }

        // Construct the actual type and type-layout for the global variable
        //
        RefPtr<TypeLayout> typeLayout = inTypeLayout;
        for( auto dd = declarator; dd; dd = dd->next )
        {
            // We only have one declarator case right now...
            SLANG_ASSERT(dd->flavor == GlobalVaryingDeclarator::Flavor::array);

            auto arrayType = builder->getArrayType(
                type,
                dd->elementCount);

            RefPtr<ArrayTypeLayout> arrayTypeLayout = new ArrayTypeLayout();
//            arrayTypeLayout->type = arrayType;
            arrayTypeLayout->rules = typeLayout->rules;
            arrayTypeLayout->originalElementTypeLayout =  typeLayout;
            arrayTypeLayout->elementTypeLayout = typeLayout;
            arrayTypeLayout->uniformStride = 0;

            if( auto resInfo = inTypeLayout->FindResourceInfo(kind) )
            {
                // TODO: it is kind of gross to be re-running some
                // of the type layout logic here.

                UInt elementCount = (UInt) GetIntVal(dd->elementCount);
                arrayTypeLayout->addResourceUsage(
                    kind,
                    resInfo->count * elementCount);
            }

            type = arrayType;
            typeLayout = arrayTypeLayout;
        }

        // We need to construct a fresh layout for the variable, even
        // if the original had its own layout, because it might be
        // an `inout` parameter, and we only want to deal with the case
        // described by our `kind` parameter.
        RefPtr<VarLayout> varLayout = new VarLayout();
        varLayout->varDecl = inVarLayout->varDecl;
        varLayout->typeLayout = typeLayout;
        varLayout->flags = inVarLayout->flags;
        varLayout->systemValueSemantic = inVarLayout->systemValueSemantic;
        varLayout->systemValueSemanticIndex = inVarLayout->systemValueSemanticIndex;
        varLayout->semanticName = inVarLayout->semanticName;
        varLayout->semanticIndex = inVarLayout->semanticIndex;
        varLayout->stage = inVarLayout->stage;
        varLayout->AddResourceInfo(kind)->index = bindingIndex;

        // Simple case: just create a global variable of the matching type,
        // and then use the value of the global as a replacement for the
        // value of the original parameter.
        //
        auto globalVariable = addGlobalVariable(builder->getModule(), type);
        moveValueBefore(globalVariable, builder->getFunc());

        ScalarizedVal val = ScalarizedVal::address(globalVariable);

        if( systemValueInfo )
        {
            globalVariable->mangledName = builder->getSession()->getNameObj(systemValueInfo->name);

            if( auto fromType = systemValueInfo->requiredType )
            {
                // We may need to adapt from the declared type to/from
                // the actual type of the GLSL global.
                auto toType = inType;

                if( fromType != toType )
                {
                    RefPtr<ScalarizedTypeAdapterValImpl> typeAdapter = new ScalarizedTypeAdapterValImpl;
                    typeAdapter->actualType = systemValueInfo->requiredType;
                    typeAdapter->pretendType = inType;
                    typeAdapter->val = val;

                    val = ScalarizedVal::typeAdapter(typeAdapter);
                }
            }

            if(auto outerArrayName = systemValueInfo->outerArrayName)
            {
                auto decoration = builder->addDecoration<IRGLSLOuterArrayDecoration>(globalVariable);
                decoration->outerArrayName = outerArrayName;
            }
        }

        builder->addLayoutDecoration(globalVariable, varLayout);

        return val;
    }

    ScalarizedVal createGLSLGlobalVaryingsImpl(
        GLSLLegalizationContext*    context,
        IRBuilder*                  builder,
        IRType*                     type,
        VarLayout*                  varLayout,
        TypeLayout*                 typeLayout,
        LayoutResourceKind          kind,
        Stage                       stage,
        UInt                        bindingIndex,
        GlobalVaryingDeclarator*    declarator)
    {
        if( as<IRBasicType>(type) )
        {
            return createSimpleGLSLGlobalVarying(
                context,
                builder, type, varLayout, typeLayout, kind, stage, bindingIndex, declarator);
        }
        else if( as<IRVectorType>(type) )
        {
            return createSimpleGLSLGlobalVarying(
                context,
                builder, type, varLayout, typeLayout, kind, stage, bindingIndex, declarator);
        }
        else if( as<IRMatrixType>(type) )
        {
            // TODO: a matrix-type varying should probably be handled like an array of rows
            return createSimpleGLSLGlobalVarying(
                context,
                builder, type, varLayout, typeLayout, kind, stage, bindingIndex, declarator);
        }
        else if( auto arrayType = as<IRArrayType>(type) )
        {
            // We will need to SOA-ize any nested types.

            auto elementType = arrayType->getElementType();
            auto elementCount = arrayType->getElementCount();
            auto arrayLayout = dynamic_cast<ArrayTypeLayout*>(typeLayout);
            SLANG_ASSERT(arrayLayout);
            auto elementTypeLayout = arrayLayout->elementTypeLayout;

            GlobalVaryingDeclarator arrayDeclarator;
            arrayDeclarator.flavor = GlobalVaryingDeclarator::Flavor::array;
            arrayDeclarator.elementCount = elementCount;
            arrayDeclarator.next = declarator;

            return createGLSLGlobalVaryingsImpl(
                context,
                builder,
                elementType,
                varLayout,
                elementTypeLayout,
                kind,
                stage,
                bindingIndex,
                &arrayDeclarator);
        }
        else if( auto streamType = as<IRHLSLStreamOutputType>(type))
        {
            auto elementType = streamType->getElementType();
            auto streamLayout = dynamic_cast<StreamOutputTypeLayout*>(typeLayout);
            SLANG_ASSERT(streamLayout);
            auto elementTypeLayout = streamLayout->elementTypeLayout;

            return createGLSLGlobalVaryingsImpl(
                context,
                builder,
                elementType,
                varLayout,
                elementTypeLayout,
                kind,
                stage,
                bindingIndex,
                declarator);
        }
        else if(auto structType = as<IRStructType>(type))
        {
            // We need to recurse down into the individual fields,
            // and generate a variable for each of them.

            auto structTypeLayout = dynamic_cast<StructTypeLayout*>(typeLayout);
            SLANG_ASSERT(structTypeLayout);
            RefPtr<ScalarizedTupleValImpl> tupleValImpl = new ScalarizedTupleValImpl();


            // Construct the actual type for the tuple (including any outer arrays)
            IRType* fullType = type;
            for( auto dd = declarator; dd; dd = dd->next )
            {
                SLANG_ASSERT(dd->flavor == GlobalVaryingDeclarator::Flavor::array);
                fullType = builder->getArrayType(
                    fullType,
                    dd->elementCount);
            }

            tupleValImpl->type = fullType;

            // Okay, we want to walk through the fields here, and
            // generate one variable for each.
            UInt fieldCounter = 0;
            for(auto field : structType->getFields())
            {
                UInt fieldIndex = fieldCounter++;

                auto fieldLayout = structTypeLayout->fields[fieldIndex];

                UInt fieldBindingIndex = bindingIndex;
                if(auto fieldResInfo = fieldLayout->FindResourceInfo(kind))
                    fieldBindingIndex += fieldResInfo->index;

                auto fieldVal = createGLSLGlobalVaryingsImpl(
                    context,
                    builder,
                    field->getFieldType(),
                    fieldLayout,
                    fieldLayout->typeLayout,
                    kind,
                    stage,
                    fieldBindingIndex,
                    declarator);

                ScalarizedTupleValImpl::Element element;
                element.val = fieldVal;
                element.key = field->getKey();

                tupleValImpl->elements.Add(element);
            }

            return ScalarizedVal::tuple(tupleValImpl);
        }

        // Default case is to fall back on the simple behavior
        return createSimpleGLSLGlobalVarying(
            context,
            builder, type, varLayout, typeLayout, kind, stage, bindingIndex, declarator);
    }

    ScalarizedVal createGLSLGlobalVaryings(
        GLSLLegalizationContext*    context,
        IRBuilder*                  builder,
        IRType*                     type,
        VarLayout*                  layout,
        LayoutResourceKind          kind,
        Stage                       stage)
    {
        UInt bindingIndex = 0;
        if(auto rr = layout->FindResourceInfo(kind))
            bindingIndex = rr->index;
        return createGLSLGlobalVaryingsImpl(
            context,
            builder, type, layout, layout->typeLayout, kind, stage, bindingIndex, nullptr);
    }

    IRType* getFieldType(
        IRType*         baseType,
        IRStructKey*    fieldKey)
    {
        if(auto structType = as<IRStructType>(baseType))
        {
            for(auto ff : structType->getFields())
            {
                if(ff->getKey() == fieldKey)
                    return ff->getFieldType();
            }
        }

        SLANG_UNEXPECTED("no such field");
        UNREACHABLE_RETURN(nullptr);
    }

    ScalarizedVal extractField(
        IRBuilder*              builder,
        ScalarizedVal const&    val,
        UInt                    fieldIndex,
        IRStructKey*            fieldKey)
    {
        switch( val.flavor )
        {
        case ScalarizedVal::Flavor::value:
            return ScalarizedVal::value(
                builder->emitFieldExtract(
                    getFieldType(val.irValue->getDataType(), fieldKey),
                    val.irValue,
                    fieldKey));

        case ScalarizedVal::Flavor::address:
            {
                auto ptrType = as<IRPtrTypeBase>(val.irValue->getDataType());
                auto valType = ptrType->getValueType();
                auto fieldType = getFieldType(valType, fieldKey);
                auto fieldPtrType = builder->getPtrType(ptrType->op, fieldType);
                return ScalarizedVal::address(
                    builder->emitFieldAddress(
                        fieldPtrType,
                        val.irValue,
                        fieldKey));
            }

        case ScalarizedVal::Flavor::tuple:
            {
                auto tupleVal = val.impl.As<ScalarizedTupleValImpl>();
                return tupleVal->elements[fieldIndex].val;
            }

        default:
            SLANG_UNEXPECTED("unimplemented");
            UNREACHABLE_RETURN(ScalarizedVal());
        }

    }

    ScalarizedVal adaptType(
        IRBuilder*              builder,
        IRInst*                 val,
        IRType*                 toType,
        IRType*                 /*fromType*/)
    {
        // TODO: actually consider what needs to go on here...
        return ScalarizedVal::value(builder->emitConstructorInst(
            toType,
            1,
            &val));
    }

    ScalarizedVal adaptType(
        IRBuilder*              builder,
        ScalarizedVal const&    val,
        IRType*                 toType,
        IRType*                 fromType)
    {
        switch( val.flavor )
        {
        case ScalarizedVal::Flavor::value:
            return adaptType(builder, val.irValue, toType, fromType);
            break;

        case ScalarizedVal::Flavor::address:
            {
                auto loaded = builder->emitLoad(val.irValue);
                return adaptType(builder, loaded, toType, fromType);
            }
            break;

        default:
            SLANG_UNEXPECTED("unimplemented");
            UNREACHABLE_RETURN(ScalarizedVal());
        }
    }

    void assign(
        IRBuilder*              builder,
        ScalarizedVal const&    left,
        ScalarizedVal const&    right)
    {
        switch( left.flavor )
        {
        case ScalarizedVal::Flavor::address:
            switch( right.flavor )
            {
            case ScalarizedVal::Flavor::value:
                {
                    builder->emitStore(left.irValue, right.irValue);
                }
                break;

            case ScalarizedVal::Flavor::address:
                {
                    auto val = builder->emitLoad(right.irValue);
                    builder->emitStore(left.irValue, val);
                }
                break;

            case ScalarizedVal::Flavor::tuple:
                {
                    // We are assigning from a tuple to a destination
                    // that is not a tuple. We will perform assignment
                    // element-by-element.
                    auto rightTupleVal = right.impl.As<ScalarizedTupleValImpl>();
                    UInt elementCount = rightTupleVal->elements.Count();

                    for( UInt ee = 0; ee < elementCount; ++ee )
                    {
                        auto rightElement = rightTupleVal->elements[ee];
                        auto leftElementVal = extractField(
                            builder,
                            left,
                            ee,
                            rightElement.key);
                        assign(builder, leftElementVal, rightElement.val);
                    }
                }
                break;

            default:
                SLANG_UNEXPECTED("unimplemented");
                break;
            }
            break;

        case ScalarizedVal::Flavor::tuple:
            {
                // We have a tuple, so we are going to need to try and assign
                // to each of its constituent fields.
                auto leftTupleVal = left.impl.As<ScalarizedTupleValImpl>();
                UInt elementCount = leftTupleVal->elements.Count();

                for( UInt ee = 0; ee < elementCount; ++ee )
                {
                    auto rightElementVal = extractField(
                        builder,
                        right,
                        ee,
                        leftTupleVal->elements[ee].key);
                    assign(builder, leftTupleVal->elements[ee].val, rightElementVal);
                }
            }
            break;

        case ScalarizedVal::Flavor::typeAdapter:
            {
                // We are trying to assign to something that had its type adjusted,
                // so we will need to adjust the type of the right-hand side first.
                //
                // In this case we are converting to the actual type of the GLSL variable,
                // from the "pretend" type that it had in the IR before.
                auto typeAdapter = left.impl.As<ScalarizedTypeAdapterValImpl>();
                auto adaptedRight = adaptType(builder, right, typeAdapter->actualType, typeAdapter->pretendType);
                assign(builder, typeAdapter->val, adaptedRight);
            }
            break;

        default:
            SLANG_UNEXPECTED("unimplemented");
            break;
        }
    }

    ScalarizedVal getSubscriptVal(
        IRBuilder*      builder,
        IRType*         elementType,
        ScalarizedVal   val,
        IRInst*         indexVal)
    {
        switch( val.flavor )
        {
        case ScalarizedVal::Flavor::value:
            return ScalarizedVal::value(
                builder->emitElementExtract(
                    elementType,
                    val.irValue,
                    indexVal));

        case ScalarizedVal::Flavor::address:
            return ScalarizedVal::address(
                builder->emitElementAddress(
                    builder->getPtrType(elementType),
                    val.irValue,
                    indexVal));

        case ScalarizedVal::Flavor::tuple:
            {
                auto inputTuple = val.impl.As<ScalarizedTupleValImpl>();

                RefPtr<ScalarizedTupleValImpl> resultTuple = new ScalarizedTupleValImpl();
                resultTuple->type = elementType;

                UInt elementCount = inputTuple->elements.Count();
                UInt elementCounter = 0;

                auto structType = as<IRStructType>(elementType);
                for(auto field : structType->getFields())
                {
                    auto tupleElementType = field->getFieldType();

                    UInt elementIndex = elementCounter++;

                    SLANG_RELEASE_ASSERT(elementIndex < elementCount);
                    auto inputElement = inputTuple->elements[elementIndex];

                    ScalarizedTupleValImpl::Element resultElement;
                    resultElement.key = inputElement.key;
                    resultElement.val = getSubscriptVal(
                        builder,
                        tupleElementType,
                        inputElement.val,
                        indexVal);

                    resultTuple->elements.Add(resultElement);
                }
                SLANG_RELEASE_ASSERT(elementCounter == elementCount);

                return ScalarizedVal::tuple(resultTuple);
            }

        default:
            SLANG_UNEXPECTED("unimplemented");
            UNREACHABLE_RETURN(ScalarizedVal());
        }
    }

    ScalarizedVal getSubscriptVal(
        IRBuilder*      builder,
        IRType*         elementType,
        ScalarizedVal   val,
        UInt            index)
    {
        return getSubscriptVal(
            builder,
            elementType,
            val,
            builder->getIntValue(
                builder->getIntType(),
                index));
    }

    IRInst* materializeValue(
        IRBuilder*              builder,
        ScalarizedVal const&    val);

    IRInst* materializeTupleValue(
        IRBuilder*      builder,
        ScalarizedVal   val)
    {
        auto tupleVal = val.impl.As<ScalarizedTupleValImpl>();
        SLANG_ASSERT(tupleVal);

        UInt elementCount = tupleVal->elements.Count();
        auto type = tupleVal->type;

        if( auto arrayType = as<IRArrayType>(type))
        {
            // The tuple represent an array, which means that the
            // individual elements are expected to yield arrays as well.
            //
            // We will extract a value for each array element, and
            // then use these to construct our result.

            List<IRInst*> arrayElementVals;
            UInt arrayElementCount = (UInt) GetIntVal(arrayType->getElementCount());

            for( UInt ii = 0; ii < arrayElementCount; ++ii )
            {
                auto arrayElementPseudoVal = getSubscriptVal(
                    builder,
                    arrayType->getElementType(),
                    val,
                    ii);

                auto arrayElementVal = materializeValue(
                    builder,
                    arrayElementPseudoVal);

                arrayElementVals.Add(arrayElementVal);
            }

            return builder->emitMakeArray(
                arrayType,
                arrayElementVals.Count(),
                arrayElementVals.Buffer());
        }
        else
        {
            // The tuple represents a value of some aggregate type,
            // so we can simply materialize the elements and then
            // construct a value of that type.
            //
            // TODO: this should be using a `makeStruct` instruction.

            List<IRInst*> elementVals;
            for( UInt ee = 0; ee < elementCount; ++ee )
            {
                auto elementVal = materializeValue(builder, tupleVal->elements[ee].val);
                elementVals.Add(elementVal);
            }

            return builder->emitConstructorInst(
                tupleVal->type,
                elementVals.Count(),
                elementVals.Buffer());
        }
    }

    IRInst* materializeValue(
        IRBuilder*              builder,
        ScalarizedVal const&    val)
    {
        switch( val.flavor )
        {
        case ScalarizedVal::Flavor::value:
            return val.irValue;

        case ScalarizedVal::Flavor::address:
            {
                auto loadInst = builder->emitLoad(val.irValue);
                return loadInst;
            }
            break;

        case ScalarizedVal::Flavor::tuple:
            {
                auto tupleVal = val.impl.As<ScalarizedTupleValImpl>();
                return materializeTupleValue(builder, val);
            }
            break;

        case ScalarizedVal::Flavor::typeAdapter:
            {
                // Somebody is trying to use a value where its actual type
                // doesn't match the type it pretends to have. To make this
                // work we need to adapt the type from its actual type over
                // to its pretend type.
                auto typeAdapter = val.impl.As<ScalarizedTypeAdapterValImpl>();
                auto adapted = adaptType(builder, typeAdapter->val, typeAdapter->pretendType, typeAdapter->actualType);
                return materializeValue(builder, adapted);
            }
            break;

        default:
            SLANG_UNEXPECTED("unimplemented");
            break;
        }
    }

    IRTargetIntrinsicDecoration* findTargetIntrinsicDecoration(
        IRInst*        val,
        String const&   targetName)
    {
        for( auto dd = val->firstDecoration; dd; dd = dd->next )
        {
            if(dd->op != kIRDecorationOp_TargetIntrinsic)
                continue;

            auto decoration = (IRTargetIntrinsicDecoration*) dd;
            if(String(decoration->targetName) == targetName)
                return decoration;
        }

        return nullptr;
    }

    void legalizeRayTracingEntryPointParameterForGLSL(
        GLSLLegalizationContext*    context,
        IRParam*                    pp,
        VarLayout*                  paramLayout)
    {
        auto builder = context->getBuilder();
        auto paramType = pp->getDataType();

        if(auto paramPtrType = as<IROutTypeBase>(paramType) )
        {
            // This is either an `out` or `in out` parameter.
            // We want to treat `out` parameters the same
            // as `in out` for our purposes, since there are
            // no pure `out` parameters defined for the ray
            // tracing stages.

            // Unlike the default legalization strategy for
            // `out` and `in out` entry point parameters,
            // we will not introduce an intermediate temporary.
            //
            // Instead we will simply create a global variable
            // and replace uses of the parameter with uses
            // of that global variable.

            auto valueType = paramPtrType->getValueType();

            auto globalVariable = addGlobalVariable(builder->getModule(), valueType);
            builder->addLayoutDecoration(globalVariable, paramLayout);
            moveValueBefore(globalVariable, builder->getFunc());

            pp->replaceUsesWith(globalVariable);
        }
        else
        {
            // This is the `in` parameter case, so that the parameter
            // was not a pointer. We will allocate a global variable
            // to represent the parameter, and then perform a load
            // form it at the start of the function.
            //
            auto valueType = paramType;
            auto globalVariable = addGlobalVariable(builder->getModule(), valueType);
            builder->addLayoutDecoration(globalVariable, paramLayout);
            moveValueBefore(globalVariable, builder->getFunc());

            auto irLoad = builder->emitLoad(globalVariable);
            pp->replaceUsesWith(irLoad);
        }

    }

    void legalizeEntryPointParameterForGLSL(
        GLSLLegalizationContext*    context,
        IRFunc*                     func,
        IRParam*                    pp,
        VarLayout*                  paramLayout)
    {
        auto builder = context->getBuilder();
        auto stage = context->getStage();

        // We need to create a global variable that will replace the parameter.
        // It seems superficially obvious that the variable should have
        // the same type as the parameter.
        // However, if the parameter was a pointer, in order to
        // support `out` or `in out` parameter passing, we need
        // to be sure to allocate a variable of the pointed-to
        // type instead.
        //
        // We also need to replace uses of the parameter with
        // uses of the variable, and the exact logic there
        // will differ a bit between the pointer and non-pointer
        // cases.
        auto paramType = pp->getDataType();

        // First we will special-case stage input/outputs that
        // don't fit into the standard varying model.
        // For right now we are only doing special-case handling
        // of geometry shader output streams.
        if( auto paramPtrType = as<IROutTypeBase>(paramType) )
        {
            auto valueType = paramPtrType->getValueType();
            if( auto gsStreamType = as<IRHLSLStreamOutputType>(valueType) )
            {
                // An output stream type like `TriangleStream<Foo>` should
                // more or less translate into `out Foo` (plus scalarization).

                auto globalOutputVal = createGLSLGlobalVaryings(
                    context,
                    builder,
                    valueType,
                    paramLayout,
                    LayoutResourceKind::VaryingOutput,
                    stage);

                // TODO: a GS output stream might be passed into other
                // functions, so that we should really be modifying
                // any function that has one of these in its parameter
                // list (and in the limit we should be leagalizing any
                // type that nests these...).
                //
                // For now we will just try to deal with `Append` calls
                // directly in this function.



                for( auto bb = func->getFirstBlock(); bb; bb = bb->getNextBlock() )
                {
                    for( auto ii = bb->getFirstInst(); ii; ii = ii->getNextInst() )
                    {
                        // Is it a call?
                        if(ii->op != kIROp_Call)
                            continue;

                        // Is it calling the append operation?
                        auto callee = ii->getOperand(0);
                        for(;;)
                        {
                            // If the instruction is `specialize(X,...)` then
                            // we want to look at `X`, and if it is `generic { ... return R; }`
                            // then we want to look at `R`. We handle this
                            // iteratively here.
                            //
                            // TODO: This idiom seems to come up enough that we
                            // should probably have a dedicated convenience routine
                            // for this.
                            //
                            // Alternatively, we could switch the IR encoding so
                            // that decorations are added to the generic instead of the
                            // value it returns.
                            //
                            switch(callee->op)
                            {
                            case kIROp_Specialize:
                                {
                                    callee = cast<IRSpecialize>(callee)->getOperand(0);
                                    continue;
                                }

                            case kIROp_Generic:
                                {
                                    auto genericResult = findGenericReturnVal(cast<IRGeneric>(callee));
                                    if(genericResult)
                                    {
                                        callee = genericResult;
                                        continue;
                                    }
                                }

                            default:
                                break;
                            }
                            break;
                        }
                        if(callee->op != kIROp_Func)
                            continue;

                        // HACK: we will identify the operation based
                        // on the target-intrinsic definition that was
                        // given to it.
                        auto decoration = findTargetIntrinsicDecoration(callee, "glsl");
                        if(!decoration)
                            continue;

                        if(StringRepresentation::asSlice(decoration->definition) != UnownedStringSlice::fromLiteral("EmitVertex()"))
                        {
                            continue;
                        }

                        // Okay, we have a declaration, and we want to modify it!

                        builder->setInsertBefore(ii);

                        assign(builder, globalOutputVal, ScalarizedVal::value(ii->getOperand(2)));
                    }
                }

                return;
            }
        }

        // When we have an HLSL ray tracing shader entry point,
        // we don't want to translate the inputs/outputs for GLSL/SPIR-V
        // according to our default rules, for two reasons:
        //
        // 1. The input and output for these stages are expected to
        // be packaged into `struct` types rather than be scalarized,
        // so the usual scalarization approach we take here should
        // not be applied.
        //
        // 2. An `in out` parameter isn't just sugar for a combination
        // of an `in` and an `out` parameter, and instead represents the
        // read/write "payload" that was passed in. It should legalize
        // to a single variable, and we can lower reads/writes of it
        // directly, rather than introduce an intermediate temporary.
        //
        switch( stage )
        {
        default:
            break;

        case Stage::AnyHit:
        case Stage::Callable:
        case Stage::ClosestHit:
        case Stage::Intersection:
        case Stage::Miss:
        case Stage::RayGeneration:
            legalizeRayTracingEntryPointParameterForGLSL(context, pp, paramLayout);
            return;
        }

        // Is the parameter type a special pointer type
        // that indicates the parameter is used for `out`
        // or `inout` access?
        if(auto paramPtrType = as<IROutTypeBase>(paramType) )
        {
            // Okay, we have the more interesting case here,
            // where the parameter was being passed by reference.
            // We are going to create a local variable of the appropriate
            // type, which will replace the parameter, along with
            // one or more global variables for the actual input/output.

            auto valueType = paramPtrType->getValueType();

            auto localVariable = builder->emitVar(valueType);
            auto localVal = ScalarizedVal::address(localVariable);

            if( auto inOutType = as<IRInOutType>(paramPtrType) )
            {
                // In the `in out` case we need to declare two
                // sets of global variables: one for the `in`
                // side and one for the `out` side.
                auto globalInputVal = createGLSLGlobalVaryings(
                    context,
                    builder, valueType, paramLayout, LayoutResourceKind::VaryingInput, stage);

                assign(builder, localVal, globalInputVal);
            }

            // Any places where the original parameter was used inside
            // the function body should instead use the new local variable.
            // Since the parameter was a pointer, we use the variable instruction
            // itself (which is an `alloca`d pointer) directly:
            pp->replaceUsesWith(localVariable);

            // We also need one or more global variables to write the output to
            // when the function is done. We create them here.
            auto globalOutputVal = createGLSLGlobalVaryings(
                    context,
                    builder, valueType, paramLayout, LayoutResourceKind::VaryingOutput, stage);

            // Now we need to iterate over all the blocks in the function looking
            // for any `return*` instructions, so that we can write to the output variable
            for( auto bb = func->getFirstBlock(); bb; bb = bb->getNextBlock() )
            {
                auto terminatorInst = bb->getLastInst();
                if(!terminatorInst)
                    continue;

                switch( terminatorInst->op )
                {
                default:
                    continue;

                case kIROp_ReturnVal:
                case kIROp_ReturnVoid:
                    break;
                }

                // We dont' re-use `builder` here because we don't want to
                // disrupt the source location it is using for inserting
                // temporary variables at the top of the function.
                //
                IRBuilder terminatorBuilder;
                terminatorBuilder.sharedBuilder = builder->sharedBuilder;
                terminatorBuilder.setInsertBefore(terminatorInst);

                // Assign from the local variabel to the global output
                // variable before the actual `return` takes place.
                assign(&terminatorBuilder, globalOutputVal, localVal);
            }
        }
        else
        {
            // This is the "easy" case where the parameter wasn't
            // being passed by reference. We start by just creating
            // one or more global variables to represent the parameter,
            // and attach the required layout information to it along
            // the way.

            auto globalValue = createGLSLGlobalVaryings(
                context,
                builder, paramType, paramLayout, LayoutResourceKind::VaryingInput, stage);

            // Next we need to replace uses of the parameter with
            // references to the variable(s). We are going to do that
            // somewhat naively, by simply materializing the
            // variables at the start.
            IRInst* materialized = materializeValue(builder, globalValue);

            pp->replaceUsesWith(materialized);
        }
    }

    void legalizeEntryPointForGLSL(
        Session*                session,
        IRModule*               module,
        IRFunc*                 func,
        EntryPointLayout*       entryPointLayout,
        DiagnosticSink*         sink,
        ExtensionUsageTracker*  extensionUsageTracker)
    {
        GLSLLegalizationContext context;
        context.session = session;
        context.stage = entryPointLayout->profile.GetStage();
        context.sink = sink;
        context.extensionUsageTracker = extensionUsageTracker;

        Stage stage = entryPointLayout->profile.GetStage();

        // We require that the entry-point function has no uses,
        // because otherwise we'd invalidate the signature
        // at all existing call sites.
        //
        // TODO: the right thing to do here is to split any
        // function that both gets called as an entry point
        // and as an ordinary function.
        SLANG_ASSERT(!func->firstUse);

        // We create a dummy IR builder, since some of
        // the functions require it.
        //
        // TODO: make some of these free functions...
        //
        SharedIRBuilder shared;
        shared.module = module;
        shared.session = session;
        IRBuilder builder;
        builder.sharedBuilder = &shared;
        builder.setInsertInto(func);

        context.builder = &builder;

        // We will start by looking at the return type of the
        // function, because that will enable us to do an
        // early-out check to avoid more work.
        //
        // Specifically, we need to check if the function has
        // a `void` return type, because there is no work
        // to be done on its return value in that case.
        auto resultType = func->getResultType();
        if(as<IRVoidType>(resultType))
        {
            // In this case, the function doesn't return a value
            // so we don't need to transform its `return` sites.
            //
            // We can also use this opportunity to quickly
            // check if the function has any parameters, and if
            // it doesn't use the chance to bail out immediately.
            if( func->getParamCount() == 0 )
            {
                // This function is already legal for GLSL
                // (at least in terms of parameter/result signature),
                // so we won't bother doing anything at all.
                return;
            }

            // If the function does have parameters, then we need
            // to let the logic later in this function handle them.
        }
        else
        {
            // Function returns a value, so we need
            // to introduce a new global variable
            // to hold that value, and then replace
            // any `returnVal` instructions with
            // code to write to that variable.

            auto resultGlobal = createGLSLGlobalVaryings(
                &context,
                &builder,
                resultType,
                entryPointLayout->resultLayout,
                LayoutResourceKind::VaryingOutput,
                stage);

            for( auto bb = func->getFirstBlock(); bb; bb = bb->getNextBlock() )
            {
                // TODO: This is silly, because we are looking at every instruction,
                // when we know that a `returnVal` should only ever appear as a
                // terminator...
                for( auto ii = bb->getFirstInst(); ii; ii = ii->getNextInst() )
                {
                    if(ii->op != kIROp_ReturnVal)
                        continue;

                    IRReturnVal* returnInst = (IRReturnVal*) ii;
                    IRInst* returnValue = returnInst->getVal();

                    // Make sure we add these instructions to the right block
                    builder.setInsertInto(bb);

                    // Write to our global variable(s) from the value being returned.
                    assign(&builder, resultGlobal, ScalarizedVal::value(returnValue));

                    // Emit a `returnVoid` to end the block
                    auto returnVoid = builder.emitReturn();

                    // Remove the old `returnVal` instruction.
                    returnInst->removeAndDeallocate();

                    // Make sure to resume our iteration at an
                    // appropriate instruciton, since we deleted
                    // the one we had been using.
                    ii = returnVoid;
                }
            }
        }

        // Next we will walk through any parameters of the entry-point function,
        // and turn them into global variables.
        if( auto firstBlock = func->getFirstBlock() )
        {
            // Any initialization code we insert for parameters needs
            // to be at the start of the "ordinary" instructions in the block:
            builder.setInsertBefore(firstBlock->getFirstOrdinaryInst());

            UInt paramCounter = 0;
            for( auto pp = firstBlock->getFirstParam(); pp; pp = pp->getNextParam() )
            {
                UInt paramIndex = paramCounter++;

                // We assume that the entry-point layout includes information
                // on each parameter, and that these arrays are kept aligned.
                // Note that this means that any transformations that mess
                // with function signatures will need to also update layout info...
                //
                SLANG_ASSERT(entryPointLayout->fields.Count() > paramIndex);
                auto paramLayout = entryPointLayout->fields[paramIndex];

                legalizeEntryPointParameterForGLSL(
                    &context,
                    func,
                    pp,
                    paramLayout);
            }

            // At this point we should have eliminated all uses of the
            // parameters of the entry block. Also, our control-flow
            // rules mean that the entry block cannot be the target
            // of any branches in the code, so there can't be
            // any control-flow ops that try to match the parameter
            // list.
            //
            // We can safely go through and destroy the parameters
            // themselves, and then clear out the parameter list.

            for( auto pp = firstBlock->getFirstParam(); pp; )
            {
                auto next = pp->getNextParam();
                pp->removeAndDeallocate();
                pp = next;
            }
        }

        // Finally, we need to patch up the type of the entry point,
        // because it is no longer accurate.

        IRFuncType* voidFuncType = builder.getFuncType(
            0,
            nullptr,
            builder.getVoidType());
        func->setFullType(voidFuncType);

        // TODO: we should technically be constructing
        // a new `EntryPointLayout` here to reflect
        // the way that things have been moved around.
    }

    // Needed for lookup up entry-point layouts.
    //
    // TODO: maybe arrange so that codegen is driven from the layout layer
    // instead of the input/request layer.
    EntryPointLayout* findEntryPointLayout(
        ProgramLayout*      programLayout,
        EntryPointRequest*  entryPointRequest);

    struct IRSpecSymbol : RefObject
    {
        IRGlobalValue*          irGlobalValue;
        RefPtr<IRSpecSymbol>    nextWithSameName;
    };

    struct IRSpecEnv
    {
        IRSpecEnv*  parent = nullptr;

        // A map from original values to their cloned equivalents.
        typedef Dictionary<IRInst*, IRInst*> ClonedValueDictionary;
        ClonedValueDictionary clonedValues;
    };

    struct IRSharedSpecContext
    {
        // The code-generation target in use
        CodeGenTarget target;

        // The specialized module we are building
        RefPtr<IRModule>   module;

        // The original, unspecialized module we are copying
        IRModule*   originalModule;

        // A map from mangled symbol names to zero or
        // more global IR values that have that name,
        // in the *original* module.
        typedef Dictionary<Name*, RefPtr<IRSpecSymbol>> SymbolDictionary;
        SymbolDictionary symbols;

        SharedIRBuilder sharedBuilderStorage;
        IRBuilder builderStorage;

        // The "global" specialization environment.
        IRSpecEnv globalEnv;
    };

    struct IRSharedGenericSpecContext : IRSharedSpecContext
    {
        // Instructions to be processed (for generic specialization context)
        List<IRInst*> workList;
        HashSet<IRInst*> workListSet;
        void addToWorkList(IRInst* inst)
        {
            if(!workListSet.Contains(inst))
            {
                workList.Add(inst);
                workListSet.Add(inst);
            }
        }
        IRInst* popWorkList()
        {
            UInt count = workList.Count();
            if(count != 0)
            {
                IRInst* inst = workList[count - 1];
                workList.FastRemoveAt(count - 1);
                workListSet.Remove(inst);
                return inst;
            }
            return nullptr;
        }
    };

    struct IRSpecContextBase
    {
        // A map from the mangled name of a global variable
        // to the layout to use for it.
        Dictionary<Name*, VarLayout*> globalVarLayouts;

        IRSharedSpecContext* shared;

        IRSharedSpecContext* getShared() { return shared; }

        IRModule* getModule() { return getShared()->module; }

        IRModule* getOriginalModule() { return getShared()->originalModule; }

        IRSharedSpecContext::SymbolDictionary& getSymbols() { return getShared()->symbols; }

        // The current specialization environment to use.
        IRSpecEnv* env = nullptr;
        IRSpecEnv* getEnv()
        {
            // TODO: need to actually establish environments on contexts we create.
            //
            // Or more realistically we need to change the whole approach
            // to specialization and cloning so that we don't try to share
            // logic between two very different cases.


            return env;
        }

        // The IR builder to use for creating nodes
        IRBuilder*  builder;

        // A callback to be used when a value that is not registerd in `clonedValues`
        // is needed during cloning. This gives the subtype a chance to intercept
        // the operation and clone (or not) as needed.
        virtual IRInst* maybeCloneValue(IRInst* originalVal)
        {
            return originalVal;
        }
    };

    void registerClonedValue(
        IRSpecContextBase*  context,
        IRInst*    clonedValue,
        IRInst*    originalValue)
    {
        if(!originalValue)
            return;

        // TODO: now that things are scoped using environments, we
        // shouldn't be running into the cases where a value with
        // the same key already exists. This should be changed to
        // an `Add()` call.
        //
        context->getEnv()->clonedValues[originalValue] = clonedValue;
    }

    // Information on values to use when registering a cloned value
    struct IROriginalValuesForClone
    {
        IRInst*        originalVal = nullptr;
        IRSpecSymbol*   sym = nullptr;

        IROriginalValuesForClone() {}

        IROriginalValuesForClone(IRInst* originalValue)
            : originalVal(originalValue)
        {}

        IROriginalValuesForClone(IRSpecSymbol* symbol)
            : sym(symbol)
        {}
    };

    void registerClonedValue(
        IRSpecContextBase*              context,
        IRInst*                        clonedValue,
        IROriginalValuesForClone const& originalValues)
    {
        registerClonedValue(context, clonedValue, originalValues.originalVal);
        for( auto s = originalValues.sym; s; s = s->nextWithSameName )
        {
            registerClonedValue(context, clonedValue, s->irGlobalValue);
        }
    }

    void cloneDecorations(
        IRSpecContextBase*  context,
        IRInst*        clonedValue,
        IRInst*        originalValue)
    {
        for (auto dd = originalValue->firstDecoration; dd; dd = dd->next)
        {
            switch (dd->op)
            {
            case kIRDecorationOp_HighLevelDecl:
                {
                    auto originalDecoration = (IRHighLevelDeclDecoration*)dd;

                    context->builder->addHighLevelDeclDecoration(clonedValue, originalDecoration->decl);
                }
                break;

            case kIRDecorationOp_LoopControl:
                {
                    auto originalDecoration = (IRLoopControlDecoration*)dd;
                    auto newDecoration = context->builder->addDecoration<IRLoopControlDecoration>(clonedValue);
                    newDecoration->mode = originalDecoration->mode;
                }
                break;

            case kIRDecorationOp_TargetIntrinsic:
                {
                    auto originalDecoration = (IRTargetIntrinsicDecoration*)dd;
                    auto newDecoration = context->builder->addDecoration<IRTargetIntrinsicDecoration>(clonedValue);
                    newDecoration->targetName = originalDecoration->targetName;
                    newDecoration->definition = originalDecoration->definition;
                }
                break;

            case kIRDecorationOp_Semantic:
                {
                    auto originalDecoration = (IRSemanticDecoration*)dd;
                    auto newDecoration = context->builder->addDecoration<IRSemanticDecoration>(clonedValue);
                    newDecoration->semanticName = originalDecoration->semanticName;
                }
                break;

            case kIRDecorationOp_InterpolationMode:
                {
                    auto originalDecoration = (IRInterpolationModeDecoration*)dd;
                    auto newDecoration = context->builder->addDecoration<IRInterpolationModeDecoration>(clonedValue);
                    newDecoration->mode = originalDecoration->mode;
                }
                break;

            case kIRDecorationOp_NameHint:
                {
                    auto originalDecoration = (IRNameHintDecoration*)dd;
                    auto newDecoration = context->builder->addDecoration<IRNameHintDecoration>(clonedValue);
                    newDecoration->name = originalDecoration->name;
                }
                break;

<<<<<<< HEAD
            case kIRDecorationOp_VulkanRayPayload:
                {
                    context->builder->addDecoration<IRVulkanRayPayloadDecoration>(clonedValue);
                }
                break;

            case kIRDecorationOp_VulkanHitAttributes:
                {
                    context->builder->addDecoration<IRVulkanHitAttributesDecoration>(clonedValue);
=======
            case kIRDecorationOp_RequireGLSLExtension:
                {
                    auto originalDecoration = (IRRequireGLSLExtensionDecoration*)dd;
                    auto newDecoration = context->builder->addDecoration<IRRequireGLSLExtensionDecoration>(clonedValue);
                    newDecoration->extensionName = originalDecoration->extensionName;
                }
                break;

            case kIRDecorationOp_RequireGLSLVersion:
                {
                    auto originalDecoration = (IRRequireGLSLVersionDecoration*)dd;
                    auto newDecoration = context->builder->addDecoration<IRRequireGLSLVersionDecoration>(clonedValue);
                    newDecoration->languageVersion = originalDecoration->languageVersion;
>>>>>>> 2307ce86
                }
                break;

            default:
                // Don't clone any decorations we don't understand.
                break;
            }
        }

        // We will also clone the location here, just because this is a convenient bottleneck
        clonedValue->sourceLoc = originalValue->sourceLoc;
    }

    // We use an `IRSpecContext` for the case where we are cloning
    // code from one or more input modules to create a "linked" output
    // module. Along the way, we will resolve profile-specific functions
    // to the best definition for a given target.
    //
    struct IRSpecContext : IRSpecContextBase
    {
        // Override the "maybe clone" logic so that we always clone
        virtual IRInst* maybeCloneValue(IRInst* originalVal) override;
    };


    IRGlobalValue* cloneGlobalValue(IRSpecContext* context, IRGlobalValue* originalVal);

    IRInst* cloneValue(
        IRSpecContextBase*  context,
        IRInst*        originalValue);

    IRType* cloneType(
        IRSpecContextBase*  context,
        IRType*             originalType);

    IRInst* IRSpecContext::maybeCloneValue(IRInst* originalValue)
    {
        if (auto globalValue = as<IRGlobalValue>(originalValue))
        {
            return cloneGlobalValue(this, globalValue);
        }

        switch (originalValue->op)
        {
        case kIROp_BoolLit:
            {
                IRConstant* c = (IRConstant*)originalValue;
                return builder->getBoolValue(c->value.intVal != 0);
            }
            break;


        case kIROp_IntLit:
            {
                IRConstant* c = (IRConstant*)originalValue;
                return builder->getIntValue(cloneType(this, c->getDataType()), c->value.intVal);
            }
            break;

        case kIROp_FloatLit:
            {
                IRConstant* c = (IRConstant*)originalValue;
                return builder->getFloatValue(cloneType(this, c->getDataType()), c->value.floatVal);
            }
            break;

        default:
            {
                // In the deafult case, assume that we have some sort of "hoistable"
                // instruction that requires us to create a clone of it.

                UInt argCount = originalValue->getOperandCount();
                IRInst* clonedValue = createInstWithTrailingArgs<IRInst>(
                    builder,
                    originalValue->op,
                    cloneType(this, originalValue->getFullType()),
                    0, nullptr,
                    argCount, nullptr);
                registerClonedValue(this, clonedValue, originalValue);
                for (UInt aa = 0; aa < argCount; ++aa)
                {
                    IRInst* originalArg = originalValue->getOperand(aa);
                    IRInst* clonedArg = cloneValue(this, originalArg);
                    clonedValue->getOperands()[aa].init(clonedValue, clonedArg);
                }
                cloneDecorations(this, clonedValue, originalValue);

                addHoistableInst(builder, clonedValue);

                return clonedValue;
            }
            break;
        }
    }

    IRInst* cloneValue(
        IRSpecContextBase*  context,
        IRInst*        originalValue);

    // Find a pre-existing cloned value, or return null if none is available.
    IRInst* findClonedValue(
        IRSpecContextBase*  context,
        IRInst*        originalValue)
    {
        IRInst* clonedValue = nullptr;
        for (auto env = context->getEnv(); env; env = env->parent)
        {
            if (env->clonedValues.TryGetValue(originalValue, clonedValue))
            {
                return clonedValue;
            }
        }

        return nullptr;
    }

    IRInst* cloneValue(
        IRSpecContextBase*  context,
        IRInst*        originalValue)
    {
        if (!originalValue)
            return nullptr;

        if (IRInst* clonedValue = findClonedValue(context, originalValue))
            return clonedValue;

        return context->maybeCloneValue(originalValue);
    }

    IRType* cloneType(
        IRSpecContextBase*  context,
        IRType*             originalType)
    {
        return (IRType*)cloneValue(context, originalType);
    }

    IRInst* maybeCloneValueWithMangledName(
        IRSpecContextBase*  context,
        IRGlobalValue*      originalValue)
    {
        for(auto ii : context->shared->module->getGlobalInsts())
        {
            auto gv = as<IRGlobalValue>(ii);
            if (!gv)
                continue;

            if (gv->mangledName == originalValue->mangledName)
                return gv;
        }
        return cloneValue(context, originalValue);
    }

    IRInst* cloneInst(
        IRSpecContextBase*              context,
        IRBuilder*                      builder,
        IRInst*                         originalInst,
        IROriginalValuesForClone const& originalValues);

    IRInst* cloneInst(
        IRSpecContextBase*  context,
        IRBuilder*          builder,
        IRInst*             originalInst)
    {
        return cloneInst(context, builder, originalInst, originalInst);
    }

    void cloneGlobalValueWithCodeCommon(
        IRSpecContextBase*      context,
        IRGlobalValueWithCode*  clonedValue,
        IRGlobalValueWithCode*  originalValue);

    IRRate* cloneRate(
        IRSpecContextBase*  context,
        IRRate*             rate)
    {
        return (IRRate*) cloneType(context, rate);
    }

    void maybeSetClonedRate(
        IRSpecContextBase*  context,
        IRBuilder*          builder,
        IRInst*             clonedValue,
        IRInst*             originalValue)
    {
        if(auto rate = originalValue->getRate() )
        {
            clonedValue->setFullType(builder->getRateQualifiedType(
                cloneRate(context, rate),
                clonedValue->getFullType()));
        }
    }

    IRGlobalVar* cloneGlobalVarImpl(
        IRSpecContextBase*              context,
        IRBuilder*                      builder,
        IRGlobalVar*                    originalVar,
        IROriginalValuesForClone const& originalValues)
    {
        auto clonedVar = builder->createGlobalVar(
            cloneType(context, originalVar->getDataType()->getValueType()));

        maybeSetClonedRate(context, builder, clonedVar, originalVar);

        registerClonedValue(context, clonedVar, originalValues);

        auto mangledName = originalVar->mangledName;
        clonedVar->mangledName = mangledName;

        cloneDecorations(context, clonedVar, originalVar);

        VarLayout* layout = nullptr;
        if (context->globalVarLayouts.TryGetValue(mangledName, layout))
        {
            builder->addLayoutDecoration(clonedVar, layout);
        }

        // Clone any code in the body of the variable, since this
        // represents the initializer.
        cloneGlobalValueWithCodeCommon(
            context,
            clonedVar,
            originalVar);

        return clonedVar;
    }

    IRGlobalConstant* cloneGlobalConstantImpl(
        IRSpecContextBase*              context,
        IRBuilder*                      builder,
        IRGlobalConstant*               originalVal,
        IROriginalValuesForClone const& originalValues)
    {
        auto clonedVal = builder->createGlobalConstant(
            cloneType(context, originalVal->getFullType()));
        registerClonedValue(context, clonedVal, originalValues);

        auto mangledName = originalVal->mangledName;
        clonedVal->mangledName = mangledName;

        cloneDecorations(context, clonedVal, originalVal);

        // Clone any code in the body of the constant, since this
        // represents the initializer.
        cloneGlobalValueWithCodeCommon(
            context,
            clonedVal,
            originalVal);

        return clonedVal;
    }

    IRGeneric* cloneGenericImpl(
        IRSpecContextBase*              context,
        IRBuilder*                      builder,
        IRGeneric*                      originalVal,
        IROriginalValuesForClone const& originalValues)
    {
        auto clonedVal = builder->emitGeneric();
        registerClonedValue(context, clonedVal, originalValues);

        auto mangledName = originalVal->mangledName;
        clonedVal->mangledName = mangledName;

        cloneDecorations(context, clonedVal, originalVal);

        // Clone any code in the body of the generic, since this
        // computes its result value.
        cloneGlobalValueWithCodeCommon(
            context,
            clonedVal,
            originalVal);

        return clonedVal;
    }

    void cloneSimpleGlobalValueImpl(
        IRSpecContextBase*              context,
        IRGlobalValue*                  originalInst,
        IROriginalValuesForClone const& originalValues,
        IRGlobalValue*                  clonedInst,
        bool                            registerValue = true)
    {
        if (registerValue)
            registerClonedValue(context, clonedInst, originalValues);

        auto mangledName = originalInst->mangledName;
        clonedInst->mangledName = mangledName;

        cloneDecorations(context, clonedInst, originalInst);

        // Set up an IR builder for inserting into the inst
        IRBuilder builderStorage = *context->builder;
        IRBuilder* builder = &builderStorage;
        builder->setInsertInto(clonedInst);

        // Clone any children of the instruction
        for (auto child : originalInst->getChildren())
        {
            cloneInst(context, builder, child);
        }
    }

    IRStructKey* cloneStructKeyImpl(
        IRSpecContextBase*              context,
        IRBuilder*                      builder,
        IRStructKey*                    originalVal,
        IROriginalValuesForClone const& originalValues)
    {
        auto clonedVal = builder->createStructKey();
        cloneSimpleGlobalValueImpl(context, originalVal, originalValues, clonedVal);
        return clonedVal;
    }

    IRGlobalGenericParam* cloneGlobalGenericParamImpl(
        IRSpecContextBase*              context,
        IRBuilder*                      builder,
        IRGlobalGenericParam*           originalVal,
        IROriginalValuesForClone const& originalValues)
    {
        auto clonedVal = builder->emitGlobalGenericParam();
        cloneSimpleGlobalValueImpl(context, originalVal, originalValues, clonedVal);
        return clonedVal;
    }


    IRWitnessTable* cloneWitnessTableImpl(
        IRSpecContextBase*  context,
        IRBuilder*          builder,
        IRWitnessTable* originalTable,
        IROriginalValuesForClone const& originalValues,
        IRWitnessTable* dstTable = nullptr,
        bool registerValue = true)
    {
        auto clonedTable = dstTable ? dstTable : builder->createWitnessTable();
        cloneSimpleGlobalValueImpl(context, originalTable, originalValues, clonedTable, registerValue);
        return clonedTable;
    }

    IRWitnessTable* cloneWitnessTableWithoutRegistering(
        IRSpecContextBase*  context,
        IRBuilder*          builder,
        IRWitnessTable* originalTable,
        IRWitnessTable* dstTable = nullptr)
    {
        return cloneWitnessTableImpl(context, builder, originalTable, IROriginalValuesForClone(), dstTable, false);
    }

    IRStructType* cloneStructTypeImpl(
        IRSpecContextBase*              context,
        IRBuilder*                      builder,
        IRStructType*                   originalStruct,
        IROriginalValuesForClone const& originalValues)
    {
        auto clonedStruct = builder->createStructType();
        cloneSimpleGlobalValueImpl(context, originalStruct, originalValues, clonedStruct);
        return clonedStruct;
    }

    void cloneGlobalValueWithCodeCommon(
        IRSpecContextBase*      context,
        IRGlobalValueWithCode*  clonedValue,
        IRGlobalValueWithCode*  originalValue)
    {
        // Next we are going to clone the actual code.
        IRBuilder builderStorage = *context->builder;
        IRBuilder* builder = &builderStorage;
        builder->setInsertInto(clonedValue);


        // We will walk through the blocks of the function, and clone each of them.
        //
        // We need to create the cloned blocks first, and then walk through them,
        // because blocks might be forward referenced (this is not possible
        // for other cases of instructions).
        for (auto originalBlock = originalValue->getFirstBlock();
            originalBlock;
            originalBlock = originalBlock->getNextBlock())
        {
            IRBlock* clonedBlock = builder->createBlock();
            clonedValue->addBlock(clonedBlock);
            registerClonedValue(context, clonedBlock, originalBlock);

#if 0
            // We can go ahead and clone parameters here, while we are at it.
            builder->curBlock = clonedBlock;
            for (auto originalParam = originalBlock->getFirstParam();
                originalParam;
                originalParam = originalParam->getNextParam())
            {
                IRParam* clonedParam = builder->emitParam(
                    context->maybeCloneType(
                        originalParam->getFullType()));
                cloneDecorations(context, clonedParam, originalParam);
                registerClonedValue(context, clonedParam, originalParam);
            }
#endif
        }

        // Okay, now we are in a good position to start cloning
        // the instructions inside the blocks.
        {
            IRBlock* ob = originalValue->getFirstBlock();
            IRBlock* cb = clonedValue->getFirstBlock();
            while (ob)
            {
                SLANG_ASSERT(cb);

                builder->setInsertInto(cb);
                for (auto oi = ob->getFirstInst(); oi; oi = oi->getNextInst())
                {
                    cloneInst(context, builder, oi);
                }

                ob = ob->getNextBlock();
                cb = cb->getNextBlock();
            }
        }

    }

    void checkIRDuplicate(IRInst* inst, IRParentInst* moduleInst, Name* mangledName)
    {
#ifdef _DEBUG
        for (auto child : moduleInst->getChildren())
        {
            if (child == inst)
                continue;

            if (child->op == kIROp_Func)
            {
                auto extName = ((IRGlobalValue*)child)->mangledName;
                if (extName == mangledName ||
                    (extName && mangledName &&
                        extName->text == mangledName->text))
                    SLANG_UNEXPECTED("duplicate global var");
            }
        }
#else
        SLANG_UNREFERENCED_PARAMETER(inst);
        SLANG_UNREFERENCED_PARAMETER(moduleInst);
        SLANG_UNREFERENCED_PARAMETER(mangledName);
#endif
    }

    void cloneFunctionCommon(
        IRSpecContextBase*  context,
        IRFunc*         clonedFunc,
        IRFunc*         originalFunc,
        bool checkDuplicate = true)
    {
        // First clone all the simple properties.
        clonedFunc->mangledName = originalFunc->mangledName;
        clonedFunc->setFullType(cloneType(context, originalFunc->getFullType()));

        cloneDecorations(context, clonedFunc, originalFunc);

        cloneGlobalValueWithCodeCommon(
            context,
            clonedFunc,
            originalFunc);

        // Shuffle the function to the end of the list, because
        // it needs to follow its dependencies.
        //
        // TODO: This isn't really a good requirement to place on the IR...
        clonedFunc->moveToEnd();
        if (checkDuplicate)
            checkIRDuplicate(clonedFunc, context->getModule()->getModuleInst(), clonedFunc->mangledName);
    }

    IRFunc* specializeIRForEntryPoint(
        IRSpecContext*  context,
        EntryPointRequest*  entryPointRequest,
        EntryPointLayout*   entryPointLayout)
    {
        // Look up the IR symbol by name
        auto mangledName = context->getModule()->session->getNameObj(getMangledName(entryPointRequest->decl));
        RefPtr<IRSpecSymbol> sym;
        if (!context->getSymbols().TryGetValue(mangledName, sym))
        {
            SLANG_UNEXPECTED("no matching IR symbol");
            return nullptr;
        }

        // TODO: deal with the case where we might
        // have multiple versions...

        auto globalValue = sym->irGlobalValue;
        if (globalValue->op != kIROp_Func)
        {
            SLANG_UNEXPECTED("expected an IR function");
            return nullptr;
        }
        auto originalFunc = (IRFunc*)globalValue;

        // Create a clone for the IR function
        auto clonedFunc = context->builder->createFunc();

        // Note: we do *not* register this cloned declaration
        // as the cloned value for the original symbol.
        // This is kind of a kludge, but it ensures that
        // in the unlikely case that the function is both
        // used as an entry point and a callable function
        // (yes, this would imply recursion...) we actually
        // have two copies, which lets us arbitrarily
        // transform the entry point to meet target requirements.
        //
        // TODO: The above statement is kind of bunk, though,
        // because both versions of the function would have
        // the same mangled name... :(

        // We need to clone all the properties of the original
        // function, including any blocks, their parameters,
        // and their instructions.
        cloneFunctionCommon(context, clonedFunc, originalFunc);

        // We need to attach the layout information for
        // the entry point to this declaration, so that
        // we can use it to inform downstream code emit.
        context->builder->addLayoutDecoration(
            clonedFunc,
            entryPointLayout);

        // We will also go on and attach layout information
        // to the function parameters, so that we have it
        // available directly on the parameters, rather
        // than having to look it up on the original entry-point layout.
        if( auto firstBlock = clonedFunc->getFirstBlock() )
        {
            UInt paramLayoutCount = entryPointLayout->fields.Count();
            UInt paramCounter = 0;
            for( auto pp = firstBlock->getFirstParam(); pp; pp = pp->getNextParam() )
            {
                UInt paramIndex = paramCounter++;
                if( paramIndex < paramLayoutCount )
                {
                    auto paramLayout = entryPointLayout->fields[paramIndex];
                    context->builder->addLayoutDecoration(
                        pp,
                        paramLayout);
                }
                else
                {
                    SLANG_UNEXPECTED("too many parameters");
                }
            }
        }

        return clonedFunc;
    }

    IRFunc* cloneSimpleFuncWithoutRegistering(IRSpecContextBase* context, IRFunc* originalFunc)
    {
        auto clonedFunc = context->builder->createFunc();
        cloneFunctionCommon(context, clonedFunc, originalFunc, false);
        return clonedFunc;
    }

    // Get a string form of the target so that we can
    // use it to match against target-specialization modifiers
    //
    // TODO: We shouldn't be using strings for this.
    String getTargetName(IRSpecContext* context)
    {
        switch( context->shared->target )
        {
        case CodeGenTarget::HLSL:
            return "hlsl";

        case CodeGenTarget::GLSL:
            return "glsl";

        default:
            SLANG_UNEXPECTED("unhandled case");
            UNREACHABLE_RETURN("unknown");
        }
    }

    // How specialized is a given declaration for the chosen target?
    enum class TargetSpecializationLevel
    {
        specializedForOtherTarget = 0,
        notSpecialized,
        specializedForTarget,
    };

    TargetSpecializationLevel getTargetSpecialiationLevel(
        IRGlobalValue*  inVal,
        String const&   targetName)
    {
        // HACK: Currently the front-end is placing modifiers related
        // to target specialization on nodes like functions, even when
        // those functions are being returned by a generic. This
        // means that we need to try and inspect the value being
        // returned by the generic if we are looking at a generic.
        IRInst* val = inVal;
        while( auto genericVal = as<IRGeneric>(val) )
        {
            auto firstBlock = genericVal->getFirstBlock();
            if(!firstBlock) break;

            auto returnInst = as<IRReturnVal>(firstBlock->getLastInst());
            if(!returnInst) break;

            val = returnInst->getVal();
        }

        TargetSpecializationLevel result = TargetSpecializationLevel::notSpecialized;
        for( auto dd = val->firstDecoration; dd; dd = dd->next )
        {
            if(dd->op != kIRDecorationOp_Target)
                continue;

            auto decoration = (IRTargetDecoration*) dd;
            if(String(decoration->targetName) == targetName)
                return TargetSpecializationLevel::specializedForTarget;

            result = TargetSpecializationLevel::specializedForOtherTarget;
        }

        return result;
    }

    IRInst* findGenericReturnVal(IRGeneric* generic)
    {
        auto lastBlock = generic->getLastBlock();
        if (!lastBlock)
            return nullptr;

        auto returnInst = as<IRReturnVal>(lastBlock->getTerminator());
        if (!returnInst)
            return nullptr;

        auto val = returnInst->getVal();
        return val;
    }

    bool isDefinition(
        IRGlobalValue* inVal)
    {
        IRInst* val = inVal;
        // unwrap any generic declarations to see
        // the value they return.
        for(;;)
        {
            auto genericInst = as<IRGeneric>(val);
            if(!genericInst)
                break;

            auto returnVal = findGenericReturnVal(genericInst);
            if(!returnVal)
                break;

            val = returnVal;
        }

        switch (val->op)
        {
        case kIROp_WitnessTable:
        case kIROp_GlobalConstant:
        case kIROp_Func:
        case kIROp_Generic:
            return ((IRParentInst*)val)->getFirstChild() != nullptr;

        case kIROp_StructType:
        case kIROp_GlobalVar:
            return true;

        default:
            return false;
        }
    }

    // Is `newVal` marked as being a better match for our
    // chosen code-generation target?
    //
    // TODO: there is a missing step here where we need
    // to check if things are even available in the first place...
    bool isBetterForTarget(
        IRSpecContext*  context,
        IRGlobalValue*  newVal,
        IRGlobalValue*  oldVal)
    {
        String targetName = getTargetName(context);

        // For right now every declaration might have zero or more
        // modifiers, representing the targets for which it is specialized.
        // Each modifier has a single string "tag" to represent a target.
        // We thus decide that a declaration is "more specialized" by:
        //
        // - Does it have a modifier with a tag with the string for the current target?
        //   If yes, it is the most specialized it can be.
        //
        // - Does it have a no tags? Then it is "unspecialized" and that is okay.
        //
        // - Does it have a modifier with a tag for a *different* target?
        //   If yes, then it shouldn't even be usable on this target.
        //
        // Longer term a better approach is to think of this in terms
        // of a "disjunction of conjunctions" that is:
        //
        //     (A and B and C) or (A and D) or (E) or (F and G) ...
        //
        // A code generation target would then consist of a
        // conjunction of invidual tags:
        //
        //    (HLSL and SM_4_0 and Vertex and ...)
        //
        // A declaration is *applicable* on a target if one of
        // its conjunctions of tags is a subset of the target's.
        //
        // One declaration is *better* than another on a target
        // if it is applicable and its tags are a superset
        // of the other's.

        auto newLevel = getTargetSpecialiationLevel(newVal, targetName);
        auto oldLevel = getTargetSpecialiationLevel(oldVal, targetName);
        if(newLevel != oldLevel)
            return UInt(newLevel) > UInt(oldLevel);

        // All other factors being equal, a definition is
        // better than a declaration.
        auto newIsDef = isDefinition(newVal);
        auto oldIsDef = isDefinition(oldVal);
        if (newIsDef != oldIsDef)
            return newIsDef;

        return false;
    }

    IRFunc* cloneFuncImpl(
        IRSpecContextBase*  context,
        IRBuilder*          builder,
        IRFunc*             originalFunc,
        IROriginalValuesForClone const& originalValues)
    {
        auto clonedFunc = builder->createFunc();
        registerClonedValue(context, clonedFunc, originalValues);
        cloneFunctionCommon(context, clonedFunc, originalFunc);
        return clonedFunc;
    }


    IRInst* cloneInst(
        IRSpecContextBase*              context,
        IRBuilder*                      builder,
        IRInst*                         originalInst,
        IROriginalValuesForClone const& originalValues)
    {
        switch (originalInst->op)
        {
            // We need to special-case any instruction that is not
            // allocated like an ordinary `IRInst` with trailing args.
        case kIROp_Func:
            return cloneFuncImpl(context, builder, cast<IRFunc>(originalInst), originalValues);

        case kIROp_GlobalVar:
            return cloneGlobalVarImpl(context, builder, cast<IRGlobalVar>(originalInst), originalValues);

        case kIROp_GlobalConstant:
            return cloneGlobalConstantImpl(context, builder, cast<IRGlobalConstant>(originalInst), originalValues);

        case kIROp_WitnessTable:
            return cloneWitnessTableImpl(context, builder, cast<IRWitnessTable>(originalInst), originalValues);

        case kIROp_StructType:
            return cloneStructTypeImpl(context, builder, cast<IRStructType>(originalInst), originalValues);

        case kIROp_Generic:
            return cloneGenericImpl(context, builder, cast<IRGeneric>(originalInst), originalValues);

        case kIROp_StructKey:
            return cloneStructKeyImpl(context, builder, cast<IRStructKey>(originalInst), originalValues);

        case kIROp_GlobalGenericParam:
            return cloneGlobalGenericParamImpl(context, builder, cast<IRGlobalGenericParam>(originalInst), originalValues);

        default:
            break;
        }

        // The common case is that we just need to construct a cloned
        // instruction with the right number of operands, intialize
        // it, and then add it to the sequence.
        UInt argCount = originalInst->getOperandCount();
        IRInst* clonedInst = createInstWithTrailingArgs<IRInst>(
            builder, originalInst->op,
            cloneType(context, originalInst->getFullType()),
            0, nullptr,
            argCount, nullptr);
        registerClonedValue(context, clonedInst, originalValues);
        auto oldBuilder = context->builder;
        context->builder = builder;
        for (UInt aa = 0; aa < argCount; ++aa)
        {
            IRInst* originalArg = originalInst->getOperand(aa);
            IRInst* clonedArg = cloneValue(context, originalArg);
            clonedInst->getOperands()[aa].init(clonedInst, clonedArg);
        }
        builder->addInst(clonedInst);
        context->builder = oldBuilder;
        cloneDecorations(context, clonedInst, originalInst);

        return clonedInst;
    }

    IRGlobalValue* cloneGlobalValueImpl(
        IRSpecContext*                  context,
        IRGlobalValue*                  originalInst,
        IROriginalValuesForClone const& originalValues)
    {
        auto clonedValue = cloneInst(context, &context->shared->builderStorage, originalInst, originalValues);
        clonedValue->moveToEnd();
        return cast<IRGlobalValue>(clonedValue);
    }


    // Clone a global value, which has the given `mangledName`.
    // The `originalVal` is a known global IR value with that name, if one is available.
    // (It is okay for this parameter to be null).
    IRGlobalValue* cloneGlobalValueWithMangledName(
        IRSpecContext*  context,
        Name*           mangledName,
        IRGlobalValue*  originalVal)
    {
        // If the global value being cloned is already in target module, don't clone
        // Why checking this?
        //   When specializing a generic function G (which is already in target module),
        //   where G calls a normal function F (which is already in target module),
        //   then when we are making a copy of G via cloneFuncCommom(), it will recursively clone F,
        //   however we don't want to make a duplicate of F in the target module.
        if (originalVal->getParent() == context->getModule()->getModuleInst())
            return originalVal;

        // Check if we've already cloned this value, for the case where
        // an original value has already been established.
        if (originalVal)
        {
            if (IRInst* clonedVal = findClonedValue(context, originalVal))
            {
                return cast<IRGlobalValue>(clonedVal);
            }
        }

        if(getText(mangledName).Length() == 0)
        {
            // If there is no mangled name, then we assume this is a local symbol,
            // and it can't possibly have multiple declarations.
            return cloneGlobalValueImpl(context, originalVal, IROriginalValuesForClone());
        }

        //
        // We will scan through all of the available declarations
        // with the same mangled name as `originalVal` and try
        // to pick the "best" one for our target.

        RefPtr<IRSpecSymbol> sym;
        if( !context->getSymbols().TryGetValue(mangledName, sym) )
        {
            if(!originalVal)
                return nullptr;

            // This shouldn't happen!
            SLANG_UNEXPECTED("no matching values registered");
            UNREACHABLE_RETURN(cloneGlobalValueImpl(context, originalVal, IROriginalValuesForClone()));
        }

        // We will try to track the "best" declaration we can find.
        //
        // Generally, one declaration wil lbe better than another if it is
        // more specialized for the chosen target. Otherwise, we simply favor
        // definitions over declarations.
        //
        IRGlobalValue* bestVal = sym->irGlobalValue;
        for( auto ss = sym->nextWithSameName; ss; ss = ss->nextWithSameName )
        {
            IRGlobalValue* newVal = ss->irGlobalValue;
            if(isBetterForTarget(context, newVal, bestVal))
                bestVal = newVal;
        }

        // Check if we've already cloned this value, for the case where
        // we didn't have an original value (just a name), but we've
        // now found a representative value.
        if (!originalVal)
        {
            if (IRInst* clonedVal = findClonedValue(context, bestVal))
            {
                return cast<IRGlobalValue>(clonedVal);
            }
        }

        return cloneGlobalValueImpl(context, bestVal, IROriginalValuesForClone(sym));
    }

    IRGlobalValue* cloneGlobalValueWithMangledName(IRSpecContext* context, Name* mangledName)
    {
        return cloneGlobalValueWithMangledName(context, mangledName, nullptr);
    }

    // Clone a global value, where `originalVal` is one declaration/definition, but we might
    // have to consider others, in order to find the "best" version of the symbol.
    IRGlobalValue* cloneGlobalValue(IRSpecContext* context, IRGlobalValue* originalVal)
    {
        // We are being asked to clone a particular global value, but in
        // the IR that comes out of the front-end there could still
        // be multiple, target-specific, declarations of any given
        // global value, all of which share the same mangled name.
        return cloneGlobalValueWithMangledName(
            context,
            originalVal->mangledName,
            originalVal);
    }

    StructTypeLayout* getGlobalStructLayout(
        ProgramLayout*  programLayout);

    void insertGlobalValueSymbol(
        IRSharedSpecContext*    sharedContext,
        IRGlobalValue*          gv)
    {
        auto mangledName = gv->mangledName;

        // Don't try to register a symbol for global values
        // with no mangled name, since these represent symbols
        // that shouldn't get "linkage"
        if (!getText(mangledName).Length())
            return;

        RefPtr<IRSpecSymbol> sym = new IRSpecSymbol();
        sym->irGlobalValue = gv;

        RefPtr<IRSpecSymbol> prev;
        if (sharedContext->symbols.TryGetValue(mangledName, prev))
        {
            sym->nextWithSameName = prev->nextWithSameName;
            prev->nextWithSameName = sym;
        }
        else
        {
            sharedContext->symbols.Add(mangledName, sym);
        }
    }

    void insertGlobalValueSymbols(
        IRSharedSpecContext*    sharedContext,
        IRModule*               originalModule)
    {
        if (!originalModule)
            return;

        for(auto ii : originalModule->getGlobalInsts())
        {
            auto gv = as<IRGlobalValue>(ii);
            if (!gv)
                continue;
            insertGlobalValueSymbol(sharedContext, gv);
        }
    }

    void initializeSharedSpecContext(
        IRSharedSpecContext*    sharedContext,
        Session*                session,
        IRModule*               module,
        IRModule*               originalModule,
        CodeGenTarget           target)
    {

        SharedIRBuilder* sharedBuilder = &sharedContext->sharedBuilderStorage;
        sharedBuilder->module = nullptr;
        sharedBuilder->session = session;

        IRBuilder* builder = &sharedContext->builderStorage;
        builder->sharedBuilder = sharedBuilder;

        if( !module )
        {
            module = builder->createModule();
        }

        sharedBuilder->module = module;
        sharedContext->module = module;
        sharedContext->originalModule = originalModule;
        sharedContext->target = target;
        // We will populate a map with all of the IR values
        // that use the same mangled name, to make lookup easier
        // in other steps.
        insertGlobalValueSymbols(sharedContext, originalModule);
    }

    // implementation provided in parameter-binding.cpp
    RefPtr<ProgramLayout> specializeProgramLayout(
        TargetRequest * targetReq,
        ProgramLayout* programLayout,
        SubstitutionSet typeSubst);

    struct IRSpecializationState
    {
        ProgramLayout*      programLayout;
        CodeGenTarget       target;
        TargetRequest*      targetReq;

        IRModule* irModule = nullptr;
        RefPtr<ProgramLayout> newProgramLayout;

        IRSharedSpecContext sharedContextStorage;
        IRSpecContext contextStorage;

        IRSpecEnv globalEnv;

        IRSharedSpecContext* getSharedContext() { return &sharedContextStorage; }
        IRSpecContext* getContext() { return &contextStorage; }

        IRSpecializationState()
        {
            contextStorage.env = &globalEnv;
        }

        ~IRSpecializationState()
        {
            newProgramLayout = nullptr;
            contextStorage = IRSpecContext();
            sharedContextStorage = IRSharedSpecContext();
        }
    };

    IRSpecializationState* createIRSpecializationState(
        EntryPointRequest*  entryPointRequest,
        ProgramLayout*      programLayout,
        CodeGenTarget       target,
        TargetRequest*      targetReq)
    {
        IRSpecializationState* state = new IRSpecializationState();

        state->programLayout = programLayout;
        state->target = target;
        state->targetReq = targetReq;


        auto compileRequest = entryPointRequest->compileRequest;
        auto translationUnit = entryPointRequest->getTranslationUnit();
        auto originalIRModule = translationUnit->irModule;

        auto sharedContext = state->getSharedContext();
        initializeSharedSpecContext(
            sharedContext,
            compileRequest->mSession,
            nullptr,
            originalIRModule,
            target);

        state->irModule = sharedContext->module;

        // We also need to attach the IR definitions for symbols from
        // any loaded modules:
        for (auto loadedModule : compileRequest->loadedModulesList)
        {
            insertGlobalValueSymbols(sharedContext, loadedModule->irModule);
        }

        auto context = state->getContext();
        context->shared = sharedContext;
        context->builder = &sharedContext->builderStorage;

        // Now specialize the program layout using the substitution
        //
        // TODO: The specialization of the layout is conceptually an AST-level operations,
        // and shouldn't be done here in the IR at all.
        //
        RefPtr<ProgramLayout> newProgramLayout = specializeProgramLayout(
            targetReq,
            programLayout,
            SubstitutionSet(entryPointRequest->globalGenericSubst));

        // TODO: we need to register the (IR-level) arguments of the global generic parameters as the
        // substitutions for the generic parameters in the original IR.

        // applyGlobalGenericParamSubsitution(...);


        state->newProgramLayout = newProgramLayout;

        // Next, we want to optimize lookup for layout infromation
        // associated with global declarations, so that we can
        // look things up based on the IR values (using mangled names)
        auto globalStructLayout = getGlobalStructLayout(newProgramLayout);
        for (auto globalVarLayout : globalStructLayout->fields)
        {
            auto mangledName = compileRequest->mSession->getNameObj(getMangledName(globalVarLayout->varDecl));
            context->globalVarLayouts.AddIfNotExists(mangledName, globalVarLayout);
        }

        // for now, clone all unreferenced witness tables
        for (auto sym :context->getSymbols())
        {
            if (sym.Value->irGlobalValue->op == kIROp_WitnessTable)
                cloneGlobalValue(context, (IRWitnessTable*)sym.Value->irGlobalValue);
        }
        return state;
    }

    void destroyIRSpecializationState(IRSpecializationState* state)
    {
        delete state;
    }

    IRModule* getIRModule(IRSpecializationState* state)
    {
        return state->irModule;
    }

    IRGlobalValue* getSpecializedGlobalValueForDeclRef(
        IRSpecializationState*  state,
        DeclRef<Decl> const&    declRef)
    {
        // We will start be ensuring that we have code for
        // the declaration itself.
        auto decl = declRef.getDecl();
        auto mangledDeclName = getMangledName(decl);

        IRGlobalValue* irDeclVal = cloneGlobalValueWithMangledName(
            state->getContext(),
            state->getContext()->getModule()->session->getNameObj(mangledDeclName));
        if(!irDeclVal)
            return nullptr;

        // Now we need to deal with specializing the given
        // IR value based on the substitutions applied to
        // our declaration reference.

        if(!declRef.substitutions)
            return irDeclVal;

        SLANG_UNEXPECTED("unhandled");
        UNREACHABLE_RETURN(nullptr);
    }

    void specializeIRForEntryPoint(
        IRSpecializationState*  state,
        EntryPointRequest*  entryPointRequest,
        ExtensionUsageTracker*  extensionUsageTracker)
    {
        auto target = state->target;

        auto compileRequest = entryPointRequest->compileRequest;
        auto session = compileRequest->mSession;
        auto translationUnit = entryPointRequest->getTranslationUnit();
        auto originalIRModule = translationUnit->irModule;
        if (!originalIRModule)
        {
            // We should already have emitted IR for the original
            // translation unit, and it we don't have it, then
            // we are now in trouble.
            return;
        }

        auto context = state->getContext();
        auto newProgramLayout = state->newProgramLayout;

        auto entryPointLayout = findEntryPointLayout(newProgramLayout, entryPointRequest);


        // Next, we make sure to clone the global value for
        // the entry point function itself, and rely on
        // this step to recursively copy over anything else
        // it might reference.
        auto irEntryPoint = specializeIRForEntryPoint(context, entryPointRequest, entryPointLayout);

        // HACK: right now the bindings for global generic parameters are coming in
        // as part of the original IR module, and we need to make sure these get
        // copied over, even if they aren't referenced.
        //
        for(auto inst : originalIRModule->getGlobalInsts())
        {
            auto bindInst = as<IRBindGlobalGenericParam>(inst);
            if(!bindInst)
                continue;

            cloneValue(context, bindInst);
        }


        // TODO: *technically* we should consider the case where
        // we have global variables with initializers, since
        // these should get run whether or not the entry point
        // references them.

        // For GLSL only, we will need to perform "legalization" of
        // the entry point and any entry-point parameters.
        switch (target)
        {
        case CodeGenTarget::GLSL:
            {
                legalizeEntryPointForGLSL(
                    session,
                    context->getModule(),
                    irEntryPoint,
                    entryPointLayout,
                    &compileRequest->mSink,
                    extensionUsageTracker);
            }
            break;

        default:
            break;
        }
    }

    struct IRGenericSpecContext : IRSpecContextBase
    {
        IRSpecContextBase* parent = nullptr;

        IRSharedSpecContext* getShared() { return shared; }

        // Override the "maybe clone" logic so that we always clone
        virtual IRInst* maybeCloneValue(IRInst* originalVal) override;
    };

    IRInst* IRGenericSpecContext::maybeCloneValue(IRInst* originalVal)
    {
        if (parent)
        {
            return parent->maybeCloneValue(originalVal);
        }
        else
        {
            return originalVal;
        }
    }

    // See the work list for the generic spec context with
    // every relevant instruction from `inst` through its
    // descendents.
    void addToSpecializationWorkListRec(
        IRSharedGenericSpecContext* sharedContext,
        IRInst*                     inst)
    {
        if(auto genericInst = as<IRGeneric>(inst))
        {
            // We do *not* consider generics, or instructions nested under them.
            return;
        }
        else if(auto parentInst = as<IRParentInst>(inst))
        {
            // For a parent instruction, we will scan through its contents,
            // since that will be where the `specialize` instructions are

            for(auto child : parentInst->children)
            {
                addToSpecializationWorkListRec(sharedContext, child);
            }
        }
        else
        {
            // Default case: consider this instruction for specialization.
            sharedContext->addToWorkList(inst);
        }
    }

    IRInst* specializeGeneric(
        IRSharedGenericSpecContext* sharedContext,
        IRSpecContextBase*          parentContext,
        IRGeneric*                  genericVal,
        IRSpecialize*               specializeInst)
    {
        // First, we want to see if an existing specialization
        // has already been made. To do that we will need to
        // compute the mangled name of the specialized value,
        // so that we can look for existing declarations.
        String specMangledName = mangleSpecializedFuncName(getText(genericVal->mangledName), specializeInst);
        auto specMangledNameObj = sharedContext->module->session->getNameObj(specMangledName);

        // Now look up an existing symbol with a matching name
        RefPtr<IRSpecSymbol> symb;
        if (sharedContext->symbols.TryGetValue(specMangledNameObj, symb))
        {
            return symb->irGlobalValue;
        }

        // TODO: This is a terrible linear search, and we should
        // avoid it by building a dictionary ahead of time,
        // as is being done for the `IRSpecContext` used above.
        // We can probalby use the same basic context, actually.
        for(auto ii : sharedContext->module->getGlobalInsts())
        {
            auto gv = as<IRGlobalValue>(ii);
            if (!gv)
                continue;

            if (gv->mangledName == specMangledNameObj)
                return gv;
        }

        // If we get to this point, then we need to construct a
        // new IR value to represent the result of specialization.

        // We need to establish a new mapping from inst->inst to
        // handle the specialization, because we don't want the
        // clones we register in this pass to cause confusion
        // in later steps that might clone the same code.

        IRSpecEnv env;
        env.parent = &sharedContext->globalEnv;
        if (parentContext)
        {
            env.parent = parentContext->getEnv();
        }

        // The result of specialization should be inserted
        // into the global scope, at the same location as
        // the original generic.
        IRBuilder builderStorage;
        IRBuilder* builder = &builderStorage;
        builder->sharedBuilder = &sharedContext->sharedBuilderStorage;
        builder->setInsertBefore(genericVal);

        IRGenericSpecContext context;
        context.shared = sharedContext;
        context.parent = parentContext;
        context.builder = builder;
        context.env = &env;

        // Register the arguments of the `specialize` instruction to be used
        // as the "cloned" value for each of the parameters of the generic.
        //
        UInt argCounter = 0;
        for (auto param = genericVal->getFirstParam(); param; param = param->getNextParam())
        {
            UInt argIndex = argCounter++;
            SLANG_ASSERT(argIndex < specializeInst->getArgCount());

            IRInst* arg = specializeInst->getArg(argIndex);

            registerClonedValue(&context, arg, param);
        }

        // Okay, now we want to run through the body of the generic
        // and clone stuff into the parent scope (which had
        // better be the global scope).
        for (auto bb : genericVal->getBlocks())
        {
            // We expect a generic to only ever contain a single block.
            SLANG_ASSERT(bb == genericVal->getFirstBlock());

            for (auto ii : bb->getChildren())
            {
                // Skip parameters, since they were handled earlier.
                if (auto param = as<IRParam>(ii))
                    continue;

                // The last block of the generic is expected to end with
                // a `return` instruction for the specialized value that
                // comes out of the abstraction.
                //
                // We thus use that cloned value as the result of the
                // specialization step.
                if (auto returnValInst = as<IRReturnVal>(ii))
                {
                    auto clonedResult = cloneValue(&context, returnValInst->getVal());
                    if (auto clonedGlobalValue = as<IRGlobalValue>(clonedResult))
                    {
                        clonedGlobalValue->mangledName = specMangledNameObj;

                        // TODO: create a symbol for it and add it to the map.
                    }

                    return clonedResult;
                }

                // Otherwise, clone the instruction into the global scope
                IRInst* clonedInst = cloneInst(&context, context.builder, ii);

                // Now that we've cloned the instruction to a location outside
                // of a generic, we should consider whether it can now be specialized.
                addToSpecializationWorkListRec(sharedContext, clonedInst);
            }
        }

        // If we reach this point, something went wrong, because we
        // never encountered a `return` inside the body of the generic.
        SLANG_UNEXPECTED("no return from generic");
        UNREACHABLE_RETURN(nullptr);
    }

    // Find the value in the given witness table that
    // satisfies the given requirement (or return
    // null if not found).
    IRInst* findWitnessVal(
        IRWitnessTable* witnessTable,
        IRInst*         requirementKey)
    {
        // For now we will do a dumb linear search
        for( auto entry : witnessTable->getEntries() )
        {
            // If the keys matched, then we use the value from this entry.
            if (requirementKey == entry->requirementKey.get())
            {
                auto satisfyingVal = entry->satisfyingVal.get();
                return satisfyingVal;
            }
        }

        // No matching entry found.
        return nullptr;
    }

    static bool canSpecializeGeneric(
        IRGeneric*  generic)
    {
        IRGeneric* g = generic;
        for(;;)
        {
            auto val = findGenericReturnVal(g);
            if(!val)
                return false;

            if (auto nestedGeneric = as<IRGeneric>(val))
            {
                // The outer generic returns an *inner* generic
                // (so that multiple calls to `specialize` are
                // needed to resolve it). We should look at
                // what the nested generic returns to figure
                // out whether specialization is allowed.
                g = nestedGeneric;
                continue;
            }

            // We've found the leaf value that will be produced after
            // all of the specialization is done. Now we want to know
            // if that is a value suitable for actually specializing

            if (auto globalValue = as<IRGlobalValue>(val))
            {
                if (isDefinition(globalValue))
                    return true;
                return false;
            }
            else
            {
                // There might be other cases with a declaration-vs-definition
                // thing that we need to handle.

                return true;
            }
        }
    }

    // Add any instruction that uses `inst` to the work list,
    // so that it can be evaluated (or re-evaluated) for specialization.
    void addUsesToWorkList(
        IRSharedGenericSpecContext* sharedContext,
        IRInst*                     inst)
    {
        for(auto u = inst->firstUse; u; u = u->nextUse)
        {
            sharedContext->addToWorkList(u->getUser());
        }
    }

    void specializeGenericsForInst(
        IRSharedGenericSpecContext* sharedContext,
        IRInst*                     inst)
    {
        switch(inst->op)
        {
        default:
            // The default behavior is to do nothing.
            // An instruction is specialize-able once its operands
            // are specialized, and after that it is also safe
            // to consider the instruction specialized.
            break;

        case kIROp_Specialize:
            {
                // We have a `specialize` instruction, so lets see
                // whether we have an opportunity to perform the
                // specialization here and now.
                IRSpecialize* specInst = cast<IRSpecialize>(inst);

                // Look at the base of the `specialize`, and see if
                // it directly names a generic, so that we can apply
                // specialization here and now.
                auto baseVal = specInst->getBase();
                if(auto genericVal = as<IRGeneric>(baseVal))
                {
                    if (canSpecializeGeneric(genericVal))
                    {
                        // Okay, we have a candidate for specialization here.
                        //
                        // We will apply the specialization logic to the body of the generic,
                        // which will yield, e.g., a specialized `IRFunc`.
                        //
                        auto specializedVal = specializeGeneric(sharedContext, nullptr, genericVal, specInst);
                        //
                        // Then we will replace the use sites for the `specialize`
                        // instruction with uses of the specialized value.
                        //
                        addUsesToWorkList(sharedContext, specInst);
                        specInst->replaceUsesWith(specializedVal);
                        specInst->removeAndDeallocate();
                    }
                }
            }
            break;

        case kIROp_lookup_interface_method:
            {
                // We have a `lookup_interface_method` instruction,
                // so let's see whether it is a lookup in a known
                // witness table.
                IRLookupWitnessMethod* lookupInst = cast<IRLookupWitnessMethod>(inst);

                // We only want to deal with the case where the witness-table
                // argument points to a concrete global table (and not, e.g., a
                // `specialize` instruction that will yield a table)
                auto witnessTable = as<IRWitnessTable>(lookupInst->witnessTable.get());
                if(!witnessTable)
                    break;

                // Use the witness table to look up the value that
                // satisfies the requirement.
                auto requirementKey = lookupInst->getRequirementKey();
                auto satisfyingVal = findWitnessVal(witnessTable, requirementKey);
                // We expect to always find something, but lets just
                // be careful here.
                if(!satisfyingVal)
                    break;

                // If we get through all of the above checks, then we
                // have a (more) concrete method that implements the interface,
                // and so we should dispatch to that directly, rather than
                // use the `lookup_interface_method` instruction.
                addUsesToWorkList(sharedContext, lookupInst);
                lookupInst->replaceUsesWith(satisfyingVal);
                lookupInst->removeAndDeallocate();
            }
            break;
        }
    }

    static bool isInstSpecialized(
        IRSharedGenericSpecContext* sharedContext,
        IRInst*                     inst)
    {
        // If an instruction is still on our work list, then
        // it isn't specialized, and conversely we say that
        // if it *isn't* on the work list, it must be specialized.
        //
        // Note: if we end up with bugs in this logic, we could
        // maintain an explicit set of specialized insts instead.
        //
        return !sharedContext->workListSet.Contains(inst);
    }

    static bool canSpecializeInst(
        IRSharedGenericSpecContext* sharedContext,
        IRInst*                     inst)
    {
        // We can specialize an instruction once all its
        // operands are specialized.

        UInt operandCount = inst->getOperandCount();
        for(UInt ii = 0; ii < operandCount; ++ii)
        {
            IRInst* operand = inst->getOperand(ii);
            if(!isInstSpecialized(sharedContext, operand))
                return false;
        }
        return true;
    }

    // Go through the code in the module and try to identify
    // calls to generic functions where the generic arguments
    // are known, and specialize the callee based on those
    // known values.
    void specializeGenerics(
        IRModule*   module,
        CodeGenTarget target)
    {
        IRSharedGenericSpecContext sharedContextStorage;
        auto sharedContext = &sharedContextStorage;

        initializeSharedSpecContext(
            sharedContext,
            module->session,
            module,
            module,
            target);

        auto moduleInst = module->getModuleInst();

        // First things first, let's deal with any bindings for global generic parameters.
        for(auto inst : moduleInst->getChildren())
        {
            auto bindInst = as<IRBindGlobalGenericParam>(inst);
            if(!bindInst)
                continue;

            // HACK: Our current front-end emit logic can end up emitting multiple
            // `bindGlobalGeneric` instructions for the same parameter. This is
            // a buggy behavior, but a real fix would require refactoring the way
            // global generic arguments are specified today.
            //
            // For now we will do a sanity check to detect parameters that
            // have already been specialized.
            if( !as<IRGlobalGenericParam>(bindInst->getOperand(0)) )
            {
                // parameter operand is no longer a parameter, so it
                // seems things must have been specialized already.
                continue;
            }

            auto param = bindInst->getParam();
            auto val = bindInst->getVal();

            param->replaceUsesWith(val);
        }
        {
            // Now we will do a second pass to clean up the
            // generic parameters and their bindings.
            IRInst* next = nullptr;
            for(auto inst = moduleInst->getFirstChild(); inst; inst = next)
            {
                next = inst->getNextInst();

                switch(inst->op)
                {
                default:
                    break;

                case kIROp_GlobalGenericParam:
                case kIROp_BindGlobalGenericParam:
                    // A "bind" instruction should have no uses in the
                    // first place, and all the global generic parameters
                    // should have had their uses replaced.
                    SLANG_ASSERT(!inst->firstUse);
                    inst->removeAndDeallocate();
                    break;
                }
            }
        }

        // Our goal here is to find `specialize` instructions that
        // can be replaced with references to, e.g., a suitably
        // specialized function, and to resolve any `lookup_interface_method`
        // instructions to the concrete value fetched from a witness
        // table.
        //
        // We need to be careful of a few things:
        //
        // * It would not in general make sense to consider specialize-able
        //   instructions under an `IRGeneric`, since that could mean "specialziing"
        //   code to parameter values that are still unknown.
        //
        // * We *also* need to be careful not to specialize something when one
        //   or more of its inputs is also a `specialize` or `lookup_interface_method`
        //   instruction, because then we'd be propagating through non-concrete
        //   values.
        //
        // The approach we use here is to build a work list of instructions
        // that *can* become fully specialized, but aren't yet. Any
        // instruction on the work list will be considered to be "unspecialized"
        // and any instruction not on the work list is considered specialized.
        //
        // We will start by recursively walking all the instructions to add
        // the appropriate ones to  our work list:
        //
        addToSpecializationWorkListRec(sharedContext, moduleInst);

        // Now we are going to repeatedly walk our work list, and filter
        // it to create a new work list.
        List<IRInst*> workListCopy;
        for(;;)
        {
            // Swap out the work list on the context so we can
            // process it here without worrying about concurrent
            // modifications.
            workListCopy.Clear();
            workListCopy.SwapWith(sharedContext->workList);

            if(workListCopy.Count() == 0)
                break;

            for(auto inst : workListCopy)
            {
                // We need to check whether it is possible to specialize
                // the instruction yet (it might not be because its
                // operands haven't been specialized)
                if(!canSpecializeInst(sharedContext, inst))
                {
                    // Put it back on the fresh work list, so that
                    // we can re-consider it in another iteration.
                    sharedContext->workList.Add(inst);
                }
                else
                {
                    // Okay, perform any specialization step on this
                    // instruction that makes sense (which might be
                    // doing nothing).
                    specializeGenericsForInst(sharedContext, inst);

                    // Remove the instruction from consideration.
                    sharedContext->workListSet.Remove(inst);
                }
            }
        }

        // Once the work list has gone dry, we should have the invariant
        // that there are no `specialize` instructions inside of non-generic
        // functions that in turn reference a generic function, *except*
        // in the case where that generic is for a builtin function, in
        // which case we wouldn't want to specialize it anyway.
    }

    void applyGlobalGenericParamSubstitution(
        IRSpecContext*  /*context*/)
    {
        // TODO: we need to figure out how to apply this
    }


    void markConstExpr(
        IRBuilder*  builder,
        IRInst*     irValue)
    {
        // We will take an IR value with type `T`,
        // and turn it into one with type `@ConstExpr T`.

        // TODO: need to be careful if the value already has a rate
        // qualifier set.

        irValue->setFullType(
            builder->getRateQualifiedType(
                builder->getConstExprRate(),
                irValue->getDataType()));
    }
}<|MERGE_RESOLUTION|>--- conflicted
+++ resolved
@@ -5332,7 +5332,6 @@
                 }
                 break;
 
-<<<<<<< HEAD
             case kIRDecorationOp_VulkanRayPayload:
                 {
                     context->builder->addDecoration<IRVulkanRayPayloadDecoration>(clonedValue);
@@ -5342,7 +5341,9 @@
             case kIRDecorationOp_VulkanHitAttributes:
                 {
                     context->builder->addDecoration<IRVulkanHitAttributesDecoration>(clonedValue);
-=======
+                }
+                break;
+
             case kIRDecorationOp_RequireGLSLExtension:
                 {
                     auto originalDecoration = (IRRequireGLSLExtensionDecoration*)dd;
@@ -5356,7 +5357,6 @@
                     auto originalDecoration = (IRRequireGLSLVersionDecoration*)dd;
                     auto newDecoration = context->builder->addDecoration<IRRequireGLSLVersionDecoration>(clonedValue);
                     newDecoration->languageVersion = originalDecoration->languageVersion;
->>>>>>> 2307ce86
                 }
                 break;
 
