// slang-ir-autodiff-primal-hoist.h
#pragma once

#include "slang-ir.h"
#include "slang-ir-insts.h"
#include "slang-ir-autodiff.h"
#include "slang-ir-autodiff-region.h"
#include "slang-ir-dominators.h"

namespace Slang
{
    struct IROutOfOrderCloneContext : public RefObject
    {
        IRCloneEnv cloneEnv;
        HashSet<IRUse*> pendingUses;

        void registerClonedInst(IRBuilder* builder, IRInst* inst, IRInst* clonedInst)
        {
            UInt operandCount = clonedInst->getOperandCount();
            for (UInt ii = 0; ii < operandCount; ++ii)
            {
                auto oldOperand = inst->getOperand(ii);
                auto newOperand = clonedInst->getOperand(ii);

                if (oldOperand == newOperand)
                    pendingUses.add(&clonedInst->getOperands()[ii]);
            }

            for (auto use = inst->firstUse; use;)
            {
                auto nextUse = use->nextUse;
<<<<<<< HEAD
                
                if (pendingUses.contains(use))
=======

                if (pendingUses.Contains(use))
>>>>>>> 284cee1f
                {
                    pendingUses.remove(use);
                    builder->replaceOperand(use, clonedInst);
                }

                use = nextUse;
            }
        }

        IRInst* cloneInstOutOfOrder(IRBuilder* builder, IRInst* inst)
        {
            IRInst* clonedInst = cloneInst(&cloneEnv, builder, inst);
            registerClonedInst(builder, inst, clonedInst);
            return clonedInst;
        }
    };

    struct InversionInfo
    {
        IRInst* instToInvert;
        List<IRInst*> requiredOperands;
        List<IRInst*> targetInsts;

        InversionInfo(
            IRInst* instToInvert,
            List<IRInst*> requiredOperands,
            List<IRInst*> targetInsts) :
            instToInvert(instToInvert),
            requiredOperands(requiredOperands),
            targetInsts(targetInsts)
        { }

        InversionInfo() : instToInvert(nullptr)
        { }

        InversionInfo applyMap(IRCloneEnv* env)
        {
            InversionInfo newInfo;
            if (env->mapOldValToNew.containsKey(instToInvert))
                newInfo.instToInvert = env->mapOldValToNew[instToInvert];
            
            for (auto inst : requiredOperands)
                if (env->mapOldValToNew.containsKey(inst))
                    newInfo.requiredOperands.add(env->mapOldValToNew[inst]);
                
            for (auto inst : targetInsts)
                if (env->mapOldValToNew.containsKey(inst))
                    newInfo.targetInsts.add(env->mapOldValToNew[inst]);
            
            return newInfo;
        }
    };

    struct HoistedPrimalsInfo : public RefObject
    {
        OrderedHashSet<IRInst*> storeSet;
        OrderedHashSet<IRInst*> recomputeSet;
        OrderedHashSet<IRInst*> invertSet;
        OrderedHashSet<IRInst*> instsToInvert;

        Dictionary<IRInst*, InversionInfo> invertInfoMap;

        RefPtr<HoistedPrimalsInfo> applyMap(IRCloneEnv* env)
        {
            RefPtr<HoistedPrimalsInfo> newPrimalsInfo = new HoistedPrimalsInfo();
            
            for (auto inst : this->storeSet)
                if (env->mapOldValToNew.containsKey(inst))
                    newPrimalsInfo->storeSet.add(env->mapOldValToNew[inst]);
            
            for (auto inst : this->recomputeSet)
                if (env->mapOldValToNew.containsKey(inst))
                    newPrimalsInfo->recomputeSet.add(env->mapOldValToNew[inst]);
                
            for (auto inst : this->invertSet)
                if (env->mapOldValToNew.containsKey(inst))
                    newPrimalsInfo->invertSet.add(env->mapOldValToNew[inst]);
            
            for (auto inst : this->instsToInvert)
                if (env->mapOldValToNew.containsKey(inst))
                    newPrimalsInfo->instsToInvert.add(env->mapOldValToNew[inst]);

            for (auto kvpair : this->invertInfoMap)
                if (env->mapOldValToNew.containsKey(kvpair.key))
                    newPrimalsInfo->invertInfoMap[env->mapOldValToNew[kvpair.key]] = kvpair.value.applyMap(env);
            
            return newPrimalsInfo;
        }

        void merge(HoistedPrimalsInfo* info)
        {
            for (auto inst : info->storeSet)
                storeSet.add(inst);

            for (auto inst : info->recomputeSet)
                recomputeSet.add(inst);

            for (auto inst : info->invertSet)
                invertSet.add(inst);

            for (auto inst : info->instsToInvert)
                instsToInvert.add(inst);

            for (auto kvpair : info->invertInfoMap)
                invertInfoMap[kvpair.key] = kvpair.value;
        }
    };

    struct HoistResult
    {
        enum Mode
        {
            Store,
            Recompute,
            Invert,

            None
        };

        Mode mode;
        
        IRInst* instToStore = nullptr;
        IRInst* instToRecompute = nullptr;
        InversionInfo inversionInfo;

        HoistResult(Mode mode, IRInst* target) :
            mode(mode)
        { 
            switch (mode)
            {
            case Mode::Store:
                instToStore = target;
                break;
            case Mode::Recompute:
                instToRecompute = target;
                break;
            case Mode::Invert:
                SLANG_UNEXPECTED("Wrong constructor for HoistResult::Mode::Invert");
                break;
            default:
                SLANG_UNEXPECTED("Unhandled hoist mode");
                break;
            }
        }

        HoistResult(InversionInfo info) : 
            mode(Mode::Invert), inversionInfo(info)
        { }

        static HoistResult store(IRInst* inst)
        {
            return HoistResult(Mode::Store, inst);
        }

        static HoistResult recompute(IRInst* inst)
        {
            return HoistResult(Mode::Recompute, inst);
        }

        static HoistResult invert(InversionInfo inst)
        {
            return HoistResult(inst);
        }
    };

    struct IndexTrackingInfo : public RefObject
    {
        // After lowering, store references to the count
        // variables associated with this region
        //
        IRInst* primalCountParam = nullptr;
        IRInst* diffCountParam = nullptr;

        enum CountStatus
        {
            Unresolved,
            Dynamic,
            Static
        };

        CountStatus    status = CountStatus::Unresolved;

        // Inferred maximum number of iterations.
        Count          maxIters = -1;

        bool operator==(const IndexTrackingInfo& other) const
        {
            return primalCountParam == other.primalCountParam;
        }
    };
    
    // Information on which insts are to be stored, recomputed
    // and inverted within a single function.
    // This data structure also holds a map of raw HoistResult
    // objects to provide more information to later passes.
    // 
    struct CheckpointSetInfo : public RefObject
    {
        HashSet<IRInst*> storeSet;
        HashSet<IRInst*> recomputeSet;
        HashSet<IRInst*> invertSet;

        Dictionary<IRInst*, InversionInfo> invInfoMap;
    };

    // Information on a block after it has been split in the unzip step.
    // After unzipping, every block in the original function will have
    // two corresponding blocks in the new function:
    // - A 'primal-recompute' block, which contains the original instructions
    //   from the original block, but located in the corresponding the reverse
    //   diff region so their results are accessible in the diff block for
    //   derivative computation.
    // - A 'diff' block, which contains the transcribed instructions from the
    //   original block.
    struct BlockSplitInfo : public RefObject
    {
        // Maps primal to differential blocks from the unzip step.
        Dictionary<IRBlock*, IRBlock*> diffBlockMap;
    };

    class AutodiffCheckpointPolicyBase : public RefObject
    {
    public:

        AutodiffCheckpointPolicyBase(IRModule* module) : module(module)
        { }

        RefPtr<HoistedPrimalsInfo> processFunc(
            IRGlobalValueWithCode* func,
            Dictionary<IRBlock*, IRBlock*>& mapDiffBlockToRecomputeBlock,
            IROutOfOrderCloneContext* cloneCtx);

        // Do pre-processing on the function (mainly for 
        // 'global' checkpointing methods that consider the entire
        // function)
        // 
        virtual void preparePolicy(IRGlobalValueWithCode* func) = 0;

        virtual HoistResult classify(IRUse* diffBlockUse) = 0;

     protected:

        IRModule*               module;
    };

    class DefaultCheckpointPolicy : public AutodiffCheckpointPolicyBase
    {
    public:

        DefaultCheckpointPolicy(IRModule* module)
            : AutodiffCheckpointPolicyBase(module)
        { }

        virtual void preparePolicy(IRGlobalValueWithCode* func);
        virtual HoistResult classify(IRUse* use);

        RefPtr<IRDominatorTree> domTree;
    };

    RefPtr<HoistedPrimalsInfo> applyCheckpointPolicy(IRGlobalValueWithCode* func);
};<|MERGE_RESOLUTION|>--- conflicted
+++ resolved
@@ -29,13 +29,8 @@
             for (auto use = inst->firstUse; use;)
             {
                 auto nextUse = use->nextUse;
-<<<<<<< HEAD
-                
+
                 if (pendingUses.contains(use))
-=======
-
-                if (pendingUses.Contains(use))
->>>>>>> 284cee1f
                 {
                     pendingUses.remove(use);
                     builder->replaceOperand(use, clonedInst);
