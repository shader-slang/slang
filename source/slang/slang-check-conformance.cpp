// slang-check-conformance.cpp
#include "slang-check-impl.h"

// This file provides semantic checking services related
// to checking and representing the conformance of types
// to interfaces, as well as other subtype relationships.

namespace Slang
{
    DeclaredSubtypeWitness* SemanticsVisitor::createSimpleSubtypeWitness(
        TypeWitnessBreadcrumb*  breadcrumb)
    {
        DeclaredSubtypeWitness* witness = m_astBuilder->create<DeclaredSubtypeWitness>();
        witness->sub = breadcrumb->sub;
        witness->sup = breadcrumb->sup;
        witness->declRef = breadcrumb->declRef;
        return witness;
    }

<<<<<<< HEAD
    Val* SemanticsVisitor::createTypeWitness(
        Type*            type,
        DeclRef<InterfaceDecl>  interfaceDeclRef,
=======
    RefPtr<Val> SemanticsVisitor::createTypeWitness(
        RefPtr<Type>            subType,
        DeclRef<AggTypeDecl>    superTypeDeclRef,
>>>>>>> e3e1cf20
        TypeWitnessBreadcrumb*  inBreadcrumbs)
    {
        SLANG_UNUSED(type);
        SLANG_UNUSED(interfaceDeclRef);

        if(!inBreadcrumbs)
        {
            // We need to construct a witness to the fact
            // that `subType` has been proven to be *equal*
            // to `superTypeDeclRef`.
            //
            SLANG_UNEXPECTED("reflexive type witness");
            UNREACHABLE_RETURN(nullptr);
        }

        // We might have one or more steps in the breadcrumb trail, e.g.:
        //
        //      {A : B} {B : C} {C : D}
        //
        // The chain is stored as a reversed linked list, so that
        // the first entry would be the `(C : D)` relationship
        // above.
        //
        // We need to walk the list and build up a suitable witness,
        // which in the above case would look like:
        //
        //      Transitive(
        //          Transitive(
        //              Declared({A : B}),
        //              {B : C}),
        //          {C : D})
        //
        // Because of the ordering of the breadcrumb trail, along
        // with the way the `Transitive` case nests, we will be
        // building these objects outside-in, and keeping
        // track of the "hole" where the next step goes.
        //
        auto bb = inBreadcrumbs;

        // `witness` here will hold the first (outer-most) object
        // we create, which is the overall result.
        SubtypeWitness* witness = nullptr;

        // `link` will point at the remaining "hole" in the
        // data structure, to be filled in.
        SubtypeWitness** link = &witness;

        // As long as there is more than one breadcrumb, we
        // need to be creating transitive witnesses.
        while(bb->prev)
        {
            // On the first iteration when processing the list
            // above, the breadcrumb would be for `{ C : D }`,
            // and so we'd create:
            //
            //      Transitive(
            //          [...],
            //          { C : D})
            //
            // where `[...]` represents the "hole" we leave
            // open to fill in next.
            //
            TransitiveSubtypeWitness* transitiveWitness = m_astBuilder->create<TransitiveSubtypeWitness>();
            transitiveWitness->sub = bb->sub;
            transitiveWitness->sup = bb->sup;
            transitiveWitness->midToSup = bb->declRef;

            // Fill in the current hole, and then set the
            // hole to point into the node we just created.
            *link = transitiveWitness;
            link = &transitiveWitness->subToMid;

            // Move on with the list.
            bb = bb->prev;
        }

        // If we exit the loop, then there is only one breadcrumb left.
        // In our running example this would be `{ A : B }`. We create
        // a simple (declared) subtype witness for it, and plug the
        // final hole, after which there shouldn't be a hole to deal with.
        DeclaredSubtypeWitness* declaredWitness = createSimpleSubtypeWitness(bb);
        *link = declaredWitness;

        // We now know that our original `witness` variable has been
        // filled in, and there are no other holes.
        return witness;
    }

    bool SemanticsVisitor::isInterfaceSafeForTaggedUnion(
        DeclRef<InterfaceDecl> interfaceDeclRef)
    {
        for( auto memberDeclRef : getMembers(interfaceDeclRef) )
        {
            if(!isInterfaceRequirementSafeForTaggedUnion(interfaceDeclRef, memberDeclRef))
                return false;
        }

        return true;
    }

    bool SemanticsVisitor::isInterfaceRequirementSafeForTaggedUnion(
        DeclRef<InterfaceDecl>  interfaceDeclRef,
        DeclRef<Decl>           requirementDeclRef)
    {
        SLANG_UNUSED(interfaceDeclRef);

        if(auto callableDeclRef = requirementDeclRef.as<CallableDecl>())
        {
            // A `static` method requirement can't be satisfied by a
            // tagged union, because there is no tag to dispatch on.
            //
            if(requirementDeclRef.getDecl()->hasModifier<HLSLStaticModifier>())
                return false;

            // TODO: We will eventually want to check that any callable
            // requirements do not use the `This` type or any associated
            // types in ways that could lead to errors.
            //
            // For now we are disallowing interfaces that have associated
            // types completely, and we haven't implemented the `This`
            // type, so we should be safe.

            return true;
        }
        else
        {
            return false;
        }
    }

<<<<<<< HEAD
    bool SemanticsVisitor::doesTypeConformToInterfaceImpl(
        Type*            originalType,
        Type*            type,
        DeclRef<InterfaceDecl>  interfaceDeclRef,
        Val**            outWitness,
=======
    bool SemanticsVisitor::_isDeclaredSubtype(
        RefPtr<Type>            originalSubType,
        RefPtr<Type>            subType,
        DeclRef<AggTypeDecl>    superTypeDeclRef,
        RefPtr<Val>*            outWitness,
>>>>>>> e3e1cf20
        TypeWitnessBreadcrumb*  inBreadcrumbs)
    {
        // for now look up a conformance member...
        if(auto declRefType = as<DeclRefType>(subType))
        {
            auto declRef = declRefType->declRef;

            // Easy case: a type conforms to itself.
            //
            // TODO: This is actually a bit more complicated, as
            // the interface needs to be "object-safe" for us to
            // really make this determination...
            if(declRef == superTypeDeclRef)
            {
                if(outWitness)
                {
                    *outWitness = createTypeWitness(originalSubType, superTypeDeclRef, inBreadcrumbs);
                }
                return true;
            }

            if( auto aggTypeDeclRef = declRef.as<AggTypeDecl>() )
            {
                ensureDecl(aggTypeDeclRef, DeclCheckState::CanEnumerateBases);

                for( auto inheritanceDeclRef : getMembersOfTypeWithExt<InheritanceDecl>(aggTypeDeclRef))
                {
                    ensureDecl(inheritanceDeclRef, DeclCheckState::CanUseBaseOfInheritanceDecl);

                    // Here we will recursively look up conformance on the type
                    // that is being inherited from. This is dangerous because
                    // it might lead to infinite loops.
                    //
                    // TODO: A better approach would be to create a linearized list
                    // of all the interfaces that a given type directly or indirectly
                    // inherits, and store it with the type, so that we don't have
                    // to recurse in places like this (and can maybe catch infinite
                    // loops better). This would also help avoid checking multiply-inherited
                    // conformances multiple times.

                    auto inheritedType = getBaseType(m_astBuilder, inheritanceDeclRef);

                    // We need to ensure that the witness that gets created
                    // is a composite one, reflecting lookup through
                    // the inheritance declaration.
                    TypeWitnessBreadcrumb breadcrumb;
                    breadcrumb.prev = inBreadcrumbs;

                    breadcrumb.sub = subType;
                    breadcrumb.sup = inheritedType;
                    breadcrumb.declRef = inheritanceDeclRef;

                    if(_isDeclaredSubtype(originalSubType, inheritedType, superTypeDeclRef, outWitness, &breadcrumb))
                    {
                        return true;
                    }
                }
                // if an inheritance decl is not found, try to find a GenericTypeConstraintDecl
                for (auto genConstraintDeclRef : getMembersOfType<GenericTypeConstraintDecl>(aggTypeDeclRef))
                {
                    ensureDecl(genConstraintDeclRef, DeclCheckState::CanUseBaseOfInheritanceDecl);
                    auto inheritedType = getSup(m_astBuilder, genConstraintDeclRef);
                    TypeWitnessBreadcrumb breadcrumb;
                    breadcrumb.prev = inBreadcrumbs;
                    breadcrumb.sub = subType;
                    breadcrumb.sup = inheritedType;
                    breadcrumb.declRef = genConstraintDeclRef;
                    if (_isDeclaredSubtype(originalSubType, inheritedType, superTypeDeclRef, outWitness, &breadcrumb))
                    {
                        return true;
                    }
                }
            }
            else if( auto genericTypeParamDeclRef = declRef.as<GenericTypeParamDecl>() )
            {
                // We need to enumerate the constraints placed on this type by its outer
                // generic declaration, and see if any of them guarantees that we
                // satisfy the given interface..
                auto genericDeclRef = genericTypeParamDeclRef.getParent().as<GenericDecl>();
                SLANG_ASSERT(genericDeclRef);

                for( auto constraintDeclRef : getMembersOfType<GenericTypeConstraintDecl>(genericDeclRef) )
                {
                    auto sub = getSub(m_astBuilder, constraintDeclRef);
                    auto sup = getSup(m_astBuilder, constraintDeclRef);

                    auto subDeclRef = as<DeclRefType>(sub);
                    if(!subDeclRef)
                        continue;
                    if(subDeclRef->declRef != genericTypeParamDeclRef)
                        continue;

                    // The witness that we create needs to reflect that
                    // it found the needed conformance by lookup through
                    // a generic type constraint.

                    TypeWitnessBreadcrumb breadcrumb;
                    breadcrumb.prev = inBreadcrumbs;
                    breadcrumb.sub = sub;
                    breadcrumb.sup = sup;
                    breadcrumb.declRef = constraintDeclRef;

                    if(_isDeclaredSubtype(originalSubType, sup, superTypeDeclRef, outWitness, &breadcrumb))
                    {
                        return true;
                    }
                }
            }
        }
        else if(auto taggedUnionType = as<TaggedUnionType>(subType))
        {
            // A tagged union type conforms to an interface if all of
            // the constituent types in the tagged union conform.
            //
            // We will iterate over the "case" types in the tagged
            // union, and check if they conform to the interface.
            // Along the way we will collect the conformance witness
            // values *if* we are being asked to produce a witness
            // value for the tagged union itself (that is, if
            // `outWitness` is non-null).
            //
            List<Val*> caseWitnesses;
            for(auto caseType : taggedUnionType->caseTypes)
            {
                Val* caseWitness = nullptr;

                if(!_isDeclaredSubtype(
                    caseType,
                    caseType,
                    superTypeDeclRef,
                    outWitness ? &caseWitness : nullptr,
                    nullptr))
                {
                    return false;
                }

                if(outWitness)
                {
                    caseWitnesses.add(caseWitness);
                }
            }

            // We also need to validate the requirements on
            // the interface to make sure that they are suitable for
            // use with a tagged-union type.
            //
            // For example, if the interface includes a `static` method
            // (which can therefore be called without a particular instance),
            // then we wouldn't know what implementation of that method
            // to use because there is no tag value to dispatch on.
            //
            // We will start out being conservative about what we accept
            // here, just to keep things simple.
            //
            if( auto superInterfaceDeclRef = superTypeDeclRef.as<InterfaceDecl>() )
            {
                if(!isInterfaceSafeForTaggedUnion(superInterfaceDeclRef))
                    return false;
            }

            // If we reach this point then we have a concrete
            // witness for each of the case types, and that is
            // enough to build a witness for the tagged union.
            //
            if(outWitness)
            {
                TaggedUnionSubtypeWitness* taggedUnionWitness = m_astBuilder->create<TaggedUnionSubtypeWitness>();
                taggedUnionWitness->sub = taggedUnionType;
                taggedUnionWitness->sup = DeclRefType::create(m_astBuilder, superTypeDeclRef);
                taggedUnionWitness->caseWitnesses.swapWith(caseWitnesses);

                *outWitness = taggedUnionWitness;
            }
            return true;
        }

        // default is failure
        return false;
    }

<<<<<<< HEAD
    bool SemanticsVisitor::DoesTypeConformToInterface(
        Type*  type,
        DeclRef<InterfaceDecl>        interfaceDeclRef)
=======
    bool SemanticsVisitor::isDeclaredSubtype(
        RefPtr<Type>            subType,
        DeclRef<AggTypeDecl>    superTypeDeclRef)
>>>>>>> e3e1cf20
    {
        return _isDeclaredSubtype(subType, subType, superTypeDeclRef, nullptr, nullptr);
    }

<<<<<<< HEAD
    Val* SemanticsVisitor::tryGetInterfaceConformanceWitness(
        Type*  type,
        DeclRef<InterfaceDecl>        interfaceDeclRef)
    {
        Val* result = nullptr;
        doesTypeConformToInterfaceImpl(type, type, interfaceDeclRef, &result, nullptr);
        return result;
    }

    Val* SemanticsVisitor::createTypeEqualityWitness(
=======
    RefPtr<Val> SemanticsVisitor::tryGetSubtypeWitness(
        RefPtr<Type>            subType,
        DeclRef<AggTypeDecl>    superTypeDeclRef)
    {
        RefPtr<Val> result;
        _isDeclaredSubtype(subType, subType, superTypeDeclRef, &result, nullptr);
        return result;
    }


    RefPtr<Val> SemanticsVisitor::tryGetInterfaceConformanceWitness(
        RefPtr<Type>            type,
        DeclRef<InterfaceDecl>  interfaceDeclRef)
    {
        return tryGetSubtypeWitness(type, interfaceDeclRef);
    }

    RefPtr<Val> SemanticsVisitor::createTypeEqualityWitness(
>>>>>>> e3e1cf20
        Type*  type)
    {
        TypeEqualityWitness* rs = m_astBuilder->create<TypeEqualityWitness>();
        rs->sub = type;
        rs->sup = type;
        return rs;
    }

    Val* SemanticsVisitor::tryGetSubtypeWitness(
        Type*    sub,
        Type*    sup)
    {
        if(sub->equals(sup))
        {
            // They are the same type, so we just need a witness
            // for type equality.
            return createTypeEqualityWitness(sub);
        }

        if(auto supDeclRefType = as<DeclRefType>(sup))
        {
            auto supDeclRef = supDeclRefType->declRef;
            if(auto supInterfaceDeclRef = supDeclRef.as<InterfaceDecl>())
            {
                if(auto witness = tryGetInterfaceConformanceWitness(sub, supInterfaceDeclRef))
                {
                    return witness;
                }
            }
        }

        return nullptr;
    }


}<|MERGE_RESOLUTION|>--- conflicted
+++ resolved
@@ -17,19 +17,13 @@
         return witness;
     }
 
-<<<<<<< HEAD
     Val* SemanticsVisitor::createTypeWitness(
-        Type*            type,
-        DeclRef<InterfaceDecl>  interfaceDeclRef,
-=======
-    RefPtr<Val> SemanticsVisitor::createTypeWitness(
-        RefPtr<Type>            subType,
+        Type*            subType,
         DeclRef<AggTypeDecl>    superTypeDeclRef,
->>>>>>> e3e1cf20
         TypeWitnessBreadcrumb*  inBreadcrumbs)
     {
-        SLANG_UNUSED(type);
-        SLANG_UNUSED(interfaceDeclRef);
+        SLANG_UNUSED(subType);
+        SLANG_UNUSED(superTypeDeclRef);
 
         if(!inBreadcrumbs)
         {
@@ -156,19 +150,11 @@
         }
     }
 
-<<<<<<< HEAD
-    bool SemanticsVisitor::doesTypeConformToInterfaceImpl(
-        Type*            originalType,
-        Type*            type,
-        DeclRef<InterfaceDecl>  interfaceDeclRef,
+    bool SemanticsVisitor::_isDeclaredSubtype(
+        Type*            originalSubType,
+        Type*            subType,
+        DeclRef<AggTypeDecl>    superTypeDeclRef,
         Val**            outWitness,
-=======
-    bool SemanticsVisitor::_isDeclaredSubtype(
-        RefPtr<Type>            originalSubType,
-        RefPtr<Type>            subType,
-        DeclRef<AggTypeDecl>    superTypeDeclRef,
-        RefPtr<Val>*            outWitness,
->>>>>>> e3e1cf20
         TypeWitnessBreadcrumb*  inBreadcrumbs)
     {
         // for now look up a conformance member...
@@ -349,50 +335,30 @@
         return false;
     }
 
-<<<<<<< HEAD
-    bool SemanticsVisitor::DoesTypeConformToInterface(
-        Type*  type,
-        DeclRef<InterfaceDecl>        interfaceDeclRef)
-=======
     bool SemanticsVisitor::isDeclaredSubtype(
-        RefPtr<Type>            subType,
+        Type*            subType,
         DeclRef<AggTypeDecl>    superTypeDeclRef)
->>>>>>> e3e1cf20
     {
         return _isDeclaredSubtype(subType, subType, superTypeDeclRef, nullptr, nullptr);
     }
 
-<<<<<<< HEAD
-    Val* SemanticsVisitor::tryGetInterfaceConformanceWitness(
-        Type*  type,
-        DeclRef<InterfaceDecl>        interfaceDeclRef)
+    Val* SemanticsVisitor::tryGetSubtypeWitness(
+        Type*            subType,
+        DeclRef<AggTypeDecl>    superTypeDeclRef)
     {
         Val* result = nullptr;
-        doesTypeConformToInterfaceImpl(type, type, interfaceDeclRef, &result, nullptr);
-        return result;
-    }
-
-    Val* SemanticsVisitor::createTypeEqualityWitness(
-=======
-    RefPtr<Val> SemanticsVisitor::tryGetSubtypeWitness(
-        RefPtr<Type>            subType,
-        DeclRef<AggTypeDecl>    superTypeDeclRef)
-    {
-        RefPtr<Val> result;
         _isDeclaredSubtype(subType, subType, superTypeDeclRef, &result, nullptr);
         return result;
     }
 
-
-    RefPtr<Val> SemanticsVisitor::tryGetInterfaceConformanceWitness(
-        RefPtr<Type>            type,
+    Val* SemanticsVisitor::tryGetInterfaceConformanceWitness(
+        Type*            type,
         DeclRef<InterfaceDecl>  interfaceDeclRef)
     {
         return tryGetSubtypeWitness(type, interfaceDeclRef);
     }
 
-    RefPtr<Val> SemanticsVisitor::createTypeEqualityWitness(
->>>>>>> e3e1cf20
+    Val* SemanticsVisitor::createTypeEqualityWitness(
         Type*  type)
     {
         TypeEqualityWitness* rs = m_astBuilder->create<TypeEqualityWitness>();
