--- conflicted
+++ resolved
@@ -539,12 +539,6 @@
     return as<PtrTypeBase>(getSpecializedBuiltinType(makeArrayView(args), ptrTypeName));
 }
 
-<<<<<<< HEAD
-ShortStringType* ASTBuilder::getShortStringType(IntVal* length)
-{
-    Val* args[] = {length};
-    return as<ShortStringType>(getSpecializedBuiltinType(makeArrayView(args), "ShortStringType"));
-=======
 PtrTypeBase* ASTBuilder::getPtrType(
     Type* valueType,
     AccessQualifier accessQualifier,
@@ -556,7 +550,12 @@
         getIntVal(getBuiltinType(BaseType::AccessQualifier), (IntegerLiteralValue)accessQualifier),
         getIntVal(getBuiltinType(BaseType::AddressSpace), (IntegerLiteralValue)addrSpace),
         ptrTypeName));
->>>>>>> c0d7405d
+}
+
+ShortStringType* ASTBuilder::getShortStringType(IntVal* length)
+{
+    Val* args[] = {length};
+    return as<ShortStringType>(getSpecializedBuiltinType(makeArrayView(args), "ShortStringType"));
 }
 
 ArrayExpressionType* ASTBuilder::getArrayType(Type* elementType, IntVal* elementCount)
