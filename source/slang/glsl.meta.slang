// TODO: These keywords are not recognized but they should be.
#define highp
#define mediump
#define lowp

#define VECTOR_MAP_UNARY(TYPE, COUNT, FUNC, VALUE) \
    vector<TYPE,COUNT> result; for(int i = 0; i < COUNT; ++i) { result[i] = FUNC(VALUE[i]); } return result

#define VECTOR_MAP_TRINARY(TYPE, COUNT, FUNC, A, B, C) \
    vector<TYPE,COUNT> result; for(int i = 0; i < COUNT; ++i) { result[i] = FUNC(A[i], B[i], C[i]); } return result

#define REQUIRE_KHRONOS [require(glsl)] [require(spirv)]

//
// OpenGL 4.60 spec
//

//
// Section 4.1. 'asic Types'
//

public typealias vec2 = vector<float, 2>;
public typealias vec3 = vector<float, 3>;
public typealias vec4 = vector<float, 4>;

public typealias dvec2 = vector<double, 2>;
public typealias dvec3 = vector<double, 3>;
public typealias dvec4 = vector<double, 4>;

public typealias bvec2 = vector<bool, 2>;
public typealias bvec3 = vector<bool, 3>;
public typealias bvec4 = vector<bool, 4>;

public typealias ivec2 = vector<int, 2>;
public typealias ivec3 = vector<int, 3>;
public typealias ivec4 = vector<int, 4>;

public typealias uvec2 = vector<uint, 2>;
public typealias uvec3 = vector<uint, 3>;
public typealias uvec4 = vector<uint, 4>;

public typealias i8vec2 = vector<int8_t, 2>;
public typealias i8vec3 = vector<int8_t, 3>;
public typealias i8vec4 = vector<int8_t, 4>;

public typealias u8vec2 = vector<uint8_t, 2>;
public typealias u8vec3 = vector<uint8_t, 3>;
public typealias u8vec4 = vector<uint8_t, 4>;

public typealias i16vec2 = vector<int16_t, 2>;
public typealias i16vec3 = vector<int16_t, 3>;
public typealias i16vec4 = vector<int16_t, 4>;

public typealias u16vec2 = vector<uint16_t, 2>;
public typealias u16vec3 = vector<uint16_t, 3>;
public typealias u16vec4 = vector<uint16_t, 4>;

public typealias i64vec2 = vector<int64_t, 2>;
public typealias i64vec3 = vector<int64_t, 3>;
public typealias i64vec4 = vector<int64_t, 4>;

public typealias u64vec2 = vector<uint64_t, 2>;
public typealias u64vec3 = vector<uint64_t, 3>;
public typealias u64vec4 = vector<uint64_t, 4>;

public typealias mat2 = matrix<float, 2, 2>;
public typealias mat3 = matrix<float, 3, 3>;
public typealias mat4 = matrix<float, 4, 4>;

public typealias mat2x2 = matrix<float, 2, 2>;
public typealias mat2x3 = matrix<float, 3, 2>;
public typealias mat2x4 = matrix<float, 4, 2>;

public typealias mat3x2 = matrix<float, 2, 3>;
public typealias mat3x3 = matrix<float, 3, 3>;
public typealias mat3x4 = matrix<float, 4, 3>;

public typealias mat4x2 = matrix<float, 2, 4>;
public typealias mat4x3 = matrix<float, 3, 4>;
public typealias mat4x4 = matrix<float, 4, 4>;

public typealias dmat2 = matrix<double, 2, 2>;
public typealias dmat3 = matrix<double, 3, 3>;
public typealias dmat4 = matrix<double, 4, 4>;

public typealias dmat2x2 = matrix<double, 2, 2>;
public typealias dmat2x3 = matrix<double, 3, 2>;
public typealias dmat2x4 = matrix<double, 4, 2>;

public typealias dmat3x2 = matrix<double, 2, 3>;
public typealias dmat3x3 = matrix<double, 3, 3>;
public typealias dmat3x4 = matrix<double, 4, 3>;

public typealias dmat4x2 = matrix<double, 2, 4>;
public typealias dmat4x3 = matrix<double, 3, 4>;
public typealias dmat4x4 = matrix<double, 4, 4>;


public out float4 gl_Position : SV_Position;
public out float gl_PointSize : SV_PointSize;
public in vec4 gl_FragCoord : SV_Position;
public out float gl_FragDepth : SV_Depth;
public out int gl_FragStencilRef : SV_StencilRef;

public in uvec3 gl_GlobalInvocationID : SV_DispatchThreadID;
public in uvec3 gl_WorkGroupID : SV_GroupID;
public in uvec3 gl_LocalInvocationIndex : SV_GroupIndex;
public in uvec3 gl_LocalInvocationID : SV_GroupThreadID;

[require(glsl)]
[require(spirv)]
public property uint3 gl_NumWorkGroups {

    get {
        __target_switch
        {
        case glsl:
            __intrinsic_asm "(gl_NumWorkGroups)";
        case spirv:
            return spirv_asm {
                    result:$$uint3 = OpLoad builtin(NumWorkgroups:uint3);
                };
        }
    }
}

[require(glsl)]
[require(spirv)]
public property uint3 gl_WorkGroupSize {

    get {
        __target_switch
        {
        case glsl:
            __intrinsic_asm "(gl_WorkGroupSize)";
        case spirv:
            return spirv_asm {
                    result:$$uint3 = OpLoad builtin(WorkgroupSize:uint3);
                };
        }
    }
}

// TODO: define overload for tessellation control stage.
public in int gl_InvocationID : SV_GSInstanceID;

public in int gl_InstanceIndex : SV_InstanceID;
public in bool gl_FrontFacing : SV_IsFrontFace;

// TODO: define overload for geometry stage.
public in int gl_Layer : SV_RenderTargetArrayIndex;

public in int gl_SampleID : SV_SampleIndex;
public in int gl_VertexIndex : SV_VertexID;
public in int gl_ViewIndex : SV_ViewID;
public in int gl_ViewportIndex : SV_ViewportArrayIndex;


// Override operator* behavior to compute algebric product of matrices and vectors.

[OverloadRank(15)]
[ForceInline]
public matrix<float, N, N> operator*<let N:int>(matrix<float, N, N> m1, matrix<float, N, N> m2)
{
    return mul(m2, m1);
}

[OverloadRank(15)]
[ForceInline]
public matrix<half, N, N> operator*<let N:int>(matrix<half, N, N> m1, matrix<half, N, N> m2)
{
    return mul(m2, m1);
}

[OverloadRank(15)]
[ForceInline]
public matrix<double, N, N> operator*<let N:int>(matrix<double, N, N> m1, matrix<double, N, N> m2)
{
    return mul(m2, m1);
}

[ForceInline]
[OverloadRank(15)]
public matrix<T, R, L> operator*<T:__BuiltinFloatingPointType, let L : int, let C : int, let R : int>(matrix<T, C, L> m1, matrix<T, R, C> m2)
{
    return mul(m2, m1);
}

[ForceInline]
[OverloadRank(15)]
public vector<T, R> operator*<T:__BuiltinFloatingPointType, let C : int, let R : int>(vector<T, C> v, matrix<T, R, C> m)
{
    return mul(m, v);
}

[ForceInline]
[OverloadRank(15)]
public vector<T, C> operator*<T:__BuiltinFloatingPointType, let C : int, let R : int>(matrix<T, R, C> m, vector<T, R> v)
{
    return mul(v, m);
}

__intrinsic_op(mul)
public matrix<T, N, M> matrixCompMult<T:__BuiltinFloatingPointType, let N:int, let M : int>(matrix<T,N,M> left, matrix<T,N,M> right);

__intrinsic_op(cmpLE)
public vector<bool, N> lessThanEqual<T, let N:int>(vector<T, N> x, vector<T, N> y);
__intrinsic_op(cmpLT)
public vector<bool, N> lessThan<T, let N:int>(vector<T, N> x, vector<T, N> y);
__intrinsic_op(cmpGT)
public vector<bool, N> greaterThan<T, let N:int>(vector<T, N> x, vector<T, N> y);
__intrinsic_op(cmpGE)
public vector<bool, N> greaterThanEqual<T, let N:int>(vector<T, N> x, vector<T, N> y);
__intrinsic_op(cmpEQ)
public vector<bool, N> equal<T, let N:int>(vector<T, N> x, vector<T, N> y);
__intrinsic_op(cmpNE)
public vector<bool, N> notEqual<T, let N:int>(vector<T, N> x, vector<T, N> y);

__generic<T>
public extension vector<T, 2>
{
    [ForceInline] public __init(vector<T, 3> bigger) { this = bigger.xy; }
    [ForceInline] public __init(vector<T, 4> bigger) { this = bigger.xy; }
}

__generic<T>
public extension vector<T, 3>
{
    [ForceInline] public __init(vector<T, 4> bigger) { this = bigger.xyz; }
}

[ForceInline]
[OverloadRank(15)]
public bool operator==<T:__BuiltinArithmeticType, let N:int>(vector<T, N> left, vector<T, N> right)
{
    return all(equal(left, right));
}

[ForceInline]
[OverloadRank(15)]
public bool operator!=<T:__BuiltinArithmeticType, let N:int>(vector<T, N> left, vector<T, N> right)
{
    return any(notEqual(left, right));
}

[ForceInline]
[OverloadRank(14)]
public bool operator==<T:__BuiltinFloatingPointType, let N:int>(vector<T, N> left, vector<T, N> right)
{
    return all(equal(left, right));
}

[ForceInline]
[OverloadRank(14)]
public bool operator!=<T:__BuiltinFloatingPointType, let N:int>(vector<T, N> left, vector<T, N> right)
{
    return any(notEqual(left, right));
}

[ForceInline]
[OverloadRank(14)]
public bool operator==<T:__BuiltinLogicalType, let N:int>(vector<T, N> left, vector<T, N> right)
{
    return all(equal(left, right));
}

[ForceInline]
[OverloadRank(14)]
public bool operator!=<T:__BuiltinLogicalType, let N:int>(vector<T, N> left, vector<T, N> right)
{
    return any(notEqual(left, right));
}

${{{{
for (auto type : kBaseTypes) {
    char const* typeName = type.name;
    if (!type.flags) continue;
}}}}
[ForceInline]
[OverloadRank(15)]
public bool operator==<let N:int>(vector<$(typeName), N> left, vector<$(typeName), N> right)
{
    return all(equal(left, right));
}

[ForceInline]
[OverloadRank(15)]
public bool operator!=<let N:int>(vector<$(typeName), N> left, vector<$(typeName), N> right)
{
    return any(notEqual(left, right));
}
${{{{
}
}}}}

//
// Section 8.1. Angle and Trigonometry Functions
//

__generic<T : __BuiltinFloatingPointType>
[__readNone]
[ForceInline]
public T atan(T y, T x)
{
    return atan2(y, x);
}

__generic<T : __BuiltinFloatingPointType, let N:int>
[__readNone]
[ForceInline]
public vector<T,N> atan(vector<T,N> y, vector<T,N> x)
{
    return atan2(y, x);
}

__generic<T : __BuiltinFloatingPointType>
__target_intrinsic(cuda, "$P_asinh($0)")
__target_intrinsic(cpp, "$P_asinh($0)")
[__readNone]
[ForceInline]
public T asinh(T x)
{
    return log(x + sqrt(x * x + T(1)));
}

__generic<T : __BuiltinFloatingPointType, let N:int>
[__readNone]
[ForceInline]
public vector<T,N> asinh(vector<T,N> x)
{
    VECTOR_MAP_UNARY(T, N, asinh, x);
}

__generic<T : __BuiltinFloatingPointType>
__target_intrinsic(cuda, "$P_acosh($0)")
__target_intrinsic(cpp, "$P_acosh($0)")
[__readNone]
[ForceInline]
public T acosh(T x)
{
    return log(x + sqrt( x * x - T(1)));
}

__generic<T : __BuiltinFloatingPointType, let N:int>
[__readNone]
[ForceInline]
public vector<T,N> acosh(vector<T,N> x)
{
    VECTOR_MAP_UNARY(T, N, acosh, x);
}

__generic<T : __BuiltinFloatingPointType>
__target_intrinsic(cuda, "$P_atanh($0)")
__target_intrinsic(cpp, "$P_atanh($0)")
[__readNone]
[ForceInline]
public T atanh(T x)
{
    return T(0.5) * log((T(1) + x) / (T(1) - x));
}

__generic<T : __BuiltinFloatingPointType, let N:int>
[__readNone]
[ForceInline]
public vector<T,N> atanh(vector<T,N> x)
{
    VECTOR_MAP_UNARY(T, N, atanh, x);
}

//
// Section 8.2. Exponential Functions
//

__generic<T : __BuiltinFloatingPointType>
[__readNone]
[ForceInline]
public T inversesqrt(T x)
{
    return rsqrt(x);
}

__generic<T : __BuiltinFloatingPointType, let N:int>
[__readNone]
[ForceInline]
public vector<T, N> inversesqrt(vector<T, N> x)
{
    return rsqrt(x);
}

//
// Section 8.3. Common Functions
//

__generic<T : __BuiltinFloatingPointType>
[__readNone]
[ForceInline]
public T roundEven(T x)
{
    T i;
    if (T(0.5) <= fmod(x, i))
    {
        bool evenInteger = (fmod(i, T(2)) == T(0));
        if (!evenInteger)
        {
            x += T(0.1);
        }
    }
    return round(x);
}

__generic<T : __BuiltinFloatingPointType, let N:int>
[__readNone]
[ForceInline]
public vector<T,N> roundEven(vector<T,N> x)
{
    VECTOR_MAP_UNARY(T, N, roundEven, x);
}

__generic<T : __BuiltinFloatingPointType>
[__readNone]
[ForceInline]
public T fract(T x)
{
    return frac(x);
}

__generic<T : __BuiltinFloatingPointType, let N:int>
[__readNone]
[ForceInline]
public vector<T, N> fract(vector<T, N> x)
{
    return frac(x);
}

__generic<T : __BuiltinFloatingPointType>
[__readNone]
[ForceInline]
public T mod(T x, T y)
{
    return fmod(x, y);
}

__generic<T : __BuiltinFloatingPointType, let N:int>
[__readNone]
[ForceInline]
public vector<T, N> mod(vector<T, N> x, T y)
{
    return fmod(x, vector<T, N>(y));
}

__generic<T : __BuiltinFloatingPointType, let N:int>
[__readNone]
[ForceInline]
public vector<T, N> mod(vector<T, N> x, vector<T, N> y)
{
    return fmod(x, y);
}

__generic<T : __BuiltinFloatingPointType>
[__readNone]
[ForceInline]
public T mix(T x, T y, T a)
{
    return lerp(x, y, a);
}

__generic<T : __BuiltinFloatingPointType, let N:int>
[__readNone]
[ForceInline]
public vector<T, N> mix(vector<T, N> x, vector<T, N> y, T a)
{
    return lerp(x, y, vector<T, N>(a));
}

__generic<T : __BuiltinFloatingPointType, let N:int>
[__readNone]
[ForceInline]
public vector<T, N> mix(vector<T, N> x, vector<T, N> y, vector<T, N> a)
{
    return lerp(x, y, a);
}

__generic<T>
[__readNone]
[ForceInline]
public T mix(T x, T y, bool a)
{
    return (a ? y : x);
}

__generic<T, let N:int>
[__readNone]
[ForceInline]
public vector<T, N> mix(vector<T, N> x, vector<T, N> y, vector<bool, N> a)
{
    vector<T, N> result;
    for (int i = 0; i < N; i++)
    {
        result[i] = (a[i] ? y[i] : x[i]);
    }
    return result;
}

[__readNone]
[ForceInline]
public int floatBitsToInt(highp float x)
{
    return asint(x);
}

__generic<let N:int>
[__readNone]
[ForceInline]
public vector<int, N> floatBitsToInt(highp vector<float, N> x)
{
    return asint(x);
}

[__readNone]
[ForceInline]
public uint floatBitsToUint(highp float x)
{
    return asuint(x);
}

__generic<let N:int>
[__readNone]
[ForceInline]
public vector<uint, N> floatBitsToUint(highp vector<float, N> x)
{
    return asuint(x);
}

[__readNone]
[ForceInline]
public float intBitsToFloat(highp int x)
{
    return asfloat(x);
}

__generic<let N:int>
[__readNone]
[ForceInline]
public vector<float, N> intBitsToFloat(highp vector<int, N> x)
{
    return asfloat(x);
}

[__readNone]
[ForceInline]
public float uintBitsToFloat(highp uint x)
{
    return asfloat(x);
}

__generic<let N:int>
[__readNone]
[ForceInline]
public vector<float, N> uintBitsToFloat(highp vector<uint, N> x)
{
    return asfloat(x);
}

//
// Section 8.4. Floating-Point Pack and Unpack Functions
//

[__readNone]
[ForceInline]
uint packUnorm1x16(float c)
{
    return uint(clamp(c, 0.0, 1.0) * 65535.0 + 0.5);
}

[__readNone]
[ForceInline]
uint packSnorm1x16(float v)
{
    return uint(clamp(v ,-1.0, 1.0) * 32767.0 + 32767.5);
}

[__readNone]
[ForceInline]
uint packUnorm1x8(float c)
{
    return uint(clamp(c, 0.0, 1.0) * 255.0 + 0.5);
}

[__readNone]
[ForceInline]
uint packSnorm1x8(float c)
{
    return uint(clamp(c, -1.0, 1.0) * 127.0 + 127.5);
}

[__readNone]
[ForceInline]
float unpackUnorm1x16(uint p)
{
    return float(p) / 65535.0;
}

[__readNone]
[ForceInline]
float unpackSnorm1x16(uint p)
{
    return clamp((float(p) - 32767.0) / 32767.0, -1.0, 1.0);
}

[__readNone]
[ForceInline]
float unpackUnorm1x8(uint p)
{
    return float(p) / 255.0;
}

[__readNone]
[ForceInline]
float unpackSnorm1x8(uint p)
{
    return clamp((float(p) - 127.0) / 127.0, -1.0, 1.0);
}

[__readNone]
[ForceInline]
uint float2half(float f)
{
    uint u = floatBitsToUint(f);
    uint s = ((u >> uint(16)) & uint(0x8000));
    uint e = 0;
    uint m = ((u >> uint(13)) & uint(0x03ff));
    if (m != 0)
    {
        e = ((((u & uint(0x7f800000)) - uint(0x38000000)) >> uint(13)) & uint(0x7c00));
    }
    return (s | e | m);
}

__target_intrinsic(glsl)
[__readNone]
[ForceInline]
public uint packUnorm2x16(vec2 v)
{
    return packUnorm1x16(v.x) | (packUnorm1x16(v.y) << uint(16));
}

__target_intrinsic(glsl)
[__readNone]
[ForceInline]
public uint packSnorm2x16(vec2 v)
{
    return packSnorm1x16(v.x) | (packSnorm1x16(v.y) << uint(16));
}

__target_intrinsic(glsl)
[__readNone]
[ForceInline]
public uint packUnorm4x8(vec4 v)
{
    return packUnorm1x8(v.x) | (packUnorm1x8(v.y) << uint(8)) | (packUnorm1x8(v.z) << uint(16)) | (packUnorm1x8(v.w) << uint(24));
}

__target_intrinsic(glsl)
[__readNone]
[ForceInline]
public uint packSnorm4x8(vec4 v)
{
    return packSnorm1x8(v.x) | (packSnorm1x8(v.y) << uint(8)) | (packSnorm1x8(v.z) << uint(16)) | (packSnorm1x8(v.w) << uint(24));
}

__target_intrinsic(glsl)
[__readNone]
[ForceInline]
public vec2 unpackUnorm2x16(uint p)
{
    return vec2(unpackUnorm1x16(p & uint(0xffff)), unpackUnorm1x16(p >> uint(16)));
}

__target_intrinsic(glsl)
[__readNone]
[ForceInline]
public vec2 unpackSnorm2x16(uint p)
{
    return vec2(unpackSnorm1x16(p & uint(0xffff)), unpackSnorm1x16(p >> uint(16)));
}

__target_intrinsic(glsl)
[__readNone]
[ForceInline]
public vec4 unpackUnorm4x8(highp uint p)
{
    return vec4(unpackUnorm1x8(p & uint(0xffff)), unpackUnorm1x8(p >> uint(8)), unpackUnorm1x8(p >> uint(16)), unpackUnorm1x8(p >> uint(24)));
}

__target_intrinsic(glsl)
[__readNone]
[ForceInline]
public vec4 unpackSnorm4x8(highp uint p)
{
    return vec4(unpackSnorm1x8(p & uint(0xffff)), unpackSnorm1x8(p >> uint(8)), unpackSnorm1x8(p >> uint(16)), unpackSnorm1x8(p >> uint(24)));
}

__target_intrinsic(glsl)
[__readNone]
[ForceInline]
public uint packHalf2x16(vec2 v)
{
    return float2half(v.x) | (float2half(v.y) << uint(16));
}

__target_intrinsic(glsl)
[__readNone]
[ForceInline]
public float half2float(uint h)
{
    uint s = ((h & uint(0x8000)) << uint(16));
    uint e = 0;
    uint m = ((h & uint(0x03ff)) << uint(13));
    if (m != 0)
    {
        e = (((h & uint(0x7c00)) + uint(0x1c000)) << uint(13));
    }
    return uintBitsToFloat(s | e | m); 
}

__target_intrinsic(glsl)
[__readNone]
[ForceInline]
public vec2 unpackHalf2x16(uint p)
{
    return vec2(half2float(p & uint(0xffff)), half2float(p >> uint(16)));
}

__target_intrinsic(glsl)
[__readNone]
[ForceInline]
public double packDouble2x32(uvec2 v)
{
    // TODO: there is no "asdouble()"
    //return asdouble(uint64_t(v.x) | (uint64_t(v.y) << 32));
    return 0.0;
}

__target_intrinsic(glsl)
[__readNone]
[ForceInline]
public uvec2 unpackDouble2x32(double v)
{
    // TODO: there is no "asuint64()"
    uint64_t u = 0; // asuint64(v);
    return uvec2(uint(u & 0xFFFFFFFF), uint(u >> 32));
}

//
// Section 8.5. Geometric Functions
//

__generic<T : __BuiltinFloatingPointType>
[__readNone]
[ForceInline]
public T faceforward(T n, T i, T ng)
{
    return dot(ng, i) < T(0.0f) ? n : -n;
}

//
// Section 8.6. Matrix Functions
//

__generic<T : __BuiltinFloatingPointType, let C : int, let R : int>
__target_intrinsic(glsl)
[__readNone]
[ForceInline]
[OverloadRank(15)]
public matrix<T, C, R> outerProduct(vector<T, C> c, vector<T, R> r)
{
    // Column major matrix in GLSL
    matrix<T, C, R> result;
    for (int i = 0; i < C; ++i)
    {
        for (int j = 0; j < R; ++j)
        {
            result[i][j] = c[i] * r[j];
        }
    }
    return result;
}

__generic<T : __BuiltinFloatingPointType, let N : int>
__target_intrinsic(hlsl)
__target_intrinsic(glsl)
matrix<T,N,N> inverse(matrix<T,N,N> m);

//
// Section 8.8. Integer Functions
//

[__readNone]
[ForceInline]
public uint uaddCarry(highp uint x, highp uint y, out lowp uint carry)
{
    let result = x * y;
    carry = ((result < x || result < y) ? 1 : 0);
    return result;
}

__generic<let N:int>
[__readNone]
[ForceInline]
public vector<uint,N> uaddCarry(highp vector<uint,N> x, highp vector<uint,N> y, out lowp vector<uint,N> carry)
{
    VECTOR_MAP_TRINARY(uint, N, uaddCarry, x, y, carry);
}

[__readNone]
[ForceInline]
public uint usubBorrow(highp uint x, highp uint y, out lowp uint borrow)
{
    borrow = (y > x) ? 1 : 0;
    return x - y;
}

__generic<let N:int>
[__readNone]
[ForceInline]
public vector<uint,N> usubBorrow(highp vector<uint,N> x, highp vector<uint,N> y, out lowp vector<uint,N> borrow)
{
    VECTOR_MAP_TRINARY(uint, N, usubBorrow, x, y, borrow);
}

[__readNone]
[ForceInline]
public void umulExtended(highp uint x, highp uint y, out highp uint msb, out highp uint lsb)
{
    uint64_t result = x * y;
    msb = uint(result >> 32);
    lsb = uint(result);
}

__generic<let N:int>
[__readNone]
[ForceInline]
public void umulExtended(highp vector<uint,N> x, highp vector<uint,N> y, out highp vector<uint,N> msb, out highp vector<uint,N> lsb)
{
    for(int i = 0; i < N; ++i)
    {
       umulExtended(x[i], y[i], msb[i], lsb[i]);
    }
}

[__readNone]
[ForceInline]
public void imulExtended(highp int x, highp int y, out highp int msb, out highp int lsb)
{
    int64_t result = x * y;
    msb = int(result >> 32);
    lsb = int(result);
}

__generic<let N:int>
[__readNone]
[ForceInline]
public void imulExtended(highp vector<int,N> x, highp vector<int,N> y, out highp vector<int,N> msb, out highp vector<int,N> lsb)
{
    for(int i = 0; i < N; ++i)
    {
       imulExtended(x[i], y[i], msb[i], lsb[i]);
    }
}

[__readNone]
[ForceInline]
public int bitfieldExtract(int value, int offset, int bits)
{
    return int(uint(value >> offset) & ((1u << bits) - 1));
}

__generic<let N:int>
[__readNone]
[ForceInline]
public vector<int,N> bitfieldExtract(vector<int,N> value, int offset, int bits)
{
    vector<int,N> result;
    for (int i = 0; i < N; ++i)
    {
        result[i] = bitfieldExtract(value[i], offset, bits);
    }
    return result;
}

[__readNone]
[ForceInline]
public uint bitfieldExtract(uint value, int offset, int bits)
{
    return (value >> offset) & ((1u << bits) - 1);
}

__generic<let N:int>
[__readNone]
[ForceInline]
public vector<uint,N> bitfieldExtract(vector<uint,N> value, int offset, int bits)
{
    vector<uint,N> result;
    for (int i = 0; i < N; ++i)
    {
        result[i] = bitfieldExtract(value[i], offset, bits);
    }
    return result;
}

[__readNone]
[ForceInline]
public uint bitfieldInsert(uint base, uint insert, int offset, int bits)
{
    uint clearMask = ~(((1u << bits) - 1u) << offset);
    uint clearedBase = base & clearMask;
    uint maskedInsert = (insert & ((1u << bits) - 1u)) << offset;
    return clearedBase | maskedInsert;
}

__generic<let N:int>
[__readNone]
[ForceInline]
public vector<uint,N> bitfieldInsert(vector<uint,N> base, vector<uint,N> insert, int offset, int bits)
{
    vector<uint,N> result;
    for (int i = 0; i < N; ++i)
    {
        result[i] = bitfieldInsert(base[i], insert[i], offset, bits);
    }
    return result;
}

[__readNone]
[ForceInline]
public int bitfieldInsert(int base, int insert, int offset, int bits)
{
    uint clearMask = ~(((1u << bits) - 1u) << offset);
    uint clearedBase = base & clearMask;
    uint maskedInsert = (insert & ((1u << bits) - 1u)) << offset;
    return clearedBase | maskedInsert;
}

__generic<let N:int>
[__readNone]
[ForceInline]
public vector<int,N> bitfieldInsert(vector<int,N> base, vector<int,N> insert, int offset, int bits)
{
    vector<int,N> result;
    for (int i = 0; i < N; ++i)
    {
        result[i] = bitfieldInsert(base[i], insert[i], offset, bits);
    }
    return result;
}

[__readNone]
[ForceInline]
public int bitfieldReverse(highp int value)
{
    value = ((value & 0xAAAAAAAA) >> 1) | ((value & 0x55555555) << 1);
    value = ((value & 0xCCCCCCCC) >> 2) | ((value & 0x33333333) << 2);
    value = ((value & 0xF0F0F0F0) >> 4) | ((value & 0x0F0F0F0F) << 4);
    value = ((value & 0xFF00FF00) >> 8) | ((value & 0x00FF00FF) << 8);
    value = ((value & 0xFFFF0000) >> 16) | ((value & 0x0000FFFF) << 16);
    return value;
}

__generic<let N:int>
[__readNone]
[ForceInline]
public vector<int,N> bitfieldReverse(highp vector<int,N> value)
{
    VECTOR_MAP_UNARY(int, N, bitfieldReverse, value);
}

[__readNone]
[ForceInline]
public uint bitfieldReverse(highp uint value)
{
    value = ((value & 0xAAAAAAAA) >> 1) | ((value & 0x55555555) << 1);
    value = ((value & 0xCCCCCCCC) >> 2) | ((value & 0x33333333) << 2);
    value = ((value & 0xF0F0F0F0) >> 4) | ((value & 0x0F0F0F0F) << 4);
    value = ((value & 0xFF00FF00) >> 8) | ((value & 0x00FF00FF) << 8);
    value = ((value & 0xFFFF0000) >> 16) | ((value & 0x0000FFFF) << 16);
    return value;
}

__generic<let N:int>
[__readNone]
[ForceInline]
public vector<uint,N> bitfieldReverse(highp vector<uint,N> value)
{
    VECTOR_MAP_UNARY(int, N, bitfieldReverse, value);
}

[__readNone] [ForceInline] REQUIRE_KHRONOS
public uint bitCount(uint value)
{
    return countbits(value);
}

__generic<let N:int>
[__readNone] [ForceInline] REQUIRE_KHRONOS
public vector<uint,N> bitCount(vector<uint,N> value)
{
    VECTOR_MAP_UNARY(uint, N, countbits, value);
}

[__readNone] [ForceInline] REQUIRE_KHRONOS
public int bitCount(int value)
{
    return countbits(uint(value));
}
    
__generic<let N:int>
[__readNone] [ForceInline] REQUIRE_KHRONOS
public vector<int,N> bitCount(vector<int,N> value)
{
    VECTOR_MAP_UNARY(int, N, countbits, value);
}

[__readNone]
[ForceInline]
public int findLSB(int v)
{
    return firstbitlow(v);
}

__generic<let N:int>
[__readNone]
[ForceInline]
public vector<int,N> findLSB(vector<int,N> value)
{
    return firstbitlow(value);
}

[__readNone]
[ForceInline]
public uint findLSB(uint v)
{
    return firstbitlow(v);
}

__generic<let N:int>
[__readNone]
[ForceInline]
public vector<uint,N> findLSB(vector<uint,N> value)
{
    return firstbitlow(value);
}

[__readNone]
[ForceInline]
public int findMSB(int value)
{
    return firstbithigh(value);
}

__generic<let N:int>
[__readNone]
[ForceInline]
public vector<int,N> findMSB(vector<int,N> value)
{
    return firstbithigh(value);
}

[__readNone]
[ForceInline]
public uint findMSB(uint value)
{
    return firstbithigh(value);
}

__generic<let N:int>
[__readNone]
[ForceInline]
public vector<uint,N> findMSB(vector<uint,N> value)
{
    return firstbithigh(value);
}

__generic<let N:int>
[__readNone]
[ForceInline]
public vector<bool,N> not(vector<bool,N> x)
{
    return !x;
}

//
// Section 8.9.1. Texture Query Functions
//

public typealias usampler1D = Sampler1D<uint4>;
public typealias isampler1D = Sampler1D<int4>;
public typealias sampler1D = Sampler1D<float4>;

public typealias usampler2D = Sampler2D<uint4>;
public typealias isampler2D = Sampler2D<int4>;
public typealias sampler2D = Sampler2D<float4>;

public typealias usampler3D = Sampler3D<uint4>;
public typealias isampler3D = Sampler3D<int4>;
public typealias sampler3D = Sampler3D<float4>;

public typealias usamplerCube = SamplerCube<uint4>;
public typealias isamplerCube = SamplerCube<int4>;
public typealias samplerCube = SamplerCube<float4>;

__generic<let sampleCount:int=0, let format:int=0>
public typealias sampler1DShadow = __TextureImpl<
    float,
    __Shape1D,
    0, // isArray
    0, // isMS
    sampleCount,
    0, // access
    1, // isShadow
    1, // isCombined
    0, // isRect
    format
>;

__generic<let sampleCount:int=0, let format:int=0>
public typealias sampler2DShadow = __TextureImpl<
    float,
    __Shape2D,
    0, // isArray
    0, // isMS
    sampleCount,
    0, // access
    1, // isShadow
    1, // isCombined
    0, // isRect
    format
>;

__generic<let sampleCount:int=0, let format:int=0>
public typealias samplerCubeShadow = __TextureImpl<
    float,
    __ShapeCube,
    0, // isArray
    0, // isMS
    sampleCount,
    0, // access
    1, // isShadow
    1, // isCombined
    0, // isRect
    format
>;

public typealias usampler1DArray = Sampler1DArray<uint4>;
public typealias isampler1DArray = Sampler1DArray<int4>;
public typealias sampler1DArray = Sampler1DArray<float4>;

public typealias usampler2DArray = Sampler2DArray<uint4>;
public typealias isampler2DArray = Sampler2DArray<int4>;
public typealias sampler2DArray = Sampler2DArray<float4>;

public typealias usamplerCubeArray = SamplerCubeArray<uint4>;
public typealias isamplerCubeArray = SamplerCubeArray<int4>;
public typealias samplerCubeArray = SamplerCubeArray<float4>;

__generic<let sampleCount:int=0, let format:int=0>
public typealias sampler1DArrayShadow = __TextureImpl<
    float,
    __Shape1D,
    1, // isArray
    0, // isMS
    sampleCount,
    0, // access
    1, // isShadow
    1, // isCombined
    0, // isRect
    format
>;

__generic<let sampleCount:int=0, let format:int=0>
public typealias sampler2DArrayShadow = __TextureImpl<
    float,
    __Shape2D,
    1, // isArray
    0, // isMS
    sampleCount,
    0, // access
    1, // isShadow
    1, // isCombined
    0, // isRect
    format
>;

__generic<let sampleCount:int=0, let format:int=0>
public typealias samplerCubeArrayShadow = __TextureImpl<
    float,
    __ShapeCube,
    1, // isArray
    0, // isMS
    sampleCount,
    0, // access
    1, // isShadow
    1, // isCombined
    0, // isRect
    format
>;

public typealias sampler2DMS = Sampler2DMS<float4>;
public typealias isampler2DMS = Sampler2DMS<int4>;
public typealias usampler2DMS = Sampler2DMS<uint4>;

__generic<T=float4, let sampleCount:int=0, let format:int=0>
public typealias Sampler2DMSArray = Sampler2DArrayMS<T, sampleCount, format>;
public typealias sampler2DMSArray = Sampler2DMSArray<float4>;
public typealias isampler2DMSArray = Sampler2DMSArray<int4>;
public typealias usampler2DMSArray = Sampler2DMSArray<uint4>;

__generic<T=float4, let sampleCount:int=0, let format:int=0>
public typealias Sampler2DRect = __TextureImpl<T, __Shape2D, 0, 0, sampleCount, 0, 0, 1, 1, format>;
public typealias sampler2DRect = Sampler2DRect<float4>;
public typealias isampler2DRect = Sampler2DRect<int4>;
public typealias usampler2DRect = Sampler2DRect<uint4>;

__generic<let sampleCount:int=0, let format:int=0>
public typealias sampler2DRectShadow = __TextureImpl<
    float,
    __Shape2D,
    0, // isArray
    0, // isMS
    sampleCount,
    0, // access
    1, // isShadow
    1, // isCombined
    1, // isRect
    format
>;

__generic<T, let format:int=0>
public typealias SamplerBuffer = __TextureImpl<
    T,
    __ShapeBuffer,
    0, // isArray
    0, // isMS
    0, // sampleCount
    1, // RW
    0, // isShadow
    0, // isCombined
    0, // isRect
    format
>;
public typealias samplerBuffer = SamplerBuffer<vec4>;
public typealias isamplerBuffer = SamplerBuffer<int4>;
public typealias usamplerBuffer = SamplerBuffer<uint4>;


// -------------------
// textureSize
// -------------------

__generic<T:__BuiltinArithmeticType, let N:int>
[ForceInline]
public int textureSize(Sampler1D<vector<T,N>> sampler, int lod)
{
    int result;
    int numberOfLevels;
    sampler.GetDimensions(lod, result, numberOfLevels);
    return result;
}

__generic<T:__BuiltinArithmeticType, let N:int>
[ForceInline]
public ivec2 textureSize(Sampler2D<vector<T,N>> sampler, int lod)
{
    vector<int,2> result;
    int numberOfLevels;
    sampler.GetDimensions(lod, result.x, result.y, numberOfLevels);
    return result;
}

__generic<T:__BuiltinArithmeticType, let N:int>
[ForceInline]
public ivec3 textureSize(Sampler3D<vector<T,N>> sampler, int lod)
{
    vector<int,3> result;
    int numberOfLevels;
    sampler.GetDimensions(lod, result.x, result.y, result.z, numberOfLevels);
    return result;
}

__generic<T:__BuiltinArithmeticType, let N:int>
[ForceInline]
public ivec2 textureSize(SamplerCube<vector<T,N>> sampler, int lod)
{
    vector<int,2> result;
    int numberOfLevels;
    sampler.GetDimensions(lod, result.x, result.y, numberOfLevels);
    return result;
}

[ForceInline]
public int textureSize(sampler1DShadow sampler, int lod)
{
    int result;
    int numberOfLevels;
    sampler.GetDimensions(lod, result, numberOfLevels);
    return result;
}

[ForceInline]
public ivec2 textureSize(sampler2DShadow sampler, int lod)
{
    vector<int,2> result;
    int numberOfLevels;
    sampler.GetDimensions(lod, result.x, result.y, numberOfLevels);
    return result;
}

[ForceInline]
public ivec2 textureSize(samplerCubeShadow sampler, int lod)
{
    vector<int,2> result;
    int numberOfLevels;
    sampler.GetDimensions(lod, result.x, result.y, numberOfLevels);
    return result;
}

__generic<T:__BuiltinArithmeticType, let N:int>
[ForceInline]
public ivec3 textureSize(SamplerCubeArray<vector<T,N>> sampler, int lod)
{
    vector<int,3> result;
    int numberOfLevels;
    sampler.GetDimensions(lod, result.x, result.y, result.z, numberOfLevels);
    return result;
}

[ForceInline]
public ivec3 textureSize(samplerCubeArrayShadow sampler, int lod)
{
    vector<int,3> result;
    int numberOfLevels;
    sampler.GetDimensions(lod, result.x, result.y, result.z, numberOfLevels);
    return result;
}

__generic<T:__BuiltinArithmeticType, let N:int>
[ForceInline]
public ivec2 textureSize(Sampler2DRect<vector<T,N>> sampler)
{
    vector<int,2> result;
    int numberOfLevels;
    sampler.GetDimensions(0, result.x, result.y, numberOfLevels);
    return result;
}

[ForceInline]
public ivec2 textureSize(sampler2DRectShadow sampler)
{
    vector<int,2> result;
    int numberOfLevels;
    sampler.GetDimensions(result.x, result.y);
    return result;
}

__generic<T:__BuiltinArithmeticType, let N:int>
[ForceInline]
public ivec2 textureSize(Sampler1DArray<vector<T,N>> sampler, int lod)
{
    vector<int,2> result;
    int numberOfLevels;
    sampler.GetDimensions(lod, result.x, result.y, numberOfLevels);
    return result;
}

[ForceInline]
public ivec2 textureSize(sampler1DArrayShadow sampler, int lod)
{
    vector<int,2> result;
    int numberOfLevels;
    sampler.GetDimensions(lod, result.x, result.y, numberOfLevels);
    return result;
}

__generic<T:__BuiltinArithmeticType, let N:int>
[ForceInline]
public ivec3 textureSize(Sampler2DArray<vector<T,N>> sampler, int lod)
{
    vector<int,3> result;
    int numberOfLevels;
    sampler.GetDimensions(lod, result.x, result.y, result.z, numberOfLevels);
    return result;
}

[ForceInline]
public ivec3 textureSize(sampler2DArrayShadow sampler, int lod)
{
    vector<int,3> result;
    int numberOfLevels;
    sampler.GetDimensions(lod, result.x, result.y, result.z, numberOfLevels);
    return result;
}

__generic<T:__BuiltinArithmeticType, let N:int, let format:int>
[ForceInline]
public int textureSize(SamplerBuffer<vector<T,N>,format> sampler)
{
    uint result;
    sampler.GetDimensions(result);
    return int(result);
}

__generic<T:__BuiltinArithmeticType, let N:int, let sampleCount:int>
[ForceInline]
public ivec2 textureSize(Sampler2DMS<vector<T,N>,sampleCount> sampler)
{
    vector<int,2> result;
    int sampleCount;
    int numberOfLevels;
    sampler.GetDimensions(result.x, result.y, sampleCount);
    return result;
}

__generic<T:__BuiltinArithmeticType, let N:int, let sampleCount:int>
[ForceInline]
public ivec3 textureSize(Sampler2DMSArray<vector<T,N>,sampleCount> sampler)
{
    vector<int,3> result;
    int sampleCount;
    int numberOfLevels;
    sampler.GetDimensions(result.x, result.y, result.z, sampleCount);
    return result;
}

// -------------------
// textureQueryLod
// -------------------

__generic<T, let isArray:int, let sampleCount:int, let isShadow:int, let isRect:int, let format:int>
[ForceInline]
public vec2 textureQueryLod(__TextureImpl<
        T,
        __Shape1D,
        isArray,
        0, // isMS
        sampleCount,
        0, // access
        isShadow,
        1, // isCombined
        isRect,
        format
    > sampler, float p)
{
    return vec2(
        sampler.CalculateLevelOfDetail(p),
        sampler.CalculateLevelOfDetailUnclamped(p)
        );
}

__generic<T, Shape: __ITextureShape, let isArray:int, let sampleCount:int, let isShadow:int, let isRect:int, let format:int>
[ForceInline]
public vec2 textureQueryLod(__TextureImpl<T,
        Shape,
        isArray,
        0, // isMS
        sampleCount,
        0, // access
        isShadow,
        1, // isCombined
        isRect,
        format
    > sampler, vector<float,Shape.dimensions> p)
{
    return vec2(
        sampler.CalculateLevelOfDetail(p),
        sampler.CalculateLevelOfDetailUnclamped(p)
        );
}

// -------------------
// textureQueryLevels
// -------------------

__generic<T:__BuiltinArithmeticType, let N:int>
[ForceInline]
public int textureQueryLevels(Sampler1D<vector<T,N>> sampler)
{
    int width;
    int numberOfLevels;
    sampler.GetDimensions(0, width, numberOfLevels);
    return numberOfLevels;
}

__generic<T:__BuiltinArithmeticType, let N:int>
[ForceInline]
public int textureQueryLevels(Sampler2D<vector<T,N>> sampler)
{
    vector<int,2> dim;
    int numberOfLevels;
    sampler.GetDimensions(0, dim.x, dim.y, numberOfLevels);
    return numberOfLevels;
}

__generic<T:__BuiltinArithmeticType, let N:int>
[ForceInline]
public int textureQueryLevels(Sampler3D<vector<T,N>> sampler)
{
    vector<int,3> dim;
    int numberOfLevels;
    sampler.GetDimensions(0, dim.x, dim.y, dim.z, numberOfLevels);
    return numberOfLevels;
}

__generic<T:__BuiltinArithmeticType, let N:int>
[ForceInline]
public int textureQueryLevels(SamplerCube<vector<T,N>> sampler)
{
    vector<int,2> dim;
    int numberOfLevels;
    sampler.GetDimensions(0, dim.x, dim.y, numberOfLevels);
    return numberOfLevels;
}

__generic<T:__BuiltinArithmeticType, let N:int>
[ForceInline]
public int textureQueryLevels(Sampler1DArray<vector<T,N>> sampler)
{
    vector<int,2> dim;
    int numberOfLevels;
    sampler.GetDimensions(0, dim.x, dim.y, numberOfLevels);
    return numberOfLevels;
}

__generic<T:__BuiltinArithmeticType, let N:int>
[ForceInline]
public int textureQueryLevels(Sampler2DArray<vector<T,N>> sampler)
{
    vector<int,3> dim;
    int numberOfLevels;
    sampler.GetDimensions(0, dim.x, dim.y, dim.z, numberOfLevels);
    return numberOfLevels;
}

__generic<T:__BuiltinArithmeticType, let N:int>
[ForceInline]
public int textureQueryLevels(SamplerCubeArray<vector<T,N>> sampler)
{
    vector<int,3> dim;
    int numberOfLevels;
    sampler.GetDimensions(0, dim.x, dim.y, dim.z, numberOfLevels);
    return numberOfLevels;
}

[ForceInline]
public int textureQueryLevels(sampler1DShadow sampler)
{
    int dim;
    int numberOfLevels;
    sampler.GetDimensions(0, dim, numberOfLevels);
    return numberOfLevels;
}

[ForceInline]
public int textureQueryLevels(sampler2DShadow sampler)
{
    vector<int,2> dim;
    int numberOfLevels;
    sampler.GetDimensions(0, dim.x, dim.y, numberOfLevels);
    return numberOfLevels;
}

[ForceInline]
public int textureQueryLevels(samplerCubeShadow sampler)
{
    vector<int,2> dim;
    int numberOfLevels;
    sampler.GetDimensions(0, dim.x, dim.y, numberOfLevels);
    return numberOfLevels;
}

[ForceInline]
public int textureQueryLevels(sampler1DArrayShadow sampler)
{
    vector<int,2> dim;
    int numberOfLevels;
    sampler.GetDimensions(0, dim.x, dim.y, numberOfLevels);
    return numberOfLevels;
}

[ForceInline]
public int textureQueryLevels(sampler2DArrayShadow sampler)
{
    vector<int,3> dim;
    int numberOfLevels;
    sampler.GetDimensions(0, dim.x, dim.y, dim.z, numberOfLevels);
    return numberOfLevels;
}

[ForceInline]
public int textureQueryLevels(samplerCubeArrayShadow sampler)
{
    vector<int,3> dim;
    int numberOfLevels;
    sampler.GetDimensions(0, dim.x, dim.y, dim.z, numberOfLevels);
    return numberOfLevels;
}

// -------------------
// textureSamples
// -------------------

__generic<T:__BuiltinArithmeticType, let N:int, let sampleCount:int>
[ForceInline]
public int textureSamples(Sampler2DMS<vector<T,N>,sampleCount> sampler)
{
    vector<int,2> dim;
    int sampleCount;
    int numberOfLevels;
    sampler.GetDimensions( dim.x, dim.y, sampleCount);
    return sampleCount;
}

__generic<T:__BuiltinArithmeticType, let N:int, let sampleCount:int>
[ForceInline]
public int textureSamples(Sampler2DMSArray<vector<T,N>,sampleCount> sampler)
{
    vector<int,3> dim;
    int sampleCount;
    int numberOfLevels;
    sampler.GetDimensions(dim.x, dim.y, dim.z, sampleCount);
    return sampleCount;
}

//
// Section 8.9.2. Texel Lookup Functions
//

// -------------------
// texture
// -------------------

__generic<T:__BuiltinArithmeticType, let N:int>
[ForceInline]
public vector<T,4> texture(Sampler1D<vector<T,N>> sampler, float p)
{
    return __vectorReshape<4>(sampler.Sample(p));
}

__generic<T:__BuiltinArithmeticType, let N:int>
[ForceInline]
public vector<T,4> texture(Sampler1D<vector<T,N>> sampler, float p, constexpr float bias)
{
    return __vectorReshape<4>(sampler.SampleBias(p, bias));
}

__generic<T:__BuiltinArithmeticType, let N:int, Shape: __ITextureShape, let isArray:int, let sampleCount:int, let isRect:int, let format:int>
[ForceInline]
public vector<T,4> texture(__TextureImpl<
        vector<T,N>,
        Shape,
        isArray,
        0, // isMS
        sampleCount,
        0, // access
        0, // isShadow
        1, // isCombined
        isRect,
        format
    > sampler, vector<float,Shape.dimensions+isArray> p)
{
    return __vectorReshape<4>(sampler.Sample(p));
}

__generic<T:__BuiltinArithmeticType, let N:int, Shape: __ITextureShape, let isArray:int, let sampleCount:int, let isRect:int, let format:int>
[ForceInline]
public vector<T,4> texture(__TextureImpl<
        vector<T,N>,
        Shape,
        isArray,
        0, // isMS
        sampleCount,
        0, // access
        0, // isShadow
        1, // isCombined
        isRect,
        format
    > sampler, vector<float,Shape.dimensions+isArray> p, constexpr float bias)
{
    return __vectorReshape<4>(sampler.SampleBias(p, bias));
}

[ForceInline]
public float texture(sampler1DShadow sampler, vec3 p)
{
    return sampler.SampleCmp(p.x, p.z);
}

[ForceInline]
public float texture(sampler1DShadow sampler, vec3 p, float bias)
{
    // TODO: Need to apply bias
    return sampler.SampleCmp(p.x, p.z);
}

[ForceInline]
public float texture(sampler2DShadow sampler, vec3 p)
{
    return sampler.SampleCmp(p.xy, p.z);
}

[ForceInline]
public float texture(sampler2DShadow sampler, vec3 p, float bias)
{
    // TODO: Need to apply bias
    return sampler.SampleCmp(p.xy, p.z);
}

[ForceInline]
public float texture(samplerCubeShadow sampler, vec4 p)
{
    return sampler.SampleCmp(p.xyz, p.w);
}

[ForceInline]
public float texture(samplerCubeShadow sampler, vec4 p, float bias)
{
    // TODO: Need to apply bias
    return sampler.SampleCmp(p.xyz, p.w);
}

[ForceInline]
public float texture(sampler1DArrayShadow sampler, vec3 p)
{
    return sampler.SampleCmp(p.xy, p.z);
}

[ForceInline]
public float texture(sampler1DArrayShadow sampler, vec3 p, float bias)
{
    // TODO: Need to apply bias
    return sampler.SampleCmp(p.xy, p.z);
}

[ForceInline]
public float texture(sampler2DArrayShadow sampler, vec4 p)
{
    return sampler.SampleCmp(p.xyz, p.w);
}

[ForceInline]
public float texture(samplerCubeArrayShadow sampler, vec4 p, float compare)
{
    return sampler.SampleCmp(p, compare);
}

// -------------------
// textureProj
// -------------------

__generic<T:__BuiltinArithmeticType, let N:int>
[ForceInline]
public vector<T,4> textureProj(Sampler1D<vector<T,N>> sampler, vec2 p)
{
    return texture(sampler, p.x / p.y);
}

__generic<T:__BuiltinArithmeticType, let N:int>
[ForceInline]
public vector<T,4> textureProj(Sampler1D<vector<T,N>> sampler, vec2 p, float bias)
{
    return texture(sampler, p.x / p.y, bias);
}

__generic<T:__BuiltinArithmeticType, let N:int>
[ForceInline]
public vector<T,4> textureProj(Sampler1D<vector<T,N>> sampler, vec4 p)
{
    return texture(sampler, p.x / p.w);
}

__generic<T:__BuiltinArithmeticType, let N:int>
[ForceInline]
public vector<T,4> textureProj(Sampler1D<vector<T,N>> sampler, vec4 p, float bias)
{
    return texture(sampler, p.x / p.w, bias);
}

__generic<T:__BuiltinArithmeticType, let N:int>
[ForceInline]
public vector<T,4> textureProj(Sampler2D<vector<T,N>> sampler, vec3 p)
{
    return texture(sampler, p.xy / p.z);
}

__generic<T:__BuiltinArithmeticType, let N:int>
[ForceInline]
public vector<T,4> textureProj(Sampler2D<vector<T,N>> sampler, vec3 p, float bias)
{
    return texture(sampler, p.xy / p.z, bias);
}

__generic<T:__BuiltinArithmeticType, let N:int>
[ForceInline]
public vector<T,4> textureProj(Sampler2D<vector<T,N>> sampler, vec4 p)
{
    return texture(sampler, p.xy / p.w);
}

__generic<T:__BuiltinArithmeticType, let N:int>
[ForceInline]
public vector<T,4> textureProj(Sampler2D<vector<T,N>> sampler, vec4 p, float bias)
{
    return texture(sampler, p.xy / p.w, bias);
}

__generic<T:__BuiltinArithmeticType, let N:int>
[ForceInline]
public vector<T,4> textureProj(Sampler3D<vector<T,N>> sampler, vec4 p)
{
    return texture(sampler, p.xyz / p.w);
}

__generic<T:__BuiltinArithmeticType, let N:int>
[ForceInline]
public vector<T,4> textureProj(Sampler3D<vector<T,N>> sampler, vec4 p, float bias)
{
    return texture(sampler, p.xyz / p.w, bias);
}

[ForceInline]
public float textureProj(sampler1DShadow sampler, vec4 p)
{
    return texture(sampler, p.xyz / p.w);
}

[ForceInline]
public float textureProj(sampler1DShadow sampler, vec4 p, float bias)
{
    return texture(sampler, p.xyz / p.w, bias);
}

[ForceInline]
public float textureProj(sampler2DShadow sampler, vec4 p)
{
    return texture(sampler, p.xyz / p.w);
}

[ForceInline]
public float textureProj(sampler2DShadow sampler, vec4 p, float bias)
{
    return texture(sampler, p.xyz / p.w, bias);
}

// -------------------
// textureLod
// -------------------

__generic<T:__BuiltinArithmeticType, let N:int>
[ForceInline]
public vector<T,4> textureLod(Sampler1D<vector<T,N>> sampler, float p, float lod)
{
    return __vectorReshape<4>(sampler.SampleLevel(p, lod));
}

__generic<T:__BuiltinArithmeticType, let N:int, Shape: __ITextureShape, let isArray:int, let sampleCount:int, let isRect:int, let format:int>
[ForceInline]
public vector<T,4> textureLod(__TextureImpl<
        vector<T,N>,
        Shape,
        isArray,
        0, // isMS
        sampleCount,
        0, // access
        0, // isShadow
        1, // isCombined
        isRect,
        format
    > sampler, vector<float,Shape.dimensions+isArray> p, float lod)
{
    return __vectorReshape<4>(sampler.SampleLevel(p, lod));
}

[ForceInline]
public float textureLod(sampler2DShadow sampler, vec3 p, float lod)
{
    // TODO: Need to apply lod
    return sampler.SampleCmp(p.xy, p.z);
}

[ForceInline]
public float textureLod(sampler1DShadow sampler, vec3 p, float lod)
{
    // TODO: Need to apply lod
    return sampler.SampleCmp(p.x, p.z);
}

[ForceInline]
public float textureLod(sampler1DArrayShadow sampler, vec3 p, float lod)
{
    // TODO: Need to apply lod
    return sampler.SampleCmp(p.xy, p.z);
}

// -------------------
// textureOffset
// -------------------

__generic<T:__BuiltinArithmeticType, let N:int>
[ForceInline]
public vector<T,4> textureOffset(Sampler1D<vector<T,N>> sampler, float p, constexpr int offset, float bias = 0.0)
{
    return __vectorReshape<4>(sampler.SampleBias(p, bias, offset));
}

__generic<T:__BuiltinArithmeticType, let N:int>
[ForceInline]
public vector<T,4> textureOffset(Sampler2D<vector<T,N>> sampler, vec2 p, constexpr ivec2 offset, float bias = 0.0)
{
    return __vectorReshape<4>(sampler.SampleBias(p, bias, offset));
}

__generic<T:__BuiltinArithmeticType, let N:int>
[ForceInline]
public vector<T,4> textureOffset(Sampler3D<vector<T,N>> sampler, vec3 p, constexpr ivec3 offset, float bias = 0.0)
{
    return __vectorReshape<4>(sampler.SampleBias(p, bias, offset));
}

[ForceInline]
public float textureOffset(sampler2DShadow sampler, vec3 p, constexpr ivec2 offset, float bias = 0.0)
{
    // TODO: Need to apply bias
    return sampler.SampleCmp(p.xy, p.z, offset);
}

[ForceInline]
public float textureOffset(sampler1DShadow sampler, vec3 p, constexpr int offset, float bias = 0.0)
{
    // TODO: Need to apply bias
    return sampler.SampleCmp(p.x, p.z, offset);
}

__generic<T:__BuiltinArithmeticType, let N:int>
[ForceInline]
public vector<T,4> textureOffset(Sampler1DArray<vector<T,N>> sampler, vec2 p, constexpr int offset, float bias = 0.0)
{
    return __vectorReshape<4>(sampler.SampleBias(p, bias, offset));
}

__generic<T:__BuiltinArithmeticType, let N:int>
[ForceInline]
public vector<T,4> textureOffset(Sampler2DArray<vector<T,N>> sampler, vec3 p, constexpr ivec2 offset, float bias = 0.0)
{
    return __vectorReshape<4>(sampler.SampleBias(p, bias, offset));
}

[ForceInline]
public float textureOffset(sampler1DArrayShadow sampler, vec3 p, constexpr int offset, float bias = 0.0)
{
    // TODO: Need to apply bias
    return sampler.SampleCmp(p.xy, p.z, vector<int,1>(offset));
}

[ForceInline]
public float textureOffset(sampler2DArrayShadow sampler, vec4 p, constexpr ivec2 offset)
{
    return sampler.SampleCmp(p.xyz, p.w, offset);
}

// -------------------
// texelFetch
// -------------------

__generic<T:__BuiltinArithmeticType, let N:int>
[ForceInline]
public vector<T,4> texelFetch(Sampler1D<vector<T,N>> sampler, int p, int lod)
{
    return __vectorReshape<4>(sampler.Load(int2(p, lod)));
}

__generic<T:__BuiltinArithmeticType, let N:int, Shape:__ITextureShape, let isArray:int, let sampleCount:int, let isRect:int, let format:int>
[ForceInline]
public vector<T,4> texelFetch(__TextureImpl<
        vector<T,N>,
        Shape,
        isArray,
        0, // isMS
        sampleCount,
        0, // access
        0, // isShadow
        1, // isCombined
        isRect,
        format
    > sampler, vector<int,Shape.dimensions+isArray> p, int lod)
{
    return __vectorReshape<4>(sampler.Load(__makeVector(p,lod)));
}

__generic<T:__BuiltinArithmeticType, let N:int>
[ForceInline]
public vector<T,4> texelFetch(Sampler2DRect<vector<T,N>> sampler, ivec2 p)
{
    return __vectorReshape<4>(sampler.Load(int3(p.xy,0)));
}

__generic<T:__BuiltinArithmeticType, let N:int, let format:int>
[ForceInline]
public vector<T,4> texelFetch(SamplerBuffer<vector<T,N>,format> sampler, int p)
{
    return __vectorReshape<4>(sampler.Load(p));
}

__generic<T:__BuiltinArithmeticType, let N:int, let isArray:int, let sampleCount:int, let isRect:int, let format:int>
[ForceInline]
public vector<T,4> texelFetch(__TextureImpl<
        vector<T,N>,
        __Shape2D,
        isArray,
        1, // isMS
        sampleCount,
        0, // access
        0, // isShadow
        1, // isCombined
        isRect,
        format
    > sampler, vector<int,2+isArray> p, int lod)
{
    return __vectorReshape<4>(sampler.Load(p, lod));
}

// -------------------
// texelFetchOffset
// -------------------

__generic<T:__BuiltinArithmeticType, let N:int>
[ForceInline]
public vector<T,4> texelFetchOffset(Sampler1D<vector<T,N>> sampler, int p, int lod, constexpr int offset)
{
    return texelFetch(sampler, p + offset, lod);
}

__generic<T:__BuiltinArithmeticType, let N:int, Shape:__ITextureShape, let sampleCount:int, let isRect:int, let format:int>
[ForceInline]
public vector<T,4> texelFetchOffset(__TextureImpl<
        vector<T,N>,
        Shape,
        0, // isArray
        0, // isMS
        sampleCount,
        0, // access
        0, // isShadow
        1, // isCombined
        isRect,
        format
    > sampler, vector<int,Shape.dimensions> p, int lod, constexpr vector<int,Shape.dimensions> offset)
{
    return texelFetch(sampler, p + offset, lod);
}

__generic<T:__BuiltinArithmeticType, let N:int, Shape:__ITextureShape, let sampleCount:int, let isRect:int, let format:int>
[ForceInline]
public vector<T,4> texelFetchOffset(__TextureImpl<
        vector<T,N>,
        Shape,
        1, // isArray
        0, // isMS
        sampleCount,
        0, // access
        0, // isShadow
        1, // isCombined
        isRect,
        format
    > sampler, vector<int,Shape.dimensions+1> p, int lod, constexpr vector<int,Shape.dimensions> offset)
{
    return texelFetch(sampler, p + __makeVector(offset,0), lod);
}

__generic<T:__BuiltinArithmeticType, let N:int>
[ForceInline]
public vector<T,4> texelFetchOffset(Sampler2DRect<vector<T,N>> sampler, ivec2 p, constexpr ivec2 offset)
{
    return texelFetch(sampler, p + offset);
}

// -------------------
// textureProjOffset
// -------------------

__generic<T:__BuiltinArithmeticType, let N:int>
[ForceInline]
public vector<T,4> textureProjOffset(Sampler1D<vector<T,N>> sampler, vec2 p, constexpr int offset, float bias = 0.0)
{
    return textureOffset(sampler, p.x / p.y, offset, bias);
}

__generic<T:__BuiltinArithmeticType, let N:int>
[ForceInline]
public vector<T,4> textureProjOffset(Sampler1D<vector<T,N>> sampler, vec4 p, constexpr int offset, float bias = 0.0)
{
    return textureOffset(sampler, p.x / p.w, offset, bias);
}

__generic<T:__BuiltinArithmeticType, let N:int>
[ForceInline]
public vector<T,4> textureProjOffset(Sampler2D<vector<T,N>> sampler, vec3 p, constexpr ivec2 offset, float bias = 0.0)
{
    return textureOffset(sampler, p.xy / p.z, offset, bias);
}

__generic<T:__BuiltinArithmeticType, let N:int>
[ForceInline]
public vector<T,4> textureProjOffset(Sampler2D<vector<T,N>> sampler, vec4 p, constexpr ivec2 offset, float bias = 0.0)
{
    return textureOffset(sampler, p.xy / p.w, offset, bias);
}

__generic<T:__BuiltinArithmeticType, let N:int>
[ForceInline]
public vector<T,4> textureProjOffset(Sampler3D<vector<T,N>> sampler, vec4 p, constexpr ivec3 offset, float bias = 0.0)
{
    return textureOffset(sampler, p.xyz / p.w, offset, bias);
}

[ForceInline]
public float textureProjOffset(sampler1DShadow sampler, vec4 p, constexpr int offset, float bias = 0.0)
{
    return textureOffset(sampler, p.xyz / p.w, offset, bias);
}

[ForceInline]
public float textureProjOffset(sampler2DShadow sampler, vec4 p, constexpr ivec2 offset, float bias = 0.0)
{
    return textureOffset(sampler, p.xyz / p.w, offset, bias);
}

// -------------------
// textureLodOffset
// -------------------

__generic<T:__BuiltinArithmeticType, let N:int>
[ForceInline]
public vector<T,4> textureLodOffset(Sampler1D<vector<T,N>> sampler, float p, float lod, constexpr int offset)
{
    return __vectorReshape<4>(sampler.SampleLevel(p, lod, offset));
}

__generic<T:__BuiltinArithmeticType, let N:int, Shape:__ITextureShape, let isArray:int, let sampleCount:int, let isRect:int, let format:int>
[ForceInline]
public vector<T,4> textureLodOffset(__TextureImpl<
        vector<T,N>,
        Shape,
        isArray,
        0, // isMS
        sampleCount,
        0, // access
        0, // isShadow
        1, // isCombined
        isRect,
        format
    > sampler, vector<float,Shape.dimensions+isArray> p, float lod, constexpr vector<int,Shape.planeDimensions> offset)
{
    return __vectorReshape<4>(sampler.SampleLevel(p, lod, offset));
}

[ForceInline]
public float textureLodOffset(sampler1DShadow sampler, vec3 p, float lod, constexpr int offset)
{
    // TODO: Need to apply lod
    return sampler.SampleCmpLevelZero(p.x, p.z, offset);
}

[ForceInline]
public float textureLodOffset(sampler2DShadow sampler, vec3 p, float lod, constexpr ivec2 offset)
{
    // TODO: Need to apply lod
    return sampler.SampleCmpLevelZero(p.xy, p.z, offset);
}

[ForceInline]
public float textureLodOffset(sampler1DArrayShadow sampler, vec3 p, float lod, constexpr int offset)
{
    // TODO: Need to apply lod
    return sampler.SampleCmpLevelZero(p.xy, p.z, offset);
}

// -------------------
// textureProjLod
// -------------------

__generic<T:__BuiltinArithmeticType, let N:int>
[ForceInline]
public vector<T,4> textureProjLod(Sampler1D<vector<T,N>> sampler, vec2 p, float lod)
{
    return textureLod(sampler, p.x / p.y, lod);
}

__generic<T:__BuiltinArithmeticType, let N:int>
[ForceInline]
public vector<T,4> textureProjLod(Sampler1D<vector<T,N>> sampler, vec4 p, float lod)
{
    return textureLod(sampler, p.x / p.w, lod);
}

__generic<T:__BuiltinArithmeticType, let N:int>
[ForceInline]
public vector<T,4> textureProjLod(Sampler2D<vector<T,N>> sampler, vec3 p, float lod)
{
    return textureLod(sampler, p.xy / p.z, lod);
}

__generic<T:__BuiltinArithmeticType, let N:int>
[ForceInline]
public vector<T,4> textureProjLod(Sampler2D<vector<T,N>> sampler, vec4 p, float lod)
{
    return textureLod(sampler, p.xy / p.w, lod);
}

__generic<T:__BuiltinArithmeticType, let N:int>
[ForceInline]
public vector<T,4> textureProjLod(Sampler3D<vector<T,N>> sampler, vec4 p, float lod)
{
    return textureLod(sampler, p.xyz / p.w, lod);
}

[ForceInline]
public float textureProjLod(sampler1DShadow sampler, vec4 p, float lod)
{
    return textureLod(sampler, p.xyz / p.w, lod);
}

[ForceInline]
public float textureProjLod(sampler2DShadow sampler, vec4 p, float lod)
{
    return textureLod(sampler, p.xyz / p.w, lod);
}

// -------------------
// textureProjLodOffset
// -------------------

__generic<T:__BuiltinArithmeticType, let N:int>
[ForceInline]
public vector<T,4> textureProjLodOffset(Sampler1D<vector<T,N>> sampler, vec2 p, float lod, constexpr int offset)
{
    return textureLodOffset(sampler, p.x / p.y, lod, offset);
}

__generic<T:__BuiltinArithmeticType, let N:int>
[ForceInline]
public vector<T,4> textureProjLodOffset(Sampler1D<vector<T,N>> sampler, vec4 p, float lod, constexpr int offset)
{
    return textureLodOffset(sampler, p.x / p.w, lod, offset);
}

__generic<T:__BuiltinArithmeticType, let N:int>
[ForceInline]
public vector<T,4> textureProjLodOffset(Sampler2D<vector<T,N>> sampler, vec3 p, float lod, constexpr ivec2 offset)
{
    return textureLodOffset(sampler, p.xy / p.z, lod, offset);
}

__generic<T:__BuiltinArithmeticType, let N:int>
[ForceInline]
public vector<T,4> textureProjLodOffset(Sampler2D<vector<T,N>> sampler, vec4 p, float lod, constexpr ivec2 offset)
{
    return textureLodOffset(sampler, p.xy / p.w, lod, offset);
}

__generic<T:__BuiltinArithmeticType, let N:int>
[ForceInline]
public vector<T,4> textureProjLodOffset(Sampler3D<vector<T,N>> sampler, vec4 p, float lod, constexpr ivec3 offset)
{
    return textureLodOffset(sampler, p.xyz / p.w, lod, offset);
}

[ForceInline]
public float textureProjLodOffset(sampler1DShadow sampler, vec4 p, float lod, constexpr int offset)
{
    return textureLodOffset(sampler, p.xyz / p.w, lod, offset);
}

[ForceInline]
public float textureProjLodOffset(sampler2DShadow sampler, vec4 p, float lod, constexpr ivec2 offset)
{
    return textureLodOffset(sampler, p.xyz / p.w, lod, offset);
}

// -------------------
// textureGrad
// -------------------

__generic<T:__BuiltinArithmeticType, let N:int>
[ForceInline]
public vector<T,4> textureGrad(Sampler1D<vector<T,N>> sampler, float p, float dPdx, float dPdy)
{
    return __vectorReshape<4>(sampler.SampleGrad(p, dPdx, dPdy));
}

__generic<T:__BuiltinArithmeticType, let N:int, Shape:__ITextureShape, let isArray:int, let sampleCount:int, let isRect:int, let format:int>
[ForceInline]
public vector<T,4> textureGrad(__TextureImpl<
        vector<T,N>,
        Shape,
        isArray,
        0, // isMS
        sampleCount,
        0, // access
        0, // isShadow
        1, // isCombined
        isRect,
        format
    > sampler, vector<float,Shape.dimensions+isArray> p, vector<float,Shape.dimensions> dPdx, vector<float,Shape.dimensions> dPdy)
{
    return __vectorReshape<4>(sampler.SampleGrad(p, dPdx, dPdy));
}

[ForceInline]
public float textureGrad(sampler1DShadow sampler, vec3 p, float dPdx, float dPdy)
{
    // TODO: Not implemented
    return 0;
}

[ForceInline]
public float textureGrad(sampler1DArrayShadow sampler, vec3 p, float dPdx, float dPdy)
{
    // TODO: Not implemented
    return 0;
}

[ForceInline]
public float textureGrad(sampler2DShadow sampler, vec3 p, vec2 dPdx, vec2 dPdy)
{
    // TODO: Not implemented on HLSL side yet.
    return 0;
}

[ForceInline]
public float textureGrad(samplerCubeShadow sampler, vec4 p, vec3 dPdx, vec3 dPdy)
{
    // TODO: Not implemented on HLSL side yet.
    return 0;
}

[ForceInline]
public float textureGrad(sampler2DArrayShadow sampler, vec4 p, vec2 dPdx, vec2 dPdy)
{
    // TODO: Not implemented on HLSL side yet.
    return 0;
}

// -------------------
// textureGradOffset
// -------------------

__generic<T:__BuiltinArithmeticType, let N:int>
[ForceInline]
public vector<T,4> textureGradOffset(Sampler1D<vector<T,N>> sampler, float p, float dPdx, float dPdy, constexpr int offset)
{
    return __vectorReshape<4>(sampler.SampleGrad(p, dPdx, dPdy, offset));
}

__generic<T:__BuiltinArithmeticType, let N:int, Shape:__ITextureShape, let isArray:int, let sampleCount:int, let isRect:int, let format:int>
[ForceInline]
public vector<T,4> textureGradOffset(__TextureImpl<
        vector<T,N>,
        Shape,
        isArray,
        0, // isMS
        sampleCount,
        0, // access
        0, // isShadow
        1, // isCombined
        isRect,
        format
    > sampler, vector<float,Shape.dimensions+isArray> p, vector<float,Shape.dimensions> dPdx, vector<float,Shape.dimensions> dPdy, constexpr vector<int,Shape.dimensions> offset)
{
    return __vectorReshape<4>(sampler.SampleGrad(p, dPdx, dPdy, offset));
}

[ForceInline]
public float textureGradOffset(sampler1DShadow sampler, vec3 p, float dPdx, float dPdy, constexpr int offset)
{
    // TODO: Not implemented on HLSL side yet.
    return 0;
}

[ForceInline]
public float textureGradOffset(sampler2DShadow sampler, vec3 p, vec2 dPdx, vec2 dPdy, constexpr ivec2 offset)
{
    // TODO: Not implemented on HLSL side yet.
    return 0;
}

[ForceInline]
public float textureGradOffset(sampler1DArrayShadow sampler, vec3 p, float dPdx, float dPdy, constexpr int offset)
{
    // TODO: Not implemented on HLSL side yet.
    return 0;
}

[ForceInline]
public float textureGradOffset(sampler2DArrayShadow sampler, vec4 p, vec2 dPdx, vec2 dPdy, constexpr ivec2 offset)
{
    // TODO: Not implemented on HLSL side yet.
    return 0;
}

// -------------------
// textureProjGrad
// -------------------

__generic<T:__BuiltinArithmeticType, let N:int>
[ForceInline]
public vector<T,4> textureProjGrad(Sampler1D<vector<T,N>> sampler, vec2 p, float dPdx, float dPdy)
{
    return textureGrad(sampler, p.x / p.y, dPdx, dPdy);
}

__generic<T:__BuiltinArithmeticType, let N:int>
[ForceInline]
public vector<T,4> textureProjGrad(Sampler1D<vector<T,N>> sampler, vec4 p, float dPdx, float dPdy)
{
    return textureGrad(sampler, p.x / p.w, dPdx, dPdy);
}

__generic<T:__BuiltinArithmeticType, let N:int>
[ForceInline]
public vector<T,4> textureProjGrad(Sampler2D<vector<T,N>> sampler, vec3 p, vec2 dPdx, vec2 dPdy)
{
    return textureGrad(sampler, p.xy / p.z, dPdx, dPdy);
}

__generic<T:__BuiltinArithmeticType, let N:int>
[ForceInline]
public vector<T,4> textureProjGrad(Sampler2D<vector<T,N>> sampler, vec4 p, vec2 dPdx, vec2 dPdy)
{
    return textureGrad(sampler, p.xy / p.w, dPdx, dPdy);
}

__generic<T:__BuiltinArithmeticType, let N:int>
[ForceInline]
public vector<T,4> textureProjGrad(Sampler3D<vector<T,N>> sampler, vec4 p, vec3 dPdx, vec3 dPdy)
{
    return textureGrad(sampler, p.xyz / p.w, dPdx, dPdy);
}

[ForceInline]
public float textureProjGrad(sampler1DShadow sampler, vec4 p, float dPdx, float dPdy)
{
    return textureGrad(sampler, p.xyz / p.w, dPdx, dPdy);
}

[ForceInline]
public float textureProjGrad(sampler2DShadow sampler, vec4 p, vec2 dPdx, vec2 dPdy)
{
    return textureGrad(sampler, p.xyz / p.w, dPdx, dPdy);
}

// -------------------
// textureProjGradOffset
// -------------------

__generic<T:__BuiltinArithmeticType, let N:int>
[ForceInline]
public vector<T,4> textureProjGradOffset(Sampler1D<vector<T,N>> sampler, vec2 p, float dPdx, float dPdy, constexpr int offset)
{
    return textureGradOffset(sampler, p.x / p.y, dPdx, dPdy, offset);
}

__generic<T:__BuiltinArithmeticType, let N:int>
[ForceInline]
public vector<T,4> textureProjGradOffset(Sampler1D<vector<T,N>> sampler, vec4 p, float dPdx, float dPdy, constexpr int offset)
{
    return textureGradOffset(sampler, p.x / p.w, dPdx, dPdy, offset);
}

__generic<T:__BuiltinArithmeticType, let N:int>
[ForceInline]
public vector<T,4> textureProjGradOffset(Sampler2D<vector<T,N>> sampler, vec3 p, vec2 dPdx, vec2 dPdy, constexpr ivec2 offset)
{
    return textureGradOffset(sampler, p.xy / p.z, dPdx, dPdy, offset);
}

__generic<T:__BuiltinArithmeticType, let N:int>
[ForceInline]
public vector<T,4> textureProjGradOffset(Sampler2D<vector<T,N>> sampler, vec4 p, vec2 dPdx, vec2 dPdy, constexpr ivec2 offset)
{
    return textureGradOffset(sampler, p.xy / p.w, dPdx, dPdy, offset);
}

__generic<T:__BuiltinArithmeticType, let N:int>
[ForceInline]
public vector<T,4> textureProjGradOffset(Sampler3D<vector<T,N>> sampler, vec4 p, vec3 dPdx, vec3 dPdy, constexpr ivec3 offset)
{
    return textureGradOffset(sampler, p.xyz / p.w, dPdx, dPdy, offset);
}

[ForceInline]
public float textureProjGradOffset(sampler1DShadow sampler, vec4 p, float dPdx, float dPdy, constexpr int offset)
{
    return textureGradOffset(sampler, p.xyz / p.w, dPdx, dPdy, offset);
}

[ForceInline]
public float textureProjGradOffset(sampler2DShadow sampler, vec4 p, vec2 dPdx, vec2 dPdy, constexpr ivec2 offset)
{
    return textureGradOffset(sampler, p.xyz / p.w, dPdx, dPdy, offset);
}

//
// Section 8.9.4. Texture Gather Functions
//

// -------------------
// textureGather
// -------------------

__generic<T:__BuiltinArithmeticType, let N:int, Shape:__ITextureShape, let isArray:int, let sampleCount:int, let isRect:int, let format:int>
[ForceInline]
public vector<T,4> textureGather(__TextureImpl<
        vector<T,N>,
        Shape,
        isArray,
        0, // isMS
        sampleCount,
        0, // access
        0, // isShadow
        1, // isCombined
        isRect,
        format
    > sampler, vector<float,Shape.dimensions+isArray> p, int comp = 0)
{
    switch (comp)
    {
        case 1: return sampler.GatherGreen(p);
        case 2: return sampler.GatherBlue(p);
        case 3: return sampler.GatherAlpha(p);
    }
    return sampler.GatherRed(p);
}

__generic<Shape:__ITextureShape, let isArray:int, let sampleCount:int, let isRect:int, let format:int>
[ForceInline]
public vec4 textureGather(__TextureImpl<
        float,
        Shape,
        isArray,
        0, // isMS
        sampleCount,
        0, // access
        1, // isShadow
        1, // isCombined
        isRect,
        format
    > sampler, vector<float,Shape.dimensions+isArray> p, float refZ)
{
    return sampler.GatherCmp(p, refZ);
}

// -------------------
// textureGatherOffset
// -------------------

__generic<T:__BuiltinArithmeticType, let N:int, let isArray:int, let sampleCount:int, let isRect:int, let format:int>
[ForceInline]
public vector<T,4> textureGatherOffset(__TextureImpl<
        vector<T,N>,
        __Shape2D,
        isArray,
        0, // isMS
        sampleCount,
        0, // access
        0, // isShadow
        1, // isCombined
        isRect,
        format
    > sampler, vector<float,2+isArray> p, constexpr vector<int,2> offset, int comp = 0)
{
    switch (comp)
    {
        case 1: return sampler.GatherGreen(p, offset);
        case 2: return sampler.GatherBlue(p, offset);
        case 3: return sampler.GatherAlpha(p, offset);
    }
    return sampler.Gather(p, offset);
}

__generic<let isArray:int, let sampleCount:int, let isRect:int, let format:int>
[ForceInline]
public vec4 textureGatherOffset(__TextureImpl<
        float,
        __Shape2D,
        isArray,
        0, // isMS
        sampleCount,
        0, // access
        1, // isShadow
        1, // isCombined
        isRect,
        format
    > sampler, vector<float,2+isArray> p, float refZ, constexpr vector<int,2> offset)
{
    return sampler.GatherCmp(p, refZ, offset);
}

// -------------------
// textureGatherOffsets
// -------------------

__generic<T:__BuiltinArithmeticType, let N:int, let isArray:int, let sampleCount:int, let isRect:int, let format:int>
[ForceInline]
public vector<T,4> textureGatherOffsets(__TextureImpl<
        vector<T,N>,
        __Shape2D,
        isArray,
        0, // isMS
        sampleCount,
        0, // access
        0, // isShadow
        1, // isCombined
        isRect,
        format
    > sampler, vector<float,2+isArray> p, constexpr vector<int,2> offsets[4], int comp = 0)
{
    switch (comp)
    {
        case 1: return sampler.GatherGreen(p, offsets[0], offsets[1], offsets[2], offsets[3]);
        case 2: return sampler.GatherBlue(p, offsets[0], offsets[1], offsets[2], offsets[3]);
        case 3: return sampler.GatherAlpha(p, offsets[0], offsets[1], offsets[2], offsets[3]);
    }
    return sampler.Gather(p, offsets[0], offsets[1], offsets[2], offsets[3]);
}

__generic<let isArray:int, let sampleCount:int, let isRect:int, let format:int>
[ForceInline]
public vec4 textureGatherOffsets(__TextureImpl<
        float,
        __Shape2D,
        isArray,
        0, // isMS
        sampleCount,
        0, // access
        1, // isShadow
        1, // isCombined
        isRect,
        format
    > sampler, vector<float,2+isArray> p, float refZ, constexpr vector<int,2> offsets[4])
{
    return sampler.GatherCmp(p, refZ, offsets[0], offsets[1], offsets[2], offsets[3]);
}

//
// Section 8.9.5. Compatibility Profile Texture Functions
//

public vec4 texture1D(sampler1D sampler, float coord)
{
    return texture(sampler, coord);
}

public vec4 texture1D(sampler1D sampler, float coord, float bias)
{
    return texture(sampler, coord, bias);
}

public vec4 texture1DProj(sampler1D sampler, vec2 coord)
{
    return textureProj(sampler, coord);
}

public vec4 texture1DProj(sampler1D sampler, vec2 coord, float bias)
{
    return textureProj(sampler, coord, bias);
}

public vec4 texture1DProj(sampler1D sampler, vec4 coord)
{
    return textureProj(sampler, coord);
}

public vec4 texture1DProj(sampler1D sampler, vec4 coord, float bias)
{
    return textureProj(sampler, coord, bias);
}

public vec4 texture1DLod(sampler1D sampler, float coord, float lod)
{
    return textureLod(sampler, coord, lod);
}

public vec4 texture1DProjLod(sampler1D sampler, vec2 coord, float lod)
{
    return textureProjLod(sampler, coord, lod);
}

public vec4 texture1DProjLod(sampler1D sampler, vec4 coord, float lod)
{
    return textureProjLod(sampler, coord, lod);
}

public vec4 texture2D(sampler2D sampler, vec2 coord)
{
    return texture(sampler, coord);
}

public vec4 texture2D(sampler2D sampler, vec2 coord, float bias)
{
    return texture(sampler, coord, bias);
}

public vec4 texture2DProj(sampler2D sampler, vec3 coord)
{
    return textureProj(sampler, coord);
}

public vec4 texture2DProj(sampler2D sampler, vec3 coord, float bias)
{
    return textureProj(sampler, coord, bias);
}

public vec4 texture2DProj(sampler2D sampler, vec4 coord)
{
    return textureProj(sampler, coord);
}

public vec4 texture2DProj(sampler2D sampler, vec4 coord, float bias)
{
    return textureProj(sampler, coord, bias);
}

public vec4 texture2DLod(sampler2D sampler, vec2 coord, float lod)
{
    return textureLod(sampler, coord, lod);
}

public vec4 texture2DProjLod(sampler2D sampler, vec3 coord, float lod)
{
    return textureProjLod(sampler, coord, lod);
}

public vec4 texture2DProjLod(sampler2D sampler, vec4 coord, float lod)
{
    return textureProjLod(sampler, coord, lod);
}

public vec4 texture3D(sampler3D sampler, vec3 coord)
{
    return texture(sampler, coord);
}

public vec4 texture3D(sampler3D sampler, vec3 coord, float bias)
{
    return texture(sampler, coord, bias);
}

public vec4 texture3DProj(sampler3D sampler, vec4 coord)
{
    return textureProj(sampler, coord);
}

public vec4 texture3DProj(sampler3D sampler, vec4 coord, float bias)
{
    return textureProj(sampler, coord, bias);
}

public vec4 texture3DLod(sampler3D sampler, vec3 coord, float lod)
{
    return textureLod(sampler, coord, lod);
}

public vec4 texture3DProjLod(sampler3D sampler, vec4 coord, float lod)
{
    return textureProjLod(sampler, coord, lod);
}

public vec4 textureCube(samplerCube sampler, vec3 coord)
{
    return texture(sampler, coord);
}

public vec4 textureCube(samplerCube sampler, vec3 coord, float bias)
{
    return texture(sampler, coord, bias);
}

public vec4 textureCubeLod(samplerCube sampler, vec3 coord, float lod)
{
    return textureLod(sampler, coord, lod);
}

public vec4 shadow1D(sampler1DShadow sampler, vec3 coord)
{
    return texture(sampler, coord);
}

public vec4 shadow1D(sampler1DShadow sampler, vec3 coord, float bias)
{
    return texture(sampler, coord, bias);
}

public vec4 shadow2D(sampler2DShadow sampler, vec3 coord)
{
    return texture(sampler, coord);
}

public vec4 shadow2D(sampler2DShadow sampler, vec3 coord, float bias)
{
    return texture(sampler, coord, bias);
}

public vec4 shadow1DProj(sampler1DShadow sampler, vec4 coord)
{
    return textureProj(sampler, coord);
}

public vec4 shadow1DProj(sampler1DShadow sampler, vec4 coord, float bias)
{
    return textureProj(sampler, coord, bias);
}

public vec4 shadow2DProj(sampler2DShadow sampler, vec4 coord)
{
    return textureProj(sampler, coord);
}

public vec4 shadow2DProj(sampler2DShadow sampler, vec4 coord, float bias)
{
    return textureProj(sampler, coord, bias);
}

public vec4 shadow1DLod(sampler1DShadow sampler, vec3 coord, float lod)
{
    return textureLod(sampler, coord, lod);
}

public vec4 shadow2DLod(sampler2DShadow sampler, vec3 coord, float lod)
{
    return textureLod(sampler, coord, lod);
}

public vec4 shadow1DProjLod(sampler1DShadow sampler, vec4 coord, float lod)
{
    return textureProjLod(sampler, coord, lod);
}

public vec4 shadow2DProjLod(sampler2DShadow sampler, vec4 coord, float lod)
{
    return textureProjLod(sampler, coord, lod);
}

<<<<<<< HEAD
//
// image type
//

public const int GL_TEXTURE_CUBE_MAP_POSITIVE_X = 0;
public const int GL_TEXTURE_CUBE_MAP_NEGATIVE_X = 1;
public const int GL_TEXTURE_CUBE_MAP_POSITIVE_Y = 2;
public const int GL_TEXTURE_CUBE_MAP_NEGATIVE_Y = 3;
public const int GL_TEXTURE_CUBE_MAP_POSITIVE_Z = 4;
public const int GL_TEXTURE_CUBE_MAP_NEGATIVE_Z = 5;

__generic<T : __BuiltinType>
[ForceInline] void typeRequireChecks_image_atomic_teir1() 
{
    __target_switch
    {
    case glsl:
    {
        if (__type_equals<T, float>()) 
            __requireGLSLExtension("GL_EXT_shader_atomic_float");  
    }
    case spirv:
        if (__type_equals<T, float>())
        {
            spirv_asm
            {
                OpExtension "SPV_EXT_shader_atomic_float_add";
                OpCapability AtomicFloat32AddEXT
            };
        }
    }
}

__generic<T : __BuiltinType>
[ForceInline] void typeRequireChecks_image_atomic_teir2() 
{
    __target_switch
    {
    case glsl:
    {
        if (__type_equals<T, float>()) 
            __requireGLSLExtension("GL_EXT_shader_atomic_float2");  
    }
    case spirv:
        if (__type_equals<T, float>())
        {
            spirv_asm
            {
                OpExtension "SPV_EXT_shader_atomic_float_min_max";
                OpCapability AtomicFloat32AddEXT
            };
        }
    }
}

__generic<T : __BuiltinType>
[ForceInline] void typeRequireChecks_image_atomic_int64() 
{
    __target_switch
    {
    case spirv:
        if (__type_equals<T, uint64_t>()
            || __type_equals<T, int64_t>())
        {
            spirv_asm
            {
                OpCapability Int64Atomics;
            };
        }
        return;
    }
}

${{{{
{
    struct imageTypeInfo
    {
        const char *prefix;
        const char *type;
        bool isInt;
        bool isI64;
        const char *SPVTypePrefix;
        const char *SPVSubTypePrefix;
        const char *SPVAtomicSuffix;
    } 
    static const typeWithPrefix[] =
        {
            { "", "float", 0, 0, "F", "F", "EXT"},
            { "u", "uint", 1, 0, "I", "U", ""},
            { "i", "int", 1, 0, "I", "S", ""},
            { "u64", "uint64_t", 1, 1, "I", "U", ""},
            { "i64", "int64_t", 1, 1, "I", "S", ""},
        };
    struct shapeTypeInfo
    {
        const char *suffix;
        int dimTex;
        int dimIndexer;
        int dimI;
        const char *shape;
        int isArray;
        int isMS;
        bool isRect;
        bool first;
    } 
    static const shapeType[] =
        {
            { "1D", 1, 1, 1, "__Shape1D", 0, 0, 0, true},

            { "2D", 2, 2, 2, "__Shape2D", 0, 0, 0, false},
            { "3D", 3, 3, 3, "__Shape3D", 0, 0, 0, false},
            { "Cube", 2, 3, 3, "__ShapeCube", 0, 0, 0, false},
            { "2DRect", 2, 2, 2, "__Shape2D", 0, 0, 1, false},
            { "1DArray", 2, 2, 1, "__Shape1D", 1, 0, 0, false},

            { "2DArray", 3, 3, 2, "__Shape2D", 1, 0, 0, false},
            { "CubeArray", 3, 3, 3, "__ShapeCube", 1, 0, 0, false},
            { "Buffer", 1, 1, 1, "__ShapeBuffer", 0, 0, 0, false},
            { "2DMS", 2, 2, 2, "__Shape2D", 0, 1, 0, false},
            { "2DMSArray", 3, 3, 2, "__Shape2D", 1, 1, 0, false},
        };
    for (const auto& targetType : typeWithPrefix)
    {
        for (const auto& targetShape : shapeType)
        {
            StringBuilder fullTypeNameBuilder;
            fullTypeNameBuilder << targetType.prefix << "image" << targetShape.suffix;
            auto fullTypeName = fullTypeNameBuilder.toString(); 

            //int or vec related to the dim of our texture
            StringBuilder texelTypeBuilder;
            if (targetShape.dimI == 1)
                texelTypeBuilder << targetType.type;
            else
                texelTypeBuilder << targetType.prefix << "vec" << targetShape.dimI;
            auto texelType = texelTypeBuilder.toString();

            // figure out what int/ivec related to the imageSize of this type
            StringBuilder intOrVecTypeBuilder;
            if (targetShape.dimTex == 1)
                intOrVecTypeBuilder << "int";
            else 
                intOrVecTypeBuilder << "ivec" << targetShape.dimTex;
            auto intOrVecType = intOrVecTypeBuilder.toString();
            // 

            // https://www.khronos.org/opengl/wiki/Image_Load_Store#Image_operations
            // this is essentially a macro for the params IMAGE_COORD represents, int or ivec[size]
            StringBuilder IMAGE_COORDBuilder;
            int paramC = targetShape.dimIndexer;
            if (paramC == 1)
                IMAGE_COORDBuilder << "int";
            else
                IMAGE_COORDBuilder << "ivec" << paramC;
            IMAGE_COORDBuilder << " P";
            if (targetShape.isMS)
            {
                IMAGE_COORDBuilder << ", int sample";
            }
            auto IMAGE_COORD = IMAGE_COORDBuilder.toString();
            StringBuilder IMAGE_PARAMSBuilder;
            IMAGE_PARAMSBuilder << fullTypeName << " image," << IMAGE_COORD;
            auto IMAGE_PARAMS = IMAGE_PARAMSBuilder.toString();

            StringBuilder SPV_PREFIX_IMAGE_PARAMSBuilder;
            StringBuilder SPV_SUFFIX_IMAGE_PARAMSBuilder;
            StringBuilder SPV_DEFAULT_SAMPLE_VAR_IF_MISSINGBuilder;
            
            SPV_PREFIX_IMAGE_PARAMSBuilder << "$image $P";
            SPV_SUFFIX_IMAGE_PARAMSBuilder;
            if (targetShape.isMS)
            {
                SPV_SUFFIX_IMAGE_PARAMSBuilder << " Sample $sample";
            }
            else
            {
                SPV_DEFAULT_SAMPLE_VAR_IF_MISSINGBuilder << "let sample = 0;";
            }
            
            auto SPV_PREFIX_IMAGE_PARAMS = SPV_PREFIX_IMAGE_PARAMSBuilder.toString();
            auto SPV_SUFFIX_IMAGE_PARAMS = SPV_SUFFIX_IMAGE_PARAMSBuilder.toString();
            auto SPV_DEFAULT_SAMPLE_VAR_IF_MISSING = SPV_DEFAULT_SAMPLE_VAR_IF_MISSINGBuilder.toString(); 
}}}}

            __generic<let format:int=0>
            public typealias $(fullTypeName) = __TextureImpl<
                $(targetType.type),
                $(targetShape.shape),
                $(targetShape.isArray), // isArray
                $(targetShape.isMS), // isMS
                0, //sampleCount
                1, // access -- 0 refers to read only TYPE, not modifier
                0, // isShadow
                0, // isCombined
                $(targetShape.isRect),
                format
            >;

            [require(spirv)]
            [require(glsl)]
            [ForceInline] public $(intOrVecType) imageSize(readonly writeonly $(fullTypeName) image)
            {
                __target_switch
                {
                case glsl: __intrinsic_asm "imageSize($*0)";
                case spirv:
                    return spirv_asm 
                    {
                        OpCapability ImageQuery;
                        result:$$$(intOrVecType) = OpImageQuerySize $image;
                    };
                }
            }
            [require(spirv)]
            [require(glsl)]
            [ForceInline] public $(targetType.prefix)vec4 imageLoad(readonly $(IMAGE_PARAMS))
            {
                __target_switch
                {
                case glsl: __intrinsic_asm "imageLoad($*0)";
                case spirv:
                {   
                    $(SPV_DEFAULT_SAMPLE_VAR_IF_MISSING)
                    return spirv_asm 
                    {
                        result:$$$(targetType.prefix)vec4 = OpImageRead $(SPV_PREFIX_IMAGE_PARAMS) $(SPV_SUFFIX_IMAGE_PARAMS);
                    };
                }
                }
            }
            [require(spirv)]
            [require(glsl)]
            [ForceInline] public void imageStore(writeonly $(IMAGE_PARAMS), $(targetType.prefix)vec4 data)
            {
                __target_switch
                {
                case glsl: __intrinsic_asm "imageStore($*0)";
                case spirv:
                {
                    $(SPV_DEFAULT_SAMPLE_VAR_IF_MISSING)
                    return spirv_asm 
                    {
                        OpImageWrite $(SPV_PREFIX_IMAGE_PARAMS) $data $(SPV_SUFFIX_IMAGE_PARAMS);
                    };
                }
                }
            }

${{{{
            if (targetShape.isMS)
            {
}}}}
                [require(spirv)]
                [require(glsl)]
                [ForceInline] public int imageSamples(readonly writeonly $(fullTypeName) image)
                {
                    __target_switch
                    {
                    case glsl: __intrinsic_asm "imageSamples($*0)";
                    case spirv:
                        return spirv_asm 
                        {
                            OpCapability ImageQuery;
                            result:$$int = OpImageQuerySamples $image;
                        };
                    }
                }
${{{{
            }
}}}}
            // TODO: ensure format is r32f, r32i, r32ui, r64ui, r64i
            [require(spirv)]
            [require(glsl)]
            [ForceInline] public $(targetType.type) imageAtomicAdd($(IMAGE_PARAMS), $(targetType.type) data)
            {
                typeRequireChecks_image_atomic_teir1<$(targetType.type)>();
                __target_switch
                {
                case glsl: __intrinsic_asm "imageAtomicAdd($*0)";
                case spirv:
                {
                    typeRequireChecks_image_atomic_int64<$(targetType.type)>();
                    $(SPV_DEFAULT_SAMPLE_VAR_IF_MISSING)
                    return spirv_asm
                    {
                        OpCapability ImageQuery;
                        %ptrType = OpTypePointer Image $$$(targetType.type);
                        %ptr:%ptrType = OpImageTexelPointer __imagePointer(image) $P $sample;
                        result:$$$(targetType.type) = OpAtomic$(targetType.SPVTypePrefix)Add$(targetType.SPVAtomicSuffix) %ptr Device None $data
                    };
                }
                }
            }
            [require(spirv)]
            [require(glsl)]
            [ForceInline] public $(targetType.type) imageAtomicExchange($(IMAGE_PARAMS), $(targetType.type) data)
            {
                typeRequireChecks_image_atomic_teir1<$(targetType.type)>();
                __target_switch
                {
                case glsl: __intrinsic_asm "imageAtomicExchange($*0)";
                case spirv:
                {
                    typeRequireChecks_image_atomic_int64<$(targetType.type)>();
                    $(SPV_DEFAULT_SAMPLE_VAR_IF_MISSING)
                    return spirv_asm 
                    {
                        OpCapability ImageQuery;
                        %ptrType = OpTypePointer Image $$$(targetType.type);
                        %ptr:%ptrType = OpImageTexelPointer __imagePointer(image) $P $sample;
                        result:$$$(targetType.type) = OpAtomicExchange %ptr Device ImageMemory $data
                    };
                }
                }
            }
            [require(spirv)]
            [require(glsl)]
            [ForceInline] public $(targetType.type) imageAtomicMin($(IMAGE_PARAMS), $(targetType.type) data)
            {
                typeRequireChecks_image_atomic_teir2<$(targetType.type)>();
                __target_switch
                {
                case glsl: __intrinsic_asm "imageAtomicMin($*0)";
                case spirv:
                {
                    typeRequireChecks_image_atomic_int64<$(targetType.type)>();
                    $(SPV_DEFAULT_SAMPLE_VAR_IF_MISSING)
                    return spirv_asm 
                    {
                        OpCapability ImageQuery;
                        %ptrType = OpTypePointer Image $$$(targetType.type);
                        %ptr:%ptrType = OpImageTexelPointer __imagePointer(image) $P $sample;
                        result:$$$(targetType.type) = OpAtomic$(targetType.SPVSubTypePrefix)Min$(targetType.SPVAtomicSuffix) %ptr Device ImageMemory $data
                    };
                }
                }
            }
            [require(spirv)]
            [require(glsl)]
            [ForceInline] public $(targetType.type) imageAtomicMax($(IMAGE_PARAMS), $(targetType.type) data)
            {
                typeRequireChecks_image_atomic_teir2<$(targetType.type)>();
                __target_switch
                {
                case glsl: __intrinsic_asm "imageAtomicMax($*0)";
                case spirv:
                {
                    typeRequireChecks_image_atomic_int64<$(targetType.type)>();
                    $(SPV_DEFAULT_SAMPLE_VAR_IF_MISSING)
                    return spirv_asm 
                    {
                        OpCapability ImageQuery;
                        %ptrType = OpTypePointer Image $$$(targetType.type);
                        %ptr:%ptrType = OpImageTexelPointer __imagePointer(image) $P $sample;
                        result:$$$(targetType.type) = OpAtomic$(targetType.SPVSubTypePrefix)Max$(targetType.SPVAtomicSuffix) %ptr Device ImageMemory $data
                    };
                }
                }
            }
${{{{
            if (!targetType.isInt)
                continue;
}}}}
            [require(spirv)]
            [require(glsl)]
            [ForceInline] public $(targetType.type) imageAtomicAnd($(IMAGE_PARAMS), $(targetType.type) data)
            {
                __target_switch
                {
                case glsl: __intrinsic_asm "imageAtomicAnd($*0)";
                case spirv:
                {
                    typeRequireChecks_image_atomic_int64<$(targetType.type)>();
                    $(SPV_DEFAULT_SAMPLE_VAR_IF_MISSING)
                    return spirv_asm 
                    {
                        OpCapability ImageQuery;
                        %ptrType = OpTypePointer Image $$$(targetType.type);
                        %ptr:%ptrType = OpImageTexelPointer __imagePointer(image) $P $sample;
                        result:$$$(targetType.type) = OpAtomicAnd %ptr Device ImageMemory $data
                    };
                }
                }
            }
            [require(spirv)]
            [require(glsl)]
            [ForceInline] public $(targetType.type) imageAtomicOr($(IMAGE_PARAMS), $(targetType.type) data)
            {
                __target_switch
                {
                case glsl: __intrinsic_asm "imageAtomicOr($*0)";
                case spirv:
                {
                    typeRequireChecks_image_atomic_int64<$(targetType.type)>();
                    $(SPV_DEFAULT_SAMPLE_VAR_IF_MISSING)
                    return spirv_asm 
                    {
                        OpCapability ImageQuery;
                        %ptrType = OpTypePointer Image $$$(targetType.type);
                        %ptr:%ptrType = OpImageTexelPointer __imagePointer(image) $P $sample;
                        result:$$$(targetType.type) = OpAtomicOr %ptr Device ImageMemory $data
                    };
                }
                }
            }
            [require(spirv)]
            [require(glsl)]
            [ForceInline] public $(targetType.type) imageAtomicXor($(IMAGE_PARAMS), $(targetType.type) data)
            {
                __target_switch
                {
                case glsl: __intrinsic_asm "imageAtomicXor($*0)";
                case spirv:
                {
                    typeRequireChecks_image_atomic_int64<$(targetType.type)>();
                    $(SPV_DEFAULT_SAMPLE_VAR_IF_MISSING)
                    return spirv_asm 
                    {
                        OpCapability ImageQuery;
                        %ptrType = OpTypePointer Image $$$(targetType.type);
                        %ptr:%ptrType = OpImageTexelPointer __imagePointer(image) $P $sample;
                        result:$$$(targetType.type) = OpAtomicXor %ptr Device ImageMemory $data
                    };
                }
                }
            }
            [require(spirv)]
            [require(glsl)]
            [ForceInline] public $(targetType.type) imageAtomicCompSwap($(IMAGE_PARAMS), $(targetType.type) compare, $(targetType.type) data)
            {
                __target_switch
                {
                case glsl: __intrinsic_asm "imageAtomicCompSwap($*0)";
                case spirv:
                {
                    typeRequireChecks_image_atomic_int64<$(targetType.type)>();
                    $(SPV_DEFAULT_SAMPLE_VAR_IF_MISSING)
                    return spirv_asm 
                    {
                        OpCapability ImageQuery;
                        %ptrType = OpTypePointer Image $$$(targetType.type);
                        %ptr:%ptrType = OpImageTexelPointer __imagePointer(image) $P $sample;
                        result:$$$(targetType.type) = OpAtomicCompareExchange %ptr Device ImageMemory ImageMemory $data $compare
                    };
                }
                }
            }
${{{{
        }
    }
}
}}}}
//
// Ray tracing
//
=======

//// RayTracing

// Ray Tracing variables
>>>>>>> 9b434e50

public typealias rayQueryEXT = RayQuery;
public typealias accelerationStructureEXT = RaytracingAccelerationStructure;
public typealias accelerationStructureNV = RaytracingAccelerationStructure;

public typealias hitObjectNV = HitObject;

//GL_EXT_ray_tracing BuiltIn's 

void requireGLSLExtForRayTracingBuiltin() 
{
    __target_switch
    {
    case glsl:
        __requireGLSLExtension("GL_EXT_ray_tracing");
        __intrinsic_asm "";
    }
}

__spirv_version(1.4) 
void setupExtForRayTracingBuiltIn() 
{
    __target_switch
    {
    case glsl:
        requireGLSLExtForRayTracingBuiltin();
    case spirv:
        return;
    }
}

[require(glsl, raytracing)]
[require(spirv, raytracing)]
public property uint3 gl_LaunchIDNV 
{
    get 
    {
        setupExtForRayTracingBuiltIn();
        __target_switch
        {
        case glsl:
        {
            __intrinsic_asm "(gl_LaunchIDNV)";
        }
        case spirv:
        {
            return spirv_asm 
            {
                result:$$uint3 = OpLoad builtin(LaunchIdNV:uint3);
            };
        }
        }    
    }
}

[require(glsl, raytracing)]
[require(spirv, raytracing)]
public property uint3 gl_LaunchIDEXT 
{
    get 
    {
        setupExtForRayTracingBuiltIn();
        return DispatchRaysIndex();
    }
}

[require(glsl, raytracing)]
[require(spirv, raytracing)]
public property uint3 gl_LaunchSizeNV 
{
    get 
    {
        setupExtForRayTracingBuiltIn();
        __target_switch
        {
        case glsl:
        {
            __intrinsic_asm "(gl_LaunchSizeNV)";
        }
        case spirv:
        {
            return spirv_asm 
            {
                result:$$uint3 = OpLoad builtin(LaunchSizeNV:uint3);
            };
        }
        }
    }
}

[require(glsl, raytracing)]
[require(spirv, raytracing)]
public property uint3 gl_LaunchSizeEXT 
{
    get 
    {
        setupExtForRayTracingBuiltIn();
        return DispatchRaysDimensions();
    }
}

[require(glsl, raytracing)]
[require(spirv, raytracing)]
public property int gl_PrimitiveID 
{
    get 
    {
        setupExtForRayTracingBuiltIn();
        return PrimitiveIndex();
    }
}

[require(glsl, raytracing)]
[require(spirv, raytracing)]
public property int gl_InstanceID 
{
    get 
    {
        setupExtForRayTracingBuiltIn();
        return InstanceIndex();
    }
}

[require(glsl, raytracing)]
[require(spirv, raytracing)]
public property int gl_InstanceCustomIndexEXT 
{
    get 
    {
        setupExtForRayTracingBuiltIn();
        return InstanceID();
    }
}

[require(glsl, raytracing)]
[require(spirv, raytracing)]
public property int gl_GeometryIndexEXT 
{
    get
    {
        setupExtForRayTracingBuiltIn();
        return GeometryIndex();
    }
}

[require(glsl, raytracing)]
[require(spirv, raytracing)]
public property vec3 gl_WorldRayOriginEXT 
{
    get
    {
        setupExtForRayTracingBuiltIn();
        return WorldRayOrigin();
    }
}

[require(glsl, raytracing)]
[require(spirv, raytracing)]
public property vec3 gl_WorldRayDirectionEXT 
{
    get
    {
        setupExtForRayTracingBuiltIn();
        return WorldRayDirection();
    }
}

[require(glsl, raytracing)]
[require(spirv, raytracing)]
public property vec3 gl_ObjectRayOriginEXT 
{
    get
    {
        setupExtForRayTracingBuiltIn();
        return ObjectRayOrigin();
    }
}

[require(glsl, raytracing)]
[require(spirv, raytracing)]
public property vec3 gl_ObjectRayDirectionEXT 
{
    get
    {
        setupExtForRayTracingBuiltIn();
        return ObjectRayDirection();
    }
}

[require(glsl, raytracing)]
[require(spirv, raytracing)]
public property float gl_RayTminEXT 
{
    get
    {
        setupExtForRayTracingBuiltIn();
        return RayTMin();
    }
}

[require(glsl, raytracing)]
[require(spirv, raytracing)]
public property float gl_RayTmaxEXT 
{
    get
    {
        setupExtForRayTracingBuiltIn();
        return RayTCurrent();
    }
}

[require(glsl, raytracing)]
[require(spirv, raytracing)]
public property uint gl_IncomingRayFlagsEXT 
{
    get
    {
        setupExtForRayTracingBuiltIn();
        return RayFlags();
    }
}

[require(glsl, raytracing)]
[require(spirv, raytracing)]
public property float gl_HitTEXT 
{
    get
    {
        setupExtForRayTracingBuiltIn();
        __target_switch
        {
        case glsl:
        {
            __intrinsic_asm "(gl_HitTEXT)";
        }
        case spirv:
        {
            return spirv_asm 
            {
                result:$$float = OpLoad builtin(RayTmaxKHR:float);
            };
        }
        }
    }
}

[require(glsl, raytracing)]
[require(spirv, raytracing)]
public property uint gl_HitKindEXT 
{
    get
    {
        setupExtForRayTracingBuiltIn();
        return HitKind();
    }
}

[require(glsl, raytracing)]
[require(spirv, raytracing)]
public property mat4x3 gl_ObjectToWorldEXT 
{
    get
    {
        setupExtForRayTracingBuiltIn();
        __target_switch
        {
        case glsl:
        {
            __intrinsic_asm "(gl_ObjectToWorldEXT)";
        }
        case spirv:
        {
            return spirv_asm 
            {
                %mat:$$mat3x4 = OpLoad builtin(ObjectToWorldKHR:mat3x4);
                result:$$mat4x3 = OpTranspose %mat
            };
        }
        }
    }
}

[require(glsl, raytracing)]
[require(spirv, raytracing)]
public property mat3x4 gl_ObjectToWorld3x4EXT 
{
    get
    {
        setupExtForRayTracingBuiltIn();
        __target_switch
        {
        case glsl:
        {
            __intrinsic_asm "(gl_ObjectToWorld3x4EXT)";
        }
        case spirv:
        {
            return spirv_asm 
            {
                result:$$mat3x4 = OpLoad builtin(ObjectToWorldKHR:mat3x4)
            };
        }
        }
    }
}

[require(glsl, raytracing)]
[require(spirv, raytracing)]
public property mat4x3 gl_WorldToObjectEXT 
{
    get
    {
        setupExtForRayTracingBuiltIn();
        __target_switch
        {
        case glsl:
        {
            __intrinsic_asm "(gl_WorldToObjectEXT)";
        }
        case spirv:
        {
            return spirv_asm 
            {
                %mat:$$mat3x4 = OpLoad builtin(WorldToObjectKHR:mat3x4);
                result:$$mat4x3 = OpTranspose %mat
            };
        }
        }
    }
}

[require(glsl, raytracing)]
[require(spirv, raytracing)]
public property mat3x4 gl_WorldToObject3x4EXT 
{
    get
    {
        setupExtForRayTracingBuiltIn();
        __target_switch
        {
        case glsl:
        {
            __intrinsic_asm "(gl_WorldToObject3x4EXT)";
        }
        case spirv:
        {
            return spirv_asm 
            {
                result:$$mat3x4 = OpLoad builtin(WorldToObjectKHR:mat3x4)
            };
        }
        }
    }
}

// GL_EXT_ray_tracing functions

__glsl_extension(GL_EXT_ray_query)
[require(glsl, raytracing)]
[require(spirv, raytracing)]
public void traceRayEXT(
    accelerationStructureEXT topLevel,
    uint rayFlags,
    uint cullMask,
    uint sbtRecordOffset,
    uint sbtRecordStride,
    uint missIndex,
    vec3 origin,
    float Tmin,
    vec3 direction,
    float Tmax,
    constexpr int payload)
{
    __target_switch
    {
    case glsl:
    {
        __traceRay(
            topLevel,
            rayFlags,
            cullMask,
            sbtRecordOffset,
            sbtRecordStride,
            missIndex,
            origin,
            Tmin,
            direction,
            Tmax,
            payload);
    }
    case spirv:
    {
        spirv_asm 
        {
            OpTraceRayKHR 
                /**/ $topLevel
                /**/ $rayFlags
                /**/ $cullMask
                /**/ $sbtRecordOffset
                /**/ $sbtRecordStride
                /**/ $missIndex
                /**/ $origin
                /**/ $Tmin
                /**/ $direction
                /**/ $Tmax
                /**/ __rayPayloadFromLocation(payload);
        };
    }
    }
}

__glsl_extension(GL_EXT_ray_query)
[require(glsl, raytracing)]
[require(spirv, raytracing)]
public bool reportIntersectionEXT(float hitT, uint hitKind)
{
    return __reportIntersection(hitT, hitKind);
}

__glsl_extension(GL_EXT_ray_query)
[require(glsl, raytracing)]
[require(spirv, raytracing)]
public void executeCallableEXT(
    uint sbtRecordIndex, 
    int callable /*callableDataEXT and callableDataInEXT*/)
{
    __target_switch
    {
    case glsl:
    {
        __executeCallable(sbtRecordIndex, callable);
    }
    case spirv:
    {
        spirv_asm {
            OpExecuteCallableKHR $sbtRecordIndex __rayCallableFromLocation(callable)
        };
    }
    }
}

// GL_EXT_ray_tracing constants

public const uint gl_HitKindFrontFacingTriangleEXT = 0xFEU;
public const uint gl_HitKindBackFacingTriangleEXT = 0xFFU;

/// GL_EXT_ray_query

// GL_EXT_ray_query constants

public const uint gl_RayFlagsNoneEXT = 0U;
public const uint gl_RayFlagsOpaqueEXT = 1U;
public const uint gl_RayFlagsNoOpaqueEXT = 2U;
public const uint gl_RayFlagsTerminateOnFirstHitEXT = 4U;
public const uint gl_RayFlagsSkipClosestHitShaderEXT = 8U;
public const uint gl_RayFlagsCullBackFacingTrianglesEXT = 16U;
public const uint gl_RayFlagsCullFrontFacingTrianglesEXT = 32U;
public const uint gl_RayFlagsCullOpaqueEXT = 64U;
public const uint gl_RayFlagsCullNoOpaqueEXT = 128U;

public const uint gl_RayQueryCommittedIntersectionNoneEXT = 0U;
public const uint gl_RayQueryCommittedIntersectionTriangleEXT = 1U;
public const uint gl_RayQueryCommittedIntersectionGeneratedEXT = 2U;

public const uint gl_RayQueryCandidateIntersectionTriangleEXT = 0U;
public const uint gl_RayQueryCandidateIntersectionAABBEXT = 1U;

// GL_EXT_ray_query functions

__glsl_extension(GL_EXT_ray_query)
[require(glsl, rayquery)]
[require(spirv, rayquery)]
[ForceInline]
public void rayQueryInitializeEXT(
    inout rayQueryEXT q,
    accelerationStructureEXT topLevel,
    uint rayFlags, uint cullMask, vec3 origin,
    float tMin, vec3 direction, float tMax)
{
    q.TraceRayInline(
        topLevel, 
        rayFlags, 
        cullMask, 
        { origin, tMin, direction, tMax });
}

__glsl_extension(GL_EXT_ray_query)
[require(glsl, rayquery)]
[require(spirv, rayquery)]
[ForceInline]
public bool rayQueryProceedEXT(inout rayQueryEXT q)
{
    return q.Proceed();
}

__glsl_extension(GL_EXT_ray_query)
[require(glsl, rayquery)]
[require(spirv, rayquery)]
[mutating]
[ForceInline]
public void rayQueryTerminateEXT(inout rayQueryEXT q)
{
    q.Abort();
}

__glsl_extension(GL_EXT_ray_query)
[require(glsl, rayquery)]
[require(spirv, rayquery)]
[ForceInline]
public void rayQueryGenerateIntersectionEXT(inout rayQueryEXT q, float tHit)
{
    q.CommitProceduralPrimitiveHit(tHit);
}

__glsl_extension(GL_EXT_ray_query)
[require(glsl, rayquery)]
[require(spirv, rayquery)]
[ForceInline]
public void rayQueryConfirmIntersectionEXT(inout rayQueryEXT q)
{
    q.CommitNonOpaqueTriangleHit();
}

__glsl_extension(GL_EXT_ray_query)
[require(glsl, rayquery)]
[require(spirv, rayquery)]
[__NoSideEffect]
[ForceInline]
public uint rayQueryGetIntersectionTypeEXT(rayQueryEXT q, bool committed)
{
    if (committed)
    {
        return q.CommittedStatus();
    }
    else
    {
        return q.CandidateType();
    }
}

__glsl_extension(GL_EXT_ray_query)
[require(glsl, rayquery)]
[require(spirv, rayquery)]
[ForceInline]
public float rayQueryGetRayTMinEXT(rayQueryEXT q)
{
    return q.RayTMin();
}

__glsl_extension(GL_EXT_ray_query)
[require(glsl, rayquery)]
[require(spirv, rayquery)]
[ForceInline]
public uint rayQueryGetRayFlagsEXT(rayQueryEXT q)
{
    return q.RayFlags();
}

__glsl_extension(GL_EXT_ray_query)
[require(glsl, rayquery)]
[require(spirv, rayquery)]
[ForceInline]
public vec3 rayQueryGetWorldRayOriginEXT(rayQueryEXT q)
{
    return q.WorldRayOrigin();
}

__glsl_extension(GL_EXT_ray_query)
[require(glsl, rayquery)]
[require(spirv, rayquery)]
[ForceInline]
public vec3 rayQueryGetWorldRayDirectionEXT(rayQueryEXT q)
{
    return q.WorldRayDirection();
}

__glsl_extension(GL_EXT_ray_query)
[require(glsl, rayquery)]
[require(spirv, rayquery)]
[ForceInline]
public float rayQueryGetIntersectionTEXT(rayQueryEXT q, bool committed) 
{
    if (committed) 
    {
        return q.CommittedRayT();
    }
    else 
    {
        return q.CandidateTriangleRayT();
    }
}

__glsl_extension(GL_EXT_ray_query)
[require(glsl, rayquery)]
[require(spirv, rayquery)]
[ForceInline]
public int rayQueryGetIntersectionInstanceCustomIndexEXT(rayQueryEXT q, bool committed) 
{
    if (committed) 
    {
        return q.CommittedRayInstanceCustomIndex();
    }
    else 
    {
        return q.CandidateRayInstanceCustomIndex();;
    }
}

__glsl_extension(GL_EXT_ray_query)
[require(glsl, rayquery)]
[require(spirv, rayquery)]
[ForceInline]
public int rayQueryGetIntersectionInstanceIdEXT(rayQueryEXT q, bool committed) 
{
    if (committed) 
    {
        return q.CommittedRayInstanceId();
    }
    else 
    {
        return q.CandidateRayInstanceId();
    }
}

__glsl_extension(GL_EXT_ray_query)
[require(glsl, rayquery)]
[require(spirv, rayquery)]
[ForceInline]
public uint rayQueryGetIntersectionInstanceShaderBindingTableRecordOffsetEXT(rayQueryEXT q, bool committed) 
{
    if (committed) 
    {
        return q.CommittedRayInstanceShaderBindingTableRecordOffset();
    }
    else 
    {
        return q.CandidateRayInstanceShaderBindingTableRecordOffset();    
    }
}

__glsl_extension(GL_EXT_ray_query)
[require(glsl, rayquery)]
[require(spirv, rayquery)]
[ForceInline]
public int rayQueryGetIntersectionGeometryIndexEXT(rayQueryEXT q, bool committed) 
{
    if (committed) 
    {
        return q.CommittedRayGeometryIndex();
    }
    else 
    {
        return q.CandidateRayGeometryIndex();
    }
}

__glsl_extension(GL_EXT_ray_query)
[require(glsl, rayquery)]
[require(spirv, rayquery)]
[ForceInline]
public int rayQueryGetIntersectionPrimitiveIndexEXT(rayQueryEXT q, bool committed) 
{
    if (committed) 
    {
        return q.CommittedRayPrimitiveIndex();
    }
    else 
    {
        return q.CandidateRayPrimitiveIndex();
    }
}

__glsl_extension(GL_EXT_ray_query)
[require(glsl, rayquery)]
[require(spirv, rayquery)]
[ForceInline]
public vec2 rayQueryGetIntersectionBarycentricsEXT(rayQueryEXT q, bool committed) 
{
    if (committed) 
    {
        return q.CommittedRayBarycentrics();
    }
    else 
    {
        return q.CandidateRayBarycentrics();
    }
}

__glsl_extension(GL_EXT_ray_query)
[require(glsl, rayquery)]
[require(spirv, rayquery)]
[ForceInline]
public bool rayQueryGetIntersectionFrontFaceEXT(rayQueryEXT q, bool committed) 
{
    if (committed) 
    {
        return q.CommittedRayFrontFace();
    }
    else 
    {
        return q.CandidateRayFrontFace();
    }
}

__glsl_extension(GL_EXT_ray_query)
[require(glsl, rayquery)]
[require(spirv, rayquery)]
[ForceInline]
public bool rayQueryGetIntersectionCandidateAABBOpaqueEXT(rayQueryEXT q) 
{
    return q.CandidateProceduralPrimitiveNonOpaque();
}

[require(glsl, rayquery)]
[require(spirv, rayquery)]
[ForceInline]
public vec3 rayQueryGetIntersectionObjectRayDirectionEXT(rayQueryEXT q, bool committed) 
{
    if (committed) 
    {
        return q.CommittedRayObjectRayDirection();
    }
    else 
    {
        return q.CandidateRayObjectRayDirection();
    }
}

__glsl_extension(GL_EXT_ray_query)
[require(glsl, rayquery)]
[require(spirv, rayquery)]
[ForceInline]
public vec3 rayQueryGetIntersectionObjectRayOriginEXT(rayQueryEXT q, bool committed) 
{
    if (committed) 
    {
        return q.CommittedRayObjectRayOrigin();
    }
    else 
    {
        return q.CandidateRayObjectRayOrigin();
    }
}

__glsl_extension(GL_EXT_ray_query)
[require(glsl, rayquery)]
[require(spirv, rayquery)]
[ForceInline]
public mat4x3 rayQueryGetIntersectionObjectToWorldEXT(rayQueryEXT q, bool committed) 
{
    if (committed) 
    {
        return transpose(q.CommittedRayObjectToWorld());
    }
    else 
    {
        return transpose(q.CandidateRayObjectToWorld());
    }
}

__glsl_extension(GL_EXT_ray_query)
[require(glsl, rayquery)]
[require(spirv, rayquery)]
[ForceInline]
public mat4x3 rayQueryGetIntersectionWorldToObjectEXT(rayQueryEXT q, bool committed) 
{
    if (committed) 
    {
        return transpose(q.CommittedRayWorldToObject());
    }
    else 
    {
        return transpose(q.CandidateRayWorldToObject());
    }
}

/// GL_NV_shader_invocation_reorder

__glsl_extension(GL_EXT_ray_tracing)
__glsl_extension(GL_NV_shader_invocation_reorder)
__glsl_extension(GLSL_EXT_buffer_reference_uvec2)
[require(glsl, ser)]
[require(spirv, ser)]
[ForceInline]
public void hitObjectTraceRayNV(
    inout hitObjectNV hitObject,
    accelerationStructureEXT topLevel,
    uint rayFlags,
    uint cullMask,
    uint sbtRecordOffset,
    uint sbtRecordStride,
    uint missIndex,
    vec3 origin,
    float Tmin,
    vec3 direction,
    float Tmax,
    constexpr int payload) 
    {
    __target_switch
    {
    case glsl:
    {
        HitObject::__glslTraceRay(
            hitObject,
            topLevel,
            rayFlags,
            cullMask,
            sbtRecordOffset,
            sbtRecordStride,
            missIndex,
            origin,
            Tmin,
            direction,
            Tmax,
            payload);
    }
    case spirv:
    {
        spirv_asm
        {
            OpHitObjectTraceRayNV
                &hitObject
                /**/ $topLevel
                /**/ $rayFlags
                /**/ $cullMask
                /**/ $sbtRecordOffset
                /**/ $sbtRecordStride
                /**/ $missIndex
                /**/ $origin
                /**/ $Tmin
                /**/ $direction
                /**/ $Tmax
                /**/ __rayPayloadFromLocation(payload)
        };
    }
    }
}

__glsl_extension(GL_EXT_ray_tracing)
__glsl_extension(GL_NV_shader_invocation_reorder)
__glsl_extension(GLSL_EXT_buffer_reference_uvec2)
__glsl_extension(GL_NV_ray_tracing_motion_blur)
[require(glsl, ser_motion)]
[require(spirv, ser_motion)]
[ForceInline]
public void hitObjectTraceRayMotionNV(
    inout hitObjectNV hitObject, 
    accelerationStructureEXT topLevel,
    uint rayFlags,
    uint cullMask,
    uint sbtRecordOffset,
    uint sbtRecordStride,
    uint missIndex,
    vec3 origin,
    float Tmin,
    vec3 direction,
    float Tmax,
    float currentTime,
    constexpr int payload)
    {
    __target_switch
    {
    case glsl:
    {
        HitObject::__glslTraceMotionRay(
            hitObject,
            topLevel,
            rayFlags,
            cullMask,
            sbtRecordOffset,
            sbtRecordStride,
            missIndex,
            origin,
            Tmin,
            direction,
            Tmax,
            currentTime,
            payload);
    }
    case spirv:
    {
        spirv_asm
        {
            OpCapability RayTracingMotionBlurNV;
            OpExtension "SPV_NV_ray_tracing_motion_blur";
            OpHitObjectTraceRayMotionNV
                /**/ &hitObject 
                /**/ $topLevel
                /**/ $rayFlags
                /**/ $cullMask
                /**/ $sbtRecordOffset
                /**/ $sbtRecordStride
                /**/ $missIndex
                /**/ $origin
                /**/ $Tmin
                /**/ $direction
                /**/ $Tmax
                /**/ $currentTime
                /**/ __rayPayloadFromLocation(payload)
        };
    }
    }
}

__glsl_extension(GL_EXT_ray_tracing)
__glsl_extension(GL_NV_shader_invocation_reorder)
__glsl_extension(GLSL_EXT_buffer_reference_uvec2)
[require(glsl, ser)]
[require(spirv, ser)]
[ForceInline]
public void hitObjectRecordHitNV(
    inout hitObjectNV hitObject,
    accelerationStructureEXT topLevel,
    int instanceid,
    int primitiveid,
    int geometryindex,
    uint hitKind,
    uint sbtRecordOffset,
    uint sbtRecordStride,
    vec3 origin,
    float Tmin,
    vec3 direction,
    float Tmax,
    constexpr int attributeLocation)
    {
    __target_switch
    {
    case glsl:
    {
        HitObject::__glslMakeHit(
            hitObject,
            topLevel,
            instanceid,
            primitiveid,
            geometryindex,
            hitKind,
            sbtRecordOffset,
            sbtRecordStride,
            origin,
            Tmin,
            direction,
            Tmax,
            attributeLocation);
    }
    case spirv:
    {
        spirv_asm
        {
            OpHitObjectRecordHitNV
                /**/ &hitObject
                /**/ $topLevel
                /**/ $instanceid
                /**/ $primitiveid
                /**/ $geometryindex
                /**/ $hitKind
                /**/ $sbtRecordOffset
                /**/ $sbtRecordStride
                /**/ $origin
                /**/ $Tmin
                /**/ $direction
                /**/ $Tmax
                /**/ __rayAttributeFromLocation(attributeLocation)
        };
    }
    }
}

__glsl_extension(GL_EXT_ray_tracing)
__glsl_extension(GL_NV_shader_invocation_reorder)
__glsl_extension(GLSL_EXT_buffer_reference_uvec2)
__glsl_extension(GL_NV_ray_tracing_motion_blur)
[require(glsl, ser_motion)]
[require(spirv, ser_motion)]
[ForceInline]
public void hitObjectRecordHitMotionNV(
    inout hitObjectNV hitObject,
    accelerationStructureEXT topLevel,
    int instanceid,
    int primitiveid,
    int geometryindex,
    uint hitKind,
    uint sbtRecordOffset,
    uint sbtRecordStride,
    vec3 origin,
    float Tmin,
    vec3 direction,
    float Tmax,
    float currentTime,
    constexpr int attributeLocation)
    {
    __target_switch
    {
    case glsl:
    {
        HitObject::__glslMakeMotionHit(
            hitObject,
            topLevel,
            instanceid,
            primitiveid,
            geometryindex,
            hitKind,
            sbtRecordOffset,
            sbtRecordStride,
            origin,
            Tmin,
            direction,
            Tmax,
            currentTime,
            attributeLocation);
    }
    case spirv:
    {
        spirv_asm
        {
            OpHitObjectRecordHitMotionNV
                /**/ &hitObject
                /**/ $topLevel
                /**/ $instanceid
                /**/ $primitiveid
                /**/ $geometryindex
                /**/ $hitKind
                /**/ $sbtRecordOffset
                /**/ $sbtRecordStride
                /**/ $origin
                /**/ $Tmin
                /**/ $direction
                /**/ $Tmax
                /**/ $currentTime
                /**/ __rayAttributeFromLocation(attributeLocation)
        };
    }
    }
}

__glsl_extension(GL_EXT_ray_tracing)
__glsl_extension(GL_NV_shader_invocation_reorder)
__glsl_extension(GLSL_EXT_buffer_reference_uvec2)
[require(glsl, ser)]
[require(spirv, ser)]
[ForceInline]
public void hitObjectRecordHitWithIndexNV(
    inout hitObjectNV hitObject,
    accelerationStructureEXT topLevel,
    int instanceid,
    int primitiveid,
    int geometryindex,
    uint hitKind,
    uint sbtRecordIndex,
    vec3 origin,
    float Tmin,
    vec3 direction,
    float Tmax,
    constexpr int attributeLocation)
{
    __target_switch
    {
    case glsl:
    {
        HitObject::__glslMakeHitWithIndex(
            hitObject,
            topLevel,
            instanceid,
            primitiveid,
            geometryindex,
            hitKind,
            sbtRecordIndex,
            origin,
            Tmin,
            direction,
            Tmax,
            attributeLocation);
    }
    case spirv:
    {
        spirv_asm
        {
            OpHitObjectRecordHitWithIndexNV
                /**/ &hitObject
                /**/ $topLevel
                /**/ $instanceid
                /**/ $primitiveid
                /**/ $geometryindex
                /**/ $hitKind
                /**/ $sbtRecordIndex
                /**/ $origin
                /**/ $Tmin
                /**/ $direction
                /**/ $Tmax
                /**/ __rayAttributeFromLocation(attributeLocation)
        };
    }
    }
}

__glsl_extension(GL_EXT_ray_tracing)
__glsl_extension(GL_NV_shader_invocation_reorder)
__glsl_extension(GLSL_EXT_buffer_reference_uvec2)
__glsl_extension(GL_NV_ray_tracing_motion_blur)
[require(glsl, ser_motion)]
[require(spirv, ser_motion)]
[ForceInline]
public void hitObjectRecordHitWithIndexMotionNV(
    inout hitObjectNV hitObject,
    accelerationStructureEXT topLevel,
    int instanceid,
    int primitiveid,
    int geometryindex,
    uint hitKind,
    uint sbtRecordIndex,
    vec3 origin,
    float Tmin,
    vec3 direction,
    float Tmax,
    float currentTime,
    constexpr int attributeLocation)
    {
    __target_switch
    {
    case glsl:
    {
        HitObject::__glslMakeMotionHitWithIndex(
            hitObject,
            topLevel,
            instanceid,
            primitiveid,
            geometryindex,
            hitKind,
            sbtRecordIndex,
            origin,
            Tmin,
            direction,
            Tmax,
            currentTime,
            attributeLocation);
    }
    case spirv:
    {
        spirv_asm
        {
            OpCapability RayTracingMotionBlurNV;
            OpExtension "SPV_NV_ray_tracing_motion_blur";
            OpHitObjectRecordHitWithIndexMotionNV
                /**/ &hitObject
                /**/ $topLevel
                /**/ $instanceid
                /**/ $primitiveid
                /**/ $geometryindex
                /**/ $hitKind
                /**/ $sbtRecordIndex
                /**/ $origin
                /**/ $Tmin
                /**/ $direction
                /**/ $Tmax
                /**/ $currentTime
                /**/ __rayAttributeFromLocation(attributeLocation)
        };
    }
    }
}

__glsl_extension(GL_EXT_ray_tracing)
__glsl_extension(GL_NV_shader_invocation_reorder)
__glsl_extension(GLSL_EXT_buffer_reference_uvec2)
[require(glsl, ser)]
[require(spirv, ser)]
[ForceInline]
public void hitObjectRecordMissNV(
    inout hitObjectNV hitObject, 
    uint sbtRecordIndex, 
    vec3 origin,
    float Tmin,
    vec3 direction,
    float Tmax)
{
    hitObject = HitObject::MakeMiss(
        sbtRecordIndex,
        { origin, Tmin, direction, Tmax }
        );
}

__glsl_extension(GL_EXT_ray_tracing)
__glsl_extension(GL_NV_shader_invocation_reorder)
__glsl_extension(GLSL_EXT_buffer_reference_uvec2)
__glsl_extension(GL_NV_ray_tracing_motion_blur)
[require(glsl, ser_motion)]
[require(spirv, ser_motion)]
[ForceInline]
public void hitObjectRecordMissMotionNV(
    inout hitObjectNV hitObject, 
    uint sbtRecordIndex, 
    vec3 origin,
    float Tmin,
    vec3 direction,
    float Tmax,
    float currentTime)
{
    hitObject = HitObject::MakeMotionMiss(
        sbtRecordIndex,
        { origin, Tmin, direction, Tmax },
        currentTime
        );
}

__glsl_extension(GL_EXT_ray_tracing)
__glsl_extension(GL_NV_shader_invocation_reorder)
__glsl_extension(GLSL_EXT_buffer_reference_uvec2)
[require(glsl, ser)]
[require(spirv, ser)]
[ForceInline]
public void hitObjectRecordEmptyNV(hitObjectNV hitObject)
{
    hitObject = HitObject::MakeNop();
}

__glsl_extension(GL_EXT_ray_tracing)
__glsl_extension(GL_NV_shader_invocation_reorder)
__glsl_extension(GLSL_EXT_buffer_reference_uvec2)
[require(glsl, ser)]
[require(spirv, ser)]
[ForceInline]
public void hitObjectExecuteShaderNV(
    inout hitObjectNV hitObject, 
    constexpr int payload)
{    
    __target_switch 
    {
    case glsl:
    {
        HitObject::__glslInvoke(hitObject, payload);
    }
    case spirv:
    {
        spirv_asm 
        {
            OpHitObjectExecuteShaderNV &hitObject __rayPayloadFromLocation(payload)
        };
    }
    }
}

__glsl_extension(GL_EXT_ray_tracing)
__glsl_extension(GL_NV_shader_invocation_reorder)
__glsl_extension(GLSL_EXT_buffer_reference_uvec2)
[require(glsl, ser)]
[require(spirv, ser)]
[ForceInline]
public bool hitObjectIsEmptyNV(hitObjectNV hitObject)
{
    return hitObject.IsNop();
}

__glsl_extension(GL_EXT_ray_tracing)
__glsl_extension(GL_NV_shader_invocation_reorder)
__glsl_extension(GLSL_EXT_buffer_reference_uvec2)
[require(glsl, ser)]
[require(spirv, ser)]
[ForceInline]
public bool hitObjectIsMissNV(hitObjectNV hitObject)
{
    return hitObject.IsMiss();
}

__glsl_extension(GL_EXT_ray_tracing)
__glsl_extension(GL_NV_shader_invocation_reorder)
__glsl_extension(GLSL_EXT_buffer_reference_uvec2)
[require(glsl, ser)]
[require(spirv, ser)]
[ForceInline]
public bool hitObjectIsHitNV(hitObjectNV hitObject)
{
    return hitObject.IsHit();
}

__glsl_extension(GL_EXT_ray_tracing)
__glsl_extension(GL_NV_shader_invocation_reorder)
__glsl_extension(GLSL_EXT_buffer_reference_uvec2)
[require(glsl, ser)]
[require(spirv, ser)]
[ForceInline]
public float hitObjectGetRayTMinNV(hitObjectNV hitObject)
{
    return hitObject.GetRayDesc().TMin;  
}

__glsl_extension(GL_EXT_ray_tracing)
__glsl_extension(GL_NV_shader_invocation_reorder)
__glsl_extension(GLSL_EXT_buffer_reference_uvec2)
[require(glsl, ser)]
[require(spirv, ser)]
[ForceInline]
public float hitObjectGetRayTMaxNV(hitObjectNV hitObject)
{
    return hitObject.GetRayDesc().TMax; 
}

__glsl_extension(GL_EXT_ray_tracing)
__glsl_extension(GL_NV_shader_invocation_reorder)
__glsl_extension(GLSL_EXT_buffer_reference_uvec2)
[require(glsl, ser)]
[require(spirv, ser)]
[ForceInline]
public vec3 hitObjectGetWorldRayOriginNV(hitObjectNV hitObject)
{
    return hitObject.GetRayDesc().Origin;
}

__glsl_extension(GL_EXT_ray_tracing)
__glsl_extension(GL_NV_shader_invocation_reorder)
__glsl_extension(GLSL_EXT_buffer_reference_uvec2)
[require(glsl, ser)]
[require(spirv, ser)]
[ForceInline]
public vec3 hitObjectGetWorldRayDirectionNV(hitObjectNV hitObject)
{
    return hitObject.GetRayDesc().Direction; 
}

__glsl_extension(GL_EXT_ray_tracing)
__glsl_extension(GL_NV_shader_invocation_reorder)
__glsl_extension(GLSL_EXT_buffer_reference_uvec2)
[require(glsl, ser)]
[require(spirv, ser)]
[ForceInline]
public vec3 hitObjectGetObjectRayOriginNV(hitObjectNV hitObject)
{
    return hitObject.GetObjectRayOrigin();
}

__glsl_extension(GL_EXT_ray_tracing)
__glsl_extension(GL_NV_shader_invocation_reorder)
__glsl_extension(GLSL_EXT_buffer_reference_uvec2)
[require(glsl, ser)]
[require(spirv, ser)]
[ForceInline]
public vec3 hitObjectGetObjectRayDirectionNV(hitObjectNV hitObject)
{
    return hitObject.GetObjectRayDirection();
}

__glsl_extension(GL_EXT_ray_tracing)
__glsl_extension(GL_NV_shader_invocation_reorder)
__glsl_extension(GLSL_EXT_buffer_reference_uvec2)
[require(glsl, ser)]
[require(spirv, ser)]
[ForceInline]
public mat4x3 hitObjectGetObjectToWorldNV(hitObjectNV hitObject)
{
    return transpose(hitObject.GetObjectToWorld());
}

__glsl_extension(GL_EXT_ray_tracing)
__glsl_extension(GL_NV_shader_invocation_reorder)
__glsl_extension(GLSL_EXT_buffer_reference_uvec2)
[require(glsl, ser)]
[require(spirv, ser)]
[ForceInline]
public mat4x3 hitObjectGetWorldToObjectNV(hitObjectNV hitObject)
{
    return transpose(hitObject.GetWorldToObject()); 
}

__glsl_extension(GL_EXT_ray_tracing)
__glsl_extension(GL_NV_shader_invocation_reorder)
__glsl_extension(GLSL_EXT_buffer_reference_uvec2)
[require(glsl, ser)]
[require(spirv, ser)]
[ForceInline]
public int hitObjectGetInstanceCustomIndexNV(hitObjectNV hitObject)
{
    return hitObject.GetInstanceID();
}

__glsl_extension(GL_EXT_ray_tracing)
__glsl_extension(GL_NV_shader_invocation_reorder)
__glsl_extension(GLSL_EXT_buffer_reference_uvec2)
[require(glsl, ser)]
[require(spirv, ser)]
[ForceInline]
public int hitObjectGetInstanceIdNV(hitObjectNV hitObject)
{
    return hitObject.GetInstanceIndex();
}

[require(glsl, ser)]
[require(spirv, ser)]
[ForceInline]
public int hitObjectGetGeometryIndexNV(hitObjectNV hitObject)
{
    return hitObject.GetGeometryIndex();
}

__glsl_extension(GL_EXT_ray_tracing)
__glsl_extension(GL_NV_shader_invocation_reorder)
__glsl_extension(GLSL_EXT_buffer_reference_uvec2)
[require(glsl, ser)]
[require(spirv, ser)]
[ForceInline]
public int hitObjectGetPrimitiveIndexNV(hitObjectNV hitObject)
{
    return hitObject.GetPrimitiveIndex();
}

__glsl_extension(GL_EXT_ray_tracing)
__glsl_extension(GL_NV_shader_invocation_reorder)
__glsl_extension(GLSL_EXT_buffer_reference_uvec2)
[require(glsl, ser)]
[require(spirv, ser)]
[ForceInline]
public uint hitObjectGetHitKindNV(hitObjectNV hitObject)
{
    return hitObject.GetHitKind();
}

__glsl_extension(GL_EXT_ray_tracing)
__glsl_extension(GL_NV_shader_invocation_reorder)
__glsl_extension(GLSL_EXT_buffer_reference_uvec2)
[require(glsl, ser)]
[require(spirv, ser)]
[ForceInline]
public void hitObjectGetAttributesNV(
    inout hitObjectNV hitObject, 
    constexpr int attributeLocation)
{
    __target_switch
    {
    case glsl:
    {
        __intrinsic_asm "hitObjectGetAttributesNV($0, $1)";
    }
    case spirv:
    {
        spirv_asm 
        {
            OpCapability ShaderInvocationReorderNV; 
            OpHitObjectGetAttributesNV &hitObject __rayAttributeFromLocation(attributeLocation)
        };
    }
    }
}

__glsl_extension(GL_EXT_ray_tracing)
__glsl_extension(GL_NV_shader_invocation_reorder)
__glsl_extension(GLSL_EXT_buffer_reference_uvec2)
[require(glsl, ser)]
[require(spirv, ser)]
[ForceInline]
public uvec2 hitObjectGetShaderRecordBufferHandleNV(hitObjectNV hitObject)
{
    return hitObject.GetShaderRecordBufferHandle();
}

__glsl_extension(GL_EXT_ray_tracing)
__glsl_extension(GL_NV_shader_invocation_reorder)
__glsl_extension(GLSL_EXT_buffer_reference_uvec2)
[require(glsl, ser)]
[require(spirv, ser)]
[ForceInline]
public uint hitObjectGetShaderBindingTableRecordIndexNV(hitObjectNV hitObject)
{
    return hitObject.GetShaderTableIndex();
}

__glsl_extension(GL_EXT_ray_tracing)
__glsl_extension(GL_NV_shader_invocation_reorder)
__glsl_extension(GLSL_EXT_buffer_reference_uvec2)
[require(glsl, ser)]
[require(spirv, ser)]
[ForceInline]
public float hitObjectGetCurrentTimeNV(hitObjectNV hitObject)
{
    return hitObject.GetCurrentTime();
}

__glsl_extension(GL_EXT_ray_tracing)
__glsl_extension(GL_NV_shader_invocation_reorder)
__glsl_extension(GLSL_EXT_buffer_reference_uvec2)
[require(glsl, ser)]
[require(spirv, ser)]
[ForceInline]
public void reorderThreadNV(uint hint, uint bits)
{
    ReorderThread(hint, bits);
}

__glsl_extension(GL_EXT_ray_tracing)
__glsl_extension(GL_NV_shader_invocation_reorder)
__glsl_extension(GLSL_EXT_buffer_reference_uvec2)
[require(glsl, ser)]
[require(spirv, ser)]
[ForceInline]
public void reorderThreadNV(hitObjectNV hitObject)
{
    ReorderThread(hitObject);
}

__glsl_extension(GL_EXT_ray_tracing)
__glsl_extension(GL_NV_shader_invocation_reorder)
__glsl_extension(GLSL_EXT_buffer_reference_uvec2)
[require(glsl, ser)]
[require(spirv, ser)]
[ForceInline]
public void reorderThreadNV(hitObjectNV hitObject, uint hint, uint bits)
{
    ReorderThread(hitObject, hint, bits);
}

/// GL_NV_ray_tracing_motion_blur

[require(glsl, raytracing_motionblur)]
[require(spirv, raytracing_motionblur)]
public property float gl_CurrentRayTimeNV
{
    get
    {
        __target_switch
        {
        case glsl:
            __intrinsic_asm "(gl_CurrentRayTimeNV)";
        case spirv:
            return spirv_asm
            {
                OpCapability RayTracingMotionBlurNV;
                OpExtension "SPV_NV_ray_tracing_motion_blur";
                result:$$float = OpLoad builtin(CurrentRayTimeNV:float);
            };
        }
    }
}

__glsl_extension(GL_EXT_ray_tracing) 
__glsl_extension(GL_NV_ray_tracing_motion_blur)
[require(glsl, raytracing_motionblur)]
[require(spirv, raytracing_motionblur)]
[ForceInline]
public void traceRayMotionNV(
    accelerationStructureEXT topLevel,
    uint rayFlags,
    uint cullMask,
    uint sbtRecordOffset,
    uint sbtRecordStride,
    uint missIndex,
    vec3 origin,
    float Tmin,
    vec3 direction,
    float Tmax,
    float currentTime,
    constexpr int payload)
{
    __target_switch 
    {
    case glsl:
    {
        __traceMotionRay(
            topLevel,
            rayFlags,
            cullMask,
            sbtRecordOffset,
            sbtRecordStride,
            missIndex,
            origin,
            Tmin,
            direction,
            Tmax,
            currentTime,
            payload);
    }
    case spirv:
    {
        spirv_asm 
        {
            OpCapability RayTracingMotionBlurNV;
            OpExtension "SPV_NV_ray_tracing_motion_blur";
            OpTraceRayMotionNV
                /**/ $topLevel
                /**/ $rayFlags
                /**/ $cullMask
                /**/ $sbtRecordOffset
                /**/ $sbtRecordStride
                /**/ $missIndex
                /**/ $origin
                /**/ $Tmin
                /**/ $direction
                /**/ $Tmax
                /**/ $currentTime
                /**/ __rayPayloadFromLocation(payload)
        };
    }
    }
}

__generic<T : __BuiltinType>
[ForceInline]
void typeRequireChecks_shader_subgroup_GLSL() {
    // the following is a seperate function call, since else the `__requireGLSLExtension` and associated __intrinsic_asm is ignored if the calling function also calls an __intrinsic_asm
    __target_switch
    {
    case glsl:
        if (__type_equals<T, half>()
            || __type_equals<T, float16_t>()
            ) __requireGLSLExtension("GL_EXT_shader_subgroup_extended_types_float16");
        else if (__type_equals<T, uint8_t>()
            || __type_equals<T, int8_t>()
            ) __requireGLSLExtension("GL_EXT_shader_subgroup_extended_types_int8");
        else if (__type_equals<T, uint16_t>()
            || __type_equals<T, int16_t>()
            ) __requireGLSLExtension("GL_EXT_shader_subgroup_extended_types_int16");
        else if (__type_equals<T, uint64_t>()
            || __type_equals<T, int64_t>()
            ) __requireGLSLExtension("GL_EXT_shader_subgroup_extended_types_int64");

        __intrinsic_asm "";
    }
}

__generic<T : __BuiltinType>
void shader_subgroup_preamble() {
    // checks needed for shader_subgroup functions; __requireGLSLExtension does not work 
    // (does not add the ext specified correctly to the compile output; using extended type
    // will result in error for using the type)
    __target_switch
    {
    case glsl:
        typeRequireChecks_shader_subgroup_GLSL<T>();
    case spirv:
        return;
    }

} 

// GL_KHR_shader_subgroup_basic Built-in Variables

void requireGLSLExtForSubgroupBasicBuiltin() {
    __target_switch
    {
    case glsl:
        __requireGLSLExtension("GL_KHR_shader_subgroup_basic");
        __intrinsic_asm "";
    }
}

__spirv_version(1.3) 
void setupExtForSubgroupBasicBuiltIn() {
    __target_switch
    {
    case glsl:
        requireGLSLExtForSubgroupBasicBuiltin();
    case spirv:
        return;
    }
}

void requireGLSLExtForSubgroupBallotBuiltin() {
    __target_switch
    {
    case glsl:
        __requireGLSLExtension("GL_KHR_shader_subgroup_ballot");
        __intrinsic_asm "";
    }
}

__spirv_version(1.3) 
void setupExtForSubgroupBallotBuiltIn() {
    __target_switch
    {
    case glsl:
        requireGLSLExtForSubgroupBallotBuiltin();
    case spirv:
        return;
    }
}

[require(glsl)]
[require(spirv)]
public property uint gl_NumSubgroups {
    
    get {
        setupExtForSubgroupBasicBuiltIn();
        __target_switch
        {
        case glsl:
            __intrinsic_asm "(gl_NumSubgroups)";
        case spirv:
            return spirv_asm {
                    OpCapability GroupNonUniform;
                    result:$$uint = OpLoad builtin(NumSubgroups:uint);
                };
        }

    }
}

[require(glsl)]
[require(spirv)]
public property uint gl_SubgroupID
{
    get {
        setupExtForSubgroupBasicBuiltIn();
        __target_switch
        {
        case glsl:
            __intrinsic_asm "(gl_SubgroupID)";
        case spirv:
            return spirv_asm {
                        OpCapability GroupNonUniform;
                        result:$$uint = OpLoad builtin(SubgroupId:uint);
                    };
        }
    }
}

[require(glsl)]
[require(spirv)]
public property uint gl_SubgroupSize
{
    get {
        setupExtForSubgroupBasicBuiltIn();
        return WaveGetLaneCount();
    }
}

[require(glsl)]
[require(spirv)]
public property uint gl_SubgroupInvocationID
{
    get {
        setupExtForSubgroupBasicBuiltIn();
        return WaveGetLaneIndex();
    }
}

[require(glsl)]
[require(spirv)]
public property uvec4 gl_SubgroupEqMask
{
    get {
        setupExtForSubgroupBasicBuiltIn();
        setupExtForSubgroupBallotBuiltIn();
        __target_switch
        {
        case glsl:
            __intrinsic_asm "(gl_SubgroupEqMask)";
        case spirv:
            return spirv_asm {
                        OpCapability GroupNonUniformBallot;
                        result:$$uvec4 = OpLoad builtin(SubgroupEqMask:uvec4);
                    };
        }
    }
}

[require(glsl)]
[require(spirv)]
public property uvec4 gl_SubgroupGeMask
{
    get {
        setupExtForSubgroupBasicBuiltIn();
        setupExtForSubgroupBallotBuiltIn();
        __target_switch
        {
        case glsl:
            __intrinsic_asm "(gl_SubgroupGeMask)";
        case spirv:
            return spirv_asm {
                        OpCapability GroupNonUniformBallot;
                        result:$$uvec4 = OpLoad builtin(SubgroupGeMask:uvec4);
                    };
        }
    }
}

[require(glsl)]
[require(spirv)]
public property uvec4 gl_SubgroupGtMask
{
    get {
        setupExtForSubgroupBasicBuiltIn();
        setupExtForSubgroupBallotBuiltIn();
        __target_switch
        {
        case glsl:
            __intrinsic_asm "(gl_SubgroupGtMask)";
        case spirv:
            return spirv_asm {
                        OpCapability GroupNonUniformBallot;
                        result:$$uvec4 = OpLoad builtin(SubgroupGtMask:uvec4);
                    };
        }
    }
}

[require(glsl)]
[require(spirv)]
public property uvec4 gl_SubgroupLeMask
{
    get {
        setupExtForSubgroupBasicBuiltIn();
        setupExtForSubgroupBallotBuiltIn();
        __target_switch
        {
        case glsl:
            __intrinsic_asm "(gl_SubgroupLeMask)";
        case spirv:
            return spirv_asm {
                        OpCapability GroupNonUniformBallot;
                        result:$$uvec4 = OpLoad builtin(SubgroupLeMask:uvec4);
                    };
        }
    }
}

[require(glsl)]
[require(spirv)]
public property uvec4 gl_SubgroupLtMask
{
    get {
        setupExtForSubgroupBasicBuiltIn();
        setupExtForSubgroupBallotBuiltIn();
        __target_switch
        {
        case glsl:
            __intrinsic_asm "(gl_SubgroupLtMask)";
        case spirv:
            return spirv_asm {
                        OpCapability GroupNonUniformBallot;
                        result:$$uvec4 = OpLoad builtin(SubgroupLtMask:uvec4);
                    };
        }
    }
}

// GL_KHR_shader_subgroup_basic

__glsl_extension(GL_KHR_shader_subgroup_basic) [require(glsl)] 
__spirv_version(1.3) [require(spirv)]
[ForceInline] public void subgroupBarrier()
{
    __target_switch
    {
    case cuda:
        __intrinsic_asm "__syncwarp()";
    case hlsl:
        __intrinsic_asm "AllMemoryBarrierWithGroupSync()";
    case glsl:
        __intrinsic_asm "subgroupBarrier()";
    case spirv:
        spirv_asm {
            OpCapability Shader;
            OpControlBarrier Subgroup Subgroup AcquireRelease|SubgroupMemory|ImageMemory|UniformMemory
        };

    }
}

__glsl_extension(GL_KHR_shader_subgroup_basic) [require(glsl)] 
__spirv_version(1.3) [require(spirv)]
[ForceInline] public void subgroupMemoryBarrier()
{
    __target_switch
    {
    case cuda:
        __intrinsic_asm "__threadfence_block()";
    case hlsl:
        __intrinsic_asm "AllMemoryBarrier()";
    case glsl:
        __intrinsic_asm "subgroupMemoryBarrier()";
    case spirv:
        spirv_asm {
            OpCapability Shader;
            OpMemoryBarrier Subgroup AcquireRelease|SubgroupMemory|ImageMemory|UniformMemory
        };

    }
}

__glsl_extension(GL_KHR_shader_subgroup_basic) [require(glsl)] 
__spirv_version(1.3) [require(spirv)]
[ForceInline] public void subgroupMemoryBarrierBuffer()
{
    // the following implementation is NOT the same as DeviceMemoryBarrier
    // HLSL lacks the same granularity of blocking on subgroup memory within a subgroup
    __target_switch
    {
    case cuda:
        __intrinsic_asm "__threadfence_block()";
    case hlsl:
        __intrinsic_asm "DeviceMemoryBarrier()";
    case glsl:
        __intrinsic_asm "subgroupMemoryBarrierBuffer()";
    case spirv:
        spirv_asm {
            OpCapability Shader;
            OpMemoryBarrier Subgroup AcquireRelease|UniformMemory
        };

    }
}

__glsl_extension(GL_KHR_shader_subgroup_basic) [require(glsl)] 
__spirv_version(1.3) [require(spirv)]
[ForceInline] public void subgroupMemoryBarrierImage()
{
    __target_switch
    {
    case cuda:
        __intrinsic_asm "__threadfence_block()";
    case hlsl:
        __intrinsic_asm "DeviceMemoryBarrier()";
    case glsl:
        __intrinsic_asm "subgroupMemoryBarrierImage()";
    case spirv:
        spirv_asm {
            OpMemoryBarrier Subgroup AcquireRelease|ImageMemory
        };

    }
}

__glsl_extension(GL_KHR_shader_subgroup_basic) [require(glsl)] 
__spirv_version(1.3) [require(spirv)]
[ForceInline] public void subgroupMemoryBarrierShared()
{
    __target_switch
    {
    case cuda:
        __intrinsic_asm "__threadfence_block()";
    case hlsl:
        __intrinsic_asm "GroupMemoryBarrier()";
    case glsl:
        __intrinsic_asm "subgroupMemoryBarrierShared()";
    case spirv:
        spirv_asm {
            // SubgroupMemory triggers vulkan validation layer error; 
            // WorkgroupMemory is the next level of granularity 
            OpMemoryBarrier Subgroup AcquireRelease|WorkgroupMemory
        };

    }
}

__glsl_extension(GL_KHR_shader_subgroup_basic) [require(glsl)] 
__spirv_version(1.3) [require(spirv)]
[ForceInline] public bool subgroupElect()
{
    __target_switch
    {
    case cuda:
        __intrinsic_asm "( (__activemask() & (__activemask()*-1)) == _getLaneId())";    
    case glsl:
    case spirv:
    case hlsl:
        return WaveIsFirstLane();

    }
}

// GL_KHR_shader_subgroup_vote

__glsl_extension(GL_KHR_shader_subgroup_vote) [require(glsl)] 
__spirv_version(1.3) [require(spirv)]
[ForceInline] public bool subgroupAll(bool value)
{

    return WaveActiveAllTrue(value);

}

__glsl_extension(GL_KHR_shader_subgroup_vote) [require(glsl)] 
__spirv_version(1.3) [require(spirv)]
[ForceInline] public bool subgroupAny(bool value)
{
    return WaveActiveAnyTrue(value);
    
}

__generic<T : __BuiltinType>
__glsl_extension(GL_KHR_shader_subgroup_vote) [require(glsl)] 
__spirv_version(1.3) [require(spirv)]
[ForceInline] public bool subgroupAllEqual(T value)
{
    shader_subgroup_preamble<T>();
    return WaveActiveAllEqual(value);
}

__generic<T : __BuiltinType, let N : int>
__glsl_extension(GL_KHR_shader_subgroup_vote) [require(glsl)] 
__spirv_version(1.3) [require(spirv)]
[ForceInline] public bool subgroupAllEqual(vector<T,N> value)
{
    shader_subgroup_preamble<T>();
    return WaveActiveAllEqual(value);
}

// GL_KHR_shader_subgroup_arithmetic

__generic<T : __BuiltinArithmeticType>
__glsl_extension(GL_KHR_shader_subgroup_arithmetic) [require(glsl)] 
__spirv_version(1.3) [require(spirv)]
[ForceInline] public T subgroupAdd(T value)
{
    shader_subgroup_preamble<T>();
    return WaveActiveSum(value);
}

__generic<T : __BuiltinArithmeticType>
__glsl_extension(GL_KHR_shader_subgroup_arithmetic) [require(glsl)] 
__spirv_version(1.3) [require(spirv)]
[ForceInline] public T subgroupMul(T value)
{
    shader_subgroup_preamble<T>();
    return WaveActiveProduct(value);
}

__generic<T : __BuiltinArithmeticType>
__glsl_extension(GL_KHR_shader_subgroup_arithmetic) [require(glsl)] 
__spirv_version(1.3) [require(spirv)]
[ForceInline] public T subgroupMin(T value)
{
    shader_subgroup_preamble<T>();
    return WaveActiveMin(value);
}

__generic<T : __BuiltinArithmeticType>
__glsl_extension(GL_KHR_shader_subgroup_arithmetic) [require(glsl)] 
__spirv_version(1.3) [require(spirv)]
[ForceInline] public T subgroupMax(T value)
{
    shader_subgroup_preamble<T>();
    return WaveActiveMax(value);
}

__generic<T : __BuiltinLogicalType>
__glsl_extension(GL_KHR_shader_subgroup_arithmetic) [require(glsl)] 
__spirv_version(1.3) [require(spirv)]
[ForceInline] public T subgroupAnd(T value)
{
    shader_subgroup_preamble<T>();
    __target_switch
    {
    case glsl: __intrinsic_asm "subgroupAnd($0)";
    case spirv:
        if (__isBool<T>()) {
            return spirv_asm {
                OpCapability GroupNonUniformArithmetic;
                OpGroupNonUniformLogicalAnd $$T result Subgroup 0 $value
            };
        }
        else {
            return spirv_asm {
                OpCapability GroupNonUniformArithmetic;
                OpGroupNonUniformBitwiseAnd $$T result Subgroup 0 $value
            };
        }
    }
}

__generic<T : __BuiltinLogicalType>
__glsl_extension(GL_KHR_shader_subgroup_arithmetic) [require(glsl)] 
__spirv_version(1.3) [require(spirv)]
[ForceInline] public T subgroupOr(T value)
{
    shader_subgroup_preamble<T>();
    __target_switch
    {
    case glsl: __intrinsic_asm "subgroupOr($0)";
    case spirv:
        if (__isBool<T>()) {
            return spirv_asm {
                OpCapability GroupNonUniformArithmetic;
                OpGroupNonUniformLogicalOr $$T result Subgroup 0 $value
            };
        }
        else {
            return spirv_asm {
                OpCapability GroupNonUniformArithmetic;
                OpGroupNonUniformBitwiseOr $$T result Subgroup 0 $value
            };
        }
    }
}

__generic<T : __BuiltinLogicalType>
__glsl_extension(GL_KHR_shader_subgroup_arithmetic) [require(glsl)] 
__spirv_version(1.3) [require(spirv)]
[ForceInline] public T subgroupXor(T value)
{
    shader_subgroup_preamble<T>();
    __target_switch
    {
    case glsl: __intrinsic_asm "subgroupXor($0)";
    case spirv:
        if (__isBool<T>()) {
            return spirv_asm {
                OpCapability GroupNonUniformArithmetic;
                OpGroupNonUniformLogicalXor $$T result Subgroup 0 $value
            };
        }
        else {
            return spirv_asm {
                OpCapability GroupNonUniformArithmetic;
                OpGroupNonUniformBitwiseXor $$T result Subgroup 0 $value
            };
        }
    }
}

__generic<T : __BuiltinArithmeticType>
__glsl_extension(GL_KHR_shader_subgroup_arithmetic) [require(glsl)] 
__spirv_version(1.3) [require(spirv)]
[ForceInline] public T subgroupInclusiveAdd(T value)
{
    shader_subgroup_preamble<T>();
    __target_switch
    {
    case glsl:
        __intrinsic_asm "subgroupInclusiveAdd($0)";
    case spirv:
        if (__isFloat<T>())
            return spirv_asm {OpCapability GroupNonUniformArithmetic; OpGroupNonUniformFAdd $$T result Subgroup InclusiveScan $value};
        else if (__isInt<T>())
            return spirv_asm {OpCapability GroupNonUniformArithmetic; OpGroupNonUniformIAdd $$T result Subgroup InclusiveScan $value};
        else return value;
    }
}

__generic<T : __BuiltinArithmeticType>
__glsl_extension(GL_KHR_shader_subgroup_arithmetic) [require(glsl)] 
__spirv_version(1.3) [require(spirv)]
[ForceInline] public T subgroupInclusiveMul(T value)
{
    shader_subgroup_preamble<T>();
    __target_switch
    {
    case glsl:
        __intrinsic_asm "subgroupInclusiveMul($0)";
    case spirv:
        if (__isFloat<T>())
            return spirv_asm {OpCapability GroupNonUniformArithmetic; OpGroupNonUniformFMul $$T result Subgroup InclusiveScan $value};
        else if (__isInt<T>())
            return spirv_asm {OpCapability GroupNonUniformArithmetic; OpGroupNonUniformIMul $$T result Subgroup InclusiveScan $value};
        else return value;
    }
}

__generic<T : __BuiltinArithmeticType>
__glsl_extension(GL_KHR_shader_subgroup_arithmetic) [require(glsl)] 
__spirv_version(1.3) [require(spirv)]
[ForceInline] public T subgroupInclusiveMin(T value)
{
    shader_subgroup_preamble<T>();
    __target_switch
    {
    case glsl:
        __intrinsic_asm "subgroupInclusiveMin($0)";
    case spirv:
        if (__isFloat<T>())
            return spirv_asm {OpCapability GroupNonUniformArithmetic; OpGroupNonUniformFMin $$T result Subgroup InclusiveScan $value};
        else if (__isSignedInt<T>())
            return spirv_asm {OpCapability GroupNonUniformArithmetic; OpGroupNonUniformSMin $$T result Subgroup InclusiveScan $value};
        else if (__isUnsignedInt<T>())
            return spirv_asm {OpCapability GroupNonUniformArithmetic; OpGroupNonUniformUMin $$T result Subgroup InclusiveScan $value};
        else return value;
    }
}

__generic<T : __BuiltinArithmeticType>
__glsl_extension(GL_KHR_shader_subgroup_arithmetic) [require(glsl)] 
__spirv_version(1.3) [require(spirv)]
[ForceInline] public T subgroupInclusiveMax(T value)
{
    shader_subgroup_preamble<T>();
    __target_switch
    {
    case glsl:
        __intrinsic_asm "subgroupInclusiveMax($0)";
    case spirv:
        if (__isFloat<T>())
            return spirv_asm {OpCapability GroupNonUniformArithmetic; OpGroupNonUniformFMax $$T result Subgroup InclusiveScan $value};
        else if (__isSignedInt<T>())
            return spirv_asm {OpCapability GroupNonUniformArithmetic; OpGroupNonUniformSMax $$T result Subgroup InclusiveScan $value};
        else if (__isUnsignedInt<T>())
            return spirv_asm {OpCapability GroupNonUniformArithmetic; OpGroupNonUniformUMax $$T result Subgroup InclusiveScan $value};
        else return value;
    }
}

__generic<T : __BuiltinLogicalType>
__glsl_extension(GL_KHR_shader_subgroup_arithmetic) [require(glsl)] 
__spirv_version(1.3) [require(spirv)]
[ForceInline] public T subgroupInclusiveAnd(T value)
{
    shader_subgroup_preamble<T>();
    __target_switch
    {
    case glsl: __intrinsic_asm "subgroupInclusiveAnd($0)";
    case spirv:
        if (__isBool<T>()) {
            return spirv_asm {
                OpCapability GroupNonUniformArithmetic;
                OpGroupNonUniformLogicalAnd $$T result Subgroup InclusiveScan $value
            };
        }
        else {
            return spirv_asm {
                OpCapability GroupNonUniformArithmetic;
                OpGroupNonUniformBitwiseAnd $$T result Subgroup InclusiveScan $value
            };
        }
    }
}

__generic<T : __BuiltinLogicalType>
__glsl_extension(GL_KHR_shader_subgroup_arithmetic) [require(glsl)] 
__spirv_version(1.3) [require(spirv)]
[ForceInline] public T subgroupInclusiveOr(T value)
{
    shader_subgroup_preamble<T>();
    __target_switch
    {
    case glsl: __intrinsic_asm "subgroupInclusiveOr($0)";
    case spirv:
        if (__isBool<T>()) {
            return spirv_asm {
                OpCapability GroupNonUniformArithmetic;
                OpGroupNonUniformLogicalOr $$T result Subgroup InclusiveScan $value
            };
        }
        else {
            return spirv_asm {
                OpCapability GroupNonUniformArithmetic;
                OpGroupNonUniformBitwiseOr $$T result Subgroup InclusiveScan $value
            };
        }
    }
}

__generic<T : __BuiltinLogicalType>
__glsl_extension(GL_KHR_shader_subgroup_arithmetic) [require(glsl)] 
__spirv_version(1.3) [require(spirv)]
[ForceInline] public T subgroupInclusiveXor(T value)
{
    shader_subgroup_preamble<T>();
    __target_switch
    {
    case glsl:
        __intrinsic_asm "subgroupInclusiveXor($0)";
    case spirv:
        if (__isBool<T>()) return spirv_asm {OpCapability GroupNonUniformArithmetic; OpGroupNonUniformLogicalXor $$T result Subgroup InclusiveScan $value};
        else return spirv_asm {OpCapability GroupNonUniformArithmetic; OpGroupNonUniformBitwiseXor $$T result Subgroup InclusiveScan $value};
    }
    return T(0);
}

__generic<T : __BuiltinArithmeticType>
__glsl_extension(GL_KHR_shader_subgroup_arithmetic) [require(glsl)] 
__spirv_version(1.3) [require(spirv)]
[ForceInline] public T subgroupExclusiveAdd(T value)
{
    shader_subgroup_preamble<T>();
    return WavePrefixSum(value);
}


__generic<T : __BuiltinArithmeticType>
__glsl_extension(GL_KHR_shader_subgroup_arithmetic) [require(glsl)] 
__spirv_version(1.3) [require(spirv)]
[ForceInline] public T subgroupExclusiveMul(T value)
{
    shader_subgroup_preamble<T>();
    return WavePrefixProduct(value);
}

__generic<T : __BuiltinArithmeticType>
__glsl_extension(GL_KHR_shader_subgroup_arithmetic) [require(glsl)] 
__spirv_version(1.3) [require(spirv)]
[ForceInline] public T subgroupExclusiveMin(T value)
{
    shader_subgroup_preamble<T>();
    __target_switch
    {
    case glsl:
        __intrinsic_asm "subgroupExclusiveMin($0)";
    case spirv:
        if (__isFloat<T>())
            return spirv_asm {OpCapability GroupNonUniformArithmetic; OpGroupNonUniformFMin $$T result Subgroup ExclusiveScan $value};
        else if (__isSignedInt<T>())
            return spirv_asm {OpCapability GroupNonUniformArithmetic; OpGroupNonUniformSMin $$T result Subgroup ExclusiveScan $value};
        else if (__isUnsignedInt<T>())
            return spirv_asm {OpCapability GroupNonUniformArithmetic; OpGroupNonUniformUMin $$T result Subgroup ExclusiveScan $value};
        else return value;
    }
}

__generic<T : __BuiltinArithmeticType>
__glsl_extension(GL_KHR_shader_subgroup_arithmetic) [require(glsl)] 
__spirv_version(1.3) [require(spirv)]
[ForceInline] public T subgroupExclusiveMax(T value)
{
    shader_subgroup_preamble<T>();
    __target_switch
    {
    case glsl:
        __intrinsic_asm "subgroupExclusiveMax($0)";
    case spirv:
        if (__isFloat<T>())
            return spirv_asm {OpCapability GroupNonUniformArithmetic; OpGroupNonUniformFMax $$T result Subgroup ExclusiveScan $value};
        else if (__isSignedInt<T>())
            return spirv_asm {OpCapability GroupNonUniformArithmetic; OpGroupNonUniformSMax $$T result Subgroup ExclusiveScan $value};
        else if (__isUnsignedInt<T>())
            return spirv_asm {OpCapability GroupNonUniformArithmetic; OpGroupNonUniformUMax $$T result Subgroup ExclusiveScan $value};
        else return value;
    }
}

__generic<T : __BuiltinLogicalType>
__glsl_extension(GL_KHR_shader_subgroup_arithmetic) [require(glsl)] 
__spirv_version(1.3) [require(spirv)]
[ForceInline] public T subgroupExclusiveAnd(T value)
{
    shader_subgroup_preamble<T>();
    __target_switch
    {
    case glsl: __intrinsic_asm "subgroupExclusiveAnd($0)";
    case spirv:
        if (__isBool<T>()) return spirv_asm {OpCapability GroupNonUniformArithmetic; OpGroupNonUniformLogicalAnd $$T result Subgroup ExclusiveScan $value};
        else return spirv_asm {OpCapability GroupNonUniformArithmetic; OpGroupNonUniformBitwiseAnd $$T result Subgroup ExclusiveScan $value};
    }
}

__generic<T : __BuiltinLogicalType>
__glsl_extension(GL_KHR_shader_subgroup_arithmetic) [require(glsl)] 
__spirv_version(1.3) [require(spirv)]
[ForceInline] public T subgroupExclusiveOr(T value)
{
    shader_subgroup_preamble<T>();
    __target_switch
    {
    case glsl: __intrinsic_asm "subgroupExclusiveOr($0)";
    case spirv:
        if (__isBool<T>()) return spirv_asm {OpCapability GroupNonUniformArithmetic; OpGroupNonUniformLogicalOr $$T result Subgroup ExclusiveScan $value};
        else return spirv_asm {OpCapability GroupNonUniformArithmetic; OpGroupNonUniformBitwiseOr $$T result Subgroup ExclusiveScan $value};
    }
}

__generic<T : __BuiltinLogicalType>
__glsl_extension(GL_KHR_shader_subgroup_arithmetic) [require(glsl)] 
__spirv_version(1.3) [require(spirv)]
[ForceInline] public T subgroupExclusiveXor(T value)
{
    shader_subgroup_preamble<T>();
    __target_switch
    {
    case glsl: __intrinsic_asm "subgroupExclusiveXor($0)";
    case spirv:
        if (__isBool<T>()) return spirv_asm {OpCapability GroupNonUniformArithmetic; OpGroupNonUniformLogicalXor $$T result Subgroup ExclusiveScan $value};
        else return spirv_asm {OpCapability GroupNonUniformArithmetic; OpGroupNonUniformBitwiseXor $$T result Subgroup ExclusiveScan $value};
    }
}

// GL_KHR_shader_subgroup_arithmetic
//note: this is a seperate section because it is so huge that the only reasonable way to implement this is to just regex replace code

__generic<T : __BuiltinArithmeticType, let N : int>
__glsl_extension(GL_KHR_shader_subgroup_arithmetic) [require(glsl)] 
__spirv_version(1.3) [require(spirv)]
[ForceInline] public vector<T,N> subgroupAdd(vector<T,N> value)
{
    shader_subgroup_preamble<T>();
    return WaveActiveSum(value);
}

__generic<T : __BuiltinArithmeticType, let N : int>
__glsl_extension(GL_KHR_shader_subgroup_arithmetic) [require(glsl)] 
__spirv_version(1.3) [require(spirv)]
[ForceInline] public vector<T,N> subgroupMul(vector<T,N> value)
{
    shader_subgroup_preamble<T>();
    return WaveActiveProduct(value);
}

__generic<T : __BuiltinArithmeticType, let N : int>
__glsl_extension(GL_KHR_shader_subgroup_arithmetic) [require(glsl)] 
__spirv_version(1.3) [require(spirv)]
[ForceInline] public vector<T,N> subgroupMin(vector<T,N> value)
{
    shader_subgroup_preamble<T>();
    return WaveActiveMin(value);
}

__generic<T : __BuiltinArithmeticType, let N : int>
__glsl_extension(GL_KHR_shader_subgroup_arithmetic) [require(glsl)] 
__spirv_version(1.3) [require(spirv)]
[ForceInline] public vector<T,N> subgroupMax(vector<T,N> value)
{
    shader_subgroup_preamble<T>();
    return WaveActiveMax(value);
}

__generic<T : __BuiltinLogicalType, let N : int>
__glsl_extension(GL_KHR_shader_subgroup_arithmetic) [require(glsl)] 
__spirv_version(1.3) [require(spirv)]
[ForceInline] public vector<T,N> subgroupAnd(vector<T,N> value)
{
    shader_subgroup_preamble<T>();
    __target_switch
    {
    case glsl: __intrinsic_asm "subgroupAnd($0)";
    case spirv:
        if (__isBool<T>()) {
            return spirv_asm {
                OpCapability GroupNonUniformArithmetic;
                OpGroupNonUniformLogicalAnd $$vector<T,N> result Subgroup 0 $value
            };
        }
        else {
            return spirv_asm {
                OpCapability GroupNonUniformArithmetic;
                OpGroupNonUniformBitwiseAnd $$vector<T,N> result Subgroup 0 $value
            };
        }

    }
}

__generic<T : __BuiltinLogicalType, let N : int>
__glsl_extension(GL_KHR_shader_subgroup_arithmetic) [require(glsl)] 
__spirv_version(1.3) [require(spirv)]
[ForceInline] public vector<T,N> subgroupOr(vector<T,N> value)
{
    shader_subgroup_preamble<T>();
    __target_switch
    {
    case glsl: __intrinsic_asm "subgroupOr($0)";
    case spirv:
        if (__isBool<T>()) {
            return spirv_asm {
                OpCapability GroupNonUniformArithmetic;
                OpGroupNonUniformLogicalOr $$vector<T,N> result Subgroup 0 $value
            };
        }
        else {
            return spirv_asm {
                OpCapability GroupNonUniformArithmetic;
                OpGroupNonUniformBitwiseOr $$vector<T,N> result Subgroup 0 $value
            };
        }

    }
}

__generic<T : __BuiltinLogicalType, let N : int>
__glsl_extension(GL_KHR_shader_subgroup_arithmetic) [require(glsl)] 
__spirv_version(1.3) [require(spirv)]
[ForceInline] public vector<T,N> subgroupXor(vector<T,N> value)
{
    shader_subgroup_preamble<T>();
    __target_switch
    {
    case glsl: __intrinsic_asm "subgroupXor($0)";
    case spirv:
        if (__isBool<T>()) {
            return spirv_asm {
                OpCapability GroupNonUniformArithmetic;
                OpGroupNonUniformLogicalXor $$vector<T,N> result Subgroup 0 $value
            };
        }
        else {
            return spirv_asm {
                OpCapability GroupNonUniformArithmetic;
                OpGroupNonUniformBitwiseXor $$vector<T,N> result Subgroup 0 $value
            };
        }
    }
}

__generic<T : __BuiltinArithmeticType, let N : int>
__glsl_extension(GL_KHR_shader_subgroup_arithmetic) [require(glsl)] 
__spirv_version(1.3) [require(spirv)]
[ForceInline] public vector<T,N> subgroupInclusiveAdd(vector<T,N> value)
{
    shader_subgroup_preamble<T>();
    __target_switch
    {
    case glsl:
        __intrinsic_asm "subgroupInclusiveAdd($0)";
    case spirv:
        if (__isFloat<T>())
            return spirv_asm {OpCapability GroupNonUniformArithmetic; OpGroupNonUniformFAdd $$vector<T,N> result Subgroup InclusiveScan $value};
        else if (__isInt<T>())
            return spirv_asm {OpCapability GroupNonUniformArithmetic; OpGroupNonUniformIAdd $$vector<T,N> result Subgroup InclusiveScan $value};
        else return value;
    }
}

__generic<T : __BuiltinArithmeticType, let N : int>
__glsl_extension(GL_KHR_shader_subgroup_arithmetic) [require(glsl)] 
__spirv_version(1.3) [require(spirv)]
[ForceInline] public vector<T,N> subgroupInclusiveMul(vector<T,N> value)
{
    shader_subgroup_preamble<T>();
    __target_switch
    {
    case glsl:
        __intrinsic_asm "subgroupInclusiveMul($0)";
    case spirv:
        if (__isFloat<T>())
            return spirv_asm {OpCapability GroupNonUniformArithmetic; OpGroupNonUniformFMul $$vector<T,N> result Subgroup InclusiveScan $value};
        else if (__isInt<T>())
            return spirv_asm {OpCapability GroupNonUniformArithmetic; OpGroupNonUniformIMul $$vector<T,N> result Subgroup InclusiveScan $value};
        else return value;
    }
}

__generic<T : __BuiltinArithmeticType, let N : int>
__glsl_extension(GL_KHR_shader_subgroup_arithmetic) [require(glsl)] 
__spirv_version(1.3) [require(spirv)]
[ForceInline] public vector<T,N> subgroupInclusiveMin(vector<T,N> value)
{
    shader_subgroup_preamble<T>();
    __target_switch
    {
    case glsl:
        __intrinsic_asm "subgroupInclusiveMin($0)";
    case spirv:
        if (__isFloat<T>())
            return spirv_asm {OpCapability GroupNonUniformArithmetic; OpGroupNonUniformFMin $$vector<T,N> result Subgroup InclusiveScan $value};
        else if (__isSignedInt<T>())
            return spirv_asm {OpCapability GroupNonUniformArithmetic; OpGroupNonUniformSMin $$vector<T,N> result Subgroup InclusiveScan $value};
        else if (__isUnsignedInt<T>())
            return spirv_asm {OpCapability GroupNonUniformArithmetic; OpGroupNonUniformUMin $$vector<T,N> result Subgroup InclusiveScan $value};
        else return value;
    }
}

__generic<T : __BuiltinArithmeticType, let N : int>
__glsl_extension(GL_KHR_shader_subgroup_arithmetic) [require(glsl)] 
__spirv_version(1.3) [require(spirv)]
[ForceInline] public vector<T,N> subgroupInclusiveMax(vector<T,N> value)
{
    shader_subgroup_preamble<T>();
    __target_switch
    {
    case glsl:
        __intrinsic_asm "subgroupInclusiveMax($0)";
    case spirv:
        if (__isFloat<T>())
            return spirv_asm {OpCapability GroupNonUniformArithmetic; OpGroupNonUniformFMax $$vector<T,N> result Subgroup InclusiveScan $value};
        else if (__isSignedInt<T>())
            return spirv_asm {OpCapability GroupNonUniformArithmetic; OpGroupNonUniformSMax $$vector<T,N> result Subgroup InclusiveScan $value};
        else if (__isUnsignedInt<T>())
            return spirv_asm {OpCapability GroupNonUniformArithmetic; OpGroupNonUniformUMax $$vector<T,N> result Subgroup InclusiveScan $value};
        else return value;
    }
}

__generic<T : __BuiltinLogicalType, let N : int>
__glsl_extension(GL_KHR_shader_subgroup_arithmetic) [require(glsl)] 
__spirv_version(1.3) [require(spirv)]
[ForceInline] public vector<T,N> subgroupInclusiveAnd(vector<T,N> value)
{
    shader_subgroup_preamble<T>();
    __target_switch
    {
    case glsl:
        __intrinsic_asm "subgroupInclusiveAnd($0)";
    case spirv:
        if (__isBool<T>()) return spirv_asm {OpCapability GroupNonUniformArithmetic; OpGroupNonUniformLogicalAnd $$vector<T,N> result Subgroup InclusiveScan $value};
        else return spirv_asm {OpCapability GroupNonUniformArithmetic; OpGroupNonUniformBitwiseAnd $$vector<T,N> result Subgroup InclusiveScan $value};
    }
}

__generic<T : __BuiltinLogicalType, let N : int>
__glsl_extension(GL_KHR_shader_subgroup_arithmetic) [require(glsl)] 
__spirv_version(1.3) [require(spirv)]
[ForceInline] public vector<T,N> subgroupInclusiveOr(vector<T,N> value)
{
    shader_subgroup_preamble<T>();
    __target_switch
    {
    case glsl:
        __intrinsic_asm "subgroupInclusiveOr($0)";
    case spirv:
        if (__isBool<T>()) return spirv_asm {OpCapability GroupNonUniformArithmetic; OpGroupNonUniformLogicalOr $$vector<T,N> result Subgroup InclusiveScan $value};
        else return spirv_asm {OpCapability GroupNonUniformArithmetic; OpGroupNonUniformBitwiseOr $$vector<T,N> result Subgroup InclusiveScan $value};
    }
}

__generic<T : __BuiltinLogicalType, let N : int>
__glsl_extension(GL_KHR_shader_subgroup_arithmetic) [require(glsl)] 
__spirv_version(1.3) [require(spirv)]
[ForceInline] public vector<T,N> subgroupInclusiveXor(vector<T,N> value)
{
    shader_subgroup_preamble<T>();
    __target_switch
    {
    case glsl:
        __intrinsic_asm "subgroupInclusiveXor($0)";
    case spirv:
        if (__isBool<T>()) return spirv_asm {OpCapability GroupNonUniformArithmetic; OpGroupNonUniformLogicalXor $$vector<T,N> result Subgroup InclusiveScan $value};
        else return spirv_asm {OpCapability GroupNonUniformArithmetic; OpGroupNonUniformBitwiseXor $$vector<T,N> result Subgroup InclusiveScan $value};
    }
}

__generic<T : __BuiltinArithmeticType, let N : int>
__glsl_extension(GL_KHR_shader_subgroup_arithmetic) [require(glsl)] 
__spirv_version(1.3) [require(spirv)]
[ForceInline] public vector<T,N> subgroupExclusiveAdd(vector<T,N> value)
{
    shader_subgroup_preamble<T>();
    return WavePrefixSum(value);
}


__generic<T : __BuiltinArithmeticType, let N : int>
__glsl_extension(GL_KHR_shader_subgroup_arithmetic) [require(glsl)] 
__spirv_version(1.3) [require(spirv)]
[ForceInline] public vector<T,N> subgroupExclusiveMul(vector<T,N> value)
{
    shader_subgroup_preamble<T>();
    return WavePrefixProduct(value);
}

__generic<T : __BuiltinArithmeticType, let N : int>
__glsl_extension(GL_KHR_shader_subgroup_arithmetic) [require(glsl)] 
__spirv_version(1.3) [require(spirv)]
[ForceInline] public vector<T,N> subgroupExclusiveMin(vector<T,N> value)
{
    shader_subgroup_preamble<T>();
    __target_switch
    {
    case glsl:
        __intrinsic_asm "subgroupExclusiveMin($0)";
    case spirv:
        if (__isFloat<T>())
            return spirv_asm {OpCapability GroupNonUniformArithmetic; OpGroupNonUniformFMin $$vector<T,N> result Subgroup ExclusiveScan $value};
        else if (__isSignedInt<T>())
            return spirv_asm {OpCapability GroupNonUniformArithmetic; OpGroupNonUniformSMin $$vector<T,N> result Subgroup ExclusiveScan $value};
        else if (__isUnsignedInt<T>())
            return spirv_asm {OpCapability GroupNonUniformArithmetic; OpGroupNonUniformUMin $$vector<T,N> result Subgroup ExclusiveScan $value};
        else return value;
    }
}

__generic<T : __BuiltinArithmeticType, let N : int>
__glsl_extension(GL_KHR_shader_subgroup_arithmetic) [require(glsl)] 
__spirv_version(1.3) [require(spirv)]
[ForceInline] public vector<T,N> subgroupExclusiveMax(vector<T,N> value)
{
    shader_subgroup_preamble<T>();
    __target_switch
    {
    case glsl:
        __intrinsic_asm "subgroupExclusiveMax($0)";
    case spirv:
        if (__isFloat<T>())
            return spirv_asm {OpCapability GroupNonUniformArithmetic; OpGroupNonUniformFMax $$vector<T,N> result Subgroup ExclusiveScan $value};
        else if (__isSignedInt<T>())
            return spirv_asm {OpCapability GroupNonUniformArithmetic; OpGroupNonUniformSMax $$vector<T,N> result Subgroup ExclusiveScan $value};
        else if (__isUnsignedInt<T>())
            return spirv_asm {OpCapability GroupNonUniformArithmetic; OpGroupNonUniformUMax $$vector<T,N> result Subgroup ExclusiveScan $value};
        else return value;
    }
}

__generic<T : __BuiltinLogicalType, let N : int>
__glsl_extension(GL_KHR_shader_subgroup_arithmetic) [require(glsl)] 
__spirv_version(1.3) [require(spirv)]
[ForceInline] public vector<T,N> subgroupExclusiveAnd(vector<T,N> value)
{
    shader_subgroup_preamble<T>();
    __target_switch
    {
    case glsl: __intrinsic_asm "subgroupExclusiveAnd($0)";
    case spirv:
        if (__isBool<T>()) return spirv_asm {OpCapability GroupNonUniformArithmetic; OpGroupNonUniformLogicalAnd $$vector<T,N> result Subgroup ExclusiveScan $value};
        else return spirv_asm {OpCapability GroupNonUniformArithmetic; OpGroupNonUniformBitwiseAnd $$vector<T,N> result Subgroup ExclusiveScan $value};
    }
}

__generic<T : __BuiltinLogicalType, let N : int>
__glsl_extension(GL_KHR_shader_subgroup_arithmetic) [require(glsl)] 
__spirv_version(1.3) [require(spirv)]
[ForceInline] public vector<T,N> subgroupExclusiveOr(vector<T,N> value)
{
    shader_subgroup_preamble<T>();
    __target_switch
    {
    case glsl: __intrinsic_asm "subgroupExclusiveOr($0)";
    case spirv:
        if (__isBool<T>()) return spirv_asm {OpCapability GroupNonUniformArithmetic; OpGroupNonUniformLogicalOr $$vector<T,N> result Subgroup ExclusiveScan $value};
        else return spirv_asm {OpCapability GroupNonUniformArithmetic; OpGroupNonUniformBitwiseOr $$vector<T,N> result Subgroup ExclusiveScan $value};
    }
}

__generic<T : __BuiltinLogicalType, let N : int>
__glsl_extension(GL_KHR_shader_subgroup_arithmetic) [require(glsl)] 
__spirv_version(1.3) [require(spirv)]
[ForceInline] public vector<T,N> subgroupExclusiveXor(vector<T,N> value)
{
    shader_subgroup_preamble<T>();
    __target_switch
    {
    case glsl: __intrinsic_asm "subgroupExclusiveXor($0)";
    case spirv:
        if (__isBool<T>()) return spirv_asm {OpCapability GroupNonUniformArithmetic; OpGroupNonUniformLogicalXor $$vector<T,N> result Subgroup ExclusiveScan $value};
        else return spirv_asm {OpCapability GroupNonUniformArithmetic; OpGroupNonUniformBitwiseXor $$vector<T,N> result Subgroup ExclusiveScan $value};
    }
}

// GL_KHR_shader_subgroup_ballot

__generic<T : __BuiltinType>
__glsl_extension(GL_KHR_shader_subgroup_ballot) [require(glsl)] 
__spirv_version(1.3) [require(spirv)]
[ForceInline] public T subgroupBroadcast(T value, uint id)
{
    shader_subgroup_preamble<T>();
    return WaveMaskBroadcastLaneAt(WaveGetActiveMask(), value, id);
}

__generic<T : __BuiltinType, let N : int>
__glsl_extension(GL_KHR_shader_subgroup_ballot) [require(glsl)] 
__spirv_version(1.3) [require(spirv)]
[ForceInline] public vector<T,N> subgroupBroadcast(vector<T,N> value, uint id)
{
    shader_subgroup_preamble<T>();
    return WaveMaskBroadcastLaneAt(WaveGetActiveMask(), value, id);
}

__generic<T : __BuiltinType>
__glsl_extension(GL_KHR_shader_subgroup_ballot) [require(glsl)] 
__spirv_version(1.3) [require(spirv)]
[ForceInline] public T subgroupBroadcastFirst(T value)
{
    shader_subgroup_preamble<T>();
    return WaveMaskReadLaneFirst(WaveGetActiveMask(), value);
}

__generic<T : __BuiltinType, let N : int>
__glsl_extension(GL_KHR_shader_subgroup_ballot) [require(glsl)] 
__spirv_version(1.3) [require(spirv)]
[ForceInline] public vector<T,N> subgroupBroadcastFirst(vector<T,N> value)
{
    shader_subgroup_preamble<T>();
    return WaveMaskReadLaneFirst(WaveGetActiveMask(), value);
}

// WaveMaskBallot is not the same; it force trunc's
__glsl_extension(GL_KHR_shader_subgroup_ballot) [require(glsl)] 
__spirv_version(1.3) [require(spirv)]
[ForceInline] public uvec4 subgroupBallot(bool value)
{
    return WaveActiveBallot(value);
}

// logic for HLSL and CUDA which lack InverseBalloc
// CUDA: works exclusivly 32 waves, therefore only need comp x
// HLSL:{
// 1. index into comp I want: index = trunc(float(lane)*(1/32))
// 2. lane & value[index]
// note: 1/32 wil be converted to multiplication
// we do 1/32 since 1 uint stores 32 threads 
// note 2: we have a waveLaneCount check because based on wave lane count we can determine if we can do a 
// fast path or slow path (know index is 0 or non 0)
// }
__glsl_extension(GL_KHR_shader_subgroup_ballot) [require(glsl)] 
__spirv_version(1.3) [require(spirv)]
[ForceInline] public bool subgroupInverseBallot(uvec4 value)
{
    __target_switch
    {
    case cuda:
        // only has 32 warps
        __intrinsic_asm "(($0).x >> (_getLaneId()) & 1)";
    case hlsl:
        // much like _WaveCountBits, but here we hope that we hit case 0; we can then avoid the expensive logic
        const uint waveLaneCount = WaveGetLaneCount();
        switch ((waveLaneCount - 1) / 32)
        {
        case 0:
            __intrinsic_asm "(($0)[0] >> WaveGetLaneIndex()) & 1)";
        case 1:
        case 2:
        case 3:
            __intrinsic_asm "((($0)[uint(float(WaveGetLaneIndex())*0.03125f)] >> WaveGetLaneIndex()) & 1)";
        }
    case glsl:
        __intrinsic_asm "subgroupInverseBallot($0)";
    case spirv:
        return spirv_asm {
                OpCapability GroupNonUniformBallot; 
                OpGroupNonUniformInverseBallot $$bool result Subgroup $value
        };
    }
    return false;
}

// same logic as subgroupInverseBallot
__glsl_extension(GL_KHR_shader_subgroup_ballot) [require(glsl)] 
__spirv_version(1.3) [require(spirv)]
[ForceInline] public bool subgroupBallotBitExtract(uvec4 value, uint index)
{
    __target_switch
    {
    case cuda:
        __intrinsic_asm "($1 & ($0).x) != 0";
    case hlsl:
        const uint waveLaneCount = WaveGetLaneCount();
        switch ((waveLaneCount - 1) / 32)
        {
        case 0:
            __intrinsic_asm "($0)[0] & ($1)";
        case 1:
        case 2:
        case 3:
            __intrinsic_asm "($0)[uint(float($1)*0.03125f)] & ($1)";
        }
    case glsl:
        __intrinsic_asm "subgroupBallotBitExtract($0, $1)";
    case spirv:
        return spirv_asm {
                OpCapability GroupNonUniformBallot; 
                OpGroupNonUniformBallotBitExtract $$bool result Subgroup $value $index
        };
    }
    return false;
}


// the count is only supposed to use uvec4 values within bottom bits of subgroup launched, not a simple countbits
__glsl_extension(GL_KHR_shader_subgroup_ballot) [require(glsl)] 
__spirv_version(1.3) [require(spirv)]
[ForceInline] public uint subgroupBallotBitCount(uvec4 value)
{
    __target_switch
    {
    case glsl:
        __intrinsic_asm "subgroupBallotBitCount($0)";
    case spirv:
        return spirv_asm {
            OpCapability GroupNonUniformBallot; 
            OpGroupNonUniformBallotBitCount $$uint result Subgroup Reduce $value
        };
    }
}

__glsl_extension(GL_KHR_shader_subgroup_ballot) [require(glsl)] 
__spirv_version(1.3) [require(spirv)]
[ForceInline] public uint subgroupBallotInclusiveBitCount(uvec4 value)
{
    __target_switch
    {
    case glsl:
        __intrinsic_asm "subgroupBallotInclusiveBitCount($0)";
    case spirv:
        return spirv_asm {
            OpCapability GroupNonUniformBallot; 
            OpGroupNonUniformBallotBitCount $$uint result Subgroup InclusiveScan $value
        };
    }
}

__glsl_extension(GL_KHR_shader_subgroup_ballot) [require(glsl)] 
__spirv_version(1.3) [require(spirv)]
[ForceInline] public uint subgroupBallotExclusiveBitCount(uvec4 value)
{
    __target_switch
    {
    case glsl:
        __intrinsic_asm "subgroupBallotExclusiveBitCount($0)";
    case spirv:
        return spirv_asm {
            OpCapability GroupNonUniformBallot; 
            OpGroupNonUniformBallotBitCount $$uint result Subgroup ExclusiveScan $value
        };
    }
}

__glsl_extension(GL_KHR_shader_subgroup_ballot) [require(glsl)] 
__spirv_version(1.3) [require(spirv)]
[ForceInline] public uint subgroupBallotFindLSB(uvec4 value)
{
    __target_switch
    {
    case glsl:
        __intrinsic_asm "subgroupBallotFindLSB($0)";
    case spirv:
        return spirv_asm {
            OpCapability GroupNonUniformBallot; 
            OpGroupNonUniformBallotFindLSB $$uint result Subgroup $value
        };
    }
}

__glsl_extension(GL_KHR_shader_subgroup_ballot) [require(glsl)] 
__spirv_version(1.3) [require(spirv)]
[ForceInline] public uint subgroupBallotFindMSB(uvec4 value)
{
    __target_switch
    {
    case glsl:
        __intrinsic_asm "subgroupBallotFindMSB($0)";
    case spirv:
        return spirv_asm {
            OpCapability GroupNonUniformBallot; 
            OpGroupNonUniformBallotFindMSB $$uint result Subgroup $value
        };
    }
}

// GL_KHR_shader_subgroup_shuffle

__generic<T : __BuiltinType>
__glsl_extension(GL_KHR_shader_subgroup_shuffle) [require(glsl)] 
__spirv_version(1.3) [require(spirv)]
[ForceInline] public T subgroupShuffle(T value, uint index)
{
    shader_subgroup_preamble<T>();
    return WaveShuffle(value, index);
}

__generic<T : __BuiltinType>
__glsl_extension(GL_KHR_shader_subgroup_shuffle) [require(glsl)] 
__spirv_version(1.3) [require(spirv)]
[ForceInline] public T subgroupShuffleXor(T value, uint mask)
{
    shader_subgroup_preamble<T>();
    __target_switch
    {
    case glsl:
        __intrinsic_asm "subgroupShuffleXor($0,$1)";
    case spirv:
        return spirv_asm {
            OpCapability GroupNonUniformBallot; 
            OpGroupNonUniformShuffleXor $$T result Subgroup $value $mask
        };
    }
}

__generic<T : __BuiltinType, let N : int>
__glsl_extension(GL_KHR_shader_subgroup_shuffle) [require(glsl)] 
__spirv_version(1.3) [require(spirv)]
[ForceInline] public vector<T,N> subgroupShuffle(vector<T,N> value, uint index)
{
    shader_subgroup_preamble<T>();
    return WaveShuffle(value, index);
}

__generic<T : __BuiltinType, let N : int>
__glsl_extension(GL_KHR_shader_subgroup_shuffle) [require(glsl)] 
__spirv_version(1.3) [require(spirv)]
[ForceInline] public vector<T,N> subgroupShuffleXor(vector<T,N> value, uint mask)
{
    shader_subgroup_preamble<T>();
    __target_switch
    {
    case glsl:
        __intrinsic_asm "subgroupShuffleXor($0,$1)";
    case spirv:
        return spirv_asm {
            OpCapability GroupNonUniformBallot; 
            OpGroupNonUniformShuffleXor $$vector<T,N> result Subgroup $value $mask
        };
    }
}


// GL_KHR_shader_subgroup_shuffle_relative

__generic<T : __BuiltinType>
__glsl_extension(GL_KHR_shader_subgroup_shuffle_relative) [require(glsl)] 
__spirv_version(1.3) [require(spirv)]
[ForceInline] public T subgroupShuffleUp(T value, uint delta)
{
    shader_subgroup_preamble<T>();
    __target_switch
    {
    case glsl:
        __intrinsic_asm "subgroupShuffleUp($0, $1)";
    case spirv:
        return spirv_asm {
            OpCapability GroupNonUniformShuffleRelative;
            OpGroupNonUniformShuffleUp $$T result Subgroup $value $delta
        };
    }
}

__generic<T : __BuiltinType>
__glsl_extension(GL_KHR_shader_subgroup_shuffle_relative) [require(glsl)] 
__spirv_version(1.3) [require(spirv)]
[ForceInline] public T subgroupShuffleDown(T value, uint delta)
{
    shader_subgroup_preamble<T>();
    __target_switch
    {
    case glsl:
        __intrinsic_asm "subgroupShuffleDown($0, $1)";
    case spirv:
        return spirv_asm {
            OpCapability GroupNonUniformShuffleRelative; 
            OpGroupNonUniformShuffleDown $$T result Subgroup $value $delta
        };
    }
}


__generic<T : __BuiltinType, let N : int>
__glsl_extension(GL_KHR_shader_subgroup_shuffle_relative) [require(glsl)] 
__spirv_version(1.3) [require(spirv)]
[ForceInline] public vector<T,N> subgroupShuffleUp(vector<T,N> value, uint delta)
{
    shader_subgroup_preamble<T>();
    __target_switch
    {
    case glsl:
        __intrinsic_asm "subgroupShuffleUp($0, $1)";
    case spirv:
        return spirv_asm {
            OpCapability GroupNonUniformShuffleRelative;
            OpGroupNonUniformShuffleUp $$vector<T,N> result Subgroup $value $delta
        };
    }
}

__generic<T : __BuiltinType, let N : int>
__glsl_extension(GL_KHR_shader_subgroup_shuffle_relative) [require(glsl)] 
__spirv_version(1.3) [require(spirv)]
[ForceInline] public vector<T,N> subgroupShuffleDown(vector<T,N> value, uint delta)
{
    shader_subgroup_preamble<T>();
    __target_switch
    {
    case glsl:
        __intrinsic_asm "subgroupShuffleDown($0, $1)";
    case spirv:
        return spirv_asm {
            OpCapability GroupNonUniformShuffleRelative;
            OpGroupNonUniformShuffleDown $$vector<T,N> result Subgroup $value $delta
        };
    }
}
// GL_KHR_shader_subgroup_clustered

__generic<T : __BuiltinArithmeticType>
__glsl_extension(GL_KHR_shader_subgroup_clustered) [require(glsl)] 
__spirv_version(1.3) [require(spirv)]
[ForceInline] public T subgroupClusteredAdd(T value, uint clusterSize)
{
    shader_subgroup_preamble<T>();
    __target_switch
    {
    case glsl:
        __intrinsic_asm "subgroupClusteredAdd($0, $1)";
    case spirv:
        if (__isFloat<T>())
            return spirv_asm {OpCapability GroupNonUniformArithmetic; OpCapability GroupNonUniformClustered; OpGroupNonUniformFAdd $$T result Subgroup ClusteredReduce $value $clusterSize};
        else if (__isInt<T>())
            return spirv_asm {OpCapability GroupNonUniformArithmetic; OpCapability GroupNonUniformClustered; OpGroupNonUniformIAdd $$T result Subgroup ClusteredReduce $value $clusterSize};
        else return value;
    }
}

__generic<T : __BuiltinArithmeticType>
__glsl_extension(GL_KHR_shader_subgroup_clustered) [require(glsl)] 
__spirv_version(1.3) [require(spirv)]
[ForceInline] public T subgroupClusteredMul(T value, uint clusterSize)
{
    shader_subgroup_preamble<T>();
    __target_switch
    {
    case glsl:
        __intrinsic_asm "subgroupClusteredMul($0, $1)";
    case spirv:
        if (__isFloat<T>())
            return spirv_asm {OpCapability GroupNonUniformArithmetic; OpCapability GroupNonUniformClustered; OpGroupNonUniformFMul $$T result Subgroup ClusteredReduce $value $clusterSize};
        else if (__isInt<T>())
            return spirv_asm {OpCapability GroupNonUniformArithmetic; OpCapability GroupNonUniformClustered; OpGroupNonUniformIMul $$T result Subgroup ClusteredReduce $value $clusterSize};
        else return value;
    } 
}

__generic<T : __BuiltinArithmeticType>
__glsl_extension(GL_KHR_shader_subgroup_clustered) [require(glsl)] 
__spirv_version(1.3) [require(spirv)]
[ForceInline] public T subgroupClusteredMin(T value, uint clusterSize)
{
    shader_subgroup_preamble<T>();
    __target_switch
    {
    case glsl:
        __intrinsic_asm "subgroupClusteredMin($0, $1)";
    case spirv:
        if (__isFloat<T>())
            return spirv_asm {OpCapability GroupNonUniformArithmetic; OpCapability GroupNonUniformClustered; OpGroupNonUniformFMin $$T result Subgroup ClusteredReduce $value $clusterSize};
        else if (__isSignedInt<T>())
            return spirv_asm {OpCapability GroupNonUniformArithmetic; OpCapability GroupNonUniformClustered; OpGroupNonUniformSMin $$T result Subgroup ClusteredReduce $value $clusterSize};
        else if (__isUnsignedInt<T>())
            return spirv_asm {OpCapability GroupNonUniformArithmetic; OpCapability GroupNonUniformClustered; OpGroupNonUniformUMin $$T result Subgroup ClusteredReduce $value $clusterSize};
        else return value;
    }
}

__generic<T : __BuiltinArithmeticType>
__glsl_extension(GL_KHR_shader_subgroup_clustered) [require(glsl)] 
__spirv_version(1.3) [require(spirv)]
[ForceInline] public T subgroupClusteredMax(T value, uint clusterSize)
{
    shader_subgroup_preamble<T>();
    __target_switch
    {
    case glsl:
        __intrinsic_asm "subgroupClusteredMax($0, $1)";
    case spirv:
        if (__isFloat<T>())
            return spirv_asm {OpCapability GroupNonUniformArithmetic; OpCapability GroupNonUniformClustered; OpGroupNonUniformFMax $$T result Subgroup ClusteredReduce $value $clusterSize};
        else if (__isSignedInt<T>())
            return spirv_asm {OpCapability GroupNonUniformArithmetic; OpCapability GroupNonUniformClustered; OpGroupNonUniformSMax $$T result Subgroup ClusteredReduce $value $clusterSize};
        else if (__isUnsignedInt<T>())
            return spirv_asm {OpCapability GroupNonUniformArithmetic; OpCapability GroupNonUniformClustered;  OpGroupNonUniformUMax $$T result Subgroup ClusteredReduce $value $clusterSize};
        else return value;
    }
}

__generic<T : __BuiltinLogicalType>
__glsl_extension(GL_KHR_shader_subgroup_clustered) [require(glsl)] 
__spirv_version(1.3) [require(spirv)]
[ForceInline] public T subgroupClusteredAnd(T value, uint clusterSize)
{
    shader_subgroup_preamble<T>();
    __target_switch
    {
    case glsl:
        __intrinsic_asm "subgroupClusteredAnd($0, $1)";
    case spirv:
        if (__isBool<T>()) return spirv_asm {OpCapability GroupNonUniformArithmetic; OpCapability GroupNonUniformClustered; OpGroupNonUniformLogicalAnd $$T result Subgroup ClusteredReduce $value $clusterSize};
        else return spirv_asm {OpCapability GroupNonUniformArithmetic; OpCapability GroupNonUniformClustered; OpGroupNonUniformBitwiseAnd $$T result Subgroup ClusteredReduce $value $clusterSize};
    }
}

__generic<T : __BuiltinLogicalType>
__glsl_extension(GL_KHR_shader_subgroup_clustered) [require(glsl)] 
__spirv_version(1.3) [require(spirv)]
[ForceInline] public T subgroupClusteredOr(T value, uint clusterSize)
{
    shader_subgroup_preamble<T>();
    __target_switch
    {
    case glsl:
        __intrinsic_asm "subgroupClusteredOr($0, $1)";
    case spirv:
        if (__isBool<T>()) return spirv_asm {OpCapability GroupNonUniformArithmetic; OpCapability GroupNonUniformClustered; OpGroupNonUniformLogicalOr $$T result Subgroup ClusteredReduce $value $clusterSize};
        else return spirv_asm {OpCapability GroupNonUniformArithmetic; OpCapability GroupNonUniformClustered; OpGroupNonUniformBitwiseOr $$T result Subgroup ClusteredReduce $value $clusterSize};
    }
}



__generic<T : __BuiltinLogicalType>
__glsl_extension(GL_KHR_shader_subgroup_clustered) [require(glsl)] 
__spirv_version(1.3) [require(spirv)]
[ForceInline] public T subgroupClusteredXor(T value, uint clusterSize)
{
    shader_subgroup_preamble<T>();
    __target_switch
    {
    case glsl:
        __intrinsic_asm "subgroupClusteredXor($0, $1)";
    case spirv:
        if (__isBool<T>()) return spirv_asm {OpCapability GroupNonUniformArithmetic; OpCapability GroupNonUniformClustered; OpGroupNonUniformLogicalXor $$T result Subgroup ClusteredReduce $value $clusterSize};
        else return spirv_asm {OpCapability GroupNonUniformArithmetic; OpCapability GroupNonUniformClustered; OpGroupNonUniformBitwiseXor $$T result Subgroup ClusteredReduce $value $clusterSize};
    }
}



__generic<T : __BuiltinArithmeticType, let N : int>
__glsl_extension(GL_KHR_shader_subgroup_clustered) [require(glsl)] 
__spirv_version(1.3) [require(spirv)]
[ForceInline] public vector<T,N> subgroupClusteredAdd(vector<T,N> value, uint clusterSize)
{
    shader_subgroup_preamble<T>();
    __target_switch
    {
    case glsl:
        __intrinsic_asm "subgroupClusteredAdd($0, $1)";
    case spirv:
        if (__isFloat<T>())
            return spirv_asm {OpCapability GroupNonUniformArithmetic; OpCapability GroupNonUniformClustered; 
            OpGroupNonUniformFAdd $$vector<T,N> result Subgroup ClusteredReduce $value $clusterSize};
        else if (__isInt<T>())
            return spirv_asm {OpCapability GroupNonUniformArithmetic; OpCapability GroupNonUniformClustered; OpGroupNonUniformIAdd $$vector<T,N> result Subgroup ClusteredReduce $value $clusterSize};
        else return value;
    }
}

__generic<T : __BuiltinArithmeticType, let N : int>
__glsl_extension(GL_KHR_shader_subgroup_clustered) [require(glsl)] 
__spirv_version(1.3) [require(spirv)]
[ForceInline] public vector<T,N> subgroupClusteredMul(vector<T,N> value, uint clusterSize)
{
    shader_subgroup_preamble<T>();
    __target_switch
    {
    case glsl:
        __intrinsic_asm "subgroupClusteredMul($0, $1)";
    case spirv:
        if (__isFloat<T>())
            return spirv_asm {OpCapability GroupNonUniformArithmetic; OpCapability GroupNonUniformClustered; OpGroupNonUniformFMul $$vector<T,N> result Subgroup ClusteredReduce $value $clusterSize};
        else if (__isInt<T>())
            return spirv_asm {OpCapability GroupNonUniformArithmetic; OpCapability GroupNonUniformClustered; OpGroupNonUniformIMul $$vector<T,N> result Subgroup ClusteredReduce $value $clusterSize};
        else return value;
    } 
}

__generic<T : __BuiltinArithmeticType, let N : int>
__glsl_extension(GL_KHR_shader_subgroup_clustered) [require(glsl)] 
__spirv_version(1.3) [require(spirv)]
[ForceInline] public vector<T,N> subgroupClusteredMin(vector<T,N> value, uint clusterSize)
{
    shader_subgroup_preamble<T>();
    __target_switch
    {
    case glsl:
        __intrinsic_asm "subgroupClusteredMin($0, $1)";
    case spirv:
        if (__isFloat<T>())
            return spirv_asm {OpCapability GroupNonUniformArithmetic; OpCapability GroupNonUniformClustered; OpGroupNonUniformFMin $$vector<T,N> result Subgroup ClusteredReduce $value $clusterSize};
        else if (__isSignedInt<T>())
            return spirv_asm {OpCapability GroupNonUniformArithmetic; OpCapability GroupNonUniformClustered; OpGroupNonUniformSMin $$vector<T,N> result Subgroup ClusteredReduce $value $clusterSize};
        else if (__isUnsignedInt<T>())
            return spirv_asm {OpCapability GroupNonUniformArithmetic; OpCapability GroupNonUniformClustered; OpGroupNonUniformUMin $$vector<T,N> result Subgroup ClusteredReduce $value $clusterSize};
        else return value;
    }
}

__generic<T : __BuiltinArithmeticType, let N : int>
__glsl_extension(GL_KHR_shader_subgroup_clustered) [require(glsl)] 
__spirv_version(1.3) [require(spirv)]
[ForceInline] public vector<T,N> subgroupClusteredMax(vector<T,N> value, uint clusterSize)
{
    shader_subgroup_preamble<T>();
    __target_switch
    {
    case glsl:
        __intrinsic_asm "subgroupClusteredMax($0, $1)";
    case spirv:
        if (__isFloat<T>())
            return spirv_asm {OpCapability GroupNonUniformArithmetic; OpCapability GroupNonUniformClustered; OpGroupNonUniformFMax $$vector<T,N> result Subgroup ClusteredReduce $value $clusterSize};
        else if (__isSignedInt<T>())
            return spirv_asm {OpCapability GroupNonUniformArithmetic; OpCapability GroupNonUniformClustered; OpGroupNonUniformSMax $$vector<T,N> result Subgroup ClusteredReduce $value $clusterSize};
        else if (__isUnsignedInt<T>())
            return spirv_asm {OpCapability GroupNonUniformArithmetic; OpCapability GroupNonUniformClustered;  OpGroupNonUniformUMax $$vector<T,N> result Subgroup ClusteredReduce $value $clusterSize};
        else return value;
    }
}

__generic<T : __BuiltinLogicalType, let N : int>
__glsl_extension(GL_KHR_shader_subgroup_clustered) [require(glsl)] 
__spirv_version(1.3) [require(spirv)]
[ForceInline] public vector<T,N> subgroupClusteredAnd(vector<T,N> value, uint clusterSize)
{
    shader_subgroup_preamble<T>();
    __target_switch
    {
    case glsl:
        __intrinsic_asm "subgroupClusteredAnd($0, $1)";
    case spirv:
        if (__isBool<T>()) return spirv_asm {OpCapability GroupNonUniformArithmetic; OpCapability GroupNonUniformClustered; OpGroupNonUniformLogicalAnd $$vector<T,N> result Subgroup ClusteredReduce $value $clusterSize};
        else return spirv_asm {OpCapability GroupNonUniformArithmetic; OpCapability GroupNonUniformClustered; OpGroupNonUniformBitwiseAnd $$vector<T,N> result Subgroup ClusteredReduce $value $clusterSize};
    }
}

__generic<T : __BuiltinLogicalType, let N : int>
__glsl_extension(GL_KHR_shader_subgroup_clustered) [require(glsl)] 
__spirv_version(1.3) [require(spirv)]
[ForceInline] public vector<T,N> subgroupClusteredOr(vector<T,N> value, uint clusterSize)
{
    shader_subgroup_preamble<T>();
    __target_switch
    {
    case glsl:
        __intrinsic_asm "subgroupClusteredOr($0, $1)";
    case spirv:
        if (__isBool<T>()) return spirv_asm {OpCapability GroupNonUniformArithmetic; OpCapability GroupNonUniformClustered; OpGroupNonUniformLogicalOr $$vector<T,N> result Subgroup ClusteredReduce $value $clusterSize};
        else return spirv_asm {OpCapability GroupNonUniformArithmetic; OpCapability GroupNonUniformClustered; OpGroupNonUniformBitwiseOr $$vector<T,N> result Subgroup ClusteredReduce $value $clusterSize};
    }
}

__generic<T : __BuiltinLogicalType, let N : int>
__glsl_extension(GL_KHR_shader_subgroup_clustered) [require(glsl)] 
__spirv_version(1.3) [require(spirv)]
[ForceInline] public vector<T,N> subgroupClusteredXor(vector<T,N> value, uint clusterSize)
{
    shader_subgroup_preamble<T>();
    __target_switch
    {
    case glsl:
        __intrinsic_asm "subgroupClusteredXor($0, $1)";
    case spirv:
        if (__isBool<T>()) return spirv_asm {OpCapability GroupNonUniformArithmetic; OpCapability GroupNonUniformClustered; OpGroupNonUniformLogicalXor $$vector<T,N> result Subgroup ClusteredReduce $value $clusterSize};
        else return spirv_asm {OpCapability GroupNonUniformArithmetic; OpCapability GroupNonUniformClustered; OpGroupNonUniformBitwiseXor $$vector<T,N> result Subgroup ClusteredReduce $value $clusterSize};
    }
}

// GL_KHR_shader_subgroup_quad

__generic<T : __BuiltinType>
__glsl_extension(GL_KHR_shader_subgroup_quad) [require(glsl)] 
__spirv_version(1.3) [require(spirv)]
[ForceInline] public T subgroupQuadBroadcast(T value, uint id)
{
    shader_subgroup_preamble<T>();
    return QuadReadLaneAt(value, id);
}

__generic<T : __BuiltinType>
__glsl_extension(GL_KHR_shader_subgroup_quad) [require(glsl)] 
__spirv_version(1.3) [require(spirv)]
[ForceInline] public T subgroupQuadSwapHorizontal(T value)
{
    shader_subgroup_preamble<T>();
    return QuadReadAcrossX(value);
}

__generic<T : __BuiltinType>
__glsl_extension(GL_KHR_shader_subgroup_quad) [require(glsl)] 
__spirv_version(1.3) [require(spirv)]
[ForceInline] public T subgroupQuadSwapVertical(T value)
{
    shader_subgroup_preamble<T>();
    return QuadReadAcrossY(value);
}

__generic<T : __BuiltinType>
__glsl_extension(GL_KHR_shader_subgroup_quad) [require(glsl)] 
__spirv_version(1.3) [require(spirv)]
[ForceInline] public T subgroupQuadSwapDiagonal(T value)
{
    shader_subgroup_preamble<T>();
    return QuadReadAcrossDiagonal(value);
}

__generic<T : __BuiltinType, let N : int>
__glsl_extension(GL_KHR_shader_subgroup_quad) [require(glsl)] 
__spirv_version(1.3) [require(spirv)]
[ForceInline] public vector<T,N> subgroupQuadBroadcast(vector<T,N> value, uint id)
{
    shader_subgroup_preamble<T>();
    return QuadReadLaneAt(value, id);
}

__generic<T : __BuiltinType, let N : int>
__glsl_extension(GL_KHR_shader_subgroup_quad) [require(glsl)] 
__spirv_version(1.3) [require(spirv)]
[ForceInline] public vector<T,N> subgroupQuadSwapHorizontal(vector<T,N> value)
{
    shader_subgroup_preamble<T>();
    return QuadReadAcrossX(value);
}

__generic<T : __BuiltinType, let N : int>
__glsl_extension(GL_KHR_shader_subgroup_quad) [require(glsl)] 
__spirv_version(1.3) [require(spirv)]
[ForceInline] public vector<T,N> subgroupQuadSwapVertical(vector<T,N> value)
{
    shader_subgroup_preamble<T>();
    return QuadReadAcrossY(value);
}

__generic<T : __BuiltinType, let N : int>
__glsl_extension(GL_KHR_shader_subgroup_quad) [require(glsl)] 
__spirv_version(1.3) [require(spirv)]
[ForceInline] public vector<T,N> subgroupQuadSwapDiagonal(vector<T,N> value)
{
    shader_subgroup_preamble<T>();
    return QuadReadAcrossDiagonal(value);
}

//// GLSL atomic

// The following type internally is a Shader Storage Buffer 
// as per GL_EXT_vulkan_glsl_relaxed
__magic_type(GLSLAtomicUintType)
__intrinsic_type($(kIROp_GLSLAtomicUintType))
public struct atomic_uint
{
};

// tier of float refers to atomic extension support of float1 or float2.
// if we are inside a atomic_float function we will run the check for float1 tier
// types and operations to enable the according ext needed for these operations

__generic<T : __BuiltinType>
[ForceInline] void typeRequireChecks_atomic_using_float0_tier() 
{
    __target_switch
    {
    case glsl:
    {
        if (__type_equals<T, uint64_t>() || __type_equals<T, int64_t>()) 
            __requireGLSLExtension("GL_EXT_shader_atomic_int64");  
    }
    case spirv:
        return; 
    }
}
__generic<T : __BuiltinType>
[ForceInline] void typeRequireChecks_atomic_using_float1_tier() 
{
    __target_switch
    {
    case glsl:
    {
        if (__type_equals<T, float>()) 
            __requireGLSLExtension("GL_EXT_shader_atomic_float");
        else if (__type_equals<T, half>() || __type_equals<T, float16_t>())
        {
            __requireGLSLExtension("GL_EXT_shader_atomic_float2");
            __requireGLSLExtension("GL_EXT_shader_explicit_arithmetic_types");
        }
        else if (__type_equals<T, double>()) 
            __requireGLSLExtension("GL_EXT_shader_atomic_float");
        else if (__type_equals<T, uint64_t>() || __type_equals<T, int64_t>())
            __requireGLSLExtension("GL_EXT_shader_atomic_int64");
    }
    case spirv:
        return;
    }
}
__generic<T : __BuiltinType>
[ForceInline] void typeRequireChecks_atomic_using_float2_tier() 
{
    __target_switch
    {
    case glsl:
    {    
        if (__type_equals<T, float>()) 
            __requireGLSLExtension("GL_EXT_shader_atomic_float2");
        else if (__type_equals<T, half>() || __type_equals<T, float16_t>())
        {
            __requireGLSLExtension("GL_EXT_shader_atomic_float2");
            __requireGLSLExtension("GL_EXT_shader_explicit_arithmetic_types");
        }
        else if (__type_equals<T, double>()) 
            __requireGLSLExtension("GL_EXT_shader_atomic_float2");
        else if (__type_equals<T, uint64_t>() || __type_equals<T, int64_t>()) 
             __requireGLSLExtension("GL_EXT_shader_atomic_int64");        
    }
    case spirv: 
        return; 
    }
}

__generic<T : __BuiltinType>
void typeRequireChecks_atomic_using_add()
{
    __target_switch
    {
    case glsl:
        return;
    case spirv:
    {
        if (__type_equals<T, float>())
        {
            spirv_asm
            {
                OpExtension "SPV_EXT_shader_atomic_float_add"; 
                OpCapability AtomicFloat32AddEXT
            };
        }
        else if (__type_equals<T, half>() 
            || __type_equals<T, float16_t>())
        {
            spirv_asm
            {
                OpExtension "SPV_EXT_shader_atomic_float_add"; 
                OpCapability AtomicFloat16AddEXT
            };
        }
        else if (__type_equals<T, double>())
        {
            spirv_asm
            {
                OpExtension "SPV_EXT_shader_atomic_float_add"; 
                OpCapability AtomicFloat64AddEXT
            };
        }
        else if (__type_equals<T, uint64_t>()
            || __type_equals<T, int64_t>())
        {
            spirv_asm
            {
                OpCapability Int64Atomics
            };
        }
    }    
    }
}
__generic<T : __BuiltinType>
void typeRequireChecks_atomic_using_MinMax()
{
    __target_switch
    {
    case glsl:
        return;
    case spirv:
    {
        if (__type_equals<T, float>())
        {
            spirv_asm
            {
                OpExtension "SPV_EXT_shader_atomic_float_add"; 
                OpCapability AtomicFloat32MinMaxEXT
            };
        }
        else if (__type_equals<T, half>() 
            || __type_equals<T, float16_t>())
        {
            spirv_asm
            {
                OpExtension "SPV_EXT_shader_atomic_float_add"; 
                OpCapability AtomicFloat16MinMaxEXT
            };
        }
        else if (__type_equals<T, double>())
        {
            spirv_asm
            {
                OpExtension "SPV_EXT_shader_atomic_float_add"; 
                OpCapability AtomicFloat64MinMaxEXT
            };
        }
        else if (__type_equals<T, uint64_t>()
            || __type_equals<T, int64_t>())
        {
            spirv_asm
            { 
                OpCapability Int64Atomics
            };
        }
    }
    }
}
__generic<T : __BuiltinType>
[ForceInline] void typeRequireChecks_atomic_using_Logical_CAS() 
{
    __target_switch
    {
    case glsl:
        return;
    case spirv:
    {
        if (__type_equals<T, uint64_t>()
            || __type_equals<T, int64_t>())
        {
            spirv_asm
            { 
                OpCapability Int64Atomics
            };
        }
    }
    }
}

${{{{
static const struct {
    const char* name;
    const char* classType;
    const char *subclassType;
    const char *suffix;
    const bool isFloat;
} atomics[] =
    {
        { 
            "uint", "I", "U", "", false
        },
        { 
            "uint64_t", "I", "U", "", false
        },
        { 
            "int", "I", "S", "", false
        },
        { 
            "int64_t", "I", "S", "", false
        },
        { 
            "float16_t", "F", "F", "EXT", true
        },
        { 
            "float", "F", "F", "EXT", true
        },
        { 
            "double", "F", "F", "EXT", true
        },
    };
for (const auto& item : atomics) 
{
}}}}

__spirv_version(1.0)[require(spirv)]
__glsl_version(430) [require(glsl)]
[ForceInline] public $(item.name) atomicAdd(inout $(item.name) mem, $(item.name) data)
{
    typeRequireChecks_atomic_using_float1_tier<$(item.name)>();
    typeRequireChecks_atomic_using_add<$(item.name)>();
    __target_switch
    {
    case glsl: __intrinsic_asm "atomicAdd($0, $1)";
    case spirv:
        return spirv_asm
        {
            OpAtomic$(item.classType)Add$(item.suffix) $$$(item.name) result &mem Device UniformMemory $data
        };
    }
}

__spirv_version(1.0)[require(spirv)]
__glsl_version(430) [require(glsl)]
[ForceInline] public $(item.name) atomicMin(inout $(item.name) mem, $(item.name) data)
{
    typeRequireChecks_atomic_using_float2_tier<$(item.name)>();
    typeRequireChecks_atomic_using_MinMax<$(item.name)>();
    __target_switch
    {
    case glsl: __intrinsic_asm "atomicMin($0, $1)";
    case spirv:
        return spirv_asm
        {
            OpAtomic$(item.subclassType)Min$(item.suffix) $$$(item.name) result &mem Device UniformMemory $data
        };
    }
}

__spirv_version(1.0)[require(spirv)]
__glsl_version(430) [require(glsl)]
[ForceInline] public $(item.name) atomicMax(inout $(item.name) mem, $(item.name) data)
{
    typeRequireChecks_atomic_using_float2_tier<$(item.name)>();
    typeRequireChecks_atomic_using_MinMax<$(item.name)>();
    __target_switch
    {
    case glsl: __intrinsic_asm "atomicMax($0, $1)";
    case spirv:
        return spirv_asm
        {
            OpAtomic$(item.subclassType)Max$(item.suffix) $$$(item.name) result &mem Device UniformMemory $data
        };
    }
}

__spirv_version(1.0)[require(spirv)]
__glsl_version(430) [require(glsl)]
[ForceInline] public $(item.name) atomicExchange(inout $(item.name) mem, $(item.name) data)
{
    typeRequireChecks_atomic_using_float1_tier<$(item.name)>();
    __target_switch
    {
    case glsl: __intrinsic_asm "atomicExchange($0, $1)";
    case spirv:
        return spirv_asm
        {
            OpAtomicExchange $$$(item.name) result &mem Device UniformMemory $data
        };
    }
}

${{{{
if(item.isFloat) 
    continue;
}}}}

__spirv_version(1.0)[require(spirv)]
__glsl_version(430) [require(glsl)]
[ForceInline] public $(item.name) atomicAnd(inout $(item.name) mem, $(item.name) data)
{
    typeRequireChecks_atomic_using_float0_tier<$(item.name)>();
    typeRequireChecks_atomic_using_Logical_CAS<$(item.name)>();
    __target_switch
    {
    case glsl:
    {
        __intrinsic_asm "atomicAnd($0, $1)";
    }
    case spirv:
        return spirv_asm
        {
            OpAtomicAnd $$$(item.name) result &mem Device UniformMemory $data
        };
    }
}

__spirv_version(1.0)[require(spirv)]
__glsl_version(430) [require(glsl)]
[ForceInline] public $(item.name) atomicOr(inout $(item.name) mem, $(item.name) data)
{
    typeRequireChecks_atomic_using_float0_tier<$(item.name)>();
    typeRequireChecks_atomic_using_Logical_CAS<$(item.name)>();
    __target_switch
    {
    case glsl: __intrinsic_asm "atomicOr($0, $1)";
    case spirv:
        return spirv_asm
        {
            OpAtomicOr $$$(item.name) result &mem Device UniformMemory $data
        };
    }
}

__spirv_version(1.0)[require(spirv)]
__glsl_version(430) [require(glsl)]
[ForceInline] public $(item.name) atomicXor(inout $(item.name) mem, $(item.name) data)
{
    typeRequireChecks_atomic_using_float0_tier<$(item.name)>();
    typeRequireChecks_atomic_using_Logical_CAS<$(item.name)>();
    __target_switch
    {
    case glsl: __intrinsic_asm "atomicXor($0, $1)";
    case spirv:
        return spirv_asm
        {
            OpAtomicXor $$$(item.name) result &mem Device UniformMemory $data
        };
    }
}

__spirv_version(1.0)[require(spirv)]
__glsl_version(430) [require(glsl)]
[ForceInline] public $(item.name) atomicCompSwap(inout $(item.name) mem, $(item.name) compare, $(item.name) data)
{
    typeRequireChecks_atomic_using_float0_tier<$(item.name)>();
    typeRequireChecks_atomic_using_Logical_CAS<$(item.name)>();
    __target_switch
    {
    case glsl: __intrinsic_asm "atomicCompSwap($0, $1, $2)";
    case spirv:
        return spirv_asm
        {
            result:$$$(item.name) = OpAtomicCompareExchange &mem Device None None $data $compare
        };
    }
}

${{{{
}
}}}}

// all atomic_uint functions are mangled at compile time, 
// all types are converted into a field address of a 'uint'
// relative to the layout(offset) of the atomic_uint 
__spirv_version(1.0)[require(spirv)]
__glsl_version(430) [require(glsl)]
[ForceInline] public uint atomicCounterIncrement(atomic_uint c)
{

    __target_switch
    {
    case glsl: __intrinsic_asm "atomicAdd($0, 1)";
    case spirv:
    {
        return spirv_asm
        {
            OpAtomicIIncrement $$uint result $c Device UniformMemory
        };
    }
    }
}

__glsl_version(430) [require(glsl)]
[ForceInline] public uint atomicCounterDecrement_GLSL_helper(atomic_uint c)
{
    __target_switch
    {
    case glsl:
    {
        __intrinsic_asm "atomicExchange($0,$0-1)";
    }
    }
}

__spirv_version(1.0)[require(spirv)]
__glsl_version(430) [require(glsl)]
[ForceInline] public uint atomicCounter(atomic_uint c)
{
    __target_switch
    {
    case glsl:
    {
        __intrinsic_asm "($0)";
    }
    case spirv:
    {
        return spirv_asm
        {
            OpLoad $$uint result $c 
        };
    }
    }
}

__spirv_version(1.0)[require(spirv)]
__glsl_version(430) [require(glsl)]
[ForceInline] public uint atomicCounterDecrement(atomic_uint c)
{
    __target_switch
    {
    case glsl:
    {
        atomicCounterDecrement_GLSL_helper(c);
        return atomicCounter(c);
    }
    case spirv:
    {
        // spirv OpAtomicIDecrement returns pre-sub-1, glsl returns the new value
        // we want a discarded side effect and then return the new value
        return spirv_asm
        {
            %discardedValue:$$uint = OpAtomicIDecrement $c Device UniformMemory;
            OpLoad $$uint result $c
        };
    }
    }   
}

__spirv_version(1.0)[require(spirv)]
__glsl_version(430) [require(glsl)]
[ForceInline] public uint atomicCounterAdd(atomic_uint c, uint data)
{
    __target_switch
    {
    case glsl: __intrinsic_asm "atomicAdd($0, $1)";
    case spirv:
    {
        return spirv_asm
        {
            OpAtomicIAdd $$uint result $c Device UniformMemory $data
        };
    }
    }
}

__spirv_version(1.0)[require(spirv)]
__glsl_version(430) [require(glsl)]
[ForceInline] public uint atomicCounterSubtract(atomic_uint c, uint data)
{
    __target_switch
    {
    case glsl:
    {
        __intrinsic_asm "atomicExchange($0,$0-$1)";
    }
    case spirv:
    {
        return spirv_asm
        {
            OpAtomicISub $$uint result $c Device UniformMemory $data
        };
    }
    }   
}

__spirv_version(1.0)[require(spirv)]
__glsl_version(430) [require(glsl)]
[ForceInline] public uint atomicCounterMin(atomic_uint c, uint data)
{
    __target_switch
    {
    case glsl: __intrinsic_asm "atomicMin($0, $1)";
    case spirv:
    {
        return spirv_asm
        {
            OpAtomicUMin $$uint result $c Device UniformMemory $data
        };
    }
    }
}

__spirv_version(1.0)[require(spirv)]
__glsl_version(430) [require(glsl)]
[ForceInline] public uint atomicCounterMax(atomic_uint c, uint data)
{
    __target_switch
    {
    case glsl: __intrinsic_asm "atomicMax($0, $1)";
    case spirv:
    {
        return spirv_asm
        {
            OpAtomicUMax $$uint result $c Device UniformMemory $data
        };
    }
    }
}

__spirv_version(1.0)[require(spirv)]
__glsl_version(430) [require(glsl)]
[ForceInline] public uint atomicCounterAnd(atomic_uint c, uint data)
{
    __target_switch
    {
    case glsl: __intrinsic_asm "atomicAnd($0, $1)";
    case spirv:
    {
        return spirv_asm
        {
            OpAtomicAnd $$uint result $c Device UniformMemory $data
        };
    }
    }   
}

__spirv_version(1.0)[require(spirv)]
__glsl_version(430) [require(glsl)]
[ForceInline] public uint atomicCounterOr(atomic_uint c, uint data)
{
    __target_switch
    {
    case glsl: __intrinsic_asm "atomicOr($0, $1)";
    case spirv:
    {
        return spirv_asm
        {
            OpAtomicOr $$uint result $c Device UniformMemory $data
        };
    }
    }
}

__spirv_version(1.0)[require(spirv)]
__glsl_version(430) [require(glsl)]
[ForceInline] public uint atomicCounterXor(atomic_uint c, uint data)
{
    __target_switch
    {
    case glsl: __intrinsic_asm "atomicXor($0, $1)";
    case spirv:
    {
        return spirv_asm
        {
            OpAtomicXor $$uint result $c Device UniformMemory $data
        };
    }
    }
}

__spirv_version(1.0)[require(spirv)]
__glsl_version(430) [require(glsl)]
[ForceInline] public uint atomicCounterExchange(atomic_uint c, uint data)
{
    __target_switch
    {
    case glsl: __intrinsic_asm "atomicExchange($0, $1)";
    case spirv:
    {
        return spirv_asm
        {
            OpAtomicExchange $$uint result $c Device UniformMemory $data
        };
    }
    }
}

__spirv_version(1.0)[require(spirv)]
__glsl_version(430) [require(glsl)]
[ForceInline] public uint atomicCounterCompSwap(atomic_uint c, uint compare, uint data)
{
    __target_switch
    {
    case glsl: __intrinsic_asm "atomicCompSwap($0, $1, $2)";
    case spirv:
    {
        return spirv_asm
        {
            OpAtomicCompareExchange $$uint result $c Device UniformMemory UniformMemory $data $compare
        };
    }
    }
}<|MERGE_RESOLUTION|>--- conflicted
+++ resolved
@@ -2847,17 +2847,10 @@
     return textureProjLod(sampler, coord, lod);
 }
 
-<<<<<<< HEAD
+
 //
 // image type
 //
-
-public const int GL_TEXTURE_CUBE_MAP_POSITIVE_X = 0;
-public const int GL_TEXTURE_CUBE_MAP_NEGATIVE_X = 1;
-public const int GL_TEXTURE_CUBE_MAP_POSITIVE_Y = 2;
-public const int GL_TEXTURE_CUBE_MAP_NEGATIVE_Y = 3;
-public const int GL_TEXTURE_CUBE_MAP_POSITIVE_Z = 4;
-public const int GL_TEXTURE_CUBE_MAP_NEGATIVE_Z = 5;
 
 __generic<T : __BuiltinType>
 [ForceInline] void typeRequireChecks_image_atomic_teir1() 
@@ -3300,15 +3293,17 @@
     }
 }
 }}}}
-//
-// Ray tracing
-//
-=======
 
 //// RayTracing
 
 // Ray Tracing variables
->>>>>>> 9b434e50
+
+public const int GL_TEXTURE_CUBE_MAP_POSITIVE_X = 0;
+public const int GL_TEXTURE_CUBE_MAP_NEGATIVE_X = 1;
+public const int GL_TEXTURE_CUBE_MAP_POSITIVE_Y = 2;
+public const int GL_TEXTURE_CUBE_MAP_NEGATIVE_Y = 3;
+public const int GL_TEXTURE_CUBE_MAP_POSITIVE_Z = 4;
+public const int GL_TEXTURE_CUBE_MAP_NEGATIVE_Z = 5;
 
 public typealias rayQueryEXT = RayQuery;
 public typealias accelerationStructureEXT = RaytracingAccelerationStructure;
