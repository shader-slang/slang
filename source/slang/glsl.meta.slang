--- conflicted
+++ resolved
@@ -3307,7 +3307,6 @@
     }
 }
 
-<<<<<<< HEAD
 __spirv_version(1.4) [require(spirv)]
 [require(glsl)]
 __glsl_extension(GL_EXT_ray_query)
@@ -4353,8 +4352,6 @@
                 /**/ __rayPayloadFromLocation(payload)
         };
     }
-    }
-=======
 // TODO: implementation of built-in variables; proper tests; these are stubs
 // likley related to the following issue since GLSL adds new 
 // 'system' variables: https://github.com/shader-slang/slang/issues/411
@@ -6118,7 +6115,6 @@
 {
     shader_subgroup_preamble<T>();
     return QuadReadLaneAt(value, id);
->>>>>>> a4919e3e
 }
 
 __generic<T : __BuiltinType, let N : int>
