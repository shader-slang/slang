// TODO: These keywords are not recognized but they should be.
#define highp
#define mediump
#define lowp

#define VECTOR_MAP_UNARY(TYPE, COUNT, FUNC, VALUE) \
    vector<TYPE,COUNT> result; for(int i = 0; i < COUNT; ++i) { result[i] = FUNC(VALUE[i]); } return result

#define VECTOR_MAP_TRINARY(TYPE, COUNT, FUNC, A, B, C) \
    vector<TYPE,COUNT> result; for(int i = 0; i < COUNT; ++i) { result[i] = FUNC(A[i], B[i], C[i]); } return result

#define REQUIRE_KHRONOS [require(glsl)] [require(spirv)]

//
// OpenGL 4.60 spec
//

//
// Section 4.1. 'asic Types'
//

public typealias vec2 = vector<float, 2>;
public typealias vec3 = vector<float, 3>;
public typealias vec4 = vector<float, 4>;

public typealias dvec2 = vector<double, 2>;
public typealias dvec3 = vector<double, 3>;
public typealias dvec4 = vector<double, 4>;

public typealias bvec2 = vector<bool, 2>;
public typealias bvec3 = vector<bool, 3>;
public typealias bvec4 = vector<bool, 4>;

public typealias ivec2 = vector<int, 2>;
public typealias ivec3 = vector<int, 3>;
public typealias ivec4 = vector<int, 4>;

public typealias uvec2 = vector<uint, 2>;
public typealias uvec3 = vector<uint, 3>;
public typealias uvec4 = vector<uint, 4>;

public typealias i8vec2 = vector<int8_t, 2>;
public typealias i8vec3 = vector<int8_t, 3>;
public typealias i8vec4 = vector<int8_t, 4>;

public typealias u8vec2 = vector<uint8_t, 2>;
public typealias u8vec3 = vector<uint8_t, 3>;
public typealias u8vec4 = vector<uint8_t, 4>;

public typealias i16vec2 = vector<int16_t, 2>;
public typealias i16vec3 = vector<int16_t, 3>;
public typealias i16vec4 = vector<int16_t, 4>;

public typealias u16vec2 = vector<uint16_t, 2>;
public typealias u16vec3 = vector<uint16_t, 3>;
public typealias u16vec4 = vector<uint16_t, 4>;

public typealias i64vec2 = vector<int64_t, 2>;
public typealias i64vec3 = vector<int64_t, 3>;
public typealias i64vec4 = vector<int64_t, 4>;

public typealias u64vec2 = vector<uint64_t, 2>;
public typealias u64vec3 = vector<uint64_t, 3>;
public typealias u64vec4 = vector<uint64_t, 4>;

public typealias mat2 = matrix<float, 2, 2>;
public typealias mat3 = matrix<float, 3, 3>;
public typealias mat4 = matrix<float, 4, 4>;

public typealias mat2x2 = matrix<float, 2, 2>;
public typealias mat2x3 = matrix<float, 3, 2>;
public typealias mat2x4 = matrix<float, 4, 2>;

public typealias mat3x2 = matrix<float, 2, 3>;
public typealias mat3x3 = matrix<float, 3, 3>;
public typealias mat3x4 = matrix<float, 4, 3>;

public typealias mat4x2 = matrix<float, 2, 4>;
public typealias mat4x3 = matrix<float, 3, 4>;
public typealias mat4x4 = matrix<float, 4, 4>;

public typealias dmat2 = matrix<double, 2, 2>;
public typealias dmat3 = matrix<double, 3, 3>;
public typealias dmat4 = matrix<double, 4, 4>;

public typealias dmat2x2 = matrix<double, 2, 2>;
public typealias dmat2x3 = matrix<double, 3, 2>;
public typealias dmat2x4 = matrix<double, 4, 2>;

public typealias dmat3x2 = matrix<double, 2, 3>;
public typealias dmat3x3 = matrix<double, 3, 3>;
public typealias dmat3x4 = matrix<double, 4, 3>;

public typealias dmat4x2 = matrix<double, 2, 4>;
public typealias dmat4x3 = matrix<double, 3, 4>;
public typealias dmat4x4 = matrix<double, 4, 4>;


public out float4 gl_Position : SV_Position;
public out float gl_PointSize : SV_PointSize;
public in vec4 gl_FragCoord : SV_Position;
public out float gl_FragDepth : SV_Depth;
public out int gl_FragStencilRef : SV_StencilRef;

public in uvec3 gl_GlobalInvocationID : SV_DispatchThreadID;
public in uvec3 gl_WorkGroupID : SV_GroupID;
public in uvec3 gl_LocalInvocationIndex : SV_GroupIndex;
public in uvec3 gl_LocalInvocationID : SV_GroupThreadID;

// TODO: define overload for tessellation control stage.
public in int gl_InvocationID : SV_GSInstanceID;

public in int gl_InstanceIndex : SV_InstanceID;
public in bool gl_FrontFacing : SV_IsFrontFace;

// TODO: define overload for geometry stage.
public in int gl_Layer : SV_RenderTargetArrayIndex;

public in int gl_SampleID : SV_SampleIndex;
public in int gl_VertexIndex : SV_VertexID;
public in int gl_ViewIndex : SV_ViewID;
public in int gl_ViewportIndex : SV_ViewportArrayIndex;


// Override operator* behavior to compute algebric product of matrices and vectors.

[OverloadRank(15)]
[ForceInline]
public matrix<float, N, N> operator*<let N:int>(matrix<float, N, N> m1, matrix<float, N, N> m2)
{
    return mul(m2, m1);
}

[OverloadRank(15)]
[ForceInline]
public matrix<half, N, N> operator*<let N:int>(matrix<half, N, N> m1, matrix<half, N, N> m2)
{
    return mul(m2, m1);
}

[OverloadRank(15)]
[ForceInline]
public matrix<double, N, N> operator*<let N:int>(matrix<double, N, N> m1, matrix<double, N, N> m2)
{
    return mul(m2, m1);
}

[ForceInline]
[OverloadRank(15)]
public matrix<T, R, L> operator*<T:__BuiltinFloatingPointType, let L : int, let C : int, let R : int>(matrix<T, C, L> m1, matrix<T, R, C> m2)
{
    return mul(m2, m1);
}

[ForceInline]
[OverloadRank(15)]
public vector<T, R> operator*<T:__BuiltinFloatingPointType, let C : int, let R : int>(vector<T, C> v, matrix<T, R, C> m)
{
    return mul(m, v);
}

[ForceInline]
[OverloadRank(15)]
public vector<T, C> operator*<T:__BuiltinFloatingPointType, let C : int, let R : int>(matrix<T, R, C> m, vector<T, R> v)
{
    return mul(v, m);
}

__intrinsic_op(mul)
public matrix<T, N, M> matrixCompMult<T:__BuiltinFloatingPointType, let N:int, let M : int>(matrix<T,N,M> left, matrix<T,N,M> right);

__intrinsic_op(cmpLE)
public vector<bool, N> lessThanEqual<T, let N:int>(vector<T, N> x, vector<T, N> y);
__intrinsic_op(cmpLT)
public vector<bool, N> lessThan<T, let N:int>(vector<T, N> x, vector<T, N> y);
__intrinsic_op(cmpGT)
public vector<bool, N> greaterThan<T, let N:int>(vector<T, N> x, vector<T, N> y);
__intrinsic_op(cmpGE)
public vector<bool, N> greaterThanEqual<T, let N:int>(vector<T, N> x, vector<T, N> y);
__intrinsic_op(cmpEQ)
public vector<bool, N> equal<T, let N:int>(vector<T, N> x, vector<T, N> y);
__intrinsic_op(cmpNE)
public vector<bool, N> notEqual<T, let N:int>(vector<T, N> x, vector<T, N> y);

__generic<T>
public extension vector<T, 2>
{
    [ForceInline] public __init(vector<T, 3> bigger) { this = bigger.xy; }
    [ForceInline] public __init(vector<T, 4> bigger) { this = bigger.xy; }
}

__generic<T>
public extension vector<T, 3>
{
    [ForceInline] public __init(vector<T, 4> bigger) { this = bigger.xyz; }
}

[ForceInline]
[OverloadRank(15)]
public bool operator==<T:__BuiltinArithmeticType, let N:int>(vector<T, N> left, vector<T, N> right)
{
    return all(equal(left, right));
}

[ForceInline]
[OverloadRank(15)]
public bool operator!=<T:__BuiltinArithmeticType, let N:int>(vector<T, N> left, vector<T, N> right)
{
    return any(notEqual(left, right));
}

[ForceInline]
[OverloadRank(14)]
public bool operator==<T:__BuiltinFloatingPointType, let N:int>(vector<T, N> left, vector<T, N> right)
{
    return all(equal(left, right));
}

[ForceInline]
[OverloadRank(14)]
public bool operator!=<T:__BuiltinFloatingPointType, let N:int>(vector<T, N> left, vector<T, N> right)
{
    return any(notEqual(left, right));
}

[ForceInline]
[OverloadRank(14)]
public bool operator==<T:__BuiltinLogicalType, let N:int>(vector<T, N> left, vector<T, N> right)
{
    return all(equal(left, right));
}

[ForceInline]
[OverloadRank(14)]
public bool operator!=<T:__BuiltinLogicalType, let N:int>(vector<T, N> left, vector<T, N> right)
{
    return any(notEqual(left, right));
}

${{{{
for (auto type : kBaseTypes) {
    char const* typeName = type.name;
    if (!type.flags) continue;
}}}}
[ForceInline]
[OverloadRank(15)]
public bool operator==<let N:int>(vector<$(typeName), N> left, vector<$(typeName), N> right)
{
    return all(equal(left, right));
}

[ForceInline]
[OverloadRank(15)]
public bool operator!=<let N:int>(vector<$(typeName), N> left, vector<$(typeName), N> right)
{
    return any(notEqual(left, right));
}
${{{{
}
}}}}

//
// Section 8.1. Angle and Trigonometry Functions
//

__generic<T : __BuiltinFloatingPointType>
[__readNone]
[ForceInline]
public T atan(T y, T x)
{
    return atan2(y, x);
}

__generic<T : __BuiltinFloatingPointType, let N:int>
[__readNone]
[ForceInline]
public vector<T,N> atan(vector<T,N> y, vector<T,N> x)
{
    return atan2(y, x);
}

__generic<T : __BuiltinFloatingPointType>
__target_intrinsic(cuda, "$P_asinh($0)")
__target_intrinsic(cpp, "$P_asinh($0)")
[__readNone]
[ForceInline]
public T asinh(T x)
{
    return log(x + sqrt(x * x + T(1)));
}

__generic<T : __BuiltinFloatingPointType, let N:int>
[__readNone]
[ForceInline]
public vector<T,N> asinh(vector<T,N> x)
{
    VECTOR_MAP_UNARY(T, N, asinh, x);
}

__generic<T : __BuiltinFloatingPointType>
__target_intrinsic(cuda, "$P_acosh($0)")
__target_intrinsic(cpp, "$P_acosh($0)")
[__readNone]
[ForceInline]
public T acosh(T x)
{
    return log(x + sqrt( x * x - T(1)));
}

__generic<T : __BuiltinFloatingPointType, let N:int>
[__readNone]
[ForceInline]
public vector<T,N> acosh(vector<T,N> x)
{
    VECTOR_MAP_UNARY(T, N, acosh, x);
}

__generic<T : __BuiltinFloatingPointType>
__target_intrinsic(cuda, "$P_atanh($0)")
__target_intrinsic(cpp, "$P_atanh($0)")
[__readNone]
[ForceInline]
public T atanh(T x)
{
    return T(0.5) * log((T(1) + x) / (T(1) - x));
}

__generic<T : __BuiltinFloatingPointType, let N:int>
[__readNone]
[ForceInline]
public vector<T,N> atanh(vector<T,N> x)
{
    VECTOR_MAP_UNARY(T, N, atanh, x);
}

//
// Section 8.2. Exponential Functions
//

__generic<T : __BuiltinFloatingPointType>
[__readNone]
[ForceInline]
public T inversesqrt(T x)
{
    return rsqrt(x);
}

__generic<T : __BuiltinFloatingPointType, let N:int>
[__readNone]
[ForceInline]
public vector<T, N> inversesqrt(vector<T, N> x)
{
    return rsqrt(x);
}

//
// Section 8.3. Common Functions
//

__generic<T : __BuiltinFloatingPointType>
[__readNone]
[ForceInline]
public T roundEven(T x)
{
    T i;
    if (T(0.5) <= fmod(x, i))
    {
        bool evenInteger = (fmod(i, T(2)) == T(0));
        if (!evenInteger)
        {
            x += T(0.1);
        }
    }
    return round(x);
}

__generic<T : __BuiltinFloatingPointType, let N:int>
[__readNone]
[ForceInline]
public vector<T,N> roundEven(vector<T,N> x)
{
    VECTOR_MAP_UNARY(T, N, roundEven, x);
}

__generic<T : __BuiltinFloatingPointType>
[__readNone]
[ForceInline]
public T fract(T x)
{
    return frac(x);
}

__generic<T : __BuiltinFloatingPointType, let N:int>
[__readNone]
[ForceInline]
public vector<T, N> fract(vector<T, N> x)
{
    return frac(x);
}

__generic<T : __BuiltinFloatingPointType>
[__readNone]
[ForceInline]
public T mod(T x, T y)
{
    return fmod(x, y);
}

__generic<T : __BuiltinFloatingPointType, let N:int>
[__readNone]
[ForceInline]
public vector<T, N> mod(vector<T, N> x, T y)
{
    return fmod(x, vector<T, N>(y));
}

__generic<T : __BuiltinFloatingPointType, let N:int>
[__readNone]
[ForceInline]
public vector<T, N> mod(vector<T, N> x, vector<T, N> y)
{
    return fmod(x, y);
}

__generic<T : __BuiltinFloatingPointType>
[__readNone]
[ForceInline]
public T mix(T x, T y, T a)
{
    return lerp(x, y, a);
}

__generic<T : __BuiltinFloatingPointType, let N:int>
[__readNone]
[ForceInline]
public vector<T, N> mix(vector<T, N> x, vector<T, N> y, T a)
{
    return lerp(x, y, vector<T, N>(a));
}

__generic<T : __BuiltinFloatingPointType, let N:int>
[__readNone]
[ForceInline]
public vector<T, N> mix(vector<T, N> x, vector<T, N> y, vector<T, N> a)
{
    return lerp(x, y, a);
}

__generic<T>
[__readNone]
[ForceInline]
public T mix(T x, T y, bool a)
{
    return (a ? y : x);
}

__generic<T, let N:int>
[__readNone]
[ForceInline]
public vector<T, N> mix(vector<T, N> x, vector<T, N> y, vector<bool, N> a)
{
    vector<T, N> result;
    for (int i = 0; i < N; i++)
    {
        result[i] = (a[i] ? y[i] : x[i]);
    }
    return result;
}

[__readNone]
[ForceInline]
public int floatBitsToInt(highp float x)
{
    return asint(x);
}

__generic<let N:int>
[__readNone]
[ForceInline]
public vector<int, N> floatBitsToInt(highp vector<float, N> x)
{
    return asint(x);
}

[__readNone]
[ForceInline]
public uint floatBitsToUint(highp float x)
{
    return asuint(x);
}

__generic<let N:int>
[__readNone]
[ForceInline]
public vector<uint, N> floatBitsToUint(highp vector<float, N> x)
{
    return asuint(x);
}

[__readNone]
[ForceInline]
public float intBitsToFloat(highp int x)
{
    return asfloat(x);
}

__generic<let N:int>
[__readNone]
[ForceInline]
public vector<float, N> intBitsToFloat(highp vector<int, N> x)
{
    return asfloat(x);
}

[__readNone]
[ForceInline]
public float uintBitsToFloat(highp uint x)
{
    return asfloat(x);
}

__generic<let N:int>
[__readNone]
[ForceInline]
public vector<float, N> uintBitsToFloat(highp vector<uint, N> x)
{
    return asfloat(x);
}

//
// Section 8.4. Floating-Point Pack and Unpack Functions
//

[__readNone]
[ForceInline]
uint packUnorm1x16(float c)
{
    return uint(clamp(c, 0.0, 1.0) * 65535.0 + 0.5);
}

[__readNone]
[ForceInline]
uint packSnorm1x16(float v)
{
    return uint(clamp(v ,-1.0, 1.0) * 32767.0 + 32767.5);
}

[__readNone]
[ForceInline]
uint packUnorm1x8(float c)
{
    return uint(clamp(c, 0.0, 1.0) * 255.0 + 0.5);
}

[__readNone]
[ForceInline]
uint packSnorm1x8(float c)
{
    return uint(clamp(c, -1.0, 1.0) * 127.0 + 127.5);
}

[__readNone]
[ForceInline]
float unpackUnorm1x16(uint p)
{
    return float(p) / 65535.0;
}

[__readNone]
[ForceInline]
float unpackSnorm1x16(uint p)
{
    return clamp((float(p) - 32767.0) / 32767.0, -1.0, 1.0);
}

[__readNone]
[ForceInline]
float unpackUnorm1x8(uint p)
{
    return float(p) / 255.0;
}

[__readNone]
[ForceInline]
float unpackSnorm1x8(uint p)
{
    return clamp((float(p) - 127.0) / 127.0, -1.0, 1.0);
}

[__readNone]
[ForceInline]
uint float2half(float f)
{
    uint u = floatBitsToUint(f);
    uint s = ((u >> uint(16)) & uint(0x8000));
    uint e = 0;
    uint m = ((u >> uint(13)) & uint(0x03ff));
    if (m != 0)
    {
        e = ((((u & uint(0x7f800000)) - uint(0x38000000)) >> uint(13)) & uint(0x7c00));
    }
    return (s | e | m);
}

__target_intrinsic(glsl)
[__readNone]
[ForceInline]
public uint packUnorm2x16(vec2 v)
{
    return packUnorm1x16(v.x) | (packUnorm1x16(v.y) << uint(16));
}

__target_intrinsic(glsl)
[__readNone]
[ForceInline]
public uint packSnorm2x16(vec2 v)
{
    return packSnorm1x16(v.x) | (packSnorm1x16(v.y) << uint(16));
}

__target_intrinsic(glsl)
[__readNone]
[ForceInline]
public uint packUnorm4x8(vec4 v)
{
    return packUnorm1x8(v.x) | (packUnorm1x8(v.y) << uint(8)) | (packUnorm1x8(v.z) << uint(16)) | (packUnorm1x8(v.w) << uint(24));
}

__target_intrinsic(glsl)
[__readNone]
[ForceInline]
public uint packSnorm4x8(vec4 v)
{
    return packSnorm1x8(v.x) | (packSnorm1x8(v.y) << uint(8)) | (packSnorm1x8(v.z) << uint(16)) | (packSnorm1x8(v.w) << uint(24));
}

__target_intrinsic(glsl)
[__readNone]
[ForceInline]
public vec2 unpackUnorm2x16(uint p)
{
    return vec2(unpackUnorm1x16(p & uint(0xffff)), unpackUnorm1x16(p >> uint(16)));
}

__target_intrinsic(glsl)
[__readNone]
[ForceInline]
public vec2 unpackSnorm2x16(uint p)
{
    return vec2(unpackSnorm1x16(p & uint(0xffff)), unpackSnorm1x16(p >> uint(16)));
}

__target_intrinsic(glsl)
[__readNone]
[ForceInline]
public vec4 unpackUnorm4x8(highp uint p)
{
    return vec4(unpackUnorm1x8(p & uint(0xffff)), unpackUnorm1x8(p >> uint(8)), unpackUnorm1x8(p >> uint(16)), unpackUnorm1x8(p >> uint(24)));
}

__target_intrinsic(glsl)
[__readNone]
[ForceInline]
public vec4 unpackSnorm4x8(highp uint p)
{
    return vec4(unpackSnorm1x8(p & uint(0xffff)), unpackSnorm1x8(p >> uint(8)), unpackSnorm1x8(p >> uint(16)), unpackSnorm1x8(p >> uint(24)));
}

__target_intrinsic(glsl)
[__readNone]
[ForceInline]
public uint packHalf2x16(vec2 v)
{
    return float2half(v.x) | (float2half(v.y) << uint(16));
}

__target_intrinsic(glsl)
[__readNone]
[ForceInline]
public float half2float(uint h)
{
    uint s = ((h & uint(0x8000)) << uint(16));
    uint e = 0;
    uint m = ((h & uint(0x03ff)) << uint(13));
    if (m != 0)
    {
        e = (((h & uint(0x7c00)) + uint(0x1c000)) << uint(13));
    }
    return uintBitsToFloat(s | e | m); 
}

__target_intrinsic(glsl)
[__readNone]
[ForceInline]
public vec2 unpackHalf2x16(uint p)
{
    return vec2(half2float(p & uint(0xffff)), half2float(p >> uint(16)));
}

__target_intrinsic(glsl)
[__readNone]
[ForceInline]
public double packDouble2x32(uvec2 v)
{
    // TODO: there is no "asdouble()"
    //return asdouble(uint64_t(v.x) | (uint64_t(v.y) << 32));
    return 0.0;
}

__target_intrinsic(glsl)
[__readNone]
[ForceInline]
public uvec2 unpackDouble2x32(double v)
{
    // TODO: there is no "asuint64()"
    uint64_t u = 0; // asuint64(v);
    return uvec2(uint(u & 0xFFFFFFFF), uint(u >> 32));
}

//
// Section 8.5. Geometric Functions
//

__generic<T : __BuiltinFloatingPointType>
[__readNone]
[ForceInline]
public T faceforward(T n, T i, T ng)
{
    return dot(ng, i) < T(0.0f) ? n : -n;
}

//
// Section 8.6. Matrix Functions
//

__generic<T : __BuiltinFloatingPointType, let C : int, let R : int>
__target_intrinsic(glsl)
[__readNone]
[ForceInline]
[OverloadRank(15)]
public matrix<T, C, R> outerProduct(vector<T, C> c, vector<T, R> r)
{
    // Column major matrix in GLSL
    matrix<T, C, R> result;
    for (int i = 0; i < C; ++i)
    {
        for (int j = 0; j < R; ++j)
        {
            result[i][j] = c[i] * r[j];
        }
    }
    return result;
}

__generic<T : __BuiltinFloatingPointType, let N : int>
__target_intrinsic(hlsl)
__target_intrinsic(glsl)
matrix<T,N,N> inverse(matrix<T,N,N> m);

//
// Section 8.8. Integer Functions
//

[__readNone]
[ForceInline]
public uint uaddCarry(highp uint x, highp uint y, out lowp uint carry)
{
    let result = x * y;
    carry = ((result < x || result < y) ? 1 : 0);
    return result;
}

__generic<let N:int>
[__readNone]
[ForceInline]
public vector<uint,N> uaddCarry(highp vector<uint,N> x, highp vector<uint,N> y, out lowp vector<uint,N> carry)
{
    VECTOR_MAP_TRINARY(uint, N, uaddCarry, x, y, carry);
}

[__readNone]
[ForceInline]
public uint usubBorrow(highp uint x, highp uint y, out lowp uint borrow)
{
    borrow = (y > x) ? 1 : 0;
    return x - y;
}

__generic<let N:int>
[__readNone]
[ForceInline]
public vector<uint,N> usubBorrow(highp vector<uint,N> x, highp vector<uint,N> y, out lowp vector<uint,N> borrow)
{
    VECTOR_MAP_TRINARY(uint, N, usubBorrow, x, y, borrow);
}

[__readNone]
[ForceInline]
public void umulExtended(highp uint x, highp uint y, out highp uint msb, out highp uint lsb)
{
    uint64_t result = x * y;
    msb = uint(result >> 32);
    lsb = uint(result);
}

__generic<let N:int>
[__readNone]
[ForceInline]
public void umulExtended(highp vector<uint,N> x, highp vector<uint,N> y, out highp vector<uint,N> msb, out highp vector<uint,N> lsb)
{
    for(int i = 0; i < N; ++i)
    {
       umulExtended(x[i], y[i], msb[i], lsb[i]);
    }
}

[__readNone]
[ForceInline]
public void imulExtended(highp int x, highp int y, out highp int msb, out highp int lsb)
{
    int64_t result = x * y;
    msb = int(result >> 32);
    lsb = int(result);
}

__generic<let N:int>
[__readNone]
[ForceInline]
public void imulExtended(highp vector<int,N> x, highp vector<int,N> y, out highp vector<int,N> msb, out highp vector<int,N> lsb)
{
    for(int i = 0; i < N; ++i)
    {
       imulExtended(x[i], y[i], msb[i], lsb[i]);
    }
}

[__readNone]
[ForceInline]
public int bitfieldExtract(int value, int offset, int bits)
{
    return int(uint(value >> offset) & ((1u << bits) - 1));
}

__generic<let N:int>
[__readNone]
[ForceInline]
public vector<int,N> bitfieldExtract(vector<int,N> value, int offset, int bits)
{
    vector<int,N> result;
    for (int i = 0; i < N; ++i)
    {
        result[i] = bitfieldExtract(value[i], offset, bits);
    }
    return result;
}

[__readNone]
[ForceInline]
public uint bitfieldExtract(uint value, int offset, int bits)
{
    return (value >> offset) & ((1u << bits) - 1);
}

__generic<let N:int>
[__readNone]
[ForceInline]
public vector<uint,N> bitfieldExtract(vector<uint,N> value, int offset, int bits)
{
    vector<uint,N> result;
    for (int i = 0; i < N; ++i)
    {
        result[i] = bitfieldExtract(value[i], offset, bits);
    }
    return result;
}

[__readNone]
[ForceInline]
public uint bitfieldInsert(uint base, uint insert, int offset, int bits)
{
    uint clearMask = ~(((1u << bits) - 1u) << offset);
    uint clearedBase = base & clearMask;
    uint maskedInsert = (insert & ((1u << bits) - 1u)) << offset;
    return clearedBase | maskedInsert;
}

__generic<let N:int>
[__readNone]
[ForceInline]
public vector<uint,N> bitfieldInsert(vector<uint,N> base, vector<uint,N> insert, int offset, int bits)
{
    vector<uint,N> result;
    for (int i = 0; i < N; ++i)
    {
        result[i] = bitfieldInsert(base[i], insert[i], offset, bits);
    }
    return result;
}

[__readNone]
[ForceInline]
public int bitfieldInsert(int base, int insert, int offset, int bits)
{
    uint clearMask = ~(((1u << bits) - 1u) << offset);
    uint clearedBase = base & clearMask;
    uint maskedInsert = (insert & ((1u << bits) - 1u)) << offset;
    return clearedBase | maskedInsert;
}

__generic<let N:int>
[__readNone]
[ForceInline]
public vector<int,N> bitfieldInsert(vector<int,N> base, vector<int,N> insert, int offset, int bits)
{
    vector<int,N> result;
    for (int i = 0; i < N; ++i)
    {
        result[i] = bitfieldInsert(base[i], insert[i], offset, bits);
    }
    return result;
}

[__readNone]
[ForceInline]
public int bitfieldReverse(highp int value)
{
    value = ((value & 0xAAAAAAAA) >> 1) | ((value & 0x55555555) << 1);
    value = ((value & 0xCCCCCCCC) >> 2) | ((value & 0x33333333) << 2);
    value = ((value & 0xF0F0F0F0) >> 4) | ((value & 0x0F0F0F0F) << 4);
    value = ((value & 0xFF00FF00) >> 8) | ((value & 0x00FF00FF) << 8);
    value = ((value & 0xFFFF0000) >> 16) | ((value & 0x0000FFFF) << 16);
    return value;
}

__generic<let N:int>
[__readNone]
[ForceInline]
public vector<int,N> bitfieldReverse(highp vector<int,N> value)
{
    VECTOR_MAP_UNARY(int, N, bitfieldReverse, value);
}

[__readNone]
[ForceInline]
public uint bitfieldReverse(highp uint value)
{
    value = ((value & 0xAAAAAAAA) >> 1) | ((value & 0x55555555) << 1);
    value = ((value & 0xCCCCCCCC) >> 2) | ((value & 0x33333333) << 2);
    value = ((value & 0xF0F0F0F0) >> 4) | ((value & 0x0F0F0F0F) << 4);
    value = ((value & 0xFF00FF00) >> 8) | ((value & 0x00FF00FF) << 8);
    value = ((value & 0xFFFF0000) >> 16) | ((value & 0x0000FFFF) << 16);
    return value;
}

__generic<let N:int>
[__readNone]
[ForceInline]
public vector<uint,N> bitfieldReverse(highp vector<uint,N> value)
{
    VECTOR_MAP_UNARY(int, N, bitfieldReverse, value);
}

[__readNone] [ForceInline] REQUIRE_KHRONOS
public uint bitCount(uint value)
{
    return countbits(value);
}

__generic<let N:int>
[__readNone] [ForceInline] REQUIRE_KHRONOS
public vector<uint,N> bitCount(vector<uint,N> value)
{
    VECTOR_MAP_UNARY(uint, N, countbits, value);
}

[__readNone] [ForceInline] REQUIRE_KHRONOS
public int bitCount(int value)
{
    return countbits(uint(value));
}
    
__generic<let N:int>
[__readNone] [ForceInline] REQUIRE_KHRONOS
public vector<int,N> bitCount(vector<int,N> value)
{
    VECTOR_MAP_UNARY(int, N, countbits, value);
}

[__readNone]
[ForceInline]
public int findLSB(int v)
{
    return firstbitlow(v);
}

__generic<let N:int>
[__readNone]
[ForceInline]
public vector<int,N> findLSB(vector<int,N> value)
{
    return firstbitlow(value);
}

[__readNone]
[ForceInline]
public uint findLSB(uint v)
{
    return firstbitlow(v);
}

__generic<let N:int>
[__readNone]
[ForceInline]
public vector<uint,N> findLSB(vector<uint,N> value)
{
    return firstbitlow(value);
}

<<<<<<< HEAD
// TODO: implementation of built-in variables; proper tests; these are stubs
// likley related to the following issue since GLSL adds new 
// 'system' variables: https://github.com/shader-slang/slang/issues/411

#define glsl_caps_shader_subgroup(param1) __glsl_extension(param1) [require(glsl)] 
#define spirv_caps_shader_subgroup(param1) __spirv_version(param1) [require(spirv)] 

//macros used to make implementation and modification reasonable under regex
#define macroAnyVecGenericBuiltIn __generic<T : __BuiltinType, let N : int>
#define macroAnyVecGenericInt __generic<T : __BuiltinIntegerType, let N : int>
#define macroAnyVecGenericArithmetic __generic<T : __BuiltinArithmeticType, let N : int>
#define macroAnyVec vector<T, N>

__generic<T : __BuiltinType>
void shader_subgroup_preamble() {
    // checks needed for shader_subgroup functions; __requireGLSLExtension does not work, the call fails to find the OP
    //__target_switch
    //{
    //case glsl:
        //if (__type_equals<T, half>()) __requireGLSLExtension("GL_EXT_shader_subgroup_extended_types_float16");
        //if (__type_equals<T, uint8_t>()) __requireGLSLExtension("GL_EXT_shader_subgroup_extended_types_int8");
        //if (__type_equals<T, uint16_t>()) __requireGLSLExtension("GL_EXT_shader_subgroup_extended_types_int16");
        //if (__type_equals<T, uint64_t>()) __requireGLSLExtension("GL_EXT_shader_subgroup_extended_types_int64");
        //return;
    //}
    return;
} 

// GL_KHR_shader_subgroup_basic Built-in Variables 

glsl_caps_shader_subgroup(GL_KHR_shader_subgroup_basic)
public uint gl_NumSubgroups;

glsl_caps_shader_subgroup(GL_KHR_shader_subgroup_basic)
public uint gl_SubgroupID;

glsl_caps_shader_subgroup(GL_KHR_shader_subgroup_basic)
public uint gl_SubgroupSize;

glsl_caps_shader_subgroup(GL_KHR_shader_subgroup_basic)
public uint gl_SubgroupInvocationID;

glsl_caps_shader_subgroup(GL_KHR_shader_subgroup_basic)
public uint gl_SubgroupEqMask;

glsl_caps_shader_subgroup(GL_KHR_shader_subgroup_basic)
public uint gl_SubgroupGeMask;

glsl_caps_shader_subgroup(GL_KHR_shader_subgroup_basic)
public uint gl_SubgroupGtMask;

glsl_caps_shader_subgroup(GL_KHR_shader_subgroup_basic)
public uint gl_SubgroupLeMask;

glsl_caps_shader_subgroup(GL_KHR_shader_subgroup_basic)
public uint gl_SubgroupLtMask;

// GL_KHR_shader_subgroup_basic

glsl_caps_shader_subgroup(GL_KHR_shader_subgroup_basic)
spirv_caps_shader_subgroup(1.3)
[ForceInline] public void subgroupBarrier()
{
    __target_switch
    {
    case cuda:
        __intrinsic_asm "__syncwarp()";
    case hlsl:
        __intrinsic_asm "AllMemoryBarrierWithGroupSync()";
    case glsl:
        __intrinsic_asm "subgroupBarrier()";
    case spirv:
        spirv_asm {
            OpControlBarrier Subgroup Subgroup AcquireRelease|SubgroupMemory|ImageMemory|UniformMemory
        };
        spirv_asm {
            OpControlBarrier Subgroup Subgroup AcquireRelease|SubgroupMemory|ImageMemory|UniformMemory
        };
    case cpp:
        // TODO: cpp
        return;
    }
}

glsl_caps_shader_subgroup(GL_KHR_shader_subgroup_basic)
spirv_caps_shader_subgroup(1.3)
[ForceInline] public void subgroupMemoryBarrier()
{
    __target_switch
    {
    case cuda:
        __intrinsic_asm "__threadfence_block()";
    case hlsl:
        __intrinsic_asm "AllMemoryBarrier()";
    case glsl:
        __intrinsic_asm "subgroupMemoryBarrier()";
    case spirv:
        spirv_asm {
            OpMemoryBarrier Subgroup AcquireRelease|SubgroupMemory|ImageMemory|UniformMemory
        };
        spirv_asm {
            OpMemoryBarrier Subgroup AcquireRelease|SubgroupMemory|ImageMemory|UniformMemory
        };
    case cpp:
        // TODO: cpp
        return;
    }
}

glsl_caps_shader_subgroup(GL_KHR_shader_subgroup_basic)
spirv_caps_shader_subgroup(1.3)
[ForceInline] public void subgroupMemoryBarrierBuffer()
{
    __target_switch
    {
    case cuda:
        __intrinsic_asm "__threadfence_block()";
    case hlsl:
        __intrinsic_asm "DeviceMemoryBarrier()";
    case glsl:
        __intrinsic_asm "subgroupMemoryBarrierBuffer()";
    case spirv:
        spirv_asm {
            OpMemoryBarrier Subgroup AcquireRelease|UniformMemory
        };
    case cpp:
        // TODO: cpp
        return;
    }
}

glsl_caps_shader_subgroup(GL_KHR_shader_subgroup_basic)
spirv_caps_shader_subgroup(1.3)
[ForceInline] public void subgroupMemoryBarrierImage()
{
    __target_switch
    {
    case cuda:
        __intrinsic_asm "__threadfence_block()";
    case hlsl:
        __intrinsic_asm "DeviceMemoryBarrier()";
    case glsl:
        __intrinsic_asm "subgroupMemoryBarrierImage()";
    case spirv:
        spirv_asm {
            OpMemoryBarrier Subgroup AcquireRelease|ImageMemory
        };
    case cpp:
        // TODO: cpp
        return;
    }
}

glsl_caps_shader_subgroup(GL_KHR_shader_subgroup_basic)
spirv_caps_shader_subgroup(1.3)
[ForceInline] public void subgroupMemoryBarrierShared()
{
    __target_switch
    {
    case cuda:
        __intrinsic_asm "__threadfence_block()";
    case hlsl:
        __intrinsic_asm "GroupMemoryBarrier()";
    case glsl:
        __intrinsic_asm "subgroupMemoryBarrierShared()";
    case spirv:
        spirv_asm {
            OpMemoryBarrier Subgroup AcquireRelease|SubgroupMemory
        };
    case cpp:
        // TODO: cpp
        return;
    }
}

glsl_caps_shader_subgroup(GL_KHR_shader_subgroup_basic)
spirv_caps_shader_subgroup(1.3)
[ForceInline] public bool subgroupElect()
{
    __target_switch
    {
    case cuda:
        __intrinsic_asm "( (__activemask() & (__activemask()*-1)) == _getLaneId())";    
    case glsl:
    case spirv:
    case hlsl:
        return WaveIsFirstLane();
    case cpp:
        // TODO: cpp
        return false;
    }
}

// GL_KHR_shader_subgroup_vote

glsl_caps_shader_subgroup(GL_KHR_shader_subgroup_vote)
spirv_caps_shader_subgroup(1.3)
[ForceInline] public bool subgroupAll(bool value)
{
    __target_switch
    {
    case cuda: 
    case glsl:
    case spirv:
    case hlsl:
        return WaveActiveAllTrue(value);
    case cpp:
        // TODO: cpp
        return false;
    }
}

glsl_caps_shader_subgroup(GL_KHR_shader_subgroup_vote)
spirv_caps_shader_subgroup(1.3)
[ForceInline] public bool subgroupAny(bool value)
{
    return WaveMaskAnyTrue(WaveGetActiveMask(), value);
    
}

__generic<T : __BuiltinType>
glsl_caps_shader_subgroup(GL_KHR_shader_subgroup_vote)
spirv_caps_shader_subgroup(1.3)
[ForceInline] public bool subgroupAllEqual(T value)
{
    shader_subgroup_preamble<T>();
    return WaveMaskAllEqual(WaveGetActiveMask(), value);
}

macroAnyVecGenericBuiltIn
glsl_caps_shader_subgroup(GL_KHR_shader_subgroup_vote)
spirv_caps_shader_subgroup(1.3)
[ForceInline] public bool subgroupAllEqual(macroAnyVec value)
{
    shader_subgroup_preamble<T>();
    return WaveMaskAllEqual(WaveGetActiveMask(), value);
}

// GL_KHR_shader_subgroup_arithmetic

__generic<T : __BuiltinArithmeticType>
glsl_caps_shader_subgroup(GL_KHR_shader_subgroup_arithmetic)
spirv_caps_shader_subgroup(1.3)
[ForceInline] public T subgroupAdd(T value)
{
    shader_subgroup_preamble<T>();
    return WaveMaskSum(WaveGetActiveMask(), value);
}

__generic<T : __BuiltinArithmeticType>
glsl_caps_shader_subgroup(GL_KHR_shader_subgroup_arithmetic)
spirv_caps_shader_subgroup(1.3)
[ForceInline] public T subgroupMul(T value)
{
    shader_subgroup_preamble<T>();
    return WaveMaskProduct(WaveGetActiveMask(), value);
}

__generic<T : __BuiltinArithmeticType>
glsl_caps_shader_subgroup(GL_KHR_shader_subgroup_arithmetic)
spirv_caps_shader_subgroup(1.3)
[ForceInline] public T subgroupMin(T value)
{
    shader_subgroup_preamble<T>();
    return WaveMaskMin(WaveGetActiveMask(), value);
}

__generic<T : __BuiltinArithmeticType>
glsl_caps_shader_subgroup(GL_KHR_shader_subgroup_arithmetic)
spirv_caps_shader_subgroup(1.3)
[ForceInline] public T subgroupMax(T value)
{
    shader_subgroup_preamble<T>();
    return WaveMaskMax(WaveGetActiveMask(), value);
}

__generic<T : __BuiltinIntegerType>
glsl_caps_shader_subgroup(GL_KHR_shader_subgroup_arithmetic)
spirv_caps_shader_subgroup(1.3)
[ForceInline] public T subgroupAnd(T value)
{
    shader_subgroup_preamble<T>();
    return WaveMaskBitAnd(WaveGetActiveMask(), value);
}

__generic<T : __BuiltinIntegerType>
glsl_caps_shader_subgroup(GL_KHR_shader_subgroup_arithmetic)
spirv_caps_shader_subgroup(1.3)
[ForceInline] public T subgroupOr(T value)
{
    shader_subgroup_preamble<T>();
    return WaveMaskBitOr(WaveGetActiveMask(), value);
}

__generic<T : __BuiltinIntegerType>
glsl_caps_shader_subgroup(GL_KHR_shader_subgroup_arithmetic)
spirv_caps_shader_subgroup(1.3)
[ForceInline] public T subgroupXor(T value)
{
    shader_subgroup_preamble<T>();
    return WaveMaskBitXor(WaveGetActiveMask(), value);
}

__generic<T : __BuiltinArithmeticType>
glsl_caps_shader_subgroup(GL_KHR_shader_subgroup_arithmetic)
spirv_caps_shader_subgroup(1.3)
[ForceInline] public T subgroupInclusiveAdd(T value)
{
    shader_subgroup_preamble<T>();
    __target_switch
    {
    case glsl:
        __target_intrinsic "subgroupInclusiveAdd($0)";
    case spirv:
        if (__isFloat<T>())
            return spirv_asm {OpCapability GroupNonUniformArithmetic; OpGroupNonUniformFAdd $$T result Subgroup InclusiveScan $value};
        else if (__isInt<T>())
            return spirv_asm {OpCapability GroupNonUniformArithmetic; OpGroupNonUniformIAdd $$T result Subgroup InclusiveScan $value};
        else return value;
    case hlsl:
    case cuda:
    case cpp:
        // TODO: implementation
        return value;
    }
    return value;
}

__generic<T : __BuiltinArithmeticType>
glsl_caps_shader_subgroup(GL_KHR_shader_subgroup_arithmetic)
spirv_caps_shader_subgroup(1.3)
[ForceInline] public T subgroupInclusiveMul(T value)
{
    shader_subgroup_preamble<T>();
    __target_switch
    {
    case glsl:
        __target_intrinsic "subgroupInclusiveMul($0)";
    case spirv:
        if (__isFloat<T>())
            return spirv_asm {OpCapability GroupNonUniformArithmetic; OpGroupNonUniformFMul $$T result Subgroup InclusiveScan $value};
        else if (__isInt<T>())
            return spirv_asm {OpCapability GroupNonUniformArithmetic; OpGroupNonUniformIMul $$T result Subgroup InclusiveScan $value};
        else return value;
    case hlsl:
    case cuda:
    case cpp:
        // TODO: implementation
        return value;
    }
    return value;
}

__generic<T : __BuiltinArithmeticType>
glsl_caps_shader_subgroup(GL_KHR_shader_subgroup_arithmetic)
spirv_caps_shader_subgroup(1.3)
[ForceInline] public T subgroupInclusiveMin(T value)
{
    shader_subgroup_preamble<T>();
    __target_switch
    {
    case glsl:
        __target_intrinsic "subgroupInclusiveMin($0)";
    case spirv:
        if (__isFloat<T>())
            return spirv_asm {OpCapability GroupNonUniformArithmetic; OpGroupNonUniformFMin $$T result Subgroup InclusiveScan $value};
        else if (__isSignedInt<T>())
            return spirv_asm {OpCapability GroupNonUniformArithmetic; OpGroupNonUniformSMin $$T result Subgroup InclusiveScan $value};
        else if (__isUnsignedInt<T>())
            return spirv_asm {OpCapability GroupNonUniformArithmetic; OpGroupNonUniformUMin $$T result Subgroup InclusiveScan $value};
        else return value;
    case hlsl:
    case cuda:
    case cpp:
        // TODO: implementation
        return value;
    }
    return value;
}

__generic<T : __BuiltinArithmeticType>
glsl_caps_shader_subgroup(GL_KHR_shader_subgroup_arithmetic)
spirv_caps_shader_subgroup(1.3)
[ForceInline] public T subgroupInclusiveMax(T value)
{
    shader_subgroup_preamble<T>();
    __target_switch
    {
    case glsl:
        __target_intrinsic "subgroupInclusiveMax($0)";
    case spirv:
        if (__isFloat<T>())
            return spirv_asm {OpCapability GroupNonUniformArithmetic; OpGroupNonUniformFMax $$T result Subgroup InclusiveScan $value};
        else if (__isSignedInt<T>())
            return spirv_asm {OpCapability GroupNonUniformArithmetic; OpGroupNonUniformSMax $$T result Subgroup InclusiveScan $value};
        else if (__isUnsignedInt<T>())
            return spirv_asm {OpCapability GroupNonUniformArithmetic; OpGroupNonUniformUMax $$T result Subgroup InclusiveScan $value};
        else return value;
    case hlsl:
    case cuda:
    case cpp:
        // TODO: implementation
        return value;
    }
    return value;
}

__generic<T : __BuiltinIntegerType>
glsl_caps_shader_subgroup(GL_KHR_shader_subgroup_arithmetic)
spirv_caps_shader_subgroup(1.3)
[ForceInline] public T subgroupInclusiveAnd(T value)
{
    shader_subgroup_preamble<T>();
    __target_switch
    {
    case glsl:
        __target_intrinsic "subgroupInclusiveAnd($0)";
    case spirv:
        return spirv_asm {OpCapability GroupNonUniformArithmetic; OpGroupNonUniformBitwiseAnd $$T result Subgroup InclusiveScan $value};
    case hlsl:
    case cuda:
    case cpp:
        // TODO: implementation
        return value;
    }
    return value;
}

__generic<T : __BuiltinIntegerType>
glsl_caps_shader_subgroup(GL_KHR_shader_subgroup_arithmetic)
spirv_caps_shader_subgroup(1.3)
[ForceInline] public T subgroupInclusiveOr(T value)
{
    shader_subgroup_preamble<T>();
    __target_switch
    {
    case glsl:
        __target_intrinsic "subgroupInclusiveOr($0)";
    case spirv:
        return spirv_asm {OpCapability GroupNonUniformArithmetic; OpGroupNonUniformBitwiseOr $$T result Subgroup InclusiveScan $value};
    case hlsl:
    case cuda:
    case cpp:
        // TODO: implementation
        return value;
    }
    return value;
}

__generic<T : __BuiltinIntegerType>
glsl_caps_shader_subgroup(GL_KHR_shader_subgroup_arithmetic)
spirv_caps_shader_subgroup(1.3)
[ForceInline] public T subgroupInclusiveXor(T value)
{
    shader_subgroup_preamble<T>();
    __target_switch
    {
    case glsl:
        __target_intrinsic "subgroupInclusiveXor($0)";
    case spirv:
        return spirv_asm {OpCapability GroupNonUniformArithmetic; OpGroupNonUniformBitwiseXor $$T result Subgroup InclusiveScan $value};
    case hlsl:
    case cuda:
    case cpp:
        // TODO: implementation
        return value;
    }
    return value;
}

__generic<T : __BuiltinArithmeticType>
glsl_caps_shader_subgroup(GL_KHR_shader_subgroup_arithmetic)
spirv_caps_shader_subgroup(1.3)
[ForceInline] public T subgroupExclusiveAdd(T value)
{
    shader_subgroup_preamble<T>();
    __target_switch
    {
    case glsl:
    case spirv:
    case hlsl:
        return WaveMaskPrefixSum(WaveGetActiveMask(), value);
    case cuda:
    case cpp:
        // TODO: implementation
        return value;
    }
}


__generic<T : __BuiltinArithmeticType>
glsl_caps_shader_subgroup(GL_KHR_shader_subgroup_arithmetic)
spirv_caps_shader_subgroup(1.3)
[ForceInline] public T subgroupExclusiveMul(T value)
{
    shader_subgroup_preamble<T>();
    __target_switch
    {
    case glsl:
    case spirv:
    case hlsl:
        return WaveMaskPrefixProduct(WaveGetActiveMask(), value);
    case cuda:
    case cpp:
        // TODO: implementation
        return value;
    }
}

__generic<T : __BuiltinArithmeticType>
glsl_caps_shader_subgroup(GL_KHR_shader_subgroup_arithmetic)
spirv_caps_shader_subgroup(1.3)
[ForceInline] public T subgroupExclusiveMin(T value)
{
    shader_subgroup_preamble<T>();
    __target_switch
    {
    case glsl:
        __target_intrinsic "subgroupExclusiveMin($0)";
    case spirv:
        if (__isFloat<T>())
            return spirv_asm {OpCapability GroupNonUniformArithmetic; OpGroupNonUniformFMin $$T result Subgroup ExclusiveScan $value};
        else if (__isSignedInt<T>())
            return spirv_asm {OpCapability GroupNonUniformArithmetic; OpGroupNonUniformSMin $$T result Subgroup ExclusiveScan $value};
        else if (__isUnsignedInt<T>())
            return spirv_asm {OpCapability GroupNonUniformArithmetic; OpGroupNonUniformUMin $$T result Subgroup ExclusiveScan $value};
        else return value;
    case hlsl:
    case cuda:
    case cpp:
        // TODO: implementation
        return value;
    }
    return value;
}

__generic<T : __BuiltinArithmeticType>
glsl_caps_shader_subgroup(GL_KHR_shader_subgroup_arithmetic)
spirv_caps_shader_subgroup(1.3)
[ForceInline] public T subgroupExclusiveMax(T value)
{
    shader_subgroup_preamble<T>();
    __target_switch
    {
    case glsl:
        __target_intrinsic "subgroupExclusiveMax($0)";
    case spirv:
        if (__isFloat<T>())
            return spirv_asm {OpCapability GroupNonUniformArithmetic; OpGroupNonUniformFMax $$T result Subgroup ExclusiveScan $value};
        else if (__isSignedInt<T>())
            return spirv_asm {OpCapability GroupNonUniformArithmetic; OpGroupNonUniformSMax $$T result Subgroup ExclusiveScan $value};
        else if (__isUnsignedInt<T>())
            return spirv_asm {OpCapability GroupNonUniformArithmetic; OpGroupNonUniformUMax $$T result Subgroup ExclusiveScan $value};
        else return value;
    case hlsl:
    case cuda:
    case cpp:
        // TODO: implementation
        return value;
    }
    return value;
}

__generic<T : __BuiltinIntegerType>
glsl_caps_shader_subgroup(GL_KHR_shader_subgroup_arithmetic)
spirv_caps_shader_subgroup(1.3)
[ForceInline] public T subgroupExclusiveAnd(T value)
{
    shader_subgroup_preamble<T>();
    __target_switch
    {
    case glsl:
    case spirv:
    case hlsl:
        return WaveMaskPrefixBitAnd(WaveGetActiveMask(), value);
    case cuda:
    case cpp:
        // TODO: implementation
        return value;
    }
}

__generic<T : __BuiltinIntegerType>
glsl_caps_shader_subgroup(GL_KHR_shader_subgroup_arithmetic)
spirv_caps_shader_subgroup(1.3)
[ForceInline] public T subgroupExclusiveOr(T value)
{
    shader_subgroup_preamble<T>();
    __target_switch
    {
    case glsl:
    case spirv:
    case hlsl:
        return WaveMaskPrefixBitOr(WaveGetActiveMask(), value);
    case cuda:
    case cpp:
        // TODO: implementation
        return value;
    }
}

__generic<T : __BuiltinIntegerType>
glsl_caps_shader_subgroup(GL_KHR_shader_subgroup_arithmetic)
spirv_caps_shader_subgroup(1.3)
[ForceInline] public T subgroupExclusiveXor(T value)
{
    shader_subgroup_preamble<T>();
    __target_switch
    {
    case glsl:
    case spirv:
    case hlsl:
        return WaveMaskPrefixBitXor(WaveGetActiveMask(), value);
    case cuda:
    case cpp:
        // TODO: implementation
        return value;
    }
}

// GL_KHR_shader_subgroup_arithmetic
//note: this is a seperate section because it is so huge that the only reasonable way to implement this is to just regex replace code


macroAnyVecGenericArithmetic
glsl_caps_shader_subgroup(GL_KHR_shader_subgroup_arithmetic)
spirv_caps_shader_subgroup(1.3)
[ForceInline] public macroAnyVec subgroupAdd(macroAnyVec value)
{
    shader_subgroup_preamble<T>();
    return WaveMaskSum(WaveGetActiveMask(), value);
}

macroAnyVecGenericArithmetic
glsl_caps_shader_subgroup(GL_KHR_shader_subgroup_arithmetic)
spirv_caps_shader_subgroup(1.3)
[ForceInline] public macroAnyVec subgroupMul(macroAnyVec value)
{
    shader_subgroup_preamble<T>();
    return WaveMaskProduct(WaveGetActiveMask(), value);
}

macroAnyVecGenericArithmetic
glsl_caps_shader_subgroup(GL_KHR_shader_subgroup_arithmetic)
spirv_caps_shader_subgroup(1.3)
[ForceInline] public macroAnyVec subgroupMin(macroAnyVec value)
{
    shader_subgroup_preamble<T>();
    return WaveMaskMin(WaveGetActiveMask(), value);
}

macroAnyVecGenericArithmetic
glsl_caps_shader_subgroup(GL_KHR_shader_subgroup_arithmetic)
spirv_caps_shader_subgroup(1.3)
[ForceInline] public macroAnyVec subgroupMax(macroAnyVec value)
{
    shader_subgroup_preamble<T>();
    return WaveMaskMax(WaveGetActiveMask(), value);
}

macroAnyVecGenericInt
glsl_caps_shader_subgroup(GL_KHR_shader_subgroup_arithmetic)
spirv_caps_shader_subgroup(1.3)
[ForceInline] public macroAnyVec subgroupAnd(macroAnyVec value)
{
    shader_subgroup_preamble<T>();
    return WaveMaskBitAnd(WaveGetActiveMask(), value);
}

macroAnyVecGenericInt
glsl_caps_shader_subgroup(GL_KHR_shader_subgroup_arithmetic)
spirv_caps_shader_subgroup(1.3)
[ForceInline] public macroAnyVec subgroupOr(macroAnyVec value)
{
    shader_subgroup_preamble<T>();
    return WaveMaskBitOr(WaveGetActiveMask(), value);
}

macroAnyVecGenericInt
glsl_caps_shader_subgroup(GL_KHR_shader_subgroup_arithmetic)
spirv_caps_shader_subgroup(1.3)
[ForceInline] public macroAnyVec subgroupXor(macroAnyVec value)
{
    shader_subgroup_preamble<T>();
    return WaveMaskBitXor(WaveGetActiveMask(), value);
}

macroAnyVecGenericArithmetic
glsl_caps_shader_subgroup(GL_KHR_shader_subgroup_arithmetic)
spirv_caps_shader_subgroup(1.3)
[ForceInline] public macroAnyVec subgroupInclusiveAdd(macroAnyVec value)
{
    shader_subgroup_preamble<T>();
    __target_switch
    {
    case glsl:
        __target_intrinsic "subgroupInclusiveAdd($0)";
    case spirv:
        if (__isFloat<T>())
            return spirv_asm {OpCapability GroupNonUniformArithmetic; OpGroupNonUniformFAdd $$macroAnyVec result Subgroup InclusiveScan $value};
        else if (__isInt<T>())
            return spirv_asm {OpCapability GroupNonUniformArithmetic; OpGroupNonUniformIAdd $$macroAnyVec result Subgroup InclusiveScan $value};
    case hlsl:
    case cuda:
    case cpp:
        // TODO: implementation
        return value;
    }
    return value;
}

macroAnyVecGenericArithmetic
glsl_caps_shader_subgroup(GL_KHR_shader_subgroup_arithmetic)
spirv_caps_shader_subgroup(1.3)
[ForceInline] public macroAnyVec subgroupInclusiveMul(macroAnyVec value)
{
    shader_subgroup_preamble<T>();
    __target_switch
    {
    case glsl:
        __target_intrinsic "subgroupInclusiveMul($0)";
    case spirv:
        if (__isFloat<T>())
            return spirv_asm {OpCapability GroupNonUniformArithmetic; OpGroupNonUniformFMul $$macroAnyVec result Subgroup InclusiveScan $value};
        else if (__isInt<T>())
            return spirv_asm {OpCapability GroupNonUniformArithmetic; OpGroupNonUniformIMul $$macroAnyVec result Subgroup InclusiveScan $value};
        else return value;
    case hlsl:
    case cuda:
    case cpp:
        // TODO: implementation
        return value;
    }
    return value;
}

macroAnyVecGenericArithmetic
glsl_caps_shader_subgroup(GL_KHR_shader_subgroup_arithmetic)
spirv_caps_shader_subgroup(1.3)
[ForceInline] public macroAnyVec subgroupInclusiveMin(macroAnyVec value)
{
    shader_subgroup_preamble<T>();
    __target_switch
    {
    case glsl:
        __target_intrinsic "subgroupInclusiveMin($0)";
    case spirv:
        if (__isFloat<T>())
            return spirv_asm {OpCapability GroupNonUniformArithmetic; OpGroupNonUniformFMin $$macroAnyVec result Subgroup InclusiveScan $value};
        else if (__isSignedInt<T>())
            return spirv_asm {OpCapability GroupNonUniformArithmetic; OpGroupNonUniformSMin $$macroAnyVec result Subgroup InclusiveScan $value};
        else if (__isUnsignedInt<T>())
            return spirv_asm {OpCapability GroupNonUniformArithmetic; OpGroupNonUniformUMin $$macroAnyVec result Subgroup InclusiveScan $value};
        else return value;
    case hlsl:
    case cuda:
    case cpp:
        // TODO: implementation
        return value;
    }
    return value;
}

macroAnyVecGenericArithmetic
glsl_caps_shader_subgroup(GL_KHR_shader_subgroup_arithmetic)
spirv_caps_shader_subgroup(1.3)
[ForceInline] public macroAnyVec subgroupInclusiveMax(macroAnyVec value)
{
    shader_subgroup_preamble<T>();
    __target_switch
    {
    case glsl:
        __target_intrinsic "subgroupInclusiveMax($0)";
    case spirv:
        if (__isFloat<T>())
            return spirv_asm {OpCapability GroupNonUniformArithmetic; OpGroupNonUniformFMax $$macroAnyVec result Subgroup InclusiveScan $value};
        else if (__isSignedInt<T>())
            return spirv_asm {OpCapability GroupNonUniformArithmetic; OpGroupNonUniformSMax $$macroAnyVec result Subgroup InclusiveScan $value};
        else if (__isUnsignedInt<T>())
            return spirv_asm {OpCapability GroupNonUniformArithmetic; OpGroupNonUniformUMax $$macroAnyVec result Subgroup InclusiveScan $value};
        else return value;
    case hlsl:
    case cuda:
    case cpp:
        // TODO: implementation
        return value;
    }
    return value;
}

macroAnyVecGenericInt
glsl_caps_shader_subgroup(GL_KHR_shader_subgroup_arithmetic)
spirv_caps_shader_subgroup(1.3)
[ForceInline] public macroAnyVec subgroupInclusiveAnd(macroAnyVec value)
{
    shader_subgroup_preamble<T>();
    __target_switch
    {
    case glsl:
        __target_intrinsic "subgroupInclusiveAnd($0)";
    case spirv:
        return spirv_asm {OpCapability GroupNonUniformArithmetic; OpGroupNonUniformBitwiseAnd $$macroAnyVec result Subgroup InclusiveScan $value};
    case hlsl:
    case cuda:
    case cpp:
        // TODO: implementation
        return value;
    }
    return value;
}

macroAnyVecGenericInt
glsl_caps_shader_subgroup(GL_KHR_shader_subgroup_arithmetic)
spirv_caps_shader_subgroup(1.3)
[ForceInline] public macroAnyVec subgroupInclusiveOr(macroAnyVec value)
{
    shader_subgroup_preamble<T>();
    __target_switch
    {
    case glsl:
        __target_intrinsic "subgroupInclusiveOr($0)";
    case spirv:
        return spirv_asm {OpCapability GroupNonUniformArithmetic; OpGroupNonUniformBitwiseOr $$macroAnyVec result Subgroup InclusiveScan $value};
    case hlsl:
    case cuda:
    case cpp:
        // TODO: implementation
        return value;
    }
    return value;
}

macroAnyVecGenericInt
glsl_caps_shader_subgroup(GL_KHR_shader_subgroup_arithmetic)
spirv_caps_shader_subgroup(1.3)
[ForceInline] public macroAnyVec subgroupInclusiveXor(macroAnyVec value)
{
    shader_subgroup_preamble<T>();
    __target_switch
    {
    case glsl:
        __target_intrinsic "subgroupInclusiveXor($0)";
    case spirv:
        return spirv_asm {OpCapability GroupNonUniformArithmetic; OpGroupNonUniformBitwiseXor $$macroAnyVec result Subgroup InclusiveScan $value};
    case hlsl:
    case cuda:
    case cpp:
        // TODO: implementation
        return value;
    }
    return value;
}

macroAnyVecGenericArithmetic
glsl_caps_shader_subgroup(GL_KHR_shader_subgroup_arithmetic)
spirv_caps_shader_subgroup(1.3)
[ForceInline] public macroAnyVec subgroupExclusiveAdd(macroAnyVec value)
{
    shader_subgroup_preamble<T>();
    __target_switch
    {
    case glsl:
    case spirv:
    case hlsl:
        return WaveMaskPrefixSum(WaveGetActiveMask(), value);
    case cuda:
    case cpp:
        // TODO: implementation
        return value;
    }
}


macroAnyVecGenericArithmetic
glsl_caps_shader_subgroup(GL_KHR_shader_subgroup_arithmetic)
spirv_caps_shader_subgroup(1.3)
[ForceInline] public macroAnyVec subgroupExclusiveMul(macroAnyVec value)
{
    shader_subgroup_preamble<T>();
    __target_switch
    {
    case glsl:
    case spirv:
    case hlsl:
        return WaveMaskPrefixProduct(WaveGetActiveMask(), value);
    case cuda:
    case cpp:
        // TODO: implementation
        return value;
    }
}

macroAnyVecGenericArithmetic
glsl_caps_shader_subgroup(GL_KHR_shader_subgroup_arithmetic)
spirv_caps_shader_subgroup(1.3)
[ForceInline] public macroAnyVec subgroupExclusiveMin(macroAnyVec value)
{
    shader_subgroup_preamble<T>();
    __target_switch
    {
    case glsl:
        __target_intrinsic "subgroupExclusiveMin($0)";
    case spirv:
        if (__isFloat<T>())
            return spirv_asm {OpCapability GroupNonUniformArithmetic; OpGroupNonUniformFMin $$macroAnyVec result Subgroup ExclusiveScan $value};
        else if (__isSignedInt<T>())
            return spirv_asm {OpCapability GroupNonUniformArithmetic; OpGroupNonUniformSMin $$macroAnyVec result Subgroup ExclusiveScan $value};
        else if (__isUnsignedInt<T>())
            return spirv_asm {OpCapability GroupNonUniformArithmetic; OpGroupNonUniformUMin $$macroAnyVec result Subgroup ExclusiveScan $value};
        else return value;
    case hlsl:
    case cuda:
    case cpp:
        // TODO: implementation
        return value;
    }
    return value;
}

macroAnyVecGenericArithmetic
glsl_caps_shader_subgroup(GL_KHR_shader_subgroup_arithmetic)
spirv_caps_shader_subgroup(1.3)
[ForceInline] public macroAnyVec subgroupExclusiveMax(macroAnyVec value)
{
    shader_subgroup_preamble<T>();
    __target_switch
    {
    case glsl:
        __target_intrinsic "subgroupExclusiveMax($0)";
    case spirv:
        if (__isFloat<T>())
            return spirv_asm {OpCapability GroupNonUniformArithmetic; OpGroupNonUniformFMax $$macroAnyVec result Subgroup ExclusiveScan $value};
        else if (__isSignedInt<T>())
            return spirv_asm {OpCapability GroupNonUniformArithmetic; OpGroupNonUniformSMax $$macroAnyVec result Subgroup ExclusiveScan $value};
        else if (__isUnsignedInt<T>())
            return spirv_asm {OpCapability GroupNonUniformArithmetic; OpGroupNonUniformUMax $$macroAnyVec result Subgroup ExclusiveScan $value};
        else return value;
    case hlsl:
    case cuda:
    case cpp:
        // TODO: implementation
        return value;
    }
    return value;
}

macroAnyVecGenericInt
glsl_caps_shader_subgroup(GL_KHR_shader_subgroup_arithmetic)
spirv_caps_shader_subgroup(1.3)
[ForceInline] public macroAnyVec subgroupExclusiveAnd(macroAnyVec value)
{
    shader_subgroup_preamble<T>();
    __target_switch
    {
    case glsl:
    case spirv:
    case hlsl:
        return WaveMaskPrefixBitAnd(WaveGetActiveMask(), value);
    case cuda:
    case cpp:
        // TODO: implementation
        return value;
    }
}

macroAnyVecGenericInt
glsl_caps_shader_subgroup(GL_KHR_shader_subgroup_arithmetic)
spirv_caps_shader_subgroup(1.3)
[ForceInline] public macroAnyVec subgroupExclusiveOr(macroAnyVec value)
{
    shader_subgroup_preamble<T>();
    __target_switch
    {
    case glsl:
    case spirv:
    case hlsl:
        return WaveMaskPrefixBitOr(WaveGetActiveMask(), value);
    case cuda:
    case cpp:
        // TODO: implementation
        return value;
    }
}

macroAnyVecGenericInt
glsl_caps_shader_subgroup(GL_KHR_shader_subgroup_arithmetic)
spirv_caps_shader_subgroup(1.3)
[ForceInline] public macroAnyVec subgroupExclusiveXor(macroAnyVec value)
{
    shader_subgroup_preamble<T>();
    __target_switch
    {
    case glsl:
    case spirv:
    case hlsl:
        return WaveMaskPrefixBitXor(WaveGetActiveMask(), value);
    case cuda:
    case cpp:
        // TODO: implementation
        return value;
    }
}

// GL_KHR_shader_subgroup_ballot

__generic<T : __BuiltinType>
glsl_caps_shader_subgroup(GL_KHR_shader_subgroup_ballot)
spirv_caps_shader_subgroup(1.3)
[ForceInline] public T subgroupBroadcast(T value, uint id)
{
    shader_subgroup_preamble<T>();
    return WaveMaskBroadcastLaneAt(WaveGetActiveMask(), value, id);
}

macroAnyVecGenericBuiltIn
glsl_caps_shader_subgroup(GL_KHR_shader_subgroup_ballot)
spirv_caps_shader_subgroup(1.3)
[ForceInline] public macroAnyVec subgroupBroadcast(macroAnyVec value, uint id)
{
    shader_subgroup_preamble<T>();
    return WaveMaskBroadcastLaneAt(WaveGetActiveMask(), value, id);
}

__generic<T : __BuiltinType>
glsl_caps_shader_subgroup(GL_KHR_shader_subgroup_ballot)
spirv_caps_shader_subgroup(1.3)
[ForceInline] public T subgroupBroadcastFirst(T value)
{
    shader_subgroup_preamble<T>();
    return WaveMaskReadLaneFirst(WaveGetActiveMask(), value);
}
macroAnyVecGenericBuiltIn
glsl_caps_shader_subgroup(GL_KHR_shader_subgroup_ballot)
spirv_caps_shader_subgroup(1.3)
[ForceInline] public macroAnyVec subgroupBroadcastFirst(macroAnyVec value)
{
    shader_subgroup_preamble<T>();
    return WaveMaskReadLaneFirst(WaveGetActiveMask(), value);
}

// WaveMaskBallot is not the same; it force trunc's
glsl_caps_shader_subgroup(GL_KHR_shader_subgroup_ballot)
spirv_caps_shader_subgroup(1.3)
[ForceInline] public uvec4 subgroupBallot(bool value)
{
    return WaveActiveBallot(value);
}

// logic for HLSL and CUDA which lack InverseBalloc
// CUDA: works exclusivly 32 waves, therefore only need comp x
// HLSL:{
// 1. index into comp I want: index = trunc(float(lane)*(1/32))
// 2. lane & value[index]
// note: 1/32 wil be converted to multiplication
// we do 1/32 since 1 uint stores 32 threads 
// note 2: we have a waveLaneCount check because based on wave lane count we can determine if we can do a 
// fast path or slow path (know index is 0 or non 0)
// }
glsl_caps_shader_subgroup(GL_KHR_shader_subgroup_ballot)
spirv_caps_shader_subgroup(1.3)
[ForceInline] public bool subgroupInverseBallot(uvec4 value)
{
    __target_switch
    {
    case cuda:
        // only has 32 warps
        __intrinsic_asm "(($0).x >> (c()) & 1)";
    case hlsl:
        // much like _WaveCountBits, but here we hope that we hit case 0; we can then avoid the expensive logic
        const uint waveLaneCount = WaveGetLaneCount();
        switch ((waveLaneCount - 1) / 32)
        {
        case 0:
            __intrinsic_asm "(($0)[0] >> WaveGetLaneIndex()) & 1)";
        case 1:
        case 2:
        case 3:
            __intrinsic_asm "((($0)[uint(float(WaveGetLaneIndex())*0.03125f)] >> WaveGetLaneIndex()) & 1)";
        }
    case glsl:
        __intrinsic_asm "subgroupInverseBallot($0)";
    case spirv:
        return spirv_asm {
                OpCapability GroupNonUniformBallot; 
                OpGroupNonUniformInverseBallot $$bool result Subgroup $value
        };
    case cpp:
        // TODO: cpp
        return false;
    }
    return false;
}

// same logic as subgroupInverseBallot
glsl_caps_shader_subgroup(GL_KHR_shader_subgroup_ballot)
spirv_caps_shader_subgroup(1.3)
[ForceInline] public bool subgroupBallotBitExtract(uvec4 value, uint index)
{
    __target_switch
    {
    case cuda:
        __intrinsic_asm "($1 & ($0).x) != 0";
    case hlsl:
        const uint waveLaneCount = WaveGetLaneCount();
        switch ((waveLaneCount - 1) / 32)
        {
        case 0:
            __intrinsic_asm "($0)[0] & ($1)";
        case 1:
        case 2:
        case 3:
            __intrinsic_asm "($0)[uint(float($1)*0.03125f)] & ($1)";
        }
    case glsl:
        __intrinsic_asm "subgroupBallotBitExtract($0, $1)";
    case spirv:
        return spirv_asm {
                OpCapability GroupNonUniformBallot; 
                OpGroupNonUniformBallotBitExtract $$bool result Subgroup $value $index
        };
    case cpp:
        // TODO: cpp
        return false;
    }
    return false;
}


// the count is only supposed to use uvec4 values within bottom bits of subgroup launched, not a simple countbits
glsl_caps_shader_subgroup(GL_KHR_shader_subgroup_ballot)
spirv_caps_shader_subgroup(1.3)
[ForceInline] public uint subgroupBallotBitCount(uvec4 value)
{
    __target_switch
    {
    case glsl:
        __intrinsic_asm "subgroupBallotBitCount($0)";
    case spirv:
        return spirv_asm {
            OpCapability GroupNonUniformBallot; 
            OpGroupNonUniformBallotBitCount $$uint result Subgroup Reduce $value
        };
    case hlsl:
    case cuda:
    case cpp:
        //TODO: implement
        return 0;
    }
}

glsl_caps_shader_subgroup(GL_KHR_shader_subgroup_ballot)
spirv_caps_shader_subgroup(1.3)
[ForceInline] public uint subgroupBallotInclusiveBitCount(uvec4 value)
{
    __target_switch
    {
    case glsl:
        __intrinsic_asm "subgroupBallotInclusiveBitCount($0)";
    case spirv:
        return spirv_asm {
            OpCapability GroupNonUniformBallot; 
            OpGroupNonUniformBallotBitCount $$uint result Subgroup InclusiveScan $value
        };
    case hlsl:
    case cuda:
    case cpp:
        // TODO: implementation
        return 0;
    }
}

glsl_caps_shader_subgroup(GL_KHR_shader_subgroup_ballot)
spirv_caps_shader_subgroup(1.3)
[ForceInline] public uint subgroupBallotExclusiveBitCount(uvec4 value)
{
    __target_switch
    {
    case glsl:
        __intrinsic_asm "subgroupBallotExclusiveBitCount($0)";
    case spirv:
        return spirv_asm {
            OpCapability GroupNonUniformBallot; 
            OpGroupNonUniformBallotBitCount $$uint result Subgroup ExclusiveScan $value
        };
    case hlsl:
    case cuda:
    case cpp:
        // TODO: implementation
        return 0;
    }
}

glsl_caps_shader_subgroup(GL_KHR_shader_subgroup_ballot)
spirv_caps_shader_subgroup(1.3)
[ForceInline] public uint subgroupBallotFindLSB(uvec4 value)
{
    __target_switch
    {
    case glsl:
        __intrinsic_asm "subgroupBallotFindLSB($0)";
    case spirv:
        return spirv_asm {
            OpCapability GroupNonUniformBallot; 
            OpGroupNonUniformBallotFindLSB $$uint result Subgroup $value
        };
    case hlsl:
    case cuda:
    case cpp:
        // TODO: implementation
        return 0;
    }
}

glsl_caps_shader_subgroup(GL_KHR_shader_subgroup_ballot)
spirv_caps_shader_subgroup(1.3)
[ForceInline] public uint subgroupBallotFindMSB(uvec4 value)
{
    __target_switch
    {
    case glsl:
        __intrinsic_asm "subgroupBallotFindMSB($0)";
    case spirv:
        return spirv_asm {
            OpCapability GroupNonUniformBallot; 
            OpGroupNonUniformBallotFindMSB $$uint result Subgroup $value
        };
    case hlsl:
    case cuda:
    case cpp:
        // TODO: implementation
        return 0;
    }
}

// GL_KHR_shader_subgroup_shuffle

__generic<T : __BuiltinType>
glsl_caps_shader_subgroup(GL_KHR_shader_subgroup_shuffle)
spirv_caps_shader_subgroup(1.3)
[ForceInline] public T subgroupShuffle(T value, uint index)
{
    shader_subgroup_preamble<T>();
    __target_switch
    {
    case hlsl:
    case cuda:
    case glsl:
    case spirv:
    case cpp: 
        return WaveShuffle(value, index);
    }
}

__generic<T : __BuiltinType>
glsl_caps_shader_subgroup(GL_KHR_shader_subgroup_shuffle)
spirv_caps_shader_subgroup(1.3)
[ForceInline] public T subgroupShuffleXor(T value, uint mask)
{
    shader_subgroup_preamble<T>();
    __target_switch
    {
    case glsl:
        __target_intrinsic "subgroupShuffleXor($0,$1)";
    case spirv:
        return spirv_asm {
            OpCapability GroupNonUniformBallot; 
            OpGroupNonUniformShuffleXor $$T result Subgroup $value $mask
        };
    case hlsl:
    case cuda:
    case cpp:
        // TODO: implementation
        return value;
    }
    return value;
}

macroAnyVecGenericBuiltIn
glsl_caps_shader_subgroup(GL_KHR_shader_subgroup_shuffle)
spirv_caps_shader_subgroup(1.3)
[ForceInline] public macroAnyVec subgroupShuffle(macroAnyVec value, uint index)
{
    shader_subgroup_preamble<T>();
    __target_switch
    {
    case hlsl:
    case cuda:
    case glsl:
    case spirv:
    case cpp: 
        return WaveShuffle(value, index);
    }
}

macroAnyVecGenericBuiltIn
glsl_caps_shader_subgroup(GL_KHR_shader_subgroup_shuffle)
spirv_caps_shader_subgroup(1.3)
[ForceInline] public macroAnyVec subgroupShuffleXor(macroAnyVec value, uint mask)
{
    shader_subgroup_preamble<T>();
    __target_switch
    {
    case glsl:
        __target_intrinsic "subgroupShuffleXor($0,$1)";
    case spirv:
        return spirv_asm {
            OpCapability GroupNonUniformBallot; 
            OpGroupNonUniformShuffleXor $$macroAnyVec result Subgroup $value $mask
        };
    case hlsl:
    case cuda:
    case cpp:
        // TODO: implementation
        return value;
    }
    return value;
}


// GL_KHR_shader_subgroup_shuffle_relative

__generic<T : __BuiltinType>
glsl_caps_shader_subgroup(GL_KHR_shader_subgroup_shuffle_relative)
spirv_caps_shader_subgroup(1.3)
[ForceInline] public T subgroupShuffleUp(T value, uint delta)
{
    shader_subgroup_preamble<T>();
    __target_switch
    {
    case glsl:
        __target_intrinsic "subgroupShuffleUp($0, $1)";
    case spirv:
        return spirv_asm {
            OpCapability GroupNonUniformBallot; 
            OpGroupNonUniformShuffleUp $$T result Subgroup $value $delta
        };
    case hlsl:
    case cuda:
    case cpp:
        // TODO: implementation
        return value;
    }
    return value;
}

__generic<T : __BuiltinType>
glsl_caps_shader_subgroup(GL_KHR_shader_subgroup_shuffle_relative)
spirv_caps_shader_subgroup(1.3)
[ForceInline] public T subgroupShuffleDown(T value, uint delta)
{
    shader_subgroup_preamble<T>();
    __target_switch
    {
    case glsl:
        __target_intrinsic "subgroupShuffleDown($0, $1)";
    case spirv:
        return spirv_asm {
            OpCapability GroupNonUniformBallot; 
            OpGroupNonUniformShuffleDown $$T result Subgroup $value $delta
        };
    case hlsl:
    case cuda:
    case cpp:
        // TODO: implementation
        return value;
    }
    return value;
}


macroAnyVecGenericBuiltIn
glsl_caps_shader_subgroup(GL_KHR_shader_subgroup_shuffle_relative)
spirv_caps_shader_subgroup(1.3)
[ForceInline] public macroAnyVec subgroupShuffleUp(macroAnyVec value, uint delta)
{
    shader_subgroup_preamble<T>();
    __target_switch
    {
    case glsl:
        __target_intrinsic "subgroupShuffleUp($0, $1)";
    case spirv:
        return spirv_asm {
            OpCapability GroupNonUniformBallot; 
            OpGroupNonUniformShuffleUp $$macroAnyVec result Subgroup $value $delta
        };
    case hlsl:
    case cuda:
    case cpp:
        // TODO: implementation
        return value;
    }
    return value;
}

macroAnyVecGenericBuiltIn
glsl_caps_shader_subgroup(GL_KHR_shader_subgroup_shuffle_relative)
spirv_caps_shader_subgroup(1.3)
[ForceInline] public macroAnyVec subgroupShuffleDown(macroAnyVec value, uint delta)
{
    shader_subgroup_preamble<T>();
    __target_switch
    {
    case glsl:
        __target_intrinsic "subgroupShuffleDown($0, $1)";
    case spirv:
        return spirv_asm {
            OpCapability GroupNonUniformBallot; 
            OpGroupNonUniformShuffleDown $$macroAnyVec result Subgroup $value $delta
        };
    case hlsl:
    case cuda:
    case cpp:
        // TODO: implementation
        return value;
    }
    return value;
}
// GL_KHR_shader_subgroup_clustered

__generic<T : __BuiltinArithmeticType>
glsl_caps_shader_subgroup(GL_KHR_shader_subgroup_clustered)
spirv_caps_shader_subgroup(1.3)
[ForceInline] public T subgroupClusteredAdd(T value, uint clusterSize)
{
    shader_subgroup_preamble<T>();
    __target_switch
    {
    case glsl:
        __target_intrinsic "subgroupClusteredAdd($0, $1)";
    case spirv:
        if (__isFloat<T>())
            return spirv_asm {OpCapability GroupNonUniformArithmetic; OpCapability GroupNonUniformClustered; OpGroupNonUniformFAdd $$T result Subgroup ClusteredReduce $value $clusterSize};
        else if (__isInt<T>())
            return spirv_asm {OpCapability GroupNonUniformArithmetic; OpCapability GroupNonUniformClustered; OpGroupNonUniformIAdd $$T result Subgroup ClusteredReduce $value $clusterSize};
        else return value;
    case hlsl:
    case cuda:
    case cpp:
        // TODO: implementation
        return value;
    }
    return value;
}

__generic<T : __BuiltinArithmeticType>
glsl_caps_shader_subgroup(GL_KHR_shader_subgroup_clustered)
spirv_caps_shader_subgroup(1.3)
[ForceInline] public T subgroupClusteredMul(T value, uint clusterSize)
{
    shader_subgroup_preamble<T>();
    __target_switch
    {
    case glsl:
        __target_intrinsic "subgroupClusteredMul($0, $1)";
    case spirv:
        if (__isFloat<T>())
            return spirv_asm {OpCapability GroupNonUniformArithmetic; OpCapability GroupNonUniformClustered; OpGroupNonUniformFMul $$T result Subgroup ClusteredReduce $value $clusterSize};
        else if (__isInt<T>())
            return spirv_asm {OpCapability GroupNonUniformArithmetic; OpCapability GroupNonUniformClustered; OpGroupNonUniformIMul $$T result Subgroup ClusteredReduce $value $clusterSize};
        else return value;
    case hlsl:
    case cuda:
    case cpp:
        // TODO: implementation
        return value;
    } 
    return value;
}

__generic<T : __BuiltinArithmeticType>
glsl_caps_shader_subgroup(GL_KHR_shader_subgroup_clustered)
spirv_caps_shader_subgroup(1.3)
[ForceInline] public T subgroupClusteredMin(T value, uint clusterSize)
{
    shader_subgroup_preamble<T>();
    __target_switch
    {
    case glsl:
        __target_intrinsic "subgroupClusteredMin($0, $1)";
    case spirv:
        if (__isFloat<T>())
            return spirv_asm {OpCapability GroupNonUniformArithmetic; OpCapability GroupNonUniformClustered; OpGroupNonUniformFMin $$T result Subgroup ClusteredReduce $value $clusterSize};
        else if (__isSignedInt<T>())
            return spirv_asm {OpCapability GroupNonUniformArithmetic; OpCapability GroupNonUniformClustered; OpGroupNonUniformSMin $$T result Subgroup ClusteredReduce $value $clusterSize};
        else if (__isUnsignedInt<T>())
            return spirv_asm {OpCapability GroupNonUniformArithmetic; OpCapability GroupNonUniformClustered; OpGroupNonUniformUMin $$T result Subgroup ClusteredReduce $value $clusterSize};
        else return value;
    case hlsl:
    case cuda:
    case cpp:
        // TODO: implementation
        return value;
    }
    return value;
}

__generic<T : __BuiltinArithmeticType>
glsl_caps_shader_subgroup(GL_KHR_shader_subgroup_clustered)
spirv_caps_shader_subgroup(1.3)
[ForceInline] public T subgroupClusteredMax(T value, uint clusterSize)
{
    shader_subgroup_preamble<T>();
    __target_switch
    {
    case glsl:
        __target_intrinsic "subgroupClusteredMax($0, $1)";
    case spirv:
        if (__isFloat<T>())
            return spirv_asm {OpCapability GroupNonUniformArithmetic; OpCapability GroupNonUniformClustered; OpGroupNonUniformFMax $$T result Subgroup ClusteredReduce $value $clusterSize};
        else if (__isSignedInt<T>())
            return spirv_asm {OpCapability GroupNonUniformArithmetic; OpCapability GroupNonUniformClustered; OpGroupNonUniformSMax $$T result Subgroup ClusteredReduce $value $clusterSize};
        else if (__isUnsignedInt<T>())
            return spirv_asm {OpCapability GroupNonUniformArithmetic; OpCapability GroupNonUniformClustered;  OpGroupNonUniformUMax $$T result Subgroup ClusteredReduce $value $clusterSize};
        else return value;
    case hlsl:
    case cuda:
    case cpp:
        // TODO: implementation
        return value;
    }
    return value;
}

__generic<T : __BuiltinIntegerType>
glsl_caps_shader_subgroup(GL_KHR_shader_subgroup_clustered)
spirv_caps_shader_subgroup(1.3)
[ForceInline] public T subgroupClusteredAnd(T value, uint clusterSize)
{
    shader_subgroup_preamble<T>();
    __target_switch
    {
    case glsl:
        __target_intrinsic "subgroupClusteredAnd($0, $1)";
    case spirv:
        return spirv_asm {OpCapability GroupNonUniformArithmetic; OpCapability GroupNonUniformClustered; OpGroupNonUniformBitwiseAnd $$T result Subgroup ClusteredReduce $value $clusterSize};
    case hlsl:
    case cuda:
    case cpp:
        // TODO: implementation
        return value;
    }
    return value;
}

__generic<T : __BuiltinIntegerType>
glsl_caps_shader_subgroup(GL_KHR_shader_subgroup_clustered)
spirv_caps_shader_subgroup(1.3)
[ForceInline] public T subgroupClusteredOr(T value, uint clusterSize)
{
    shader_subgroup_preamble<T>();
    __target_switch
    {
    case glsl:
        __target_intrinsic "subgroupClusteredOr($0, $1)";
    case spirv:
        return spirv_asm {OpCapability GroupNonUniformArithmetic; OpCapability GroupNonUniformClustered; OpGroupNonUniformBitwiseOr $$T result Subgroup ClusteredReduce $value $clusterSize};
    case hlsl:
    case cuda:
    case cpp:
        // TODO: implementation
        return value;
    }
    return value;
}



__generic<T : __BuiltinIntegerType>
glsl_caps_shader_subgroup(GL_KHR_shader_subgroup_clustered)
spirv_caps_shader_subgroup(1.3)
[ForceInline] public T subgroupClusteredXor(T value, uint clusterSize)
{
    shader_subgroup_preamble<T>();
    __target_switch
    {
    case glsl:
        __target_intrinsic "subgroupClusteredXor($0, $1)";
    case spirv:
        return spirv_asm {OpCapability GroupNonUniformArithmetic; OpCapability GroupNonUniformClustered; OpGroupNonUniformBitwiseXor $$T result Subgroup ClusteredReduce $value $clusterSize};
    case hlsl:
    case cuda:
    case cpp:
        // TODO: implementation
        return value;
    }
    return value;
}



macroAnyVecGenericArithmetic
glsl_caps_shader_subgroup(GL_KHR_shader_subgroup_clustered)
spirv_caps_shader_subgroup(1.3)
[ForceInline] public macroAnyVec subgroupClusteredAdd(macroAnyVec value, uint clusterSize)
{
    shader_subgroup_preamble<T>();
    __target_switch
    {
    case glsl:
        __target_intrinsic "subgroupClusteredAdd($0, $1)";
    case spirv:
        if (__isFloat<T>())
            return spirv_asm {OpCapability GroupNonUniformArithmetic; OpCapability GroupNonUniformClustered; 
            OpGroupNonUniformFAdd $$macroAnyVec result Subgroup ClusteredReduce $value $clusterSize};
        else if (__isInt<T>())
            return spirv_asm {OpCapability GroupNonUniformArithmetic; OpCapability GroupNonUniformClustered; OpGroupNonUniformIAdd $$macroAnyVec result Subgroup ClusteredReduce $value $clusterSize};
        else return value;
    case hlsl:
    case cuda:
    case cpp:
        // TODO: implementation
        return value;
    }
    return value;
}

macroAnyVecGenericArithmetic
glsl_caps_shader_subgroup(GL_KHR_shader_subgroup_clustered)
spirv_caps_shader_subgroup(1.3)
[ForceInline] public macroAnyVec subgroupClusteredMul(macroAnyVec value, uint clusterSize)
{
    shader_subgroup_preamble<T>();
    __target_switch
    {
    case glsl:
        __target_intrinsic "subgroupClusteredMul($0, $1)";
    case spirv:
        if (__isFloat<T>())
            return spirv_asm {OpCapability GroupNonUniformArithmetic; OpCapability GroupNonUniformClustered; OpGroupNonUniformFMul $$macroAnyVec result Subgroup ClusteredReduce $value $clusterSize};
        else if (__isInt<T>())
            return spirv_asm {OpCapability GroupNonUniformArithmetic; OpCapability GroupNonUniformClustered; OpGroupNonUniformIMul $$macroAnyVec result Subgroup ClusteredReduce $value $clusterSize};
        else return value;
    case hlsl:
    case cuda:
    case cpp:
        // TODO: implementation
        return value;
    } 
    return value;
}

macroAnyVecGenericArithmetic
glsl_caps_shader_subgroup(GL_KHR_shader_subgroup_clustered)
spirv_caps_shader_subgroup(1.3)
[ForceInline] public macroAnyVec subgroupClusteredMin(macroAnyVec value, uint clusterSize)
{
    shader_subgroup_preamble<T>();
    __target_switch
    {
    case glsl:
        __target_intrinsic "subgroupClusteredMin($0, $1)";
    case spirv:
        if (__isFloat<T>())
            return spirv_asm {OpCapability GroupNonUniformArithmetic; OpCapability GroupNonUniformClustered; OpGroupNonUniformFMin $$macroAnyVec result Subgroup ClusteredReduce $value $clusterSize};
        else if (__isSignedInt<T>())
            return spirv_asm {OpCapability GroupNonUniformArithmetic; OpCapability GroupNonUniformClustered; OpGroupNonUniformSMin $$macroAnyVec result Subgroup ClusteredReduce $value $clusterSize};
        else if (__isUnsignedInt<T>())
            return spirv_asm {OpCapability GroupNonUniformArithmetic; OpCapability GroupNonUniformClustered; OpGroupNonUniformUMin $$macroAnyVec result Subgroup ClusteredReduce $value $clusterSize};
        else return value;
    case hlsl:
    case cuda:
    case cpp:
        // TODO: implementation
        return value;
    }
    return value;
}

macroAnyVecGenericArithmetic
glsl_caps_shader_subgroup(GL_KHR_shader_subgroup_clustered)
spirv_caps_shader_subgroup(1.3)
[ForceInline] public macroAnyVec subgroupClusteredMax(macroAnyVec value, uint clusterSize)
{
    shader_subgroup_preamble<T>();
    __target_switch
    {
    case glsl:
        __target_intrinsic "subgroupClusteredMax($0, $1)";
    case spirv:
        if (__isFloat<T>())
            return spirv_asm {OpCapability GroupNonUniformArithmetic; OpCapability GroupNonUniformClustered; OpGroupNonUniformFMax $$macroAnyVec result Subgroup ClusteredReduce $value $clusterSize};
        else if (__isSignedInt<T>())
            return spirv_asm {OpCapability GroupNonUniformArithmetic; OpCapability GroupNonUniformClustered; OpGroupNonUniformSMax $$macroAnyVec result Subgroup ClusteredReduce $value $clusterSize};
        else if (__isUnsignedInt<T>())
            return spirv_asm {OpCapability GroupNonUniformArithmetic; OpCapability GroupNonUniformClustered;  OpGroupNonUniformUMax $$macroAnyVec result Subgroup ClusteredReduce $value $clusterSize};
        else return value;
    case hlsl:
    case cuda:
    case cpp:
        // TODO: implementation
        return value;
    }
    return value;
}

macroAnyVecGenericInt
glsl_caps_shader_subgroup(GL_KHR_shader_subgroup_clustered)
spirv_caps_shader_subgroup(1.3)
[ForceInline] public macroAnyVec subgroupClusteredAnd(macroAnyVec value, uint clusterSize)
{
    shader_subgroup_preamble<T>();
    __target_switch
    {
    case glsl:
        __target_intrinsic "subgroupClusteredAnd($0, $1)";
    case spirv:
        return spirv_asm {OpCapability GroupNonUniformArithmetic; OpCapability GroupNonUniformClustered; OpGroupNonUniformBitwiseAnd $$macroAnyVec result Subgroup ClusteredReduce $value $clusterSize};
    case hlsl:
    case cuda:
    case cpp:
        // TODO: implementation
        return value;
    }
    return value;
}

macroAnyVecGenericInt
glsl_caps_shader_subgroup(GL_KHR_shader_subgroup_clustered)
spirv_caps_shader_subgroup(1.3)
[ForceInline] public macroAnyVec subgroupClusteredOr(macroAnyVec value, uint clusterSize)
{
    shader_subgroup_preamble<T>();
    __target_switch
    {
    case glsl:
        __target_intrinsic "subgroupClusteredOr($0, $1)";
    case spirv:
        return spirv_asm {OpCapability GroupNonUniformArithmetic; OpCapability GroupNonUniformClustered; OpGroupNonUniformBitwiseOr $$macroAnyVec result Subgroup ClusteredReduce $value $clusterSize};
    case hlsl:
    case cuda:
    case cpp:
        // TODO: implementation
        return value;
    }
    return value;
}

macroAnyVecGenericInt
glsl_caps_shader_subgroup(GL_KHR_shader_subgroup_clustered)
spirv_caps_shader_subgroup(1.3)
[ForceInline] public macroAnyVec subgroupClusteredXor(macroAnyVec value, uint clusterSize)
{
    shader_subgroup_preamble<T>();
    __target_switch
    {
    case glsl:
        __target_intrinsic "subgroupClusteredXor($0, $1)";
    case spirv:
        return spirv_asm {OpCapability GroupNonUniformArithmetic; OpCapability GroupNonUniformClustered; OpGroupNonUniformBitwiseXor $$macroAnyVec result Subgroup ClusteredReduce $value $clusterSize};
    case hlsl:
    case cuda:
    case cpp:
        // TODO: implementation
        return value;
    }
    return value;
}

// GL_KHR_shader_subgroup_quad

__generic<T : __BuiltinType>
glsl_caps_shader_subgroup(GL_KHR_shader_subgroup_quad)
spirv_caps_shader_subgroup(1.3)
[ForceInline] public T subgroupQuadBroadcast(T value, uint id)
{
    shader_subgroup_preamble<T>();
    return QuadReadLaneAt(value, id);
}

__generic<T : __BuiltinType>
glsl_caps_shader_subgroup(GL_KHR_shader_subgroup_quad)
spirv_caps_shader_subgroup(1.3)
[ForceInline] public T subgroupQuadSwapHorizontal(T value)
{
    shader_subgroup_preamble<T>();
    return QuadReadAcrossX(value);
}

__generic<T : __BuiltinType>
glsl_caps_shader_subgroup(GL_KHR_shader_subgroup_quad)
spirv_caps_shader_subgroup(1.3)
[ForceInline] public T subgroupQuadSwapVertical(T value)
{
    shader_subgroup_preamble<T>();
    return QuadReadAcrossY(value);
}

__generic<T : __BuiltinType>
glsl_caps_shader_subgroup(GL_KHR_shader_subgroup_quad)
spirv_caps_shader_subgroup(1.3)
[ForceInline] public T subgroupQuadSwapDiagonal(T value)
{
    shader_subgroup_preamble<T>();
    return QuadReadAcrossDiagonal(value);
}


macroAnyVecGenericBuiltIn
glsl_caps_shader_subgroup(GL_KHR_shader_subgroup_quad)
spirv_caps_shader_subgroup(1.3)
[ForceInline] public macroAnyVec subgroupQuadBroadcast(macroAnyVec value, uint id)
{
    shader_subgroup_preamble<T>();
    return QuadReadLaneAt(value, id);
}

macroAnyVecGenericBuiltIn
glsl_caps_shader_subgroup(GL_KHR_shader_subgroup_quad)
spirv_caps_shader_subgroup(1.3)
[ForceInline] public macroAnyVec subgroupQuadSwapHorizontal(macroAnyVec value)
{
    shader_subgroup_preamble<T>();
    return QuadReadAcrossX(value);
}

macroAnyVecGenericBuiltIn
glsl_caps_shader_subgroup(GL_KHR_shader_subgroup_quad)
spirv_caps_shader_subgroup(1.3)
[ForceInline] public macroAnyVec subgroupQuadSwapVertical(macroAnyVec value)
{
    shader_subgroup_preamble<T>();
    return QuadReadAcrossY(value);
}

macroAnyVecGenericBuiltIn
glsl_caps_shader_subgroup(GL_KHR_shader_subgroup_quad)
spirv_caps_shader_subgroup(1.3)
[ForceInline] public macroAnyVec subgroupQuadSwapDiagonal(macroAnyVec value)
{
    shader_subgroup_preamble<T>();
    return QuadReadAcrossDiagonal(value);
}



=======
[__readNone]
[ForceInline]
public int findMSB(int value)
{
    return firstbithigh(value);
}

__generic<let N:int>
[__readNone]
[ForceInline]
public vector<int,N> findMSB(vector<int,N> value)
{
    return firstbithigh(value);
}

[__readNone]
[ForceInline]
public uint findMSB(uint value)
{
    return firstbithigh(value);
}

__generic<let N:int>
[__readNone]
[ForceInline]
public vector<uint,N> findMSB(vector<uint,N> value)
{
    return firstbithigh(value);
}

__generic<let N:int>
[__readNone]
[ForceInline]
public vector<bool,N> not(vector<bool,N> x)
{
    return !x;
}

//
// Section 8.9.1. Texture Query Functions
//

public typealias usampler1D = Sampler1D<uint4>;
public typealias isampler1D = Sampler1D<int4>;
public typealias sampler1D = Sampler1D<float4>;

public typealias usampler2D = Sampler2D<uint4>;
public typealias isampler2D = Sampler2D<int4>;
public typealias sampler2D = Sampler2D<float4>;

public typealias usampler3D = Sampler3D<uint4>;
public typealias isampler3D = Sampler3D<int4>;
public typealias sampler3D = Sampler3D<float4>;

public typealias usamplerCube = SamplerCube<uint4>;
public typealias isamplerCube = SamplerCube<int4>;
public typealias samplerCube = SamplerCube<float4>;

__generic<let sampleCount:int=0, let format:int=0>
public typealias sampler1DShadow = __TextureImpl<
    float,
    __Shape1D,
    0, // isArray
    0, // isMS
    sampleCount,
    0, // access
    1, // isShadow
    1, // isCombined
    format
>;

__generic<let sampleCount:int=0, let format:int=0>
public typealias sampler2DShadow = __TextureImpl<
    float,
    __Shape2D,
    0, // isArray
    0, // isMS
    sampleCount,
    0, // access
    1, // isShadow
    1, // isCombined
    format
>;

__generic<let sampleCount:int=0, let format:int=0>
public typealias samplerCubeShadow = __TextureImpl<
    float,
    __ShapeCube,
    0, // isArray
    0, // isMS
    sampleCount,
    0, // access
    1, // isShadow
    1, // isCombined
    format
>;

public typealias usampler1DArray = Sampler1DArray<uint4>;
public typealias isampler1DArray = Sampler1DArray<int4>;
public typealias sampler1DArray = Sampler1DArray<float4>;

public typealias usampler2DArray = Sampler2DArray<uint4>;
public typealias isampler2DArray = Sampler2DArray<int4>;
public typealias sampler2DArray = Sampler2DArray<float4>;

public typealias usamplerCubeArray = SamplerCubeArray<uint4>;
public typealias isamplerCubeArray = SamplerCubeArray<int4>;
public typealias samplerCubeArray = SamplerCubeArray<float4>;

__generic<let sampleCount:int=0, let format:int=0>
public typealias sampler1DArrayShadow = __TextureImpl<
    float,
    __Shape1D,
    1, // isArray
    0, // isMS
    sampleCount,
    0, // access
    1, // isShadow
    1, // isCombined
    format
>;

__generic<let sampleCount:int=0, let format:int=0>
public typealias sampler2DArrayShadow = __TextureImpl<
    float,
    __Shape2D,
    1, // isArray
    0, // isMS
    sampleCount,
    0, // access
    1, // isShadow
    1, // isCombined
    format
>;

__generic<let sampleCount:int=0, let format:int=0>
public typealias samplerCubeArrayShadow = __TextureImpl<
    float,
    __ShapeCube,
    1, // isArray
    0, // isMS
    sampleCount,
    0, // access
    1, // isShadow
    1, // isCombined
    format
>;

public typealias sampler2DMS = Sampler2DMS<float4>;
public typealias isampler2DMS = Sampler2DMS<int4>;
public typealias usampler2DMS = Sampler2DMS<uint4>;

__generic<T=float4, let sampleCount:int=0, let format:int=0>
public typealias Sampler2DMSArray = Sampler2DArrayMS<T, sampleCount, format>;
public typealias sampler2DMSArray = Sampler2DMSArray<float4>;
public typealias isampler2DMSArray = Sampler2DMSArray<int4>;
public typealias usampler2DMSArray = Sampler2DMSArray<uint4>;

__generic<T=float4, let sampleCount:int=0, let format:int=0>
public typealias Sampler2DRect = __TextureImpl<T, __Shape2D, 0, 0, sampleCount, 0, 0, 1, format>;
public typealias sampler2DRect = Sampler2DRect<float4>;
public typealias isampler2DRect = Sampler2DRect<int4>;
public typealias usampler2DRect = Sampler2DRect<uint4>;

__generic<let sampleCount:int=0, let format:int=0>
public typealias sampler2DRectShadow = __TextureImpl<
    float,
    __Shape2D,
    0, // isArray
    0, // isMS
    sampleCount,
    0, // access
    1, // isShadow
    1, // isCombined
    format
>;

__generic<T, let format:int=0>
public typealias SamplerBuffer = __TextureImpl<
    T,
    __ShapeBuffer,
    0, // isArray
    0, // isMS
    0, // sampleCount
    1, // RW
    0, // isShadow
    0, // isCombined
    format
>;
public typealias samplerBuffer = SamplerBuffer<vec4>;
public typealias isamplerBuffer = SamplerBuffer<int4>;
public typealias usamplerBuffer = SamplerBuffer<uint4>;


// -------------------
// textureSize
// -------------------

__generic<T:__BuiltinArithmeticType, let N:int>
[ForceInline]
public int textureSize(Sampler1D<vector<T,N>> sampler, int lod)
{
    int result;
    int numberOfLevels;
    sampler.GetDimensions(lod, result, numberOfLevels);
    return result;
}

__generic<T:__BuiltinArithmeticType, let N:int>
[ForceInline]
public ivec2 textureSize(Sampler2D<vector<T,N>> sampler, int lod)
{
    vector<int,2> result;
    int numberOfLevels;
    sampler.GetDimensions(lod, result.x, result.y, numberOfLevels);
    return result;
}

__generic<T:__BuiltinArithmeticType, let N:int>
[ForceInline]
public ivec3 textureSize(Sampler3D<vector<T,N>> sampler, int lod)
{
    vector<int,3> result;
    int numberOfLevels;
    sampler.GetDimensions(lod, result.x, result.y, result.z, numberOfLevels);
    return result;
}

__generic<T:__BuiltinArithmeticType, let N:int>
[ForceInline]
public ivec2 textureSize(SamplerCube<vector<T,N>> sampler, int lod)
{
    vector<int,2> result;
    int numberOfLevels;
    sampler.GetDimensions(lod, result.x, result.y, numberOfLevels);
    return result;
}

[ForceInline]
public int textureSize(sampler1DShadow sampler, int lod)
{
    int result;
    int numberOfLevels;
    sampler.GetDimensions(lod, result, numberOfLevels);
    return result;
}

[ForceInline]
public ivec2 textureSize(sampler2DShadow sampler, int lod)
{
    vector<int,2> result;
    int numberOfLevels;
    sampler.GetDimensions(lod, result.x, result.y, numberOfLevels);
    return result;
}

[ForceInline]
public ivec2 textureSize(samplerCubeShadow sampler, int lod)
{
    vector<int,2> result;
    int numberOfLevels;
    sampler.GetDimensions(lod, result.x, result.y, numberOfLevels);
    return result;
}

__generic<T:__BuiltinArithmeticType, let N:int>
[ForceInline]
public ivec3 textureSize(SamplerCubeArray<vector<T,N>> sampler, int lod)
{
    vector<int,3> result;
    int numberOfLevels;
    sampler.GetDimensions(lod, result.x, result.y, result.z, numberOfLevels);
    return result;
}

[ForceInline]
public ivec3 textureSize(samplerCubeArrayShadow sampler, int lod)
{
    vector<int,3> result;
    int numberOfLevels;
    sampler.GetDimensions(lod, result.x, result.y, result.z, numberOfLevels);
    return result;
}

__generic<T:__BuiltinArithmeticType, let N:int>
[ForceInline]
public ivec2 textureSize(Sampler2DRect<vector<T,N>> sampler)
{
    vector<int,2> result;
    int numberOfLevels;
    sampler.GetDimensions(0, result.x, result.y, numberOfLevels);
    return result;
}

[ForceInline]
public ivec2 textureSize(sampler2DRectShadow sampler)
{
    vector<int,2> result;
    int numberOfLevels;
    sampler.GetDimensions(result.x, result.y);
    return result;
}

__generic<T:__BuiltinArithmeticType, let N:int>
[ForceInline]
public ivec2 textureSize(Sampler1DArray<vector<T,N>> sampler, int lod)
{
    vector<int,2> result;
    int numberOfLevels;
    sampler.GetDimensions(lod, result.x, result.y, numberOfLevels);
    return result;
}

[ForceInline]
public ivec2 textureSize(sampler1DArrayShadow sampler, int lod)
{
    vector<int,2> result;
    int numberOfLevels;
    sampler.GetDimensions(lod, result.x, result.y, numberOfLevels);
    return result;
}

__generic<T:__BuiltinArithmeticType, let N:int>
[ForceInline]
public ivec3 textureSize(Sampler2DArray<vector<T,N>> sampler, int lod)
{
    vector<int,3> result;
    int numberOfLevels;
    sampler.GetDimensions(lod, result.x, result.y, result.z, numberOfLevels);
    return result;
}

[ForceInline]
public ivec3 textureSize(sampler2DArrayShadow sampler, int lod)
{
    vector<int,3> result;
    int numberOfLevels;
    sampler.GetDimensions(lod, result.x, result.y, result.z, numberOfLevels);
    return result;
}

__generic<T:__BuiltinArithmeticType, let N:int, let format:int>
[ForceInline]
public int textureSize(SamplerBuffer<vector<T,N>,format> sampler)
{
    uint result;
    sampler.GetDimensions(result);
    return int(result);
}

__generic<T:__BuiltinArithmeticType, let N:int, let sampleCount:int>
[ForceInline]
public ivec2 textureSize(Sampler2DMS<vector<T,N>,sampleCount> sampler)
{
    vector<int,2> result;
    int sampleCount;
    int numberOfLevels;
    sampler.GetDimensions(result.x, result.y, sampleCount);
    return result;
}

__generic<T:__BuiltinArithmeticType, let N:int, let sampleCount:int>
[ForceInline]
public ivec3 textureSize(Sampler2DMSArray<vector<T,N>,sampleCount> sampler)
{
    vector<int,3> result;
    int sampleCount;
    int numberOfLevels;
    sampler.GetDimensions(result.x, result.y, result.z, sampleCount);
    return result;
}

// -------------------
// textureQueryLod
// -------------------

__generic<T, let isArray:int, let sampleCount:int, let isShadow:int, let format:int>
[ForceInline]
public vec2 textureQueryLod(__TextureImpl<
        T,
        __Shape1D,
        isArray,
        0, // isMS
        sampleCount,
        0, // access
        isShadow,
        1, // isCombined
        format
    > sampler, float p)
{
    return vec2(
        sampler.CalculateLevelOfDetail(p),
        sampler.CalculateLevelOfDetailUnclamped(p)
        );
}

__generic<T, Shape: __ITextureShape, let isArray:int, let sampleCount:int, let isShadow:int, let format:int>
[ForceInline]
public vec2 textureQueryLod(__TextureImpl<T,
        Shape,
        isArray,
        0, // isMS
        sampleCount,
        0, // access
        isShadow,
        1, // isCombined
        format
    > sampler, vector<float,Shape.dimensions> p)
{
    return vec2(
        sampler.CalculateLevelOfDetail(p),
        sampler.CalculateLevelOfDetailUnclamped(p)
        );
}

// -------------------
// textureQueryLevels
// -------------------

__generic<T:__BuiltinArithmeticType, let N:int>
[ForceInline]
public int textureQueryLevels(Sampler1D<vector<T,N>> sampler)
{
    int width;
    int numberOfLevels;
    sampler.GetDimensions(0, width, numberOfLevels);
    return numberOfLevels;
}

__generic<T:__BuiltinArithmeticType, let N:int>
[ForceInline]
public int textureQueryLevels(Sampler2D<vector<T,N>> sampler)
{
    vector<int,2> dim;
    int numberOfLevels;
    sampler.GetDimensions(0, dim.x, dim.y, numberOfLevels);
    return numberOfLevels;
}

__generic<T:__BuiltinArithmeticType, let N:int>
[ForceInline]
public int textureQueryLevels(Sampler3D<vector<T,N>> sampler)
{
    vector<int,3> dim;
    int numberOfLevels;
    sampler.GetDimensions(0, dim.x, dim.y, dim.z, numberOfLevels);
    return numberOfLevels;
}

__generic<T:__BuiltinArithmeticType, let N:int>
[ForceInline]
public int textureQueryLevels(SamplerCube<vector<T,N>> sampler)
{
    vector<int,2> dim;
    int numberOfLevels;
    sampler.GetDimensions(0, dim.x, dim.y, numberOfLevels);
    return numberOfLevels;
}

__generic<T:__BuiltinArithmeticType, let N:int>
[ForceInline]
public int textureQueryLevels(Sampler1DArray<vector<T,N>> sampler)
{
    vector<int,2> dim;
    int numberOfLevels;
    sampler.GetDimensions(0, dim.x, dim.y, numberOfLevels);
    return numberOfLevels;
}

__generic<T:__BuiltinArithmeticType, let N:int>
[ForceInline]
public int textureQueryLevels(Sampler2DArray<vector<T,N>> sampler)
{
    vector<int,3> dim;
    int numberOfLevels;
    sampler.GetDimensions(0, dim.x, dim.y, dim.z, numberOfLevels);
    return numberOfLevels;
}

__generic<T:__BuiltinArithmeticType, let N:int>
[ForceInline]
public int textureQueryLevels(SamplerCubeArray<vector<T,N>> sampler)
{
    vector<int,3> dim;
    int numberOfLevels;
    sampler.GetDimensions(0, dim.x, dim.y, dim.z, numberOfLevels);
    return numberOfLevels;
}

[ForceInline]
public int textureQueryLevels(sampler1DShadow sampler)
{
    int dim;
    int numberOfLevels;
    sampler.GetDimensions(0, dim, numberOfLevels);
    return numberOfLevels;
}

[ForceInline]
public int textureQueryLevels(sampler2DShadow sampler)
{
    vector<int,2> dim;
    int numberOfLevels;
    sampler.GetDimensions(0, dim.x, dim.y, numberOfLevels);
    return numberOfLevels;
}

[ForceInline]
public int textureQueryLevels(samplerCubeShadow sampler)
{
    vector<int,2> dim;
    int numberOfLevels;
    sampler.GetDimensions(0, dim.x, dim.y, numberOfLevels);
    return numberOfLevels;
}

[ForceInline]
public int textureQueryLevels(sampler1DArrayShadow sampler)
{
    vector<int,2> dim;
    int numberOfLevels;
    sampler.GetDimensions(0, dim.x, dim.y, numberOfLevels);
    return numberOfLevels;
}

[ForceInline]
public int textureQueryLevels(sampler2DArrayShadow sampler)
{
    vector<int,3> dim;
    int numberOfLevels;
    sampler.GetDimensions(0, dim.x, dim.y, dim.z, numberOfLevels);
    return numberOfLevels;
}

[ForceInline]
public int textureQueryLevels(samplerCubeArrayShadow sampler)
{
    vector<int,3> dim;
    int numberOfLevels;
    sampler.GetDimensions(0, dim.x, dim.y, dim.z, numberOfLevels);
    return numberOfLevels;
}

// -------------------
// textureSamples
// -------------------

__generic<T:__BuiltinArithmeticType, let N:int, let sampleCount:int>
[ForceInline]
public int textureSamples(Sampler2DMS<vector<T,N>,sampleCount> sampler)
{
    vector<int,2> dim;
    int sampleCount;
    int numberOfLevels;
    sampler.GetDimensions( dim.x, dim.y, sampleCount);
    return sampleCount;
}

__generic<T:__BuiltinArithmeticType, let N:int, let sampleCount:int>
[ForceInline]
public int textureSamples(Sampler2DMSArray<vector<T,N>,sampleCount> sampler)
{
    vector<int,3> dim;
    int sampleCount;
    int numberOfLevels;
    sampler.GetDimensions(dim.x, dim.y, dim.z, sampleCount);
    return sampleCount;
}

//
// Section 8.9.2. Texel Lookup Functions
//

// -------------------
// texture
// -------------------

__generic<T:__BuiltinArithmeticType, let N:int>
[ForceInline]
public vector<T,4> texture(Sampler1D<vector<T,N>> sampler, float p)
{
    return __vectorReshape<4>(sampler.Sample(p));
}

__generic<T:__BuiltinArithmeticType, let N:int>
[ForceInline]
public vector<T,4> texture(Sampler1D<vector<T,N>> sampler, float p, constexpr float bias)
{
    return __vectorReshape<4>(sampler.SampleBias(p, bias));
}

__generic<T:__BuiltinArithmeticType, let N:int, Shape: __ITextureShape, let isArray:int, let sampleCount:int, let format:int>
[ForceInline]
public vector<T,4> texture(__TextureImpl<
        vector<T,N>,
        Shape,
        isArray,
        0, // isMS
        sampleCount,
        0, // access
        0, // isShadow
        1, // isCombined
        format
    > sampler, vector<float,Shape.dimensions+isArray> p)
{
    return __vectorReshape<4>(sampler.Sample(p));
}

__generic<T:__BuiltinArithmeticType, let N:int, Shape: __ITextureShape, let isArray:int, let sampleCount:int, let format:int>
[ForceInline]
public vector<T,4> texture(__TextureImpl<
        vector<T,N>,
        Shape,
        isArray,
        0, // isMS
        sampleCount,
        0, // access
        0, // isShadow
        1, // isCombined
        format
    > sampler, vector<float,Shape.dimensions+isArray> p, constexpr float bias)
{
    return __vectorReshape<4>(sampler.SampleBias(p, bias));
}

[ForceInline]
public float texture(sampler1DShadow sampler, vec3 p)
{
    return sampler.SampleCmp(p.x, p.z);
}

[ForceInline]
public float texture(sampler1DShadow sampler, vec3 p, float bias)
{
    // TODO: Need to apply bias
    return sampler.SampleCmp(p.x, p.z);
}

[ForceInline]
public float texture(sampler2DShadow sampler, vec3 p)
{
    return sampler.SampleCmp(p.xy, p.z);
}

[ForceInline]
public float texture(sampler2DShadow sampler, vec3 p, float bias)
{
    // TODO: Need to apply bias
    return sampler.SampleCmp(p.xy, p.z);
}

[ForceInline]
public float texture(samplerCubeShadow sampler, vec4 p)
{
    return sampler.SampleCmp(p.xyz, p.w);
}

[ForceInline]
public float texture(samplerCubeShadow sampler, vec4 p, float bias)
{
    // TODO: Need to apply bias
    return sampler.SampleCmp(p.xyz, p.w);
}

[ForceInline]
public float texture(sampler1DArrayShadow sampler, vec3 p)
{
    return sampler.SampleCmp(p.xy, p.z);
}

[ForceInline]
public float texture(sampler1DArrayShadow sampler, vec3 p, float bias)
{
    // TODO: Need to apply bias
    return sampler.SampleCmp(p.xy, p.z);
}

[ForceInline]
public float texture(sampler2DArrayShadow sampler, vec4 p)
{
    return sampler.SampleCmp(p.xyz, p.w);
}

[ForceInline]
public float texture(samplerCubeArrayShadow sampler, vec4 p, float compare)
{
    return sampler.SampleCmp(p, compare);
}

// -------------------
// textureProj
// -------------------

__generic<T:__BuiltinArithmeticType, let N:int>
[ForceInline]
public vector<T,4> textureProj(Sampler1D<vector<T,N>> sampler, vec2 p)
{
    return texture(sampler, p.x / p.y);
}

__generic<T:__BuiltinArithmeticType, let N:int>
[ForceInline]
public vector<T,4> textureProj(Sampler1D<vector<T,N>> sampler, vec2 p, float bias)
{
    return texture(sampler, p.x / p.y, bias);
}

__generic<T:__BuiltinArithmeticType, let N:int>
[ForceInline]
public vector<T,4> textureProj(Sampler1D<vector<T,N>> sampler, vec4 p)
{
    return texture(sampler, p.x / p.w);
}

__generic<T:__BuiltinArithmeticType, let N:int>
[ForceInline]
public vector<T,4> textureProj(Sampler1D<vector<T,N>> sampler, vec4 p, float bias)
{
    return texture(sampler, p.x / p.w, bias);
}

__generic<T:__BuiltinArithmeticType, let N:int>
[ForceInline]
public vector<T,4> textureProj(Sampler2D<vector<T,N>> sampler, vec3 p)
{
    return texture(sampler, p.xy / p.z);
}

__generic<T:__BuiltinArithmeticType, let N:int>
[ForceInline]
public vector<T,4> textureProj(Sampler2D<vector<T,N>> sampler, vec3 p, float bias)
{
    return texture(sampler, p.xy / p.z, bias);
}

__generic<T:__BuiltinArithmeticType, let N:int>
[ForceInline]
public vector<T,4> textureProj(Sampler2D<vector<T,N>> sampler, vec4 p)
{
    return texture(sampler, p.xy / p.w);
}

__generic<T:__BuiltinArithmeticType, let N:int>
[ForceInline]
public vector<T,4> textureProj(Sampler2D<vector<T,N>> sampler, vec4 p, float bias)
{
    return texture(sampler, p.xy / p.w, bias);
}

__generic<T:__BuiltinArithmeticType, let N:int>
[ForceInline]
public vector<T,4> textureProj(Sampler3D<vector<T,N>> sampler, vec4 p)
{
    return texture(sampler, p.xyz / p.w);
}

__generic<T:__BuiltinArithmeticType, let N:int>
[ForceInline]
public vector<T,4> textureProj(Sampler3D<vector<T,N>> sampler, vec4 p, float bias)
{
    return texture(sampler, p.xyz / p.w, bias);
}

[ForceInline]
public float textureProj(sampler1DShadow sampler, vec4 p)
{
    return texture(sampler, p.xyz / p.w);
}

[ForceInline]
public float textureProj(sampler1DShadow sampler, vec4 p, float bias)
{
    return texture(sampler, p.xyz / p.w, bias);
}

[ForceInline]
public float textureProj(sampler2DShadow sampler, vec4 p)
{
    return texture(sampler, p.xyz / p.w);
}

[ForceInline]
public float textureProj(sampler2DShadow sampler, vec4 p, float bias)
{
    return texture(sampler, p.xyz / p.w, bias);
}

// -------------------
// textureLod
// -------------------

__generic<T:__BuiltinArithmeticType, let N:int>
[ForceInline]
public vector<T,4> textureLod(Sampler1D<vector<T,N>> sampler, float p, float lod)
{
    return __vectorReshape<4>(sampler.SampleLevel(p, lod));
}

__generic<T:__BuiltinArithmeticType, let N:int, Shape: __ITextureShape, let isArray:int, let sampleCount:int, let format:int>
[ForceInline]
public vector<T,4> textureLod(__TextureImpl<
        vector<T,N>,
        Shape,
        isArray,
        0, // isMS
        sampleCount,
        0, // access
        0, // isShadow
        1, // isCombined
        format
    > sampler, vector<float,Shape.dimensions+isArray> p, float lod)
{
    return __vectorReshape<4>(sampler.SampleLevel(p, lod));
}

[ForceInline]
public float textureLod(sampler2DShadow sampler, vec3 p, float lod)
{
    // TODO: Need to apply lod
    return sampler.SampleCmp(p.xy, p.z);
}

[ForceInline]
public float textureLod(sampler1DShadow sampler, vec3 p, float lod)
{
    // TODO: Need to apply lod
    return sampler.SampleCmp(p.x, p.z);
}

[ForceInline]
public float textureLod(sampler1DArrayShadow sampler, vec3 p, float lod)
{
    // TODO: Need to apply lod
    return sampler.SampleCmp(p.xy, p.z);
}

// -------------------
// textureOffset
// -------------------

__generic<T:__BuiltinArithmeticType, let N:int>
[ForceInline]
public vector<T,4> textureOffset(Sampler1D<vector<T,N>> sampler, float p, constexpr int offset, float bias = 0.0)
{
    return __vectorReshape<4>(sampler.SampleBias(p, bias, offset));
}

__generic<T:__BuiltinArithmeticType, let N:int>
[ForceInline]
public vector<T,4> textureOffset(Sampler2D<vector<T,N>> sampler, vec2 p, constexpr ivec2 offset, float bias = 0.0)
{
    return __vectorReshape<4>(sampler.SampleBias(p, bias, offset));
}

__generic<T:__BuiltinArithmeticType, let N:int>
[ForceInline]
public vector<T,4> textureOffset(Sampler3D<vector<T,N>> sampler, vec3 p, constexpr ivec3 offset, float bias = 0.0)
{
    return __vectorReshape<4>(sampler.SampleBias(p, bias, offset));
}

[ForceInline]
public float textureOffset(sampler2DShadow sampler, vec3 p, constexpr ivec2 offset, float bias = 0.0)
{
    // TODO: Need to apply bias
    return sampler.SampleCmp(p.xy, p.z, offset);
}

[ForceInline]
public float textureOffset(sampler1DShadow sampler, vec3 p, constexpr int offset, float bias = 0.0)
{
    // TODO: Need to apply bias
    return sampler.SampleCmp(p.x, p.z, offset);
}

__generic<T:__BuiltinArithmeticType, let N:int>
[ForceInline]
public vector<T,4> textureOffset(Sampler1DArray<vector<T,N>> sampler, vec2 p, constexpr int offset, float bias = 0.0)
{
    return __vectorReshape<4>(sampler.SampleBias(p, bias, offset));
}

__generic<T:__BuiltinArithmeticType, let N:int>
[ForceInline]
public vector<T,4> textureOffset(Sampler2DArray<vector<T,N>> sampler, vec3 p, constexpr ivec2 offset, float bias = 0.0)
{
    return __vectorReshape<4>(sampler.SampleBias(p, bias, offset));
}

[ForceInline]
public float textureOffset(sampler1DArrayShadow sampler, vec3 p, constexpr int offset, float bias = 0.0)
{
    // TODO: Need to apply bias
    return sampler.SampleCmp(p.xy, p.z, vector<int,1>(offset));
}

[ForceInline]
public float textureOffset(sampler2DArrayShadow sampler, vec4 p, constexpr ivec2 offset)
{
    return sampler.SampleCmp(p.xyz, p.w, offset);
}

// -------------------
// texelFetch
// -------------------

__generic<T:__BuiltinArithmeticType, let N:int>
[ForceInline]
public vector<T,4> texelFetch(Sampler1D<vector<T,N>> sampler, int p, int lod)
{
    return __vectorReshape<4>(sampler.Load(int2(p, lod)));
}

__generic<T:__BuiltinArithmeticType, let N:int, Shape:__ITextureShape, let isArray:int, let sampleCount:int, let format:int>
[ForceInline]
public vector<T,4> texelFetch(__TextureImpl<
        vector<T,N>,
        Shape,
        isArray,
        0, // isMS
        sampleCount,
        0, // access
        0, // isShadow
        1, // isCombined
        format
    > sampler, vector<int,Shape.dimensions+isArray> p, int lod)
{
    return __vectorReshape<4>(sampler.Load(__makeVector(p,lod)));
}

__generic<T:__BuiltinArithmeticType, let N:int>
[ForceInline]
public vector<T,4> texelFetch(Sampler2DRect<vector<T,N>> sampler, ivec2 p)
{
    return __vectorReshape<4>(sampler.Load(int3(p.xy,0)));
}

__generic<T:__BuiltinArithmeticType, let N:int, let format:int>
[ForceInline]
public vector<T,4> texelFetch(SamplerBuffer<vector<T,N>,format> sampler, int p)
{
    return __vectorReshape<4>(sampler.Load(p));
}

__generic<T:__BuiltinArithmeticType, let N:int, let isArray:int, let sampleCount:int, let format:int>
[ForceInline]
public vector<T,4> texelFetch(__TextureImpl<
        vector<T,N>,
        __Shape2D,
        isArray,
        1, // isMS
        sampleCount,
        0, // access
        0, // isShadow
        1, // isCombined
        format
    > sampler, vector<int,2+isArray> p, int lod)
{
    return __vectorReshape<4>(sampler.Load(p, lod));
}

// -------------------
// texelFetchOffset
// -------------------

__generic<T:__BuiltinArithmeticType, let N:int>
[ForceInline]
public vector<T,4> texelFetchOffset(Sampler1D<vector<T,N>> sampler, int p, int lod, constexpr int offset)
{
    return texelFetch(sampler, p + offset, lod);
}

__generic<T:__BuiltinArithmeticType, let N:int, Shape:__ITextureShape, let sampleCount:int, let format:int>
[ForceInline]
public vector<T,4> texelFetchOffset(__TextureImpl<
        vector<T,N>,
        Shape,
        0, // isArray
        0, // isMS
        sampleCount,
        0, // access
        0, // isShadow
        1, // isCombined
        format
    > sampler, vector<int,Shape.dimensions> p, int lod, constexpr vector<int,Shape.dimensions> offset)
{
    return texelFetch(sampler, p + offset, lod);
}

__generic<T:__BuiltinArithmeticType, let N:int, Shape:__ITextureShape, let sampleCount:int, let format:int>
[ForceInline]
public vector<T,4> texelFetchOffset(__TextureImpl<
        vector<T,N>,
        Shape,
        1, // isArray
        0, // isMS
        sampleCount,
        0, // access
        0, // isShadow
        1, // isCombined
        format
    > sampler, vector<int,Shape.dimensions+1> p, int lod, constexpr vector<int,Shape.dimensions> offset)
{
    return texelFetch(sampler, p + __makeVector(offset,0), lod);
}

__generic<T:__BuiltinArithmeticType, let N:int>
[ForceInline]
public vector<T,4> texelFetchOffset(Sampler2DRect<vector<T,N>> sampler, ivec2 p, constexpr ivec2 offset)
{
    return texelFetch(sampler, p + offset);
}

// -------------------
// textureProjOffset
// -------------------

__generic<T:__BuiltinArithmeticType, let N:int>
[ForceInline]
public vector<T,4> textureProjOffset(Sampler1D<vector<T,N>> sampler, vec2 p, constexpr int offset, float bias = 0.0)
{
    return textureOffset(sampler, p.x / p.y, offset, bias);
}

__generic<T:__BuiltinArithmeticType, let N:int>
[ForceInline]
public vector<T,4> textureProjOffset(Sampler1D<vector<T,N>> sampler, vec4 p, constexpr int offset, float bias = 0.0)
{
    return textureOffset(sampler, p.x / p.w, offset, bias);
}

__generic<T:__BuiltinArithmeticType, let N:int>
[ForceInline]
public vector<T,4> textureProjOffset(Sampler2D<vector<T,N>> sampler, vec3 p, constexpr ivec2 offset, float bias = 0.0)
{
    return textureOffset(sampler, p.xy / p.z, offset, bias);
}

__generic<T:__BuiltinArithmeticType, let N:int>
[ForceInline]
public vector<T,4> textureProjOffset(Sampler2D<vector<T,N>> sampler, vec4 p, constexpr ivec2 offset, float bias = 0.0)
{
    return textureOffset(sampler, p.xy / p.w, offset, bias);
}

__generic<T:__BuiltinArithmeticType, let N:int>
[ForceInline]
public vector<T,4> textureProjOffset(Sampler3D<vector<T,N>> sampler, vec4 p, constexpr ivec3 offset, float bias = 0.0)
{
    return textureOffset(sampler, p.xyz / p.w, offset, bias);
}

[ForceInline]
public float textureProjOffset(sampler1DShadow sampler, vec4 p, constexpr int offset, float bias = 0.0)
{
    return textureOffset(sampler, p.xyz / p.w, offset, bias);
}

[ForceInline]
public float textureProjOffset(sampler2DShadow sampler, vec4 p, constexpr ivec2 offset, float bias = 0.0)
{
    return textureOffset(sampler, p.xyz / p.w, offset, bias);
}

// -------------------
// textureLodOffset
// -------------------

__generic<T:__BuiltinArithmeticType, let N:int>
[ForceInline]
public vector<T,4> textureLodOffset(Sampler1D<vector<T,N>> sampler, float p, float lod, constexpr int offset)
{
    return __vectorReshape<4>(sampler.SampleLevel(p, lod, offset));
}

__generic<T:__BuiltinArithmeticType, let N:int, Shape:__ITextureShape, let isArray:int, let sampleCount:int, let format:int>
[ForceInline]
public vector<T,4> textureLodOffset(__TextureImpl<
        vector<T,N>,
        Shape,
        isArray,
        0, // isMS
        sampleCount,
        0, // access
        0, // isShadow
        1, // isCombined
        format
    > sampler, vector<float,Shape.dimensions+isArray> p, float lod, constexpr vector<int,Shape.planeDimensions> offset)
{
    return __vectorReshape<4>(sampler.SampleLevel(p, lod, offset));
}

[ForceInline]
public float textureLodOffset(sampler1DShadow sampler, vec3 p, float lod, constexpr int offset)
{
    // TODO: Need to apply lod
    return sampler.SampleCmpLevelZero(p.x, p.z, offset);
}

[ForceInline]
public float textureLodOffset(sampler2DShadow sampler, vec3 p, float lod, constexpr ivec2 offset)
{
    // TODO: Need to apply lod
    return sampler.SampleCmpLevelZero(p.xy, p.z, offset);
}

[ForceInline]
public float textureLodOffset(sampler1DArrayShadow sampler, vec3 p, float lod, constexpr int offset)
{
    // TODO: Need to apply lod
    return sampler.SampleCmpLevelZero(p.xy, p.z, offset);
}

// -------------------
// textureProjLod
// -------------------

__generic<T:__BuiltinArithmeticType, let N:int>
[ForceInline]
public vector<T,4> textureProjLod(Sampler1D<vector<T,N>> sampler, vec2 p, float lod)
{
    return textureLod(sampler, p.x / p.y, lod);
}

__generic<T:__BuiltinArithmeticType, let N:int>
[ForceInline]
public vector<T,4> textureProjLod(Sampler1D<vector<T,N>> sampler, vec4 p, float lod)
{
    return textureLod(sampler, p.x / p.w, lod);
}

__generic<T:__BuiltinArithmeticType, let N:int>
[ForceInline]
public vector<T,4> textureProjLod(Sampler2D<vector<T,N>> sampler, vec3 p, float lod)
{
    return textureLod(sampler, p.xy / p.z, lod);
}

__generic<T:__BuiltinArithmeticType, let N:int>
[ForceInline]
public vector<T,4> textureProjLod(Sampler2D<vector<T,N>> sampler, vec4 p, float lod)
{
    return textureLod(sampler, p.xy / p.w, lod);
}

__generic<T:__BuiltinArithmeticType, let N:int>
[ForceInline]
public vector<T,4> textureProjLod(Sampler3D<vector<T,N>> sampler, vec4 p, float lod)
{
    return textureLod(sampler, p.xyz / p.w, lod);
}

[ForceInline]
public float textureProjLod(sampler1DShadow sampler, vec4 p, float lod)
{
    return textureLod(sampler, p.xyz / p.w, lod);
}

[ForceInline]
public float textureProjLod(sampler2DShadow sampler, vec4 p, float lod)
{
    return textureLod(sampler, p.xyz / p.w, lod);
}

// -------------------
// textureProjLodOffset
// -------------------

__generic<T:__BuiltinArithmeticType, let N:int>
[ForceInline]
public vector<T,4> textureProjLodOffset(Sampler1D<vector<T,N>> sampler, vec2 p, float lod, constexpr int offset)
{
    return textureLodOffset(sampler, p.x / p.y, lod, offset);
}

__generic<T:__BuiltinArithmeticType, let N:int>
[ForceInline]
public vector<T,4> textureProjLodOffset(Sampler1D<vector<T,N>> sampler, vec4 p, float lod, constexpr int offset)
{
    return textureLodOffset(sampler, p.x / p.w, lod, offset);
}

__generic<T:__BuiltinArithmeticType, let N:int>
[ForceInline]
public vector<T,4> textureProjLodOffset(Sampler2D<vector<T,N>> sampler, vec3 p, float lod, constexpr ivec2 offset)
{
    return textureLodOffset(sampler, p.xy / p.z, lod, offset);
}

__generic<T:__BuiltinArithmeticType, let N:int>
[ForceInline]
public vector<T,4> textureProjLodOffset(Sampler2D<vector<T,N>> sampler, vec4 p, float lod, constexpr ivec2 offset)
{
    return textureLodOffset(sampler, p.xy / p.w, lod, offset);
}

__generic<T:__BuiltinArithmeticType, let N:int>
[ForceInline]
public vector<T,4> textureProjLodOffset(Sampler3D<vector<T,N>> sampler, vec4 p, float lod, constexpr ivec3 offset)
{
    return textureLodOffset(sampler, p.xyz / p.w, lod, offset);
}

[ForceInline]
public float textureProjLodOffset(sampler1DShadow sampler, vec4 p, float lod, constexpr int offset)
{
    return textureLodOffset(sampler, p.xyz / p.w, lod, offset);
}

[ForceInline]
public float textureProjLodOffset(sampler2DShadow sampler, vec4 p, float lod, constexpr ivec2 offset)
{
    return textureLodOffset(sampler, p.xyz / p.w, lod, offset);
}

// -------------------
// textureGrad
// -------------------

__generic<T:__BuiltinArithmeticType, let N:int>
[ForceInline]
public vector<T,4> textureGrad(Sampler1D<vector<T,N>> sampler, float p, float dPdx, float dPdy)
{
    return __vectorReshape<4>(sampler.SampleGrad(p, dPdx, dPdy));
}

__generic<T:__BuiltinArithmeticType, let N:int, Shape:__ITextureShape, let isArray:int, let sampleCount:int, let format:int>
[ForceInline]
public vector<T,4> textureGrad(__TextureImpl<
        vector<T,N>,
        Shape,
        isArray,
        0, // isMS
        sampleCount,
        0, // access
        0, // isShadow
        1, // isCombined
        format
    > sampler, vector<float,Shape.dimensions+isArray> p, vector<float,Shape.dimensions> dPdx, vector<float,Shape.dimensions> dPdy)
{
    return __vectorReshape<4>(sampler.SampleGrad(p, dPdx, dPdy));
}

[ForceInline]
public float textureGrad(sampler1DShadow sampler, vec3 p, float dPdx, float dPdy)
{
    // TODO: Not implemented
    return 0;
}

[ForceInline]
public float textureGrad(sampler1DArrayShadow sampler, vec3 p, float dPdx, float dPdy)
{
    // TODO: Not implemented
    return 0;
}

[ForceInline]
public float textureGrad(sampler2DShadow sampler, vec3 p, vec2 dPdx, vec2 dPdy)
{
    // TODO: Not implemented on HLSL side yet.
    return 0;
}

[ForceInline]
public float textureGrad(samplerCubeShadow sampler, vec4 p, vec3 dPdx, vec3 dPdy)
{
    // TODO: Not implemented on HLSL side yet.
    return 0;
}

[ForceInline]
public float textureGrad(sampler2DArrayShadow sampler, vec4 p, vec2 dPdx, vec2 dPdy)
{
    // TODO: Not implemented on HLSL side yet.
    return 0;
}

// -------------------
// textureGradOffset
// -------------------

__generic<T:__BuiltinArithmeticType, let N:int>
[ForceInline]
public vector<T,4> textureGradOffset(Sampler1D<vector<T,N>> sampler, float p, float dPdx, float dPdy, constexpr int offset)
{
    return __vectorReshape<4>(sampler.SampleGrad(p, dPdx, dPdy, offset));
}

__generic<T:__BuiltinArithmeticType, let N:int, Shape:__ITextureShape, let isArray:int, let sampleCount:int, let format:int>
[ForceInline]
public vector<T,4> textureGradOffset(__TextureImpl<
        vector<T,N>,
        Shape,
        isArray,
        0, // isMS
        sampleCount,
        0, // access
        0, // isShadow
        1, // isCombined
        format
    > sampler, vector<float,Shape.dimensions+isArray> p, vector<float,Shape.dimensions> dPdx, vector<float,Shape.dimensions> dPdy, constexpr vector<int,Shape.dimensions> offset)
{
    return __vectorReshape<4>(sampler.SampleGrad(p, dPdx, dPdy, offset));
}

[ForceInline]
public float textureGradOffset(sampler1DShadow sampler, vec3 p, float dPdx, float dPdy, constexpr int offset)
{
    // TODO: Not implemented on HLSL side yet.
    return 0;
}

[ForceInline]
public float textureGradOffset(sampler2DShadow sampler, vec3 p, vec2 dPdx, vec2 dPdy, constexpr ivec2 offset)
{
    // TODO: Not implemented on HLSL side yet.
    return 0;
}

[ForceInline]
public float textureGradOffset(sampler1DArrayShadow sampler, vec3 p, float dPdx, float dPdy, constexpr int offset)
{
    // TODO: Not implemented on HLSL side yet.
    return 0;
}

[ForceInline]
public float textureGradOffset(sampler2DArrayShadow sampler, vec4 p, vec2 dPdx, vec2 dPdy, constexpr ivec2 offset)
{
    // TODO: Not implemented on HLSL side yet.
    return 0;
}

// -------------------
// textureProjGrad
// -------------------

__generic<T:__BuiltinArithmeticType, let N:int>
[ForceInline]
public vector<T,4> textureProjGrad(Sampler1D<vector<T,N>> sampler, vec2 p, float dPdx, float dPdy)
{
    return textureGrad(sampler, p.x / p.y, dPdx, dPdy);
}

__generic<T:__BuiltinArithmeticType, let N:int>
[ForceInline]
public vector<T,4> textureProjGrad(Sampler1D<vector<T,N>> sampler, vec4 p, float dPdx, float dPdy)
{
    return textureGrad(sampler, p.x / p.w, dPdx, dPdy);
}

__generic<T:__BuiltinArithmeticType, let N:int>
[ForceInline]
public vector<T,4> textureProjGrad(Sampler2D<vector<T,N>> sampler, vec3 p, vec2 dPdx, vec2 dPdy)
{
    return textureGrad(sampler, p.xy / p.z, dPdx, dPdy);
}

__generic<T:__BuiltinArithmeticType, let N:int>
[ForceInline]
public vector<T,4> textureProjGrad(Sampler2D<vector<T,N>> sampler, vec4 p, vec2 dPdx, vec2 dPdy)
{
    return textureGrad(sampler, p.xy / p.w, dPdx, dPdy);
}

__generic<T:__BuiltinArithmeticType, let N:int>
[ForceInline]
public vector<T,4> textureProjGrad(Sampler3D<vector<T,N>> sampler, vec4 p, vec3 dPdx, vec3 dPdy)
{
    return textureGrad(sampler, p.xyz / p.w, dPdx, dPdy);
}

[ForceInline]
public float textureProjGrad(sampler1DShadow sampler, vec4 p, float dPdx, float dPdy)
{
    return textureGrad(sampler, p.xyz / p.w, dPdx, dPdy);
}

[ForceInline]
public float textureProjGrad(sampler2DShadow sampler, vec4 p, vec2 dPdx, vec2 dPdy)
{
    return textureGrad(sampler, p.xyz / p.w, dPdx, dPdy);
}

// -------------------
// textureProjGradOffset
// -------------------

__generic<T:__BuiltinArithmeticType, let N:int>
[ForceInline]
public vector<T,4> textureProjGradOffset(Sampler1D<vector<T,N>> sampler, vec2 p, float dPdx, float dPdy, constexpr int offset)
{
    return textureGradOffset(sampler, p.x / p.y, dPdx, dPdy, offset);
}

__generic<T:__BuiltinArithmeticType, let N:int>
[ForceInline]
public vector<T,4> textureProjGradOffset(Sampler1D<vector<T,N>> sampler, vec4 p, float dPdx, float dPdy, constexpr int offset)
{
    return textureGradOffset(sampler, p.x / p.w, dPdx, dPdy, offset);
}

__generic<T:__BuiltinArithmeticType, let N:int>
[ForceInline]
public vector<T,4> textureProjGradOffset(Sampler2D<vector<T,N>> sampler, vec3 p, vec2 dPdx, vec2 dPdy, constexpr ivec2 offset)
{
    return textureGradOffset(sampler, p.xy / p.z, dPdx, dPdy, offset);
}

__generic<T:__BuiltinArithmeticType, let N:int>
[ForceInline]
public vector<T,4> textureProjGradOffset(Sampler2D<vector<T,N>> sampler, vec4 p, vec2 dPdx, vec2 dPdy, constexpr ivec2 offset)
{
    return textureGradOffset(sampler, p.xy / p.w, dPdx, dPdy, offset);
}

__generic<T:__BuiltinArithmeticType, let N:int>
[ForceInline]
public vector<T,4> textureProjGradOffset(Sampler3D<vector<T,N>> sampler, vec4 p, vec3 dPdx, vec3 dPdy, constexpr ivec3 offset)
{
    return textureGradOffset(sampler, p.xyz / p.w, dPdx, dPdy, offset);
}

[ForceInline]
public float textureProjGradOffset(sampler1DShadow sampler, vec4 p, float dPdx, float dPdy, constexpr int offset)
{
    return textureGradOffset(sampler, p.xyz / p.w, dPdx, dPdy, offset);
}

[ForceInline]
public float textureProjGradOffset(sampler2DShadow sampler, vec4 p, vec2 dPdx, vec2 dPdy, constexpr ivec2 offset)
{
    return textureGradOffset(sampler, p.xyz / p.w, dPdx, dPdy, offset);
}

//
// Section 8.9.4. Texture Gather Functions
//

// -------------------
// textureGather
// -------------------

__generic<T:__BuiltinArithmeticType, let N:int, Shape:__ITextureShape, let isArray:int, let sampleCount:int, let format:int>
[ForceInline]
public vector<T,4> textureGather(__TextureImpl<
        vector<T,N>,
        Shape,
        isArray,
        0, // isMS
        sampleCount,
        0, // access
        0, // isShadow
        1, // isCombined
        format
    > sampler, vector<float,Shape.dimensions+isArray> p, int comp = 0)
{
    switch (comp)
    {
        case 1: return sampler.GatherGreen(p);
        case 2: return sampler.GatherBlue(p);
        case 3: return sampler.GatherAlpha(p);
    }
    return sampler.GatherRed(p);
}

__generic<Shape:__ITextureShape, let isArray:int, let sampleCount:int, let format:int>
[ForceInline]
public vec4 textureGather(__TextureImpl<
        float,
        Shape,
        isArray,
        0, // isMS
        sampleCount,
        0, // access
        1, // isShadow
        1, // isCombined
        format
    > sampler, vector<float,Shape.dimensions+isArray> p, float refZ)
{
    return sampler.GatherCmp(p, refZ);
}

// -------------------
// textureGatherOffset
// -------------------

__generic<T:__BuiltinArithmeticType, let N:int, let isArray:int, let sampleCount:int, let format:int>
[ForceInline]
public vector<T,4> textureGatherOffset(__TextureImpl<
        vector<T,N>,
        __Shape2D,
        isArray,
        0, // isMS
        sampleCount,
        0, // access
        0, // isShadow
        1, // isCombined
        format
    > sampler, vector<float,2+isArray> p, constexpr vector<int,2> offset, int comp = 0)
{
    switch (comp)
    {
        case 1: return sampler.GatherGreen(p, offset);
        case 2: return sampler.GatherBlue(p, offset);
        case 3: return sampler.GatherAlpha(p, offset);
    }
    return sampler.Gather(p, offset);
}

__generic<let isArray:int, let sampleCount:int, let format:int>
[ForceInline]
public vec4 textureGatherOffset(__TextureImpl<
        float,
        __Shape2D,
        isArray,
        0, // isMS
        sampleCount,
        0, // access
        1, // isShadow
        1, // isCombined
        format
    > sampler, vector<float,2+isArray> p, float refZ, constexpr vector<int,2> offset)
{
    return sampler.GatherCmp(p, refZ, offset);
}

// -------------------
// textureGatherOffsets
// -------------------

__generic<T:__BuiltinArithmeticType, let N:int, let isArray:int, let sampleCount:int, let format:int>
[ForceInline]
public vector<T,4> textureGatherOffsets(__TextureImpl<
        vector<T,N>,
        __Shape2D,
        isArray,
        0, // isMS
        sampleCount,
        0, // access
        0, // isShadow
        1, // isCombined
        format
    > sampler, vector<float,2+isArray> p, constexpr vector<int,2> offsets[4], int comp = 0)
{
    switch (comp)
    {
        case 1: return sampler.GatherGreen(p, offsets[0], offsets[1], offsets[2], offsets[3]);
        case 2: return sampler.GatherBlue(p, offsets[0], offsets[1], offsets[2], offsets[3]);
        case 3: return sampler.GatherAlpha(p, offsets[0], offsets[1], offsets[2], offsets[3]);
    }
    return sampler.Gather(p, offsets[0], offsets[1], offsets[2], offsets[3]);
}

__generic<let isArray:int, let sampleCount:int, let format:int>
[ForceInline]
public vec4 textureGatherOffsets(__TextureImpl<
        float,
        __Shape2D,
        isArray,
        0, // isMS
        sampleCount,
        0, // access
        1, // isShadow
        1, // isCombined
        format
    > sampler, vector<float,2+isArray> p, float refZ, constexpr vector<int,2> offsets[4])
{
    return sampler.GatherCmp(p, refZ, offsets[0], offsets[1], offsets[2], offsets[3]);
}

//
// Section 8.9.5. Compatibility Profile Texture Functions
//

public vec4 texture1D(sampler1D sampler, float coord)
{
    return texture(sampler, coord);
}

public vec4 texture1D(sampler1D sampler, float coord, float bias)
{
    return texture(sampler, coord, bias);
}

public vec4 texture1DProj(sampler1D sampler, vec2 coord)
{
    return textureProj(sampler, coord);
}

public vec4 texture1DProj(sampler1D sampler, vec2 coord, float bias)
{
    return textureProj(sampler, coord, bias);
}

public vec4 texture1DProj(sampler1D sampler, vec4 coord)
{
    return textureProj(sampler, coord);
}

public vec4 texture1DProj(sampler1D sampler, vec4 coord, float bias)
{
    return textureProj(sampler, coord, bias);
}

public vec4 texture1DLod(sampler1D sampler, float coord, float lod)
{
    return textureLod(sampler, coord, lod);
}

public vec4 texture1DProjLod(sampler1D sampler, vec2 coord, float lod)
{
    return textureProjLod(sampler, coord, lod);
}

public vec4 texture1DProjLod(sampler1D sampler, vec4 coord, float lod)
{
    return textureProjLod(sampler, coord, lod);
}

public vec4 texture2D(sampler2D sampler, vec2 coord)
{
    return texture(sampler, coord);
}

public vec4 texture2D(sampler2D sampler, vec2 coord, float bias)
{
    return texture(sampler, coord, bias);
}

public vec4 texture2DProj(sampler2D sampler, vec3 coord)
{
    return textureProj(sampler, coord);
}

public vec4 texture2DProj(sampler2D sampler, vec3 coord, float bias)
{
    return textureProj(sampler, coord, bias);
}

public vec4 texture2DProj(sampler2D sampler, vec4 coord)
{
    return textureProj(sampler, coord);
}

public vec4 texture2DProj(sampler2D sampler, vec4 coord, float bias)
{
    return textureProj(sampler, coord, bias);
}

public vec4 texture2DLod(sampler2D sampler, vec2 coord, float lod)
{
    return textureLod(sampler, coord, lod);
}

public vec4 texture2DProjLod(sampler2D sampler, vec3 coord, float lod)
{
    return textureProjLod(sampler, coord, lod);
}

public vec4 texture2DProjLod(sampler2D sampler, vec4 coord, float lod)
{
    return textureProjLod(sampler, coord, lod);
}

public vec4 texture3D(sampler3D sampler, vec3 coord)
{
    return texture(sampler, coord);
}

public vec4 texture3D(sampler3D sampler, vec3 coord, float bias)
{
    return texture(sampler, coord, bias);
}

public vec4 texture3DProj(sampler3D sampler, vec4 coord)
{
    return textureProj(sampler, coord);
}

public vec4 texture3DProj(sampler3D sampler, vec4 coord, float bias)
{
    return textureProj(sampler, coord, bias);
}

public vec4 texture3DLod(sampler3D sampler, vec3 coord, float lod)
{
    return textureLod(sampler, coord, lod);
}

public vec4 texture3DProjLod(sampler3D sampler, vec4 coord, float lod)
{
    return textureProjLod(sampler, coord, lod);
}

public vec4 textureCube(samplerCube sampler, vec3 coord)
{
    return texture(sampler, coord);
}

public vec4 textureCube(samplerCube sampler, vec3 coord, float bias)
{
    return texture(sampler, coord, bias);
}

public vec4 textureCubeLod(samplerCube sampler, vec3 coord, float lod)
{
    return textureLod(sampler, coord, lod);
}

public vec4 shadow1D(sampler1DShadow sampler, vec3 coord)
{
    return texture(sampler, coord);
}

public vec4 shadow1D(sampler1DShadow sampler, vec3 coord, float bias)
{
    return texture(sampler, coord, bias);
}

public vec4 shadow2D(sampler2DShadow sampler, vec3 coord)
{
    return texture(sampler, coord);
}

public vec4 shadow2D(sampler2DShadow sampler, vec3 coord, float bias)
{
    return texture(sampler, coord, bias);
}

public vec4 shadow1DProj(sampler1DShadow sampler, vec4 coord)
{
    return textureProj(sampler, coord);
}

public vec4 shadow1DProj(sampler1DShadow sampler, vec4 coord, float bias)
{
    return textureProj(sampler, coord, bias);
}

public vec4 shadow2DProj(sampler2DShadow sampler, vec4 coord)
{
    return textureProj(sampler, coord);
}

public vec4 shadow2DProj(sampler2DShadow sampler, vec4 coord, float bias)
{
    return textureProj(sampler, coord, bias);
}

public vec4 shadow1DLod(sampler1DShadow sampler, vec3 coord, float lod)
{
    return textureLod(sampler, coord, lod);
}

public vec4 shadow2DLod(sampler2DShadow sampler, vec3 coord, float lod)
{
    return textureLod(sampler, coord, lod);
}

public vec4 shadow1DProjLod(sampler1DShadow sampler, vec4 coord, float lod)
{
    return textureProjLod(sampler, coord, lod);
}

public vec4 shadow2DProjLod(sampler2DShadow sampler, vec4 coord, float lod)
{
    return textureProjLod(sampler, coord, lod);
}

//
// Ray tracing
//

public typealias rayQueryEXT = RayQuery;

__glsl_extension(GL_EXT_ray_query)
__glsl_version(460)
[ForceInline]
public void rayQueryConfirmIntersectionEXT(inout rayQueryEXT q)
{
    q.CommitNonOpaqueTriangleHit();
}

__glsl_extension(GL_EXT_ray_query)
__glsl_version(460)
[ForceInline]
public bool rayQueryProceedEXT(inout rayQueryEXT q)
{
    return q.Proceed();
}

__glsl_extension(GL_EXT_ray_query)
__glsl_version(460)
[__NoSideEffect]
public uint rayQueryGetIntersectionTypeEXT(rayQueryEXT q, bool committed)
{
    if (committed)
    {
        q.CommittedStatus();
    }
    else
    {
        q.CandidateType();
    }
    return 0;
}


//
// Subgroup
//

__glsl_extension(KHR_shader_subgroup)
__glsl_version(450)
public void subgroupBarrier()
{
    //__subgroupBarrier();
}

__glsl_extension(KHR_shader_subgroup)
__glsl_version(450)
public void subgroupMemoryBarrier()
{
}
>>>>>>> f44da6cc
<|MERGE_RESOLUTION|>--- conflicted
+++ resolved
@@ -1016,1843 +1016,6 @@
     return firstbitlow(value);
 }
 
-<<<<<<< HEAD
-// TODO: implementation of built-in variables; proper tests; these are stubs
-// likley related to the following issue since GLSL adds new 
-// 'system' variables: https://github.com/shader-slang/slang/issues/411
-
-#define glsl_caps_shader_subgroup(param1) __glsl_extension(param1) [require(glsl)] 
-#define spirv_caps_shader_subgroup(param1) __spirv_version(param1) [require(spirv)] 
-
-//macros used to make implementation and modification reasonable under regex
-#define macroAnyVecGenericBuiltIn __generic<T : __BuiltinType, let N : int>
-#define macroAnyVecGenericInt __generic<T : __BuiltinIntegerType, let N : int>
-#define macroAnyVecGenericArithmetic __generic<T : __BuiltinArithmeticType, let N : int>
-#define macroAnyVec vector<T, N>
-
-__generic<T : __BuiltinType>
-void shader_subgroup_preamble() {
-    // checks needed for shader_subgroup functions; __requireGLSLExtension does not work, the call fails to find the OP
-    //__target_switch
-    //{
-    //case glsl:
-        //if (__type_equals<T, half>()) __requireGLSLExtension("GL_EXT_shader_subgroup_extended_types_float16");
-        //if (__type_equals<T, uint8_t>()) __requireGLSLExtension("GL_EXT_shader_subgroup_extended_types_int8");
-        //if (__type_equals<T, uint16_t>()) __requireGLSLExtension("GL_EXT_shader_subgroup_extended_types_int16");
-        //if (__type_equals<T, uint64_t>()) __requireGLSLExtension("GL_EXT_shader_subgroup_extended_types_int64");
-        //return;
-    //}
-    return;
-} 
-
-// GL_KHR_shader_subgroup_basic Built-in Variables 
-
-glsl_caps_shader_subgroup(GL_KHR_shader_subgroup_basic)
-public uint gl_NumSubgroups;
-
-glsl_caps_shader_subgroup(GL_KHR_shader_subgroup_basic)
-public uint gl_SubgroupID;
-
-glsl_caps_shader_subgroup(GL_KHR_shader_subgroup_basic)
-public uint gl_SubgroupSize;
-
-glsl_caps_shader_subgroup(GL_KHR_shader_subgroup_basic)
-public uint gl_SubgroupInvocationID;
-
-glsl_caps_shader_subgroup(GL_KHR_shader_subgroup_basic)
-public uint gl_SubgroupEqMask;
-
-glsl_caps_shader_subgroup(GL_KHR_shader_subgroup_basic)
-public uint gl_SubgroupGeMask;
-
-glsl_caps_shader_subgroup(GL_KHR_shader_subgroup_basic)
-public uint gl_SubgroupGtMask;
-
-glsl_caps_shader_subgroup(GL_KHR_shader_subgroup_basic)
-public uint gl_SubgroupLeMask;
-
-glsl_caps_shader_subgroup(GL_KHR_shader_subgroup_basic)
-public uint gl_SubgroupLtMask;
-
-// GL_KHR_shader_subgroup_basic
-
-glsl_caps_shader_subgroup(GL_KHR_shader_subgroup_basic)
-spirv_caps_shader_subgroup(1.3)
-[ForceInline] public void subgroupBarrier()
-{
-    __target_switch
-    {
-    case cuda:
-        __intrinsic_asm "__syncwarp()";
-    case hlsl:
-        __intrinsic_asm "AllMemoryBarrierWithGroupSync()";
-    case glsl:
-        __intrinsic_asm "subgroupBarrier()";
-    case spirv:
-        spirv_asm {
-            OpControlBarrier Subgroup Subgroup AcquireRelease|SubgroupMemory|ImageMemory|UniformMemory
-        };
-        spirv_asm {
-            OpControlBarrier Subgroup Subgroup AcquireRelease|SubgroupMemory|ImageMemory|UniformMemory
-        };
-    case cpp:
-        // TODO: cpp
-        return;
-    }
-}
-
-glsl_caps_shader_subgroup(GL_KHR_shader_subgroup_basic)
-spirv_caps_shader_subgroup(1.3)
-[ForceInline] public void subgroupMemoryBarrier()
-{
-    __target_switch
-    {
-    case cuda:
-        __intrinsic_asm "__threadfence_block()";
-    case hlsl:
-        __intrinsic_asm "AllMemoryBarrier()";
-    case glsl:
-        __intrinsic_asm "subgroupMemoryBarrier()";
-    case spirv:
-        spirv_asm {
-            OpMemoryBarrier Subgroup AcquireRelease|SubgroupMemory|ImageMemory|UniformMemory
-        };
-        spirv_asm {
-            OpMemoryBarrier Subgroup AcquireRelease|SubgroupMemory|ImageMemory|UniformMemory
-        };
-    case cpp:
-        // TODO: cpp
-        return;
-    }
-}
-
-glsl_caps_shader_subgroup(GL_KHR_shader_subgroup_basic)
-spirv_caps_shader_subgroup(1.3)
-[ForceInline] public void subgroupMemoryBarrierBuffer()
-{
-    __target_switch
-    {
-    case cuda:
-        __intrinsic_asm "__threadfence_block()";
-    case hlsl:
-        __intrinsic_asm "DeviceMemoryBarrier()";
-    case glsl:
-        __intrinsic_asm "subgroupMemoryBarrierBuffer()";
-    case spirv:
-        spirv_asm {
-            OpMemoryBarrier Subgroup AcquireRelease|UniformMemory
-        };
-    case cpp:
-        // TODO: cpp
-        return;
-    }
-}
-
-glsl_caps_shader_subgroup(GL_KHR_shader_subgroup_basic)
-spirv_caps_shader_subgroup(1.3)
-[ForceInline] public void subgroupMemoryBarrierImage()
-{
-    __target_switch
-    {
-    case cuda:
-        __intrinsic_asm "__threadfence_block()";
-    case hlsl:
-        __intrinsic_asm "DeviceMemoryBarrier()";
-    case glsl:
-        __intrinsic_asm "subgroupMemoryBarrierImage()";
-    case spirv:
-        spirv_asm {
-            OpMemoryBarrier Subgroup AcquireRelease|ImageMemory
-        };
-    case cpp:
-        // TODO: cpp
-        return;
-    }
-}
-
-glsl_caps_shader_subgroup(GL_KHR_shader_subgroup_basic)
-spirv_caps_shader_subgroup(1.3)
-[ForceInline] public void subgroupMemoryBarrierShared()
-{
-    __target_switch
-    {
-    case cuda:
-        __intrinsic_asm "__threadfence_block()";
-    case hlsl:
-        __intrinsic_asm "GroupMemoryBarrier()";
-    case glsl:
-        __intrinsic_asm "subgroupMemoryBarrierShared()";
-    case spirv:
-        spirv_asm {
-            OpMemoryBarrier Subgroup AcquireRelease|SubgroupMemory
-        };
-    case cpp:
-        // TODO: cpp
-        return;
-    }
-}
-
-glsl_caps_shader_subgroup(GL_KHR_shader_subgroup_basic)
-spirv_caps_shader_subgroup(1.3)
-[ForceInline] public bool subgroupElect()
-{
-    __target_switch
-    {
-    case cuda:
-        __intrinsic_asm "( (__activemask() & (__activemask()*-1)) == _getLaneId())";    
-    case glsl:
-    case spirv:
-    case hlsl:
-        return WaveIsFirstLane();
-    case cpp:
-        // TODO: cpp
-        return false;
-    }
-}
-
-// GL_KHR_shader_subgroup_vote
-
-glsl_caps_shader_subgroup(GL_KHR_shader_subgroup_vote)
-spirv_caps_shader_subgroup(1.3)
-[ForceInline] public bool subgroupAll(bool value)
-{
-    __target_switch
-    {
-    case cuda: 
-    case glsl:
-    case spirv:
-    case hlsl:
-        return WaveActiveAllTrue(value);
-    case cpp:
-        // TODO: cpp
-        return false;
-    }
-}
-
-glsl_caps_shader_subgroup(GL_KHR_shader_subgroup_vote)
-spirv_caps_shader_subgroup(1.3)
-[ForceInline] public bool subgroupAny(bool value)
-{
-    return WaveMaskAnyTrue(WaveGetActiveMask(), value);
-    
-}
-
-__generic<T : __BuiltinType>
-glsl_caps_shader_subgroup(GL_KHR_shader_subgroup_vote)
-spirv_caps_shader_subgroup(1.3)
-[ForceInline] public bool subgroupAllEqual(T value)
-{
-    shader_subgroup_preamble<T>();
-    return WaveMaskAllEqual(WaveGetActiveMask(), value);
-}
-
-macroAnyVecGenericBuiltIn
-glsl_caps_shader_subgroup(GL_KHR_shader_subgroup_vote)
-spirv_caps_shader_subgroup(1.3)
-[ForceInline] public bool subgroupAllEqual(macroAnyVec value)
-{
-    shader_subgroup_preamble<T>();
-    return WaveMaskAllEqual(WaveGetActiveMask(), value);
-}
-
-// GL_KHR_shader_subgroup_arithmetic
-
-__generic<T : __BuiltinArithmeticType>
-glsl_caps_shader_subgroup(GL_KHR_shader_subgroup_arithmetic)
-spirv_caps_shader_subgroup(1.3)
-[ForceInline] public T subgroupAdd(T value)
-{
-    shader_subgroup_preamble<T>();
-    return WaveMaskSum(WaveGetActiveMask(), value);
-}
-
-__generic<T : __BuiltinArithmeticType>
-glsl_caps_shader_subgroup(GL_KHR_shader_subgroup_arithmetic)
-spirv_caps_shader_subgroup(1.3)
-[ForceInline] public T subgroupMul(T value)
-{
-    shader_subgroup_preamble<T>();
-    return WaveMaskProduct(WaveGetActiveMask(), value);
-}
-
-__generic<T : __BuiltinArithmeticType>
-glsl_caps_shader_subgroup(GL_KHR_shader_subgroup_arithmetic)
-spirv_caps_shader_subgroup(1.3)
-[ForceInline] public T subgroupMin(T value)
-{
-    shader_subgroup_preamble<T>();
-    return WaveMaskMin(WaveGetActiveMask(), value);
-}
-
-__generic<T : __BuiltinArithmeticType>
-glsl_caps_shader_subgroup(GL_KHR_shader_subgroup_arithmetic)
-spirv_caps_shader_subgroup(1.3)
-[ForceInline] public T subgroupMax(T value)
-{
-    shader_subgroup_preamble<T>();
-    return WaveMaskMax(WaveGetActiveMask(), value);
-}
-
-__generic<T : __BuiltinIntegerType>
-glsl_caps_shader_subgroup(GL_KHR_shader_subgroup_arithmetic)
-spirv_caps_shader_subgroup(1.3)
-[ForceInline] public T subgroupAnd(T value)
-{
-    shader_subgroup_preamble<T>();
-    return WaveMaskBitAnd(WaveGetActiveMask(), value);
-}
-
-__generic<T : __BuiltinIntegerType>
-glsl_caps_shader_subgroup(GL_KHR_shader_subgroup_arithmetic)
-spirv_caps_shader_subgroup(1.3)
-[ForceInline] public T subgroupOr(T value)
-{
-    shader_subgroup_preamble<T>();
-    return WaveMaskBitOr(WaveGetActiveMask(), value);
-}
-
-__generic<T : __BuiltinIntegerType>
-glsl_caps_shader_subgroup(GL_KHR_shader_subgroup_arithmetic)
-spirv_caps_shader_subgroup(1.3)
-[ForceInline] public T subgroupXor(T value)
-{
-    shader_subgroup_preamble<T>();
-    return WaveMaskBitXor(WaveGetActiveMask(), value);
-}
-
-__generic<T : __BuiltinArithmeticType>
-glsl_caps_shader_subgroup(GL_KHR_shader_subgroup_arithmetic)
-spirv_caps_shader_subgroup(1.3)
-[ForceInline] public T subgroupInclusiveAdd(T value)
-{
-    shader_subgroup_preamble<T>();
-    __target_switch
-    {
-    case glsl:
-        __target_intrinsic "subgroupInclusiveAdd($0)";
-    case spirv:
-        if (__isFloat<T>())
-            return spirv_asm {OpCapability GroupNonUniformArithmetic; OpGroupNonUniformFAdd $$T result Subgroup InclusiveScan $value};
-        else if (__isInt<T>())
-            return spirv_asm {OpCapability GroupNonUniformArithmetic; OpGroupNonUniformIAdd $$T result Subgroup InclusiveScan $value};
-        else return value;
-    case hlsl:
-    case cuda:
-    case cpp:
-        // TODO: implementation
-        return value;
-    }
-    return value;
-}
-
-__generic<T : __BuiltinArithmeticType>
-glsl_caps_shader_subgroup(GL_KHR_shader_subgroup_arithmetic)
-spirv_caps_shader_subgroup(1.3)
-[ForceInline] public T subgroupInclusiveMul(T value)
-{
-    shader_subgroup_preamble<T>();
-    __target_switch
-    {
-    case glsl:
-        __target_intrinsic "subgroupInclusiveMul($0)";
-    case spirv:
-        if (__isFloat<T>())
-            return spirv_asm {OpCapability GroupNonUniformArithmetic; OpGroupNonUniformFMul $$T result Subgroup InclusiveScan $value};
-        else if (__isInt<T>())
-            return spirv_asm {OpCapability GroupNonUniformArithmetic; OpGroupNonUniformIMul $$T result Subgroup InclusiveScan $value};
-        else return value;
-    case hlsl:
-    case cuda:
-    case cpp:
-        // TODO: implementation
-        return value;
-    }
-    return value;
-}
-
-__generic<T : __BuiltinArithmeticType>
-glsl_caps_shader_subgroup(GL_KHR_shader_subgroup_arithmetic)
-spirv_caps_shader_subgroup(1.3)
-[ForceInline] public T subgroupInclusiveMin(T value)
-{
-    shader_subgroup_preamble<T>();
-    __target_switch
-    {
-    case glsl:
-        __target_intrinsic "subgroupInclusiveMin($0)";
-    case spirv:
-        if (__isFloat<T>())
-            return spirv_asm {OpCapability GroupNonUniformArithmetic; OpGroupNonUniformFMin $$T result Subgroup InclusiveScan $value};
-        else if (__isSignedInt<T>())
-            return spirv_asm {OpCapability GroupNonUniformArithmetic; OpGroupNonUniformSMin $$T result Subgroup InclusiveScan $value};
-        else if (__isUnsignedInt<T>())
-            return spirv_asm {OpCapability GroupNonUniformArithmetic; OpGroupNonUniformUMin $$T result Subgroup InclusiveScan $value};
-        else return value;
-    case hlsl:
-    case cuda:
-    case cpp:
-        // TODO: implementation
-        return value;
-    }
-    return value;
-}
-
-__generic<T : __BuiltinArithmeticType>
-glsl_caps_shader_subgroup(GL_KHR_shader_subgroup_arithmetic)
-spirv_caps_shader_subgroup(1.3)
-[ForceInline] public T subgroupInclusiveMax(T value)
-{
-    shader_subgroup_preamble<T>();
-    __target_switch
-    {
-    case glsl:
-        __target_intrinsic "subgroupInclusiveMax($0)";
-    case spirv:
-        if (__isFloat<T>())
-            return spirv_asm {OpCapability GroupNonUniformArithmetic; OpGroupNonUniformFMax $$T result Subgroup InclusiveScan $value};
-        else if (__isSignedInt<T>())
-            return spirv_asm {OpCapability GroupNonUniformArithmetic; OpGroupNonUniformSMax $$T result Subgroup InclusiveScan $value};
-        else if (__isUnsignedInt<T>())
-            return spirv_asm {OpCapability GroupNonUniformArithmetic; OpGroupNonUniformUMax $$T result Subgroup InclusiveScan $value};
-        else return value;
-    case hlsl:
-    case cuda:
-    case cpp:
-        // TODO: implementation
-        return value;
-    }
-    return value;
-}
-
-__generic<T : __BuiltinIntegerType>
-glsl_caps_shader_subgroup(GL_KHR_shader_subgroup_arithmetic)
-spirv_caps_shader_subgroup(1.3)
-[ForceInline] public T subgroupInclusiveAnd(T value)
-{
-    shader_subgroup_preamble<T>();
-    __target_switch
-    {
-    case glsl:
-        __target_intrinsic "subgroupInclusiveAnd($0)";
-    case spirv:
-        return spirv_asm {OpCapability GroupNonUniformArithmetic; OpGroupNonUniformBitwiseAnd $$T result Subgroup InclusiveScan $value};
-    case hlsl:
-    case cuda:
-    case cpp:
-        // TODO: implementation
-        return value;
-    }
-    return value;
-}
-
-__generic<T : __BuiltinIntegerType>
-glsl_caps_shader_subgroup(GL_KHR_shader_subgroup_arithmetic)
-spirv_caps_shader_subgroup(1.3)
-[ForceInline] public T subgroupInclusiveOr(T value)
-{
-    shader_subgroup_preamble<T>();
-    __target_switch
-    {
-    case glsl:
-        __target_intrinsic "subgroupInclusiveOr($0)";
-    case spirv:
-        return spirv_asm {OpCapability GroupNonUniformArithmetic; OpGroupNonUniformBitwiseOr $$T result Subgroup InclusiveScan $value};
-    case hlsl:
-    case cuda:
-    case cpp:
-        // TODO: implementation
-        return value;
-    }
-    return value;
-}
-
-__generic<T : __BuiltinIntegerType>
-glsl_caps_shader_subgroup(GL_KHR_shader_subgroup_arithmetic)
-spirv_caps_shader_subgroup(1.3)
-[ForceInline] public T subgroupInclusiveXor(T value)
-{
-    shader_subgroup_preamble<T>();
-    __target_switch
-    {
-    case glsl:
-        __target_intrinsic "subgroupInclusiveXor($0)";
-    case spirv:
-        return spirv_asm {OpCapability GroupNonUniformArithmetic; OpGroupNonUniformBitwiseXor $$T result Subgroup InclusiveScan $value};
-    case hlsl:
-    case cuda:
-    case cpp:
-        // TODO: implementation
-        return value;
-    }
-    return value;
-}
-
-__generic<T : __BuiltinArithmeticType>
-glsl_caps_shader_subgroup(GL_KHR_shader_subgroup_arithmetic)
-spirv_caps_shader_subgroup(1.3)
-[ForceInline] public T subgroupExclusiveAdd(T value)
-{
-    shader_subgroup_preamble<T>();
-    __target_switch
-    {
-    case glsl:
-    case spirv:
-    case hlsl:
-        return WaveMaskPrefixSum(WaveGetActiveMask(), value);
-    case cuda:
-    case cpp:
-        // TODO: implementation
-        return value;
-    }
-}
-
-
-__generic<T : __BuiltinArithmeticType>
-glsl_caps_shader_subgroup(GL_KHR_shader_subgroup_arithmetic)
-spirv_caps_shader_subgroup(1.3)
-[ForceInline] public T subgroupExclusiveMul(T value)
-{
-    shader_subgroup_preamble<T>();
-    __target_switch
-    {
-    case glsl:
-    case spirv:
-    case hlsl:
-        return WaveMaskPrefixProduct(WaveGetActiveMask(), value);
-    case cuda:
-    case cpp:
-        // TODO: implementation
-        return value;
-    }
-}
-
-__generic<T : __BuiltinArithmeticType>
-glsl_caps_shader_subgroup(GL_KHR_shader_subgroup_arithmetic)
-spirv_caps_shader_subgroup(1.3)
-[ForceInline] public T subgroupExclusiveMin(T value)
-{
-    shader_subgroup_preamble<T>();
-    __target_switch
-    {
-    case glsl:
-        __target_intrinsic "subgroupExclusiveMin($0)";
-    case spirv:
-        if (__isFloat<T>())
-            return spirv_asm {OpCapability GroupNonUniformArithmetic; OpGroupNonUniformFMin $$T result Subgroup ExclusiveScan $value};
-        else if (__isSignedInt<T>())
-            return spirv_asm {OpCapability GroupNonUniformArithmetic; OpGroupNonUniformSMin $$T result Subgroup ExclusiveScan $value};
-        else if (__isUnsignedInt<T>())
-            return spirv_asm {OpCapability GroupNonUniformArithmetic; OpGroupNonUniformUMin $$T result Subgroup ExclusiveScan $value};
-        else return value;
-    case hlsl:
-    case cuda:
-    case cpp:
-        // TODO: implementation
-        return value;
-    }
-    return value;
-}
-
-__generic<T : __BuiltinArithmeticType>
-glsl_caps_shader_subgroup(GL_KHR_shader_subgroup_arithmetic)
-spirv_caps_shader_subgroup(1.3)
-[ForceInline] public T subgroupExclusiveMax(T value)
-{
-    shader_subgroup_preamble<T>();
-    __target_switch
-    {
-    case glsl:
-        __target_intrinsic "subgroupExclusiveMax($0)";
-    case spirv:
-        if (__isFloat<T>())
-            return spirv_asm {OpCapability GroupNonUniformArithmetic; OpGroupNonUniformFMax $$T result Subgroup ExclusiveScan $value};
-        else if (__isSignedInt<T>())
-            return spirv_asm {OpCapability GroupNonUniformArithmetic; OpGroupNonUniformSMax $$T result Subgroup ExclusiveScan $value};
-        else if (__isUnsignedInt<T>())
-            return spirv_asm {OpCapability GroupNonUniformArithmetic; OpGroupNonUniformUMax $$T result Subgroup ExclusiveScan $value};
-        else return value;
-    case hlsl:
-    case cuda:
-    case cpp:
-        // TODO: implementation
-        return value;
-    }
-    return value;
-}
-
-__generic<T : __BuiltinIntegerType>
-glsl_caps_shader_subgroup(GL_KHR_shader_subgroup_arithmetic)
-spirv_caps_shader_subgroup(1.3)
-[ForceInline] public T subgroupExclusiveAnd(T value)
-{
-    shader_subgroup_preamble<T>();
-    __target_switch
-    {
-    case glsl:
-    case spirv:
-    case hlsl:
-        return WaveMaskPrefixBitAnd(WaveGetActiveMask(), value);
-    case cuda:
-    case cpp:
-        // TODO: implementation
-        return value;
-    }
-}
-
-__generic<T : __BuiltinIntegerType>
-glsl_caps_shader_subgroup(GL_KHR_shader_subgroup_arithmetic)
-spirv_caps_shader_subgroup(1.3)
-[ForceInline] public T subgroupExclusiveOr(T value)
-{
-    shader_subgroup_preamble<T>();
-    __target_switch
-    {
-    case glsl:
-    case spirv:
-    case hlsl:
-        return WaveMaskPrefixBitOr(WaveGetActiveMask(), value);
-    case cuda:
-    case cpp:
-        // TODO: implementation
-        return value;
-    }
-}
-
-__generic<T : __BuiltinIntegerType>
-glsl_caps_shader_subgroup(GL_KHR_shader_subgroup_arithmetic)
-spirv_caps_shader_subgroup(1.3)
-[ForceInline] public T subgroupExclusiveXor(T value)
-{
-    shader_subgroup_preamble<T>();
-    __target_switch
-    {
-    case glsl:
-    case spirv:
-    case hlsl:
-        return WaveMaskPrefixBitXor(WaveGetActiveMask(), value);
-    case cuda:
-    case cpp:
-        // TODO: implementation
-        return value;
-    }
-}
-
-// GL_KHR_shader_subgroup_arithmetic
-//note: this is a seperate section because it is so huge that the only reasonable way to implement this is to just regex replace code
-
-
-macroAnyVecGenericArithmetic
-glsl_caps_shader_subgroup(GL_KHR_shader_subgroup_arithmetic)
-spirv_caps_shader_subgroup(1.3)
-[ForceInline] public macroAnyVec subgroupAdd(macroAnyVec value)
-{
-    shader_subgroup_preamble<T>();
-    return WaveMaskSum(WaveGetActiveMask(), value);
-}
-
-macroAnyVecGenericArithmetic
-glsl_caps_shader_subgroup(GL_KHR_shader_subgroup_arithmetic)
-spirv_caps_shader_subgroup(1.3)
-[ForceInline] public macroAnyVec subgroupMul(macroAnyVec value)
-{
-    shader_subgroup_preamble<T>();
-    return WaveMaskProduct(WaveGetActiveMask(), value);
-}
-
-macroAnyVecGenericArithmetic
-glsl_caps_shader_subgroup(GL_KHR_shader_subgroup_arithmetic)
-spirv_caps_shader_subgroup(1.3)
-[ForceInline] public macroAnyVec subgroupMin(macroAnyVec value)
-{
-    shader_subgroup_preamble<T>();
-    return WaveMaskMin(WaveGetActiveMask(), value);
-}
-
-macroAnyVecGenericArithmetic
-glsl_caps_shader_subgroup(GL_KHR_shader_subgroup_arithmetic)
-spirv_caps_shader_subgroup(1.3)
-[ForceInline] public macroAnyVec subgroupMax(macroAnyVec value)
-{
-    shader_subgroup_preamble<T>();
-    return WaveMaskMax(WaveGetActiveMask(), value);
-}
-
-macroAnyVecGenericInt
-glsl_caps_shader_subgroup(GL_KHR_shader_subgroup_arithmetic)
-spirv_caps_shader_subgroup(1.3)
-[ForceInline] public macroAnyVec subgroupAnd(macroAnyVec value)
-{
-    shader_subgroup_preamble<T>();
-    return WaveMaskBitAnd(WaveGetActiveMask(), value);
-}
-
-macroAnyVecGenericInt
-glsl_caps_shader_subgroup(GL_KHR_shader_subgroup_arithmetic)
-spirv_caps_shader_subgroup(1.3)
-[ForceInline] public macroAnyVec subgroupOr(macroAnyVec value)
-{
-    shader_subgroup_preamble<T>();
-    return WaveMaskBitOr(WaveGetActiveMask(), value);
-}
-
-macroAnyVecGenericInt
-glsl_caps_shader_subgroup(GL_KHR_shader_subgroup_arithmetic)
-spirv_caps_shader_subgroup(1.3)
-[ForceInline] public macroAnyVec subgroupXor(macroAnyVec value)
-{
-    shader_subgroup_preamble<T>();
-    return WaveMaskBitXor(WaveGetActiveMask(), value);
-}
-
-macroAnyVecGenericArithmetic
-glsl_caps_shader_subgroup(GL_KHR_shader_subgroup_arithmetic)
-spirv_caps_shader_subgroup(1.3)
-[ForceInline] public macroAnyVec subgroupInclusiveAdd(macroAnyVec value)
-{
-    shader_subgroup_preamble<T>();
-    __target_switch
-    {
-    case glsl:
-        __target_intrinsic "subgroupInclusiveAdd($0)";
-    case spirv:
-        if (__isFloat<T>())
-            return spirv_asm {OpCapability GroupNonUniformArithmetic; OpGroupNonUniformFAdd $$macroAnyVec result Subgroup InclusiveScan $value};
-        else if (__isInt<T>())
-            return spirv_asm {OpCapability GroupNonUniformArithmetic; OpGroupNonUniformIAdd $$macroAnyVec result Subgroup InclusiveScan $value};
-    case hlsl:
-    case cuda:
-    case cpp:
-        // TODO: implementation
-        return value;
-    }
-    return value;
-}
-
-macroAnyVecGenericArithmetic
-glsl_caps_shader_subgroup(GL_KHR_shader_subgroup_arithmetic)
-spirv_caps_shader_subgroup(1.3)
-[ForceInline] public macroAnyVec subgroupInclusiveMul(macroAnyVec value)
-{
-    shader_subgroup_preamble<T>();
-    __target_switch
-    {
-    case glsl:
-        __target_intrinsic "subgroupInclusiveMul($0)";
-    case spirv:
-        if (__isFloat<T>())
-            return spirv_asm {OpCapability GroupNonUniformArithmetic; OpGroupNonUniformFMul $$macroAnyVec result Subgroup InclusiveScan $value};
-        else if (__isInt<T>())
-            return spirv_asm {OpCapability GroupNonUniformArithmetic; OpGroupNonUniformIMul $$macroAnyVec result Subgroup InclusiveScan $value};
-        else return value;
-    case hlsl:
-    case cuda:
-    case cpp:
-        // TODO: implementation
-        return value;
-    }
-    return value;
-}
-
-macroAnyVecGenericArithmetic
-glsl_caps_shader_subgroup(GL_KHR_shader_subgroup_arithmetic)
-spirv_caps_shader_subgroup(1.3)
-[ForceInline] public macroAnyVec subgroupInclusiveMin(macroAnyVec value)
-{
-    shader_subgroup_preamble<T>();
-    __target_switch
-    {
-    case glsl:
-        __target_intrinsic "subgroupInclusiveMin($0)";
-    case spirv:
-        if (__isFloat<T>())
-            return spirv_asm {OpCapability GroupNonUniformArithmetic; OpGroupNonUniformFMin $$macroAnyVec result Subgroup InclusiveScan $value};
-        else if (__isSignedInt<T>())
-            return spirv_asm {OpCapability GroupNonUniformArithmetic; OpGroupNonUniformSMin $$macroAnyVec result Subgroup InclusiveScan $value};
-        else if (__isUnsignedInt<T>())
-            return spirv_asm {OpCapability GroupNonUniformArithmetic; OpGroupNonUniformUMin $$macroAnyVec result Subgroup InclusiveScan $value};
-        else return value;
-    case hlsl:
-    case cuda:
-    case cpp:
-        // TODO: implementation
-        return value;
-    }
-    return value;
-}
-
-macroAnyVecGenericArithmetic
-glsl_caps_shader_subgroup(GL_KHR_shader_subgroup_arithmetic)
-spirv_caps_shader_subgroup(1.3)
-[ForceInline] public macroAnyVec subgroupInclusiveMax(macroAnyVec value)
-{
-    shader_subgroup_preamble<T>();
-    __target_switch
-    {
-    case glsl:
-        __target_intrinsic "subgroupInclusiveMax($0)";
-    case spirv:
-        if (__isFloat<T>())
-            return spirv_asm {OpCapability GroupNonUniformArithmetic; OpGroupNonUniformFMax $$macroAnyVec result Subgroup InclusiveScan $value};
-        else if (__isSignedInt<T>())
-            return spirv_asm {OpCapability GroupNonUniformArithmetic; OpGroupNonUniformSMax $$macroAnyVec result Subgroup InclusiveScan $value};
-        else if (__isUnsignedInt<T>())
-            return spirv_asm {OpCapability GroupNonUniformArithmetic; OpGroupNonUniformUMax $$macroAnyVec result Subgroup InclusiveScan $value};
-        else return value;
-    case hlsl:
-    case cuda:
-    case cpp:
-        // TODO: implementation
-        return value;
-    }
-    return value;
-}
-
-macroAnyVecGenericInt
-glsl_caps_shader_subgroup(GL_KHR_shader_subgroup_arithmetic)
-spirv_caps_shader_subgroup(1.3)
-[ForceInline] public macroAnyVec subgroupInclusiveAnd(macroAnyVec value)
-{
-    shader_subgroup_preamble<T>();
-    __target_switch
-    {
-    case glsl:
-        __target_intrinsic "subgroupInclusiveAnd($0)";
-    case spirv:
-        return spirv_asm {OpCapability GroupNonUniformArithmetic; OpGroupNonUniformBitwiseAnd $$macroAnyVec result Subgroup InclusiveScan $value};
-    case hlsl:
-    case cuda:
-    case cpp:
-        // TODO: implementation
-        return value;
-    }
-    return value;
-}
-
-macroAnyVecGenericInt
-glsl_caps_shader_subgroup(GL_KHR_shader_subgroup_arithmetic)
-spirv_caps_shader_subgroup(1.3)
-[ForceInline] public macroAnyVec subgroupInclusiveOr(macroAnyVec value)
-{
-    shader_subgroup_preamble<T>();
-    __target_switch
-    {
-    case glsl:
-        __target_intrinsic "subgroupInclusiveOr($0)";
-    case spirv:
-        return spirv_asm {OpCapability GroupNonUniformArithmetic; OpGroupNonUniformBitwiseOr $$macroAnyVec result Subgroup InclusiveScan $value};
-    case hlsl:
-    case cuda:
-    case cpp:
-        // TODO: implementation
-        return value;
-    }
-    return value;
-}
-
-macroAnyVecGenericInt
-glsl_caps_shader_subgroup(GL_KHR_shader_subgroup_arithmetic)
-spirv_caps_shader_subgroup(1.3)
-[ForceInline] public macroAnyVec subgroupInclusiveXor(macroAnyVec value)
-{
-    shader_subgroup_preamble<T>();
-    __target_switch
-    {
-    case glsl:
-        __target_intrinsic "subgroupInclusiveXor($0)";
-    case spirv:
-        return spirv_asm {OpCapability GroupNonUniformArithmetic; OpGroupNonUniformBitwiseXor $$macroAnyVec result Subgroup InclusiveScan $value};
-    case hlsl:
-    case cuda:
-    case cpp:
-        // TODO: implementation
-        return value;
-    }
-    return value;
-}
-
-macroAnyVecGenericArithmetic
-glsl_caps_shader_subgroup(GL_KHR_shader_subgroup_arithmetic)
-spirv_caps_shader_subgroup(1.3)
-[ForceInline] public macroAnyVec subgroupExclusiveAdd(macroAnyVec value)
-{
-    shader_subgroup_preamble<T>();
-    __target_switch
-    {
-    case glsl:
-    case spirv:
-    case hlsl:
-        return WaveMaskPrefixSum(WaveGetActiveMask(), value);
-    case cuda:
-    case cpp:
-        // TODO: implementation
-        return value;
-    }
-}
-
-
-macroAnyVecGenericArithmetic
-glsl_caps_shader_subgroup(GL_KHR_shader_subgroup_arithmetic)
-spirv_caps_shader_subgroup(1.3)
-[ForceInline] public macroAnyVec subgroupExclusiveMul(macroAnyVec value)
-{
-    shader_subgroup_preamble<T>();
-    __target_switch
-    {
-    case glsl:
-    case spirv:
-    case hlsl:
-        return WaveMaskPrefixProduct(WaveGetActiveMask(), value);
-    case cuda:
-    case cpp:
-        // TODO: implementation
-        return value;
-    }
-}
-
-macroAnyVecGenericArithmetic
-glsl_caps_shader_subgroup(GL_KHR_shader_subgroup_arithmetic)
-spirv_caps_shader_subgroup(1.3)
-[ForceInline] public macroAnyVec subgroupExclusiveMin(macroAnyVec value)
-{
-    shader_subgroup_preamble<T>();
-    __target_switch
-    {
-    case glsl:
-        __target_intrinsic "subgroupExclusiveMin($0)";
-    case spirv:
-        if (__isFloat<T>())
-            return spirv_asm {OpCapability GroupNonUniformArithmetic; OpGroupNonUniformFMin $$macroAnyVec result Subgroup ExclusiveScan $value};
-        else if (__isSignedInt<T>())
-            return spirv_asm {OpCapability GroupNonUniformArithmetic; OpGroupNonUniformSMin $$macroAnyVec result Subgroup ExclusiveScan $value};
-        else if (__isUnsignedInt<T>())
-            return spirv_asm {OpCapability GroupNonUniformArithmetic; OpGroupNonUniformUMin $$macroAnyVec result Subgroup ExclusiveScan $value};
-        else return value;
-    case hlsl:
-    case cuda:
-    case cpp:
-        // TODO: implementation
-        return value;
-    }
-    return value;
-}
-
-macroAnyVecGenericArithmetic
-glsl_caps_shader_subgroup(GL_KHR_shader_subgroup_arithmetic)
-spirv_caps_shader_subgroup(1.3)
-[ForceInline] public macroAnyVec subgroupExclusiveMax(macroAnyVec value)
-{
-    shader_subgroup_preamble<T>();
-    __target_switch
-    {
-    case glsl:
-        __target_intrinsic "subgroupExclusiveMax($0)";
-    case spirv:
-        if (__isFloat<T>())
-            return spirv_asm {OpCapability GroupNonUniformArithmetic; OpGroupNonUniformFMax $$macroAnyVec result Subgroup ExclusiveScan $value};
-        else if (__isSignedInt<T>())
-            return spirv_asm {OpCapability GroupNonUniformArithmetic; OpGroupNonUniformSMax $$macroAnyVec result Subgroup ExclusiveScan $value};
-        else if (__isUnsignedInt<T>())
-            return spirv_asm {OpCapability GroupNonUniformArithmetic; OpGroupNonUniformUMax $$macroAnyVec result Subgroup ExclusiveScan $value};
-        else return value;
-    case hlsl:
-    case cuda:
-    case cpp:
-        // TODO: implementation
-        return value;
-    }
-    return value;
-}
-
-macroAnyVecGenericInt
-glsl_caps_shader_subgroup(GL_KHR_shader_subgroup_arithmetic)
-spirv_caps_shader_subgroup(1.3)
-[ForceInline] public macroAnyVec subgroupExclusiveAnd(macroAnyVec value)
-{
-    shader_subgroup_preamble<T>();
-    __target_switch
-    {
-    case glsl:
-    case spirv:
-    case hlsl:
-        return WaveMaskPrefixBitAnd(WaveGetActiveMask(), value);
-    case cuda:
-    case cpp:
-        // TODO: implementation
-        return value;
-    }
-}
-
-macroAnyVecGenericInt
-glsl_caps_shader_subgroup(GL_KHR_shader_subgroup_arithmetic)
-spirv_caps_shader_subgroup(1.3)
-[ForceInline] public macroAnyVec subgroupExclusiveOr(macroAnyVec value)
-{
-    shader_subgroup_preamble<T>();
-    __target_switch
-    {
-    case glsl:
-    case spirv:
-    case hlsl:
-        return WaveMaskPrefixBitOr(WaveGetActiveMask(), value);
-    case cuda:
-    case cpp:
-        // TODO: implementation
-        return value;
-    }
-}
-
-macroAnyVecGenericInt
-glsl_caps_shader_subgroup(GL_KHR_shader_subgroup_arithmetic)
-spirv_caps_shader_subgroup(1.3)
-[ForceInline] public macroAnyVec subgroupExclusiveXor(macroAnyVec value)
-{
-    shader_subgroup_preamble<T>();
-    __target_switch
-    {
-    case glsl:
-    case spirv:
-    case hlsl:
-        return WaveMaskPrefixBitXor(WaveGetActiveMask(), value);
-    case cuda:
-    case cpp:
-        // TODO: implementation
-        return value;
-    }
-}
-
-// GL_KHR_shader_subgroup_ballot
-
-__generic<T : __BuiltinType>
-glsl_caps_shader_subgroup(GL_KHR_shader_subgroup_ballot)
-spirv_caps_shader_subgroup(1.3)
-[ForceInline] public T subgroupBroadcast(T value, uint id)
-{
-    shader_subgroup_preamble<T>();
-    return WaveMaskBroadcastLaneAt(WaveGetActiveMask(), value, id);
-}
-
-macroAnyVecGenericBuiltIn
-glsl_caps_shader_subgroup(GL_KHR_shader_subgroup_ballot)
-spirv_caps_shader_subgroup(1.3)
-[ForceInline] public macroAnyVec subgroupBroadcast(macroAnyVec value, uint id)
-{
-    shader_subgroup_preamble<T>();
-    return WaveMaskBroadcastLaneAt(WaveGetActiveMask(), value, id);
-}
-
-__generic<T : __BuiltinType>
-glsl_caps_shader_subgroup(GL_KHR_shader_subgroup_ballot)
-spirv_caps_shader_subgroup(1.3)
-[ForceInline] public T subgroupBroadcastFirst(T value)
-{
-    shader_subgroup_preamble<T>();
-    return WaveMaskReadLaneFirst(WaveGetActiveMask(), value);
-}
-macroAnyVecGenericBuiltIn
-glsl_caps_shader_subgroup(GL_KHR_shader_subgroup_ballot)
-spirv_caps_shader_subgroup(1.3)
-[ForceInline] public macroAnyVec subgroupBroadcastFirst(macroAnyVec value)
-{
-    shader_subgroup_preamble<T>();
-    return WaveMaskReadLaneFirst(WaveGetActiveMask(), value);
-}
-
-// WaveMaskBallot is not the same; it force trunc's
-glsl_caps_shader_subgroup(GL_KHR_shader_subgroup_ballot)
-spirv_caps_shader_subgroup(1.3)
-[ForceInline] public uvec4 subgroupBallot(bool value)
-{
-    return WaveActiveBallot(value);
-}
-
-// logic for HLSL and CUDA which lack InverseBalloc
-// CUDA: works exclusivly 32 waves, therefore only need comp x
-// HLSL:{
-// 1. index into comp I want: index = trunc(float(lane)*(1/32))
-// 2. lane & value[index]
-// note: 1/32 wil be converted to multiplication
-// we do 1/32 since 1 uint stores 32 threads 
-// note 2: we have a waveLaneCount check because based on wave lane count we can determine if we can do a 
-// fast path or slow path (know index is 0 or non 0)
-// }
-glsl_caps_shader_subgroup(GL_KHR_shader_subgroup_ballot)
-spirv_caps_shader_subgroup(1.3)
-[ForceInline] public bool subgroupInverseBallot(uvec4 value)
-{
-    __target_switch
-    {
-    case cuda:
-        // only has 32 warps
-        __intrinsic_asm "(($0).x >> (c()) & 1)";
-    case hlsl:
-        // much like _WaveCountBits, but here we hope that we hit case 0; we can then avoid the expensive logic
-        const uint waveLaneCount = WaveGetLaneCount();
-        switch ((waveLaneCount - 1) / 32)
-        {
-        case 0:
-            __intrinsic_asm "(($0)[0] >> WaveGetLaneIndex()) & 1)";
-        case 1:
-        case 2:
-        case 3:
-            __intrinsic_asm "((($0)[uint(float(WaveGetLaneIndex())*0.03125f)] >> WaveGetLaneIndex()) & 1)";
-        }
-    case glsl:
-        __intrinsic_asm "subgroupInverseBallot($0)";
-    case spirv:
-        return spirv_asm {
-                OpCapability GroupNonUniformBallot; 
-                OpGroupNonUniformInverseBallot $$bool result Subgroup $value
-        };
-    case cpp:
-        // TODO: cpp
-        return false;
-    }
-    return false;
-}
-
-// same logic as subgroupInverseBallot
-glsl_caps_shader_subgroup(GL_KHR_shader_subgroup_ballot)
-spirv_caps_shader_subgroup(1.3)
-[ForceInline] public bool subgroupBallotBitExtract(uvec4 value, uint index)
-{
-    __target_switch
-    {
-    case cuda:
-        __intrinsic_asm "($1 & ($0).x) != 0";
-    case hlsl:
-        const uint waveLaneCount = WaveGetLaneCount();
-        switch ((waveLaneCount - 1) / 32)
-        {
-        case 0:
-            __intrinsic_asm "($0)[0] & ($1)";
-        case 1:
-        case 2:
-        case 3:
-            __intrinsic_asm "($0)[uint(float($1)*0.03125f)] & ($1)";
-        }
-    case glsl:
-        __intrinsic_asm "subgroupBallotBitExtract($0, $1)";
-    case spirv:
-        return spirv_asm {
-                OpCapability GroupNonUniformBallot; 
-                OpGroupNonUniformBallotBitExtract $$bool result Subgroup $value $index
-        };
-    case cpp:
-        // TODO: cpp
-        return false;
-    }
-    return false;
-}
-
-
-// the count is only supposed to use uvec4 values within bottom bits of subgroup launched, not a simple countbits
-glsl_caps_shader_subgroup(GL_KHR_shader_subgroup_ballot)
-spirv_caps_shader_subgroup(1.3)
-[ForceInline] public uint subgroupBallotBitCount(uvec4 value)
-{
-    __target_switch
-    {
-    case glsl:
-        __intrinsic_asm "subgroupBallotBitCount($0)";
-    case spirv:
-        return spirv_asm {
-            OpCapability GroupNonUniformBallot; 
-            OpGroupNonUniformBallotBitCount $$uint result Subgroup Reduce $value
-        };
-    case hlsl:
-    case cuda:
-    case cpp:
-        //TODO: implement
-        return 0;
-    }
-}
-
-glsl_caps_shader_subgroup(GL_KHR_shader_subgroup_ballot)
-spirv_caps_shader_subgroup(1.3)
-[ForceInline] public uint subgroupBallotInclusiveBitCount(uvec4 value)
-{
-    __target_switch
-    {
-    case glsl:
-        __intrinsic_asm "subgroupBallotInclusiveBitCount($0)";
-    case spirv:
-        return spirv_asm {
-            OpCapability GroupNonUniformBallot; 
-            OpGroupNonUniformBallotBitCount $$uint result Subgroup InclusiveScan $value
-        };
-    case hlsl:
-    case cuda:
-    case cpp:
-        // TODO: implementation
-        return 0;
-    }
-}
-
-glsl_caps_shader_subgroup(GL_KHR_shader_subgroup_ballot)
-spirv_caps_shader_subgroup(1.3)
-[ForceInline] public uint subgroupBallotExclusiveBitCount(uvec4 value)
-{
-    __target_switch
-    {
-    case glsl:
-        __intrinsic_asm "subgroupBallotExclusiveBitCount($0)";
-    case spirv:
-        return spirv_asm {
-            OpCapability GroupNonUniformBallot; 
-            OpGroupNonUniformBallotBitCount $$uint result Subgroup ExclusiveScan $value
-        };
-    case hlsl:
-    case cuda:
-    case cpp:
-        // TODO: implementation
-        return 0;
-    }
-}
-
-glsl_caps_shader_subgroup(GL_KHR_shader_subgroup_ballot)
-spirv_caps_shader_subgroup(1.3)
-[ForceInline] public uint subgroupBallotFindLSB(uvec4 value)
-{
-    __target_switch
-    {
-    case glsl:
-        __intrinsic_asm "subgroupBallotFindLSB($0)";
-    case spirv:
-        return spirv_asm {
-            OpCapability GroupNonUniformBallot; 
-            OpGroupNonUniformBallotFindLSB $$uint result Subgroup $value
-        };
-    case hlsl:
-    case cuda:
-    case cpp:
-        // TODO: implementation
-        return 0;
-    }
-}
-
-glsl_caps_shader_subgroup(GL_KHR_shader_subgroup_ballot)
-spirv_caps_shader_subgroup(1.3)
-[ForceInline] public uint subgroupBallotFindMSB(uvec4 value)
-{
-    __target_switch
-    {
-    case glsl:
-        __intrinsic_asm "subgroupBallotFindMSB($0)";
-    case spirv:
-        return spirv_asm {
-            OpCapability GroupNonUniformBallot; 
-            OpGroupNonUniformBallotFindMSB $$uint result Subgroup $value
-        };
-    case hlsl:
-    case cuda:
-    case cpp:
-        // TODO: implementation
-        return 0;
-    }
-}
-
-// GL_KHR_shader_subgroup_shuffle
-
-__generic<T : __BuiltinType>
-glsl_caps_shader_subgroup(GL_KHR_shader_subgroup_shuffle)
-spirv_caps_shader_subgroup(1.3)
-[ForceInline] public T subgroupShuffle(T value, uint index)
-{
-    shader_subgroup_preamble<T>();
-    __target_switch
-    {
-    case hlsl:
-    case cuda:
-    case glsl:
-    case spirv:
-    case cpp: 
-        return WaveShuffle(value, index);
-    }
-}
-
-__generic<T : __BuiltinType>
-glsl_caps_shader_subgroup(GL_KHR_shader_subgroup_shuffle)
-spirv_caps_shader_subgroup(1.3)
-[ForceInline] public T subgroupShuffleXor(T value, uint mask)
-{
-    shader_subgroup_preamble<T>();
-    __target_switch
-    {
-    case glsl:
-        __target_intrinsic "subgroupShuffleXor($0,$1)";
-    case spirv:
-        return spirv_asm {
-            OpCapability GroupNonUniformBallot; 
-            OpGroupNonUniformShuffleXor $$T result Subgroup $value $mask
-        };
-    case hlsl:
-    case cuda:
-    case cpp:
-        // TODO: implementation
-        return value;
-    }
-    return value;
-}
-
-macroAnyVecGenericBuiltIn
-glsl_caps_shader_subgroup(GL_KHR_shader_subgroup_shuffle)
-spirv_caps_shader_subgroup(1.3)
-[ForceInline] public macroAnyVec subgroupShuffle(macroAnyVec value, uint index)
-{
-    shader_subgroup_preamble<T>();
-    __target_switch
-    {
-    case hlsl:
-    case cuda:
-    case glsl:
-    case spirv:
-    case cpp: 
-        return WaveShuffle(value, index);
-    }
-}
-
-macroAnyVecGenericBuiltIn
-glsl_caps_shader_subgroup(GL_KHR_shader_subgroup_shuffle)
-spirv_caps_shader_subgroup(1.3)
-[ForceInline] public macroAnyVec subgroupShuffleXor(macroAnyVec value, uint mask)
-{
-    shader_subgroup_preamble<T>();
-    __target_switch
-    {
-    case glsl:
-        __target_intrinsic "subgroupShuffleXor($0,$1)";
-    case spirv:
-        return spirv_asm {
-            OpCapability GroupNonUniformBallot; 
-            OpGroupNonUniformShuffleXor $$macroAnyVec result Subgroup $value $mask
-        };
-    case hlsl:
-    case cuda:
-    case cpp:
-        // TODO: implementation
-        return value;
-    }
-    return value;
-}
-
-
-// GL_KHR_shader_subgroup_shuffle_relative
-
-__generic<T : __BuiltinType>
-glsl_caps_shader_subgroup(GL_KHR_shader_subgroup_shuffle_relative)
-spirv_caps_shader_subgroup(1.3)
-[ForceInline] public T subgroupShuffleUp(T value, uint delta)
-{
-    shader_subgroup_preamble<T>();
-    __target_switch
-    {
-    case glsl:
-        __target_intrinsic "subgroupShuffleUp($0, $1)";
-    case spirv:
-        return spirv_asm {
-            OpCapability GroupNonUniformBallot; 
-            OpGroupNonUniformShuffleUp $$T result Subgroup $value $delta
-        };
-    case hlsl:
-    case cuda:
-    case cpp:
-        // TODO: implementation
-        return value;
-    }
-    return value;
-}
-
-__generic<T : __BuiltinType>
-glsl_caps_shader_subgroup(GL_KHR_shader_subgroup_shuffle_relative)
-spirv_caps_shader_subgroup(1.3)
-[ForceInline] public T subgroupShuffleDown(T value, uint delta)
-{
-    shader_subgroup_preamble<T>();
-    __target_switch
-    {
-    case glsl:
-        __target_intrinsic "subgroupShuffleDown($0, $1)";
-    case spirv:
-        return spirv_asm {
-            OpCapability GroupNonUniformBallot; 
-            OpGroupNonUniformShuffleDown $$T result Subgroup $value $delta
-        };
-    case hlsl:
-    case cuda:
-    case cpp:
-        // TODO: implementation
-        return value;
-    }
-    return value;
-}
-
-
-macroAnyVecGenericBuiltIn
-glsl_caps_shader_subgroup(GL_KHR_shader_subgroup_shuffle_relative)
-spirv_caps_shader_subgroup(1.3)
-[ForceInline] public macroAnyVec subgroupShuffleUp(macroAnyVec value, uint delta)
-{
-    shader_subgroup_preamble<T>();
-    __target_switch
-    {
-    case glsl:
-        __target_intrinsic "subgroupShuffleUp($0, $1)";
-    case spirv:
-        return spirv_asm {
-            OpCapability GroupNonUniformBallot; 
-            OpGroupNonUniformShuffleUp $$macroAnyVec result Subgroup $value $delta
-        };
-    case hlsl:
-    case cuda:
-    case cpp:
-        // TODO: implementation
-        return value;
-    }
-    return value;
-}
-
-macroAnyVecGenericBuiltIn
-glsl_caps_shader_subgroup(GL_KHR_shader_subgroup_shuffle_relative)
-spirv_caps_shader_subgroup(1.3)
-[ForceInline] public macroAnyVec subgroupShuffleDown(macroAnyVec value, uint delta)
-{
-    shader_subgroup_preamble<T>();
-    __target_switch
-    {
-    case glsl:
-        __target_intrinsic "subgroupShuffleDown($0, $1)";
-    case spirv:
-        return spirv_asm {
-            OpCapability GroupNonUniformBallot; 
-            OpGroupNonUniformShuffleDown $$macroAnyVec result Subgroup $value $delta
-        };
-    case hlsl:
-    case cuda:
-    case cpp:
-        // TODO: implementation
-        return value;
-    }
-    return value;
-}
-// GL_KHR_shader_subgroup_clustered
-
-__generic<T : __BuiltinArithmeticType>
-glsl_caps_shader_subgroup(GL_KHR_shader_subgroup_clustered)
-spirv_caps_shader_subgroup(1.3)
-[ForceInline] public T subgroupClusteredAdd(T value, uint clusterSize)
-{
-    shader_subgroup_preamble<T>();
-    __target_switch
-    {
-    case glsl:
-        __target_intrinsic "subgroupClusteredAdd($0, $1)";
-    case spirv:
-        if (__isFloat<T>())
-            return spirv_asm {OpCapability GroupNonUniformArithmetic; OpCapability GroupNonUniformClustered; OpGroupNonUniformFAdd $$T result Subgroup ClusteredReduce $value $clusterSize};
-        else if (__isInt<T>())
-            return spirv_asm {OpCapability GroupNonUniformArithmetic; OpCapability GroupNonUniformClustered; OpGroupNonUniformIAdd $$T result Subgroup ClusteredReduce $value $clusterSize};
-        else return value;
-    case hlsl:
-    case cuda:
-    case cpp:
-        // TODO: implementation
-        return value;
-    }
-    return value;
-}
-
-__generic<T : __BuiltinArithmeticType>
-glsl_caps_shader_subgroup(GL_KHR_shader_subgroup_clustered)
-spirv_caps_shader_subgroup(1.3)
-[ForceInline] public T subgroupClusteredMul(T value, uint clusterSize)
-{
-    shader_subgroup_preamble<T>();
-    __target_switch
-    {
-    case glsl:
-        __target_intrinsic "subgroupClusteredMul($0, $1)";
-    case spirv:
-        if (__isFloat<T>())
-            return spirv_asm {OpCapability GroupNonUniformArithmetic; OpCapability GroupNonUniformClustered; OpGroupNonUniformFMul $$T result Subgroup ClusteredReduce $value $clusterSize};
-        else if (__isInt<T>())
-            return spirv_asm {OpCapability GroupNonUniformArithmetic; OpCapability GroupNonUniformClustered; OpGroupNonUniformIMul $$T result Subgroup ClusteredReduce $value $clusterSize};
-        else return value;
-    case hlsl:
-    case cuda:
-    case cpp:
-        // TODO: implementation
-        return value;
-    } 
-    return value;
-}
-
-__generic<T : __BuiltinArithmeticType>
-glsl_caps_shader_subgroup(GL_KHR_shader_subgroup_clustered)
-spirv_caps_shader_subgroup(1.3)
-[ForceInline] public T subgroupClusteredMin(T value, uint clusterSize)
-{
-    shader_subgroup_preamble<T>();
-    __target_switch
-    {
-    case glsl:
-        __target_intrinsic "subgroupClusteredMin($0, $1)";
-    case spirv:
-        if (__isFloat<T>())
-            return spirv_asm {OpCapability GroupNonUniformArithmetic; OpCapability GroupNonUniformClustered; OpGroupNonUniformFMin $$T result Subgroup ClusteredReduce $value $clusterSize};
-        else if (__isSignedInt<T>())
-            return spirv_asm {OpCapability GroupNonUniformArithmetic; OpCapability GroupNonUniformClustered; OpGroupNonUniformSMin $$T result Subgroup ClusteredReduce $value $clusterSize};
-        else if (__isUnsignedInt<T>())
-            return spirv_asm {OpCapability GroupNonUniformArithmetic; OpCapability GroupNonUniformClustered; OpGroupNonUniformUMin $$T result Subgroup ClusteredReduce $value $clusterSize};
-        else return value;
-    case hlsl:
-    case cuda:
-    case cpp:
-        // TODO: implementation
-        return value;
-    }
-    return value;
-}
-
-__generic<T : __BuiltinArithmeticType>
-glsl_caps_shader_subgroup(GL_KHR_shader_subgroup_clustered)
-spirv_caps_shader_subgroup(1.3)
-[ForceInline] public T subgroupClusteredMax(T value, uint clusterSize)
-{
-    shader_subgroup_preamble<T>();
-    __target_switch
-    {
-    case glsl:
-        __target_intrinsic "subgroupClusteredMax($0, $1)";
-    case spirv:
-        if (__isFloat<T>())
-            return spirv_asm {OpCapability GroupNonUniformArithmetic; OpCapability GroupNonUniformClustered; OpGroupNonUniformFMax $$T result Subgroup ClusteredReduce $value $clusterSize};
-        else if (__isSignedInt<T>())
-            return spirv_asm {OpCapability GroupNonUniformArithmetic; OpCapability GroupNonUniformClustered; OpGroupNonUniformSMax $$T result Subgroup ClusteredReduce $value $clusterSize};
-        else if (__isUnsignedInt<T>())
-            return spirv_asm {OpCapability GroupNonUniformArithmetic; OpCapability GroupNonUniformClustered;  OpGroupNonUniformUMax $$T result Subgroup ClusteredReduce $value $clusterSize};
-        else return value;
-    case hlsl:
-    case cuda:
-    case cpp:
-        // TODO: implementation
-        return value;
-    }
-    return value;
-}
-
-__generic<T : __BuiltinIntegerType>
-glsl_caps_shader_subgroup(GL_KHR_shader_subgroup_clustered)
-spirv_caps_shader_subgroup(1.3)
-[ForceInline] public T subgroupClusteredAnd(T value, uint clusterSize)
-{
-    shader_subgroup_preamble<T>();
-    __target_switch
-    {
-    case glsl:
-        __target_intrinsic "subgroupClusteredAnd($0, $1)";
-    case spirv:
-        return spirv_asm {OpCapability GroupNonUniformArithmetic; OpCapability GroupNonUniformClustered; OpGroupNonUniformBitwiseAnd $$T result Subgroup ClusteredReduce $value $clusterSize};
-    case hlsl:
-    case cuda:
-    case cpp:
-        // TODO: implementation
-        return value;
-    }
-    return value;
-}
-
-__generic<T : __BuiltinIntegerType>
-glsl_caps_shader_subgroup(GL_KHR_shader_subgroup_clustered)
-spirv_caps_shader_subgroup(1.3)
-[ForceInline] public T subgroupClusteredOr(T value, uint clusterSize)
-{
-    shader_subgroup_preamble<T>();
-    __target_switch
-    {
-    case glsl:
-        __target_intrinsic "subgroupClusteredOr($0, $1)";
-    case spirv:
-        return spirv_asm {OpCapability GroupNonUniformArithmetic; OpCapability GroupNonUniformClustered; OpGroupNonUniformBitwiseOr $$T result Subgroup ClusteredReduce $value $clusterSize};
-    case hlsl:
-    case cuda:
-    case cpp:
-        // TODO: implementation
-        return value;
-    }
-    return value;
-}
-
-
-
-__generic<T : __BuiltinIntegerType>
-glsl_caps_shader_subgroup(GL_KHR_shader_subgroup_clustered)
-spirv_caps_shader_subgroup(1.3)
-[ForceInline] public T subgroupClusteredXor(T value, uint clusterSize)
-{
-    shader_subgroup_preamble<T>();
-    __target_switch
-    {
-    case glsl:
-        __target_intrinsic "subgroupClusteredXor($0, $1)";
-    case spirv:
-        return spirv_asm {OpCapability GroupNonUniformArithmetic; OpCapability GroupNonUniformClustered; OpGroupNonUniformBitwiseXor $$T result Subgroup ClusteredReduce $value $clusterSize};
-    case hlsl:
-    case cuda:
-    case cpp:
-        // TODO: implementation
-        return value;
-    }
-    return value;
-}
-
-
-
-macroAnyVecGenericArithmetic
-glsl_caps_shader_subgroup(GL_KHR_shader_subgroup_clustered)
-spirv_caps_shader_subgroup(1.3)
-[ForceInline] public macroAnyVec subgroupClusteredAdd(macroAnyVec value, uint clusterSize)
-{
-    shader_subgroup_preamble<T>();
-    __target_switch
-    {
-    case glsl:
-        __target_intrinsic "subgroupClusteredAdd($0, $1)";
-    case spirv:
-        if (__isFloat<T>())
-            return spirv_asm {OpCapability GroupNonUniformArithmetic; OpCapability GroupNonUniformClustered; 
-            OpGroupNonUniformFAdd $$macroAnyVec result Subgroup ClusteredReduce $value $clusterSize};
-        else if (__isInt<T>())
-            return spirv_asm {OpCapability GroupNonUniformArithmetic; OpCapability GroupNonUniformClustered; OpGroupNonUniformIAdd $$macroAnyVec result Subgroup ClusteredReduce $value $clusterSize};
-        else return value;
-    case hlsl:
-    case cuda:
-    case cpp:
-        // TODO: implementation
-        return value;
-    }
-    return value;
-}
-
-macroAnyVecGenericArithmetic
-glsl_caps_shader_subgroup(GL_KHR_shader_subgroup_clustered)
-spirv_caps_shader_subgroup(1.3)
-[ForceInline] public macroAnyVec subgroupClusteredMul(macroAnyVec value, uint clusterSize)
-{
-    shader_subgroup_preamble<T>();
-    __target_switch
-    {
-    case glsl:
-        __target_intrinsic "subgroupClusteredMul($0, $1)";
-    case spirv:
-        if (__isFloat<T>())
-            return spirv_asm {OpCapability GroupNonUniformArithmetic; OpCapability GroupNonUniformClustered; OpGroupNonUniformFMul $$macroAnyVec result Subgroup ClusteredReduce $value $clusterSize};
-        else if (__isInt<T>())
-            return spirv_asm {OpCapability GroupNonUniformArithmetic; OpCapability GroupNonUniformClustered; OpGroupNonUniformIMul $$macroAnyVec result Subgroup ClusteredReduce $value $clusterSize};
-        else return value;
-    case hlsl:
-    case cuda:
-    case cpp:
-        // TODO: implementation
-        return value;
-    } 
-    return value;
-}
-
-macroAnyVecGenericArithmetic
-glsl_caps_shader_subgroup(GL_KHR_shader_subgroup_clustered)
-spirv_caps_shader_subgroup(1.3)
-[ForceInline] public macroAnyVec subgroupClusteredMin(macroAnyVec value, uint clusterSize)
-{
-    shader_subgroup_preamble<T>();
-    __target_switch
-    {
-    case glsl:
-        __target_intrinsic "subgroupClusteredMin($0, $1)";
-    case spirv:
-        if (__isFloat<T>())
-            return spirv_asm {OpCapability GroupNonUniformArithmetic; OpCapability GroupNonUniformClustered; OpGroupNonUniformFMin $$macroAnyVec result Subgroup ClusteredReduce $value $clusterSize};
-        else if (__isSignedInt<T>())
-            return spirv_asm {OpCapability GroupNonUniformArithmetic; OpCapability GroupNonUniformClustered; OpGroupNonUniformSMin $$macroAnyVec result Subgroup ClusteredReduce $value $clusterSize};
-        else if (__isUnsignedInt<T>())
-            return spirv_asm {OpCapability GroupNonUniformArithmetic; OpCapability GroupNonUniformClustered; OpGroupNonUniformUMin $$macroAnyVec result Subgroup ClusteredReduce $value $clusterSize};
-        else return value;
-    case hlsl:
-    case cuda:
-    case cpp:
-        // TODO: implementation
-        return value;
-    }
-    return value;
-}
-
-macroAnyVecGenericArithmetic
-glsl_caps_shader_subgroup(GL_KHR_shader_subgroup_clustered)
-spirv_caps_shader_subgroup(1.3)
-[ForceInline] public macroAnyVec subgroupClusteredMax(macroAnyVec value, uint clusterSize)
-{
-    shader_subgroup_preamble<T>();
-    __target_switch
-    {
-    case glsl:
-        __target_intrinsic "subgroupClusteredMax($0, $1)";
-    case spirv:
-        if (__isFloat<T>())
-            return spirv_asm {OpCapability GroupNonUniformArithmetic; OpCapability GroupNonUniformClustered; OpGroupNonUniformFMax $$macroAnyVec result Subgroup ClusteredReduce $value $clusterSize};
-        else if (__isSignedInt<T>())
-            return spirv_asm {OpCapability GroupNonUniformArithmetic; OpCapability GroupNonUniformClustered; OpGroupNonUniformSMax $$macroAnyVec result Subgroup ClusteredReduce $value $clusterSize};
-        else if (__isUnsignedInt<T>())
-            return spirv_asm {OpCapability GroupNonUniformArithmetic; OpCapability GroupNonUniformClustered;  OpGroupNonUniformUMax $$macroAnyVec result Subgroup ClusteredReduce $value $clusterSize};
-        else return value;
-    case hlsl:
-    case cuda:
-    case cpp:
-        // TODO: implementation
-        return value;
-    }
-    return value;
-}
-
-macroAnyVecGenericInt
-glsl_caps_shader_subgroup(GL_KHR_shader_subgroup_clustered)
-spirv_caps_shader_subgroup(1.3)
-[ForceInline] public macroAnyVec subgroupClusteredAnd(macroAnyVec value, uint clusterSize)
-{
-    shader_subgroup_preamble<T>();
-    __target_switch
-    {
-    case glsl:
-        __target_intrinsic "subgroupClusteredAnd($0, $1)";
-    case spirv:
-        return spirv_asm {OpCapability GroupNonUniformArithmetic; OpCapability GroupNonUniformClustered; OpGroupNonUniformBitwiseAnd $$macroAnyVec result Subgroup ClusteredReduce $value $clusterSize};
-    case hlsl:
-    case cuda:
-    case cpp:
-        // TODO: implementation
-        return value;
-    }
-    return value;
-}
-
-macroAnyVecGenericInt
-glsl_caps_shader_subgroup(GL_KHR_shader_subgroup_clustered)
-spirv_caps_shader_subgroup(1.3)
-[ForceInline] public macroAnyVec subgroupClusteredOr(macroAnyVec value, uint clusterSize)
-{
-    shader_subgroup_preamble<T>();
-    __target_switch
-    {
-    case glsl:
-        __target_intrinsic "subgroupClusteredOr($0, $1)";
-    case spirv:
-        return spirv_asm {OpCapability GroupNonUniformArithmetic; OpCapability GroupNonUniformClustered; OpGroupNonUniformBitwiseOr $$macroAnyVec result Subgroup ClusteredReduce $value $clusterSize};
-    case hlsl:
-    case cuda:
-    case cpp:
-        // TODO: implementation
-        return value;
-    }
-    return value;
-}
-
-macroAnyVecGenericInt
-glsl_caps_shader_subgroup(GL_KHR_shader_subgroup_clustered)
-spirv_caps_shader_subgroup(1.3)
-[ForceInline] public macroAnyVec subgroupClusteredXor(macroAnyVec value, uint clusterSize)
-{
-    shader_subgroup_preamble<T>();
-    __target_switch
-    {
-    case glsl:
-        __target_intrinsic "subgroupClusteredXor($0, $1)";
-    case spirv:
-        return spirv_asm {OpCapability GroupNonUniformArithmetic; OpCapability GroupNonUniformClustered; OpGroupNonUniformBitwiseXor $$macroAnyVec result Subgroup ClusteredReduce $value $clusterSize};
-    case hlsl:
-    case cuda:
-    case cpp:
-        // TODO: implementation
-        return value;
-    }
-    return value;
-}
-
-// GL_KHR_shader_subgroup_quad
-
-__generic<T : __BuiltinType>
-glsl_caps_shader_subgroup(GL_KHR_shader_subgroup_quad)
-spirv_caps_shader_subgroup(1.3)
-[ForceInline] public T subgroupQuadBroadcast(T value, uint id)
-{
-    shader_subgroup_preamble<T>();
-    return QuadReadLaneAt(value, id);
-}
-
-__generic<T : __BuiltinType>
-glsl_caps_shader_subgroup(GL_KHR_shader_subgroup_quad)
-spirv_caps_shader_subgroup(1.3)
-[ForceInline] public T subgroupQuadSwapHorizontal(T value)
-{
-    shader_subgroup_preamble<T>();
-    return QuadReadAcrossX(value);
-}
-
-__generic<T : __BuiltinType>
-glsl_caps_shader_subgroup(GL_KHR_shader_subgroup_quad)
-spirv_caps_shader_subgroup(1.3)
-[ForceInline] public T subgroupQuadSwapVertical(T value)
-{
-    shader_subgroup_preamble<T>();
-    return QuadReadAcrossY(value);
-}
-
-__generic<T : __BuiltinType>
-glsl_caps_shader_subgroup(GL_KHR_shader_subgroup_quad)
-spirv_caps_shader_subgroup(1.3)
-[ForceInline] public T subgroupQuadSwapDiagonal(T value)
-{
-    shader_subgroup_preamble<T>();
-    return QuadReadAcrossDiagonal(value);
-}
-
-
-macroAnyVecGenericBuiltIn
-glsl_caps_shader_subgroup(GL_KHR_shader_subgroup_quad)
-spirv_caps_shader_subgroup(1.3)
-[ForceInline] public macroAnyVec subgroupQuadBroadcast(macroAnyVec value, uint id)
-{
-    shader_subgroup_preamble<T>();
-    return QuadReadLaneAt(value, id);
-}
-
-macroAnyVecGenericBuiltIn
-glsl_caps_shader_subgroup(GL_KHR_shader_subgroup_quad)
-spirv_caps_shader_subgroup(1.3)
-[ForceInline] public macroAnyVec subgroupQuadSwapHorizontal(macroAnyVec value)
-{
-    shader_subgroup_preamble<T>();
-    return QuadReadAcrossX(value);
-}
-
-macroAnyVecGenericBuiltIn
-glsl_caps_shader_subgroup(GL_KHR_shader_subgroup_quad)
-spirv_caps_shader_subgroup(1.3)
-[ForceInline] public macroAnyVec subgroupQuadSwapVertical(macroAnyVec value)
-{
-    shader_subgroup_preamble<T>();
-    return QuadReadAcrossY(value);
-}
-
-macroAnyVecGenericBuiltIn
-glsl_caps_shader_subgroup(GL_KHR_shader_subgroup_quad)
-spirv_caps_shader_subgroup(1.3)
-[ForceInline] public macroAnyVec subgroupQuadSwapDiagonal(macroAnyVec value)
-{
-    shader_subgroup_preamble<T>();
-    return QuadReadAcrossDiagonal(value);
-}
-
-
-
-=======
 [__readNone]
 [ForceInline]
 public int findMSB(int value)
@@ -4662,21 +2825,1838 @@
     return 0;
 }
 
-
-//
-// Subgroup
-//
-
-__glsl_extension(KHR_shader_subgroup)
-__glsl_version(450)
-public void subgroupBarrier()
-{
-    //__subgroupBarrier();
-}
-
-__glsl_extension(KHR_shader_subgroup)
-__glsl_version(450)
-public void subgroupMemoryBarrier()
-{
-}
->>>>>>> f44da6cc
+// TODO: implementation of built-in variables; proper tests; these are stubs
+// likley related to the following issue since GLSL adds new 
+// 'system' variables: https://github.com/shader-slang/slang/issues/411
+
+#define glsl_caps_shader_subgroup(param1) __glsl_extension(param1) [require(glsl)] 
+#define spirv_caps_shader_subgroup(param1) __spirv_version(param1) [require(spirv)] 
+
+//macros used to make implementation and modification reasonable under regex
+#define macroAnyVecGenericBuiltIn __generic<T : __BuiltinType, let N : int>
+#define macroAnyVecGenericInt __generic<T : __BuiltinIntegerType, let N : int>
+#define macroAnyVecGenericArithmetic __generic<T : __BuiltinArithmeticType, let N : int>
+#define macroAnyVec vector<T, N>
+
+__generic<T : __BuiltinType>
+void shader_subgroup_preamble() {
+    // checks needed for shader_subgroup functions; __requireGLSLExtension does not work, the call fails to find the OP
+    //__target_switch
+    //{
+    //case glsl:
+        //if (__type_equals<T, half>()) __requireGLSLExtension("GL_EXT_shader_subgroup_extended_types_float16");
+        //if (__type_equals<T, uint8_t>()) __requireGLSLExtension("GL_EXT_shader_subgroup_extended_types_int8");
+        //if (__type_equals<T, uint16_t>()) __requireGLSLExtension("GL_EXT_shader_subgroup_extended_types_int16");
+        //if (__type_equals<T, uint64_t>()) __requireGLSLExtension("GL_EXT_shader_subgroup_extended_types_int64");
+        //return;
+    //}
+    return;
+} 
+
+// GL_KHR_shader_subgroup_basic Built-in Variables 
+
+glsl_caps_shader_subgroup(GL_KHR_shader_subgroup_basic)
+public uint gl_NumSubgroups;
+
+glsl_caps_shader_subgroup(GL_KHR_shader_subgroup_basic)
+public uint gl_SubgroupID;
+
+glsl_caps_shader_subgroup(GL_KHR_shader_subgroup_basic)
+public uint gl_SubgroupSize;
+
+glsl_caps_shader_subgroup(GL_KHR_shader_subgroup_basic)
+public uint gl_SubgroupInvocationID;
+
+glsl_caps_shader_subgroup(GL_KHR_shader_subgroup_basic)
+public uint gl_SubgroupEqMask;
+
+glsl_caps_shader_subgroup(GL_KHR_shader_subgroup_basic)
+public uint gl_SubgroupGeMask;
+
+glsl_caps_shader_subgroup(GL_KHR_shader_subgroup_basic)
+public uint gl_SubgroupGtMask;
+
+glsl_caps_shader_subgroup(GL_KHR_shader_subgroup_basic)
+public uint gl_SubgroupLeMask;
+
+glsl_caps_shader_subgroup(GL_KHR_shader_subgroup_basic)
+public uint gl_SubgroupLtMask;
+
+// GL_KHR_shader_subgroup_basic
+
+glsl_caps_shader_subgroup(GL_KHR_shader_subgroup_basic)
+spirv_caps_shader_subgroup(1.3)
+[ForceInline] public void subgroupBarrier()
+{
+    __target_switch
+    {
+    case cuda:
+        __intrinsic_asm "__syncwarp()";
+    case hlsl:
+        __intrinsic_asm "AllMemoryBarrierWithGroupSync()";
+    case glsl:
+        __intrinsic_asm "subgroupBarrier()";
+    case spirv:
+        spirv_asm {
+            OpControlBarrier Subgroup Subgroup AcquireRelease|SubgroupMemory|ImageMemory|UniformMemory
+        };
+        spirv_asm {
+            OpControlBarrier Subgroup Subgroup AcquireRelease|SubgroupMemory|ImageMemory|UniformMemory
+        };
+    case cpp:
+        // TODO: cpp
+        return;
+    }
+}
+
+glsl_caps_shader_subgroup(GL_KHR_shader_subgroup_basic)
+spirv_caps_shader_subgroup(1.3)
+[ForceInline] public void subgroupMemoryBarrier()
+{
+    __target_switch
+    {
+    case cuda:
+        __intrinsic_asm "__threadfence_block()";
+    case hlsl:
+        __intrinsic_asm "AllMemoryBarrier()";
+    case glsl:
+        __intrinsic_asm "subgroupMemoryBarrier()";
+    case spirv:
+        spirv_asm {
+            OpMemoryBarrier Subgroup AcquireRelease|SubgroupMemory|ImageMemory|UniformMemory
+        };
+        spirv_asm {
+            OpMemoryBarrier Subgroup AcquireRelease|SubgroupMemory|ImageMemory|UniformMemory
+        };
+    case cpp:
+        // TODO: cpp
+        return;
+    }
+}
+
+glsl_caps_shader_subgroup(GL_KHR_shader_subgroup_basic)
+spirv_caps_shader_subgroup(1.3)
+[ForceInline] public void subgroupMemoryBarrierBuffer()
+{
+    __target_switch
+    {
+    case cuda:
+        __intrinsic_asm "__threadfence_block()";
+    case hlsl:
+        __intrinsic_asm "DeviceMemoryBarrier()";
+    case glsl:
+        __intrinsic_asm "subgroupMemoryBarrierBuffer()";
+    case spirv:
+        spirv_asm {
+            OpMemoryBarrier Subgroup AcquireRelease|UniformMemory
+        };
+    case cpp:
+        // TODO: cpp
+        return;
+    }
+}
+
+glsl_caps_shader_subgroup(GL_KHR_shader_subgroup_basic)
+spirv_caps_shader_subgroup(1.3)
+[ForceInline] public void subgroupMemoryBarrierImage()
+{
+    __target_switch
+    {
+    case cuda:
+        __intrinsic_asm "__threadfence_block()";
+    case hlsl:
+        __intrinsic_asm "DeviceMemoryBarrier()";
+    case glsl:
+        __intrinsic_asm "subgroupMemoryBarrierImage()";
+    case spirv:
+        spirv_asm {
+            OpMemoryBarrier Subgroup AcquireRelease|ImageMemory
+        };
+    case cpp:
+        // TODO: cpp
+        return;
+    }
+}
+
+glsl_caps_shader_subgroup(GL_KHR_shader_subgroup_basic)
+spirv_caps_shader_subgroup(1.3)
+[ForceInline] public void subgroupMemoryBarrierShared()
+{
+    __target_switch
+    {
+    case cuda:
+        __intrinsic_asm "__threadfence_block()";
+    case hlsl:
+        __intrinsic_asm "GroupMemoryBarrier()";
+    case glsl:
+        __intrinsic_asm "subgroupMemoryBarrierShared()";
+    case spirv:
+        spirv_asm {
+            OpMemoryBarrier Subgroup AcquireRelease|SubgroupMemory
+        };
+    case cpp:
+        // TODO: cpp
+        return;
+    }
+}
+
+glsl_caps_shader_subgroup(GL_KHR_shader_subgroup_basic)
+spirv_caps_shader_subgroup(1.3)
+[ForceInline] public bool subgroupElect()
+{
+    __target_switch
+    {
+    case cuda:
+        __intrinsic_asm "( (__activemask() & (__activemask()*-1)) == _getLaneId())";    
+    case glsl:
+    case spirv:
+    case hlsl:
+        return WaveIsFirstLane();
+    case cpp:
+        // TODO: cpp
+        return false;
+    }
+}
+
+// GL_KHR_shader_subgroup_vote
+
+glsl_caps_shader_subgroup(GL_KHR_shader_subgroup_vote)
+spirv_caps_shader_subgroup(1.3)
+[ForceInline] public bool subgroupAll(bool value)
+{
+    __target_switch
+    {
+    case cuda: 
+    case glsl:
+    case spirv:
+    case hlsl:
+        return WaveActiveAllTrue(value);
+    case cpp:
+        // TODO: cpp
+        return false;
+    }
+}
+
+glsl_caps_shader_subgroup(GL_KHR_shader_subgroup_vote)
+spirv_caps_shader_subgroup(1.3)
+[ForceInline] public bool subgroupAny(bool value)
+{
+    return WaveMaskAnyTrue(WaveGetActiveMask(), value);
+    
+}
+
+__generic<T : __BuiltinType>
+glsl_caps_shader_subgroup(GL_KHR_shader_subgroup_vote)
+spirv_caps_shader_subgroup(1.3)
+[ForceInline] public bool subgroupAllEqual(T value)
+{
+    shader_subgroup_preamble<T>();
+    return WaveMaskAllEqual(WaveGetActiveMask(), value);
+}
+
+macroAnyVecGenericBuiltIn
+glsl_caps_shader_subgroup(GL_KHR_shader_subgroup_vote)
+spirv_caps_shader_subgroup(1.3)
+[ForceInline] public bool subgroupAllEqual(macroAnyVec value)
+{
+    shader_subgroup_preamble<T>();
+    return WaveMaskAllEqual(WaveGetActiveMask(), value);
+}
+
+// GL_KHR_shader_subgroup_arithmetic
+
+__generic<T : __BuiltinArithmeticType>
+glsl_caps_shader_subgroup(GL_KHR_shader_subgroup_arithmetic)
+spirv_caps_shader_subgroup(1.3)
+[ForceInline] public T subgroupAdd(T value)
+{
+    shader_subgroup_preamble<T>();
+    return WaveMaskSum(WaveGetActiveMask(), value);
+}
+
+__generic<T : __BuiltinArithmeticType>
+glsl_caps_shader_subgroup(GL_KHR_shader_subgroup_arithmetic)
+spirv_caps_shader_subgroup(1.3)
+[ForceInline] public T subgroupMul(T value)
+{
+    shader_subgroup_preamble<T>();
+    return WaveMaskProduct(WaveGetActiveMask(), value);
+}
+
+__generic<T : __BuiltinArithmeticType>
+glsl_caps_shader_subgroup(GL_KHR_shader_subgroup_arithmetic)
+spirv_caps_shader_subgroup(1.3)
+[ForceInline] public T subgroupMin(T value)
+{
+    shader_subgroup_preamble<T>();
+    return WaveMaskMin(WaveGetActiveMask(), value);
+}
+
+__generic<T : __BuiltinArithmeticType>
+glsl_caps_shader_subgroup(GL_KHR_shader_subgroup_arithmetic)
+spirv_caps_shader_subgroup(1.3)
+[ForceInline] public T subgroupMax(T value)
+{
+    shader_subgroup_preamble<T>();
+    return WaveMaskMax(WaveGetActiveMask(), value);
+}
+
+__generic<T : __BuiltinIntegerType>
+glsl_caps_shader_subgroup(GL_KHR_shader_subgroup_arithmetic)
+spirv_caps_shader_subgroup(1.3)
+[ForceInline] public T subgroupAnd(T value)
+{
+    shader_subgroup_preamble<T>();
+    return WaveMaskBitAnd(WaveGetActiveMask(), value);
+}
+
+__generic<T : __BuiltinIntegerType>
+glsl_caps_shader_subgroup(GL_KHR_shader_subgroup_arithmetic)
+spirv_caps_shader_subgroup(1.3)
+[ForceInline] public T subgroupOr(T value)
+{
+    shader_subgroup_preamble<T>();
+    return WaveMaskBitOr(WaveGetActiveMask(), value);
+}
+
+__generic<T : __BuiltinIntegerType>
+glsl_caps_shader_subgroup(GL_KHR_shader_subgroup_arithmetic)
+spirv_caps_shader_subgroup(1.3)
+[ForceInline] public T subgroupXor(T value)
+{
+    shader_subgroup_preamble<T>();
+    return WaveMaskBitXor(WaveGetActiveMask(), value);
+}
+
+__generic<T : __BuiltinArithmeticType>
+glsl_caps_shader_subgroup(GL_KHR_shader_subgroup_arithmetic)
+spirv_caps_shader_subgroup(1.3)
+[ForceInline] public T subgroupInclusiveAdd(T value)
+{
+    shader_subgroup_preamble<T>();
+    __target_switch
+    {
+    case glsl:
+        __target_intrinsic "subgroupInclusiveAdd($0)";
+    case spirv:
+        if (__isFloat<T>())
+            return spirv_asm {OpCapability GroupNonUniformArithmetic; OpGroupNonUniformFAdd $$T result Subgroup InclusiveScan $value};
+        else if (__isInt<T>())
+            return spirv_asm {OpCapability GroupNonUniformArithmetic; OpGroupNonUniformIAdd $$T result Subgroup InclusiveScan $value};
+        else return value;
+    case hlsl:
+    case cuda:
+    case cpp:
+        // TODO: implementation
+        return value;
+    }
+    return value;
+}
+
+__generic<T : __BuiltinArithmeticType>
+glsl_caps_shader_subgroup(GL_KHR_shader_subgroup_arithmetic)
+spirv_caps_shader_subgroup(1.3)
+[ForceInline] public T subgroupInclusiveMul(T value)
+{
+    shader_subgroup_preamble<T>();
+    __target_switch
+    {
+    case glsl:
+        __target_intrinsic "subgroupInclusiveMul($0)";
+    case spirv:
+        if (__isFloat<T>())
+            return spirv_asm {OpCapability GroupNonUniformArithmetic; OpGroupNonUniformFMul $$T result Subgroup InclusiveScan $value};
+        else if (__isInt<T>())
+            return spirv_asm {OpCapability GroupNonUniformArithmetic; OpGroupNonUniformIMul $$T result Subgroup InclusiveScan $value};
+        else return value;
+    case hlsl:
+    case cuda:
+    case cpp:
+        // TODO: implementation
+        return value;
+    }
+    return value;
+}
+
+__generic<T : __BuiltinArithmeticType>
+glsl_caps_shader_subgroup(GL_KHR_shader_subgroup_arithmetic)
+spirv_caps_shader_subgroup(1.3)
+[ForceInline] public T subgroupInclusiveMin(T value)
+{
+    shader_subgroup_preamble<T>();
+    __target_switch
+    {
+    case glsl:
+        __target_intrinsic "subgroupInclusiveMin($0)";
+    case spirv:
+        if (__isFloat<T>())
+            return spirv_asm {OpCapability GroupNonUniformArithmetic; OpGroupNonUniformFMin $$T result Subgroup InclusiveScan $value};
+        else if (__isSignedInt<T>())
+            return spirv_asm {OpCapability GroupNonUniformArithmetic; OpGroupNonUniformSMin $$T result Subgroup InclusiveScan $value};
+        else if (__isUnsignedInt<T>())
+            return spirv_asm {OpCapability GroupNonUniformArithmetic; OpGroupNonUniformUMin $$T result Subgroup InclusiveScan $value};
+        else return value;
+    case hlsl:
+    case cuda:
+    case cpp:
+        // TODO: implementation
+        return value;
+    }
+    return value;
+}
+
+__generic<T : __BuiltinArithmeticType>
+glsl_caps_shader_subgroup(GL_KHR_shader_subgroup_arithmetic)
+spirv_caps_shader_subgroup(1.3)
+[ForceInline] public T subgroupInclusiveMax(T value)
+{
+    shader_subgroup_preamble<T>();
+    __target_switch
+    {
+    case glsl:
+        __target_intrinsic "subgroupInclusiveMax($0)";
+    case spirv:
+        if (__isFloat<T>())
+            return spirv_asm {OpCapability GroupNonUniformArithmetic; OpGroupNonUniformFMax $$T result Subgroup InclusiveScan $value};
+        else if (__isSignedInt<T>())
+            return spirv_asm {OpCapability GroupNonUniformArithmetic; OpGroupNonUniformSMax $$T result Subgroup InclusiveScan $value};
+        else if (__isUnsignedInt<T>())
+            return spirv_asm {OpCapability GroupNonUniformArithmetic; OpGroupNonUniformUMax $$T result Subgroup InclusiveScan $value};
+        else return value;
+    case hlsl:
+    case cuda:
+    case cpp:
+        // TODO: implementation
+        return value;
+    }
+    return value;
+}
+
+__generic<T : __BuiltinIntegerType>
+glsl_caps_shader_subgroup(GL_KHR_shader_subgroup_arithmetic)
+spirv_caps_shader_subgroup(1.3)
+[ForceInline] public T subgroupInclusiveAnd(T value)
+{
+    shader_subgroup_preamble<T>();
+    __target_switch
+    {
+    case glsl:
+        __target_intrinsic "subgroupInclusiveAnd($0)";
+    case spirv:
+        return spirv_asm {OpCapability GroupNonUniformArithmetic; OpGroupNonUniformBitwiseAnd $$T result Subgroup InclusiveScan $value};
+    case hlsl:
+    case cuda:
+    case cpp:
+        // TODO: implementation
+        return value;
+    }
+    return value;
+}
+
+__generic<T : __BuiltinIntegerType>
+glsl_caps_shader_subgroup(GL_KHR_shader_subgroup_arithmetic)
+spirv_caps_shader_subgroup(1.3)
+[ForceInline] public T subgroupInclusiveOr(T value)
+{
+    shader_subgroup_preamble<T>();
+    __target_switch
+    {
+    case glsl:
+        __target_intrinsic "subgroupInclusiveOr($0)";
+    case spirv:
+        return spirv_asm {OpCapability GroupNonUniformArithmetic; OpGroupNonUniformBitwiseOr $$T result Subgroup InclusiveScan $value};
+    case hlsl:
+    case cuda:
+    case cpp:
+        // TODO: implementation
+        return value;
+    }
+    return value;
+}
+
+__generic<T : __BuiltinIntegerType>
+glsl_caps_shader_subgroup(GL_KHR_shader_subgroup_arithmetic)
+spirv_caps_shader_subgroup(1.3)
+[ForceInline] public T subgroupInclusiveXor(T value)
+{
+    shader_subgroup_preamble<T>();
+    __target_switch
+    {
+    case glsl:
+        __target_intrinsic "subgroupInclusiveXor($0)";
+    case spirv:
+        return spirv_asm {OpCapability GroupNonUniformArithmetic; OpGroupNonUniformBitwiseXor $$T result Subgroup InclusiveScan $value};
+    case hlsl:
+    case cuda:
+    case cpp:
+        // TODO: implementation
+        return value;
+    }
+    return value;
+}
+
+__generic<T : __BuiltinArithmeticType>
+glsl_caps_shader_subgroup(GL_KHR_shader_subgroup_arithmetic)
+spirv_caps_shader_subgroup(1.3)
+[ForceInline] public T subgroupExclusiveAdd(T value)
+{
+    shader_subgroup_preamble<T>();
+    __target_switch
+    {
+    case glsl:
+    case spirv:
+    case hlsl:
+        return WaveMaskPrefixSum(WaveGetActiveMask(), value);
+    case cuda:
+    case cpp:
+        // TODO: implementation
+        return value;
+    }
+}
+
+
+__generic<T : __BuiltinArithmeticType>
+glsl_caps_shader_subgroup(GL_KHR_shader_subgroup_arithmetic)
+spirv_caps_shader_subgroup(1.3)
+[ForceInline] public T subgroupExclusiveMul(T value)
+{
+    shader_subgroup_preamble<T>();
+    __target_switch
+    {
+    case glsl:
+    case spirv:
+    case hlsl:
+        return WaveMaskPrefixProduct(WaveGetActiveMask(), value);
+    case cuda:
+    case cpp:
+        // TODO: implementation
+        return value;
+    }
+}
+
+__generic<T : __BuiltinArithmeticType>
+glsl_caps_shader_subgroup(GL_KHR_shader_subgroup_arithmetic)
+spirv_caps_shader_subgroup(1.3)
+[ForceInline] public T subgroupExclusiveMin(T value)
+{
+    shader_subgroup_preamble<T>();
+    __target_switch
+    {
+    case glsl:
+        __target_intrinsic "subgroupExclusiveMin($0)";
+    case spirv:
+        if (__isFloat<T>())
+            return spirv_asm {OpCapability GroupNonUniformArithmetic; OpGroupNonUniformFMin $$T result Subgroup ExclusiveScan $value};
+        else if (__isSignedInt<T>())
+            return spirv_asm {OpCapability GroupNonUniformArithmetic; OpGroupNonUniformSMin $$T result Subgroup ExclusiveScan $value};
+        else if (__isUnsignedInt<T>())
+            return spirv_asm {OpCapability GroupNonUniformArithmetic; OpGroupNonUniformUMin $$T result Subgroup ExclusiveScan $value};
+        else return value;
+    case hlsl:
+    case cuda:
+    case cpp:
+        // TODO: implementation
+        return value;
+    }
+    return value;
+}
+
+__generic<T : __BuiltinArithmeticType>
+glsl_caps_shader_subgroup(GL_KHR_shader_subgroup_arithmetic)
+spirv_caps_shader_subgroup(1.3)
+[ForceInline] public T subgroupExclusiveMax(T value)
+{
+    shader_subgroup_preamble<T>();
+    __target_switch
+    {
+    case glsl:
+        __target_intrinsic "subgroupExclusiveMax($0)";
+    case spirv:
+        if (__isFloat<T>())
+            return spirv_asm {OpCapability GroupNonUniformArithmetic; OpGroupNonUniformFMax $$T result Subgroup ExclusiveScan $value};
+        else if (__isSignedInt<T>())
+            return spirv_asm {OpCapability GroupNonUniformArithmetic; OpGroupNonUniformSMax $$T result Subgroup ExclusiveScan $value};
+        else if (__isUnsignedInt<T>())
+            return spirv_asm {OpCapability GroupNonUniformArithmetic; OpGroupNonUniformUMax $$T result Subgroup ExclusiveScan $value};
+        else return value;
+    case hlsl:
+    case cuda:
+    case cpp:
+        // TODO: implementation
+        return value;
+    }
+    return value;
+}
+
+__generic<T : __BuiltinIntegerType>
+glsl_caps_shader_subgroup(GL_KHR_shader_subgroup_arithmetic)
+spirv_caps_shader_subgroup(1.3)
+[ForceInline] public T subgroupExclusiveAnd(T value)
+{
+    shader_subgroup_preamble<T>();
+    __target_switch
+    {
+    case glsl:
+    case spirv:
+    case hlsl:
+        return WaveMaskPrefixBitAnd(WaveGetActiveMask(), value);
+    case cuda:
+    case cpp:
+        // TODO: implementation
+        return value;
+    }
+}
+
+__generic<T : __BuiltinIntegerType>
+glsl_caps_shader_subgroup(GL_KHR_shader_subgroup_arithmetic)
+spirv_caps_shader_subgroup(1.3)
+[ForceInline] public T subgroupExclusiveOr(T value)
+{
+    shader_subgroup_preamble<T>();
+    __target_switch
+    {
+    case glsl:
+    case spirv:
+    case hlsl:
+        return WaveMaskPrefixBitOr(WaveGetActiveMask(), value);
+    case cuda:
+    case cpp:
+        // TODO: implementation
+        return value;
+    }
+}
+
+__generic<T : __BuiltinIntegerType>
+glsl_caps_shader_subgroup(GL_KHR_shader_subgroup_arithmetic)
+spirv_caps_shader_subgroup(1.3)
+[ForceInline] public T subgroupExclusiveXor(T value)
+{
+    shader_subgroup_preamble<T>();
+    __target_switch
+    {
+    case glsl:
+    case spirv:
+    case hlsl:
+        return WaveMaskPrefixBitXor(WaveGetActiveMask(), value);
+    case cuda:
+    case cpp:
+        // TODO: implementation
+        return value;
+    }
+}
+
+// GL_KHR_shader_subgroup_arithmetic
+//note: this is a seperate section because it is so huge that the only reasonable way to implement this is to just regex replace code
+
+
+macroAnyVecGenericArithmetic
+glsl_caps_shader_subgroup(GL_KHR_shader_subgroup_arithmetic)
+spirv_caps_shader_subgroup(1.3)
+[ForceInline] public macroAnyVec subgroupAdd(macroAnyVec value)
+{
+    shader_subgroup_preamble<T>();
+    return WaveMaskSum(WaveGetActiveMask(), value);
+}
+
+macroAnyVecGenericArithmetic
+glsl_caps_shader_subgroup(GL_KHR_shader_subgroup_arithmetic)
+spirv_caps_shader_subgroup(1.3)
+[ForceInline] public macroAnyVec subgroupMul(macroAnyVec value)
+{
+    shader_subgroup_preamble<T>();
+    return WaveMaskProduct(WaveGetActiveMask(), value);
+}
+
+macroAnyVecGenericArithmetic
+glsl_caps_shader_subgroup(GL_KHR_shader_subgroup_arithmetic)
+spirv_caps_shader_subgroup(1.3)
+[ForceInline] public macroAnyVec subgroupMin(macroAnyVec value)
+{
+    shader_subgroup_preamble<T>();
+    return WaveMaskMin(WaveGetActiveMask(), value);
+}
+
+macroAnyVecGenericArithmetic
+glsl_caps_shader_subgroup(GL_KHR_shader_subgroup_arithmetic)
+spirv_caps_shader_subgroup(1.3)
+[ForceInline] public macroAnyVec subgroupMax(macroAnyVec value)
+{
+    shader_subgroup_preamble<T>();
+    return WaveMaskMax(WaveGetActiveMask(), value);
+}
+
+macroAnyVecGenericInt
+glsl_caps_shader_subgroup(GL_KHR_shader_subgroup_arithmetic)
+spirv_caps_shader_subgroup(1.3)
+[ForceInline] public macroAnyVec subgroupAnd(macroAnyVec value)
+{
+    shader_subgroup_preamble<T>();
+    return WaveMaskBitAnd(WaveGetActiveMask(), value);
+}
+
+macroAnyVecGenericInt
+glsl_caps_shader_subgroup(GL_KHR_shader_subgroup_arithmetic)
+spirv_caps_shader_subgroup(1.3)
+[ForceInline] public macroAnyVec subgroupOr(macroAnyVec value)
+{
+    shader_subgroup_preamble<T>();
+    return WaveMaskBitOr(WaveGetActiveMask(), value);
+}
+
+macroAnyVecGenericInt
+glsl_caps_shader_subgroup(GL_KHR_shader_subgroup_arithmetic)
+spirv_caps_shader_subgroup(1.3)
+[ForceInline] public macroAnyVec subgroupXor(macroAnyVec value)
+{
+    shader_subgroup_preamble<T>();
+    return WaveMaskBitXor(WaveGetActiveMask(), value);
+}
+
+macroAnyVecGenericArithmetic
+glsl_caps_shader_subgroup(GL_KHR_shader_subgroup_arithmetic)
+spirv_caps_shader_subgroup(1.3)
+[ForceInline] public macroAnyVec subgroupInclusiveAdd(macroAnyVec value)
+{
+    shader_subgroup_preamble<T>();
+    __target_switch
+    {
+    case glsl:
+        __target_intrinsic "subgroupInclusiveAdd($0)";
+    case spirv:
+        if (__isFloat<T>())
+            return spirv_asm {OpCapability GroupNonUniformArithmetic; OpGroupNonUniformFAdd $$macroAnyVec result Subgroup InclusiveScan $value};
+        else if (__isInt<T>())
+            return spirv_asm {OpCapability GroupNonUniformArithmetic; OpGroupNonUniformIAdd $$macroAnyVec result Subgroup InclusiveScan $value};
+    case hlsl:
+    case cuda:
+    case cpp:
+        // TODO: implementation
+        return value;
+    }
+    return value;
+}
+
+macroAnyVecGenericArithmetic
+glsl_caps_shader_subgroup(GL_KHR_shader_subgroup_arithmetic)
+spirv_caps_shader_subgroup(1.3)
+[ForceInline] public macroAnyVec subgroupInclusiveMul(macroAnyVec value)
+{
+    shader_subgroup_preamble<T>();
+    __target_switch
+    {
+    case glsl:
+        __target_intrinsic "subgroupInclusiveMul($0)";
+    case spirv:
+        if (__isFloat<T>())
+            return spirv_asm {OpCapability GroupNonUniformArithmetic; OpGroupNonUniformFMul $$macroAnyVec result Subgroup InclusiveScan $value};
+        else if (__isInt<T>())
+            return spirv_asm {OpCapability GroupNonUniformArithmetic; OpGroupNonUniformIMul $$macroAnyVec result Subgroup InclusiveScan $value};
+        else return value;
+    case hlsl:
+    case cuda:
+    case cpp:
+        // TODO: implementation
+        return value;
+    }
+    return value;
+}
+
+macroAnyVecGenericArithmetic
+glsl_caps_shader_subgroup(GL_KHR_shader_subgroup_arithmetic)
+spirv_caps_shader_subgroup(1.3)
+[ForceInline] public macroAnyVec subgroupInclusiveMin(macroAnyVec value)
+{
+    shader_subgroup_preamble<T>();
+    __target_switch
+    {
+    case glsl:
+        __target_intrinsic "subgroupInclusiveMin($0)";
+    case spirv:
+        if (__isFloat<T>())
+            return spirv_asm {OpCapability GroupNonUniformArithmetic; OpGroupNonUniformFMin $$macroAnyVec result Subgroup InclusiveScan $value};
+        else if (__isSignedInt<T>())
+            return spirv_asm {OpCapability GroupNonUniformArithmetic; OpGroupNonUniformSMin $$macroAnyVec result Subgroup InclusiveScan $value};
+        else if (__isUnsignedInt<T>())
+            return spirv_asm {OpCapability GroupNonUniformArithmetic; OpGroupNonUniformUMin $$macroAnyVec result Subgroup InclusiveScan $value};
+        else return value;
+    case hlsl:
+    case cuda:
+    case cpp:
+        // TODO: implementation
+        return value;
+    }
+    return value;
+}
+
+macroAnyVecGenericArithmetic
+glsl_caps_shader_subgroup(GL_KHR_shader_subgroup_arithmetic)
+spirv_caps_shader_subgroup(1.3)
+[ForceInline] public macroAnyVec subgroupInclusiveMax(macroAnyVec value)
+{
+    shader_subgroup_preamble<T>();
+    __target_switch
+    {
+    case glsl:
+        __target_intrinsic "subgroupInclusiveMax($0)";
+    case spirv:
+        if (__isFloat<T>())
+            return spirv_asm {OpCapability GroupNonUniformArithmetic; OpGroupNonUniformFMax $$macroAnyVec result Subgroup InclusiveScan $value};
+        else if (__isSignedInt<T>())
+            return spirv_asm {OpCapability GroupNonUniformArithmetic; OpGroupNonUniformSMax $$macroAnyVec result Subgroup InclusiveScan $value};
+        else if (__isUnsignedInt<T>())
+            return spirv_asm {OpCapability GroupNonUniformArithmetic; OpGroupNonUniformUMax $$macroAnyVec result Subgroup InclusiveScan $value};
+        else return value;
+    case hlsl:
+    case cuda:
+    case cpp:
+        // TODO: implementation
+        return value;
+    }
+    return value;
+}
+
+macroAnyVecGenericInt
+glsl_caps_shader_subgroup(GL_KHR_shader_subgroup_arithmetic)
+spirv_caps_shader_subgroup(1.3)
+[ForceInline] public macroAnyVec subgroupInclusiveAnd(macroAnyVec value)
+{
+    shader_subgroup_preamble<T>();
+    __target_switch
+    {
+    case glsl:
+        __target_intrinsic "subgroupInclusiveAnd($0)";
+    case spirv:
+        return spirv_asm {OpCapability GroupNonUniformArithmetic; OpGroupNonUniformBitwiseAnd $$macroAnyVec result Subgroup InclusiveScan $value};
+    case hlsl:
+    case cuda:
+    case cpp:
+        // TODO: implementation
+        return value;
+    }
+    return value;
+}
+
+macroAnyVecGenericInt
+glsl_caps_shader_subgroup(GL_KHR_shader_subgroup_arithmetic)
+spirv_caps_shader_subgroup(1.3)
+[ForceInline] public macroAnyVec subgroupInclusiveOr(macroAnyVec value)
+{
+    shader_subgroup_preamble<T>();
+    __target_switch
+    {
+    case glsl:
+        __target_intrinsic "subgroupInclusiveOr($0)";
+    case spirv:
+        return spirv_asm {OpCapability GroupNonUniformArithmetic; OpGroupNonUniformBitwiseOr $$macroAnyVec result Subgroup InclusiveScan $value};
+    case hlsl:
+    case cuda:
+    case cpp:
+        // TODO: implementation
+        return value;
+    }
+    return value;
+}
+
+macroAnyVecGenericInt
+glsl_caps_shader_subgroup(GL_KHR_shader_subgroup_arithmetic)
+spirv_caps_shader_subgroup(1.3)
+[ForceInline] public macroAnyVec subgroupInclusiveXor(macroAnyVec value)
+{
+    shader_subgroup_preamble<T>();
+    __target_switch
+    {
+    case glsl:
+        __target_intrinsic "subgroupInclusiveXor($0)";
+    case spirv:
+        return spirv_asm {OpCapability GroupNonUniformArithmetic; OpGroupNonUniformBitwiseXor $$macroAnyVec result Subgroup InclusiveScan $value};
+    case hlsl:
+    case cuda:
+    case cpp:
+        // TODO: implementation
+        return value;
+    }
+    return value;
+}
+
+macroAnyVecGenericArithmetic
+glsl_caps_shader_subgroup(GL_KHR_shader_subgroup_arithmetic)
+spirv_caps_shader_subgroup(1.3)
+[ForceInline] public macroAnyVec subgroupExclusiveAdd(macroAnyVec value)
+{
+    shader_subgroup_preamble<T>();
+    __target_switch
+    {
+    case glsl:
+    case spirv:
+    case hlsl:
+        return WaveMaskPrefixSum(WaveGetActiveMask(), value);
+    case cuda:
+    case cpp:
+        // TODO: implementation
+        return value;
+    }
+}
+
+
+macroAnyVecGenericArithmetic
+glsl_caps_shader_subgroup(GL_KHR_shader_subgroup_arithmetic)
+spirv_caps_shader_subgroup(1.3)
+[ForceInline] public macroAnyVec subgroupExclusiveMul(macroAnyVec value)
+{
+    shader_subgroup_preamble<T>();
+    __target_switch
+    {
+    case glsl:
+    case spirv:
+    case hlsl:
+        return WaveMaskPrefixProduct(WaveGetActiveMask(), value);
+    case cuda:
+    case cpp:
+        // TODO: implementation
+        return value;
+    }
+}
+
+macroAnyVecGenericArithmetic
+glsl_caps_shader_subgroup(GL_KHR_shader_subgroup_arithmetic)
+spirv_caps_shader_subgroup(1.3)
+[ForceInline] public macroAnyVec subgroupExclusiveMin(macroAnyVec value)
+{
+    shader_subgroup_preamble<T>();
+    __target_switch
+    {
+    case glsl:
+        __target_intrinsic "subgroupExclusiveMin($0)";
+    case spirv:
+        if (__isFloat<T>())
+            return spirv_asm {OpCapability GroupNonUniformArithmetic; OpGroupNonUniformFMin $$macroAnyVec result Subgroup ExclusiveScan $value};
+        else if (__isSignedInt<T>())
+            return spirv_asm {OpCapability GroupNonUniformArithmetic; OpGroupNonUniformSMin $$macroAnyVec result Subgroup ExclusiveScan $value};
+        else if (__isUnsignedInt<T>())
+            return spirv_asm {OpCapability GroupNonUniformArithmetic; OpGroupNonUniformUMin $$macroAnyVec result Subgroup ExclusiveScan $value};
+        else return value;
+    case hlsl:
+    case cuda:
+    case cpp:
+        // TODO: implementation
+        return value;
+    }
+    return value;
+}
+
+macroAnyVecGenericArithmetic
+glsl_caps_shader_subgroup(GL_KHR_shader_subgroup_arithmetic)
+spirv_caps_shader_subgroup(1.3)
+[ForceInline] public macroAnyVec subgroupExclusiveMax(macroAnyVec value)
+{
+    shader_subgroup_preamble<T>();
+    __target_switch
+    {
+    case glsl:
+        __target_intrinsic "subgroupExclusiveMax($0)";
+    case spirv:
+        if (__isFloat<T>())
+            return spirv_asm {OpCapability GroupNonUniformArithmetic; OpGroupNonUniformFMax $$macroAnyVec result Subgroup ExclusiveScan $value};
+        else if (__isSignedInt<T>())
+            return spirv_asm {OpCapability GroupNonUniformArithmetic; OpGroupNonUniformSMax $$macroAnyVec result Subgroup ExclusiveScan $value};
+        else if (__isUnsignedInt<T>())
+            return spirv_asm {OpCapability GroupNonUniformArithmetic; OpGroupNonUniformUMax $$macroAnyVec result Subgroup ExclusiveScan $value};
+        else return value;
+    case hlsl:
+    case cuda:
+    case cpp:
+        // TODO: implementation
+        return value;
+    }
+    return value;
+}
+
+macroAnyVecGenericInt
+glsl_caps_shader_subgroup(GL_KHR_shader_subgroup_arithmetic)
+spirv_caps_shader_subgroup(1.3)
+[ForceInline] public macroAnyVec subgroupExclusiveAnd(macroAnyVec value)
+{
+    shader_subgroup_preamble<T>();
+    __target_switch
+    {
+    case glsl:
+    case spirv:
+    case hlsl:
+        return WaveMaskPrefixBitAnd(WaveGetActiveMask(), value);
+    case cuda:
+    case cpp:
+        // TODO: implementation
+        return value;
+    }
+}
+
+macroAnyVecGenericInt
+glsl_caps_shader_subgroup(GL_KHR_shader_subgroup_arithmetic)
+spirv_caps_shader_subgroup(1.3)
+[ForceInline] public macroAnyVec subgroupExclusiveOr(macroAnyVec value)
+{
+    shader_subgroup_preamble<T>();
+    __target_switch
+    {
+    case glsl:
+    case spirv:
+    case hlsl:
+        return WaveMaskPrefixBitOr(WaveGetActiveMask(), value);
+    case cuda:
+    case cpp:
+        // TODO: implementation
+        return value;
+    }
+}
+
+macroAnyVecGenericInt
+glsl_caps_shader_subgroup(GL_KHR_shader_subgroup_arithmetic)
+spirv_caps_shader_subgroup(1.3)
+[ForceInline] public macroAnyVec subgroupExclusiveXor(macroAnyVec value)
+{
+    shader_subgroup_preamble<T>();
+    __target_switch
+    {
+    case glsl:
+    case spirv:
+    case hlsl:
+        return WaveMaskPrefixBitXor(WaveGetActiveMask(), value);
+    case cuda:
+    case cpp:
+        // TODO: implementation
+        return value;
+    }
+}
+
+// GL_KHR_shader_subgroup_ballot
+
+__generic<T : __BuiltinType>
+glsl_caps_shader_subgroup(GL_KHR_shader_subgroup_ballot)
+spirv_caps_shader_subgroup(1.3)
+[ForceInline] public T subgroupBroadcast(T value, uint id)
+{
+    shader_subgroup_preamble<T>();
+    return WaveMaskBroadcastLaneAt(WaveGetActiveMask(), value, id);
+}
+
+macroAnyVecGenericBuiltIn
+glsl_caps_shader_subgroup(GL_KHR_shader_subgroup_ballot)
+spirv_caps_shader_subgroup(1.3)
+[ForceInline] public macroAnyVec subgroupBroadcast(macroAnyVec value, uint id)
+{
+    shader_subgroup_preamble<T>();
+    return WaveMaskBroadcastLaneAt(WaveGetActiveMask(), value, id);
+}
+
+__generic<T : __BuiltinType>
+glsl_caps_shader_subgroup(GL_KHR_shader_subgroup_ballot)
+spirv_caps_shader_subgroup(1.3)
+[ForceInline] public T subgroupBroadcastFirst(T value)
+{
+    shader_subgroup_preamble<T>();
+    return WaveMaskReadLaneFirst(WaveGetActiveMask(), value);
+}
+macroAnyVecGenericBuiltIn
+glsl_caps_shader_subgroup(GL_KHR_shader_subgroup_ballot)
+spirv_caps_shader_subgroup(1.3)
+[ForceInline] public macroAnyVec subgroupBroadcastFirst(macroAnyVec value)
+{
+    shader_subgroup_preamble<T>();
+    return WaveMaskReadLaneFirst(WaveGetActiveMask(), value);
+}
+
+// WaveMaskBallot is not the same; it force trunc's
+glsl_caps_shader_subgroup(GL_KHR_shader_subgroup_ballot)
+spirv_caps_shader_subgroup(1.3)
+[ForceInline] public uvec4 subgroupBallot(bool value)
+{
+    return WaveActiveBallot(value);
+}
+
+// logic for HLSL and CUDA which lack InverseBalloc
+// CUDA: works exclusivly 32 waves, therefore only need comp x
+// HLSL:{
+// 1. index into comp I want: index = trunc(float(lane)*(1/32))
+// 2. lane & value[index]
+// note: 1/32 wil be converted to multiplication
+// we do 1/32 since 1 uint stores 32 threads 
+// note 2: we have a waveLaneCount check because based on wave lane count we can determine if we can do a 
+// fast path or slow path (know index is 0 or non 0)
+// }
+glsl_caps_shader_subgroup(GL_KHR_shader_subgroup_ballot)
+spirv_caps_shader_subgroup(1.3)
+[ForceInline] public bool subgroupInverseBallot(uvec4 value)
+{
+    __target_switch
+    {
+    case cuda:
+        // only has 32 warps
+        __intrinsic_asm "(($0).x >> (c()) & 1)";
+    case hlsl:
+        // much like _WaveCountBits, but here we hope that we hit case 0; we can then avoid the expensive logic
+        const uint waveLaneCount = WaveGetLaneCount();
+        switch ((waveLaneCount - 1) / 32)
+        {
+        case 0:
+            __intrinsic_asm "(($0)[0] >> WaveGetLaneIndex()) & 1)";
+        case 1:
+        case 2:
+        case 3:
+            __intrinsic_asm "((($0)[uint(float(WaveGetLaneIndex())*0.03125f)] >> WaveGetLaneIndex()) & 1)";
+        }
+    case glsl:
+        __intrinsic_asm "subgroupInverseBallot($0)";
+    case spirv:
+        return spirv_asm {
+                OpCapability GroupNonUniformBallot; 
+                OpGroupNonUniformInverseBallot $$bool result Subgroup $value
+        };
+    case cpp:
+        // TODO: cpp
+        return false;
+    }
+    return false;
+}
+
+// same logic as subgroupInverseBallot
+glsl_caps_shader_subgroup(GL_KHR_shader_subgroup_ballot)
+spirv_caps_shader_subgroup(1.3)
+[ForceInline] public bool subgroupBallotBitExtract(uvec4 value, uint index)
+{
+    __target_switch
+    {
+    case cuda:
+        __intrinsic_asm "($1 & ($0).x) != 0";
+    case hlsl:
+        const uint waveLaneCount = WaveGetLaneCount();
+        switch ((waveLaneCount - 1) / 32)
+        {
+        case 0:
+            __intrinsic_asm "($0)[0] & ($1)";
+        case 1:
+        case 2:
+        case 3:
+            __intrinsic_asm "($0)[uint(float($1)*0.03125f)] & ($1)";
+        }
+    case glsl:
+        __intrinsic_asm "subgroupBallotBitExtract($0, $1)";
+    case spirv:
+        return spirv_asm {
+                OpCapability GroupNonUniformBallot; 
+                OpGroupNonUniformBallotBitExtract $$bool result Subgroup $value $index
+        };
+    case cpp:
+        // TODO: cpp
+        return false;
+    }
+    return false;
+}
+
+
+// the count is only supposed to use uvec4 values within bottom bits of subgroup launched, not a simple countbits
+glsl_caps_shader_subgroup(GL_KHR_shader_subgroup_ballot)
+spirv_caps_shader_subgroup(1.3)
+[ForceInline] public uint subgroupBallotBitCount(uvec4 value)
+{
+    __target_switch
+    {
+    case glsl:
+        __intrinsic_asm "subgroupBallotBitCount($0)";
+    case spirv:
+        return spirv_asm {
+            OpCapability GroupNonUniformBallot; 
+            OpGroupNonUniformBallotBitCount $$uint result Subgroup Reduce $value
+        };
+    case hlsl:
+    case cuda:
+    case cpp:
+        //TODO: implement
+        return 0;
+    }
+}
+
+glsl_caps_shader_subgroup(GL_KHR_shader_subgroup_ballot)
+spirv_caps_shader_subgroup(1.3)
+[ForceInline] public uint subgroupBallotInclusiveBitCount(uvec4 value)
+{
+    __target_switch
+    {
+    case glsl:
+        __intrinsic_asm "subgroupBallotInclusiveBitCount($0)";
+    case spirv:
+        return spirv_asm {
+            OpCapability GroupNonUniformBallot; 
+            OpGroupNonUniformBallotBitCount $$uint result Subgroup InclusiveScan $value
+        };
+    case hlsl:
+    case cuda:
+    case cpp:
+        // TODO: implementation
+        return 0;
+    }
+}
+
+glsl_caps_shader_subgroup(GL_KHR_shader_subgroup_ballot)
+spirv_caps_shader_subgroup(1.3)
+[ForceInline] public uint subgroupBallotExclusiveBitCount(uvec4 value)
+{
+    __target_switch
+    {
+    case glsl:
+        __intrinsic_asm "subgroupBallotExclusiveBitCount($0)";
+    case spirv:
+        return spirv_asm {
+            OpCapability GroupNonUniformBallot; 
+            OpGroupNonUniformBallotBitCount $$uint result Subgroup ExclusiveScan $value
+        };
+    case hlsl:
+    case cuda:
+    case cpp:
+        // TODO: implementation
+        return 0;
+    }
+}
+
+glsl_caps_shader_subgroup(GL_KHR_shader_subgroup_ballot)
+spirv_caps_shader_subgroup(1.3)
+[ForceInline] public uint subgroupBallotFindLSB(uvec4 value)
+{
+    __target_switch
+    {
+    case glsl:
+        __intrinsic_asm "subgroupBallotFindLSB($0)";
+    case spirv:
+        return spirv_asm {
+            OpCapability GroupNonUniformBallot; 
+            OpGroupNonUniformBallotFindLSB $$uint result Subgroup $value
+        };
+    case hlsl:
+    case cuda:
+    case cpp:
+        // TODO: implementation
+        return 0;
+    }
+}
+
+glsl_caps_shader_subgroup(GL_KHR_shader_subgroup_ballot)
+spirv_caps_shader_subgroup(1.3)
+[ForceInline] public uint subgroupBallotFindMSB(uvec4 value)
+{
+    __target_switch
+    {
+    case glsl:
+        __intrinsic_asm "subgroupBallotFindMSB($0)";
+    case spirv:
+        return spirv_asm {
+            OpCapability GroupNonUniformBallot; 
+            OpGroupNonUniformBallotFindMSB $$uint result Subgroup $value
+        };
+    case hlsl:
+    case cuda:
+    case cpp:
+        // TODO: implementation
+        return 0;
+    }
+}
+
+// GL_KHR_shader_subgroup_shuffle
+
+__generic<T : __BuiltinType>
+glsl_caps_shader_subgroup(GL_KHR_shader_subgroup_shuffle)
+spirv_caps_shader_subgroup(1.3)
+[ForceInline] public T subgroupShuffle(T value, uint index)
+{
+    shader_subgroup_preamble<T>();
+    __target_switch
+    {
+    case hlsl:
+    case cuda:
+    case glsl:
+    case spirv:
+    case cpp: 
+        return WaveShuffle(value, index);
+    }
+}
+
+__generic<T : __BuiltinType>
+glsl_caps_shader_subgroup(GL_KHR_shader_subgroup_shuffle)
+spirv_caps_shader_subgroup(1.3)
+[ForceInline] public T subgroupShuffleXor(T value, uint mask)
+{
+    shader_subgroup_preamble<T>();
+    __target_switch
+    {
+    case glsl:
+        __target_intrinsic "subgroupShuffleXor($0,$1)";
+    case spirv:
+        return spirv_asm {
+            OpCapability GroupNonUniformBallot; 
+            OpGroupNonUniformShuffleXor $$T result Subgroup $value $mask
+        };
+    case hlsl:
+    case cuda:
+    case cpp:
+        // TODO: implementation
+        return value;
+    }
+    return value;
+}
+
+macroAnyVecGenericBuiltIn
+glsl_caps_shader_subgroup(GL_KHR_shader_subgroup_shuffle)
+spirv_caps_shader_subgroup(1.3)
+[ForceInline] public macroAnyVec subgroupShuffle(macroAnyVec value, uint index)
+{
+    shader_subgroup_preamble<T>();
+    __target_switch
+    {
+    case hlsl:
+    case cuda:
+    case glsl:
+    case spirv:
+    case cpp: 
+        return WaveShuffle(value, index);
+    }
+}
+
+macroAnyVecGenericBuiltIn
+glsl_caps_shader_subgroup(GL_KHR_shader_subgroup_shuffle)
+spirv_caps_shader_subgroup(1.3)
+[ForceInline] public macroAnyVec subgroupShuffleXor(macroAnyVec value, uint mask)
+{
+    shader_subgroup_preamble<T>();
+    __target_switch
+    {
+    case glsl:
+        __target_intrinsic "subgroupShuffleXor($0,$1)";
+    case spirv:
+        return spirv_asm {
+            OpCapability GroupNonUniformBallot; 
+            OpGroupNonUniformShuffleXor $$macroAnyVec result Subgroup $value $mask
+        };
+    case hlsl:
+    case cuda:
+    case cpp:
+        // TODO: implementation
+        return value;
+    }
+    return value;
+}
+
+
+// GL_KHR_shader_subgroup_shuffle_relative
+
+__generic<T : __BuiltinType>
+glsl_caps_shader_subgroup(GL_KHR_shader_subgroup_shuffle_relative)
+spirv_caps_shader_subgroup(1.3)
+[ForceInline] public T subgroupShuffleUp(T value, uint delta)
+{
+    shader_subgroup_preamble<T>();
+    __target_switch
+    {
+    case glsl:
+        __target_intrinsic "subgroupShuffleUp($0, $1)";
+    case spirv:
+        return spirv_asm {
+            OpCapability GroupNonUniformBallot; 
+            OpGroupNonUniformShuffleUp $$T result Subgroup $value $delta
+        };
+    case hlsl:
+    case cuda:
+    case cpp:
+        // TODO: implementation
+        return value;
+    }
+    return value;
+}
+
+__generic<T : __BuiltinType>
+glsl_caps_shader_subgroup(GL_KHR_shader_subgroup_shuffle_relative)
+spirv_caps_shader_subgroup(1.3)
+[ForceInline] public T subgroupShuffleDown(T value, uint delta)
+{
+    shader_subgroup_preamble<T>();
+    __target_switch
+    {
+    case glsl:
+        __target_intrinsic "subgroupShuffleDown($0, $1)";
+    case spirv:
+        return spirv_asm {
+            OpCapability GroupNonUniformBallot; 
+            OpGroupNonUniformShuffleDown $$T result Subgroup $value $delta
+        };
+    case hlsl:
+    case cuda:
+    case cpp:
+        // TODO: implementation
+        return value;
+    }
+    return value;
+}
+
+
+macroAnyVecGenericBuiltIn
+glsl_caps_shader_subgroup(GL_KHR_shader_subgroup_shuffle_relative)
+spirv_caps_shader_subgroup(1.3)
+[ForceInline] public macroAnyVec subgroupShuffleUp(macroAnyVec value, uint delta)
+{
+    shader_subgroup_preamble<T>();
+    __target_switch
+    {
+    case glsl:
+        __target_intrinsic "subgroupShuffleUp($0, $1)";
+    case spirv:
+        return spirv_asm {
+            OpCapability GroupNonUniformBallot; 
+            OpGroupNonUniformShuffleUp $$macroAnyVec result Subgroup $value $delta
+        };
+    case hlsl:
+    case cuda:
+    case cpp:
+        // TODO: implementation
+        return value;
+    }
+    return value;
+}
+
+macroAnyVecGenericBuiltIn
+glsl_caps_shader_subgroup(GL_KHR_shader_subgroup_shuffle_relative)
+spirv_caps_shader_subgroup(1.3)
+[ForceInline] public macroAnyVec subgroupShuffleDown(macroAnyVec value, uint delta)
+{
+    shader_subgroup_preamble<T>();
+    __target_switch
+    {
+    case glsl:
+        __target_intrinsic "subgroupShuffleDown($0, $1)";
+    case spirv:
+        return spirv_asm {
+            OpCapability GroupNonUniformBallot; 
+            OpGroupNonUniformShuffleDown $$macroAnyVec result Subgroup $value $delta
+        };
+    case hlsl:
+    case cuda:
+    case cpp:
+        // TODO: implementation
+        return value;
+    }
+    return value;
+}
+// GL_KHR_shader_subgroup_clustered
+
+__generic<T : __BuiltinArithmeticType>
+glsl_caps_shader_subgroup(GL_KHR_shader_subgroup_clustered)
+spirv_caps_shader_subgroup(1.3)
+[ForceInline] public T subgroupClusteredAdd(T value, uint clusterSize)
+{
+    shader_subgroup_preamble<T>();
+    __target_switch
+    {
+    case glsl:
+        __target_intrinsic "subgroupClusteredAdd($0, $1)";
+    case spirv:
+        if (__isFloat<T>())
+            return spirv_asm {OpCapability GroupNonUniformArithmetic; OpCapability GroupNonUniformClustered; OpGroupNonUniformFAdd $$T result Subgroup ClusteredReduce $value $clusterSize};
+        else if (__isInt<T>())
+            return spirv_asm {OpCapability GroupNonUniformArithmetic; OpCapability GroupNonUniformClustered; OpGroupNonUniformIAdd $$T result Subgroup ClusteredReduce $value $clusterSize};
+        else return value;
+    case hlsl:
+    case cuda:
+    case cpp:
+        // TODO: implementation
+        return value;
+    }
+    return value;
+}
+
+__generic<T : __BuiltinArithmeticType>
+glsl_caps_shader_subgroup(GL_KHR_shader_subgroup_clustered)
+spirv_caps_shader_subgroup(1.3)
+[ForceInline] public T subgroupClusteredMul(T value, uint clusterSize)
+{
+    shader_subgroup_preamble<T>();
+    __target_switch
+    {
+    case glsl:
+        __target_intrinsic "subgroupClusteredMul($0, $1)";
+    case spirv:
+        if (__isFloat<T>())
+            return spirv_asm {OpCapability GroupNonUniformArithmetic; OpCapability GroupNonUniformClustered; OpGroupNonUniformFMul $$T result Subgroup ClusteredReduce $value $clusterSize};
+        else if (__isInt<T>())
+            return spirv_asm {OpCapability GroupNonUniformArithmetic; OpCapability GroupNonUniformClustered; OpGroupNonUniformIMul $$T result Subgroup ClusteredReduce $value $clusterSize};
+        else return value;
+    case hlsl:
+    case cuda:
+    case cpp:
+        // TODO: implementation
+        return value;
+    } 
+    return value;
+}
+
+__generic<T : __BuiltinArithmeticType>
+glsl_caps_shader_subgroup(GL_KHR_shader_subgroup_clustered)
+spirv_caps_shader_subgroup(1.3)
+[ForceInline] public T subgroupClusteredMin(T value, uint clusterSize)
+{
+    shader_subgroup_preamble<T>();
+    __target_switch
+    {
+    case glsl:
+        __target_intrinsic "subgroupClusteredMin($0, $1)";
+    case spirv:
+        if (__isFloat<T>())
+            return spirv_asm {OpCapability GroupNonUniformArithmetic; OpCapability GroupNonUniformClustered; OpGroupNonUniformFMin $$T result Subgroup ClusteredReduce $value $clusterSize};
+        else if (__isSignedInt<T>())
+            return spirv_asm {OpCapability GroupNonUniformArithmetic; OpCapability GroupNonUniformClustered; OpGroupNonUniformSMin $$T result Subgroup ClusteredReduce $value $clusterSize};
+        else if (__isUnsignedInt<T>())
+            return spirv_asm {OpCapability GroupNonUniformArithmetic; OpCapability GroupNonUniformClustered; OpGroupNonUniformUMin $$T result Subgroup ClusteredReduce $value $clusterSize};
+        else return value;
+    case hlsl:
+    case cuda:
+    case cpp:
+        // TODO: implementation
+        return value;
+    }
+    return value;
+}
+
+__generic<T : __BuiltinArithmeticType>
+glsl_caps_shader_subgroup(GL_KHR_shader_subgroup_clustered)
+spirv_caps_shader_subgroup(1.3)
+[ForceInline] public T subgroupClusteredMax(T value, uint clusterSize)
+{
+    shader_subgroup_preamble<T>();
+    __target_switch
+    {
+    case glsl:
+        __target_intrinsic "subgroupClusteredMax($0, $1)";
+    case spirv:
+        if (__isFloat<T>())
+            return spirv_asm {OpCapability GroupNonUniformArithmetic; OpCapability GroupNonUniformClustered; OpGroupNonUniformFMax $$T result Subgroup ClusteredReduce $value $clusterSize};
+        else if (__isSignedInt<T>())
+            return spirv_asm {OpCapability GroupNonUniformArithmetic; OpCapability GroupNonUniformClustered; OpGroupNonUniformSMax $$T result Subgroup ClusteredReduce $value $clusterSize};
+        else if (__isUnsignedInt<T>())
+            return spirv_asm {OpCapability GroupNonUniformArithmetic; OpCapability GroupNonUniformClustered;  OpGroupNonUniformUMax $$T result Subgroup ClusteredReduce $value $clusterSize};
+        else return value;
+    case hlsl:
+    case cuda:
+    case cpp:
+        // TODO: implementation
+        return value;
+    }
+    return value;
+}
+
+__generic<T : __BuiltinIntegerType>
+glsl_caps_shader_subgroup(GL_KHR_shader_subgroup_clustered)
+spirv_caps_shader_subgroup(1.3)
+[ForceInline] public T subgroupClusteredAnd(T value, uint clusterSize)
+{
+    shader_subgroup_preamble<T>();
+    __target_switch
+    {
+    case glsl:
+        __target_intrinsic "subgroupClusteredAnd($0, $1)";
+    case spirv:
+        return spirv_asm {OpCapability GroupNonUniformArithmetic; OpCapability GroupNonUniformClustered; OpGroupNonUniformBitwiseAnd $$T result Subgroup ClusteredReduce $value $clusterSize};
+    case hlsl:
+    case cuda:
+    case cpp:
+        // TODO: implementation
+        return value;
+    }
+    return value;
+}
+
+__generic<T : __BuiltinIntegerType>
+glsl_caps_shader_subgroup(GL_KHR_shader_subgroup_clustered)
+spirv_caps_shader_subgroup(1.3)
+[ForceInline] public T subgroupClusteredOr(T value, uint clusterSize)
+{
+    shader_subgroup_preamble<T>();
+    __target_switch
+    {
+    case glsl:
+        __target_intrinsic "subgroupClusteredOr($0, $1)";
+    case spirv:
+        return spirv_asm {OpCapability GroupNonUniformArithmetic; OpCapability GroupNonUniformClustered; OpGroupNonUniformBitwiseOr $$T result Subgroup ClusteredReduce $value $clusterSize};
+    case hlsl:
+    case cuda:
+    case cpp:
+        // TODO: implementation
+        return value;
+    }
+    return value;
+}
+
+
+
+__generic<T : __BuiltinIntegerType>
+glsl_caps_shader_subgroup(GL_KHR_shader_subgroup_clustered)
+spirv_caps_shader_subgroup(1.3)
+[ForceInline] public T subgroupClusteredXor(T value, uint clusterSize)
+{
+    shader_subgroup_preamble<T>();
+    __target_switch
+    {
+    case glsl:
+        __target_intrinsic "subgroupClusteredXor($0, $1)";
+    case spirv:
+        return spirv_asm {OpCapability GroupNonUniformArithmetic; OpCapability GroupNonUniformClustered; OpGroupNonUniformBitwiseXor $$T result Subgroup ClusteredReduce $value $clusterSize};
+    case hlsl:
+    case cuda:
+    case cpp:
+        // TODO: implementation
+        return value;
+    }
+    return value;
+}
+
+
+
+macroAnyVecGenericArithmetic
+glsl_caps_shader_subgroup(GL_KHR_shader_subgroup_clustered)
+spirv_caps_shader_subgroup(1.3)
+[ForceInline] public macroAnyVec subgroupClusteredAdd(macroAnyVec value, uint clusterSize)
+{
+    shader_subgroup_preamble<T>();
+    __target_switch
+    {
+    case glsl:
+        __target_intrinsic "subgroupClusteredAdd($0, $1)";
+    case spirv:
+        if (__isFloat<T>())
+            return spirv_asm {OpCapability GroupNonUniformArithmetic; OpCapability GroupNonUniformClustered; 
+            OpGroupNonUniformFAdd $$macroAnyVec result Subgroup ClusteredReduce $value $clusterSize};
+        else if (__isInt<T>())
+            return spirv_asm {OpCapability GroupNonUniformArithmetic; OpCapability GroupNonUniformClustered; OpGroupNonUniformIAdd $$macroAnyVec result Subgroup ClusteredReduce $value $clusterSize};
+        else return value;
+    case hlsl:
+    case cuda:
+    case cpp:
+        // TODO: implementation
+        return value;
+    }
+    return value;
+}
+
+macroAnyVecGenericArithmetic
+glsl_caps_shader_subgroup(GL_KHR_shader_subgroup_clustered)
+spirv_caps_shader_subgroup(1.3)
+[ForceInline] public macroAnyVec subgroupClusteredMul(macroAnyVec value, uint clusterSize)
+{
+    shader_subgroup_preamble<T>();
+    __target_switch
+    {
+    case glsl:
+        __target_intrinsic "subgroupClusteredMul($0, $1)";
+    case spirv:
+        if (__isFloat<T>())
+            return spirv_asm {OpCapability GroupNonUniformArithmetic; OpCapability GroupNonUniformClustered; OpGroupNonUniformFMul $$macroAnyVec result Subgroup ClusteredReduce $value $clusterSize};
+        else if (__isInt<T>())
+            return spirv_asm {OpCapability GroupNonUniformArithmetic; OpCapability GroupNonUniformClustered; OpGroupNonUniformIMul $$macroAnyVec result Subgroup ClusteredReduce $value $clusterSize};
+        else return value;
+    case hlsl:
+    case cuda:
+    case cpp:
+        // TODO: implementation
+        return value;
+    } 
+    return value;
+}
+
+macroAnyVecGenericArithmetic
+glsl_caps_shader_subgroup(GL_KHR_shader_subgroup_clustered)
+spirv_caps_shader_subgroup(1.3)
+[ForceInline] public macroAnyVec subgroupClusteredMin(macroAnyVec value, uint clusterSize)
+{
+    shader_subgroup_preamble<T>();
+    __target_switch
+    {
+    case glsl:
+        __target_intrinsic "subgroupClusteredMin($0, $1)";
+    case spirv:
+        if (__isFloat<T>())
+            return spirv_asm {OpCapability GroupNonUniformArithmetic; OpCapability GroupNonUniformClustered; OpGroupNonUniformFMin $$macroAnyVec result Subgroup ClusteredReduce $value $clusterSize};
+        else if (__isSignedInt<T>())
+            return spirv_asm {OpCapability GroupNonUniformArithmetic; OpCapability GroupNonUniformClustered; OpGroupNonUniformSMin $$macroAnyVec result Subgroup ClusteredReduce $value $clusterSize};
+        else if (__isUnsignedInt<T>())
+            return spirv_asm {OpCapability GroupNonUniformArithmetic; OpCapability GroupNonUniformClustered; OpGroupNonUniformUMin $$macroAnyVec result Subgroup ClusteredReduce $value $clusterSize};
+        else return value;
+    case hlsl:
+    case cuda:
+    case cpp:
+        // TODO: implementation
+        return value;
+    }
+    return value;
+}
+
+macroAnyVecGenericArithmetic
+glsl_caps_shader_subgroup(GL_KHR_shader_subgroup_clustered)
+spirv_caps_shader_subgroup(1.3)
+[ForceInline] public macroAnyVec subgroupClusteredMax(macroAnyVec value, uint clusterSize)
+{
+    shader_subgroup_preamble<T>();
+    __target_switch
+    {
+    case glsl:
+        __target_intrinsic "subgroupClusteredMax($0, $1)";
+    case spirv:
+        if (__isFloat<T>())
+            return spirv_asm {OpCapability GroupNonUniformArithmetic; OpCapability GroupNonUniformClustered; OpGroupNonUniformFMax $$macroAnyVec result Subgroup ClusteredReduce $value $clusterSize};
+        else if (__isSignedInt<T>())
+            return spirv_asm {OpCapability GroupNonUniformArithmetic; OpCapability GroupNonUniformClustered; OpGroupNonUniformSMax $$macroAnyVec result Subgroup ClusteredReduce $value $clusterSize};
+        else if (__isUnsignedInt<T>())
+            return spirv_asm {OpCapability GroupNonUniformArithmetic; OpCapability GroupNonUniformClustered;  OpGroupNonUniformUMax $$macroAnyVec result Subgroup ClusteredReduce $value $clusterSize};
+        else return value;
+    case hlsl:
+    case cuda:
+    case cpp:
+        // TODO: implementation
+        return value;
+    }
+    return value;
+}
+
+macroAnyVecGenericInt
+glsl_caps_shader_subgroup(GL_KHR_shader_subgroup_clustered)
+spirv_caps_shader_subgroup(1.3)
+[ForceInline] public macroAnyVec subgroupClusteredAnd(macroAnyVec value, uint clusterSize)
+{
+    shader_subgroup_preamble<T>();
+    __target_switch
+    {
+    case glsl:
+        __target_intrinsic "subgroupClusteredAnd($0, $1)";
+    case spirv:
+        return spirv_asm {OpCapability GroupNonUniformArithmetic; OpCapability GroupNonUniformClustered; OpGroupNonUniformBitwiseAnd $$macroAnyVec result Subgroup ClusteredReduce $value $clusterSize};
+    case hlsl:
+    case cuda:
+    case cpp:
+        // TODO: implementation
+        return value;
+    }
+    return value;
+}
+
+macroAnyVecGenericInt
+glsl_caps_shader_subgroup(GL_KHR_shader_subgroup_clustered)
+spirv_caps_shader_subgroup(1.3)
+[ForceInline] public macroAnyVec subgroupClusteredOr(macroAnyVec value, uint clusterSize)
+{
+    shader_subgroup_preamble<T>();
+    __target_switch
+    {
+    case glsl:
+        __target_intrinsic "subgroupClusteredOr($0, $1)";
+    case spirv:
+        return spirv_asm {OpCapability GroupNonUniformArithmetic; OpCapability GroupNonUniformClustered; OpGroupNonUniformBitwiseOr $$macroAnyVec result Subgroup ClusteredReduce $value $clusterSize};
+    case hlsl:
+    case cuda:
+    case cpp:
+        // TODO: implementation
+        return value;
+    }
+    return value;
+}
+
+macroAnyVecGenericInt
+glsl_caps_shader_subgroup(GL_KHR_shader_subgroup_clustered)
+spirv_caps_shader_subgroup(1.3)
+[ForceInline] public macroAnyVec subgroupClusteredXor(macroAnyVec value, uint clusterSize)
+{
+    shader_subgroup_preamble<T>();
+    __target_switch
+    {
+    case glsl:
+        __target_intrinsic "subgroupClusteredXor($0, $1)";
+    case spirv:
+        return spirv_asm {OpCapability GroupNonUniformArithmetic; OpCapability GroupNonUniformClustered; OpGroupNonUniformBitwiseXor $$macroAnyVec result Subgroup ClusteredReduce $value $clusterSize};
+    case hlsl:
+    case cuda:
+    case cpp:
+        // TODO: implementation
+        return value;
+    }
+    return value;
+}
+
+// GL_KHR_shader_subgroup_quad
+
+__generic<T : __BuiltinType>
+glsl_caps_shader_subgroup(GL_KHR_shader_subgroup_quad)
+spirv_caps_shader_subgroup(1.3)
+[ForceInline] public T subgroupQuadBroadcast(T value, uint id)
+{
+    shader_subgroup_preamble<T>();
+    return QuadReadLaneAt(value, id);
+}
+
+__generic<T : __BuiltinType>
+glsl_caps_shader_subgroup(GL_KHR_shader_subgroup_quad)
+spirv_caps_shader_subgroup(1.3)
+[ForceInline] public T subgroupQuadSwapHorizontal(T value)
+{
+    shader_subgroup_preamble<T>();
+    return QuadReadAcrossX(value);
+}
+
+__generic<T : __BuiltinType>
+glsl_caps_shader_subgroup(GL_KHR_shader_subgroup_quad)
+spirv_caps_shader_subgroup(1.3)
+[ForceInline] public T subgroupQuadSwapVertical(T value)
+{
+    shader_subgroup_preamble<T>();
+    return QuadReadAcrossY(value);
+}
+
+__generic<T : __BuiltinType>
+glsl_caps_shader_subgroup(GL_KHR_shader_subgroup_quad)
+spirv_caps_shader_subgroup(1.3)
+[ForceInline] public T subgroupQuadSwapDiagonal(T value)
+{
+    shader_subgroup_preamble<T>();
+    return QuadReadAcrossDiagonal(value);
+}
+
+
+macroAnyVecGenericBuiltIn
+glsl_caps_shader_subgroup(GL_KHR_shader_subgroup_quad)
+spirv_caps_shader_subgroup(1.3)
+[ForceInline] public macroAnyVec subgroupQuadBroadcast(macroAnyVec value, uint id)
+{
+    shader_subgroup_preamble<T>();
+    return QuadReadLaneAt(value, id);
+}
+
+macroAnyVecGenericBuiltIn
+glsl_caps_shader_subgroup(GL_KHR_shader_subgroup_quad)
+spirv_caps_shader_subgroup(1.3)
+[ForceInline] public macroAnyVec subgroupQuadSwapHorizontal(macroAnyVec value)
+{
+    shader_subgroup_preamble<T>();
+    return QuadReadAcrossX(value);
+}
+
+macroAnyVecGenericBuiltIn
+glsl_caps_shader_subgroup(GL_KHR_shader_subgroup_quad)
+spirv_caps_shader_subgroup(1.3)
+[ForceInline] public macroAnyVec subgroupQuadSwapVertical(macroAnyVec value)
+{
+    shader_subgroup_preamble<T>();
+    return QuadReadAcrossY(value);
+}
+
+macroAnyVecGenericBuiltIn
+glsl_caps_shader_subgroup(GL_KHR_shader_subgroup_quad)
+spirv_caps_shader_subgroup(1.3)
+[ForceInline] public macroAnyVec subgroupQuadSwapDiagonal(macroAnyVec value)
+{
+    shader_subgroup_preamble<T>();
+    return QuadReadAcrossDiagonal(value);
+}
+
+
+
