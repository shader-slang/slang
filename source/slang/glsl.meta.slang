--- conflicted
+++ resolved
@@ -1746,13 +1746,9 @@
     return __vectorReshape<4>(sampler.SampleBias(p, bias));
 }
 
-<<<<<<< HEAD
+__generic<T:__BuiltinFloatingPointType, let N:int, Shape: __ITextureShape, let isArray:int, let sampleCount:int, let format:int>
+[ForceInline]
 [require(cpp_glsl_hlsl_spirv, texture_sm_4_1_fragment)]
-__generic<T:__BuiltinArithmeticType, let N:int, Shape: __ITextureShape, let isArray:int, let sampleCount:int, let format:int>
-=======
-__generic<T:__BuiltinFloatingPointType, let N:int, Shape: __ITextureShape, let isArray:int, let sampleCount:int, let format:int>
->>>>>>> d3fd7470
-[ForceInline]
 public vector<T,4> texture(__TextureImpl<
         vector<T,N>,
         Shape,
@@ -1768,13 +1764,9 @@
     return __vectorReshape<4>(sampler.Sample(p));
 }
 
-<<<<<<< HEAD
+__generic<T:__BuiltinFloatingPointType, let N:int, Shape: __ITextureShape, let isArray:int, let sampleCount:int, let format:int>
+[ForceInline]
 [require(cpp_glsl_hlsl_spirv, texture_sm_4_1_fragment)]
-__generic<T:__BuiltinArithmeticType, let N:int, Shape: __ITextureShape, let isArray:int, let sampleCount:int, let format:int>
-=======
-__generic<T:__BuiltinFloatingPointType, let N:int, Shape: __ITextureShape, let isArray:int, let sampleCount:int, let format:int>
->>>>>>> d3fd7470
-[ForceInline]
 public vector<T,4> texture(__TextureImpl<
         vector<T,N>,
         Shape,
@@ -1868,121 +1860,81 @@
 // textureProj
 // -------------------
 
-<<<<<<< HEAD
+__generic<T:__BuiltinFloatingPointType, let N:int>
+[ForceInline]
 [require(glsl_hlsl_spirv, texture_sm_4_1_fragment)]
-__generic<T:__BuiltinArithmeticType, let N:int>
-=======
+public vector<T,4> textureProj(Sampler1D<vector<T,N>> sampler, vec2 p)
+{
+    return texture(sampler, p.x / p.y);
+}
+
 __generic<T:__BuiltinFloatingPointType, let N:int>
->>>>>>> d3fd7470
-[ForceInline]
-public vector<T,4> textureProj(Sampler1D<vector<T,N>> sampler, vec2 p)
-{
-    return texture(sampler, p.x / p.y);
-}
-
-<<<<<<< HEAD
+[ForceInline]
 [require(glsl_hlsl_spirv, texture_sm_4_1_fragment)]
-__generic<T:__BuiltinArithmeticType, let N:int>
-=======
+public vector<T,4> textureProj(Sampler1D<vector<T,N>> sampler, vec2 p, float bias)
+{
+    return texture(sampler, p.x / p.y, bias);
+}
+
 __generic<T:__BuiltinFloatingPointType, let N:int>
->>>>>>> d3fd7470
-[ForceInline]
-public vector<T,4> textureProj(Sampler1D<vector<T,N>> sampler, vec2 p, float bias)
-{
-    return texture(sampler, p.x / p.y, bias);
-}
-
-<<<<<<< HEAD
+[ForceInline]
 [require(glsl_hlsl_spirv, texture_sm_4_1_fragment)]
-__generic<T:__BuiltinArithmeticType, let N:int>
-=======
+public vector<T,4> textureProj(Sampler1D<vector<T,N>> sampler, vec4 p)
+{
+    return texture(sampler, p.x / p.w);
+}
+
 __generic<T:__BuiltinFloatingPointType, let N:int>
->>>>>>> d3fd7470
-[ForceInline]
-public vector<T,4> textureProj(Sampler1D<vector<T,N>> sampler, vec4 p)
-{
-    return texture(sampler, p.x / p.w);
-}
-
-<<<<<<< HEAD
+[ForceInline]
 [require(glsl_hlsl_spirv, texture_sm_4_1_fragment)]
-__generic<T:__BuiltinArithmeticType, let N:int>
-=======
+public vector<T,4> textureProj(Sampler1D<vector<T,N>> sampler, vec4 p, float bias)
+{
+    return texture(sampler, p.x / p.w, bias);
+}
+
 __generic<T:__BuiltinFloatingPointType, let N:int>
->>>>>>> d3fd7470
-[ForceInline]
-public vector<T,4> textureProj(Sampler1D<vector<T,N>> sampler, vec4 p, float bias)
-{
-    return texture(sampler, p.x / p.w, bias);
-}
-
-<<<<<<< HEAD
+[ForceInline]
 [require(glsl_hlsl_spirv, texture_sm_4_1_fragment)]
-__generic<T:__BuiltinArithmeticType, let N:int>
-=======
+public vector<T,4> textureProj(Sampler2D<vector<T,N>> sampler, vec3 p)
+{
+    return texture(sampler, p.xy / p.z);
+}
+
 __generic<T:__BuiltinFloatingPointType, let N:int>
->>>>>>> d3fd7470
-[ForceInline]
-public vector<T,4> textureProj(Sampler2D<vector<T,N>> sampler, vec3 p)
-{
-    return texture(sampler, p.xy / p.z);
-}
-
-<<<<<<< HEAD
+[ForceInline]
 [require(glsl_hlsl_spirv, texture_sm_4_1_fragment)]
-__generic<T:__BuiltinArithmeticType, let N:int>
-=======
+public vector<T,4> textureProj(Sampler2D<vector<T,N>> sampler, vec3 p, float bias)
+{
+    return texture(sampler, p.xy / p.z, bias);
+}
+
 __generic<T:__BuiltinFloatingPointType, let N:int>
->>>>>>> d3fd7470
-[ForceInline]
-public vector<T,4> textureProj(Sampler2D<vector<T,N>> sampler, vec3 p, float bias)
-{
-    return texture(sampler, p.xy / p.z, bias);
-}
-
-<<<<<<< HEAD
+[ForceInline]
 [require(glsl_hlsl_spirv, texture_sm_4_1_fragment)]
-__generic<T:__BuiltinArithmeticType, let N:int>
-=======
+public vector<T,4> textureProj(Sampler2D<vector<T,N>> sampler, vec4 p)
+{
+    return texture(sampler, p.xy / p.w);
+}
+
 __generic<T:__BuiltinFloatingPointType, let N:int>
->>>>>>> d3fd7470
-[ForceInline]
-public vector<T,4> textureProj(Sampler2D<vector<T,N>> sampler, vec4 p)
-{
-    return texture(sampler, p.xy / p.w);
-}
-
-<<<<<<< HEAD
+[ForceInline]
 [require(glsl_hlsl_spirv, texture_sm_4_1_fragment)]
-__generic<T:__BuiltinArithmeticType, let N:int>
-=======
+public vector<T,4> textureProj(Sampler2D<vector<T,N>> sampler, vec4 p, float bias)
+{
+    return texture(sampler, p.xy / p.w, bias);
+}
+
 __generic<T:__BuiltinFloatingPointType, let N:int>
->>>>>>> d3fd7470
-[ForceInline]
-public vector<T,4> textureProj(Sampler2D<vector<T,N>> sampler, vec4 p, float bias)
-{
-    return texture(sampler, p.xy / p.w, bias);
-}
-
-<<<<<<< HEAD
+[ForceInline]
 [require(glsl_hlsl_spirv, texture_sm_4_1_fragment)]
-__generic<T:__BuiltinArithmeticType, let N:int>
-=======
+public vector<T,4> textureProj(Sampler3D<vector<T,N>> sampler, vec4 p)
+{
+    return texture(sampler, p.xyz / p.w);
+}
+
 __generic<T:__BuiltinFloatingPointType, let N:int>
->>>>>>> d3fd7470
-[ForceInline]
-public vector<T,4> textureProj(Sampler3D<vector<T,N>> sampler, vec4 p)
-{
-    return texture(sampler, p.xyz / p.w);
-}
-
-<<<<<<< HEAD
+[ForceInline]
 [require(glsl_hlsl_spirv, texture_sm_4_1_fragment)]
-__generic<T:__BuiltinArithmeticType, let N:int>
-=======
-__generic<T:__BuiltinFloatingPointType, let N:int>
->>>>>>> d3fd7470
-[ForceInline]
 public vector<T,4> textureProj(Sampler3D<vector<T,N>> sampler, vec4 p, float bias)
 {
     return texture(sampler, p.xyz / p.w, bias);
@@ -2028,13 +1980,9 @@
     return __vectorReshape<4>(sampler.SampleLevel(p, lod));
 }
 
-<<<<<<< HEAD
+__generic<T:__BuiltinFloatingPointType, let N:int, Shape: __ITextureShape, let isArray:int, let sampleCount:int, let format:int>
+[ForceInline]
 [require(cpp_cuda_glsl_hlsl_spirv, texture_sm_4_1_fragment)]
-__generic<T:__BuiltinArithmeticType, let N:int, Shape: __ITextureShape, let isArray:int, let sampleCount:int, let format:int>
-=======
-__generic<T:__BuiltinFloatingPointType, let N:int, Shape: __ITextureShape, let isArray:int, let sampleCount:int, let format:int>
->>>>>>> d3fd7470
-[ForceInline]
 public vector<T,4> textureLod(__TextureImpl<
         vector<T,N>,
         Shape,
@@ -2331,25 +2279,17 @@
 // textureLodOffset
 // -------------------
 
-<<<<<<< HEAD
+__generic<T:__BuiltinFloatingPointType, let N:int>
+[ForceInline]
 [require(cpp_glsl_hlsl_spirv, texture_sm_4_1)]
-__generic<T:__BuiltinArithmeticType, let N:int>
-=======
-__generic<T:__BuiltinFloatingPointType, let N:int>
->>>>>>> d3fd7470
-[ForceInline]
 public vector<T,4> textureLodOffset(Sampler1D<vector<T,N>> sampler, float p, float lod, constexpr int offset)
 {
     return __vectorReshape<4>(sampler.SampleLevel(p, lod, offset));
 }
 
-<<<<<<< HEAD
+__generic<T:__BuiltinFloatingPointType, let N:int, Shape:__ITextureShape, let isArray:int, let sampleCount:int, let format:int>
+[ForceInline]
 [require(cpp_glsl_hlsl_spirv, texture_sm_4_1)]
-__generic<T:__BuiltinArithmeticType, let N:int, Shape:__ITextureShape, let isArray:int, let sampleCount:int, let format:int>
-=======
-__generic<T:__BuiltinFloatingPointType, let N:int, Shape:__ITextureShape, let isArray:int, let sampleCount:int, let format:int>
->>>>>>> d3fd7470
-[ForceInline]
 public vector<T,4> textureLodOffset(__TextureImpl<
         vector<T,N>,
         Shape,
@@ -2451,12 +2391,7 @@
 // textureProjLodOffset
 // -------------------
 
-<<<<<<< HEAD
-
-__generic<T:__BuiltinArithmeticType, let N:int>
-=======
 __generic<T:__BuiltinFloatingPointType, let N:int>
->>>>>>> d3fd7470
 [ForceInline]
 [require(glsl_hlsl_spirv, texture_sm_4_1_fragment)]
 public vector<T,4> textureProjLodOffset(Sampler1D<vector<T,N>> sampler, vec2 p, float lod, constexpr int offset)
@@ -2514,12 +2449,8 @@
 // textureGrad
 // -------------------
 
-<<<<<<< HEAD
-
-__generic<T:__BuiltinArithmeticType, let N:int>
-=======
+
 __generic<T:__BuiltinFloatingPointType, let N:int>
->>>>>>> d3fd7470
 [ForceInline]
 [require(cpp_glsl_hlsl_spirv, texture_sm_4_1)]
 public vector<T,4> textureGrad(Sampler1D<vector<T,N>> sampler, float p, float dPdx, float dPdy)
@@ -2589,24 +2520,16 @@
 // textureGradOffset
 // -------------------
 
-<<<<<<< HEAD
+__generic<T:__BuiltinFloatingPointType, let N:int>
+[ForceInline]
 [require(cpp_glsl_hlsl_spirv, texture_sm_4_1)]
-__generic<T:__BuiltinArithmeticType, let N:int>
-=======
-__generic<T:__BuiltinFloatingPointType, let N:int>
->>>>>>> d3fd7470
-[ForceInline]
 public vector<T,4> textureGradOffset(Sampler1D<vector<T,N>> sampler, float p, float dPdx, float dPdy, constexpr int offset)
 {
     return __vectorReshape<4>(sampler.SampleGrad(p, dPdx, dPdy, offset));
 }
 
-<<<<<<< HEAD
+__generic<T:__BuiltinFloatingPointType, let N:int, Shape:__ITextureShape, let isArray:int, let sampleCount:int, let format:int>
 [require(cpp_glsl_hlsl_spirv, texture_sm_4_1)]
-__generic<T:__BuiltinArithmeticType, let N:int, Shape:__ITextureShape, let isArray:int, let sampleCount:int, let format:int>
-=======
-__generic<T:__BuiltinFloatingPointType, let N:int, Shape:__ITextureShape, let isArray:int, let sampleCount:int, let format:int>
->>>>>>> d3fd7470
 [ForceInline]
 public vector<T,4> textureGradOffset(__TextureImpl<
         vector<T,N>,
@@ -3103,25 +3026,25 @@
     return texture(sampler, coord, bias);
 }
 
-[require(glsl_spirv, texture_shadowlod)]
+[require(glsl_spirv, texture_sm_4_1)]
 public vec4 shadow1DProj(sampler1DShadow sampler, vec4 coord)
 {
     return textureProj(sampler, coord);
 }
 
-[require(glsl_spirv, texture_shadowlod)]
+[require(glsl_spirv, texture_sm_4_1)]
 public vec4 shadow1DProj(sampler1DShadow sampler, vec4 coord, float bias)
 {
     return textureProj(sampler, coord, bias);
 }
 
-[require(glsl_spirv, texture_shadowlod)]
+[require(glsl_spirv, texture_sm_4_1)]
 public vec4 shadow2DProj(sampler2DShadow sampler, vec4 coord)
 {
     return textureProj(sampler, coord);
 }
 
-[require(glsl_spirv, texture_shadowlod)]
+[require(glsl_spirv, texture_sm_4_1)]
 public vec4 shadow2DProj(sampler2DShadow sampler, vec4 coord, float bias)
 {
     return textureProj(sampler, coord, bias);
