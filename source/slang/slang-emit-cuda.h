--- conflicted
+++ resolved
@@ -63,12 +63,9 @@
 
 protected:
 
-<<<<<<< HEAD
     virtual bool shouldEmitOnlyHeader() SLANG_OVERRIDE { return m_target == CodeGenTarget::CUDAHeader; }
     virtual void emitLayoutSemanticsImpl(IRInst* inst, char const* uniformSemanticSpelling) SLANG_OVERRIDE;
-=======
     virtual void emitLayoutSemanticsImpl(IRInst* inst, char const* uniformSemanticSpelling, EmitLayoutSemanticOption layoutSemanticOption) SLANG_OVERRIDE;
->>>>>>> bd01bd3f
     virtual void emitParameterGroupImpl(IRGlobalParam* varDecl, IRUniformParameterGroupType* type) SLANG_OVERRIDE;
     virtual void emitEntryPointAttributesImpl(IRFunc* irFunc, IREntryPointDecoration* entryPointDecor) SLANG_OVERRIDE;
     virtual void emitFrontMatterImpl(TargetRequest* targetReq) SLANG_OVERRIDE;
