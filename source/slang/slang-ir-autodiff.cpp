--- conflicted
+++ resolved
@@ -575,17 +575,10 @@
 
 bool canTypeBeStored(IRInst* type)
 {
-<<<<<<< HEAD
-    if (!inst->getDataType())
-        return false;
-
-    if (as<IRBasicType>(inst->getDataType()))
-=======
     if (!type)
         return false;
 
     if (as<IRBasicType>(type))
->>>>>>> 38e62199
         return true;
 
     switch (type->getOp())
