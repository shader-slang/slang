// slang-ir.cpp
#include "slang-ir.h"
#include "slang-ir-insts.h"
#include "slang-ir-util.h"

#include "../core/slang-basic.h"
#include "../core/slang-writer.h"

#include "slang-ir-dominators.h"

#include "slang-mangle.h"

namespace Slang
{
    struct IRSpecContext;

    // !!!!!!!!!!!!!!!!!!!!!!!!!!!! DiagnosticSink Impls !!!!!!!!!!!!!!!!!!!!!

    SourceLoc const& getDiagnosticPos(IRInst* inst)
    {
        while (inst)
        {
            if (inst->sourceLoc.isValid())
                return inst->sourceLoc;
            inst = inst->parent;
        }
        static SourceLoc invalid = SourceLoc();
        return invalid;
    }

    void printDiagnosticArg(StringBuilder& sb, IRInst* irObject)
    {
        if (!irObject)
            return;
        if (as<IRType>(irObject))
        {
            getTypeNameHint(sb, irObject);
            return;
        }
        if (auto nameHint = irObject->findDecoration<IRNameHintDecoration>())
        {
            sb << nameHint->getName();
            return;
        }
        if (auto linkage = irObject->findDecoration<IRLinkageDecoration>())
        {
            sb << linkage->getMangledName();
            return;
        }
    }

    // !!!!!!!!!!!!!!!!!!!!!!!!!!!!!!!!!!!!!!!!!!!!!!!!!!!!!!!!!!!!!!!!!!!!!!


    bool isSimpleDecoration(IROp op)
    {
        switch (op)
        {
            case kIROp_EarlyDepthStencilDecoration: 
            case kIROp_KeepAliveDecoration: 
            case kIROp_LineAdjInputPrimitiveTypeDecoration: 
            case kIROp_LineInputPrimitiveTypeDecoration: 
            case kIROp_NoInlineDecoration: 
            case kIROp_DerivativeGroupQuadDecoration:
            case kIROp_DerivativeGroupLinearDecoration:
            case kIROp_PointInputPrimitiveTypeDecoration: 
            case kIROp_PreciseDecoration: 
            case kIROp_PublicDecoration: 
            case kIROp_HLSLExportDecoration: 
            case kIROp_ReadNoneDecoration:
            case kIROp_NoSideEffectDecoration:
            case kIROp_ForwardDifferentiableDecoration:
            case kIROp_BackwardDifferentiableDecoration:
            case kIROp_RequiresNVAPIDecoration: 
            case kIROp_TriangleAdjInputPrimitiveTypeDecoration:
            case kIROp_TriangleInputPrimitiveTypeDecoration:
            case kIROp_UnsafeForceInlineEarlyDecoration:
            case kIROp_VulkanCallablePayloadDecoration:
            case kIROp_VulkanCallablePayloadInDecoration:
            case kIROp_VulkanHitAttributesDecoration:
            case kIROp_VulkanRayPayloadDecoration:
            case kIROp_VulkanRayPayloadInDecoration:
            case kIROp_VulkanHitObjectAttributesDecoration:
            {
                return true;
            }
            default: break;
        }
        return false;
    }

    
    IRInst* cloneGlobalValueWithLinkage(
        IRSpecContext*          context,
        IRInst*                 originalVal,
        IRLinkageDecoration*    originalLinkage);

    struct IROpMapEntry
    {
        IROp        op;
        IROpInfo    info;
    };

    // TODO: We should ideally be speeding up the name->inst
    // mapping by using a dictionary, or even by pre-computing
    // a hash table to be stored as a `static const` array.
    //
    // NOTE! That this array is now constructed in such a way that looking up 
    // an entry from an op is fast, by keeping blocks of main, and pseudo ops in same order
    // as the ops themselves. Care must be taken to keep this constraint.
    static const IROpMapEntry kIROps[] =
    {
        
    // Main ops in order
#define INST(ID, MNEMONIC, ARG_COUNT, FLAGS)  \
    { kIROp_##ID, { #MNEMONIC, ARG_COUNT, FLAGS, } },
#include "slang-ir-inst-defs.h"

    // Invalid op sentinel value comes after all the valid ones
    { kIROp_Invalid,{ "invalid", 0, 0 } },
    };

    IROpInfo getIROpInfo(IROp opIn)
    {
        const int op = opIn & kIROpMask_OpMask;
        if (op < kIROpCount)
        {
            // It's a main op
            const auto& entry = kIROps[op];
            SLANG_ASSERT(entry.op == op);
            return entry.info;
        }

        // Don't know what this is
        SLANG_ASSERT(!"Invalid op");
        SLANG_ASSERT(kIROps[kIROpCount].op == kIROp_Invalid);
        return kIROps[kIROpCount].info;
    }

    IROp findIROp(const UnownedStringSlice& name)
    {
        for (auto ee : kIROps)
        {
            if (name == ee.info.name)
                return ee.op;
        }

        return IROp(kIROp_Invalid);
    }

    

    //

    void IRUse::debugValidate()
    {
#ifdef _DEBUG
        auto uv = this->usedValue;
        if(!uv)
        {
            assert(!nextUse);
            assert(!prevLink);
            return;
        }

        auto pp = &uv->firstUse;
        for(auto u = uv->firstUse; u;)
        {
            assert(u->prevLink == pp);

            pp = &u->nextUse;
            u = u->nextUse;
        }
#endif
    }

    void IRUse::init(IRInst* u, IRInst* v)
    {
        clear();
        user = u;
        usedValue = v;
        if(v)
        {
            nextUse = v->firstUse;
            prevLink = &v->firstUse;

            if(nextUse)
            {
                nextUse->prevLink = &this->nextUse;
            }

            v->firstUse = this;
        }
#ifdef SLANG_ENABLE_FULL_IR_VALIDATION
        debugValidate();
#endif
    }

    void IRUse::set(IRInst* uv)
    {
        // Normally we should never be modifying the operand of an hoistable inst.
        // They can be modified by `replaceUsesWith`, or to be replaced by a new inst.
        SLANG_ASSERT(!getIROpInfo(user->getOp()).isHoistable() || uv == usedValue);
        init(user, uv);
    }

    void IRUse::clear()
    {
        // This `IRUse` is part of the linked list
        // of uses for  `usedValue`.
#ifdef SLANG_ENABLE_FULL_IR_VALIDATION
        debugValidate();
#endif

        if (usedValue)
        {
#ifdef SLANG_ENABLE_FULL_IR_VALIDATION
            auto uv = usedValue;
#endif
            *prevLink = nextUse;
            if(nextUse)
            {
                nextUse->prevLink = prevLink;
            }

            user        = nullptr;
            usedValue   = nullptr;
            nextUse     = nullptr;
            prevLink    = nullptr;

#ifdef SLANG_ENABLE_FULL_IR_VALIDATION
            if(uv->firstUse)
                uv->firstUse->debugValidate();
#endif

        }
    }

    // IRInstListBase

    void IRInstListBase::Iterator::operator++()
    {
        if (inst)
        {
            inst = inst->next;
        }
    }

    IRInstListBase::Iterator IRInstListBase::begin() { return Iterator(first); }
    IRInstListBase::Iterator IRInstListBase::end() { return Iterator(last ? last->next : nullptr); }

    //

    IRUse* IRInst::getOperands()
    {
        // We assume that *all* instructions are laid out
        // in memory such that their arguments come right
        // after the first `sizeof(IRInst)` bytes.
        //
        // TODO: we probably need to be careful and make
        // this more robust.

        return (IRUse*)(this + 1);
    }

    IRDecoration* IRInst::findDecorationImpl(IROp decorationOp)
    {
        for(auto dd : getDecorations())
        {
            if(dd->getOp() == decorationOp)
                return dd;
        }
        return nullptr;
    }

    IROperandList<IRAttr> IRInst::getAllAttrs()
    {
        // We assume as an invariant that all attributes appear at the end of the operand
        // list, after all the non-attribute operands.
        //
        // We will therefore define a range that ends at the end of the operand list ...
        //
        IRUse* end = getOperands() + getOperandCount();
        //
        // ... and begins after the last non-attribute operand.
        //
        IRUse* cursor = getOperands();
        while(cursor != end && !as<IRAttr>(cursor->get()))
            cursor++;

        return IROperandList<IRAttr>(cursor, end);
    }

    // IRConstant

    IRIntegerValue getIntVal(IRInst* inst)
    {
        switch (inst->getOp())
        {
        default:
            SLANG_UNEXPECTED("needed a known integer value");
            UNREACHABLE_RETURN(0);

        case kIROp_IntLit:
            return static_cast<IRConstant*>(inst)->value.intVal;
            break;
        }
    }

    // IRCapabilitySet

    CapabilitySet IRCapabilitySet::getCaps()
    {
        switch (getOp())
        {
        case kIROp_CapabilityConjunction:
            {
                List<CapabilityName> atoms;

                Index count = (Index)getOperandCount();
                for (Index i = 0; i < count; ++i)
                {
                    auto operand = cast<IRIntLit>(getOperand(i));
                    atoms.add(CapabilityName(operand->getValue()));
                }

                return CapabilitySet(atoms.getCount(), atoms.getBuffer());
            }
            break;
        case kIROp_CapabilityDisjunction:
            {
                CapabilitySet result;
                Index count = (Index) getOperandCount();
                for (Index i = 0; i < count; ++i)
                {
                    auto operand = cast<IRCapabilitySet>(getOperand(i));
                    result.unionWith(operand->getCaps());
                }
                return result;
            }
            break;
        }
        return CapabilitySet();
    }


    // IRParam

    IRParam* IRParam::getNextParam()
    {
        return as<IRParam, IRDynamicCastBehavior::NoUnwrap>(getNextInst());
    }

    IRParam* IRParam::getPrevParam()
    {
        return as<IRParam, IRDynamicCastBehavior::NoUnwrap>(getPrevInst());
    }

    // IRArrayTypeBase

    IRInst* IRArrayTypeBase::getElementCount()
    {
        if (auto arrayType = as<IRArrayType>(this))
            return arrayType->getOperand(1);

        return nullptr;
    }

    // IRPtrTypeBase

    IRType* tryGetPointedToType(
        IRBuilder*  builder,
        IRType*     type)
    {
        if( auto rateQualType = as<IRRateQualifiedType>(type) )
        {
            type = rateQualType->getValueType();
        }

        // The "true" pointers and the pointer-like stdlib types are the easy cases.
        if( auto ptrType = as<IRPtrTypeBase>(type) )
        {
            return ptrType->getValueType();
        }
        else if( auto ptrLikeType = as<IRPointerLikeType>(type) )
        {
            return ptrLikeType->getElementType();
        }
        //
        // A more interesting case arises when we have a `BindExistentials<P<T>, ...>`
        // where `P<T>` is a pointer(-like) type.
        //
        else if( auto bindExistentials = as<IRBindExistentialsType>(type) )
        {
            // We know that `BindExistentials` won't introduce its own
            // existential type parameters, nor will any of the pointer(-like)
            // type constructors `P`.
            //
            // Thus we know that the type that is pointed to should be
            // the same as `BindExistentials<T, ...>`.
            //
            auto baseType = bindExistentials->getBaseType();
            if( auto baseElementType = tryGetPointedToType(builder, baseType) )
            {
                UInt existentialArgCount = bindExistentials->getExistentialArgCount();
                List<IRInst*> existentialArgs;
                for( UInt ii = 0; ii < existentialArgCount; ++ii )
                {
                    existentialArgs.add(bindExistentials->getExistentialArg(ii));
                }
                return builder->getBindExistentialsType(
                    baseElementType,
                    existentialArgCount,
                    existentialArgs.getBuffer());
            }
        }

        // TODO: We may need to handle other cases here.

        return nullptr;
    }


    // IRBlock

    IRParam* IRBlock::getLastParam()
    {
        IRParam* param = getFirstParam();
        if (!param) return nullptr;

        while (auto nextParam = param->getNextParam())
            param = nextParam;

        return param;
    }

    void IRBlock::addParam(IRParam* param)
    {
        // If there are any existing parameters,
        // then insert after the last of them.
        //
        if (auto lastParam = getLastParam())
        {
            if (lastParam->next)
                param->insertAfter(lastParam);
            else
                param->insertAtEnd(this);
        }
        //
        // Otherwise, if there are any existing
        // "ordinary" instructions, insert before
        // the first of them.
        //
        else if(auto firstOrdinary = getFirstOrdinaryInst())
        {
            param->insertBefore(firstOrdinary);
        }
        //
        // Otherwise the block currently has neither
        // parameters nor orindary instructions,
        // so we can safely insert at the end of
        // the list of (raw) children.
        //
        else
        {
            param->insertAtEnd(this);
        }
    }

    // Similar to addParam, but instead of appending `param` to the end
    // of the parameter list, this function inserts `param` before the
    // head of the list.
    void IRBlock::insertParamAtHead(IRParam* param)
    {
        if (auto firstParam = getFirstParam())
        {
            param->insertBefore(firstParam);
        }
        else if (auto firstOrdinary = getFirstOrdinaryInst())
        {
            param->insertBefore(firstOrdinary);
        }
        else
        {
            param->insertAtEnd(this);
        }
    }

    IRInst* IRBlock::getFirstOrdinaryInst()
    {
        // Find the last parameter (if any) of the block
        auto lastParam = getLastParam();
        if (lastParam)
        {
            // If there is a last parameter, then the
            // instructions after it are the ordinary
            // instructions.
            return lastParam->getNextInst();
        }
        else
        {
            // If there isn't a last parameter, then
            // there must not have been *any* parameters,
            // and so the first instruction in the block
            // is also the first ordinary one.
            return getFirstInst();
        }
    }

    IRInst* IRBlock::getLastOrdinaryInst()
    {
        // Under normal circumstances, the last instruction
        // in the block is also the last ordinary instruction.
        // However, there is the special case of a block with
        // only parameters (which might happen as a temporary
        // state while we are building IR).
        auto inst = getLastInst();

        // If the last instruction is a parameter, then
        // there are no ordinary instructions, so the last
        // one is a null pointer.
        if (as<IRParam, IRDynamicCastBehavior::NoUnwrap>(inst))
            return nullptr;

        // Otherwise the last instruction is the last "ordinary"
        // instruction as well.
        return inst;
    }


    // The predecessors of a block should all show up as users
    // of its value, so rather than explicitly store the CFG,
    // we will recover it on demand from the use-def information.
    //
    // Note: we are really iterating over incoming/outgoing *edges*
    // for a block, because there might be multiple uses of a block,
    // if more than one way of an N-way branch targets the same block.

    // Get the list of successor blocks for an instruction,
    // which we expect to be the last instruction in a block.
    static IRBlock::SuccessorList getSuccessors(IRInst* terminator)
    {
        // If the block somehow isn't terminated, then
        // there is no way to read its successors, so
        // we return an empty list.
        if (!terminator || !as<IRTerminatorInst>(terminator))
            return IRBlock::SuccessorList(nullptr, nullptr);

        // Otherwise, based on the opcode of the terminator
        // instruction, we will build up our list of uses.
        IRUse* begin = nullptr;
        IRUse* end = nullptr;
        UInt stride = 1;

        auto operands = terminator->getOperands();
        switch (terminator->getOp())
        {
        case kIROp_Return:
        case kIROp_Unreachable:
        case kIROp_MissingReturn:
        case kIROp_GenericAsm:
            break;

        case kIROp_unconditionalBranch:
        case kIROp_loop:
            // unconditonalBranch <block>
            begin = operands + 0;
            end = begin + 1;
            break;

        case kIROp_conditionalBranch:
        case kIROp_ifElse:
            // conditionalBranch <condition> <trueBlock> <falseBlock>
            begin = operands + 1;
            end = begin + 2;
            break;

        case kIROp_Switch:
            // switch <val> <break> <default> <caseVal1> <caseBlock1> ...
            begin = operands + 2;

            // TODO: this ends up point one *after* the "one after the end"
            // location, so we should really change the representation
            // so that we don't need to form this pointer...
            end = operands + terminator->getOperandCount() + 1;
            stride = 2;
            break;
        case kIROp_TargetSwitch:
            begin = operands + 2;
            end = operands + terminator->getOperandCount() + 1;
            stride = 2;
            break;
        default:
            SLANG_UNEXPECTED("unhandled terminator instruction");
            UNREACHABLE_RETURN(IRBlock::SuccessorList(nullptr, nullptr));
        }

        return IRBlock::SuccessorList(begin, end, stride);
    }

    static IRUse* adjustPredecessorUse(IRUse* use)
    {
        // We will search until we either find a
        // suitable use, or run out of uses.
        for (;use; use = use->nextUse)
        {
            // We only want to deal with uses that represent
            // a "sucessor" operand to some terminator instruction.
            // We will re-use the logic for getting the successor
            // list from such an instruction.

            auto successorList = getSuccessors((IRInst*) use->getUser());

            if(use >= successorList.begin_
                && use < successorList.end_)
            {
                UInt index = (use - successorList.begin_);
                if ((index % successorList.stride) == 0)
                {
                    // This use is in the range of the sucessor list,
                    // and so it represents a real edge between
                    // blocks.
                    return use;
                }
            }
        }

        // If we ran out of uses, then we are at the end
        // of the list of incoming edges.
        return nullptr;
    }

    IRBlock::PredecessorList IRBlock::getPredecessors()
    {
        // We want to iterate over the predecessors of this block.
        // First, we resign ourselves to iterating over the
        // incoming edges, rather than the blocks themselves.
        // This might sound like a trival distinction, but it is
        // possible for there to be multiple edges between two
        // blocks (as for a `switch` with multiple cases that
        // map to the same code). Any client that wants just
        // the unique predecessor blocks needs to deal with
        // the deduplication themselves.
        //
        // Next, we note that for any predecessor edge, there will
        // be a use of this block in the terminator instruction of
        // the predecessor. We basically just want to iterate over
        // the users of this block, then, but we need to be careful
        // to rule out anything that doesn't actually represent
        // an edge. The `adjustPredecessorUse` function will be
        // used to search for a use that actually represents an edge.

        return PredecessorList(
            adjustPredecessorUse(firstUse));
    }

    UInt IRBlock::PredecessorList::getCount()
    {
        UInt count = 0;
        for (auto ii : *this)
        {
            (void)ii;
            count++;
        }
        return count;
    }

    bool IRBlock::PredecessorList::isEmpty()
    {
        return !(begin() != end());
    }


    void IRBlock::PredecessorList::Iterator::operator++()
    {
        if (!use) return;
        use = adjustPredecessorUse(use->nextUse);
    }

    IRBlock* IRBlock::PredecessorList::Iterator::operator*()
    {
        if (!use) return nullptr;
        return (IRBlock*)use->getUser()->parent;
    }

    IRBlock::SuccessorList IRBlock::getSuccessors()
    {
        // The successors of a block will all be listed
        // as operands of its terminator instruction.
        // Depending on the terminator, we might have
        // different numbers of operands to deal with.
        //
        // (We might also have to deal with a "stride"
        // in the case where the basic-block operands
        // are mixed up with non-block operands)

        auto terminator = getLastInst();
        return Slang::getSuccessors(terminator);
    }

    UInt IRBlock::SuccessorList::getCount()
    {
        UInt count = 0;
        for (auto ii : *this)
        {
            (void)ii;
            count++;
        }
        return count;
    }

    void IRBlock::SuccessorList::Iterator::operator++()
    {
        use += stride;
    }

    IRBlock* IRBlock::SuccessorList::Iterator::operator*()
    {
        return (IRBlock*)use->get();
    }

    UInt IRUnconditionalBranch::getArgCount()
    {
        switch(getOp())
        {
        case kIROp_unconditionalBranch:
            return getOperandCount() - 1;

        case kIROp_loop:
            return getOperandCount() - 3;

        default:
            SLANG_UNEXPECTED("unhandled unconditional branch opcode");
            UNREACHABLE_RETURN(0);
        }
    }

    IRUse* IRUnconditionalBranch::getArgs()
    {
        switch(getOp())
        {
        case kIROp_unconditionalBranch:
            return getOperands() + 1;

        case kIROp_loop:
            return getOperands() + 3;

        default:
            SLANG_UNEXPECTED("unhandled unconditional branch opcode");
            UNREACHABLE_RETURN(0);
        }
    }

    void IRUnconditionalBranch::removeArgument(UInt index)
    {
        switch (getOp())
        {
        case kIROp_unconditionalBranch:
            removeOperand(1 + index);
            break;
        case kIROp_loop:
            removeOperand(3 + index);
            break;
        default:
            SLANG_UNEXPECTED("unhandled unconditional branch opcode");
        }
    }

    IRInst* IRUnconditionalBranch::getArg(UInt index)
    {
        return getArgs()[index].usedValue;
    }

    IRParam* IRGlobalValueWithParams::getFirstParam()
    {
        auto entryBlock = getFirstBlock();
        if(!entryBlock) return nullptr;

        return entryBlock->getFirstParam();
    }

    IRParam* IRGlobalValueWithParams::getLastParam()
    {
        auto entryBlock = getFirstBlock();
        if(!entryBlock) return nullptr;

        return entryBlock->getLastParam();
    }

    IRInstList<IRParam> IRGlobalValueWithParams::getParams()
    {
        auto entryBlock = getFirstBlock();
        if(!entryBlock) return IRInstList<IRParam>();

        return entryBlock->getParams();
    }

    IRInst* IRGlobalValueWithParams::getFirstOrdinaryInst()
    {
        auto firstBlock = getFirstBlock();
        if (!firstBlock)
            return nullptr;
        return firstBlock->getFirstOrdinaryInst();
    }

    // IRFunc

    IRType* IRFunc::getResultType() { return getDataType()->getResultType(); }
    UInt IRFunc::getParamCount() { return getDataType()->getParamCount(); }
    IRType* IRFunc::getParamType(UInt index) { return getDataType()->getParamType(index); }
    
    void fixUpFuncType(IRFunc* func, IRType* resultType)
    {
        SLANG_ASSERT(func);

        auto irModule = func->getModule();
        SLANG_ASSERT(irModule);

        IRBuilder builder(irModule);
        builder.setInsertBefore(func);

        List<IRType*> paramTypes;
        for(auto param : func->getParams())
        {
            paramTypes.add(param->getFullType());
        }

        auto funcType = builder.getFuncType(paramTypes, resultType);
        builder.setDataType(func, funcType);
    }

    void fixUpFuncType(IRFunc* func)
    {
        fixUpFuncType(func, func->getResultType());
    }

    //

    bool isTerminatorInst(IROp op)
    {
        switch (op)
        {
        default:
            return false;

        case kIROp_Return:
        case kIROp_unconditionalBranch:
        case kIROp_conditionalBranch:
        case kIROp_loop:
        case kIROp_ifElse:
        case kIROp_Switch:
        case kIROp_Unreachable:
        case kIROp_MissingReturn:
            return true;
        }
    }

    bool isTerminatorInst(IRInst* inst)
    {
        if (!inst) return false;
        return isTerminatorInst(inst->getOp());
    }

    //
    // IRTypeLayout
    //

    IRTypeSizeAttr* IRTypeLayout::findSizeAttr(LayoutResourceKind kind)
    {
        // TODO: If we could assume the attributes were sorted
        // by `kind`, then we could use a binary search here
        // instead of linear.
        //
        // In practice, the number of entries will be very small,
        // so the cost of the linear search should not be too bad.

        for( auto sizeAttr : getSizeAttrs() )
        {
            if(sizeAttr->getResourceKind() == kind)
                return sizeAttr;
        }
        return nullptr;
    }

    IRTypeLayout* IRTypeLayout::unwrapArray()
    {
        auto typeLayout = this;
        while(auto arrayTypeLayout = as<IRArrayTypeLayout>(typeLayout))
            typeLayout = arrayTypeLayout->getElementTypeLayout();
        return typeLayout;
    }

    IRTypeLayout* IRTypeLayout::getPendingDataTypeLayout()
    {
        if(auto attr = findAttr<IRPendingLayoutAttr>())
            return cast<IRTypeLayout>(attr->getLayout());
        return nullptr;
    }

    IROperandList<IRTypeSizeAttr> IRTypeLayout::getSizeAttrs()
    {
        return findAttrs<IRTypeSizeAttr>();
    }

    IRTypeLayout::Builder::Builder(IRBuilder* irBuilder)
        : m_irBuilder(irBuilder)
    {}

    void IRTypeLayout::Builder::addResourceUsage(
        LayoutResourceKind  kind,
        LayoutSize          size)
    {
        auto& resInfo = m_resInfos[Int(kind)];
        resInfo.kind = kind;
        resInfo.size += size;
    }

    void IRTypeLayout::Builder::addResourceUsage(IRTypeSizeAttr* sizeAttr)
    {
        addResourceUsage(
            sizeAttr->getResourceKind(),
            sizeAttr->getSize());
    }

    void IRTypeLayout::Builder::addResourceUsageFrom(IRTypeLayout* typeLayout)
    {
        for( auto sizeAttr : typeLayout->getSizeAttrs() )
        {
            addResourceUsage(sizeAttr);
        }
    }

    IRTypeLayout* IRTypeLayout::Builder::build()
    {
        IRBuilder* irBuilder = getIRBuilder();

        List<IRInst*> operands;

        addOperands(operands);
        addAttrs(operands);

        return irBuilder->getTypeLayout(
            getOp(),
            operands);
    }

    void IRTypeLayout::Builder::addOperands(List<IRInst*>& operands)
    {
        addOperandsImpl(operands);
    }

    void IRTypeLayout::Builder::addAttrs(List<IRInst*>& operands)
    {
        auto irBuilder = getIRBuilder();

        for(auto resInfo : m_resInfos)
        {
            if(resInfo.kind == LayoutResourceKind::None)
                continue;

            IRInst* sizeAttr = irBuilder->getTypeSizeAttr(
                resInfo.kind,
                resInfo.size);
            operands.add(sizeAttr);
        }

        if( auto pendingTypeLayout = m_pendingTypeLayout )
        {
            operands.add(irBuilder->getPendingLayoutAttr(
                pendingTypeLayout));
        }

        addAttrsImpl(operands);
    }

    //
    // IRParameterGroupTypeLayout
    //

    void IRParameterGroupTypeLayout::Builder::addOperandsImpl(List<IRInst*>& ioOperands)
    {
        ioOperands.add(m_containerVarLayout);
        ioOperands.add(m_elementVarLayout);
        ioOperands.add(m_offsetElementTypeLayout);
    }

    IRParameterGroupTypeLayout* IRParameterGroupTypeLayout::Builder::build()
    {
        return cast<IRParameterGroupTypeLayout>(Super::Builder::build());
    }

    //
    // IRStructTypeLayout
    //

    void IRStructTypeLayout::Builder::addAttrsImpl(List<IRInst*>& ioOperands)
    {
        auto irBuilder = getIRBuilder();
        for(auto field : m_fields)
        {
            ioOperands.add(
                irBuilder->getFieldLayoutAttr(field.key, field.layout));
        }
    }

    //
    // IRTupleTypeLayout
    //

    void IRTupleTypeLayout::Builder::addAttrsImpl(List<IRInst*>& ioOperands)
    {
        auto irBuilder = getIRBuilder();
        for(auto field : m_fields)
        {
            ioOperands.add(irBuilder->getTupleFieldLayoutAttr(field.layout));
        }
    }

    //
    // IRArrayTypeLayout
    //

    void IRArrayTypeLayout::Builder::addOperandsImpl(List<IRInst*>& ioOperands)
    {
        ioOperands.add(m_elementTypeLayout);
    }

    //
    // IRStructuredBufferTypeLayout
    //

    void IRStructuredBufferTypeLayout::Builder::addOperandsImpl(List<IRInst*>& ioOperands)
    {
        ioOperands.add(m_elementTypeLayout);
    }

    // 
    // IRPointerTypeLayout
    //

    void IRPointerTypeLayout::Builder::addOperandsImpl(List<IRInst*>& ioOperands)
    {
        SLANG_UNUSED(ioOperands);
        // TODO(JS): For now we don't store the value types layout to avoid 
        // infinite recursion.
        //ioOperands.add(m_valueTypeLayout);
    }

    //
    // IRStreamOutputTypeLayout
    //

    void IRStreamOutputTypeLayout::Builder::addOperandsImpl(List<IRInst*>& ioOperands)
    {
        ioOperands.add(m_elementTypeLayout);
    }

    //
    // IRMatrixTypeLayout
    //

    IRMatrixTypeLayout::Builder::Builder(IRBuilder* irBuilder, MatrixLayoutMode mode)
        : Super::Builder(irBuilder)
    {
        m_modeInst = irBuilder->getIntValue(irBuilder->getIntType(), IRIntegerValue(mode));
    }

    void IRMatrixTypeLayout::Builder::addOperandsImpl(List<IRInst*>& ioOperands)
    {
        ioOperands.add(m_modeInst);
    }

    //
    // IRVarLayout
    //

    bool IRVarLayout::usesResourceKind(LayoutResourceKind kind)
    {
        // TODO: basing this check on whether or not the
        // var layout has an entry for `kind` means that
        // we can't just optimize away any entry where
        // the offset is zero (which might be a small
        // but nice optimization). We could consider shifting
        // this test to use the entries on the type layout
        // instead (since non-zero resource consumption
        // should be an equivalent test).

        return findOffsetAttr(kind) != nullptr;
    }

    bool IRVarLayout::usesResourceFromKinds(LayoutResourceKindFlags kindFlags)
    {
        // Like usesResourceKind this works because there is an offset stored even if it's 0.
        if (kindFlags)
        {
            for (auto offsetAttr : getOffsetAttrs())
            {
                if (LayoutResourceKindFlag::make(offsetAttr->getResourceKind()) & kindFlags )
                    return true;
            }
        }
        return false;
    }

    IRSystemValueSemanticAttr* IRVarLayout::findSystemValueSemanticAttr()
    {
        return findAttr<IRSystemValueSemanticAttr>();
    }

    IRVarOffsetAttr* IRVarLayout::findOffsetAttr(LayoutResourceKind kind)
    {
        for( auto offsetAttr : getOffsetAttrs() )
        {
            if(offsetAttr->getResourceKind() == kind)
                return offsetAttr;
        }
        return nullptr;
    }

    IROperandList<IRVarOffsetAttr> IRVarLayout::getOffsetAttrs()
    {
        return findAttrs<IRVarOffsetAttr>();
    }

    Stage IRVarLayout::getStage()
    {
        if(auto stageAttr = findAttr<IRStageAttr>())
            return stageAttr->getStage();
        return Stage::Unknown;
    }

    IRVarLayout* IRVarLayout::getPendingVarLayout()
    {
        if( auto pendingLayoutAttr = findAttr<IRPendingLayoutAttr>() )
        {
            return cast<IRVarLayout>(pendingLayoutAttr->getLayout());
        }
        return nullptr;
    }

    IRVarLayout::Builder::Builder(
        IRBuilder*      irBuilder,
        IRTypeLayout*   typeLayout)
        : m_irBuilder(irBuilder)
        , m_typeLayout(typeLayout)
    {}

    bool IRVarLayout::Builder::usesResourceKind(LayoutResourceKind kind)
    {
        return m_resInfos[Int(kind)].kind != LayoutResourceKind::None;
    }

    IRVarLayout::Builder::ResInfo* IRVarLayout::Builder::findOrAddResourceInfo(LayoutResourceKind kind)
    {
        auto& resInfo = m_resInfos[Int(kind)];
        resInfo.kind = kind;
        return &resInfo;
    }

    void IRVarLayout::Builder::setSystemValueSemantic(String const& name, UInt index)
    {
        m_systemValueSemantic = getIRBuilder()->getSystemValueSemanticAttr(name, index);
    }

    void IRVarLayout::Builder::setUserSemantic(String const& name, UInt index)
    {
        m_userSemantic = getIRBuilder()->getUserSemanticAttr(name, index);
    }

    void IRVarLayout::Builder::setStage(Stage stage)
    {
        m_stageAttr = getIRBuilder()->getStageAttr(stage);
    }

    void IRVarLayout::Builder::cloneEverythingButOffsetsFrom(
        IRVarLayout* that)
    {
        if(auto systemValueSemantic = that->findAttr<IRSystemValueSemanticAttr>())
            m_systemValueSemantic = systemValueSemantic;

        if(auto userSemantic = that->findAttr<IRUserSemanticAttr>())
            m_userSemantic = userSemantic;

        if(auto stageAttr = that->findAttr<IRStageAttr>())
            m_stageAttr = stageAttr;
    }

    IRVarLayout* IRVarLayout::Builder::build()
    {
        SLANG_ASSERT(m_typeLayout);

        IRBuilder* irBuilder = getIRBuilder();

        List<IRInst*> operands;

        operands.add(m_typeLayout);

        for(auto resInfo : m_resInfos)
        {
            if(resInfo.kind == LayoutResourceKind::None)
                continue;

            IRInst* varOffsetAttr = irBuilder->getVarOffsetAttr(
                resInfo.kind,
                resInfo.offset,
                resInfo.space);
            operands.add(varOffsetAttr);
        }

        if(auto semanticAttr = m_userSemantic)
            operands.add(semanticAttr);

        if(auto semanticAttr = m_systemValueSemantic)
            operands.add(semanticAttr);

        if(auto stageAttr = m_stageAttr)
            operands.add(stageAttr);

        if(auto pendingVarLayout = m_pendingVarLayout)
        {
            IRInst* pendingLayoutAttr = irBuilder->getPendingLayoutAttr(
                pendingVarLayout);
            operands.add(pendingLayoutAttr);
        }

        return irBuilder->getVarLayout(operands);
    }

    //
    // IREntryPointLayout
    //

    IRStructTypeLayout* getScopeStructLayout(IREntryPointLayout* scopeLayout)
    {
        auto scopeTypeLayout = scopeLayout->getParamsLayout()->getTypeLayout();

        if( auto constantBufferTypeLayout = as<IRParameterGroupTypeLayout>(scopeTypeLayout) )
        {
            scopeTypeLayout = constantBufferTypeLayout->getOffsetElementTypeLayout();
        }

        if( auto structTypeLayout = as<IRStructTypeLayout>(scopeTypeLayout) )
        {
            return structTypeLayout;
        }

        SLANG_UNEXPECTED("uhandled global-scope binding layout");
        UNREACHABLE_RETURN(nullptr);
    }

    //

    IRInst* IRInsertLoc::getParent() const
    {
        auto inst = getInst();
        switch(getMode())
        {
        default:
        case Mode::None:
            return nullptr;
        case Mode::Before:
        case Mode::After:
            return inst->getParent();
        case Mode::AtStart:
        case Mode::AtEnd:
            return inst;
        }
    }

    IRBlock* IRInsertLoc::getBlock() const
    {
        return as<IRBlock>(getParent());
    }

    // Get the current function (or other value with code)
    // that we are inserting into (if any).
    IRInst* IRInsertLoc::getFunc() const
    {
        auto pp = getParent();
        if (const auto block = as<IRBlock>(pp))
        {
            pp = pp->getParent();
        }
        if (as<IRGlobalValueWithCode>(pp) || as<IRExpand>(pp))
            return pp;
        return nullptr;
    }

    void addHoistableInst(
        IRBuilder* builder,
        IRInst* inst);

    // Add an instruction into the current scope
    void IRBuilder::addInst(
        IRInst*     inst)
    {
        if (getIROpInfo(inst->getOp()).isGlobal())
        {
            addHoistableInst(this, inst);
            return;
        }

        if (!inst->parent)
            inst->insertAt(m_insertLoc);
    }

    IRInst* IRBuilder::replaceOperand(IRUse* use, IRInst* newValue)
    {
        auto user = use->getUser();
        if (user->getModule())
        {
            user->getModule()->getDeduplicationContext()->getInstReplacementMap().tryGetValue(newValue, newValue);
        }

        if (!getIROpInfo(user->getOp()).isHoistable())
        {
            use->set(newValue);
            return user;
        }
        
        // If user is hoistable, we need to remove it from the global number map first,
        // perform the update, then try to reinsert it back to the global number map.
        // If we find an equivalent entry already exists in the global number map,
        // we return the existing entry.
        auto builder = user->getModule()->getDeduplicationContext();
        builder->_removeGlobalNumberingEntry(user);
        use->init(user, newValue);

        IRInst* existingVal = nullptr;
        if (builder->getGlobalValueNumberingMap().tryGetValue(IRInstKey{ user }, existingVal))
        {
            user->replaceUsesWith(existingVal);
            return existingVal;
        }
        else
        {
            builder->_addGlobalNumberingEntry(user);
            return user;
        }
    }

    // Given two parent instructions, pick the better one to use as as
    // insertion location for a "hoistable" instruction.
    //
    IRInst* mergeCandidateParentsForHoistableInst(IRInst* left, IRInst* right)
    {
        // If the candidates are both the same, then who cares?
        if(left == right) return left;

        // If either `left` or `right` is a block, then we need to be
        // a bit careful, because blocks can see other values just using
        // the dominance relationship, without a direct parent-child relationship.
        //
        // First, check if each of `left` and `right` is a block.
        //
        auto leftBlock = as<IRBlock>(left);
        auto rightBlock = as<IRBlock>(right);
        //
        // As a special case, if both of these are blocks in the same parent,
        // then we need to pick between them based on dominance.
        //
        if (leftBlock && rightBlock && (leftBlock->getParent() == rightBlock->getParent()))
        {
            // We assume that the order of basic blocks in a function is compatible
            // with the dominance relationship (that is, if A dominates B, then
            // A comes before B in the list of blocks), so it suffices to pick
            // the *later* of the two blocks.
            //
            // There are ways we could try to speed up this search, but no matter
            // what it will be O(n) in the number of blocks, unless we build
            // an explicit dominator tree, which is infeasible during IR building.
            // Thus we just do a simple linear walk here.
            //
            // We will start at `leftBlock` and walk forward, until either...
            //
            for (auto ll = leftBlock; ll; ll = ll->getNextBlock())
            {
                // ... we see `rightBlock` (in which case `rightBlock` came later), or ...
                //
                if (ll == rightBlock) return rightBlock;
            }
            //
            // ... we run out of blocks (in which case `leftBlock` came later).
            //
            return leftBlock;
        }

        //
        // If the special case above doesn't apply, then `left` or `right` might
        // still be a block, but they aren't blocks nested in the same function.
        // We will find the first non-block ancestor of `left` and/or `right`.
        // This will either be the inst itself (it is isn't a block), or
        // its immediate parent (if it *is* a block).
        //
        auto leftNonBlock = leftBlock ? leftBlock->getParent() : left;
        auto rightNonBlock = rightBlock ? rightBlock->getParent() : right;

        // If either side is null, then take the non-null one.
        //
        if (!leftNonBlock) return right;
        if (!rightNonBlock) return left;

        // If the non-block on the left or right is a descendent of
        // the other, then that is what we should use.
        //
        IRInst* parentNonBlock = nullptr;
        for (auto ll = leftNonBlock; ll; ll = ll->getParent())
        {
            if (ll == rightNonBlock)
            {
                parentNonBlock = leftNonBlock;
                break;
            }
        }
        for (auto rr = rightNonBlock; rr; rr = rr->getParent())
        {
            if (rr == leftNonBlock)
            {
                SLANG_ASSERT(!parentNonBlock || parentNonBlock == leftNonBlock);
                parentNonBlock = rightNonBlock;
                break;
            }
        }

        // As a matter of validity in the IR, we expect one
        // of the two to be an ancestor (in the non-block case),
        // because otherwise we'd be violating the basic dominance
        // assumptions.
        //
        SLANG_ASSERT(parentNonBlock);

        // As a fallback, try to use the left parent as a default
        // in case things go badly.
        //
        if (!parentNonBlock)
        {
            parentNonBlock = leftNonBlock;
        }

        IRInst* parent = parentNonBlock;

        // At this point we've found a non-block parent where we
        // could stick things, but we have to fix things up in
        // case we should be inserting into a block beneath
        // that non-block parent.
        if (leftBlock && (parentNonBlock == leftNonBlock))
        {
            // We have a left block, and have picked its parent.

            // It cannot be the case that there is a right block
            // with the same parent, or else our special case
            // would have triggered at the start.
            SLANG_ASSERT(!rightBlock || (parentNonBlock != rightNonBlock));

            parent = leftBlock;
        }
        else if (rightBlock && (parentNonBlock == rightNonBlock))
        {
            // We have a right block, and have picked its parent.

            // We already tested above, so we know there isn't a
            // matching situation on the left side.

            parent = rightBlock;
        }

        // Okay, we've picked the parent we want to insert into,
        // *but* one last special case arises, because an `IRGlobalValueWithCode`
        // is not actually a suitable place to insert instructions.
        // Furthermore, there is no actual need to insert instructions at
        // that scope, because any parameters, etc. are actually attached
        // to the block(s) within the function.
        if (auto parentFunc = as<IRGlobalValueWithCode>(parent))
        {
            // Insert in the parent of the function (or other value with code).
            // We know that the parent must be able to hold ordinary instructions,
            // because it was able to hold this `IRGlobalValueWithCode`
            parent = parentFunc->getParent();
        }

        return parent;
    }

    IRInst* IRModule::_allocateInst(
        IROp    op,
        Int     operandCount,
        size_t  minSizeInBytes)
    {
        // There are two basic cases for instructions that affect how we compute size:
        //
        // * The default case is that an instruction's state is fully defined by the fields
        //   in the `IRInst` base type, along with the trailing operand list (a tail-allocated
        //   array of `IRUse`s. Almost all instructions need space allocated this way.
        //
        // * A small number of cases (currently `IRConstant`s and the `IRModule` type) have
        //   *zero* operands but include additional state beyond the fields in `IRInst`.
        //   For these cases we want to ensure that at least `sizeof(T)` bytes are allocated,
        //   based on the specific leaf type `T`.
        //
        // We handle the combination of the two cases by just taking the maximum of the two
        // different sizes.
        //
        size_t defaultSize = sizeof(IRInst) + (operandCount) * sizeof(IRUse);
        size_t totalSize = minSizeInBytes > defaultSize ? minSizeInBytes : defaultSize;

        IRInst* inst = (IRInst*) m_memoryArena.allocateAndZero(totalSize);

        // TODO: Is it actually important to run a constructor here?
        new(inst) IRInst();

        inst->operandCount = uint32_t(operandCount);
        inst->m_op = op;

        return inst;
    }

        /// Return whichever of `left` or `right` represents the later point in a common parent
    static IRInst* pickLaterInstInSameParent(
        IRInst* left,
        IRInst* right)
    {
        // When using instructions to represent insertion locations,
        // a null instruction represents the end of the parent block,
        // so if either of the two instructions is null, it indicates
        // the end of the parent, and thus comes later.
        //
        if(!left) return nullptr;
        if(!right) return nullptr;

        // In the non-null case, we must have the precondition that
        // the two candidates have the same parent.
        //
        SLANG_ASSERT(left->getParent() == right->getParent());

        // No matter what, figuring out which instruction comes first
        // is a linear-time operation in the number of instructions
        // in the same parent, but we can optimize based on the
        // assumption that in common cases one of the following will
        // hold:
        //
        // * `left` and `right` are close to one another in the IR
        // * `left` and/or `right` is close to the start of its parent
        //
        // To optimize for those conditions, we create two cursors that
        // start at `left` and `right` respectively, and scan backward.
        //
        auto ll = left;
        auto rr = right;
        for(;;)
        {
            // If one of the cursors runs into the other while scanning
            // backwards, then it implies it must have been the later
            // of the two.
            //
            // This is our early-exit condition for `left` and `right`
            // being close together.
            //
            // Note: this condition will trigger on the first iteration
            // in the case where `left == right`.
            //
            if(ll == right) return left;
            if(rr == left)  return right;

            // If one of the cursors reaches the start of the block,
            // then that implies it started at the earlier position.
            // In that case, the other candidate must be the later
            // one.
            //
            // This is the early-exit condition for `left` and/or `right`
            // being close to the start of the parent.
            //
            if(!ll) return right;
            if(!rr) return left;

            // Otherwise, we move both cursors backward and continue
            // the search.
            //
            ll = ll->getPrevInst();
            rr = rr->getPrevInst();

            // Note: in the worst case, one of the cursors is
            // at the end of the parent, and the other is halfway
            // through, so that each cursor needs to visit half
            // of the instructions in the parent before we reach
            // one of our termination conditions.
            //
            // As a result the worst-case running time is still O(N),
            // and there is nothing we can do to improve that
            // with our linked-list representation.
            //
            // If the assumptions given turn out to be wrong, and
            // we find that a common case is instructions close
            // to the *end* of a block, we can either flip the
            // direction that the cursors traverse, or even add
            // two more cursors that scan forward instead of
            // backward.
        }
    }

    // Given an instruction that represents a constant, a type, etc.
    // Try to "hoist" it as far toward the global scope as possible
    // to insert it at a location where it will be maximally visible.
    //
    void addHoistableInst(
        IRBuilder*  builder,
        IRInst*     inst)
    {
        // Start with the assumption that we would insert this instruction
        // into the global scope (the instruction that represents the module)
        IRInst* parent = builder->getModule()->getModuleInst();

        // The above decision might be invalid, because there might be
        // one or more operands of the instruction that are defined in
        // more deeply nested parents than the global scope.
        //
        // Therefore, we will scan the operands of the instruction, and
        // look at the parents that define them.
        //
        UInt operandCount = inst->getOperandCount();
        for (UInt ii = 0; ii < operandCount; ++ii)
        {
            auto operand = inst->getOperand(ii);
            if (!operand)
                continue;

            auto operandParent = operand->getParent();

            parent = mergeCandidateParentsForHoistableInst(parent, operandParent);
        }
        if (inst->getFullType())
        {
            parent = mergeCandidateParentsForHoistableInst(parent, inst->getFullType()->getParent());
        }

        // We better have ended up with a parent to insert into,
        // or else the invariants of our IR have been violated.
        //
        SLANG_ASSERT(parent);

        // Once we determine the parent instruction that the
        // new instruction should be inserted into, we need
        // to find an appropriate place to insert it.
        //
        // There are two concerns at play here, both of which
        // stem from the property that within a block we
        // require definitions to precede their uses.
        //
        // The first concern is that we want to emit a
        // "hoistable" instruction like a type as early as possible,
        // so that if a subsequent optimization pass requests
        // the same type/value again, it doesn't get a cached/deduplicated
        // pointer to an instruction that comes after the code being
        // processed.
        //
        // The second concern is that we must emit any hoistable
        // instruction after any of its operands (or its type)
        // if they come from the same block/parent.
        //
        // These two conditions together indicate that we want
        // to insert the instruction right after whichever of
        // its operands come last in the parent block and if
        // none of the operands come from the same block, we
        // should try to insert it as early as possible in
        // that block.
        //
        // We want to insert a hoistable instruction at the
        // earliest possible point in its parent, which
        // should be right after whichever of its operands
        // is defined in that same block (if any)
        //
        // We will solve this problem by computing the
        // earliest instruction that it would be valid for
        // us to insert before.
        //
        // We start by considering insertion before the
        // first instruction in the parent (if any) and
        // then move the insertion point later as needed.
        //
        // Note: a null `insertBeforeInst` is used
        // here to mean to insert at the end of the parent.
        //
        IRInst* insertBeforeInst = parent->getFirstChild();

        // Hoistable instructions are always "ordinary"
        // instructions, so they need to come after
        // any parameters of the parent.
        //
        while (insertBeforeInst && insertBeforeInst->getOp() == kIROp_Param)
            insertBeforeInst = insertBeforeInst->getNextInst();

        // For instructions that will be placed at module scope,
        // we don't care about relative ordering, but for everything
        // else, we want to ensure that an instruction comes after
        // its type and operands.
        //
        if( !as<IRModuleInst>(parent) )
        {
            // We need to make sure that if any of
            // the operands of `inst` come from the same
            // block that we insert after them.
            //
            for (UInt ii = 0; ii < operandCount; ++ii)
            {
                auto operand = inst->getOperand(ii);
                if (!operand)
                    continue;

                if(operand->getParent() != parent)
                    continue;

                insertBeforeInst = pickLaterInstInSameParent(insertBeforeInst, operand->getNextInst());
            }
            //
            // Similarly, if the type of `inst` comes from
            // the same parent, then we need to make sure
            // we insert after the type.
            //
            if(auto type = inst->getFullType())
            {
                if(type->getParent() == parent)
                {
                    insertBeforeInst = pickLaterInstInSameParent(insertBeforeInst, type->getNextInst());
                }
            }
        }

        if( insertBeforeInst )
        {
            inst->insertBefore(insertBeforeInst);
        }
        else
        {
            inst->insertAtEnd(parent);
        }
    }

    void IRBuilder::_maybeSetSourceLoc(
        IRInst*     inst)
    {
        auto sourceLocInfo = getSourceLocInfo();
        if(!sourceLocInfo)
            return;

        // Try to find something with usable location info
        for(;;)
        {
            if(sourceLocInfo->sourceLoc.getRaw())
                break;

            if(!sourceLocInfo->next)
                break;

            sourceLocInfo = sourceLocInfo->next;
        }

        inst->sourceLoc = sourceLocInfo->sourceLoc;
    }

#if SLANG_ENABLE_IR_BREAK_ALLOC
    SLANG_API uint32_t _slangIRAllocBreak = 0xFFFFFFFF;
    uint32_t& _debugGetIRAllocCounter()
    {
        static uint32_t counter = 0;
        return counter;
    }
    uint32_t _debugGetAndIncreaseInstCounter()
    {
        if (_slangIRAllocBreak != 0xFFFFFFFF && _debugGetIRAllocCounter() == _slangIRAllocBreak)
        {
#if _WIN32 && defined(_MSC_VER)
            __debugbreak();
#endif
        }
        return _debugGetIRAllocCounter()++;
    }
#endif

    IRInst* IRBuilder::_createInst(
        size_t                  minSizeInBytes,
        IRType*                 type,
        IROp                    op,
        Int                     fixedArgCount,
        IRInst* const*          fixedArgs,
        Int                     varArgListCount,
        Int const*              listArgCounts,
        IRInst* const* const*   listArgs)
    {
        IRInst* instReplacement = type;
        m_dedupContext->getInstReplacementMap().tryGetValue(type, instReplacement);
        type = (IRType*)instReplacement;

        if (getIROpInfo(op).flags & kIROpFlag_Hoistable)
        {
            return _findOrEmitHoistableInst(type, op, fixedArgCount, fixedArgs, varArgListCount, listArgCounts, listArgs);
        }

        Int varArgCount = 0;
        for (Int ii = 0; ii < varArgListCount; ++ii)
        {
            varArgCount += listArgCounts[ii];
        }

        Int totalOperandCount = fixedArgCount + varArgCount;

        auto module = getModule();
        SLANG_ASSERT(module);
        IRInst* inst = module->_allocateInst(op, totalOperandCount, minSizeInBytes);

#if SLANG_ENABLE_IR_BREAK_ALLOC
        inst->_debugUID = _debugGetAndIncreaseInstCounter();
#endif

        inst->typeUse.init(inst, type);

        _maybeSetSourceLoc(inst);

        auto operand = inst->getOperands();

        for( Int aa = 0; aa < fixedArgCount; ++aa )
        {
            if (fixedArgs)
            {
                auto arg = fixedArgs[aa];
                m_dedupContext->getInstReplacementMap().tryGetValue(arg, arg);
                operand->init(inst, arg);
            }
            else
            {
                operand->init(inst, nullptr);
            }
            operand++;
        }

        for (Int ii = 0; ii < varArgListCount; ++ii)
        {
            Int listArgCount = listArgCounts[ii];
            for (Int jj = 0; jj < listArgCount; ++jj)
            {
                if (listArgs[ii])
                {
                    auto arg = listArgs[ii][jj];
                    m_dedupContext->getInstReplacementMap().tryGetValue(arg, arg);
                    operand->init(inst, arg);
                }
                else
                {
                    operand->init(inst, nullptr);
                }
                operand++;
            }
        }
        return inst;
    }

    // Create an IR instruction/value and initialize it.
    //
    // In this case `argCount` and `args` represent the
    // arguments *after* the type (which is a mandatory
    // argument for all instructions).
    template<typename T>
    static T* createInstImpl(
        IRBuilder*              builder,
        IROp                    op,
        IRType*                 type,
        Int                     fixedArgCount,
        IRInst* const*          fixedArgs,
        Int                     varArgListCount,
        Int const*              listArgCounts,
        IRInst* const* const*   listArgs)
    {
        return (T*) builder->_createInst(
            sizeof(T),
            type,
            op,
            fixedArgCount,
            fixedArgs,
            varArgListCount,
            listArgCounts,
            listArgs);
    }

    template<typename T>
    static T* createInstImpl(
        IRBuilder*      builder,
        IROp            op,
        IRType*         type,
        Int             fixedArgCount,
        IRInst* const*  fixedArgs,
        Int             varArgCount = 0,
        IRInst* const*  varArgs = nullptr)
    {
        return createInstImpl<T>(
            builder,
            op,
            type,
            fixedArgCount,
            fixedArgs,
            1,
            &varArgCount,
            &varArgs);
    }

    template<typename T>
    static T* createInst(
        IRBuilder*      builder,
        IROp            op,
        IRType*         type,
        Int             argCount,
        IRInst* const*  args)
    {
        return createInstImpl<T>(
            builder,
            op,
            type,
            argCount,
            args);
    }

    template<typename T>
    static T* createInst(
        IRBuilder*      builder,
        IROp            op,
        IRType*         type)
    {
        return createInstImpl<T>(
            builder,
            op,
            type,
            0,
            nullptr);
    }

    template<typename T>
    static T* createInst(
        IRBuilder*      builder,
        IROp            op,
        IRType*         type,
        IRInst*         arg)
    {
        return createInstImpl<T>(
            builder,
            op,
            type,
            1,
            &arg);
    }

    template<typename T>
    static T* createInst(
        IRBuilder*      builder,
        IROp            op,
        IRType*         type,
        IRInst*         arg1,
        IRInst*         arg2)
    {
        IRInst* args[] = { arg1, arg2 };
        return createInstImpl<T>(
            builder,
            op,
            type,
            2,
            &args[0]);
    }

    template<typename T>
    static T* createInst(
        IRBuilder* builder,
        IROp            op,
        IRType* type,
        IRInst* arg1,
        IRInst* arg2,
        IRInst* arg3)
    {
        IRInst* args[] = { arg1, arg2, arg3 };
        return createInstImpl<T>(
            builder,
            op,
            type,
            3,
            &args[0]);
    }

    template<typename T>
    static T* createInstWithTrailingArgs(
        IRBuilder*      builder,
        IROp            op,
        IRType*         type,
        Int             argCount,
        IRInst* const*  args)
    {
        return createInstImpl<T>(
            builder,
            op,
            type,
            argCount,
            args);
    }

    template<typename T>
    static T* createInstWithTrailingArgs(
        IRBuilder*      builder,
        IROp            op,
        IRType*         type,
        Int             fixedArgCount,
        IRInst* const*  fixedArgs,
        Int             varArgCount,
        IRInst* const*  varArgs)
    {
        return createInstImpl<T>(
            builder,
            op,
            type,
            fixedArgCount,
            fixedArgs,
            varArgCount,
            varArgs);
    }

    template<typename T>
    static T* createInstWithTrailingArgs(
        IRBuilder*      builder,
        IROp            op,
        IRType*         type,
        IRInst*         arg1,
        Int             varArgCount,
        IRInst* const*  varArgs)
    {
        IRInst* fixedArgs[] = { arg1 };
        UInt fixedArgCount = sizeof(fixedArgs) / sizeof(fixedArgs[0]);

        return createInstImpl<T>(
            builder,
            op,
            type,
            fixedArgCount,
            fixedArgs,
            varArgCount,
            varArgs);
    }
    //

    HashCode IRInstKey::_getHashCode()
    {
        auto code = Slang::getHashCode(inst->getOp());
        code = combineHash(code, Slang::getHashCode(inst->getFullType()));
        code = combineHash(code, Slang::getHashCode(inst->getOperandCount()));

        auto argCount = inst->getOperandCount();
        auto args = inst->getOperands();
        for( UInt aa = 0; aa < argCount; ++aa )
        {
            code = combineHash(code, Slang::getHashCode(args[aa].get()));
        }
        return code;
    }

    UnownedStringSlice IRConstant::getStringSlice()
    {
        assert(getOp() == kIROp_StringLit || getOp() == kIROp_BlobLit);
        // If the transitory decoration is set, then this is uses the transitoryStringVal for the text storage.
        // This is typically used when we are using a transitory IRInst held on the stack (such that it can be looked up in cached), 
        // that just points to a string elsewhere, and NOT the typical normal style, where the string is held after the instruction in memory.
        //
        if(findDecorationImpl(kIROp_TransitoryDecoration))
        {
            return UnownedStringSlice(value.transitoryStringVal.chars, value.transitoryStringVal.numChars);
        }
        else
        {
            return UnownedStringSlice(value.stringVal.chars, value.stringVal.numChars);
        }
    }

    bool IRConstant::isFinite() const
    {
        SLANG_ASSERT(getOp() == kIROp_FloatLit);
        
        // Lets check we can analyze as double, at least in principal
        SLANG_COMPILE_TIME_ASSERT(sizeof(IRFloatingPointValue) == sizeof(double));
        // We are in effect going to type pun (yay!), lets make sure they are the same size
        SLANG_COMPILE_TIME_ASSERT(sizeof(IRIntegerValue) == sizeof(IRFloatingPointValue));

        const uint64_t i = uint64_t(value.intVal);
        int e = int(i >> 52) & 0x7ff;
        return (e != 0x7ff);
    }

    IRConstant::FloatKind IRConstant::getFloatKind() const
    {
        SLANG_ASSERT(getOp() == kIROp_FloatLit);

        const uint64_t i = uint64_t(value.intVal);
        int e = int(i >> 52) & 0x7ff;
        if ( e == 0x7ff)
        {
            if (i << 12)
            {
                return FloatKind::Nan;
            }
            // Sign bit (top bit) will indicate positive or negative nan
            return value.intVal < 0 ? FloatKind::NegativeInfinity : FloatKind::PositiveInfinity;
        }
        return FloatKind::Finite;
    }

    bool IRConstant::isValueEqual(IRConstant* rhs)
    {
        // If they are literally the same thing.. 
        if (this == rhs)
        {
            return true;
        }
        // Check the type and they are the same op & same type
        if (getOp() != rhs->getOp())
        {
            return false;
        }

        switch (getOp())
        {
            case kIROp_BoolLit:
            case kIROp_FloatLit:
            case kIROp_IntLit:
            {
                SLANG_COMPILE_TIME_ASSERT(sizeof(IRFloatingPointValue) == sizeof(IRIntegerValue));
                // ... we can just compare as bits
                return value.intVal == rhs->value.intVal;
            }
            case kIROp_PtrLit:
            {
                return value.ptrVal == rhs->value.ptrVal;
            }
            case kIROp_BlobLit:
            case kIROp_StringLit:
            {
                return getStringSlice() == rhs->getStringSlice();
            }
            case kIROp_VoidLit:
            {
                return true;
            }
            default: break;
        }

        SLANG_ASSERT(!"Unhandled type");
        return false;
    }

    /// True if constants are equal
    bool IRConstant::equal(IRConstant* rhs)
    {
        // TODO(JS): Only equal if pointer types are identical (to match how getHashCode works below)
        return isValueEqual(rhs) && getFullType() == rhs->getFullType();
    }

    HashCode IRConstant::getHashCode()
    {
        auto code = Slang::getHashCode(getOp());
        code = combineHash(code, Slang::getHashCode(getFullType()));

        switch (getOp())
        {
            case kIROp_BoolLit:
            case kIROp_FloatLit:
            case kIROp_IntLit:
            {
                SLANG_COMPILE_TIME_ASSERT(sizeof(IRFloatingPointValue) == sizeof(IRIntegerValue));
                // ... we can just compare as bits
                return combineHash(code, Slang::getHashCode(value.intVal));
            }
            case kIROp_PtrLit:
            {
                return combineHash(code, Slang::getHashCode(value.ptrVal));
            }
            case kIROp_BlobLit:
            case kIROp_StringLit:
            {
                const UnownedStringSlice slice = getStringSlice();
                return combineHash(code, Slang::getHashCode(slice.begin(), slice.getLength()));
            }
            case kIROp_VoidLit:
            {
                return code;
            }
            default:
            {
                SLANG_ASSERT(!"Invalid type");
                return 0;
            }
        }
    }

    void IRBuilder::setInsertAfter(IRInst* insertAfter)
    {
        auto next = insertAfter->getNextInst();
        if(next)
        {
            setInsertBefore(next);
        }
        else
        {
            setInsertInto(insertAfter->parent);
        }
    }

    IRConstant* IRBuilder::_findOrEmitConstant(
        IRConstant&     keyInst)
    {
        // We now know where we want to insert, but there might
        // already be an equivalent instruction in that block.
        //
        // We will check for such an instruction in a slightly hacky
        // way: we will construct a temporary instruction and
        // then use it to look up in a cache of instructions.
        // The 'fake' instruction is passed in as keyInst.

        IRConstantKey key;
        key.inst = &keyInst;

        IRConstant* irValue = nullptr;
        if (m_dedupContext->getConstantMap().tryGetValue(key, irValue))
        {
            // We found a match, so just use that.
            return irValue;
        }
    
        // Calculate the minimum object size (ie not including the payload of value)    
        const size_t prefixSize = SLANG_OFFSET_OF(IRConstant, value);

        switch (keyInst.getOp())
        {
        default:
            SLANG_UNEXPECTED("missing case for IR constant");
            break;

            case kIROp_BoolLit:
            case kIROp_IntLit:
            {
                const size_t instSize = prefixSize + sizeof(IRIntegerValue);
                irValue = static_cast<IRConstant*>(_createInst(instSize, keyInst.getFullType(), keyInst.getOp()));
                irValue->value.intVal = keyInst.value.intVal;
                break; 
            }
            case kIROp_FloatLit:
            {
                const size_t instSize = prefixSize + sizeof(IRFloatingPointValue);
                irValue = static_cast<IRConstant*>(_createInst(instSize, keyInst.getFullType(), keyInst.getOp()));
                irValue->value.floatVal = keyInst.value.floatVal;
                break;
            }
            case kIROp_PtrLit:
            {
                const size_t instSize = prefixSize + sizeof(void*);
                irValue = static_cast<IRConstant*>(_createInst(instSize, keyInst.getFullType(), keyInst.getOp()));
                irValue->value.ptrVal = keyInst.value.ptrVal;
                break;
            }
            case kIROp_VoidLit:
            {
                const size_t instSize = prefixSize + sizeof(void*);
                irValue = static_cast<IRConstant*>(
                    _createInst(instSize, keyInst.getFullType(), keyInst.getOp()));
                irValue->value.ptrVal = keyInst.value.ptrVal;
                break;
            }
            case kIROp_BlobLit:
            case kIROp_StringLit:
            {
                const UnownedStringSlice slice = keyInst.getStringSlice();

                const size_t sliceSize = slice.getLength();
                const size_t instSize = prefixSize + offsetof(IRConstant::StringValue, chars) + sliceSize; 

                irValue = static_cast<IRConstant*>(_createInst(instSize, keyInst.getFullType(), keyInst.getOp()));

                IRConstant::StringValue& dstString = irValue->value.stringVal;

                dstString.numChars = uint32_t(sliceSize);
                // Turn into pointer to avoid warning of array overrun
                char* dstChars = dstString.chars;
                // Copy the chars
                memcpy(dstChars, slice.begin(), sliceSize); 

                break;
            }
        }

        key.inst = irValue;
        m_dedupContext->getConstantMap().add(key, irValue);

        addHoistableInst(this, irValue);

        return irValue;
    }

    //

    IRInst* IRBuilder::getBoolValue(bool inValue)
    {
        IRConstant keyInst;
        memset(&keyInst, 0, sizeof(keyInst));
        keyInst.m_op = kIROp_BoolLit;
        keyInst.typeUse.usedValue = getBoolType();
        keyInst.value.intVal = IRIntegerValue(inValue);
        return _findOrEmitConstant(keyInst);
    }

    IRInst* IRBuilder::getIntValue(IRType* type, IRIntegerValue inValue)
    {
        IRConstant keyInst;
        memset(&keyInst, 0, sizeof(keyInst));
        keyInst.m_op = kIROp_IntLit;
        keyInst.typeUse.usedValue = type;
        // Truncate the input value based on `type`.
        switch (type->getOp())
        {
        case kIROp_Int8Type:
            keyInst.value.intVal = static_cast<int8_t>(inValue);
            break;
        case kIROp_Int16Type:
            keyInst.value.intVal = static_cast<int16_t>(inValue);
            break;
        case kIROp_IntType:
            keyInst.value.intVal = static_cast<int32_t>(inValue);
            break;
        case kIROp_UInt8Type:
            keyInst.value.intVal = static_cast<uint8_t>(inValue);
            break;
        case kIROp_UInt16Type:
            keyInst.value.intVal = static_cast<uint16_t>(inValue);
            break;
        case kIROp_BoolType:
            keyInst.m_op = kIROp_BoolLit;
            keyInst.value.intVal = ((inValue != 0) ? 1 : 0);
            break;
        case kIROp_UIntType:
            keyInst.value.intVal = static_cast<uint32_t>(inValue);
            break;
        default:
            keyInst.value.intVal = inValue;
            break;
        }
        return _findOrEmitConstant(keyInst);
    }

    IRInst* IRBuilder::getFloatValue(IRType* type, IRFloatingPointValue inValue)
    {
        IRConstant keyInst;
        memset(&keyInst, 0, sizeof(keyInst));
        keyInst.m_op = kIROp_FloatLit;
        keyInst.typeUse.usedValue = type;
        // Truncate the input value based on `type`.
        switch (type->getOp())
        {
        case kIROp_FloatType:
            keyInst.value.floatVal = static_cast<float>(inValue);
            break;
        case kIROp_HalfType:
            keyInst.value.floatVal = HalfToFloat(FloatToHalf((float)inValue));
            break;
        default:
            keyInst.value.floatVal = inValue;
            break;
        }
        
        return _findOrEmitConstant(keyInst);
    }

    IRStringLit* IRBuilder::getStringValue(const UnownedStringSlice& inSlice)
    {
        IRConstant keyInst;
        memset(&keyInst, 0, sizeof(keyInst));
        
        // Mark that this is on the stack...
        IRDecoration stackDecoration;
        memset(&stackDecoration, 0, sizeof(stackDecoration));
        stackDecoration.m_op = kIROp_TransitoryDecoration;
        stackDecoration.insertAtEnd(&keyInst);
            
        keyInst.m_op = kIROp_StringLit;
        keyInst.typeUse.usedValue = getStringType();
        
        IRConstant::StringSliceValue& dstSlice = keyInst.value.transitoryStringVal;
        dstSlice.chars = const_cast<char*>(inSlice.begin());
        dstSlice.numChars = uint32_t(inSlice.getLength());

        return static_cast<IRStringLit*>(_findOrEmitConstant(keyInst));
    }

    IRBlobLit* IRBuilder::getBlobValue(ISlangBlob* blob)
    {
        IRConstant keyInst;
        memset(&keyInst, 0, sizeof(keyInst));

        char* buffer = (char*)(getModule()->getMemoryArena().allocate(blob->getBufferSize()));
        if (!buffer)
        {
            return nullptr;
        }
        memcpy(buffer, blob->getBufferPointer(), blob->getBufferSize());

        UnownedStringSlice inSlice(buffer, blob->getBufferSize());

        // Mark that this is on the stack...
        IRDecoration stackDecoration;
        memset(&stackDecoration, 0, sizeof(stackDecoration));
        stackDecoration.m_op = kIROp_TransitoryDecoration;
        stackDecoration.insertAtEnd(&keyInst);

        keyInst.m_op = kIROp_BlobLit;
        keyInst.typeUse.usedValue = nullptr; // not used

        IRConstant::StringSliceValue& dstSlice = keyInst.value.transitoryStringVal;
        dstSlice.chars = const_cast<char*>(inSlice.begin());
        dstSlice.numChars = uint32_t(inSlice.getLength());

        return static_cast<IRBlobLit*>(_findOrEmitConstant(keyInst));
    }

    IRPtrLit* IRBuilder::_getPtrValue(void* data)
    {
        auto type = getPtrType(getVoidType());
        IRConstant keyInst;
        memset(&keyInst, 0, sizeof(keyInst));
        keyInst.m_op = kIROp_PtrLit;
        keyInst.typeUse.usedValue = type;
        keyInst.value.ptrVal = data;
        return (IRPtrLit*)_findOrEmitConstant(keyInst);
    }

    IRPtrLit* IRBuilder::getNullPtrValue(IRType* type)
    {
        IRConstant keyInst;
        memset(&keyInst, 0, sizeof(keyInst));
        keyInst.m_op = kIROp_PtrLit;
        keyInst.typeUse.usedValue = type;
        keyInst.value.ptrVal = nullptr;
        return (IRPtrLit*) _findOrEmitConstant(keyInst);
    }

    IRVoidLit* IRBuilder::getVoidValue()
    {
        IRType* type = getVoidType();

        IRConstant keyInst;
        memset(&keyInst, 0, sizeof(keyInst));
        keyInst.m_op = kIROp_VoidLit;
        keyInst.typeUse.usedValue = type;
        keyInst.value.intVal= 0;
        return (IRVoidLit*)_findOrEmitConstant(keyInst);
    }

    IRInst* IRBuilder::getCapabilityValue(CapabilitySet const& caps)
    {
        IRType* capabilityAtomType = getIntType();
        IRType* capabilitySetType = getCapabilitySetType();

        // Not: Our `CapabilitySet` representation consists of a list
        // of `CapabilityAtom`s, and by default the list is stored
        // "expanded" so that it includes atoms that are transitively
        // implied by one another.
        //
        // For representation in the IR, it is preferable to include
        // as few atoms as possible, so that we don't store anything
        // redundant in, e.g., serialized modules.
        //
        // We thus requqest a list of "compacted" atoms which should
        // be a minimal list of atoms such that they will produce
        // the same `CapabilitySet` when expanded.

        auto compactedAtoms = caps.getAtomSets();
        List<IRInst*> conjunctions;
        for( auto& atomConjunctionSet : compactedAtoms )
        {
            List<IRInst*> args;
            for (auto atom : atomConjunctionSet)
                args.add(getIntValue(capabilityAtomType, Int(atom)));
            auto conjunctionInst = createIntrinsicInst(
                capabilitySetType, kIROp_CapabilityConjunction, args.getCount(), args.getBuffer());
            conjunctions.add(conjunctionInst);
        }
        if (conjunctions.getCount() == 1)
            return conjunctions[0];
        return createIntrinsicInst(capabilitySetType, kIROp_CapabilityDisjunction, conjunctions.getCount(), conjunctions.getBuffer());
    }

    static void canonicalizeInstOperands(IRBuilder& builder, IROp op, ArrayView<IRInst*> operands)
    {
        // For Array types, we always want to make sure its element count
        // has an int32_t type. We will convert all other int types to int32_t
        // to avoid things like float[8] and float[8U] being distinct types.
        if (op == kIROp_ArrayType)
        {
            if (operands.getCount() < 2)
                return;
            IRInst* elementCount = operands[1];
            if (auto intLit = as<IRIntLit>(elementCount))
            {
                if (intLit->getDataType()->getOp() != kIROp_IntType)
                {
                    IRInst* newElementCount = builder.getIntValue(builder.getIntType(), intLit->getValue());
                    operands[1] = newElementCount;
                }
            }
        }
    }

    IRInst* IRBuilder::_findOrEmitHoistableInst(
        IRType* type,
        IROp op,
        Int fixedArgCount,
        IRInst* const* fixedArgs,
        Int varArgListCount,
        Int const* listArgCounts,
        IRInst* const* const* listArgs)
    {
        UInt operandCount = fixedArgCount;
        for (Int ii = 0; ii < varArgListCount; ++ii)
        {
            operandCount += listArgCounts[ii];
        }

        ShortList<IRInst*, 8> canonicalizedOperands;
        canonicalizedOperands.setCount(fixedArgCount);
        for (Index i = 0; i < fixedArgCount; i++)
            canonicalizedOperands[i] = fixedArgs[i];

        canonicalizeInstOperands(*this, op, canonicalizedOperands.getArrayView().arrayView);

        auto& memoryArena = getModule()->getMemoryArena();
        void* cursor = memoryArena.getCursor();

        // We are going to create a 'dummy' instruction on the memoryArena
        // which can be used as a key for lookup, so see if we
        // already have an equivalent instruction available to use.
        size_t keySize = sizeof(IRInst) + operandCount * sizeof(IRUse);
        IRInst* inst = (IRInst*) memoryArena.allocateAndZero(keySize);
        
        void* endCursor = memoryArena.getCursor();
        // Mark as 'unused' cos it is unused on release builds. 
        SLANG_UNUSED(endCursor);

        new(inst) IRInst();
#if SLANG_ENABLE_IR_BREAK_ALLOC
        inst->_debugUID = _debugGetAndIncreaseInstCounter();
#endif
        inst->m_op = op;
        inst->typeUse.usedValue = type;
        inst->operandCount = (uint32_t) operandCount;

        // Don't link up as we may free (if we already have this key)
        {
            IRUse* operand = inst->getOperands();
            for (Int ii = 0; ii < fixedArgCount; ++ii)
            {
                auto arg = canonicalizedOperands[ii];
                m_dedupContext->getInstReplacementMap().tryGetValue(arg, arg);
                operand->usedValue = arg;
                operand++;
            }
            for (Int ii = 0; ii < varArgListCount; ++ii)
            {
                UInt listOperandCount = listArgCounts[ii];
                for (UInt jj = 0; jj < listOperandCount; ++jj)
                {
                    auto arg = listArgs[ii][jj];
                    m_dedupContext->getInstReplacementMap().tryGetValue(arg, arg);
                    operand->usedValue = arg;
                    operand++;
                }
            }
        }

        // Find or add the key/inst
        {
            IRInstKey key = { inst };

            IRInst** found = m_dedupContext->getGlobalValueNumberingMap().tryGetValueOrAdd(key, inst);
            SLANG_ASSERT(endCursor == memoryArena.getCursor());
            // If it's found, just return, and throw away the instruction
            if (found)
            {
                memoryArena.rewindToCursor(cursor);

                // If the found inst is defined in the same parent as current insert location but
                // is located after the insert location, we need to move it to the insert location.
                auto foundInst = *found;
                if (foundInst->getParent() && foundInst->getParent() == getInsertLoc().getParent() &&
                    getInsertLoc().getMode() == IRInsertLoc::Mode::Before)
                {
                    auto insertLoc = getInsertLoc().getInst();
                    bool isAfter = false;
                    for (auto cur = insertLoc->next; cur; cur = cur->next)
                    {
                        if (cur == foundInst)
                        {
                            isAfter = true;
                            break;
                        }
                    }
                    if (isAfter)
                        foundInst->insertBefore(insertLoc);
                }
                return *found;
            }
        }

        // Make the lookup 'inst' instruction into 'proper' instruction. Equivalent to
        // IRInst* inst = createInstImpl<IRInst>(builder, op, type, 0, nullptr, operandListCount, listOperandCounts, listOperands);
        {
            if (type)
            {
                inst->typeUse.usedValue = nullptr;
                inst->typeUse.init(inst, type);
            }

            _maybeSetSourceLoc(inst);

            IRUse*const operands = inst->getOperands();
            for (UInt i = 0; i < operandCount; ++i)
            {
                IRUse& operand = operands[i];
                auto value = operand.usedValue;

                operand.usedValue = nullptr;
                operand.init(inst, value);
            }
        }

        addHoistableInst(this, inst);

        return inst;
    }

    IRType* IRBuilder::getType(
        IROp            op,
        UInt            operandCount,
        IRInst* const*  operands)
    {
        return (IRType*)createIntrinsicInst(
            nullptr,
            op,
            operandCount,
            operands);
    }

    IRType* IRBuilder::getType(
        IROp            op)
    {
        return getType(op, 0, nullptr);
    }

    IRType* IRBuilder::getType(
        IROp            op,
        IRInst*         operand0)
    {
        return getType(op, 1, &operand0);
    }

    IRBasicType* IRBuilder::getBasicType(BaseType baseType)
    {
        return (IRBasicType*)getType(
            IROp((UInt)kIROp_FirstBasicType + (UInt)baseType));
    }

    IRBasicType* IRBuilder::getVoidType()
    {
        return (IRVoidType*)getType(kIROp_VoidType);
    }

    IRBasicType* IRBuilder::getBoolType()
    {
        return (IRBoolType*)getType(kIROp_BoolType);
    }

    IRBasicType* IRBuilder::getIntType()
    {
        return (IRBasicType*)getType(kIROp_IntType);
    }

    IRBasicType* IRBuilder::getInt64Type()
    {
        return (IRBasicType*)getType(kIROp_Int64Type);
    }

    IRBasicType* IRBuilder::getUIntType()
    {
        return (IRBasicType*)getType(kIROp_UIntType);
    }

    IRBasicType* IRBuilder::getUInt64Type()
    {
        return (IRBasicType*)getType(kIROp_UInt64Type);
    }

    IRBasicType* IRBuilder::getUInt16Type()
    {
        return (IRBasicType*)getType(kIROp_UInt16Type);
    }

    IRBasicType* IRBuilder::getUInt8Type()
    {
        return (IRBasicType*)getType(kIROp_UInt8Type);
    }

    IRBasicType* IRBuilder::getCharType()
    {
        return (IRBasicType*)getType(kIROp_CharType);
    }

    IRStringType* IRBuilder::getStringType()
    {
        return (IRStringType*)getType(kIROp_StringType);
    }

    IRNativeStringType* IRBuilder::getNativeStringType()
    {
        return (IRNativeStringType*)getType(kIROp_NativeStringType);
    }

    IRNativePtrType* IRBuilder::getNativePtrType(IRType* valueType)
    {
        return (IRNativePtrType*)getType(kIROp_NativePtrType, (IRInst*)valueType);
    }


    IRType* IRBuilder::getCapabilitySetType()
    {
        return getType(kIROp_CapabilitySetType);
    }

    IRDynamicType* IRBuilder::getDynamicType() { return (IRDynamicType*)getType(kIROp_DynamicType); }

    IRTargetTupleType* IRBuilder::getTargetTupleType(UInt count, IRType* const* types)
    {
        return (IRTargetTupleType*)getType(kIROp_TargetTupleType, count, (IRInst* const*)types);
    }

    IRAssociatedType* IRBuilder::getAssociatedType(ArrayView<IRInterfaceType*> constraintTypes)
    {
        return (IRAssociatedType*)getType(kIROp_AssociatedType,
            constraintTypes.getCount(),
            (IRInst**)constraintTypes.getBuffer());
    }

    IRThisType* IRBuilder::getThisType(IRType* interfaceType)
    {
        return (IRThisType*)getType(kIROp_ThisType, interfaceType);
    }

    IRRawPointerType* IRBuilder::getRawPointerType()
    {
        return (IRRawPointerType*)getType(kIROp_RawPointerType);
    }

    IRRTTIPointerType* IRBuilder::getRTTIPointerType(IRInst* rttiPtr)
    {
        return (IRRTTIPointerType*)getType(kIROp_RTTIPointerType, rttiPtr);
    }

    IRRTTIType* IRBuilder::getRTTIType()
    {
        return (IRRTTIType*)getType(kIROp_RTTIType);
    }

    IRRTTIHandleType* IRBuilder::getRTTIHandleType()
    {
        return (IRRTTIHandleType*)getType(kIROp_RTTIHandleType);
    }

    IRAnyValueType* IRBuilder::getAnyValueType(IRIntegerValue size)
    {
        return (IRAnyValueType*)getType(kIROp_AnyValueType,
            getIntValue(getUIntType(), size));
    }

    IRAnyValueType* IRBuilder::getAnyValueType(IRInst* size)
    {
        return (IRAnyValueType*)getType(kIROp_AnyValueType, size);
    }

    IRTupleType* IRBuilder::getTupleType(UInt count, IRType* const* types)
    {
        return (IRTupleType*)getType(kIROp_TupleType, count, (IRInst*const*)types);
    }

    IRTupleType* IRBuilder::getTupleType(IRType* type0, IRType* type1)
    {
        IRType* operands[] = { type0, type1 };
        return getTupleType(2, operands);
    }

    IRTupleType* IRBuilder::getTupleType(IRType* type0, IRType* type1, IRType* type2)
    {
        IRType* operands[] = { type0, type1, type2 };
        return getTupleType(3, operands);
    }

    IRTupleType* IRBuilder::getTupleType(IRType* type0, IRType* type1, IRType* type2, IRType* type3)
    {
        IRType* operands[] = { type0, type1, type2, type3 };
        return getTupleType(SLANG_COUNT_OF(operands), operands);
    }

    IRTypePack* IRBuilder::getTypePack(UInt count, IRType* const* types)
    {
        return (IRTypePack*)getType(kIROp_TypePack, count, (IRInst* const*)types);
    }

    IRExpandType* IRBuilder::getExpandTypeOrVal(IRType* type, IRInst* pattern, ArrayView<IRInst*> capture)
    {
        ShortList<IRInst*> args;
        args.add(pattern);
        args.addRange(capture);
        return (IRExpandType*)emitIntrinsicInst(type, kIROp_ExpandTypeOrVal, args.getCount(), args.getArrayView().getBuffer());
    }

    IRResultType* IRBuilder::getResultType(IRType* valueType, IRType* errorType)
    {
        IRInst* operands[] = {valueType, errorType};
        return (IRResultType*)getType(kIROp_ResultType, 2, operands);
    }

    IROptionalType* IRBuilder::getOptionalType(IRType* valueType)
    {
        return (IROptionalType*)getType(kIROp_OptionalType, valueType);
    }

    IRBasicBlockType*   IRBuilder::getBasicBlockType()
    {
        return (IRBasicBlockType*)getType(kIROp_BasicBlockType);
    }

    IRTypeKind* IRBuilder::getTypeKind()
    {
        return (IRTypeKind*)getType(kIROp_TypeKind);
    }

    IRGenericKind* IRBuilder::getGenericKind()
    {
        return (IRGenericKind*)getType(kIROp_GenericKind);
    }

    IRPtrType*  IRBuilder::getPtrType(IRType* valueType)
    {
        return (IRPtrType*) getPtrType(kIROp_PtrType, valueType);
    }

    IROutType* IRBuilder::getOutType(IRType* valueType)
    {
        return (IROutType*) getPtrType(kIROp_OutType, valueType);
    }

    IRInOutType* IRBuilder::getInOutType(IRType* valueType)
    {
        return (IRInOutType*) getPtrType(kIROp_InOutType, valueType);
    }

    IRRefType* IRBuilder::getRefType(IRType* valueType, AddressSpace addrSpace)
    {
        return (IRRefType*) getPtrType(kIROp_RefType, valueType, addrSpace);
    }

    IRConstRefType* IRBuilder::getConstRefType(IRType* valueType)
    {
        return (IRConstRefType*)getPtrType(kIROp_ConstRefType, valueType);
    }

    IRSPIRVLiteralType* IRBuilder::getSPIRVLiteralType(IRType* type)
    {
        IRInst* operands[] = { type };
        return (IRSPIRVLiteralType*)getType(kIROp_SPIRVLiteralType, 1, operands);
    }

    IRPtrTypeBase* IRBuilder::getPtrType(IROp op, IRType* valueType)
    {
        IRInst* operands[] = { valueType };
        return (IRPtrTypeBase*) getType(
            op,
            1,
            operands);
    }

    IRPtrType* IRBuilder::getPtrType(IROp op, IRType* valueType, AddressSpace addressSpace)
    {
        return (IRPtrType*)getPtrType(op, valueType, getIntValue(getUInt64Type(), static_cast<IRIntegerValue>(addressSpace)));
    }

    IRPtrType* IRBuilder::getPtrType(IROp op, IRType* valueType, IRInst* addressSpace)
    {
        IRInst* operands[] = { valueType, addressSpace };
        return (IRPtrType*)getType(op, addressSpace ? 2 : 1, operands);
    }

    IRTextureTypeBase* IRBuilder::getTextureType(IRType* elementType, IRInst* shape, IRInst* isArray, IRInst* isMS, IRInst* sampleCount, IRInst* access, IRInst* isShadow, IRInst* isCombined, IRInst* format)
    {
        IRInst* args[] = {(IRInst*)elementType, shape, isArray, isMS, sampleCount, access, isShadow, isCombined, format};
        return as<IRTextureTypeBase>(emitIntrinsicInst(getTypeKind(), kIROp_TextureType, (UInt)(sizeof(args)/sizeof(IRInst*)), args));
    }

    IRComPtrType* IRBuilder::getComPtrType(IRType* valueType)
    {
        return (IRComPtrType*)getType(kIROp_ComPtrType, valueType);
    }

    IRArrayTypeBase* IRBuilder::getArrayTypeBase(
        IROp    op,
        IRType* elementType,
        IRInst* elementCount)
    {
        IRInst* operands[] = { elementType, elementCount };
        return (IRArrayTypeBase*)getType(
            op,
            op == kIROp_ArrayType ? 2 : 1,
            operands);
    }

    IRArrayType* IRBuilder::getArrayType(
        IRType* elementType,
        IRInst* elementCount)
    {
        IRInst* operands[] = { elementType, elementCount };
        return (IRArrayType*)getType(
            kIROp_ArrayType,
            sizeof(operands) / sizeof(operands[0]),
            operands);
    }

    IRUnsizedArrayType* IRBuilder::getUnsizedArrayType(
        IRType* elementType)
    {
        IRInst* operands[] = { elementType };
        return (IRUnsizedArrayType*)getType(
            kIROp_UnsizedArrayType,
            sizeof(operands) / sizeof(operands[0]),
            operands);
    }

    IRArrayType* IRBuilder::getArrayType(
        IRType* elementType,
        IRInst* elementCount,
        IRInst* stride)
    {
        IRInst* operands[] = { elementType, elementCount, stride };
        return (IRArrayType*)getType(
            kIROp_ArrayType,
            sizeof(operands) / sizeof(operands[0]),
            operands);
    }

    IRUnsizedArrayType* IRBuilder::getUnsizedArrayType(
        IRType* elementType,
        IRInst* stride)
    {
        IRInst* operands[] = { elementType, stride };
        return (IRUnsizedArrayType*)getType(
            kIROp_UnsizedArrayType,
            sizeof(operands) / sizeof(operands[0]),
            operands);
    }

    IRVectorType* IRBuilder::getVectorType(
        IRType* elementType,
        IRInst* elementCount)
    {
        IRInst* operands[] = { elementType, elementCount };
        return (IRVectorType*)getType(
            kIROp_VectorType,
            sizeof(operands) / sizeof(operands[0]),
            operands);
    }

    IRVectorType* IRBuilder::getVectorType(
        IRType* elementType,
        IRIntegerValue elementCount)
    {
        return getVectorType(elementType, getIntValue(getIntType(), elementCount));
    }

    IRMatrixType* IRBuilder::getMatrixType(
        IRType* elementType,
        IRInst* rowCount,
        IRInst* columnCount,
        IRInst* layout)
    {
        IRInst* operands[] = { elementType, rowCount, columnCount, layout };
        return (IRMatrixType*)getType(
            kIROp_MatrixType,
            sizeof(operands) / sizeof(operands[0]),
            operands);
    }

    IRArrayListType* IRBuilder::getArrayListType(IRType* elementType)
    {
        return (IRArrayListType*)getType(
            kIROp_ArrayListType,
            1,
            (IRInst**)&elementType);
    }

    IRTensorViewType* IRBuilder::getTensorViewType(IRType* elementType)
    {
        return (IRTensorViewType*)getType(
            kIROp_TensorViewType,
            1,
            (IRInst**)&elementType);
    }

    IRTorchTensorType* IRBuilder::getTorchTensorType(IRType* elementType)
    {
        return (IRTorchTensorType*)getType(kIROp_TorchTensorType, 1, (IRInst**)&elementType);
    }

    IRDifferentialPairType* IRBuilder::getDifferentialPairType(
        IRType* valueType,
        IRInst* witnessTable)
    {
        IRInst* operands[] = { valueType, witnessTable };
        return (IRDifferentialPairType*)getType(
            kIROp_DifferentialPairType,
            sizeof(operands) / sizeof(operands[0]),
            operands);
    }

    IRDifferentialPairUserCodeType* IRBuilder::getDifferentialPairUserCodeType(
        IRType* valueType,
        IRInst* witnessTable)
    {
        IRInst* operands[] = { valueType, witnessTable };
        return (IRDifferentialPairUserCodeType*)getType(
            kIROp_DifferentialPairUserCodeType,
            sizeof(operands) / sizeof(operands[0]),
            operands);
    }

    IRBackwardDiffIntermediateContextType* IRBuilder::getBackwardDiffIntermediateContextType(
        IRInst* func)
    {
        if (!func)
            func = getVoidValue();
        return (IRBackwardDiffIntermediateContextType*)getType(
            kIROp_BackwardDiffIntermediateContextType,
            1,
            &func);
    }

    IRFuncType* IRBuilder::getFuncType(
        UInt            paramCount,
        IRType* const*  paramTypes,
        IRType*         resultType)
    {
        return (IRFuncType*)createIntrinsicInst(
            nullptr,
            kIROp_FuncType,
            resultType,
            paramCount,
            (IRInst* const*) paramTypes);
    }

    IRFuncType* IRBuilder::getFuncType(
        UInt paramCount, IRType* const* paramTypes, IRType* resultType, IRAttr* attribute)
    {
        UInt counts[3] = {1, paramCount, 1};
        IRInst** lists[3] = {(IRInst**)&resultType, (IRInst**)paramTypes, (IRInst**)&attribute};
        return (IRFuncType*)createIntrinsicInst(nullptr, kIROp_FuncType, 3, counts, lists);
    }

    IRWitnessTableType* IRBuilder::getWitnessTableType(
        IRType* baseType)
    {
        return (IRWitnessTableType*)createIntrinsicInst(
            nullptr,
            kIROp_WitnessTableType,
            1,
            (IRInst* const*)&baseType);
    }

    IRWitnessTableIDType* IRBuilder::getWitnessTableIDType(
        IRType* baseType)
    {
        return (IRWitnessTableIDType*)createIntrinsicInst(
            nullptr,
            kIROp_WitnessTableIDType,
            1,
            (IRInst* const*)&baseType);
    }

    IRConstantBufferType* IRBuilder::getConstantBufferType(IRType* elementType)
    {
        IRInst* operands[] = { elementType };
        return (IRConstantBufferType*) getType(
            kIROp_ConstantBufferType,
            1,
            operands);
    }

    IRGLSLOutputParameterGroupType* IRBuilder::getGLSLOutputParameterGroupType(IRType* elementType)
    {
        IRInst* operands[] = { elementType };
        return (IRGLSLOutputParameterGroupType*) getType(
          kIROp_GLSLOutputParameterGroupType,
          1,
          operands);
    }

    IRConstExprRate* IRBuilder::getConstExprRate()
    {
        return (IRConstExprRate*)getType(kIROp_ConstExprRate);
    }

    IRGroupSharedRate* IRBuilder::getGroupSharedRate()
    {
        return (IRGroupSharedRate*)getType(kIROp_GroupSharedRate);
    }
    IRActualGlobalRate* IRBuilder::getActualGlobalRate()
    {
        return (IRActualGlobalRate*)getType(kIROp_ActualGlobalRate);
    }

    IRRateQualifiedType* IRBuilder::getRateQualifiedType(
        IRRate* rate,
        IRType* dataType)
    {
        IRInst* operands[] = { rate, dataType };
        return (IRRateQualifiedType*)getType(
            kIROp_RateQualifiedType,
            sizeof(operands) / sizeof(operands[0]),
            operands);
    }

    IRType* IRBuilder::getBindExistentialsType(
        IRInst*         baseType,
        UInt            slotArgCount,
        IRInst* const*  slotArgs)
    {
        if(slotArgCount == 0)
            return (IRType*) baseType;

        // If we are trying to bind an interface type, then
        // we will go ahead and simplify the instruction
        // away impmediately.
        // 
        if(as<IRInterfaceType>(baseType))
        {
            if(slotArgCount >= 2)
            {
                // We are being asked to emit `BindExistentials(someInterface, someConcreteType, ...)`
                // so we just want to return `ExistentialBox<someConcreteType>`.
                //
                auto concreteType = (IRType*) slotArgs[0];
                auto witnessTable = slotArgs[1];
                auto ptrType = getBoundInterfaceType((IRType*) baseType, concreteType, witnessTable);
                return ptrType;
            }
        }

        return (IRType*)createIntrinsicInst(
            getTypeKind(),
            kIROp_BindExistentialsType,
            baseType,
            slotArgCount,
            (IRInst* const*) slotArgs);
    }

    IRType* IRBuilder::getBindExistentialsType(
        IRInst*         baseType,
        UInt            slotArgCount,
        IRUse const*    slotArgUses)
    {
        if(slotArgCount == 0)
            return (IRType*) baseType;

        List<IRInst*> slotArgs;
        for( UInt ii = 0; ii < slotArgCount; ++ii )
        {
            slotArgs.add(slotArgUses[ii].get());
        }
        return getBindExistentialsType(
            baseType,
            slotArgCount,
            slotArgs.getBuffer());
    }

    IRType* IRBuilder::getBoundInterfaceType(
        IRType* interfaceType,
        IRType* concreteType,
        IRInst* witnessTable)
    {
        // Don't wrap an existential box if concreteType is __Dynamic.
        if (as<IRDynamicType>(concreteType))
            return interfaceType;

        IRInst* operands[] = {interfaceType, concreteType, witnessTable};
        return getType(kIROp_BoundInterfaceType, SLANG_COUNT_OF(operands), operands);
    }

    IRType* IRBuilder::getPseudoPtrType(
        IRType* concreteType)
    {
        IRInst* operands[] = {concreteType};
        return getType(kIROp_PseudoPtrType, SLANG_COUNT_OF(operands), operands);
    }

    IRType* IRBuilder::getConjunctionType(
        UInt            typeCount,
        IRType* const*  types)
    {
        return getType(kIROp_ConjunctionType, typeCount, (IRInst* const*)types);
    }

    IRType* IRBuilder::getAttributedType(
        IRType*         baseType,
        UInt            attributeCount,
        IRAttr* const*  attributes)
    {
        List<IRInst*> operands;
        operands.add(baseType);
        for(UInt i = 0; i < attributeCount; ++i)
            operands.add(attributes[i]);
        return getType(kIROp_AttributedType, operands.getCount(), operands.getBuffer());
    }


    void IRBuilder::setDataType(IRInst* inst, IRType* dataType)
    {
        if (auto oldRateQualifiedType = as<IRRateQualifiedType>(inst->getFullType()))
        {
            // Construct a new rate-qualified type using the same rate.

            auto newRateQualifiedType = getRateQualifiedType(
                oldRateQualifiedType->getRate(),
                dataType);

            inst->setFullType(newRateQualifiedType);
        }
        else
        {
            // No rate? Just clobber the data type.
            inst->setFullType(dataType);
        }
    }

    IRInst* IRBuilder::emitGetValueFromBoundInterface(IRType* type, IRInst* boundInterfaceValue)
    {
        auto inst =
            createInst<IRInst>(this, kIROp_GetValueFromBoundInterface, type, 1, &boundInterfaceValue);
        addInst(inst);
        return inst;
    }


    IRUndefined* IRBuilder::emitUndefined(IRType* type)
    {
        auto inst = createInst<IRUndefined>(
            this,
            kIROp_undefined,
            type);

        addInst(inst);

        return inst;
    }

    IRInst* IRBuilder::emitByteAddressBufferStore(IRInst* byteAddressBuffer, IRInst* offset, IRInst* value)
    {
        IRInst* args[] = { byteAddressBuffer, offset, getIntValue(getUIntType(), 0), value};
        return emitIntrinsicInst(getVoidType(), kIROp_ByteAddressBufferStore, 4, args);
    }

    IRInst* IRBuilder::emitByteAddressBufferStore(IRInst* byteAddressBuffer, IRInst* offset, IRInst* alignment, IRInst* value)
    {
        IRInst* args[] = { byteAddressBuffer, offset, alignment, value };
        return emitIntrinsicInst(getVoidType(), kIROp_ByteAddressBufferStore, 4, args);
    }

    IRInst* IRBuilder::emitReinterpret(IRInst* type, IRInst* value)
    {
        return emitIntrinsicInst((IRType*)type, kIROp_Reinterpret, 1, &value);
    }
    IRInst* IRBuilder::emitInOutImplicitCast(IRInst* type, IRInst* value)
    {
        return emitIntrinsicInst((IRType*)type, kIROp_InOutImplicitCast, 1, &value);
    }
    IRInst* IRBuilder::emitOutImplicitCast(IRInst* type, IRInst* value)
    {
        return emitIntrinsicInst((IRType*)type, kIROp_OutImplicitCast, 1, &value);
    }
    IRInst* IRBuilder::emitDebugSource(UnownedStringSlice fileName, UnownedStringSlice source)
    {
        IRInst* args[] = { getStringValue(fileName), getStringValue(source) };
        return emitIntrinsicInst(getVoidType(), kIROp_DebugSource, 2, args);
    }
    IRInst* IRBuilder::emitDebugLine(IRInst* source, IRIntegerValue lineStart, IRIntegerValue lineEnd, IRIntegerValue colStart, IRIntegerValue colEnd)
    {
        IRInst* args[] = 
        {
            source,
            getIntValue(getUIntType(), lineStart),
            getIntValue(getUIntType(), lineEnd),
            getIntValue(getUIntType(), colStart),
            getIntValue(getUIntType(), colEnd)
        };
        return emitIntrinsicInst(getVoidType(), kIROp_DebugLine, 5, args);
    }
    IRInst* IRBuilder::emitDebugVar(IRType* type, IRInst* source, IRInst* line, IRInst* col, IRInst* argIndex)
    {
        if (argIndex)
        {
            IRInst* args[] = { source, line, col, argIndex };
            return emitIntrinsicInst(type, kIROp_DebugVar, 4, args);
        }
        else
        {
            IRInst* args[] = { source, line, col };
            return emitIntrinsicInst(type, kIROp_DebugVar, 3, args);
        }
    }

    IRInst* IRBuilder::emitDebugValue(IRInst* debugVar, IRInst* debugValue, ArrayView<IRInst*> accessChain)
    {
        List<IRInst*> args;
        args.add(debugVar);
        args.add(debugValue);
        args.addRange(accessChain);
        return emitIntrinsicInst(getVoidType(), kIROp_DebugValue, (UInt)args.getCount(), args.getBuffer());
    }

    IRLiveRangeStart* IRBuilder::emitLiveRangeStart(IRInst* referenced)
    {
        // This instruction doesn't produce any result, 
        // so we make it's type void.
        auto inst = createInst<IRLiveRangeStart>(
            this,
            kIROp_LiveRangeStart,
            getVoidType(),
            referenced);
        
        addInst(inst);

        return inst;
    }

    IRLiveRangeEnd* IRBuilder::emitLiveRangeEnd(IRInst* referenced)
    {
        // This instruction doesn't produce any result, 
        // so we make it's type void.
        auto inst = createInst<IRLiveRangeEnd>(
            this,
            kIROp_LiveRangeEnd,
            getVoidType(),
            referenced);

        addInst(inst);

        return inst;
    }

    IRInst* IRBuilder::emitExtractExistentialValue(
        IRType* type,
        IRInst* existentialValue)
    {
        auto inst = createInst<IRInst>(
            this,
            kIROp_ExtractExistentialValue,
            type,
            1,
            &existentialValue);
        addInst(inst);
        return inst;
    }

    IRType* IRBuilder::emitExtractExistentialType(
        IRInst* existentialValue)
    {
        auto type = getTypeKind();
        auto inst = createInst<IRInst>(
            this,
            kIROp_ExtractExistentialType,
            type,
            1,
            &existentialValue);
        addInst(inst);
        return (IRType*) inst;
    }

    IRInst* IRBuilder::emitExtractExistentialWitnessTable(
        IRInst* existentialValue)
    {
        auto type = getWitnessTableType(existentialValue->getDataType());
        auto inst = createInst<IRInst>(
            this,
            kIROp_ExtractExistentialWitnessTable,
            type,
            1,
            &existentialValue);
        addInst(inst);
        return inst;
    }

    IRInst* IRBuilder::emitForwardDifferentiateInst(IRType* type, IRInst* baseFn)
    {
        auto inst = createInst<IRForwardDifferentiate>(
            this,
            kIROp_ForwardDifferentiate,
            type,
            baseFn);
        addInst(inst);
        return inst;
    }

    IRInst* IRBuilder::emitPrimalSubstituteInst(IRType* type, IRInst* baseFn)
    {
        auto inst = createInst<IRPrimalSubstitute>(
            this,
            kIROp_PrimalSubstitute,
            type,
            baseFn);
        addInst(inst);
        return inst;
    }

    IRInst *IRBuilder::emitDetachDerivative(IRType *type, IRInst *value)
    {
        auto inst = createInst<IRDetachDerivative>(
            this,
            kIROp_DetachDerivative,
            type,
            value);
        addInst(inst);
        return inst;
    }

    IRInst *IRBuilder::emitIsDifferentialNull(IRInst *value)
    {
        auto inst = createInst<IRIsDifferentialNull>(
            this,
            kIROp_IsDifferentialNull,
            getBoolType(),
            value);
        addInst(inst);
        return inst;
    }

    IRInst* IRBuilder::emitBackwardDifferentiateInst(IRType* type, IRInst* baseFn)
    {
        auto inst = createInst<IRBackwardDifferentiate>(
            this,
            kIROp_BackwardDifferentiate,
            type,
            baseFn);
        addInst(inst);
        return inst;
    }

    IRInst* IRBuilder::emitDispatchKernelInst(IRType* type, IRInst* baseFn, IRInst* threadGroupSize, IRInst* dispatchSize, Int argCount, IRInst* const* inArgs)
    {
        List<IRInst*> args = {baseFn, threadGroupSize, dispatchSize};
        args.addRange(inArgs, (Index)argCount);
        auto inst = createInst<IRDispatchKernel>(
            this,
            kIROp_DispatchKernel,
            type,
            (Int)args.getCount(),
            args.getBuffer());
        addInst(inst);
        return inst;
    }

    IRInst* IRBuilder::emitCudaKernelLaunch(IRInst* baseFn, IRInst* gridDim, IRInst* blockDim, IRInst* argsArray, IRInst* cudaStream)
    {
        IRInst* args[5] = {baseFn, gridDim, blockDim, argsArray, cudaStream};
        return emitIntrinsicInst(
            getVoidType(),
            kIROp_CudaKernelLaunch,
            5,
            args);
    }

    IRInst* IRBuilder::emitGetTorchCudaStream()
    {
        return emitIntrinsicInst(getPtrType(getVoidType()), kIROp_TorchGetCudaStream, 0, nullptr);
    }

    IRInst* IRBuilder::emitBackwardDifferentiatePrimalInst(IRType* type, IRInst* baseFn)
    {
        auto inst = createInst<IRBackwardDifferentiatePrimal>(
            this,
            kIROp_BackwardDifferentiatePrimal,
            type,
            baseFn);
        addInst(inst);
        return inst;
    }

    IRInst* IRBuilder::emitBackwardDifferentiatePropagateInst(IRType* type, IRInst* baseFn)
    {
        auto inst = createInst<IRBackwardDifferentiatePropagate>(
            this,
            kIROp_BackwardDifferentiatePropagate,
            type,
            baseFn);
        addInst(inst);
        return inst;
    }

    IRInst* IRBuilder::emitMakeDifferentialPair(IRType* type, IRInst* primal, IRInst* differential)
    {
        SLANG_RELEASE_ASSERT(as<IRDifferentialPairType>(type));
        SLANG_RELEASE_ASSERT(as<IRDifferentialPairType>(type)->getValueType() != nullptr);

        IRInst* args[] = {primal, differential};
        auto inst = createInstWithTrailingArgs<IRMakeDifferentialPair>(
            this, kIROp_MakeDifferentialPair, type, 2, args);
        addInst(inst);
        return inst;
    }

    IRInst* IRBuilder::emitMakeDifferentialPairUserCode(IRType* type, IRInst* primal, IRInst* differential)
    {
        SLANG_RELEASE_ASSERT(as<IRDifferentialPairTypeBase>(type));
        SLANG_RELEASE_ASSERT(as<IRDifferentialPairTypeBase>(type)->getValueType() != nullptr);

        IRInst* args[] = { primal, differential };
        auto inst = createInstWithTrailingArgs<IRMakeDifferentialPair>(
            this, kIROp_MakeDifferentialPairUserCode, type, 2, args);
        addInst(inst);
        return inst;
    }

    IRInst* IRBuilder::emitSpecializeInst(
        IRType*         type,
        IRInst*         genericVal,
        UInt            argCount,
        IRInst* const*  args)
    {
        auto innerReturnVal = findInnerMostGenericReturnVal(as<IRGeneric>(genericVal));
        if (as<IRWitnessTable>(innerReturnVal))
        {
            return createIntrinsicInst(
                type,
                kIROp_Specialize,
                genericVal,
                argCount,
                args);
        }

        auto inst = createInstWithTrailingArgs<IRSpecialize>(
            this,
            kIROp_Specialize,
            type,
            1,
            &genericVal,
            argCount,
            args);

        if (!inst->parent)
            addInst(inst);
        return inst;
    }

    IRInst* IRBuilder::emitExpandInst(IRType* type, UInt capturedArgCount, IRInst* const* capturedArgs)
    {
        auto inst = createInstWithTrailingArgs<IRSpecialize>(
            this,
            kIROp_Expand,
            type,
            capturedArgCount,
            capturedArgs,
            0,
            nullptr);
        addInst(inst);
        return inst;
    }

    IRInst* IRBuilder::emitEachInst(IRType* type, IRInst* base, IRInst* indexArg)
    {
        IRInst* args[] = { base, indexArg };
        return emitIntrinsicInst(type, kIROp_Each, indexArg ? 2 : 1, args);
    }

    IRInst* IRBuilder::emitLookupInterfaceMethodInst(
        IRType* type,
        IRInst* witnessTableVal,
        IRInst* interfaceMethodVal)
    {
        // TODO: if somebody tries to declare a struct that inherits
        // an interface conformance from a base type, then we hit
        // this assert. The problem should be fixed higher up in
        // the emit logic, but this is a reasonably early place
        // to catch it.
        //
        SLANG_ASSERT(witnessTableVal && witnessTableVal->getOp() != kIROp_StructKey);

        IRInst* args[] = {witnessTableVal, interfaceMethodVal};

        return createIntrinsicInst(
            type,
            kIROp_LookupWitness,
            2,
            args);
    }

    IRInst* IRBuilder::emitGetSequentialIDInst(IRInst* rttiObj)
    {
        auto inst = createInst<IRAlloca>(this, kIROp_GetSequentialID, getUIntType(), rttiObj);

        addInst(inst);
        return inst;
    }

    IRInst* IRBuilder::emitAlloca(IRInst* type, IRInst* rttiObjPtr)
    {
        auto inst = createInst<IRAlloca>(
            this,
            kIROp_Alloca,
            (IRType*)type,
            rttiObjPtr);

        addInst(inst);
        return inst;
    }

    IRInst* IRBuilder::emitGlobalValueRef(IRInst* globalInst)
    {
        auto inst = createInst<IRGlobalValueRef>(
            this,
            kIROp_GlobalValueRef,
            (IRType*)globalInst->getFullType(),
            globalInst);

        addInst(inst);
        return inst;
    }

    IRInst* IRBuilder::emitPackAnyValue(IRType* type, IRInst* value)
    {
        auto inst = createInst<IRPackAnyValue>(
            this,
            kIROp_PackAnyValue,
            type,
            value);

        addInst(inst);
        return inst;
    }

    IRInst* IRBuilder::emitUnpackAnyValue(IRType* type, IRInst* value)
    {
        auto inst = createInst<IRPackAnyValue>(
            this,
            kIROp_UnpackAnyValue,
            type,
            value);

        addInst(inst);
        return inst;
    }

    IRCall* IRBuilder::emitCallInst(
        IRType*         type,
        IRInst*        pFunc,
        UInt            argCount,
        IRInst* const* args)
    {
        auto inst = createInstWithTrailingArgs<IRCall>(
            this,
            kIROp_Call,
            type,
            1,
            &pFunc,
            argCount,
            args);
        addInst(inst);
        return inst;
    }

    IRInst* IRBuilder::emitTryCallInst(
        IRType* type,
        IRBlock* successBlock,
        IRBlock* failureBlock,
        IRInst* func,
        UInt argCount,
        IRInst* const* args)
    {
        IRInst* fixedArgs[] = {successBlock, failureBlock, func};
        auto inst = createInstWithTrailingArgs<IRTryCall>(
            this, kIROp_TryCall, type, 3, fixedArgs, argCount, args);
        addInst(inst);
        return inst;
    }

    IRInst* IRBuilder::createIntrinsicInst(
        IRType*         type,
        IROp            op,
        UInt            argCount,
        IRInst* const* args)
    {
        return createInstWithTrailingArgs<IRInst>(
            this,
            op,
            type,
            argCount,
            args);
    }

    IRInst* IRBuilder::createIntrinsicInst(
        IRType* type, IROp op, IRInst* operand, UInt operandCount, IRInst* const* operands)
    {
        return createInstWithTrailingArgs<IRInst>(this, op, type, operand, operandCount, operands);
    }

    IRInst* IRBuilder::createIntrinsicInst(IRType* type, IROp op, UInt operandListCount, UInt const* listOperandCounts, IRInst* const* const* listOperands)
    {
        return createInstImpl<IRInst>(this, op, type, 0, nullptr, (Int)operandListCount, (Int const* )listOperandCounts, listOperands);
    }


    IRInst* IRBuilder::emitIntrinsicInst(
        IRType*         type,
        IROp            op,
        UInt            argCount,
        IRInst* const* args)
    {
        auto inst = createIntrinsicInst(
            type,
            op,
            argCount,
            args);
        if (!inst->parent)
            addInst(inst);
        return inst;
    }

    IRInst* IRBuilder::emitDefaultConstructRaw(IRType* type)
    {
        return emitIntrinsicInst(type, kIROp_DefaultConstruct, 0, nullptr);
    }

    IRInst* IRBuilder::_emitDefaultConstruct(IRType* type, bool fallback, HashSet<IRType*> visitedTypes)
    {
        // Slang generally detects recursive type-uses in IR,
        // This means that DefaultConstruct may crash unless we 
        // track visited types with `visitedTypes.contains(type)`
        // to avoid infinite looping of type-checks
        //
        // Slang may be asked to default init a `RWTexture2D`. 
        // If so, `isResourceType(type)` ensures we don't generate
        // garbage/
        if (visitedTypes.contains(type) || isResourceType(type))
            return emitUndefined(type);
        visitedTypes.add(type);
        IRType* actualType = type;
        for (;;)
        {
            if (auto attr = as<IRAttributedType>(actualType))
                actualType = attr->getBaseType();
            else if (auto rateQualified = as<IRRateQualifiedType>(actualType))
                actualType = rateQualified->getValueType();
            else
                break;
        }
        switch (actualType->getOp())
        {
        case kIROp_Int8Type:
        case kIROp_Int16Type:
        case kIROp_IntType:
        case kIROp_IntPtrType:
        case kIROp_Int64Type:
        case kIROp_UInt8Type:
        case kIROp_UInt16Type:
        case kIROp_UIntType:
        case kIROp_UIntPtrType:
        case kIROp_UInt64Type:
        case kIROp_CharType:
            return getIntValue(type, 0);
        case kIROp_BoolType:
            return getBoolValue(false);
        case kIROp_FloatType:
        case kIROp_HalfType:
        case kIROp_DoubleType:
            return getFloatValue(type, 0.0);
        case kIROp_VoidType:
            return getVoidValue();
        case kIROp_StringType:
            return getStringValue(UnownedStringSlice());
        case kIROp_PtrType:
        case kIROp_InOutType:
        case kIROp_OutType:
        case kIROp_RawPointerType:
        case kIROp_RefType:
        case kIROp_ConstRefType:
        case kIROp_ComPtrType:
        case kIROp_NativePtrType:
        case kIROp_NativeStringType:
            return getNullPtrValue(type);
        case kIROp_OptionalType:
        {
            auto inner = _emitDefaultConstruct(as<IROptionalType>(actualType)->getValueType(), fallback, visitedTypes);
            if (!inner)
                return nullptr;
            return emitMakeOptionalNone(type, inner);
        }
        case kIROp_TupleType:
        {
            List<IRInst*> elements;
            auto tupleType = as<IRTupleType>(actualType);
            for (UInt i = 0; i < tupleType->getOperandCount(); i++)
            {
                auto operand = tupleType->getOperand(i);
                if (as<IRAttr>(operand))
                    break;
                auto inner = _emitDefaultConstruct((IRType*)operand, fallback, visitedTypes);
                if (!inner)
                    return nullptr;
                elements.add(inner);
            }
            return emitMakeTuple(type, elements);
        }
        case kIROp_StructType:
        {
            List<IRInst*> elements;
            auto structType = as<IRStructType>(actualType);
            for (auto field : structType->getFields())
            {
                auto fieldType = field->getFieldType();
                auto inner = _emitDefaultConstruct(fieldType, fallback, visitedTypes);
                if (!inner)
                    return nullptr;
                elements.add(inner);
            }
            return emitMakeStruct(type, elements);
        }
        case kIROp_ArrayType:
        {
            auto arrayType = as<IRArrayType>(actualType);
            if (auto count = as<IRIntLit>(arrayType->getElementCount()))
            {
                auto element = _emitDefaultConstruct(arrayType->getElementType(), fallback, visitedTypes);
                if (!element)
                    return nullptr;
                List<IRInst*> elements;
                constexpr int maxCount = 4096;
                if (count->getValue() > maxCount)
                    break;
                for (IRIntegerValue i = 0; i < count->getValue(); i++)
                {
                    elements.add(element);
                }
                return emitMakeArray(type, elements.getCount(), elements.getBuffer());
            }
            break;
        }
        case kIROp_VectorType:
        {
            auto inner = _emitDefaultConstruct(as<IRVectorType>(actualType)->getElementType(), fallback, visitedTypes);
            if (!inner)
                return nullptr;
            return emitIntrinsicInst(type, kIROp_MakeVectorFromScalar, 1, &inner);
        }
        case kIROp_MatrixType:
        {
            auto inner = _emitDefaultConstruct(as<IRMatrixType>(actualType)->getElementType(), fallback, visitedTypes);
            if (!inner)
                return nullptr;
            return emitIntrinsicInst(type, kIROp_MakeMatrixFromScalar, 1, &inner);
        }
        default:
            break;
        }
        if (fallback)
        {
            return emitIntrinsicInst(type, kIROp_DefaultConstruct, 0, nullptr);
        }
        return nullptr;
    }
<<<<<<< HEAD
    
    IRInst* IRBuilder::emitDefaultConstruct(IRType* type, bool fallback)
    {
        return _emitDefaultConstruct(type, fallback, {});
    }
    
    IRInst* IRBuilder::emitEmbeddedDXIL(ISlangBlob *blob)
=======

    IRInst* IRBuilder::emitEmbeddedDownstreamIR(CodeGenTarget target, ISlangBlob *blob)
>>>>>>> 31367716
    {
        IRInst* args[] = { getIntValue(getIntType(), (int)target), getBlobValue(blob) };

        return emitIntrinsicInst(getVoidType(), kIROp_EmbeddedDownstreamIR, 2, args);
    }

    enum class TypeCastStyle
    {
        Unknown = -1, 
        Int, Float, Bool, Ptr, Void
    };
    static TypeCastStyle _getTypeStyleId(IRType* type)
    {
        if (auto vectorType = as<IRVectorType>(type))
        {
            return _getTypeStyleId(vectorType->getElementType());
        }
        if(auto matrixType = as<IRMatrixType>(type))
        {
            return _getTypeStyleId(matrixType->getElementType());
        }
        auto style = getTypeStyle(type->getOp());
        switch (style)
        {
        case kIROp_IntType:
            return TypeCastStyle::Int;
        case kIROp_FloatType:
        case kIROp_HalfType:
        case kIROp_DoubleType:
            return TypeCastStyle::Float;
        case kIROp_BoolType:
            return TypeCastStyle::Bool;
        case kIROp_PtrType:
        case kIROp_InOutType:
        case kIROp_OutType:
        case kIROp_RawPointerType:
        case kIROp_RefType:
        case kIROp_ConstRefType:
            return TypeCastStyle::Ptr;
        case kIROp_VoidType:
            return TypeCastStyle::Void;
        default:
            return TypeCastStyle::Unknown;
        }
    }

    IRInst* IRBuilder::emitCast(IRType* type, IRInst* value)
    {
        if (isTypeEqual(type, value->getDataType()))
            return value;
        
        auto toStyle = _getTypeStyleId(type);
        auto fromStyle = _getTypeStyleId(value->getDataType());

        if (fromStyle == TypeCastStyle::Void)
        {
            // We shouldn't be casting from void to other types.
            SLANG_UNREACHABLE("cast from void type");
        }

        SLANG_RELEASE_ASSERT(toStyle != TypeCastStyle::Unknown);
        SLANG_RELEASE_ASSERT(fromStyle != TypeCastStyle::Unknown);

        struct OpSeq
        {
            IROp op0, op1;
            OpSeq(IROp op)
            {
                op0 = op; op1 = kIROp_Nop;
            }
            OpSeq(IROp op, IROp inOp1)
            {
                op0 = op; op1 = inOp1;
            }
        };

        static const OpSeq opMap[4][5] =
        {
            /*      To:      Int, Float, Bool, Ptr, Void*/
            /* From Int   */ {kIROp_IntCast, kIROp_CastIntToFloat, kIROp_IntCast, kIROp_CastIntToPtr, kIROp_CastToVoid },
            /* From Float */ {kIROp_CastFloatToInt, kIROp_FloatCast, {kIROp_CastFloatToInt, kIROp_IntCast}, {kIROp_CastFloatToInt, kIROp_CastIntToPtr}, kIROp_CastToVoid},
            /* From Bool  */ {kIROp_IntCast, kIROp_CastIntToFloat, kIROp_Nop, kIROp_CastIntToPtr, kIROp_CastToVoid},
            /* From Ptr   */ {kIROp_CastPtrToInt, {kIROp_CastPtrToInt, kIROp_CastIntToFloat}, kIROp_CastPtrToBool, kIROp_BitCast, kIROp_CastToVoid},
        };

        auto op = opMap[(int)fromStyle][(int)toStyle];
        if (op.op0 == kIROp_Nop)
            return value;
        auto t = type;
        if (op.op1 != kIROp_Nop)
        {
            t = getUInt64Type();
        }
        auto result = emitIntrinsicInst(t, op.op0, 1, &value);
        if (op.op1 != kIROp_Nop)
        {
            result = emitIntrinsicInst(type, op.op1, 1, &result);
        }
        return result;
    }

    IRInst* IRBuilder::emitVectorReshape(IRType* type, IRInst* value)
    {
        auto targetVectorType = as<IRVectorType>(type);
        auto sourceVectorType = as<IRVectorType>(value->getDataType());
        if (targetVectorType && !sourceVectorType)
        {
            auto elementType = targetVectorType->getElementType();
            Index elemCount = 1;
            if(auto intLit = as<IRIntLit>(targetVectorType->getElementCount()))
            {
                elemCount = (Index)intLit->getValue();
            }
            IRInst* zeroVal = emitDefaultConstruct(elementType);
            List<IRInst*> defaultVals;
            defaultVals.reserve(elemCount);
            defaultVals.add(value);
            for(auto i = 1; i < elemCount; i++)
                defaultVals.add(zeroVal);
            return emitMakeVector(targetVectorType, defaultVals);
        }
        else if (!targetVectorType)
        {
            if (!sourceVectorType)
                return emitCast(targetVectorType, value);
            else
            {
                UInt index = 0;
                return emitCast(type, emitSwizzle(sourceVectorType->getElementType(), value, 1, &index));
            }
        }
        if (targetVectorType->getElementCount() != sourceVectorType->getElementCount())
        {
            auto fromCount = as<IRIntLit>(sourceVectorType->getElementCount());
            auto toCount = as<IRIntLit>(targetVectorType->getElementCount());
            if (fromCount && toCount)
            {
                if (toCount->getValue() < fromCount->getValue())
                {
                    List<UInt> indices;
                    for (UInt i = 0; i < (UInt)toCount->getValue(); i++)
                        indices.add(i);
                    return emitSwizzle(targetVectorType, value, (UInt)indices.getCount(), indices.getBuffer());
                }
                else if (toCount->getValue() > fromCount->getValue())
                {
                    List<IRInst*> args;
                    for (UInt i = 0; i < (UInt)fromCount->getValue(); i++)
                    {
                        auto element = emitSwizzle(sourceVectorType->getElementType(), value , 1, &i);
                        args.add(element);
                    }
                    for (IRIntegerValue i = fromCount->getValue(); i < toCount->getValue(); i++)
                    {
                        args.add(emitDefaultConstruct(targetVectorType->getElementType()));
                    }
                    return emitMakeVector(targetVectorType, args);
                }
            }
            auto reshape = emitIntrinsicInst(
                getVectorType(
                    sourceVectorType->getElementType(), targetVectorType->getElementCount()),
                kIROp_VectorReshape,
                1,
                &value);
            return emitCast(type, reshape);
        }
        return value;
    }

    IRInst* IRBuilder::emitMakeUInt64(IRInst* low, IRInst* high)
    {
        IRInst* args[2] = {low, high};
        return emitIntrinsicInst(getUInt64Type(), kIROp_MakeUInt64, 2, args);
    }

    IRInst* IRBuilder::emitMakeRTTIObject(IRInst* typeInst)
    {
        auto inst = createInst<IRRTTIObject>(
            this,
            kIROp_RTTIObject,
            getRTTIType(),
            typeInst);
        addInst(inst);
        return inst;
    }

    IRInst* IRBuilder::emitMakeValuePack(IRType* type, UInt count, IRInst* const* args)
    {
        return emitIntrinsicInst(type, kIROp_MakeValuePack, count, args);
    }

    IRInst* IRBuilder::emitMakeValuePack(UInt count, IRInst* const* args)
    {
        ShortList<IRType*> types;
        for (UInt i = 0; i < count; ++i)
            types.add(args[i]->getFullType());

        auto type = getTypePack((UInt)types.getCount(), types.getArrayView().getBuffer());
        return emitIntrinsicInst(type, kIROp_MakeValuePack, count, args);
    }

    IRInst* IRBuilder::emitMakeTuple(IRType* type, UInt count, IRInst* const* args)
    {
        return emitIntrinsicInst(type, kIROp_MakeTuple, count, args);
    }

    IRInst* IRBuilder::emitMakeTargetTuple(IRType* type, UInt count, IRInst* const* args)
    {
        return emitIntrinsicInst(type, kIROp_MakeTargetTuple, count, args);
    }

    IRInst* IRBuilder::emitTargetTupleGetElement(IRType* elementType, IRInst* targetTupleVal, IRInst* indexVal)
    {
        IRInst* args[] = {targetTupleVal, indexVal};
        return emitIntrinsicInst(elementType, kIROp_GetTargetTupleElement, 2, args);
    }

    IRInst* IRBuilder::emitMakeTuple(UInt count, IRInst* const* args)
    {
        List<IRType*> types;
        for(UInt i = 0; i < count; ++i)
            types.add(args[i]->getFullType());

        auto type = getTupleType(types);
        return emitMakeTuple(type, count, args);
    }

    IRInst* IRBuilder::emitMakeString(IRInst* nativeStr)
    {
        return emitIntrinsicInst(getStringType(), kIROp_MakeString, 1, &nativeStr);
    }

    IRInst* IRBuilder::emitGetNativeString(IRInst* str)
    {
        return emitIntrinsicInst(getNativeStringType(), kIROp_getNativeStr, 1, &str);
    }

    IRInst* IRBuilder::emitGetTupleElement(IRType* type, IRInst* tuple, IRInst* element)
    {
        IRInst* args[] = { tuple, element };
        return emitIntrinsicInst(type, kIROp_GetTupleElement, 2, args);
    }

    IRInst* IRBuilder::emitGetTupleElement(IRType* type, IRInst* tuple, UInt element)
    {
        // As a quick simplification/optimization, if the user requests
        // `getTupleElement(makeTuple(a_0, a_1, ... a_N), i)` then we should
        // just return `a_i`, provided that the index is properly in range.
        //
        switch(tuple->getOp())
        {
        case kIROp_MakeTuple:
        case kIROp_MakeValuePack:
        case kIROp_MakeWitnessPack:
        case kIROp_TypePack:
            if( element < tuple->getOperandCount() )
            {
                return tuple->getOperand(element);
            }
            break;
        }
        return emitGetTupleElement(type, tuple, getIntValue(getIntType(), element));
    }

    IRInst* IRBuilder::emitMakeResultError(IRType* resultType, IRInst* errorVal)
    {
        return emitIntrinsicInst(resultType, kIROp_MakeResultError, 1, &errorVal);
    }

    IRInst* IRBuilder::emitMakeResultValue(IRType* resultType, IRInst* value)
    {
        return emitIntrinsicInst(resultType, kIROp_MakeResultValue, 1, &value);
    }

    IRInst* IRBuilder::emitIsResultError(IRInst* result)
    {
        return emitIntrinsicInst(getBoolType(), kIROp_IsResultError, 1, &result);
    }

    IRInst* IRBuilder::emitGetResultError(IRInst* result)
    {
        SLANG_ASSERT(result->getDataType());
        return emitIntrinsicInst(
            cast<IRResultType>(result->getDataType())->getErrorType(),
            kIROp_GetResultError,
            1,
            &result);
    }

    IRInst* IRBuilder::emitGetResultValue(IRInst* result)
    {
        SLANG_ASSERT(result->getDataType());
        return emitIntrinsicInst(
            cast<IRResultType>(result->getDataType())->getValueType(),
            kIROp_GetResultValue,
            1,
            &result);
    }

    IRInst* IRBuilder::emitOptionalHasValue(IRInst* optValue)
    {
        return emitIntrinsicInst(
            getBoolType(),
            kIROp_OptionalHasValue,
            1,
            &optValue);
    }

    IRInst* IRBuilder::emitGetOptionalValue(IRInst* optValue)
    {
        return emitIntrinsicInst(
            cast<IROptionalType>(optValue->getDataType())->getValueType(),
            kIROp_GetOptionalValue,
            1,
            &optValue);
    }

    IRInst* IRBuilder::emitMakeOptionalValue(IRInst* optType, IRInst* value)
    {
        return emitIntrinsicInst(
            (IRType*)optType,
            kIROp_MakeOptionalValue,
            1,
            &value);
    }

    IRInst* IRBuilder::emitMakeOptionalNone(IRInst* optType, IRInst* defaultValue)
    {
        return emitIntrinsicInst(
            (IRType*)optType,
            kIROp_MakeOptionalNone,
            1,
            &defaultValue);
    }

    IRInst* IRBuilder::emitMakeVectorFromScalar(
        IRType* type,
        IRInst* scalarValue)
    {
        return emitIntrinsicInst(type, kIROp_MakeVectorFromScalar, 1, &scalarValue);
    }

    IRInst* IRBuilder::emitMatrixReshape(IRType* type, IRInst* inst)
    {
        return emitIntrinsicInst(type, kIROp_MatrixReshape, 1, &inst);
    }

    IRInst* IRBuilder::emitMakeVector(
        IRType*         type,
        UInt            argCount,
        IRInst* const* args)
    {
        return emitIntrinsicInst(type, kIROp_MakeVector, argCount, args);
    }

    IRInst* IRBuilder::emitDifferentialPairGetDifferential(IRType* diffType, IRInst* diffPair)
    {
        SLANG_ASSERT(as<IRDifferentialPairTypeBase>(diffPair->getDataType()));
        return emitIntrinsicInst(
            diffType,
            kIROp_DifferentialPairGetDifferential,
            1,
            &diffPair);
    }

    IRInst* IRBuilder::emitDifferentialPairGetPrimal(IRInst* diffPair)
    {
        auto valueType = cast<IRDifferentialPairTypeBase>(diffPair->getDataType())->getValueType();
        return emitIntrinsicInst(
            valueType,
            kIROp_DifferentialPairGetPrimal,
            1,
            &diffPair);
    }

    IRInst* IRBuilder::emitDifferentialPairGetPrimal(IRType* primalType, IRInst* diffPair)
    {
        return emitIntrinsicInst(
            primalType,
            kIROp_DifferentialPairGetPrimal,
            1,
            &diffPair);
    }

    IRInst* IRBuilder::emitDifferentialPairGetDifferentialUserCode(IRType* diffType, IRInst* diffPair)
    {
        SLANG_ASSERT(as<IRDifferentialPairTypeBase>(diffPair->getDataType()));
        return emitIntrinsicInst(
            diffType,
            kIROp_DifferentialPairGetDifferentialUserCode,
            1,
            &diffPair);
    }

    IRInst* IRBuilder::emitDifferentialPairGetPrimalUserCode(IRInst* diffPair)
    {
        auto valueType = cast<IRDifferentialPairTypeBase>(diffPair->getDataType())->getValueType();
        return emitIntrinsicInst(
            valueType,
            kIROp_DifferentialPairGetPrimalUserCode,
            1, 
            &diffPair);
    }

    IRInst* IRBuilder::emitMakeMatrix(
        IRType*         type,
        UInt            argCount,
        IRInst* const* args)
    {
        return emitIntrinsicInst(type, kIROp_MakeMatrix, argCount, args);
    }

    IRInst* IRBuilder::emitMakeMatrixFromScalar(
        IRType* type,
        IRInst* scalarValue)
    {
        return emitIntrinsicInst(type, kIROp_MakeMatrixFromScalar, 1, &scalarValue);
    }

    IRInst* IRBuilder::emitMakeArray(
        IRType*         type,
        UInt            argCount,
        IRInst* const* args)
    {
        return emitIntrinsicInst(type, kIROp_MakeArray, argCount, args);
    }

    IRInst* IRBuilder::emitMakeArrayList(IRType* type, UInt argCount, IRInst* const* args)
    {
        return emitIntrinsicInst(type, kIROp_MakeArrayList, argCount, args);
    }

    IRInst* IRBuilder::emitMakeArrayFromElement(
        IRType* type,
        IRInst* element)
    {
        return emitIntrinsicInst(type, kIROp_MakeArrayFromElement, 1, &element);
    }

    IRInst* IRBuilder::emitMakeStruct(
        IRType*         type,
        UInt            argCount,
        IRInst* const* args)
    {
        return emitIntrinsicInst(type, kIROp_MakeStruct, argCount, args);
    }

    IRInst* IRBuilder::emitMakeTensorView(IRType* type, IRInst* val)
    {
        return emitIntrinsicInst(type, kIROp_MakeTensorView, 1, &val);
    }

    IRInst* IRBuilder::emitMakeExistential(
        IRType* type,
        IRInst* value,
        IRInst* witnessTable)
    {
        IRInst* args[] = {value, witnessTable};
        return emitIntrinsicInst(type, kIROp_MakeExistential, SLANG_COUNT_OF(args), args);
    }

    IRInst* IRBuilder::emitMakeExistentialWithRTTI(
        IRType* type,
        IRInst* value,
        IRInst* witnessTable,
        IRInst* rtti)
    {
        IRInst* args[] = { value, witnessTable, rtti };
        return emitIntrinsicInst(type, kIROp_MakeExistentialWithRTTI, SLANG_COUNT_OF(args), args);
    }

    IRInst* IRBuilder::emitWrapExistential(
        IRType*         type,
        IRInst*         value,
        UInt            slotArgCount,
        IRInst* const*  slotArgs)
    {
        if(slotArgCount == 0)
            return value;

        // If we are wrapping a single concrete value into
        // an interface type, then this is really a `makeExistential`
        //
        // TODO: We may want to check for a `specialize` of a generic interface as well.
        //
        if(as<IRInterfaceType>(type))
        {
            if(slotArgCount >= 2)
            {
                // We are being asked to emit `wrapExistential(value, concreteType, witnessTable, ...) : someInterface`
                //
                // We also know that a concrete value being wrapped will always be an existential box,
                // so we expect that `value : BindInterface<I, C>` for some concrete `C`.
                //
                // We want to emit `makeExistential(getValueFromBoundInterface(value) : C, witnessTable)`.
                //
                auto concreteType = (IRType*)(slotArgs[0]);
                auto witnessTable = slotArgs[1];
                if (slotArgs[0]->getOp() == kIROp_DynamicType)
                    return value;
                auto deref = emitGetValueFromBoundInterface(concreteType, value);
                return emitMakeExistential(type, deref, witnessTable);
            }
        }

        IRInst* fixedArgs[] = {value};
        auto inst = createInstImpl<IRInst>(
            this,
            kIROp_WrapExistential,
            type,
            SLANG_COUNT_OF(fixedArgs),
            fixedArgs,
            slotArgCount,
            slotArgs);
        addInst(inst);
        return inst;
    }

    IRInst* IRBuilder::addPrimalValueStructKeyDecoration(IRInst* target, IRStructKey* key)
    {
        return addDecoration(target, kIROp_PrimalValueStructKeyDecoration, key);
    }

    IRInst* IRBuilder::addPrimalElementTypeDecoration(IRInst* target, IRInst* type)
    {
        return addDecoration(target, kIROp_PrimalElementTypeDecoration, type);
    }

    IRInst* IRBuilder::addIntermediateContextFieldDifferentialTypeDecoration(IRInst* target, IRInst* witness)
    {
        return addDecoration(target, kIROp_IntermediateContextFieldDifferentialTypeDecoration, witness);
    }

    RefPtr<IRModule> IRModule::create(Session* session)
    {
        RefPtr<IRModule> module = new IRModule(session);

        auto moduleInst = module->_allocateInst<IRModuleInst>(kIROp_Module, 0);

        module->m_moduleInst = moduleInst;
        moduleInst->module = module;

        return module;
    }

    IRDominatorTree* IRModule::findOrCreateDominatorTree(IRGlobalValueWithCode* func)
    {
        IRAnalysis* analysis = m_mapInstToAnalysis.tryGetValue(func);
        if (analysis)
            return analysis->getDominatorTree();
        else
        {
            m_mapInstToAnalysis[func] = IRAnalysis();
            analysis = m_mapInstToAnalysis.tryGetValue(func);
        }
        analysis->domTree = computeDominatorTree(func);
        return analysis->getDominatorTree();
    }

    void addGlobalValue(
        IRBuilder*  builder,
        IRInst*     value)
    {
        // Try to find a suitable parent for the
        // global value we are emitting.
        //
        // We will start out search at the current
        // parent instruction for the builder, and
        // possibly work our way up.
        //
        auto defaultInsertLoc = builder->getInsertLoc();
        auto defaultParent = defaultInsertLoc.getParent();
        auto parent = defaultParent;
        while(parent)
        {
            // Inserting into the top level of a module?
            // That is fine, and we can stop searching.
            if (as<IRModuleInst>(parent))
                break;

            // Inserting into a basic block inside of
            // a generic? That is okay too.
            if (auto block = as<IRBlock>(parent))
            {
                if (as<IRGeneric>(block->parent))
                    break;
            }

            // Otherwise, move up the chain.
            parent = parent->parent;
        }

        // If we somehow ran out of parents (possibly
        // because an instruction wasn't linked into
        // the full hierarchy yet), then we will
        // fall back to inserting into the overall module.
        if (!parent)
        {
            parent = builder->getModule()->getModuleInst();
        }

        // If it turns out that we are inserting into the
        // current "insert into" parent for the builder, then
        // we need to respect its "insert before" setting
        // as well.
        if (parent == defaultParent)
        {
            value->insertAt(defaultInsertLoc);
        }
        else
        {
            value->insertAtEnd(parent);
        }
    }

    IRInst* IRBuilder::addDifferentiableTypeDictionaryDecoration(IRInst* target)
    {
        return addDecoration(target, kIROp_DifferentiableTypeDictionaryDecoration);
    }

    IRInst* IRBuilder::addDifferentiableTypeEntry(IRInst* dictDecoration, IRInst* irType, IRInst* conformanceWitness)
    {
        auto oldLoc = this->getInsertLoc();

        IRDifferentiableTypeDictionaryItem* item = nullptr;

        this->setInsertInto(dictDecoration);

        IRInst* args[2] = {irType, conformanceWitness};
        item = createInstWithTrailingArgs<IRDifferentiableTypeDictionaryItem>(
            this,
            kIROp_DifferentiableTypeDictionaryItem,
            nullptr,
            2,
            args);
                
        addInst(item);

        this->setInsertLoc(oldLoc);

        return item;
    }


    IRFunc* IRBuilder::createFunc()
    {
        IRFunc* rsFunc = createInst<IRFunc>(
            this,
            kIROp_Func,
            nullptr);
        _maybeSetSourceLoc(rsFunc);
        addGlobalValue(this, rsFunc);
        return rsFunc;
    }

    IRGlobalVar* IRBuilder::createGlobalVar(
        IRType* valueType)
    {
        auto ptrType = getPtrType(valueType);
        IRGlobalVar* globalVar = createInst<IRGlobalVar>(
            this,
            kIROp_GlobalVar,
            ptrType);
        _maybeSetSourceLoc(globalVar);
        addGlobalValue(this, globalVar);
        return globalVar;
    }

    IRGlobalVar* IRBuilder::createGlobalVar(
        IRType*         valueType,
        AddressSpace  addressSpace)
    {
        auto ptrType = getPtrType(kIROp_PtrType, valueType, addressSpace);
        IRGlobalVar* globalVar = createInst<IRGlobalVar>(
            this,
            kIROp_GlobalVar,
            ptrType);
        _maybeSetSourceLoc(globalVar);
        addGlobalValue(this, globalVar);
        return globalVar;
    }

    IRGlobalParam* IRBuilder::createGlobalParam(
        IRType* valueType)
    {
        IRGlobalParam* inst = createInst<IRGlobalParam>(
            this,
            kIROp_GlobalParam,
            valueType);
        _maybeSetSourceLoc(inst);
        addGlobalValue(this, inst);
        return inst;
    }

    IRWitnessTable* IRBuilder::createWitnessTable(IRType* baseType, IRType* subType)
    {
        IRWitnessTable* witnessTable = createInst<IRWitnessTable>(
            this,
            kIROp_WitnessTable,
            getWitnessTableType(baseType),
            subType);
        addGlobalValue(this, witnessTable);
        return witnessTable;
    }

    IRWitnessTableEntry* IRBuilder::createWitnessTableEntry(
        IRWitnessTable* witnessTable,
        IRInst*         requirementKey,
        IRInst*         satisfyingVal)
    {
        IRWitnessTableEntry* entry = createInst<IRWitnessTableEntry>(
            this,
            kIROp_WitnessTableEntry,
            nullptr,
            requirementKey,
            satisfyingVal);

        if (witnessTable)
        {
            entry->insertAtEnd(witnessTable);
        }

        return entry;
    }

    IRInterfaceRequirementEntry* IRBuilder::createInterfaceRequirementEntry(
        IRInst* requirementKey,
        IRInst* requirementVal)
    {
        IRInterfaceRequirementEntry* entry = createInst<IRInterfaceRequirementEntry>(
            this,
            kIROp_InterfaceRequirementEntry,
            nullptr,
            requirementKey,
            requirementVal);
        addGlobalValue(this, entry);
        return entry;
    }

    IRInst* IRBuilder::createThisTypeWitness(IRType* interfaceType)
    {
        IRInst* witness = createInst<IRThisTypeWitness>(
            this,
            kIROp_ThisTypeWitness,
            getWitnessTableType(interfaceType));
        addGlobalValue(this, witness);
        return witness;
    }

    IRInst* IRBuilder::getTypeEqualityWitness(IRType* witnessType, IRType* type1, IRType* type2)
    {
        IRInst* operands[2] = { type1, type2 };
        return (IRType*)createIntrinsicInst(
            witnessType,
            kIROp_TypeEqualityWitness,
            2,
            operands);
    }

    IRStructType* IRBuilder::createStructType()
    {
        IRStructType* structType = createInst<IRStructType>(
            this,
            kIROp_StructType,
            getTypeKind());
        addGlobalValue(this, structType);
        return structType;
    }

    IRClassType* IRBuilder::createClassType()
    {
        IRClassType* classType = createInst<IRClassType>(
            this,
            kIROp_ClassType,
            getTypeKind());
        addGlobalValue(this, classType);
        return classType;
    }

    IRGLSLShaderStorageBufferType* IRBuilder::createGLSLShaderStorableBufferType()
    {
        IRGLSLShaderStorageBufferType* ssboType = createInst<IRGLSLShaderStorageBufferType>(
            this,
            kIROp_GLSLShaderStorageBufferType,
            getTypeKind());
        addGlobalValue(this, ssboType);
        return ssboType;
    }

    IRGLSLShaderStorageBufferType* IRBuilder::createGLSLShaderStorableBufferType(UInt operandCount, IRInst* const* operands)
    {
        IRGLSLShaderStorageBufferType* ssboType = createInst<IRGLSLShaderStorageBufferType>(
            this,
            kIROp_GLSLShaderStorageBufferType,
            getTypeKind(),
            operandCount,
            operands);
        addGlobalValue(this, ssboType);
        return ssboType;
    }

    IRInterfaceType* IRBuilder::createInterfaceType(UInt operandCount, IRInst* const* operands)
    {
        IRInterfaceType* interfaceType = createInst<IRInterfaceType>(
            this,
            kIROp_InterfaceType,
            getTypeKind(),
            operandCount,
            operands);
        addGlobalValue(this, interfaceType);
        return interfaceType;
    }

    IRStructKey* IRBuilder::createStructKey()
    {
        IRStructKey* structKey = createInst<IRStructKey>(
            this,
            kIROp_StructKey,
            nullptr);
        addGlobalValue(this, structKey);
        return structKey;
    }

    // Create a field nested in a struct type, declaring that
    // the specified field key maps to a field with the specified type.
    IRStructField*  IRBuilder::createStructField(
        IRType*         aggType,
        IRStructKey*    fieldKey,
        IRType*         fieldType)
    {
        IRInst* operands[] = { fieldKey, fieldType };
        IRStructField* field = (IRStructField*) createInstWithTrailingArgs<IRInst>(
            this,
            kIROp_StructField,
            nullptr,
            0,
            nullptr,
            2,
            operands);

        if (aggType)
        {
            field->insertAtEnd(aggType);
        }

        return field;
    }

    IRGeneric* IRBuilder::createGeneric()
    {
        IRGeneric* irGeneric = createInst<IRGeneric>(
            this,
            kIROp_Generic,
            nullptr);
        return irGeneric;
    }

    IRGeneric* IRBuilder::emitGeneric()
    {
        auto irGeneric = createGeneric();
        addGlobalValue(this, irGeneric);
        return irGeneric;
    }

    IRBlock* IRBuilder::createBlock()
    {
        return createInst<IRBlock>(
            this,
            kIROp_Block,
            getBasicBlockType());
    }

    void IRBuilder::insertBlock(IRBlock* block)
    {
        // If we are emitting into a function
        // (or another value with code), then
        // append the block to the function and
        // set this block as the new parent for
        // subsequent instructions we insert.
        //
        // TODO: This should probably insert the block
        // after the current "insert into" block if
        // there is one. Right now we are always
        // adding the block to the end of the list,
        // which is technically valid (the ordering
        // of blocks doesn't affect the CFG topology),
        // but some later passes might assume the ordering
        // is significant in representing the intent
        // of the original code.
        //
        auto f = getFunc();
        if (f)
        {
            f->addBlock(block);
            setInsertInto(block);
        }
    }

    IRBlock* IRBuilder::emitBlock()
    {
        auto block = createBlock();
        insertBlock(block);
        return block;
    }

    IRParam* IRBuilder::createParam(
        IRType* type)
    {
        auto param = createInst<IRParam>(
            this,
            kIROp_Param,
            type);
        return param;
    }

    IRParam* IRBuilder::emitParam(
        IRType* type)
    {
        auto param = createParam(type);
        if (auto bb = getBlock())
        {
            bb->addParam(param);
        }
        return param;
    }

    IRParam* IRBuilder::emitParamAtHead(
        IRType* type)
    {
        auto param = createParam(type);
        if (auto bb = getBlock())
        {
            bb->insertParamAtHead(param);
        }
        return param;
    }

    IRInst* IRBuilder::emitAllocObj(IRType* type)
    {
        return emitIntrinsicInst(type, kIROp_AllocObj, 0, nullptr);
    }

    IRVar* IRBuilder::emitVar(
        IRType*         type)
    {
        auto allocatedType = getPtrType(type);
        auto inst = createInst<IRVar>(
            this,
            kIROp_Var,
            allocatedType);
        addInst(inst);
        return inst;
    }

    IRVar* IRBuilder::emitVar(
        IRType*         type,
        AddressSpace  addressSpace)
    {
        auto allocatedType = getPtrType(kIROp_PtrType, type, addressSpace);
        auto inst = createInst<IRVar>(
            this,
            kIROp_Var,
            allocatedType);
        addInst(inst);
        return inst;
    }

    IRInst* IRBuilder::emitLoadReverseGradient(IRType* type, IRInst* diffValue)
    {
        auto inst = createInst<IRLoadReverseGradient>(
            this,
            kIROp_LoadReverseGradient,
            type,
            diffValue);

        addInst(inst);
        return inst;
    }

    IRInst* IRBuilder::emitReverseGradientDiffPairRef(IRType* type, IRInst* primalVar, IRInst* diffVar)
    {
        auto inst = createInst<IRReverseGradientDiffPairRef>(
            this,
            kIROp_ReverseGradientDiffPairRef,
            type,
            primalVar,
            diffVar);

        addInst(inst);
        return inst;
    }

    IRInst* IRBuilder::emitPrimalParamRef(IRInst* param)
    {
        auto type = param->getFullType();
        auto ptrType = as<IRPtrTypeBase>(type);
        auto valueType = type;
        if (ptrType) valueType = ptrType->getValueType();
        auto pairType = as<IRDifferentialPairType>(valueType);
        IRType* finalType = pairType->getValueType();
        if (ptrType) finalType = getPtrType(ptrType->getOp(), finalType);
        auto inst = createInst<IRPrimalParamRef>(
            this,
            kIROp_PrimalParamRef,
            finalType,
            param);

        addInst(inst);
        return inst;
    }

    IRInst* IRBuilder::emitDiffParamRef(IRType* type, IRInst* param)
    {
        auto inst = createInst<IRDiffParamRef>(
            this,
            kIROp_DiffParamRef,
            type,
            param);

        addInst(inst);
        return inst;
    }

    IRInst* IRBuilder::emitLoad(
        IRType* type,
        IRInst* ptr)
    {
        auto inst = createInst<IRLoad>(
            this,
            kIROp_Load,
            type,
            ptr);

        addInst(inst);
        return inst;
    }

    IRInst* IRBuilder::emitLoad(
        IRInst*    ptr)
    {
        // Note: a `load` operation does not consider the rate
        // (if any) attached to its operand (see the use of `getDataType`
        // below). This means that a load from a rate-qualified
        // variable will still conceptually execute (and return
        // results) at the "default" rate of the parent function,
        // unless a subsequent analysis pass constraints it.

        IRType* valueType = tryGetPointedToType(this, ptr->getFullType());
        SLANG_ASSERT(valueType);

        // Ugly special case: if the front-end created a variable with
        // type `Ptr<@R T>` instead of `@R Ptr<T>`, then the above
        // logic will yield `@R T` instead of `T`, and we need to
        // try and fix that up here.
        //
        // TODO: Lowering to the IR should be fixed to never create
        // that case: rate-qualified types should only be allowed
        // to appear as the type of an instruction, and should not
        // be allowed as operands to type constructors (except
        // in special cases we decide to allow).
        //
        if(auto rateType = as<IRRateQualifiedType>(valueType))
        {
            valueType = rateType->getValueType();
        }

        return emitLoad(valueType, ptr);
    }

    IRInst* IRBuilder::emitStore(
        IRInst* dstPtr,
        IRInst* srcVal)
    {
        auto inst = createInst<IRStore>(
            this,
            kIROp_Store,
            nullptr,
            dstPtr,
            srcVal);

        addInst(inst);
        return inst;
    }

    /// @param params An ordered list of imageLoad parameters { image, coord, [optional] seperateArrayCoord, [optional] seperateSampleCoord }
    IRInst* IRBuilder::emitImageLoad(IRType* type, ShortList<IRInst*> params)
    {
        auto inst = createInst<IRImageLoad>(this, kIROp_ImageLoad, type, params.getCount(), params.getArrayView().getBuffer());
        addInst(inst);
        return inst;
    }

    /// @param params An ordered list of imageStore parameters { image, coord, value, [optional] seperateArrayCoord, [optional] seperateSampleCoord }
    IRInst* IRBuilder::emitImageStore(IRType* type, ShortList<IRInst*> params)
    {
        auto inst = createInst<IRImageStore>(this, kIROp_ImageStore, type, params.getCount(), params.getArrayView().getBuffer());
        addInst(inst);
        return inst;
    }

    IRInst* IRBuilder::emitIsType(IRInst* value, IRInst* witness, IRInst* typeOperand, IRInst* targetWitness)
    {
        IRInst* args[] = { value, witness, typeOperand, targetWitness };
        auto inst = createInst<IRIsType>(this, kIROp_IsType, getBoolType(), SLANG_COUNT_OF(args), args);
        addInst(inst);
        return inst;
    }

    IRInst* IRBuilder::emitFieldExtract(IRInst* base, IRInst* fieldKey)
    {
        IRType* resultType = nullptr;
        auto valueType = base->getDataType();
        auto structType = as<IRStructType>(valueType);
        SLANG_RELEASE_ASSERT(structType);
        for (auto child : valueType->getChildren())
        {
            auto field = as<IRStructField>(child);
            if (!field)
                continue;
            if (field->getKey() == fieldKey)
            {
                resultType = field->getFieldType();
                break;
            }
        }
        SLANG_RELEASE_ASSERT(resultType);
        return emitFieldExtract(resultType, base, fieldKey);
    }

    IRInst* IRBuilder::emitFieldExtract(
        IRType* type,
        IRInst* base,
        IRInst* field)
    {
        auto inst = createInst<IRFieldExtract>(
            this,
            kIROp_FieldExtract,
            type,
            base,
            field);

        addInst(inst);
        return inst;
    }

    IRType* maybePropagateAddressSpace(IRBuilder* builder, IRInst* basePtr, IRType* type)
    {
        if (auto basePtrType = as<IRPtrTypeBase>(basePtr->getDataType()))
        {
            if (auto resultPtrType = as<IRPtrTypeBase>(type))
            {
                if (basePtrType->getAddressSpace() != resultPtrType->getAddressSpace())
                {
                    type = builder->getPtrType(
                        resultPtrType->getOp(), resultPtrType->getValueType(), basePtrType->getAddressSpace());
                }
            }
        }
        return type;
    }

    IRInst* IRBuilder::emitFieldAddress(
        IRInst* basePtr,
        IRInst* fieldKey)
    {
        AddressSpace addrSpace = AddressSpace::Generic;
        IRInst* valueType = nullptr;
        auto basePtrType = unwrapAttributedType(basePtr->getDataType());
        if (auto ptrType = as<IRPtrTypeBase>(basePtrType))
        {
            addrSpace = ptrType->getAddressSpace();
            valueType = ptrType->getValueType();
        }
        else if (auto ptrLikeType = as<IRPointerLikeType>(basePtrType))
        {
            valueType = ptrLikeType->getElementType();
        }
        IRType* resultType = nullptr;
        auto structType = as<IRStructType>(valueType);
        SLANG_RELEASE_ASSERT(structType);
        for (auto child : valueType->getChildren())
        {
            auto field = as<IRStructField>(child);
            if (!field)
                continue;
            if (field->getKey() == fieldKey)
            {
                resultType = field->getFieldType();
                break;
            }
        }
        SLANG_RELEASE_ASSERT(resultType);
        return emitFieldAddress(getPtrType(kIROp_PtrType, resultType, addrSpace), basePtr, fieldKey);
    }

    IRInst* IRBuilder::emitFieldAddress(
        IRType* type,
        IRInst* base,
        IRInst* field)
    {
        // Propagate pointer address space if it is available on base.
        type = maybePropagateAddressSpace(this, base, type);

        auto inst = createInst<IRFieldAddress>(
            this,
            kIROp_FieldAddress,
            type,
            base,
            field);

        addInst(inst);
        return inst;
    }

    IRInst* IRBuilder::emitElementExtract(
        IRType* type,
        IRInst* base,
        IRInst* index)
    {
        if (auto vectorFromScalar = as<IRMakeVectorFromScalar>(base))
            return vectorFromScalar->getOperand(0);
        if (base->getOp() == kIROp_MakeArrayFromElement)
            return base->getOperand(0);

        auto inst = createInst<IRGetElement>(
            this,
            kIROp_GetElement,
            type,
            base,
            index);

        addInst(inst);
        return inst;
    }

    IRInst* IRBuilder::emitElementExtract(
        IRInst* base,
        IRInst* index)
    {
        IRType* type = nullptr;
        if (auto arrayType = as<IRArrayType>(base->getDataType()))
        {
            type = arrayType->getElementType();
        }
        else if (auto vectorType = as<IRVectorType>(base->getDataType()))
        {
            type = vectorType->getElementType();
        }
        else if (auto matrixType = as<IRMatrixType>(base->getDataType()))
        {
            type = getVectorType(matrixType->getElementType(), matrixType->getColumnCount());
        }
        else if (auto tupleType = as<IRTupleType>(base->getDataType()))
        {
            type = (IRType*)tupleType->getOperand(getIntVal(index));
            return emitGetTupleElement(type, base, index);
        }
        SLANG_RELEASE_ASSERT(type);

        return emitElementExtract(type, base, index);
    }

    IRInst* IRBuilder::emitElementExtract(
        IRInst* base,
        IRIntegerValue index)
    {
        return emitElementExtract(base, getIntValue(getIntType(), index));
    }

    IRInst* IRBuilder::emitElementExtract(
        IRInst* base,
        const ArrayView<IRInst*>& accessChain)
    {
        for (auto access : accessChain)
        {
            IRType* resultType = nullptr;
            if (auto structKey = as<IRStructKey>(access))
            {
                auto structType = as<IRStructType>(base->getDataType());
                SLANG_RELEASE_ASSERT(structType);
                for (auto field : structType->getFields())
                {
                    if (field->getKey() == structKey)
                    {
                        resultType = field->getFieldType();
                        break;
                    }
                }
                SLANG_RELEASE_ASSERT(resultType);
                base = emitFieldExtract(resultType, base, structKey);
            }
            else
            {
                base = emitElementExtract(base, access);
            }
        }
        return base;
    }

    IRInst* IRBuilder::emitElementAddress(
        IRType*     type,
        IRInst*    basePtr,
        IRInst*    index)
    {
        // Propagate pointer address space if it is available on base.
        type = maybePropagateAddressSpace(this, basePtr, type);

        auto inst = createInst<IRFieldAddress>(
            this,
            kIROp_GetElementPtr,
            type,
            basePtr,
            index);

        addInst(inst);
        return inst;
    }

    IRInst* IRBuilder::emitElementAddress(
        IRInst* basePtr,
        IRIntegerValue index)
    {
        return emitElementAddress(basePtr, getIntValue(getIntType(), index));
    }

    IRInst* IRBuilder::emitElementAddress(
        IRInst* basePtr,
        IRInst* index)
    {
        AddressSpace addrSpace = AddressSpace::Generic;
        IRInst* valueType = nullptr;
        auto basePtrType = unwrapAttributedType(basePtr->getDataType());
        if (auto ptrType = as<IRPtrTypeBase>(basePtrType))
        {
            addrSpace = ptrType->getAddressSpace();
            valueType = ptrType->getValueType();
        }
        else if (auto ptrLikeType = as<IRPointerLikeType>(basePtrType))
        {
            valueType = ptrLikeType->getElementType();
        }
        IRType* type = nullptr;
        valueType = unwrapAttributedType(valueType);
        if (auto arrayType = as<IRArrayTypeBase>(valueType))
        {
            type = arrayType->getElementType();
        }
        else if (auto vectorType = as<IRVectorType>(valueType))
        {
            type = vectorType->getElementType();
        }
        else if (auto matrixType = as<IRMatrixType>(valueType))
        {
            type = getVectorType(matrixType->getElementType(), matrixType->getColumnCount());
        }
        else if (const auto basicType = as<IRBasicType>(valueType))
        {
            // HLSL support things like float.x, in which case we just return the base pointer.
            return basePtr;
        }
        else if (const auto tupleType = as<IRTupleType>(valueType))
        {
            SLANG_ASSERT(as<IRIntLit>(index));
            type = (IRType*)tupleType->getOperand(getIntVal(index));
        }
        SLANG_RELEASE_ASSERT(type);
        auto inst = createInst<IRGetElementPtr>(
            this,
            kIROp_GetElementPtr,
            getPtrType(kIROp_PtrType, type, addrSpace),
            basePtr,
            index);

        addInst(inst);
        return inst;
    }

    IRInst* IRBuilder::emitElementAddress(
        IRInst* basePtr,
        const ArrayView<IRInst*>& accessChain)
    {
        for (auto access : accessChain)
        {
            if (auto structKey = as<IRStructKey>(access))
            {
                basePtr = emitFieldAddress(basePtr, structKey);
            }
            else
            {
                basePtr = emitElementAddress(basePtr, access);
            }
        }
        return basePtr;
    }

    IRInst* IRBuilder::emitElementAddress(
        IRInst* basePtr,
        const ArrayView<IRInst*>& accessChain,
        const ArrayView<IRInst*>& types)
    {
        for (Index i = 0; i < accessChain.getCount(); i++)
        {
            auto access = accessChain[i];
            auto type = (IRType*)types[i];
            if (auto structKey = as<IRStructKey>(access))
            {
                basePtr = emitFieldAddress(type, basePtr, structKey);
            }
            else
            {
                basePtr = emitElementAddress(type, basePtr, access);
            }
        }
        return basePtr;
    }

    IRInst* IRBuilder::emitUpdateElement(IRInst* base, IRInst* index, IRInst* newElement)
    {
        auto inst = createInst<IRUpdateElement>(
            this,
            kIROp_UpdateElement,
            base->getFullType(),
            base,
            newElement,
            index);

        addInst(inst);
        return inst;
    }

    IRInst* IRBuilder::emitUpdateElement(IRInst* base, IRIntegerValue index, IRInst* newElement)
    {
        return emitUpdateElement(base, getIntValue(getIntType(), index), newElement);
    }

    IRInst* IRBuilder::emitUpdateElement(IRInst* base, ArrayView<IRInst*> accessChain, IRInst* newElement)
    {
        List<IRInst*> args;
        args.add(base);
        args.add(newElement);
        args.addRange(accessChain);
        auto inst = createInst<IRUpdateElement>(
            this, kIROp_UpdateElement, base->getFullType(), (Int)args.getCount(), args.getBuffer());
        addInst(inst);
        return inst;
    }

    IRInst* IRBuilder::emitGetAddress(
        IRType* type,
        IRInst* value)
    {
        auto inst = createInst<IRGetAddress>(
            this,
            kIROp_GetAddr,
            type,
            value);

        addInst(inst);
        return inst;
    }

    IRInst* IRBuilder::emitSwizzle(
        IRType*         type,
        IRInst*         base,
        UInt            elementCount,
        IRInst* const*  elementIndices)
    {
        auto inst = createInstWithTrailingArgs<IRSwizzle>(
            this,
            kIROp_swizzle,
            type,
            base,
            elementCount,
            elementIndices);

        addInst(inst);
        return inst;
    }

    IRInst* IRBuilder::addFloatingModeOverrideDecoration(IRInst* dest, FloatingPointMode mode)
    {
        return addDecoration(
            dest,
            kIROp_FloatingPointModeOverrideDecoration,
            getIntValue(getIntType(), (IRIntegerValue)mode));
    }

    IRInst* IRBuilder::addNumThreadsDecoration(IRInst* inst, IRInst* x, IRInst* y, IRInst* z)
    {
        IRInst* operands[3] = {
            x,
            y,
            z
        };

        return addDecoration(inst, kIROp_NumThreadsDecoration, operands, 3);
    }

    IRInst* IRBuilder::addWaveSizeDecoration(IRInst* inst, IRInst* numLanes)
    {
        IRInst* operands[1] = {
            numLanes
        };

        return addDecoration(inst, kIROp_WaveSizeDecoration, operands, 1);
    }

    IRInst* IRBuilder::emitSwizzle(
        IRType*         type,
        IRInst*         base,
        UInt            elementCount,
        UInt const*     elementIndices)
    {
        auto intType = getBasicType(BaseType::Int);

        IRInst* irElementIndices[4];
        for (UInt ii = 0; ii < elementCount; ++ii)
        {
            irElementIndices[ii] = getIntValue(intType, elementIndices[ii]);
        }

        return emitSwizzle(type, base, elementCount, irElementIndices);
    }

    IRMetalSetVertex* IRBuilder::emitMetalSetVertex(
        IRInst* index,
        IRInst* vertex)
    {
        auto inst = createInst<IRMetalSetVertex>(this, kIROp_MetalSetVertex, getVoidType(), index, vertex);
        addInst(inst);
        return inst;
    }

    IRMetalSetPrimitive* IRBuilder::emitMetalSetPrimitive(
        IRInst* index,
        IRInst* primitive)
    {
        auto inst = createInst<IRMetalSetPrimitive>(this, kIROp_MetalSetVertex, getVoidType(), index, primitive);
        addInst(inst);
        return inst;
    }

    IRMetalSetIndices* IRBuilder::emitMetalSetIndices(
        IRInst* index,
        IRInst* indices)
    {
        auto inst = createInst<IRMetalSetIndices>(this, kIROp_MetalSetVertex, getVoidType(), index, indices);
        addInst(inst);
        return inst;
    }

    IRInst* IRBuilder::emitSwizzleSet(
        IRType*         type,
        IRInst*         base,
        IRInst*         source,
        UInt            elementCount,
        IRInst* const*  elementIndices)
    {
        IRInst* fixedArgs[] = { base, source };
        UInt fixedArgCount = sizeof(fixedArgs) / sizeof(fixedArgs[0]);

        auto inst = createInstWithTrailingArgs<IRSwizzleSet>(
            this,
            kIROp_swizzleSet,
            type,
            fixedArgCount,
            fixedArgs,
            elementCount,
            elementIndices);

        addInst(inst);
        return inst;
    }

    IRInst* IRBuilder::emitSwizzleSet(
        IRType*         type,
        IRInst*         base,
        IRInst*         source,
        UInt            elementCount,
        UInt const*     elementIndices)
    {
        auto intType = getBasicType(BaseType::Int);

        IRInst* irElementIndices[4];
        for (UInt ii = 0; ii < elementCount; ++ii)
        {
            irElementIndices[ii] = getIntValue(intType, elementIndices[ii]);
        }

        return emitSwizzleSet(type, base, source, elementCount, irElementIndices);
    }

    IRInst* IRBuilder::emitSwizzledStore(
        IRInst*         dest,
        IRInst*         source,
        UInt            elementCount,
        IRInst* const*  elementIndices)
    {
        IRInst* fixedArgs[] = { dest, source };
        UInt fixedArgCount = sizeof(fixedArgs) / sizeof(fixedArgs[0]);

        auto inst = createInstImpl<IRSwizzledStore>(
            this,
            kIROp_SwizzledStore,
            nullptr,
            fixedArgCount,
            fixedArgs,
            elementCount,
            elementIndices);

        addInst(inst);
        return inst;
    }

    IRInst* IRBuilder::emitSwizzledStore(
        IRInst*         dest,
        IRInst*         source,
        UInt            elementCount,
        UInt const*     elementIndices)
    {
        auto intType = getBasicType(BaseType::Int);

        IRInst* irElementIndices[4];
        for (UInt ii = 0; ii < elementCount; ++ii)
        {
            irElementIndices[ii] = getIntValue(intType, elementIndices[ii]);
        }

        return emitSwizzledStore(dest, source, elementCount, irElementIndices);
    }

    IRInst* IRBuilder::emitReturn(
        IRInst*    val)
    {
        auto inst = createInst<IRReturn>(
            this,
            kIROp_Return,
            nullptr,
            val);
        addInst(inst);
        return inst;
    }

    IRInst* IRBuilder::emitYield(
        IRInst* val)
    {
        auto inst = createInst<IRYield>(
            this,
            kIROp_Yield,
            nullptr,
            val);
        addInst(inst);
        return inst;
    }

    IRInst* IRBuilder::emitReturn()
    {
        auto voidVal = getVoidValue();
        auto inst = createInst<IRReturn>(this, kIROp_Return, nullptr, voidVal);
        addInst(inst);
        return inst;
    }

    IRInst* IRBuilder::emitThrow(IRInst* val)
    {
        auto inst = createInst<IRThrow>(this, kIROp_Throw, nullptr, val);
        addInst(inst);
        return inst;
    }

    IRInst* IRBuilder::emitUnreachable()
    {
        auto inst = createInst<IRUnreachable>(
            this,
            kIROp_Unreachable,
            nullptr);
        addInst(inst);
        return inst;
    }

    IRInst* IRBuilder::emitMissingReturn()
    {
        auto inst = createInst<IRMissingReturn>(
            this,
            kIROp_MissingReturn,
            nullptr);
        addInst(inst);
        return inst;
    }

    IRInst* IRBuilder::emitDiscard()
    {
        auto inst = createInst<IRDiscard>(
            this,
            kIROp_discard,
            nullptr);
        addInst(inst);
        return inst;
    }


    IRInst* IRBuilder::emitBranch(
        IRBlock*    pBlock)
    {
        auto inst = createInst<IRUnconditionalBranch>(
            this,
            kIROp_unconditionalBranch,
            nullptr,
            pBlock);
        addInst(inst);
        return inst;
    }

    IRInst* IRBuilder::emitBranch(IRBlock* block, Int argCount, IRInst* const* args)
    {
        List<IRInst*> argList;
        argList.add(block);
        for (Int i = 0; i < argCount; ++i)
            argList.add(args[i]);
        auto inst =
            createInst<IRUnconditionalBranch>(this, kIROp_unconditionalBranch, nullptr, argList.getCount(), argList.getBuffer());
        addInst(inst);
        return inst;
    }

    IRInst* IRBuilder::emitBreak(
        IRBlock*    target)
    {
        return emitBranch(target);
    }

    IRInst* IRBuilder::emitContinue(
        IRBlock*    target)
    {
        return emitBranch(target);
    }

    IRInst* IRBuilder::emitLoop(
        IRBlock*    target,
        IRBlock*    breakBlock,
        IRBlock*    continueBlock)
    {
        IRInst* args[] = { target, breakBlock, continueBlock };
        UInt argCount = sizeof(args) / sizeof(args[0]);

        auto inst = createInst<IRLoop>(
            this,
            kIROp_loop,
            nullptr,
            argCount,
            args);
        addInst(inst);
        return inst;
    }

    IRInst* IRBuilder::emitLoop(
        IRBlock*      target,
        IRBlock*      breakBlock,
        IRBlock*      continueBlock,
        Int           argCount,
        IRInst*const* args)
    {
        List<IRInst*> argList;
        
        argList.add(target);
        argList.add(breakBlock);
        argList.add(continueBlock);

        for (Count ii = 0; ii < argCount; ii++)
            argList.add(args[ii]);
        
        auto inst = createInst<IRLoop>(
            this,
            kIROp_loop,
            nullptr,
            argList.getCount(),
            argList.getBuffer());
        addInst(inst);
        return inst;
    }

    IRInst* IRBuilder::emitBranch(
        IRInst*     val,
        IRBlock*    trueBlock,
        IRBlock*    falseBlock)
    {
        IRInst* args[] = { val, trueBlock, falseBlock };
        UInt argCount = sizeof(args) / sizeof(args[0]);

        auto inst = createInst<IRConditionalBranch>(
            this,
            kIROp_conditionalBranch,
            nullptr,
            argCount,
            args);
        addInst(inst);
        return inst;
    }

    IRIfElse* IRBuilder::emitIfElse(
        IRInst*     val,
        IRBlock*    trueBlock,
        IRBlock*    falseBlock,
        IRBlock*    afterBlock)
    {
        IRInst* args[] = { val, trueBlock, falseBlock, afterBlock };
        UInt argCount = sizeof(args) / sizeof(args[0]);

        auto inst = createInst<IRIfElse>(
            this,
            kIROp_ifElse,
            nullptr,
            argCount,
            args);
        addInst(inst);
        return inst;
    }

    IRInst* IRBuilder::emitIfElseWithBlocks(
        IRInst* val, IRBlock*& outTrueBlock, IRBlock*& outFalseBlock, IRBlock*& outAfterBlock)
    {
        outTrueBlock = createBlock();
        outAfterBlock = createBlock();
        outFalseBlock = createBlock();
        auto f = getFunc();
        SLANG_ASSERT(f);
        if (f)
        {
            f->addBlock(outTrueBlock);
            f->addBlock(outAfterBlock);
            f->addBlock(outFalseBlock);
        }
        auto result = emitIfElse(val, outTrueBlock, outFalseBlock, outAfterBlock);
        setInsertInto(outTrueBlock);
        return result;
    }

    IRInst* IRBuilder::emitIf(
        IRInst*    val,
        IRBlock*    trueBlock,
        IRBlock*    afterBlock)
    {
        return emitIfElse(val, trueBlock, afterBlock, afterBlock);
    }

    IRInst* IRBuilder::emitIfWithBlocks(
        IRInst* val, IRBlock*& outTrueBlock, IRBlock*& outAfterBlock)
    {
        outTrueBlock = createBlock();
        outAfterBlock = createBlock();
        auto result = emitIf(val, outTrueBlock, outAfterBlock);
        insertBlock(outTrueBlock);
        insertBlock(outAfterBlock);
        setInsertInto(outTrueBlock);
        return result;
    }

    IRInst* IRBuilder::emitLoopTest(
        IRInst*     val,
        IRBlock*    bodyBlock,
        IRBlock*    breakBlock)
    {
        return emitIfElse(val, bodyBlock, breakBlock, bodyBlock);
    }

    IRInst* IRBuilder::emitSwitch(
        IRInst*         val,
        IRBlock*        breakLabel,
        IRBlock*        defaultLabel,
        UInt            caseArgCount,
        IRInst* const*  caseArgs)
    {
        IRInst* fixedArgs[] = { val, breakLabel, defaultLabel };
        UInt fixedArgCount = sizeof(fixedArgs) / sizeof(fixedArgs[0]);

        auto inst = createInstWithTrailingArgs<IRSwitch>(
            this,
            kIROp_Switch,
            nullptr,
            fixedArgCount,
            fixedArgs,
            caseArgCount,
            caseArgs);
        addInst(inst);
        return inst;
    }

    IRGlobalGenericParam* IRBuilder::emitGlobalGenericParam(
        IRType* type)
    {
        IRGlobalGenericParam* irGenericParam = createInst<IRGlobalGenericParam>(
            this,
            kIROp_GlobalGenericParam,
            type);
        addGlobalValue(this, irGenericParam);
        return irGenericParam;
    }

    IRBindGlobalGenericParam* IRBuilder::emitBindGlobalGenericParam(
        IRInst* param,
        IRInst* val)
    {
        auto inst = createInst<IRBindGlobalGenericParam>(
            this,
            kIROp_BindGlobalGenericParam,
            nullptr,
            param,
            val);
        addInst(inst);
        return inst;
    }

    IRDecoration* IRBuilder::addBindExistentialSlotsDecoration(
        IRInst*         value,
        UInt            argCount,
        IRInst* const*  args)
    {
        auto decoration = createInstWithTrailingArgs<IRDecoration>(
            this,
            kIROp_BindExistentialSlotsDecoration,
            getVoidType(),
            0,
            nullptr,
            argCount,
            args);

        decoration->insertAtStart(value);

        return decoration;
    }

    IRInst* IRBuilder::emitExtractTaggedUnionTag(
        IRInst* val)
    {
        auto inst = createInst<IRInst>(
            this,
            kIROp_ExtractTaggedUnionTag,
            getBasicType(BaseType::UInt),
            val);
        addInst(inst);
        return inst;
    }

    IRInst* IRBuilder::emitExtractTaggedUnionPayload(
        IRType* type,
        IRInst* val,
        IRInst* tag)
    {
        auto inst = createInst<IRInst>(
            this,
            kIROp_ExtractTaggedUnionPayload,
            type,
            val,
            tag);
        addInst(inst);
        return inst;
    }


    IRInst* IRBuilder::emitSizeOf(
        IRInst* sizedType)
    {
        auto inst = createInst<IRInst>(
            this,
            kIROp_SizeOf,
            getUIntType(),
            sizedType);
        addInst(inst);
        return inst;
    }

    IRInst* IRBuilder::emitAlignOf(
        IRInst* sizedType)
    {
        auto inst = createInst<IRInst>(
            this,
            kIROp_AlignOf,
            getUIntType(),
            sizedType);
        addInst(inst);
        return inst;
    }

    IRInst* IRBuilder::emitCountOf(
        IRType* type,
        IRInst* sizedType)
    {
        auto inst = createInst<IRInst>(
            this,
            kIROp_CountOf,
            type,
            sizedType);
        addInst(inst);
        return inst;
    }

    IRInst* IRBuilder::emitBitCast(
        IRType* type,
        IRInst* val)
    {
        auto inst = createInst<IRInst>(
            this,
            kIROp_BitCast,
            type,
            val);
        addInst(inst);
        return inst;
    }

    IRInst* IRBuilder::emitCastPtrToBool(IRInst* val)
    {
        auto inst = createInst<IRInst>(
            this,
            kIROp_CastPtrToBool,
            getBoolType(),
            val);
        addInst(inst);
        return inst;
    }

    IRInst* IRBuilder::emitCastPtrToInt(IRInst* val)
    {
        auto inst = createInst<IRInst>(
            this,
            kIROp_CastPtrToInt,
            getUInt64Type(),
            val);
        addInst(inst);
        return inst;
    }

    IRInst* IRBuilder::emitCastIntToPtr(IRType* ptrType, IRInst* val)
    {
        auto inst = createInst<IRInst>(
            this,
            kIROp_CastIntToPtr,
            ptrType,
            val);
        addInst(inst);
        return inst;
    }

    IRGlobalConstant* IRBuilder::emitGlobalConstant(
        IRType* type)
    {
        auto inst = createInst<IRGlobalConstant>(
            this,
            kIROp_GlobalConstant,
            type);
        addGlobalValue(this, inst);
        return inst;
    }

    IRGlobalConstant* IRBuilder::emitGlobalConstant(
        IRType* type,
        IRInst* val)
    {
        auto inst = createInst<IRGlobalConstant>(
            this,
            kIROp_GlobalConstant,
            type,
            val);
        addGlobalValue(this, inst);
        return inst;
    }

    IRInst* IRBuilder::emitWaveMaskBallot(IRType* type, IRInst* mask, IRInst* condition)
    {
        auto inst = createInst<IRInst>(
            this,
            kIROp_WaveMaskBallot,
            type,
            mask,
            condition);
        addInst(inst);
        return inst;
    }

    IRInst* IRBuilder::emitWaveMaskMatch(IRType* type, IRInst* mask, IRInst* value)
    {
        auto inst = createInst<IRInst>(
            this,
            kIROp_WaveMaskMatch,
            type,
            mask,
            value);
        addInst(inst);
        return inst;
    }

    IRInst* IRBuilder::emitBitAnd(IRType* type, IRInst* left, IRInst* right)
    {
        auto inst = createInst<IRInst>(
            this,
            kIROp_BitAnd,
            type,
            left,
            right);
        addInst(inst);
        return inst;
    }

    IRInst* IRBuilder::emitBitOr(IRType* type, IRInst* left, IRInst* right)
    {
        auto inst = createInst<IRInst>(
            this,
            kIROp_BitOr,
            type,
            left,
            right);
        addInst(inst);
        return inst;
    }

    IRInst* IRBuilder::emitBitNot(IRType* type, IRInst* value)
    {
        auto inst = createInst<IRInst>(
            this,
            kIROp_BitNot,
            type,
            value);
        addInst(inst);
        return inst;
    }

    IRInst* IRBuilder::emitNeg(IRType* type, IRInst* value)
    {
        auto inst = createInst<IRInst>(
            this,
            kIROp_Neg,
            type,
            value);
        addInst(inst);
        return inst;
    }

    IRInst* IRBuilder::emitNot(IRType* type, IRInst* value)
    {
        auto inst = createInst<IRInst>(
            this,
            kIROp_Not,
            type,
            value);
        addInst(inst);
        return inst;
    }

    IRInst* IRBuilder::emitAdd(IRType* type, IRInst* left, IRInst* right)
    {
        auto inst = createInst<IRInst>(
            this,
            kIROp_Add,
            type,
            left,
            right);
        addInst(inst);
        return inst;
    }

    IRInst* IRBuilder::emitSub(IRType* type, IRInst* left, IRInst* right)
    {
        auto inst = createInst<IRInst>(
            this,
            kIROp_Sub,
            type,
            left,
            right);
        addInst(inst);
        return inst;
    }

    IRInst* IRBuilder::emitEql(IRInst* left, IRInst* right)
    {
        auto inst = createInst<IRInst>(this, kIROp_Eql, getBoolType(), left, right);
        addInst(inst);
        return inst;
    }

    IRInst* IRBuilder::emitNeq(IRInst* left, IRInst* right)
    {
        auto inst = createInst<IRInst>(this, kIROp_Neq, getBoolType(), left, right);
        addInst(inst);
        return inst;
    }

    IRInst* IRBuilder::emitLess(IRInst* left, IRInst* right)
    {
        auto inst = createInst<IRInst>(this, kIROp_Less, getBoolType(), left, right);
        addInst(inst);
        return inst;
    }

    IRInst* IRBuilder::emitGeq(IRInst* left, IRInst* right)
    {
        auto inst = createInst<IRInst>(this, kIROp_Geq, getBoolType(), left, right);
        addInst(inst);
        return inst;
    }

    IRInst* IRBuilder::emitMul(IRType* type, IRInst* left, IRInst* right)
    {
        auto inst = createInst<IRInst>(
            this,
            kIROp_Mul,
            type,
            left,
            right);
        addInst(inst);
        return inst;
    }

    IRInst* IRBuilder::emitDiv(IRType* type, IRInst* numerator, IRInst* denominator)
    {
        auto inst = createInst<IRInst>(
            this,
            kIROp_Div,
            type,
            numerator,
            denominator);
        addInst(inst);
        return inst;
    }

    IRInst* IRBuilder::emitShr(IRType* type, IRInst* left, IRInst* right)
    {
        auto inst = createInst<IRInst>(this, kIROp_Rsh, type, left, right);
        addInst(inst);
        return inst;
    }

    IRInst* IRBuilder::emitShl(IRType* type, IRInst* left, IRInst* right)
    {
        auto inst = createInst<IRInst>(this, kIROp_Lsh, type, left, right);
        addInst(inst);
        return inst;
    }

    IRInst* IRBuilder::emitGetNativePtr(IRInst* value)
    {
        auto valueType = value->getDataType();
        SLANG_RELEASE_ASSERT(valueType);
        switch (valueType->getOp())
        {
        case kIROp_InterfaceType:
            return emitIntrinsicInst(
                getNativePtrType((IRType*)valueType), kIROp_GetNativePtr, 1, &value);
            break;
        case kIROp_ComPtrType:
            return emitIntrinsicInst(
                getNativePtrType((IRType*)valueType->getOperand(0)), kIROp_GetNativePtr, 1, &value);
            break;
        case kIROp_ExtractExistentialType:
            return emitGetNativePtr(value->getOperand(0));
        default:
            SLANG_UNEXPECTED("invalid operand type for `getNativePtr`.");
            UNREACHABLE_RETURN(nullptr);
        }
    }

    IRInst* IRBuilder::emitManagedPtrAttach(IRInst* managedPtrVar, IRInst* value)
    {
        IRInst* args[] = { managedPtrVar, value };
        return emitIntrinsicInst(getVoidType(), kIROp_ManagedPtrAttach, 2, args);
    }

    IRInst* IRBuilder::emitManagedPtrDetach(IRType* type, IRInst* managedPtrVal)
    {
        return emitIntrinsicInst(type, kIROp_ManagedPtrDetach, 1, &managedPtrVal);
    }

    IRInst* IRBuilder::emitGetManagedPtrWriteRef(IRInst* ptrToManagedPtr)
    {
        auto type = ptrToManagedPtr->getDataType();
        auto ptrType = as<IRPtrTypeBase>(type);
        SLANG_RELEASE_ASSERT(ptrType);
        auto managedPtrType = ptrType->getValueType();
        switch (managedPtrType->getOp())
        {
        case kIROp_InterfaceType:
            return emitIntrinsicInst(
                getPtrType(getNativePtrType((IRType*)managedPtrType)), kIROp_GetManagedPtrWriteRef, 1, &ptrToManagedPtr);
            break;
        case kIROp_ComPtrType:
            return emitIntrinsicInst(
                getPtrType(getNativePtrType((IRType*)managedPtrType->getOperand(0))), kIROp_GetManagedPtrWriteRef, 1, &ptrToManagedPtr);
            break;
        default:
            SLANG_UNEXPECTED("invalid operand type for `getNativePtr`.");
            UNREACHABLE_RETURN(nullptr);
        }
    }

    IRInst* IRBuilder::emitGpuForeach(List<IRInst*> args)
    {
        auto inst = createInst<IRInst>(
            this,
            kIROp_GpuForeach,
            getVoidType(),
            args.getCount(),
            args.getBuffer());
        addInst(inst);
        return inst;
    }

    IRSPIRVAsmOperand* IRBuilder::emitSPIRVAsmOperandLiteral(IRInst* literal)
    {
        SLANG_ASSERT(as<IRSPIRVAsm>(m_insertLoc.getParent()));
        const auto i = createInst<IRSPIRVAsmOperand>(
            this,
            kIROp_SPIRVAsmOperandLiteral,
            literal->getFullType(),
            literal
        );
        addInst(i);
        return i;
    }

    IRSPIRVAsmOperand* IRBuilder::emitSPIRVAsmOperandInst(IRInst* inst)
    {
        SLANG_ASSERT(as<IRSPIRVAsm>(m_insertLoc.getParent()));
        const auto i = createInst<IRSPIRVAsmOperand>(
            this,
            kIROp_SPIRVAsmOperandInst,
            inst->getFullType(),
            inst
        );
        addInst(i);
        return i;
    }

    IRSPIRVAsmOperand* IRBuilder::createSPIRVAsmOperandInst(IRInst* inst)
    {
        SLANG_ASSERT(as<IRSPIRVAsm>(m_insertLoc.getParent()));
        auto i = createInst<IRSPIRVAsmOperand>(
            this,
            kIROp_SPIRVAsmOperandInst,
            inst->getFullType(),
            inst
            );
        return i;
    }
    IRSPIRVAsmOperand* IRBuilder::emitSPIRVAsmOperandConvertTexel(IRInst* inst)
    {
        SLANG_ASSERT(as<IRSPIRVAsm>(m_insertLoc.getParent()));
        auto i = createInst<IRSPIRVAsmOperand>(
            this,
            kIROp_SPIRVAsmOperandConvertTexel,
            inst->getFullType(),
            inst
        );
        addInst(i);
        return i;
    }
    IRSPIRVAsmOperand* IRBuilder::emitSPIRVAsmOperandRayPayloadFromLocation(IRInst* inst)
    {
        SLANG_ASSERT(as<IRSPIRVAsm>(m_insertLoc.getParent()));
        auto i = createInst<IRSPIRVAsmOperand>(
            this,
            kIROp_SPIRVAsmOperandRayPayloadFromLocation,
            inst->getFullType(),
            inst
        );
        addInst(i);
        return i;
    }
    IRSPIRVAsmOperand* IRBuilder::emitSPIRVAsmOperandRayAttributeFromLocation(IRInst* inst)
    {
        SLANG_ASSERT(as<IRSPIRVAsm>(m_insertLoc.getParent()));
        auto i = createInst<IRSPIRVAsmOperand>(
            this,
            kIROp_SPIRVAsmOperandRayAttributeFromLocation,
            inst->getFullType(),
            inst
        );
        addInst(i);
        return i;
    }
    IRSPIRVAsmOperand* IRBuilder::emitSPIRVAsmOperandRayCallableFromLocation(IRInst* inst)
    {
        SLANG_ASSERT(as<IRSPIRVAsm>(m_insertLoc.getParent()));
        auto i = createInst<IRSPIRVAsmOperand>(
            this,
            kIROp_SPIRVAsmOperandRayCallableFromLocation,
            inst->getFullType(),
            inst
        );
        addInst(i);
        return i;
    }
    IRSPIRVAsmOperand* IRBuilder::emitSPIRVAsmOperandId(IRInst* inst)
    {
        SLANG_ASSERT(as<IRSPIRVAsm>(m_insertLoc.getParent()));
        const auto i = createInst<IRSPIRVAsmOperand>(
            this,
            kIROp_SPIRVAsmOperandId,
            inst->getFullType(),
            inst
        );
        addInst(i);
        return i;
    }

    IRSPIRVAsmOperand* IRBuilder::emitSPIRVAsmOperandResult()
    {
        SLANG_ASSERT(as<IRSPIRVAsm>(m_insertLoc.getParent()));
        const auto i = createInst<IRSPIRVAsmOperand>(
            this,
            kIROp_SPIRVAsmOperandResult,
            getVoidType()
        );
        addInst(i);
        return i;
    }

    IRSPIRVAsmOperand* IRBuilder::emitSPIRVAsmOperandEnum(IRInst* inst)
    {
        SLANG_ASSERT(as<IRSPIRVAsm>(m_insertLoc.getParent()));
        const auto i = createInst<IRSPIRVAsmOperand>(
            this,
            kIROp_SPIRVAsmOperandEnum,
            inst->getFullType(),
            inst
        );
        addInst(i);
        return i;
    }

    IRSPIRVAsmOperand* IRBuilder::emitSPIRVAsmOperandEnum(IRInst* inst, IRType* constantType)
    {
        SLANG_ASSERT(as<IRSPIRVAsm>(m_insertLoc.getParent()));
        const auto i = createInst<IRSPIRVAsmOperand>(
            this,
            kIROp_SPIRVAsmOperandEnum,
            inst->getFullType(),
            inst,
            constantType
        );
        addInst(i);
        return i;
    }

    IRSPIRVAsmOperand* IRBuilder::emitSPIRVAsmOperandBuiltinVar(IRInst* type, IRInst* builtinKind)
    {
        SLANG_ASSERT(as<IRSPIRVAsm>(m_insertLoc.getParent()));
        const auto i = createInst<IRSPIRVAsmOperand>(
            this,
            kIROp_SPIRVAsmOperandBuiltinVar,
            (IRType*)type,
            builtinKind
        );
        addInst(i);
        return i;
    }

    IRSPIRVAsmOperand* IRBuilder::emitSPIRVAsmOperandGLSL450Set()
    {
        SLANG_ASSERT(as<IRSPIRVAsm>(m_insertLoc.getParent()));
        const auto i = createInst<IRSPIRVAsmOperand>(
            this,
            kIROp_SPIRVAsmOperandGLSL450Set,
            getVoidType()
        );
        addInst(i);
        return i;
    }

    IRSPIRVAsmOperand* IRBuilder::emitSPIRVAsmOperandDebugPrintfSet()
    {
        SLANG_ASSERT(as<IRSPIRVAsm>(m_insertLoc.getParent()));
        const auto i = createInst<IRSPIRVAsmOperand>(
            this,
            kIROp_SPIRVAsmOperandDebugPrintfSet,
            getVoidType()
        );
        addInst(i);
        return i;
    }

    IRSPIRVAsmOperand* IRBuilder::emitSPIRVAsmOperandSampledType(IRType* elementType)
    {
        SLANG_ASSERT(as<IRSPIRVAsm>(m_insertLoc.getParent()));
        const auto i = createInst<IRSPIRVAsmOperand>(
            this,
            kIROp_SPIRVAsmOperandSampledType,
            getTypeType(),
            elementType
        );
        addInst(i);
        return i;
    }

    IRSPIRVAsmOperand* IRBuilder::emitSPIRVAsmOperandImageType(IRInst* element)
    {
        SLANG_ASSERT(as<IRSPIRVAsm>(m_insertLoc.getParent()));
        const auto i = createInst<IRSPIRVAsmOperand>(
            this,
            kIROp_SPIRVAsmOperandImageType,
            getTypeType(),
            element
        );
        addInst(i);
        return i;
    }

    IRSPIRVAsmOperand* IRBuilder::emitSPIRVAsmOperandSampledImageType(IRInst* element)
    {
        SLANG_ASSERT(as<IRSPIRVAsm>(m_insertLoc.getParent()));
        const auto i = createInst<IRSPIRVAsmOperand>(
            this,
            kIROp_SPIRVAsmOperandSampledImageType,
            getTypeType(),
            element
        );
        addInst(i);
        return i;
    }

    IRSPIRVAsmOperand* IRBuilder::emitSPIRVAsmOperandTruncate()
    {
        SLANG_ASSERT(as<IRSPIRVAsm>(m_insertLoc.getParent()));
        const auto i = createInst<IRSPIRVAsmOperand>(
            this,
            kIROp_SPIRVAsmOperandTruncate,
            getVoidType()
        );
        addInst(i);
        return i;
    }

    IRSPIRVAsmOperand* IRBuilder::emitSPIRVAsmOperandEntryPoint()
    {
        SLANG_ASSERT(as<IRSPIRVAsm>(m_insertLoc.getParent()));
        const auto i = createInst<IRSPIRVAsmOperand>(
            this,
            kIROp_SPIRVAsmOperandEntryPoint,
            getVoidType()
        );
        addInst(i);
        return i;
    }

    IRSPIRVAsmInst* IRBuilder::emitSPIRVAsmInst(IRInst* opcode, List<IRInst*> operands)
    {
        SLANG_ASSERT(as<IRSPIRVAsm>(m_insertLoc.getParent()));
        operands.insert(0, opcode);
        const auto i = createInst<IRSPIRVAsmInst>(
            this,
            kIROp_SPIRVAsmInst,
            getVoidType(),
            operands.getCount(),
            operands.getBuffer()
        );
        addInst(i);
        return i;
    }

    IRSPIRVAsm* IRBuilder::emitSPIRVAsm(IRType* type)
    {
        const auto asmInst = createInst<IRSPIRVAsm>(
            this,
            kIROp_SPIRVAsm,
            type
        );
        addInst(asmInst);
        return asmInst;
    }

    IRInst* IRBuilder::emitGenericAsm(UnownedStringSlice asmText)
    {
        IRInst* arg = getStringValue(asmText);
        return emitIntrinsicInst(nullptr, kIROp_GenericAsm, 1, &arg);
    }

    IRInst* IRBuilder::emitRWStructuredBufferGetElementPtr(IRInst* structuredBuffer, IRInst* index)
    {
        const auto sbt = cast<IRHLSLRWStructuredBufferType>(structuredBuffer->getDataType());
        const auto t = getPtrType(sbt->getElementType());
        IRInst* const operands[2] = {structuredBuffer, index};
        const auto i = createInst<IRRWStructuredBufferGetElementPtr>(
            this,
            kIROp_RWStructuredBufferGetElementPtr,
            t,
            2,
            operands
        );
        addInst(i);
        return i;
    }

    // IR emitter for a dedicated instruction to represent NonUniformResourceIndex qualifier.
    IRInst* IRBuilder::emitNonUniformResourceIndexInst(IRInst* val)
    {
        const auto i = createInst<IRInst>(
            this,
            kIROp_NonUniformResourceIndex,
            getTypeType(),
            val);
        addInst(i);
        return i;
    }

    //
    // Decorations
    //

    IRDecoration* IRBuilder::addDecoration(IRInst* value, IROp op, IRInst* const* operands, Int operandCount)
    {
        // If it's a simple (ie stateless) decoration, don't add it again.
        if (operandCount == 0 && isSimpleDecoration(op))
        {
            auto decoration = value->findDecorationImpl(op);
            if (decoration)
            {
                return decoration;
            }
        }

        auto decoration = createInstWithTrailingArgs<IRDecoration>(
            this,
            op,
            getVoidType(),
            operandCount,
            operands);

        // Decoration order should not, in general, be semantically
        // meaningful, so we will elect to insert a new decoration
        // at the start of an instruction (constant time) rather
        // than at the end of any existing list of deocrations
        // (which would take time linear in the number of decorations).
        //
        // TODO: revisit this if maintaining decoration ordering
        // from input source code is desirable.
        //
        decoration->insertAtStart(value);

        return decoration;
    }


    void IRBuilder::addHighLevelDeclDecoration(IRInst* inst, Decl* decl)
    {
        auto ptrConst = _getPtrValue(decl);
        addDecoration(inst, kIROp_HighLevelDeclDecoration, ptrConst);
    }

    IRLayoutDecoration* IRBuilder::addLayoutDecoration(IRInst* value, IRLayout* layout)
    {
        return as<IRLayoutDecoration>(addDecoration(value, kIROp_LayoutDecoration, layout));
    }

    IRTypeSizeAttr* IRBuilder::getTypeSizeAttr(
        LayoutResourceKind kind,
        LayoutSize size)
    {
        auto kindInst = getIntValue(getIntType(), IRIntegerValue(kind));
        auto sizeInst = getIntValue(getIntType(), IRIntegerValue(size.raw));

        IRInst* operands[] = { kindInst, sizeInst };

        return cast<IRTypeSizeAttr>(createIntrinsicInst(
            getVoidType(),
            kIROp_TypeSizeAttr,
            SLANG_COUNT_OF(operands),
            operands));
    }

    IRVarOffsetAttr* IRBuilder::getVarOffsetAttr(
        LayoutResourceKind  kind,
        UInt                offset,
        UInt                space)
    {
        IRInst* operands[3];
        UInt operandCount = 0;

        auto kindInst = getIntValue(getIntType(), IRIntegerValue(kind));
        operands[operandCount++] = kindInst;

        auto offsetInst = getIntValue(getIntType(), IRIntegerValue(offset));
        operands[operandCount++] = offsetInst;

        if(space)
        {
            auto spaceInst = getIntValue(getIntType(), IRIntegerValue(space));
            operands[operandCount++] = spaceInst;
        }

        return cast<IRVarOffsetAttr>(createIntrinsicInst(
            getVoidType(),
            kIROp_VarOffsetAttr,
            operandCount,
            operands));
    }

    IRPendingLayoutAttr* IRBuilder::getPendingLayoutAttr(
        IRLayout* pendingLayout)
    {
        IRInst* operands[] = { pendingLayout };

        return cast<IRPendingLayoutAttr>(createIntrinsicInst(
            getVoidType(),
            kIROp_PendingLayoutAttr,
            SLANG_COUNT_OF(operands),
            operands));
    }

    IRStructFieldLayoutAttr* IRBuilder::getFieldLayoutAttr(
        IRInst*         key,
        IRVarLayout*    layout)
    {
        IRInst* operands[] = { key, layout };

        return cast<IRStructFieldLayoutAttr>(createIntrinsicInst(
            getVoidType(),
            kIROp_StructFieldLayoutAttr,
            SLANG_COUNT_OF(operands),
            operands));
    }

    IRTupleFieldLayoutAttr* IRBuilder::getTupleFieldLayoutAttr(
        IRTypeLayout*    layout)
    {
        IRInst* operands[] = { layout };

        return cast<IRTupleFieldLayoutAttr>(createIntrinsicInst(
            getVoidType(),
            kIROp_TupleFieldLayoutAttr,
            SLANG_COUNT_OF(operands),
            operands));
    }

    IRCaseTypeLayoutAttr* IRBuilder::getCaseTypeLayoutAttr(
        IRTypeLayout*   layout)
    {
        IRInst* operands[] = { layout };

        return cast<IRCaseTypeLayoutAttr>(createIntrinsicInst(
            getVoidType(),
            kIROp_CaseTypeLayoutAttr,
            SLANG_COUNT_OF(operands),
            operands));
    }

    IRSemanticAttr* IRBuilder::getSemanticAttr(
        IROp            op,
        String const&   name,
        UInt            index)
    {
        auto nameInst = getStringValue(name.getUnownedSlice());
        auto indexInst = getIntValue(getIntType(), index);

        IRInst* operands[] = { nameInst, indexInst };

        return cast<IRSemanticAttr>(createIntrinsicInst(
            getVoidType(),
            op,
            SLANG_COUNT_OF(operands),
            operands));
    }

    IRStageAttr* IRBuilder::getStageAttr(Stage stage)
    {
        auto stageInst = getIntValue(getIntType(), IRIntegerValue(stage));
        IRInst* operands[] = { stageInst };
        return cast<IRStageAttr>(createIntrinsicInst(
            getVoidType(),
            kIROp_StageAttr,
            SLANG_COUNT_OF(operands),
            operands));
    }

    IRAttr* IRBuilder::getAttr(IROp op, UInt operandCount, IRInst* const* operands)
    {
        return cast<IRAttr>(createIntrinsicInst(
            getVoidType(),
            op,
            operandCount,
            operands));
    }



    IRTypeLayout* IRBuilder::getTypeLayout(IROp op, List<IRInst*> const& operands)
    {
        return cast<IRTypeLayout>(createIntrinsicInst(
            getVoidType(),
            op,
            operands.getCount(),
            operands.getBuffer()));
    }

    IRVarLayout* IRBuilder::getVarLayout(List<IRInst*> const& operands)
    {
        return cast<IRVarLayout>(createIntrinsicInst(
            getVoidType(),
            kIROp_VarLayout,
            operands.getCount(),
            operands.getBuffer()));
    }

    IREntryPointLayout* IRBuilder::getEntryPointLayout(
        IRVarLayout* paramsLayout,
        IRVarLayout* resultLayout)
    {
        IRInst* operands[] = { paramsLayout, resultLayout };

        return cast<IREntryPointLayout>(createIntrinsicInst(
            getVoidType(),
            kIROp_EntryPointLayout,
            SLANG_COUNT_OF(operands),
            operands));
    }

    //

    struct IRDumpContext
    {
        StringBuilder*  builder = nullptr;
        int             indent  = 0;

        IRDumpOptions   options;
        SourceManager*  sourceManager;
        PathInfo        lastPathInfo = PathInfo::makeUnknown();
        
        Dictionary<IRInst*, String> mapValueToName;
        Dictionary<String, UInt>    uniqueNameCounters;
        UInt                        uniqueIDCounter = 1;
    };

    static void dump(
        IRDumpContext*  context,
        char const*     text)
    {
        context->builder->append(text);
    }

    static void dump(
        IRDumpContext*  context,
        String const&   text)
    {
        context->builder->append(text);
    }

    /*
    static void dump(
        IRDumpContext*  context,
        UInt            val)
    {
        context->builder->append(val);
    }
    */

    static void dump(
        IRDumpContext*          context,
        IntegerLiteralValue     val)
    {
        context->builder->append(val);
    }

    static void dump(
        IRDumpContext*              context,
        FloatingPointLiteralValue   val)
    {
        context->builder->append(val);
    }

    static void dumpIndent(
        IRDumpContext*  context)
    {
        for (int ii = 0; ii < context->indent; ++ii)
        {
            dump(context, "\t");
        }
    }

    bool opHasResult(IRInst* inst)
    {
        auto type = inst->getDataType();
        if (!type) return false;

        // As a bit of a hack right now, we need to check whether
        // the function returns the distinguished `Void` type,
        // since that is conceptually the same as "not returning
        // a value."
        if(type->getOp() == kIROp_VoidType)
            return false;

        return true;
    }

    bool instHasUses(IRInst* inst)
    {
        return inst->firstUse != nullptr;
    }

    static void scrubName(
        String const& name,
        StringBuilder&  sb)
    {
        // Note: this function duplicates a lot of the logic
        // in `EmitVisitor::scrubName`, so we should consider
        // whether they can share code at some point.
        //
        // There is no requirement that assembly dumps and output
        // code follow the same model, though, so this is just
        // a nice-to-have rather than a maintenance problem
        // waiting to happen.

        // Allow an empty name
        // Special case a name that is the empty string, just in case.
        if(name.getLength() == 0)
        {
            sb.append('_');
        }

        int prevChar = -1;
        for(auto c : name)
        {
            if(c == '.')
            {
                c = '_';
            }

            if(((c >= 'a') && (c <= 'z'))
                || ((c >= 'A') && (c <= 'Z')))
            {
                // Ordinary ASCII alphabetic characters are assumed
                // to always be okay.
            }
            else if((c >= '0') && (c <= '9'))
            {
                // We don't want to allow a digit as the first
                // byte in a name.
                if(prevChar == -1)
                {
                    sb.append('_');
                }
            }
            else
            {
                // If we run into a character that wouldn't normally
                // be allowed in an identifier, we need to translate
                // it into something that *is* valid.
                //
                // Our solution for now will be very clumsy: we will
                // emit `x` and then the hexadecimal version of
                // the byte we were given.
                sb.append("x");
                sb.append(uint32_t((unsigned char) c), 16);

                // We don't want to apply the default handling below,
                // so skip to the top of the loop now.
                prevChar = c;
                continue;
            }

            sb.append(c);
            prevChar = c;
        }

        // If the whole thing ended with a digit, then add
        // a final `_` just to make sure that we can append
        // a unique ID suffix without risk of collisions.
        if(('0' <= prevChar) && (prevChar <= '9'))
        {
            sb.append('_');
        }
    }

    static String createName(
        IRDumpContext*  context,
        IRInst*         value)
    {
        if(auto nameHintDecoration = value->findDecoration<IRNameHintDecoration>())
        {
            String nameHint = nameHintDecoration->getName();

            StringBuilder sb;
            scrubName(nameHint, sb);

            String key = sb.produceString();
            UInt count = 0;
            context->uniqueNameCounters.tryGetValue(key, count);

            context->uniqueNameCounters[key] = count+1;

            if(count)
            {
                sb.append(count);
            }
            return sb.produceString();
        }
        else
        {
            StringBuilder sb;
            auto id = context->uniqueIDCounter++;
            sb.append(id);
            return sb.produceString();
        }
    }

    static String getName(
        IRDumpContext*  context,
        IRInst*         value)
    {
        String name;
        if (context->mapValueToName.tryGetValue(value, name))
            return name;

        name = createName(context, value);
        context->mapValueToName.add(value, name);
        return name;
    }

    static void dumpDebugID(IRDumpContext* context, IRInst* inst)
    {
#if SLANG_ENABLE_IR_BREAK_ALLOC
        if (context->options.flags & IRDumpOptions::Flag::DumpDebugIds)
        {
            dump(context, "{");
            dump(context, String(inst->_debugUID));
            dump(context, "}\t");
        }
#else
        SLANG_UNUSED(context);
        SLANG_UNUSED(inst);
#endif
    }

    static void dumpID(
        IRDumpContext* context,
        IRInst*        inst)
    {
        if (!inst)
        {
            dump(context, "<null>");
            return;
        }

        if( opHasResult(inst) || instHasUses(inst) )
        {
            dump(context, "%");
            dump(context, getName(context, inst));
        }
        else
        {
            dump(context, "_");
        }
    }
    
    static void dumpEncodeString(
        IRDumpContext*  context, 
        const UnownedStringSlice& slice)
    {
        auto handler = StringEscapeUtil::getHandler(StringEscapeUtil::Style::Slang);
        StringBuilder& builder = *context->builder;
        StringEscapeUtil::appendQuoted(handler, slice, builder);
    }

    static void dumpType(
        IRDumpContext*  context,
        IRType*         type);

    static bool shouldFoldInstIntoUses(
        IRDumpContext*  context,
        IRInst*         inst)
    {
        // Never fold an instruction into its use site
        // in the "detailed" mode, so that we always
        // accurately reflect the structure of the IR.
        //
        if(context->options.mode == IRDumpOptions::Mode::Detailed)
            return false;

        if(as<IRConstant>(inst))
            return true;

        // We are going to have a general rule that
        // a type should be folded into its use site,
        // which improves output in most cases, but
        // we would like to not apply that rule to
        // "nominal" types like `struct`s.
        //
        switch( inst->getOp() )
        {
        case kIROp_StructType:
        case kIROp_ClassType:
        case kIROp_GLSLShaderStorageBufferType:
        case kIROp_InterfaceType:
            return false;

        default:
            break;
        }

        if(as<IRType>(inst))
            return true;

        if(as<IRSPIRVAsmOperand>(inst))
            return true;

        return false;
    }

    static void dumpInst(
        IRDumpContext*  context,
        IRInst*         inst);

    static void dumpInstBody(
        IRDumpContext*  context,
        IRInst*         inst);

    static void dumpInstExpr(
        IRDumpContext*  context,
        IRInst*         inst);

    static void dumpOperand(
        IRDumpContext*  context,
        IRInst*         inst)
    {
        // TODO: we should have a dedicated value for the `undef` case
        if (!inst)
        {
            dumpID(context, inst);
            return;
        }

        if(shouldFoldInstIntoUses(context, inst))
        {
            dumpInstExpr(context, inst);
            return;
        }

        dumpID(context, inst);
    }

    static void dumpType(
        IRDumpContext*  context,
        IRType*         type)
    {
        if (!type)
        {
            dump(context, "_");
            return;
        }

        // TODO: we should consider some special-case printing
        // for types, so that the IR doesn't get too hard to read
        // (always having to back-reference for what a type expands to)
        dumpOperand(context, type);
    }

    static void dumpInstTypeClause(
        IRDumpContext*  context,
        IRType*         type)
    {
        dump(context, "\t: ");
        dumpType(context, type);

    }

    void dumpIRDecorations(
        IRDumpContext*  context,
        IRInst*         inst)
    {
        for(auto dd : inst->getDecorations())
        {
            dump(context, "[");
            dumpInstBody(context, dd);
            dump(context, "]\n");

            dumpIndent(context);
        }
    }

    static void dumpBlock(
        IRDumpContext*  context,
        IRBlock*        block)
    {
        context->indent--;
        dumpDebugID(context, block);
        dump(context, "block ");
        dumpID(context, block);

        IRInst* inst = block->getFirstInst();

        // First walk through any `param` instructions,
        // so that we can format them nicely
        if (auto firstParam = as<IRParam, IRDynamicCastBehavior::NoUnwrap>(inst))
        {
            dump(context, "(\n");
            context->indent += 2;

            for(;;)
            {
                auto param = as<IRParam, IRDynamicCastBehavior::NoUnwrap>(inst);
                if (!param)
                    break;

                if (param != firstParam)
                    dump(context, ",\n");

                inst = inst->getNextInst();

                dumpIndent(context);
                dumpIRDecorations(context, param);
                dump(context, "param ");
                dumpID(context, param);
                dumpInstTypeClause(context, param->getFullType());
            }
            context->indent -= 2;
            dump(context, ")");
        }
        dump(context, ":\n");
        context->indent++;

        for(; inst; inst = inst->getNextInst())
        {
            dumpInst(context, inst);
        }
    }

    void dumpIRGlobalValueWithCode(
        IRDumpContext*          context,
        IRGlobalValueWithCode*  code)
    {
        auto opInfo = getIROpInfo(code->getOp());

        dumpIndent(context);
        dump(context, opInfo.name);
        dump(context, " ");
        dumpID(context, code);

        dumpInstTypeClause(context, code->getFullType());

        if (!code->getFirstBlock())
        {
            // Just a declaration.
            dump(context, ";\n");
            return;
        }

        dump(context, "\n");

        dumpIndent(context);
        dump(context, "{\n");
        context->indent++;

        for (auto bb = code->getFirstBlock(); bb; bb = bb->getNextBlock())
        {
            if (bb != code->getFirstBlock())
                dump(context, "\n");
            dumpBlock(context, bb);
        }

        context->indent--;
        dump(context, "}");
    }

    static void dumpInstOperandList(
        IRDumpContext* context,
        IRInst* inst)
    {
        UInt argCount = inst->getOperandCount();

        if (argCount == 0)
            return;

        UInt ii = 0;

        // Special case: make printing of `call` a bit
        // nicer to look at
        if (inst->getOp() == kIROp_Call && argCount > 0)
        {
            dump(context, " ");
            auto argVal = inst->getOperand(ii++);
            dumpOperand(context, argVal);
        }

        bool first = true;
        dump(context, "(");
        for (; ii < argCount; ++ii)
        {
            if (!first)
                dump(context, ", ");

            auto argVal = inst->getOperand(ii);

            dumpOperand(context, argVal);

            first = false;
        }

        dump(context, ")");
    }

    void dumpIRWitnessTableEntry(
        IRDumpContext*          context,
        IRWitnessTableEntry*    entry)
    {
        dump(context, "witness_table_entry(");
        dumpOperand(context, entry->requirementKey.get());
        dump(context, ",");
        dumpOperand(context, entry->satisfyingVal.get());
        dump(context, ")\n");
    }

    void dumpIRParentInst(
        IRDumpContext*  context,
        IRInst*         inst)
    {
        auto opInfo = getIROpInfo(inst->getOp());

        dump(context, opInfo.name);
        dump(context, " ");
        dumpID(context, inst);

        dumpInstTypeClause(context, inst->getFullType());

        dumpInstOperandList(context, inst);

        if (!inst->getFirstChild())
        {
            // Empty.
            dump(context, ";\n");
            return;
        }

        dump(context, "\n");

        dumpIndent(context);
        dump(context, "{\n");
        context->indent++;

        for(auto child : inst->getChildren())
        {
            dumpInst(context, child);
        }

        context->indent--;
        dumpIndent(context);
        dump(context, "}\n");
    }

    void dumpIRGeneric(
        IRDumpContext*  context,
        IRGeneric* witnessTable)
    {
        dump(context, "\n");
        dumpIndent(context);
        dump(context, "ir_witness_table ");
        dumpID(context, witnessTable);
        dump(context, "\n{\n");
        context->indent++;

        for (auto ii : witnessTable->getChildren())
        {
            dumpInst(context, ii);
        }

        context->indent--;
        dump(context, "}\n");
    }

    static void dumpInstExpr(
        IRDumpContext*  context,
        IRInst*         inst)
    {
        if (!inst)
        {
            dump(context, "<null>");
            return;
        }

        auto op = inst->getOp();
        auto opInfo = getIROpInfo(op);

        // Special-case the literal instructions.
        if(auto irConst = as<IRConstant>(inst))
        {
            switch (op)
            {
            case kIROp_IntLit:
                dump(context, irConst->value.intVal);
                dump(context, " : ");
                dumpType(context, irConst->getFullType());
                return;

            case kIROp_FloatLit:
                dump(context, irConst->value.floatVal);
                dump(context, " : ");
                dumpType(context, irConst->getFullType());
                return;

            case kIROp_BoolLit:
                dump(context, irConst->value.intVal ? "true" : "false");
                return;

            case kIROp_BlobLit:
                dump(context, "<binary blob>");
                return;

            case kIROp_StringLit:
                dumpEncodeString(context, irConst->getStringSlice());
                return;

            case kIROp_PtrLit:
                dump(context, "<ptr>");
                return;

            default:
                break;
            }
        }

        // Special case the SPIR-V asm operands as the distinction here is
        // clear anyway to the user
        switch(op)
        {
        case kIROp_SPIRVAsmOperandEnum:
            dumpInstExpr(context, inst->getOperand(0));
            return;
        case kIROp_SPIRVAsmOperandLiteral:
            dumpInstExpr(context, inst->getOperand(0));
            return;
        case kIROp_SPIRVAsmOperandInst:
            dumpInstExpr(context, inst->getOperand(0));
            return;
        case kIROp_SPIRVAsmOperandRayPayloadFromLocation:
            dump(context, "__rayPayloadFromLocation(");
            dumpInstExpr(context, inst->getOperand(0));
            dump(context, ")");
            return;
        case kIROp_SPIRVAsmOperandRayAttributeFromLocation:
            dump(context, "__rayAttributeFromLocation(");
            dumpInstExpr(context, inst->getOperand(0));
            dump(context, ")");
            return;
        case kIROp_SPIRVAsmOperandRayCallableFromLocation:
            dump(context, "__rayCallableFromLocation(");
            dumpInstExpr(context, inst->getOperand(0));
            dump(context, ")");
            return;
        case kIROp_SPIRVAsmOperandId:
            dump(context, "%");
            dumpInstExpr(context, inst->getOperand(0));
            return;
        case kIROp_SPIRVAsmOperandResult:
            dump(context, "result");
            return;
        case kIROp_SPIRVAsmOperandTruncate:
            dump(context, "__truncate");
            return;
        case kIROp_SPIRVAsmOperandSampledType:
            dump(context, "__sampledType(");
            dumpInstExpr(context, inst->getOperand(0));
            dump(context, ")");
            return;
        case kIROp_SPIRVAsmOperandImageType:
            dump(context, "__imageType(");
            dumpInstExpr(context, inst->getOperand(0));
            dump(context, ")");
            return;
        case kIROp_SPIRVAsmOperandSampledImageType:
            dump(context, "__sampledImageType(");
            dumpInstExpr(context, inst->getOperand(0));
            dump(context, ")");
            return;
        }

        dump(context, opInfo.name);
        dumpInstOperandList(context, inst);
    }

    static void dumpInstBody(
        IRDumpContext*  context,
        IRInst*         inst)
    {
        if (!inst)
        {
            dump(context, "<null>");
            return;
        }

        auto op = inst->getOp();

        dumpIRDecorations(context, inst);

        dumpDebugID(context, inst);

        // There are several ops we want to special-case here,
        // so that they will be more pleasant to look at.
        //
        switch (op)
        {
        case kIROp_Func:
        case kIROp_GlobalVar:
        case kIROp_Generic:
        case kIROp_Expand:
            dumpIRGlobalValueWithCode(context, (IRGlobalValueWithCode*)inst);
            return;

        case kIROp_WitnessTable:
        case kIROp_StructType:
        case kIROp_ClassType:
        case kIROp_GLSLShaderStorageBufferType:
        case kIROp_SPIRVAsm:
            dumpIRParentInst(context, inst);
            return;

        case kIROp_WitnessTableEntry:
            dumpIRWitnessTableEntry(context, (IRWitnessTableEntry*)inst);
            return;

        default:
            break;
        }

        // Okay, we have a seemingly "ordinary" op now
        auto dataType = inst->getDataType();
        auto rate = inst->getRate();

        if(rate)
        {
            dump(context, "@");
            dumpOperand(context, rate);
            dump(context, " ");
        }

        if(opHasResult(inst) || instHasUses(inst))
        {
            dump(context, "let  ");
            dumpID(context, inst);
            dumpInstTypeClause(context, dataType);
            dump(context, "\t= ");
        }
        else
        {
            // No result, okay...
        }

        dumpInstExpr(context, inst);
    }

    static void dumpInst(
        IRDumpContext*  context,
        IRInst*         inst)
    {
        if(shouldFoldInstIntoUses(context, inst))
            return;

        dumpIndent(context);
        dumpInstBody(context, inst);

        // Output the originating source location
        {
            SourceManager* sourceManager = context->sourceManager;
            if (sourceManager && context->options.flags & IRDumpOptions::Flag::SourceLocations)
            {
                StringBuilder buf;
                buf << " loc: ";

                // Output the line number information
                if (inst->sourceLoc.isValid())
                {
                    // Might want to output actual, but nominal is okay for default
                    const SourceLocType sourceLocType = SourceLocType::Nominal;

                    // Get the source location
                    const HumaneSourceLoc humaneLoc = sourceManager->getHumaneLoc(inst->sourceLoc, sourceLocType);
                    if (humaneLoc.line >= 0)
                    {
                        buf << humaneLoc.line << "," << humaneLoc.column;

                        if (humaneLoc.pathInfo != context->lastPathInfo)
                        {
                            buf << " ";
                            // Output the the location
                            humaneLoc.pathInfo.appendDisplayName(buf);
                            context->lastPathInfo = humaneLoc.pathInfo;
                        }
                    }
                    else
                    {
                        buf << "not found";
                    }
                }
                else
                {
                    buf << "na";
                }

                dump(context, buf.getUnownedSlice());
            }
        }

        dump(context, "\n");
    }

    void dumpIRModule(
        IRDumpContext*  context,
        IRModule*       module)
    {
        for(auto ii : module->getGlobalInsts())
        {
            dumpInst(context, ii);
        }
    }

    void printSlangIRAssembly(StringBuilder& builder, IRModule* module, const IRDumpOptions& options, SourceManager* sourceManager)
    {
        IRDumpContext context;
        context.builder = &builder;
        context.indent = 0;
        context.options = options;
        context.sourceManager = sourceManager;
        
        dumpIRModule(&context, module);
    }

    void dumpIR(IRInst* globalVal, const IRDumpOptions& options, SourceManager* sourceManager, ISlangWriter* writer)
    {
        StringBuilder sb;

        IRDumpContext context;
        context.builder = &sb;
        context.indent = 0;
        context.options = options;
        context.sourceManager = sourceManager;

        if (globalVal->getOp() == kIROp_Module)
            dumpIRModule(&context, globalVal->getModule());
        else
            dumpInst(&context, globalVal);

        writer->write(sb.getBuffer(), sb.getLength());
        writer->flush();
    }

    void dumpIR(IRModule* module, const IRDumpOptions& options, char const* label, SourceManager* sourceManager, ISlangWriter* inWriter)
    {
        WriterHelper writer(inWriter);

        if (label)
        {
            writer.put("### ");
            writer.put(label);
            writer.put(":\n");
        }

        dumpIR(module, options, sourceManager, inWriter);

        if (label)
        {
            writer.put("###\n");
        }
    }

    String getSlangIRAssembly(IRModule* module, const IRDumpOptions& options, SourceManager* sourceManager)
    {
        StringBuilder sb;
        printSlangIRAssembly(sb, module, options, sourceManager);
        return std::move(sb);
    }

    void dumpIR(IRModule* module, const IRDumpOptions& options, SourceManager* sourceManager, ISlangWriter* writer)
    {
        String ir = getSlangIRAssembly(module, options, sourceManager);
        writer->write(ir.getBuffer(), ir.getLength());
        writer->flush();
    }

    // Pre-declare
    static bool _isTypeOperandEqual(IRInst* a, IRInst* b);

    static bool _areTypeOperandsEqual(IRInst* a, IRInst* b)
    {
        // Must have same number of operands
        const auto operandCountA = Index(a->getOperandCount());
        if (operandCountA != Index(b->getOperandCount()))
        {
            return false;
        }

        // All the operands must be equal
        for (Index i = 0; i < operandCountA; ++i)
        {
            IRInst* operandA = a->getOperand(i);
            IRInst* operandB = b->getOperand(i);

            if (!_isTypeOperandEqual(operandA, operandB))
            {
                return false;
            }
        }

        return true;
    }

    bool isNominalOp(IROp op)
    {
        // True if the op identity is 'nominal'
        switch (op)
        {
            case kIROp_StructType:
            case kIROp_ClassType:
            case kIROp_GLSLShaderStorageBufferType:
            case kIROp_InterfaceType:
            case kIROp_Generic:
            case kIROp_Param:
            {
                return true;
            }
        }
        return false;
    }

    // True if a type operand is equal. Operands are 'IRInst' - but it's only a restricted set that
    // can be operands of IRType instructions
    static bool _isTypeOperandEqual(IRInst* a, IRInst* b)
    {
        if (a == b)
        {
            return true;
        }

        if (a == nullptr || b == nullptr)
        {
            return false;
        }

        const IROp opA = IROp(a->getOp() & kIROpMask_OpMask);
        const IROp opB = IROp(b->getOp() & kIROpMask_OpMask);

        if (opA != opB)
        {
            return false;
        }

        // If the type is nominal - it can only be the same if the pointer is the same.
        if (isNominalOp(opA))
        {
            // The pointer isn't the same (as that was already tested), so cannot be equal
            return false;
        }

        // Both are types
        if (IRType::isaImpl(opA))
        {
            if (IRBasicType::isaImpl(opA))
            {
                // If it's a basic type, then their op being the same means we are done
                return true;
            }

            // We don't care about the parent or positioning
            // We also don't care about 'type' - because these instructions are defining the type.
            // 
            // We may want to care about decorations.

            // TODO(JS): There is a question here about what to do about decorations.
            // For now we ignore decorations. Are two types potentially different if there decorations different?
            // If decorations play a part in difference in types - the order of decorations presumably is not important.

            // All the operands of the types must be equal
            return _areTypeOperandsEqual(a, b);
        }
       
        // If it's a constant...
        if (IRConstant::isaImpl(opA))
        {
            // TODO: This is contrived in that we want two types that are the same, but are different
            // pointers to match here.
            // If we make getHashCode for IRType* compatible with isTypeEqual, then we should probably use that.
            return static_cast<IRConstant*>(a)->isValueEqual(static_cast<IRConstant*>(b)) &&
                isTypeEqual(a->getFullType(), b->getFullType());
        }
        if (IRSpecialize::isaImpl(opA) || opA == kIROp_LookupWitness)
        {
            return _areTypeOperandsEqual(a, b);
        }
        SLANG_ASSERT(!"Unhandled comparison");

        // We can't equate any other type..
        return false;
    }

    bool isTypeEqual(IRType* a, IRType* b)
    {
        // _isTypeOperandEqual handles comparison of types so can defer to it
        return _isTypeOperandEqual(a, b);
    }

    bool isIntegralType(IRType *t)
    {
        if(auto basic = as<IRBasicType>(t))
        {
            switch(basic->getBaseType())
            {
            case BaseType::Int8:
            case BaseType::Int16:
            case BaseType::Int:
            case BaseType::Int64:
            case BaseType::UInt8:
            case BaseType::UInt16:
            case BaseType::UInt:
            case BaseType::UInt64:
            case BaseType::IntPtr:
            case BaseType::UIntPtr:
                return true;
            default:
                return false;
            }
        }
        return false;
    }

    bool isFloatingType(IRType *t)
    {
        if(auto basic = as<IRBasicType>(t))
        {
            switch(basic->getBaseType())
            {
            case BaseType::Float:
            case BaseType::Half:
            case BaseType::Double:
                return true;
            default:
                return false;
            }
        }
        return false;
    }

    IntInfo getIntTypeInfo(const IRType* intType)
    {
        switch(intType->getOp())
        {
            case kIROp_UInt8Type: return {8, false};
            case kIROp_UInt16Type: return {16, false};
            case kIROp_UIntType: return {32, false};
            case kIROp_UInt64Type: return {64, false};
            case kIROp_Int8Type: return {8, true};
            case kIROp_Int16Type: return {16, true};
            case kIROp_IntType: return {32, true};
            case kIROp_Int64Type: return {64, true};

            case kIROp_IntPtrType: // target platform dependent
            case kIROp_UIntPtrType: // target platform dependent
            default:
                SLANG_UNEXPECTED("Unhandled type passed to getIntTypeInfo");
        }
    }

    IROp getIntTypeOpFromInfo(const IntInfo info)
    {
        switch(info.width)
        {
            case 8: return info.isSigned ? kIROp_Int8Type : kIROp_UInt8Type;
            case 16: return info.isSigned ? kIROp_Int16Type : kIROp_UInt16Type;
            case 32: return info.isSigned ? kIROp_IntType : kIROp_UIntType;
            case 64: return info.isSigned ? kIROp_Int64Type : kIROp_UInt64Type;
            default:
                SLANG_UNEXPECTED("Unhandled info passed to getIntTypeOpFromInfo");
        }
    }

    FloatInfo getFloatingTypeInfo(const IRType* floatType)
    {
        switch(floatType->getOp())
        {
            case kIROp_HalfType: return {16};
            case kIROp_FloatType: return {32};
            case kIROp_DoubleType: return {64};
            default:
                SLANG_UNEXPECTED("Unhandled type passed to getFloatTypeInfo");
        }
    }

    bool isIntegralScalarOrCompositeType(IRType* t)
    {
        if (!t)
            return false;
        switch (t->getOp())
        {
        case kIROp_VectorType:
        case kIROp_MatrixType:
            return isIntegralType((IRType*)t->getOperand(0));
        default:
            return isIntegralType(t);
        }
    }

    IRStructField* findStructField(IRInst* type, IRStructKey* key)
    {
        if (auto irStructType = as<IRStructType>(type))
        {
            for (auto field : irStructType->getFields())
            {
                if (field->getKey() == key)
                {
                    return field;
                }
            }
        }
        else if (auto irSpecialize = as<IRSpecialize>(type))
        {
            if (auto irGeneric = as<IRGeneric>(irSpecialize->getBase()))
            {
                if (auto irGenericStructType = as<IRStructType>(findInnerMostGenericReturnVal(irGeneric)))
                {
                    return findStructField(irGenericStructType, key);
                }
            }
        }

        return nullptr;
    }

    void findAllInstsBreadthFirst(IRInst* inst, List<IRInst*>& outInsts)
    {
        Index index = outInsts.getCount();

        outInsts.add(inst);

        while (index < outInsts.getCount())
        {
            IRInst* cur = outInsts[index++];

            IRInstListBase childrenList = cur->getDecorationsAndChildren();
            for (IRInst* child : childrenList)
            {
                outInsts.add(child);
            }
        }
    }

    IRDecoration* IRInst::getFirstDecoration()
    {
        return as<IRDecoration>(getFirstDecorationOrChild());
    }

    IRDecoration* IRInst::getLastDecoration()
    {
        IRDecoration* decoration = getFirstDecoration();
        if (!decoration) return nullptr;

        while (auto nextDecoration = decoration->getNextDecoration())
            decoration = nextDecoration;

        return decoration;
    }

    IRInstList<IRDecoration> IRInst::getDecorations()
    {
        return IRInstList<IRDecoration>(
            getFirstDecoration(),
            getLastDecoration());
    }

    IRInst* IRInst::getFirstChild()
    {
        // The children come after any decorations,
        // so if there are any decorations, then the
        // first child is right after the last decoration.
        //
        if(auto lastDecoration = getLastDecoration())
            return lastDecoration->getNextInst();
        //
        // Otherwise, there must be no decorations, so
        // that the first "child or decoration" is a child.
        //
        return getFirstDecorationOrChild();
    }

    IRInst* IRInst::getLastChild()
    {
        // The children come after any decorations, so
        // that the last item in the list of children
        // and decorations is the last child *unless*
        // it is a decoration, in which case there are
        // no children.
        //
        auto lastChild = getLastDecorationOrChild();
        return as<IRDecoration>(lastChild) ? nullptr : lastChild;
    }


    IRRate* IRInst::getRate()
    {
        if(auto rateQualifiedType = as<IRRateQualifiedType>(getFullType()))
            return rateQualifiedType->getRate();

        return nullptr;
    }

    IRType* IRInst::getDataType()
    {
        auto type = getFullType();
        if(auto rateQualifiedType = as<IRRateQualifiedType>(type))
            return rateQualifiedType->getValueType();

        return type;
    }

    void validateIRInstOperands(IRInst*);

    
    // Returns true if `instToCheck` is defined after `otherInst`.
    static bool _isInstDefinedAfter(IRInst* instToCheck, IRInst* otherInst)
    {
        for (auto inst = otherInst->getNextInst(); inst; inst = inst->getNextInst())
        {
            if (inst == instToCheck)
                return true;
        }
        return false;
    }

    static void _maybeHoistOperand(IRUse* use)
    {
        ShortList<IRUse*, 16> workList1, workList2;
        workList1.add(use);
        while (workList1.getCount())
        {
            for (auto item : workList1)
            {
                auto user = item->getUser();
                auto operand = item->get();
                if (!operand)
                    continue;

                if (!getIROpInfo(operand->getOp()).isHoistable())
                    continue;

                // We can't handle the case where operand and user are in different blocks.
                if (operand->getParent() != user->getParent())
                    continue;

                // We allow out-of-order uses in global scope.
                if (operand->getParent() && operand->getParent()->getOp() == kIROp_Module)
                    continue;

                // If the operand is defined after user, move it to before user.
                if (_isInstDefinedAfter(operand, user))
                {
                    operand->insertBefore(user);
                    for (UInt i = 0; i < operand->getOperandCount(); i++)
                    {
                        workList2.add(operand->getOperands() + i);
                    }
                    workList2.add(&operand->typeUse);
                }
            }
            workList1 = _Move(workList2);
        }
    }

    static void _replaceInstUsesWith(IRInst* thisInst, IRInst* other)
    {
        IRDeduplicationContext* dedupContext = nullptr;

        struct WorkItem
        {
            IRInst* thisInst;
            IRInst* otherInst;
        };

        // A work list of hoistable users for which we need
        // to deduplicate/update their entry in the global numbering map.
        List<WorkItem> workList;
        HashSet<IRInst*> workListSet;

        auto addToWorkList = [&](IRInst* src, IRInst* target)
        {
            if (workListSet.add(src))
            {
                WorkItem item;
                item.thisInst = src;
                item.otherInst = target;
                workList.add(item);
            }
        };

        addToWorkList(thisInst, other);

        for (Index i = 0; i < workList.getCount(); i++)
        {
            auto workItem = workList[i];
            thisInst = workItem.thisInst;
            other = workItem.otherInst;

            SLANG_ASSERT(other);

            // Safety check: don't try to replace something with itself.
            if (other == thisInst)
                continue;

            if (getIROpInfo(thisInst->getOp()).isHoistable())
            {
                if (!dedupContext)
                {
                    SLANG_ASSERT(thisInst->getModule());
                    dedupContext = thisInst->getModule()->getDeduplicationContext();
                }
                dedupContext->getInstReplacementMap()[thisInst] = other;
            }

            // We will walk through the list of uses for the current
            // instruction, and make them point to the other inst.
            IRUse* ff = thisInst->firstUse;

            // No uses? Nothing to do.
            if (!ff)
                continue;

            //ff->debugValidate();

            IRUse* uu = ff;
            for (;;)
            {
                // The uses had better all be uses of this
                // instruction, or invariants are broken.
                SLANG_ASSERT(uu->get() == thisInst);

                auto user = uu->getUser();
                bool userIsHoistable = getIROpInfo(user->getOp()).isHoistable();
                if (userIsHoistable)
                {
                    if (!dedupContext)
                    {
                        SLANG_ASSERT(user->getModule());
                        dedupContext = user->getModule()->getDeduplicationContext();
                    }
                    dedupContext->_removeGlobalNumberingEntry(user);
                }
                
                // Swap this use over to use the other value.
                uu->usedValue = other;

                // If `other` is hoistable, then we need to make sure `other` is hoisted
                // to a point before `user`, if it is not already so.
                _maybeHoistOperand(uu);

                if (userIsHoistable)
                {
                    // Is the updated inst already exists in the global numbering map?
                    // If so, we need to continue work on replacing the updated inst with the existing value.
                    IRInst* existingVal = nullptr;
                    if (dedupContext->getGlobalValueNumberingMap().tryGetValue(IRInstKey{ user }, existingVal))
                    {
                        // If existingVal has been replaced by something else, use that.
                        dedupContext->getInstReplacementMap().tryGetValue(existingVal, existingVal);
                        addToWorkList(user, existingVal);
                    }
                    else
                    {
                        dedupContext->_addGlobalNumberingEntry(user);
                    }
                }

                // Try to move to the next use, but bail
                // out if we are at the last one.
                IRUse* nn = uu->nextUse;
                if (!nn)
                    break;

                uu = nn;
            }

            // We are at the last use (and there must
            // be at least one, because we handled
            // the case of an empty list earlier).
            SLANG_ASSERT(uu);

            // Our job at this point is to splice
            // our list of uses onto the other
            // value's uses.
            //
            // If the value already had uses, then
            // we need to patch our new list onto
            // the front.
            if (auto nn = other->firstUse)
            {
                uu->nextUse = nn;
                nn->prevLink = &uu->nextUse;
            }

            // No matter what, our list of
            // uses will become the start
            // of the list of uses for
            // `other`
            other->firstUse = ff;
            ff->prevLink = &other->firstUse;

            // And `this` will have no uses any more.
            thisInst->firstUse = nullptr;

            ff->debugValidate();
        }

    }

    void IRInst::replaceUsesWith(IRInst* other)
    {
        _replaceInstUsesWith(this, other);
    }

    // Insert this instruction into the same basic block
    // as `other`, right before it.
    void IRInst::insertBefore(IRInst* other)
    {
        SLANG_ASSERT(other);
        if (other->getPrevInst() == this)
            return;
        if (other == this)
            return;
        _insertAt(other->getPrevInst(), other, other->getParent());
    }

    void IRInst::insertAtStart(IRInst* newParent)
    {
        SLANG_ASSERT(newParent);
        _insertAt(nullptr, newParent->getFirstDecorationOrChild(), newParent);
    }

    void IRInst::moveToStart()
    {
        auto p = parent;
        removeFromParent();
        insertAtStart(p);
    }

    void IRInst::_insertAt(IRInst* inPrev, IRInst* inNext, IRInst* inParent)
    {
        // Make sure this instruction has been removed from any previous parent
        this->removeFromParent();

        SLANG_ASSERT(inParent);
        SLANG_ASSERT(!inPrev || (inPrev->getNextInst() == inNext) && (inPrev->getParent() == inParent));
        SLANG_ASSERT(!inNext || (inNext->getPrevInst() == inPrev) && (inNext->getParent() == inParent));

        if( inPrev )
        {
            inPrev->next = this;
        }
        else
        {
            inParent->m_decorationsAndChildren.first = this;
        }

        if (inNext)
        {
            inNext->prev = this;
        }
        else
        {
            inParent->m_decorationsAndChildren.last = this;
        }

        this->prev = inPrev;
        this->next = inNext;
        this->parent = inParent;
        
#if _DEBUG
        validateIRInstOperands(this);
#endif
    }

    void IRInst::insertAfter(IRInst* other)
    {
        SLANG_ASSERT(other);
        removeFromParent();
        _insertAt(other, other->getNextInst(), other->getParent());
    }

    void IRInst::insertAtEnd(IRInst* newParent)
    {
        SLANG_ASSERT(newParent);
        removeFromParent();
        _insertAt(newParent->getLastDecorationOrChild(), nullptr, newParent);
    }

    void IRInst::moveToEnd()
    {
        auto p = parent;
        removeFromParent();
        insertAtEnd(p);
    }

    void IRInst::insertAt(IRInsertLoc const& loc)
    {
        removeFromParent();
        IRInst* other = loc.getInst();
        switch(loc.getMode())
        {
        case IRInsertLoc::Mode::None:
            break;
        case IRInsertLoc::Mode::Before:
            insertBefore(other);
            break;
        case IRInsertLoc::Mode::After:
            insertAfter(other);
            break;
        case IRInsertLoc::Mode::AtStart:
            insertAtStart(other);
            break;
        case IRInsertLoc::Mode::AtEnd:
            insertAtEnd(other);
            break;
        }
    }

    // Remove this instruction from its parent block,
    // and then destroy it (it had better have no uses!)
    void IRInst::removeFromParent()
    {
        auto oldParent = getParent();

        // If we don't currently have a parent, then
        // we are doing fine.
        if(!oldParent)
            return;

        auto pp = getPrevInst();
        auto nn = getNextInst();

        if(pp)
        {
            SLANG_ASSERT(pp->getParent() == oldParent);
            pp->next = nn;
        }
        else
        {
            oldParent->m_decorationsAndChildren.first = nn;
        }

        if(nn)
        {
            SLANG_ASSERT(nn->getParent() == oldParent);
            nn->prev = pp;
        }
        else
        {
            oldParent->m_decorationsAndChildren.last = pp;
        }

        prev = nullptr;
        next = nullptr;
        parent = nullptr;
    }

    void IRInst::removeArguments()
    {
        typeUse.clear();
        for( UInt aa = 0; aa < operandCount; ++aa )
        {
            IRUse& use = getOperands()[aa];
            use.clear();
        }
    }

    void IRInst::removeOperand(Index index)
    {
        for (Index i = index; i < (Index)operandCount - 1; i++)
        {
            getOperands()[i].set(getOperand(i + 1));
        }
        getOperands()[operandCount - 1].clear();
        operandCount--;
        return;
    }

    // Remove this instruction from its parent block,
    // and then destroy it (it had better have no uses!)
    void IRInst::removeAndDeallocate()
    {
        removeAndDeallocateAllDecorationsAndChildren();

        if (auto module = getModule())
        {
            if (getIROpInfo(getOp()).isHoistable())
            {
                module->getDeduplicationContext()->removeHoistableInstFromGlobalNumberingMap(this);
            }
            else if (auto constInst = as<IRConstant>(this))
            {
                module->getDeduplicationContext()->getConstantMap().remove(IRConstantKey{ constInst });
            }
            module->getDeduplicationContext()->getInstReplacementMap().remove(this);
            if (auto func = as<IRGlobalValueWithCode>(this))
                module->invalidateAnalysisForInst(func);
        }
        removeArguments();
        removeFromParent();

        // Run destructor to be sure...
        this->~IRInst();
    }

    void IRInst::removeAndDeallocateAllDecorationsAndChildren()
    {
        IRInst* nextChild = nullptr;
        for( IRInst* child = getFirstDecorationOrChild(); child; child = nextChild )
        {
            nextChild = child->getNextInst();
            child->removeAndDeallocate();
        }
    }

    void IRInst::transferDecorationsTo(IRInst* target)
    {
        while( auto decoration = getFirstDecoration() )
        {
            decoration->removeFromParent();
            decoration->insertAtStart(target);
        }
    }

    bool IRInst::mightHaveSideEffects(SideEffectAnalysisOptions options)
    {
        // TODO: We should drive this based on flags specified
        // in `ir-inst-defs.h` isntead of hard-coding things here,
        // but this is good enough for now if we are conservative:

        if(as<IRType>(this))
            return false;

        if(as<IRConstant>(this))
            return false;

        if(as<IRLayout>(this))
            return false;

        if(as<IRAttr>(this))
            return false;

        if (as<IRSPIRVAsmOperand>(this))
            return false;

        switch(getOp())
        {
        // By default, assume that we might have side effects,
        // to safely cover all the instructions we haven't had time to think about.
        default:
            break;

        case kIROp_Call:
            {
                // In the general case, a function call must be assumed to
                // have almost arbitrary side effects.
                //
                // However, it is possible that the callee can be identified,
                // and it may be a function with an attribute that explicitly
                // limits the side effects it is allowed to have.
                //
                // For now, we will explicitly check for the `[__readNone]`
                // attribute, which was used to mark functions that compute
                // their result strictly as a function of the arguments (and
                // not anything they point to, or other non-argument state).
                // Calls to such functions cannot have side effects (except
                // for things like stack overflow that abstract language models
                // tend to ignore), and can be subject to dead code elimination,
                // common subexpression elimination, etc.
                //
                auto call = cast<IRCall>(this);
                return !isSideEffectFreeFunctionalCall(call, options);
            }
            break;

            // All of the cases for "global values" are side-effect-free.
        case kIROp_StructType:
        case kIROp_StructField:
        case kIROp_GLSLShaderStorageBufferType:
        case kIROp_RTTIPointerType:
        case kIROp_RTTIObject:
        case kIROp_RTTIType:
        case kIROp_Func:
        case kIROp_Generic:
        case kIROp_Var:
        case kIROp_Param:
        case kIROp_GlobalVar: // Note: the IRGlobalVar represents the *address*, so only a load/store would have side effects
        case kIROp_GlobalConstant:
        case kIROp_GlobalParam:
        case kIROp_StructKey:
        case kIROp_GlobalGenericParam:
        case kIROp_ThisTypeWitness:
        case kIROp_WitnessTable:
        case kIROp_WitnessTableEntry:
        case kIROp_InterfaceRequirementEntry:
        case kIROp_Block:
        case kIROp_Each:
        case kIROp_TypeEqualityWitness:
            return false;

            /// Liveness markers have no side effects
        case kIROp_LiveRangeStart:
        case kIROp_LiveRangeEnd:

        case kIROp_Nop:
        case kIROp_undefined:
        case kIROp_DefaultConstruct:
        case kIROp_Specialize:
        case kIROp_LookupWitness:
        case kIROp_GetSequentialID:
        case kIROp_GetAddr:
        case kIROp_GetValueFromBoundInterface:
        case kIROp_MakeUInt64:
        case kIROp_MakeVector:
        case kIROp_MakeMatrix:
        case kIROp_MakeMatrixFromScalar:
        case kIROp_MatrixReshape:
        case kIROp_VectorReshape:
        case kIROp_MakeWitnessPack:
        case kIROp_MakeArray:
        case kIROp_MakeArrayFromElement:
        case kIROp_MakeStruct:
        case kIROp_MakeString:
        case kIROp_getNativeStr:
        case kIROp_MakeResultError:
        case kIROp_MakeResultValue:
        case kIROp_GetResultError:
        case kIROp_GetResultValue:
        case kIROp_IsResultError:
        case kIROp_MakeOptionalValue:
        case kIROp_MakeOptionalNone:
        case kIROp_OptionalHasValue:
        case kIROp_GetOptionalValue:
        case kIROp_DifferentialPairGetPrimal:
        case kIROp_DifferentialPairGetDifferential:
        case kIROp_MakeDifferentialPair:
        case kIROp_MakeTuple:
        case kIROp_MakeValuePack:
        case kIROp_GetTupleElement:
        case kIROp_StructuredBufferLoad:
        case kIROp_RWStructuredBufferLoad:
        case kIROp_RWStructuredBufferGetElementPtr:
        case kIROp_CombinedTextureSamplerGetSampler:
        case kIROp_CombinedTextureSamplerGetTexture:
        case kIROp_Load:    // We are ignoring the possibility of loads from bad addresses, or `volatile` loads
        case kIROp_LoadReverseGradient:
        case kIROp_ReverseGradientDiffPairRef:
        case kIROp_ImageSubscript:
        case kIROp_FieldExtract:
        case kIROp_FieldAddress:
        case kIROp_GetElement:
        case kIROp_GetElementPtr:
        case kIROp_GetOffsetPtr:
        case kIROp_UpdateElement:
        case kIROp_MeshOutputRef:
        case kIROp_MakeVectorFromScalar:
        case kIROp_swizzle:
        case kIROp_swizzleSet:  // Doesn't actually "set" anything - just returns the resulting vector
        case kIROp_Add:
        case kIROp_Sub:
        case kIROp_Mul:
        case kIROp_Lsh:
        case kIROp_Rsh:
        case kIROp_Eql:
        case kIROp_Neq:
        case kIROp_Greater:
        case kIROp_Less:
        case kIROp_Geq:
        case kIROp_Leq:
        case kIROp_BitAnd:
        case kIROp_BitXor:
        case kIROp_BitOr:
        case kIROp_And:
        case kIROp_Or:
        case kIROp_Neg:
        case kIROp_Not:
        case kIROp_BitNot:
        case kIROp_Select:
        case kIROp_MakeExistential:
        case kIROp_ExtractExistentialType:
        case kIROp_ExtractExistentialValue:
        case kIROp_ExtractExistentialWitnessTable:
        case kIROp_WrapExistential:
        case kIROp_BitCast:
        case kIROp_CastFloatToInt:
        case kIROp_CastIntToFloat:
        case kIROp_IntCast:
        case kIROp_FloatCast:
        case kIROp_CastPtrToInt:
        case kIROp_CastIntToPtr:
        case kIROp_PtrCast:
        case kIROp_CastDynamicResource:
        case kIROp_AllocObj:
        case kIROp_PackAnyValue:
        case kIROp_UnpackAnyValue:
        case kIROp_Reinterpret:
        case kIROp_GetNativePtr:
        case kIROp_BackwardDiffIntermediateContextType:
        case kIROp_MakeTargetTuple:
        case kIROp_GetTargetTupleElement:
        case kIROp_TorchGetCudaStream:
        case kIROp_MakeTensorView:
        case kIROp_TorchTensorGetView:
        case kIROp_GetStringHash:
        case kIROp_AllocateOpaqueHandle:
        case kIROp_GetArrayLength:
            return false;

        case kIROp_ForwardDifferentiate:
        case kIROp_BackwardDifferentiate:
        case kIROp_BackwardDifferentiatePrimal:
        case kIROp_BackwardDifferentiatePropagate:
        case kIROp_DetachDerivative:
            return false;

        case kIROp_Div:
        case kIROp_IRem:
            if (isIntegralScalarOrCompositeType(getFullType()))
            {
                if (auto intLit = as<IRIntLit>(getOperand(1)))
                {
                    if (intLit->getValue() != 0)
                        return false;
                }
                return true;
            }
            return false;

        case kIROp_FRem:
            return false;
        }
        return true;
    }

    IRModule* IRInst::getModule()
    {
        IRInst* ii = this;
        while(ii)
        {
            if(auto moduleInst = as<IRModuleInst>(ii))
                return moduleInst->module;

            ii = ii->getParent();
        }
        return nullptr;
    }

    //
    // IRType
    //

    IRType* unwrapArray(IRType* type)
    {
        IRType* t = type;
        while( auto arrayType = as<IRArrayTypeBase>(t) )
        {
            t = arrayType->getElementType();
        }
        return t;
    }

    //
    // IRTargetIntrinsicDecoration
    //

    IRTargetIntrinsicDecoration* findAnyTargetIntrinsicDecoration(
            IRInst*                 val)
    {
        IRInst* inst = getResolvedInstForDecorations(val);
        return inst->findDecoration<IRTargetIntrinsicDecoration>();
    }

    template<typename T>
    IRTargetSpecificDecoration* findBestTargetDecoration(
        IRInst*                 inInst,
        CapabilitySet const&    targetCaps)
    {
        IRInst* inst = getResolvedInstForDecorations(inInst);

        // We will search through all the `IRTargetIntrinsicDecoration`s on
        // the instruction, looking for those that are applicable to the
        // current code generation target. Among the application decorations
        // we will try to find one that is "best" in the sense that it is
        // more (or at least as) specialized for the target than the
        // others.
        //
        IRTargetSpecificDecoration* bestDecoration = nullptr;
        CapabilitySet bestCaps;
        for(auto dd : inst->getDecorations())
        {
            auto decoration = as<IRTargetSpecificDecoration>(dd);
            if(!decoration)
                continue;
            if (!T::isaImpl(decoration->getOp()))
                continue;

            auto decorationCaps = decoration->getTargetCaps();
            if (decorationCaps.isIncompatibleWith(targetCaps))
                continue;

            if(decoration->hasPredicate())
            {
                const auto scrutinee = decoration->getTypeScrutinee();
                const auto predicate = decoration->getTypePredicate();
                const auto predicateFun =
                      predicate == "boolean"  ? [](auto t){ return t->getOp() == kIROp_BoolType; }
                    : predicate == "integral" ? isIntegralType
                    : predicate == "floating" ? isFloatingType
                    : nullptr;

                SLANG_ASSERT(predicateFun);
                if(!predicateFun(scrutinee))
                    continue;
            }

            bool isEqual;
            if(!bestDecoration || decorationCaps.isBetterForTarget(bestCaps, targetCaps, isEqual))
            {
                bestDecoration = decoration;
                bestCaps = decorationCaps;
            }
        }

        return bestDecoration;
    }

    template<typename T>
    IRTargetSpecificDecoration* findBestTargetDecoration(
            IRInst*         val,
            CapabilityName  targetCapabilityAtom)
    {
        return findBestTargetDecoration<T>(val, CapabilitySet(targetCapabilityAtom));
    }

    template
    IRTargetSpecificDecoration* findBestTargetDecoration<IRRequirePreludeDecoration>(
        IRInst* val,
        CapabilityName  targetCapabilityAtom);

    bool findTargetIntrinsicDefinition(IRInst* callee, CapabilitySet const& targetCaps, UnownedStringSlice& outDefinition, IRInst*& outInst)
    {
        if (auto decor = findBestTargetIntrinsicDecoration(callee, targetCaps))
        {
            outDefinition = decor->getDefinition();
            outInst = decor;
            return true;
        }
        auto func = as<IRGlobalValueWithCode>(callee);
        if (!func)
            return false;
        for (auto block : func->getBlocks())
        {
            if (auto genAsm = as<IRGenericAsm>(block->getTerminator()))
            {
                outDefinition = genAsm->getAsm();
                outInst = genAsm;
                return true;
            }
        }
        return false;
    }

#if 0
    IRFunc* cloneSimpleFuncWithoutRegistering(IRSpecContextBase* context, IRFunc* originalFunc)
    {
        auto clonedFunc = context->builder->createFunc();
        cloneFunctionCommon(context, clonedFunc, originalFunc, false);
        return clonedFunc;
    }
#endif

    IRInst* findGenericReturnVal(IRGeneric* generic)
    {
        auto lastBlock = generic->getLastBlock();
        if (!lastBlock)
            return nullptr;

        auto returnInst = as<IRReturn>(lastBlock->getTerminator());
        if (!returnInst)
            return nullptr;

        auto val = returnInst->getVal();
        return val;
    }
    
    IRInst* findInnerMostGenericReturnVal(IRGeneric* generic)
    {
        IRInst* inst = generic;
        while (auto genericInst = as<IRGeneric>(inst))
            inst = findGenericReturnVal(genericInst);
        return inst;
    }

    IRInst* findOuterGeneric(IRInst* inst)
    {
        if (inst)
        {
            inst = inst->getParent();
        }
        else
        {
            return nullptr;
        }
        
        while(inst)
        {
            if (as<IRGeneric>(inst))
                return inst;

            inst = inst->getParent();
        }
        return nullptr;
    }

    IRInst* maybeFindOuterGeneric(IRInst* inst)
    {
        auto outerGeneric = findOuterGeneric(inst);
        if (!outerGeneric) return inst;
        return outerGeneric;
    }

    IRInst* findOuterMostGeneric(IRInst* inst)
    {
        IRInst* currInst = inst;
        while(auto outerGeneric = findOuterGeneric(currInst))
        {
            currInst = outerGeneric;
        }
        return currInst;
    }

    IRGeneric* findSpecializedGeneric(IRSpecialize* specialize)
    {
        return as<IRGeneric>(specialize->getBase());
    }


    IRInst* findSpecializeReturnVal(IRSpecialize* specialize)
    {
        auto base = specialize->getBase();

        while( auto baseSpec = as<IRSpecialize>(base) )
        {
            auto returnVal = findSpecializeReturnVal(baseSpec);
            if(!returnVal)
                break;

            base = returnVal;
        }

        if( auto generic = as<IRGeneric>(base) )
        {
            return findGenericReturnVal(generic);
        }

        return nullptr;
    }

    IRInst* getResolvedInstForDecorations(IRInst* inst, bool resolveThroughDifferentiation)
    {
        IRInst* candidate = inst;
        for(;;)
        {
            if(auto specInst = as<IRSpecialize>(candidate))
            {
                candidate = specInst->getBase();
                continue;
            }
            if (resolveThroughDifferentiation)
            {
                switch (candidate->getOp())
                {
                case kIROp_ForwardDifferentiate:
                case kIROp_BackwardDifferentiate:
                case kIROp_BackwardDifferentiatePrimal:
                case kIROp_BackwardDifferentiatePropagate:
                    candidate = candidate->getOperand(0);
                    continue;
                default:
                    break;
                }
            }
            if( auto genericInst = as<IRGeneric>(candidate) )
            {
                if( auto returnVal = findGenericReturnVal(genericInst) )
                {
                    candidate = returnVal;
                    continue;
                }
            }

            return candidate;
        }
    }

    bool isDefinition(
        IRInst* inVal)
    {
        IRInst* val = getResolvedInstForDecorations(inVal);

        // Some cases of instructions have structural
        // rules about when they are considered to have
        // a definition (e.g., a function must have a body).
        //
        switch (val->getOp())
        {
        case kIROp_Func:
            return val->getFirstChild() != nullptr;

        case kIROp_GlobalConstant:
            return cast<IRGlobalConstant>(val)->getValue() != nullptr;

        default:
            break;
        }

        // In all other cases, if we have an instruciton
        // that has *not* been marked for import, then
        // we consider it to be a definition.
        return true;
    }

    void markConstExpr(
        IRBuilder*  builder,
        IRInst*     irValue)
    {
        // We will take an IR value with type `T`,
        // and turn it into one with type `@ConstExpr T`.

        // TODO: need to be careful if the value already has a rate
        // qualifier set.

        irValue->setFullType(
            builder->getRateQualifiedType(
                builder->getConstExprRate(),
                irValue->getDataType()));
    }

    bool isBuiltin(IRInst* inst)
    {
        return inst->findDecoration<IRBuiltinDecoration>() != nullptr;
    }
    IRFunc* getParentFunc(IRInst* inst)
    {
        auto parent = inst->getParent();
        while (parent)
        {
            if (auto func = as<IRFunc>(parent))
                return func;
            parent = parent->getParent();
        }
        return nullptr;
    }

    bool hasDescendent(IRInst* inst, IRInst* child)
    {
        auto parent = child->getParent();
        while (parent)
        {
            if (inst == parent)
                return true;
            parent = parent->getParent();
        }
        return false;
    }

    IRInst* getGenericReturnVal(IRInst* inst)
    {
        if (auto gen = as<IRGeneric>(inst))
        {
            return findGenericReturnVal(gen);
        }
        return inst;
    }

    IRDominatorTree* IRAnalysis::getDominatorTree()
    {
        return static_cast<IRDominatorTree*>(domTree.get());
    }

    bool isMovableInst(IRInst* inst)
    {
        // Don't try to modify hoistable insts, they are already globally deduplicated.
        if (getIROpInfo(inst->getOp()).isHoistable())
            return false;

        switch (inst->getOp())
        {
        case kIROp_Add:
        case kIROp_Sub:
        case kIROp_Mul:
        case kIROp_FRem:
        case kIROp_IRem:
        case kIROp_Lsh:
        case kIROp_Rsh:
        case kIROp_And:
        case kIROp_Or:
        case kIROp_Not:
        case kIROp_Neg:
        case kIROp_FieldExtract:
        case kIROp_FieldAddress:
        case kIROp_GetElement:
        case kIROp_GetElementPtr:
        case kIROp_GetOffsetPtr:
        case kIROp_UpdateElement:
        case kIROp_Specialize:
        case kIROp_LookupWitness:
        case kIROp_OptionalHasValue:
        case kIROp_GetOptionalValue:
        case kIROp_MakeOptionalValue:
        case kIROp_MakeTuple:
        case kIROp_GetTupleElement:
        case kIROp_MakeStruct:
        case kIROp_MakeArray:
        case kIROp_MakeArrayFromElement:
        case kIROp_MakeVector:
        case kIROp_MakeMatrix:
        case kIROp_MakeMatrixFromScalar:
        case kIROp_MakeVectorFromScalar:
        case kIROp_swizzle:
        case kIROp_swizzleSet:
        case kIROp_MatrixReshape:
        case kIROp_MakeString:
        case kIROp_MakeResultError:
        case kIROp_MakeResultValue:
        case kIROp_GetResultError:
        case kIROp_GetResultValue:
        case kIROp_CastFloatToInt:
        case kIROp_CastIntToFloat:
        case kIROp_CastIntToPtr:
        case kIROp_CastPtrToBool:
        case kIROp_CastPtrToInt:
        case kIROp_PtrCast:
        case kIROp_CastDynamicResource:
        case kIROp_BitAnd:
        case kIROp_BitNot:
        case kIROp_BitOr:
        case kIROp_BitXor:
        case kIROp_BitCast:
        case kIROp_IntCast:
        case kIROp_FloatCast:
        case kIROp_Reinterpret:
        case kIROp_Greater:
        case kIROp_Less:
        case kIROp_Geq:
        case kIROp_Leq:
        case kIROp_Neq:
        case kIROp_Eql:
        case kIROp_ExtractExistentialType:
        case kIROp_ExtractExistentialValue:
        case kIROp_ExtractExistentialWitnessTable:
            return true;
        case kIROp_Call:
            // Similar to the case in IRInst::mightHaveSideEffects, pure
            // calls are ok
            return isPureFunctionalCall(cast<IRCall>(inst));
        case kIROp_Load:
            // Load is generally not movable, an exception is loading a global constant buffer.
            if (auto load = as<IRLoad>(inst))
            {
                auto addrType = load->getPtr()->getDataType();
                switch (addrType->getOp())
                {
                case kIROp_ConstantBufferType:
                case kIROp_ParameterBlockType:
                    return true;
                default:
                    break;
                }
            }
            return false;
        default:
            return false;
        }
    }

    void IRInst::addBlock(IRBlock* block)
    {
        block->insertAtEnd(this);
    }

    void IRInst::dump()
    {
        if (auto intLit = as<IRIntLit>(this))
        {
            std::cout << intLit->getValue() << std::endl;
        }
        else if (auto stringLit = as<IRStringLit>(this))
        {
            std::cout << stringLit->getStringSlice().begin() << std::endl;
        }
        else
        {
            StringBuilder sb;
            IRDumpOptions options;
            StringWriter writer(&sb, Slang::WriterFlag::AutoFlush);
            dumpIR(this, options, nullptr, &writer);
            std::cout << sb.toString().begin() << std::endl;
        }
    }
} // namespace Slang

#if SLANG_VC
#ifdef _DEBUG
// Natvis sometimes cannot find enum values.
// Export symbols for them to make sure natvis works correctly when debugging external projects.
SLANG_API const int SlangDebug__IROpNameHint = Slang::kIROp_NameHintDecoration;
SLANG_API const int SlangDebug__IROpExport = Slang::kIROp_ExportDecoration;
SLANG_API const int SlangDebug__IROpImport = Slang::kIROp_ImportDecoration;
SLANG_API const int SlangDebug__IROpStringLit = Slang::kIROp_StringLit;
SLANG_API const int SlangDebug__IROpIntLit = Slang::kIROp_IntLit;
#endif
#endif<|MERGE_RESOLUTION|>--- conflicted
+++ resolved
@@ -3873,18 +3873,14 @@
         }
         return nullptr;
     }
-<<<<<<< HEAD
     
     IRInst* IRBuilder::emitDefaultConstruct(IRType* type, bool fallback)
     {
         return _emitDefaultConstruct(type, fallback, {});
     }
     
-    IRInst* IRBuilder::emitEmbeddedDXIL(ISlangBlob *blob)
-=======
 
     IRInst* IRBuilder::emitEmbeddedDownstreamIR(CodeGenTarget target, ISlangBlob *blob)
->>>>>>> 31367716
     {
         IRInst* args[] = { getIntValue(getIntType(), (int)target), getBlobValue(blob) };
 
