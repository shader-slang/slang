// slang-ir.cpp
#include "slang-ir.h"
#include "slang-ir-insts.h"
#include "slang-ir-util.h"

#include "../core/slang-basic.h"

#include "slang-ir-dominators.h"

#include "slang-mangle.h"

namespace Slang
{
    struct IRSpecContext;

    // !!!!!!!!!!!!!!!!!!!!!!!!!!!! DiagnosticSink Impls !!!!!!!!!!!!!!!!!!!!!

    SourceLoc const& getDiagnosticPos(IRInst* inst)
    {
        return inst->sourceLoc;
    }

    void printDiagnosticArg(StringBuilder& sb, IRInst* irObject)
    {
        if (!irObject)
            return;
        if (auto nameHint = irObject->findDecoration<IRNameHintDecoration>())
            sb << nameHint->getName();
    }

    // !!!!!!!!!!!!!!!!!!!!!!!!!!!!!!!!!!!!!!!!!!!!!!!!!!!!!!!!!!!!!!!!!!!!!!


    bool isSimpleDecoration(IROp op)
    {
        switch (op)
        {
            case kIROp_EarlyDepthStencilDecoration: 
            case kIROp_GloballyCoherentDecoration: 
            case kIROp_KeepAliveDecoration: 
            case kIROp_LineAdjInputPrimitiveTypeDecoration: 
            case kIROp_LineInputPrimitiveTypeDecoration: 
            case kIROp_NoInlineDecoration: 
            case kIROp_PointInputPrimitiveTypeDecoration: 
            case kIROp_PreciseDecoration: 
            case kIROp_PublicDecoration: 
            case kIROp_HLSLExportDecoration: 
            case kIROp_ReadNoneDecoration:
            case kIROp_NoSideEffectDecoration:
            case kIROp_ForwardDifferentiableDecoration:
            case kIROp_BackwardDifferentiableDecoration:
            case kIROp_RequiresNVAPIDecoration: 
            case kIROp_TriangleAdjInputPrimitiveTypeDecoration:
            case kIROp_TriangleInputPrimitiveTypeDecoration:
            case kIROp_UnsafeForceInlineEarlyDecoration:
            case kIROp_VulkanCallablePayloadDecoration:
            case kIROp_VulkanHitAttributesDecoration:
            case kIROp_VulkanRayPayloadDecoration:
            case kIROp_VulkanHitObjectAttributesDecoration:
            {
                return true;
            }
            default: break;
        }
        return false;
    }

    
    IRInst* cloneGlobalValueWithLinkage(
        IRSpecContext*          context,
        IRInst*                 originalVal,
        IRLinkageDecoration*    originalLinkage);

    struct IROpMapEntry
    {
        IROp        op;
        IROpInfo    info;
    };

    // TODO: We should ideally be speeding up the name->inst
    // mapping by using a dictionary, or even by pre-computing
    // a hash table to be stored as a `static const` array.
    //
    // NOTE! That this array is now constructed in such a way that looking up 
    // an entry from an op is fast, by keeping blocks of main, and pseudo ops in same order
    // as the ops themselves. Care must be taken to keep this constraint.
    static const IROpMapEntry kIROps[] =
    {
        
    // Main ops in order
#define INST(ID, MNEMONIC, ARG_COUNT, FLAGS)  \
    { kIROp_##ID, { #MNEMONIC, ARG_COUNT, FLAGS, } },
#include "slang-ir-inst-defs.h"

    // Invalid op sentinel value comes after all the valid ones
    { kIROp_Invalid,{ "invalid", 0, 0 } },
    };

    IROpInfo getIROpInfo(IROp opIn)
    {
        const int op = opIn & kIROpMask_OpMask;
        if (op < kIROpCount)
        {
            // It's a main op
            const auto& entry = kIROps[op];
            SLANG_ASSERT(entry.op == op);
            return entry.info;
        }

        // Don't know what this is
        SLANG_ASSERT(!"Invalid op");
        SLANG_ASSERT(kIROps[kIROpCount].op == kIROp_Invalid);
        return kIROps[kIROpCount].info;
    }

    IROp findIROp(const UnownedStringSlice& name)
    {
        for (auto ee : kIROps)
        {
            if (name == ee.info.name)
                return ee.op;
        }

        return IROp(kIROp_Invalid);
    }

    

    //

    void IRUse::debugValidate()
    {
#ifdef _DEBUG
        auto uv = this->usedValue;
        if(!uv)
        {
            assert(!nextUse);
            assert(!prevLink);
            return;
        }

        auto pp = &uv->firstUse;
        for(auto u = uv->firstUse; u;)
        {
            assert(u->prevLink == pp);

            pp = &u->nextUse;
            u = u->nextUse;
        }
#endif
    }

    void IRUse::init(IRInst* u, IRInst* v)
    {
        clear();
        user = u;
        usedValue = v;
        if(v)
        {
            nextUse = v->firstUse;
            prevLink = &v->firstUse;

            if(nextUse)
            {
                nextUse->prevLink = &this->nextUse;
            }

            v->firstUse = this;
        }
#ifdef SLANG_ENABLE_FULL_IR_VALIDATION
        debugValidate();
#endif
    }

    void IRUse::set(IRInst* uv)
    {
        // Normally we should never be modifying the operand of an hoistable inst.
        // They can be modified by `replaceUsesWith`, or to be replaced by a new inst.
        SLANG_ASSERT(!getIROpInfo(user->getOp()).isHoistable() || uv == usedValue);
        init(user, uv);
    }

    void IRUse::clear()
    {
        // This `IRUse` is part of the linked list
        // of uses for  `usedValue`.
#ifdef SLANG_ENABLE_FULL_IR_VALIDATION
        debugValidate();
#endif

        if (usedValue)
        {
#ifdef SLANG_ENABLE_FULL_IR_VALIDATION
            auto uv = usedValue;
#endif
            *prevLink = nextUse;
            if(nextUse)
            {
                nextUse->prevLink = prevLink;
            }

            user        = nullptr;
            usedValue   = nullptr;
            nextUse     = nullptr;
            prevLink    = nullptr;

#ifdef SLANG_ENABLE_FULL_IR_VALIDATION
            if(uv->firstUse)
                uv->firstUse->debugValidate();
#endif

        }
    }

    // IRInstListBase

    void IRInstListBase::Iterator::operator++()
    {
        if (inst)
        {
            inst = inst->next;
        }
    }

    IRInstListBase::Iterator IRInstListBase::begin() { return Iterator(first); }
    IRInstListBase::Iterator IRInstListBase::end() { return Iterator(last ? last->next : nullptr); }

    //

    IRUse* IRInst::getOperands()
    {
        // We assume that *all* instructions are laid out
        // in memory such that their arguments come right
        // after the first `sizeof(IRInst)` bytes.
        //
        // TODO: we probably need to be careful and make
        // this more robust.

        return (IRUse*)(this + 1);
    }

    IRDecoration* IRInst::findDecorationImpl(IROp decorationOp)
    {
        for(auto dd : getDecorations())
        {
            if(dd->getOp() == decorationOp)
                return dd;
        }
        return nullptr;
    }

    IROperandList<IRAttr> IRInst::getAllAttrs()
    {
        // We assume as an invariant that all attributes appear at the end of the operand
        // list, after all the non-attribute operands.
        //
        // We will therefore define a range that ends at the end of the operand list ...
        //
        IRUse* end = getOperands() + getOperandCount();
        //
        // ... and begins after the last non-attribute operand.
        //
        IRUse* cursor = getOperands();
        while(cursor != end && !as<IRAttr>(cursor->get()))
            cursor++;

        return IROperandList<IRAttr>(cursor, end);
    }

    // IRConstant

    IRIntegerValue getIntVal(IRInst* inst)
    {
        switch (inst->getOp())
        {
        default:
            SLANG_UNEXPECTED("needed a known integer value");
            UNREACHABLE_RETURN(0);

        case kIROp_IntLit:
            return static_cast<IRConstant*>(inst)->value.intVal;
            break;
        }
    }

    // IRCapabilitySet

    CapabilitySet IRCapabilitySet::getCaps()
    {
        List<CapabilityAtom> atoms;

        Index count = (Index) getOperandCount();
        for(Index i = 0; i < count; ++i)
        {
            auto operand = cast<IRIntLit>(getOperand(i));
            atoms.add(CapabilityAtom(operand->getValue()));
        }

        return CapabilitySet(atoms.getCount(), atoms.getBuffer());
    }


    // IRParam

    IRParam* IRParam::getNextParam()
    {
        return as<IRParam>(getNextInst());
    }

    IRParam* IRParam::getPrevParam()
    {
        return as<IRParam>(getPrevInst());
    }

    // IRArrayTypeBase

    IRInst* IRArrayTypeBase::getElementCount()
    {
        if (auto arrayType = as<IRArrayType>(this))
            return arrayType->getOperand(1);

        return nullptr;
    }

    // IRPtrTypeBase

    IRType* tryGetPointedToType(
        IRBuilder*  builder,
        IRType*     type)
    {
        if( auto rateQualType = as<IRRateQualifiedType>(type) )
        {
            type = rateQualType->getValueType();
        }

        // The "true" pointers and the pointer-like stdlib types are the easy cases.
        if( auto ptrType = as<IRPtrTypeBase>(type) )
        {
            return ptrType->getValueType();
        }
        else if( auto ptrLikeType = as<IRPointerLikeType>(type) )
        {
            return ptrLikeType->getElementType();
        }
        //
        // A more interesting case arises when we have a `BindExistentials<P<T>, ...>`
        // where `P<T>` is a pointer(-like) type.
        //
        else if( auto bindExistentials = as<IRBindExistentialsType>(type) )
        {
            // We know that `BindExistentials` won't introduce its own
            // existential type parameters, nor will any of the pointer(-like)
            // type constructors `P`.
            //
            // Thus we know that the type that is pointed to should be
            // the same as `BindExistentials<T, ...>`.
            //
            auto baseType = bindExistentials->getBaseType();
            if( auto baseElementType = tryGetPointedToType(builder, baseType) )
            {
                UInt existentialArgCount = bindExistentials->getExistentialArgCount();
                List<IRInst*> existentialArgs;
                for( UInt ii = 0; ii < existentialArgCount; ++ii )
                {
                    existentialArgs.add(bindExistentials->getExistentialArg(ii));
                }
                return builder->getBindExistentialsType(
                    baseElementType,
                    existentialArgCount,
                    existentialArgs.getBuffer());
            }
        }

        // TODO: We may need to handle other cases here.

        return nullptr;
    }


    // IRBlock

    IRParam* IRBlock::getLastParam()
    {
        IRParam* param = getFirstParam();
        if (!param) return nullptr;

        while (auto nextParam = param->getNextParam())
            param = nextParam;

        return param;
    }

    void IRBlock::addParam(IRParam* param)
    {
        // If there are any existing parameters,
        // then insert after the last of them.
        //
        if (auto lastParam = getLastParam())
        {
            param->insertAfter(lastParam);
        }
        //
        // Otherwise, if there are any existing
        // "ordinary" instructions, insert before
        // the first of them.
        //
        else if(auto firstOrdinary = getFirstOrdinaryInst())
        {
            param->insertBefore(firstOrdinary);
        }
        //
        // Otherwise the block currently has neither
        // parameters nor orindary instructions,
        // so we can safely insert at the end of
        // the list of (raw) children.
        //
        else
        {
            param->insertAtEnd(this);
        }
    }

    // Similar to addParam, but instead of appending `param` to the end
    // of the parameter list, this function inserts `param` before the
    // head of the list.
    void IRBlock::insertParamAtHead(IRParam* param)
    {
        if (auto firstParam = getFirstParam())
        {
            param->insertBefore(firstParam);
        }
        else if (auto firstOrdinary = getFirstOrdinaryInst())
        {
            param->insertBefore(firstOrdinary);
        }
        else
        {
            param->insertAtEnd(this);
        }
    }

    IRInst* IRBlock::getFirstOrdinaryInst()
    {
        // Find the last parameter (if any) of the block
        auto lastParam = getLastParam();
        if (lastParam)
        {
            // If there is a last parameter, then the
            // instructions after it are the ordinary
            // instructions.
            return lastParam->getNextInst();
        }
        else
        {
            // If there isn't a last parameter, then
            // there must not have been *any* parameters,
            // and so the first instruction in the block
            // is also the first ordinary one.
            return getFirstInst();
        }
    }

    IRInst* IRBlock::getLastOrdinaryInst()
    {
        // Under normal circumstances, the last instruction
        // in the block is also the last ordinary instruction.
        // However, there is the special case of a block with
        // only parameters (which might happen as a temporary
        // state while we are building IR).
        auto inst = getLastInst();

        // If the last instruction is a parameter, then
        // there are no ordinary instructions, so the last
        // one is a null pointer.
        if (as<IRParam>(inst))
            return nullptr;

        // Otherwise the last instruction is the last "ordinary"
        // instruction as well.
        return inst;
    }


    // The predecessors of a block should all show up as users
    // of its value, so rather than explicitly store the CFG,
    // we will recover it on demand from the use-def information.
    //
    // Note: we are really iterating over incoming/outgoing *edges*
    // for a block, because there might be multiple uses of a block,
    // if more than one way of an N-way branch targets the same block.

    // Get the list of successor blocks for an instruction,
    // which we expect to be the last instruction in a block.
    static IRBlock::SuccessorList getSuccessors(IRInst* terminator)
    {
        // If the block somehow isn't terminated, then
        // there is no way to read its successors, so
        // we return an empty list.
        if (!terminator || !as<IRTerminatorInst>(terminator))
            return IRBlock::SuccessorList(nullptr, nullptr);

        // Otherwise, based on the opcode of the terminator
        // instruction, we will build up our list of uses.
        IRUse* begin = nullptr;
        IRUse* end = nullptr;
        UInt stride = 1;

        auto operands = terminator->getOperands();
        switch (terminator->getOp())
        {
        case kIROp_Return:
        case kIROp_Unreachable:
        case kIROp_MissingReturn:
        case kIROp_discard:
        case kIROp_GenericAsm:
            break;

        case kIROp_unconditionalBranch:
        case kIROp_loop:
            // unconditonalBranch <block>
            begin = operands + 0;
            end = begin + 1;
            break;

        case kIROp_conditionalBranch:
        case kIROp_ifElse:
            // conditionalBranch <condition> <trueBlock> <falseBlock>
            begin = operands + 1;
            end = begin + 2;
            break;

        case kIROp_Switch:
            // switch <val> <break> <default> <caseVal1> <caseBlock1> ...
            begin = operands + 2;

            // TODO: this ends up point one *after* the "one after the end"
            // location, so we should really change the representation
            // so that we don't need to form this pointer...
            end = operands + terminator->getOperandCount() + 1;
            stride = 2;
            break;
        case kIROp_TargetSwitch:
            begin = operands + 2;
            end = operands + terminator->getOperandCount() + 1;
            stride = 2;
            break;
        default:
            SLANG_UNEXPECTED("unhandled terminator instruction");
            UNREACHABLE_RETURN(IRBlock::SuccessorList(nullptr, nullptr));
        }

        return IRBlock::SuccessorList(begin, end, stride);
    }

    static IRUse* adjustPredecessorUse(IRUse* use)
    {
        // We will search until we either find a
        // suitable use, or run out of uses.
        for (;use; use = use->nextUse)
        {
            // We only want to deal with uses that represent
            // a "sucessor" operand to some terminator instruction.
            // We will re-use the logic for getting the successor
            // list from such an instruction.

            auto successorList = getSuccessors((IRInst*) use->getUser());

            if(use >= successorList.begin_
                && use < successorList.end_)
            {
                UInt index = (use - successorList.begin_);
                if ((index % successorList.stride) == 0)
                {
                    // This use is in the range of the sucessor list,
                    // and so it represents a real edge between
                    // blocks.
                    return use;
                }
            }
        }

        // If we ran out of uses, then we are at the end
        // of the list of incoming edges.
        return nullptr;
    }

    IRBlock::PredecessorList IRBlock::getPredecessors()
    {
        // We want to iterate over the predecessors of this block.
        // First, we resign ourselves to iterating over the
        // incoming edges, rather than the blocks themselves.
        // This might sound like a trival distinction, but it is
        // possible for there to be multiple edges between two
        // blocks (as for a `switch` with multiple cases that
        // map to the same code). Any client that wants just
        // the unique predecessor blocks needs to deal with
        // the deduplication themselves.
        //
        // Next, we note that for any predecessor edge, there will
        // be a use of this block in the terminator instruction of
        // the predecessor. We basically just want to iterate over
        // the users of this block, then, but we need to be careful
        // to rule out anything that doesn't actually represent
        // an edge. The `adjustPredecessorUse` function will be
        // used to search for a use that actually represents an edge.

        return PredecessorList(
            adjustPredecessorUse(firstUse));
    }

    UInt IRBlock::PredecessorList::getCount()
    {
        UInt count = 0;
        for (auto ii : *this)
        {
            (void)ii;
            count++;
        }
        return count;
    }

    bool IRBlock::PredecessorList::isEmpty()
    {
        return !(begin() != end());
    }


    void IRBlock::PredecessorList::Iterator::operator++()
    {
        if (!use) return;
        use = adjustPredecessorUse(use->nextUse);
    }

    IRBlock* IRBlock::PredecessorList::Iterator::operator*()
    {
        if (!use) return nullptr;
        return (IRBlock*)use->getUser()->parent;
    }

    IRBlock::SuccessorList IRBlock::getSuccessors()
    {
        // The successors of a block will all be listed
        // as operands of its terminator instruction.
        // Depending on the terminator, we might have
        // different numbers of operands to deal with.
        //
        // (We might also have to deal with a "stride"
        // in the case where the basic-block operands
        // are mixed up with non-block operands)

        auto terminator = getLastInst();
        return Slang::getSuccessors(terminator);
    }

    UInt IRBlock::SuccessorList::getCount()
    {
        UInt count = 0;
        for (auto ii : *this)
        {
            (void)ii;
            count++;
        }
        return count;
    }

    void IRBlock::SuccessorList::Iterator::operator++()
    {
        use += stride;
    }

    IRBlock* IRBlock::SuccessorList::Iterator::operator*()
    {
        return (IRBlock*)use->get();
    }

    UInt IRUnconditionalBranch::getArgCount()
    {
        switch(getOp())
        {
        case kIROp_unconditionalBranch:
            return getOperandCount() - 1;

        case kIROp_loop:
            return getOperandCount() - 3;

        default:
            SLANG_UNEXPECTED("unhandled unconditional branch opcode");
            UNREACHABLE_RETURN(0);
        }
    }

    IRUse* IRUnconditionalBranch::getArgs()
    {
        switch(getOp())
        {
        case kIROp_unconditionalBranch:
            return getOperands() + 1;

        case kIROp_loop:
            return getOperands() + 3;

        default:
            SLANG_UNEXPECTED("unhandled unconditional branch opcode");
            UNREACHABLE_RETURN(0);
        }
    }

    void IRUnconditionalBranch::removeArgument(UInt index)
    {
        switch (getOp())
        {
        case kIROp_unconditionalBranch:
            removeOperand(1 + index);
            break;
        case kIROp_loop:
            removeOperand(3 + index);
            break;
        default:
            SLANG_UNEXPECTED("unhandled unconditional branch opcode");
        }
    }

    IRInst* IRUnconditionalBranch::getArg(UInt index)
    {
        return getArgs()[index].usedValue;
    }

    IRParam* IRGlobalValueWithParams::getFirstParam()
    {
        auto entryBlock = getFirstBlock();
        if(!entryBlock) return nullptr;

        return entryBlock->getFirstParam();
    }

    IRParam* IRGlobalValueWithParams::getLastParam()
    {
        auto entryBlock = getFirstBlock();
        if(!entryBlock) return nullptr;

        return entryBlock->getLastParam();
    }

    IRInstList<IRParam> IRGlobalValueWithParams::getParams()
    {
        auto entryBlock = getFirstBlock();
        if(!entryBlock) return IRInstList<IRParam>();

        return entryBlock->getParams();
    }

    IRInst* IRGlobalValueWithParams::getFirstOrdinaryInst()
    {
        auto firstBlock = getFirstBlock();
        if (!firstBlock)
            return nullptr;
        return firstBlock->getFirstOrdinaryInst();
    }

    // IRFunc

    IRType* IRFunc::getResultType() { return getDataType()->getResultType(); }
    UInt IRFunc::getParamCount() { return getDataType()->getParamCount(); }
    IRType* IRFunc::getParamType(UInt index) { return getDataType()->getParamType(index); }

    void IRGlobalValueWithCode::addBlock(IRBlock* block)
    {
        block->insertAtEnd(this);
    }

    void fixUpFuncType(IRFunc* func, IRType* resultType)
    {
        SLANG_ASSERT(func);

        auto irModule = func->getModule();
        SLANG_ASSERT(irModule);

        IRBuilder builder(irModule);
        builder.setInsertBefore(func);

        List<IRType*> paramTypes;
        for(auto param : func->getParams())
        {
            paramTypes.add(param->getFullType());
        }

        auto funcType = builder.getFuncType(paramTypes, resultType);
        builder.setDataType(func, funcType);
    }

    void fixUpFuncType(IRFunc* func)
    {
        fixUpFuncType(func, func->getResultType());
    }

    //

    bool isTerminatorInst(IROp op)
    {
        switch (op)
        {
        default:
            return false;

        case kIROp_Return:
        case kIROp_unconditionalBranch:
        case kIROp_conditionalBranch:
        case kIROp_loop:
        case kIROp_ifElse:
        case kIROp_discard:
        case kIROp_Switch:
        case kIROp_Unreachable:
        case kIROp_MissingReturn:
            return true;
        }
    }

    bool isTerminatorInst(IRInst* inst)
    {
        if (!inst) return false;
        return isTerminatorInst(inst->getOp());
    }

    //
    // IRTypeLayout
    //

    IRTypeSizeAttr* IRTypeLayout::findSizeAttr(LayoutResourceKind kind)
    {
        // TODO: If we could assume the attributes were sorted
        // by `kind`, then we could use a binary search here
        // instead of linear.
        //
        // In practice, the number of entries will be very small,
        // so the cost of the linear search should not be too bad.

        for( auto sizeAttr : getSizeAttrs() )
        {
            if(sizeAttr->getResourceKind() == kind)
                return sizeAttr;
        }
        return nullptr;
    }

    IRTypeLayout* IRTypeLayout::unwrapArray()
    {
        auto typeLayout = this;
        while(auto arrayTypeLayout = as<IRArrayTypeLayout>(typeLayout))
            typeLayout = arrayTypeLayout->getElementTypeLayout();
        return typeLayout;
    }

    IRTypeLayout* IRTypeLayout::getPendingDataTypeLayout()
    {
        if(auto attr = findAttr<IRPendingLayoutAttr>())
            return cast<IRTypeLayout>(attr->getLayout());
        return nullptr;
    }

    IROperandList<IRTypeSizeAttr> IRTypeLayout::getSizeAttrs()
    {
        return findAttrs<IRTypeSizeAttr>();
    }

    IRTypeLayout::Builder::Builder(IRBuilder* irBuilder)
        : m_irBuilder(irBuilder)
    {}

    void IRTypeLayout::Builder::addResourceUsage(
        LayoutResourceKind  kind,
        LayoutSize          size)
    {
        auto& resInfo = m_resInfos[Int(kind)];
        resInfo.kind = kind;
        resInfo.size += size;
    }

    void IRTypeLayout::Builder::addResourceUsage(IRTypeSizeAttr* sizeAttr)
    {
        addResourceUsage(
            sizeAttr->getResourceKind(),
            sizeAttr->getSize());
    }

    void IRTypeLayout::Builder::addResourceUsageFrom(IRTypeLayout* typeLayout)
    {
        for( auto sizeAttr : typeLayout->getSizeAttrs() )
        {
            addResourceUsage(sizeAttr);
        }
    }

    IRTypeLayout* IRTypeLayout::Builder::build()
    {
        IRBuilder* irBuilder = getIRBuilder();

        List<IRInst*> operands;

        addOperands(operands);
        addAttrs(operands);

        return irBuilder->getTypeLayout(
            getOp(),
            operands);
    }

    void IRTypeLayout::Builder::addOperands(List<IRInst*>& operands)
    {
        addOperandsImpl(operands);
    }

    void IRTypeLayout::Builder::addAttrs(List<IRInst*>& operands)
    {
        auto irBuilder = getIRBuilder();

        for(auto resInfo : m_resInfos)
        {
            if(resInfo.kind == LayoutResourceKind::None)
                continue;

            IRInst* sizeAttr = irBuilder->getTypeSizeAttr(
                resInfo.kind,
                resInfo.size);
            operands.add(sizeAttr);
        }

        if( auto pendingTypeLayout = m_pendingTypeLayout )
        {
            operands.add(irBuilder->getPendingLayoutAttr(
                pendingTypeLayout));
        }

        addAttrsImpl(operands);
    }

    //
    // IRParameterGroupTypeLayout
    //

    void IRParameterGroupTypeLayout::Builder::addOperandsImpl(List<IRInst*>& ioOperands)
    {
        ioOperands.add(m_containerVarLayout);
        ioOperands.add(m_elementVarLayout);
        ioOperands.add(m_offsetElementTypeLayout);
    }

    IRParameterGroupTypeLayout* IRParameterGroupTypeLayout::Builder::build()
    {
        return cast<IRParameterGroupTypeLayout>(Super::Builder::build());
    }

    //
    // IRStructTypeLayout
    //

    void IRStructTypeLayout::Builder::addAttrsImpl(List<IRInst*>& ioOperands)
    {
        auto irBuilder = getIRBuilder();
        for(auto field : m_fields)
        {
            ioOperands.add(
                irBuilder->getFieldLayoutAttr(field.key, field.layout));
        }
    }

    //
    // IRTupleTypeLayout
    //

    void IRTupleTypeLayout::Builder::addAttrsImpl(List<IRInst*>& ioOperands)
    {
        auto irBuilder = getIRBuilder();
        for(auto field : m_fields)
        {
            ioOperands.add(irBuilder->getTupleFieldLayoutAttr(field.layout));
        }
    }

    //
    // IRArrayTypeLayout
    //

    void IRArrayTypeLayout::Builder::addOperandsImpl(List<IRInst*>& ioOperands)
    {
        ioOperands.add(m_elementTypeLayout);
    }

    //
    // IRStructuredBufferTypeLayout
    //

    void IRStructuredBufferTypeLayout::Builder::addOperandsImpl(List<IRInst*>& ioOperands)
    {
        ioOperands.add(m_elementTypeLayout);
    }

    // 
    // IRPointerTypeLayout
    //

    void IRPointerTypeLayout::Builder::addOperandsImpl(List<IRInst*>& ioOperands)
    {
        SLANG_UNUSED(ioOperands);
        // TODO(JS): For now we don't store the value types layout to avoid 
        // infinite recursion.
        //ioOperands.add(m_valueTypeLayout);
    }

    //
    // IRStreamOutputTypeLayout
    //

    void IRStreamOutputTypeLayout::Builder::addOperandsImpl(List<IRInst*>& ioOperands)
    {
        ioOperands.add(m_elementTypeLayout);
    }

    //
    // IRMatrixTypeLayout
    //

    IRMatrixTypeLayout::Builder::Builder(IRBuilder* irBuilder, MatrixLayoutMode mode)
        : Super::Builder(irBuilder)
    {
        m_modeInst = irBuilder->getIntValue(irBuilder->getIntType(), IRIntegerValue(mode));
    }

    void IRMatrixTypeLayout::Builder::addOperandsImpl(List<IRInst*>& ioOperands)
    {
        ioOperands.add(m_modeInst);
    }

    //
    // IRVarLayout
    //

    bool IRVarLayout::usesResourceKind(LayoutResourceKind kind)
    {
        // TODO: basing this check on whether or not the
        // var layout has an entry for `kind` means that
        // we can't just optimize away any entry where
        // the offset is zero (which might be a small
        // but nice optimization). We could consider shifting
        // this test to use the entries on the type layout
        // instead (since non-zero resource consumption
        // should be an equivalent test).

        return findOffsetAttr(kind) != nullptr;
    }

    bool IRVarLayout::usesResourceFromKinds(LayoutResourceKindFlags kindFlags)
    {
        // Like usesResourceKind this works because there is an offset stored even if it's 0.
        if (kindFlags)
        {
            for (auto offsetAttr : getOffsetAttrs())
            {
                if (LayoutResourceKindFlag::make(offsetAttr->getResourceKind()) & kindFlags )
                    return true;
            }
        }
        return false;
    }

    IRSystemValueSemanticAttr* IRVarLayout::findSystemValueSemanticAttr()
    {
        return findAttr<IRSystemValueSemanticAttr>();
    }

    IRVarOffsetAttr* IRVarLayout::findOffsetAttr(LayoutResourceKind kind)
    {
        for( auto offsetAttr : getOffsetAttrs() )
        {
            if(offsetAttr->getResourceKind() == kind)
                return offsetAttr;
        }
        return nullptr;
    }

    IROperandList<IRVarOffsetAttr> IRVarLayout::getOffsetAttrs()
    {
        return findAttrs<IRVarOffsetAttr>();
    }

    Stage IRVarLayout::getStage()
    {
        if(auto stageAttr = findAttr<IRStageAttr>())
            return stageAttr->getStage();
        return Stage::Unknown;
    }

    IRVarLayout* IRVarLayout::getPendingVarLayout()
    {
        if( auto pendingLayoutAttr = findAttr<IRPendingLayoutAttr>() )
        {
            return cast<IRVarLayout>(pendingLayoutAttr->getLayout());
        }
        return nullptr;
    }

    IRVarLayout::Builder::Builder(
        IRBuilder*      irBuilder,
        IRTypeLayout*   typeLayout)
        : m_irBuilder(irBuilder)
        , m_typeLayout(typeLayout)
    {}

    bool IRVarLayout::Builder::usesResourceKind(LayoutResourceKind kind)
    {
        return m_resInfos[Int(kind)].kind != LayoutResourceKind::None;
    }

    IRVarLayout::Builder::ResInfo* IRVarLayout::Builder::findOrAddResourceInfo(LayoutResourceKind kind)
    {
        auto& resInfo = m_resInfos[Int(kind)];
        resInfo.kind = kind;
        return &resInfo;
    }

    void IRVarLayout::Builder::setSystemValueSemantic(String const& name, UInt index)
    {
        m_systemValueSemantic = getIRBuilder()->getSystemValueSemanticAttr(name, index);
    }

    void IRVarLayout::Builder::setUserSemantic(String const& name, UInt index)
    {
        m_userSemantic = getIRBuilder()->getUserSemanticAttr(name, index);
    }

    void IRVarLayout::Builder::setStage(Stage stage)
    {
        m_stageAttr = getIRBuilder()->getStageAttr(stage);
    }

    void IRVarLayout::Builder::cloneEverythingButOffsetsFrom(
        IRVarLayout* that)
    {
        if(auto systemValueSemantic = that->findAttr<IRSystemValueSemanticAttr>())
            m_systemValueSemantic = systemValueSemantic;

        if(auto userSemantic = that->findAttr<IRUserSemanticAttr>())
            m_userSemantic = userSemantic;

        if(auto stageAttr = that->findAttr<IRStageAttr>())
            m_stageAttr = stageAttr;
    }

    IRVarLayout* IRVarLayout::Builder::build()
    {
        SLANG_ASSERT(m_typeLayout);

        IRBuilder* irBuilder = getIRBuilder();

        List<IRInst*> operands;

        operands.add(m_typeLayout);

        for(auto resInfo : m_resInfos)
        {
            if(resInfo.kind == LayoutResourceKind::None)
                continue;

            IRInst* varOffsetAttr = irBuilder->getVarOffsetAttr(
                resInfo.kind,
                resInfo.offset,
                resInfo.space);
            operands.add(varOffsetAttr);
        }

        if(auto semanticAttr = m_userSemantic)
            operands.add(semanticAttr);

        if(auto semanticAttr = m_systemValueSemantic)
            operands.add(semanticAttr);

        if(auto stageAttr = m_stageAttr)
            operands.add(stageAttr);

        if(auto pendingVarLayout = m_pendingVarLayout)
        {
            IRInst* pendingLayoutAttr = irBuilder->getPendingLayoutAttr(
                pendingVarLayout);
            operands.add(pendingLayoutAttr);
        }

        return irBuilder->getVarLayout(operands);
    }

    //
    // IREntryPointLayout
    //

    IRStructTypeLayout* getScopeStructLayout(IREntryPointLayout* scopeLayout)
    {
        auto scopeTypeLayout = scopeLayout->getParamsLayout()->getTypeLayout();

        if( auto constantBufferTypeLayout = as<IRParameterGroupTypeLayout>(scopeTypeLayout) )
        {
            scopeTypeLayout = constantBufferTypeLayout->getOffsetElementTypeLayout();
        }

        if( auto structTypeLayout = as<IRStructTypeLayout>(scopeTypeLayout) )
        {
            return structTypeLayout;
        }

        SLANG_UNEXPECTED("uhandled global-scope binding layout");
        UNREACHABLE_RETURN(nullptr);
    }

    //

    IRInst* IRInsertLoc::getParent() const
    {
        auto inst = getInst();
        switch(getMode())
        {
        default:
        case Mode::None:
            return nullptr;
        case Mode::Before:
        case Mode::After:
            return inst->getParent();
        case Mode::AtStart:
        case Mode::AtEnd:
            return inst;
        }
    }

    IRBlock* IRInsertLoc::getBlock() const
    {
        return as<IRBlock>(getParent());
    }

    // Get the current function (or other value with code)
    // that we are inserting into (if any).
    IRGlobalValueWithCode* IRInsertLoc::getFunc() const
    {
        auto pp = getParent();
        if (const auto block = as<IRBlock>(pp))
        {
            pp = pp->getParent();
        }
        return as<IRGlobalValueWithCode>(pp);
    }

    void addHoistableInst(
        IRBuilder* builder,
        IRInst* inst);

    // Add an instruction into the current scope
    void IRBuilder::addInst(
        IRInst*     inst)
    {
        if (getIROpInfo(inst->getOp()).isGlobal())
        {
            addHoistableInst(this, inst);
            return;
        }

        if (!inst->parent)
            inst->insertAt(m_insertLoc);
    }

    IRInst* IRBuilder::replaceOperand(IRUse* use, IRInst* newValue)
    {
        auto user = use->getUser();
        if (user->getModule())
        {
            user->getModule()->getDeduplicationContext()->getInstReplacementMap().tryGetValue(newValue, newValue);
        }

        if (!getIROpInfo(user->getOp()).isHoistable())
        {
            use->set(newValue);
            return user;
        }
        
        // If user is hoistable, we need to remove it from the global number map first,
        // perform the update, then try to reinsert it back to the global number map.
        // If we find an equivalent entry already exists in the global number map,
        // we return the existing entry.
        auto builder = user->getModule()->getDeduplicationContext();
        builder->_removeGlobalNumberingEntry(user);
        use->init(user, newValue);

        IRInst* existingVal = nullptr;
        if (builder->getGlobalValueNumberingMap().tryGetValue(IRInstKey{ user }, existingVal))
        {
            user->replaceUsesWith(existingVal);
            return existingVal;
        }
        else
        {
            builder->_addGlobalNumberingEntry(user);
            return user;
        }
    }

    // Given two parent instructions, pick the better one to use as as
    // insertion location for a "hoistable" instruction.
    //
    IRInst* mergeCandidateParentsForHoistableInst(IRInst* left, IRInst* right)
    {
        // If the candidates are both the same, then who cares?
        if(left == right) return left;

        // If either `left` or `right` is a block, then we need to be
        // a bit careful, because blocks can see other values just using
        // the dominance relationship, without a direct parent-child relationship.
        //
        // First, check if each of `left` and `right` is a block.
        //
        auto leftBlock = as<IRBlock>(left);
        auto rightBlock = as<IRBlock>(right);
        //
        // As a special case, if both of these are blocks in the same parent,
        // then we need to pick between them based on dominance.
        //
        if (leftBlock && rightBlock && (leftBlock->getParent() == rightBlock->getParent()))
        {
            // We assume that the order of basic blocks in a function is compatible
            // with the dominance relationship (that is, if A dominates B, then
            // A comes before B in the list of blocks), so it suffices to pick
            // the *later* of the two blocks.
            //
            // There are ways we could try to speed up this search, but no matter
            // what it will be O(n) in the number of blocks, unless we build
            // an explicit dominator tree, which is infeasible during IR building.
            // Thus we just do a simple linear walk here.
            //
            // We will start at `leftBlock` and walk forward, until either...
            //
            for (auto ll = leftBlock; ll; ll = ll->getNextBlock())
            {
                // ... we see `rightBlock` (in which case `rightBlock` came later), or ...
                //
                if (ll == rightBlock) return rightBlock;
            }
            //
            // ... we run out of blocks (in which case `leftBlock` came later).
            //
            return leftBlock;
        }

        //
        // If the special case above doesn't apply, then `left` or `right` might
        // still be a block, but they aren't blocks nested in the same function.
        // We will find the first non-block ancestor of `left` and/or `right`.
        // This will either be the inst itself (it is isn't a block), or
        // its immediate parent (if it *is* a block).
        //
        auto leftNonBlock = leftBlock ? leftBlock->getParent() : left;
        auto rightNonBlock = rightBlock ? rightBlock->getParent() : right;

        // If either side is null, then take the non-null one.
        //
        if (!leftNonBlock) return right;
        if (!rightNonBlock) return left;

        // If the non-block on the left or right is a descendent of
        // the other, then that is what we should use.
        //
        IRInst* parentNonBlock = nullptr;
        for (auto ll = leftNonBlock; ll; ll = ll->getParent())
        {
            if (ll == rightNonBlock)
            {
                parentNonBlock = leftNonBlock;
                break;
            }
        }
        for (auto rr = rightNonBlock; rr; rr = rr->getParent())
        {
            if (rr == leftNonBlock)
            {
                SLANG_ASSERT(!parentNonBlock || parentNonBlock == leftNonBlock);
                parentNonBlock = rightNonBlock;
                break;
            }
        }

        // As a matter of validity in the IR, we expect one
        // of the two to be an ancestor (in the non-block case),
        // because otherwise we'd be violating the basic dominance
        // assumptions.
        //
        SLANG_ASSERT(parentNonBlock);

        // As a fallback, try to use the left parent as a default
        // in case things go badly.
        //
        if (!parentNonBlock)
        {
            parentNonBlock = leftNonBlock;
        }

        IRInst* parent = parentNonBlock;

        // At this point we've found a non-block parent where we
        // could stick things, but we have to fix things up in
        // case we should be inserting into a block beneath
        // that non-block parent.
        if (leftBlock && (parentNonBlock == leftNonBlock))
        {
            // We have a left block, and have picked its parent.

            // It cannot be the case that there is a right block
            // with the same parent, or else our special case
            // would have triggered at the start.
            SLANG_ASSERT(!rightBlock || (parentNonBlock != rightNonBlock));

            parent = leftBlock;
        }
        else if (rightBlock && (parentNonBlock == rightNonBlock))
        {
            // We have a right block, and have picked its parent.

            // We already tested above, so we know there isn't a
            // matching situation on the left side.

            parent = rightBlock;
        }

        // Okay, we've picked the parent we want to insert into,
        // *but* one last special case arises, because an `IRGlobalValueWithCode`
        // is not actually a suitable place to insert instructions.
        // Furthermore, there is no actual need to insert instructions at
        // that scope, because any parameters, etc. are actually attached
        // to the block(s) within the function.
        if (auto parentFunc = as<IRGlobalValueWithCode>(parent))
        {
            // Insert in the parent of the function (or other value with code).
            // We know that the parent must be able to hold ordinary instructions,
            // because it was able to hold this `IRGlobalValueWithCode`
            parent = parentFunc->getParent();
        }

        return parent;
    }

    IRInst* IRModule::_allocateInst(
        IROp    op,
        Int     operandCount,
        size_t  minSizeInBytes)
    {
        // There are two basic cases for instructions that affect how we compute size:
        //
        // * The default case is that an instruction's state is fully defined by the fields
        //   in the `IRInst` base type, along with the trailing operand list (a tail-allocated
        //   array of `IRUse`s. Almost all instructions need space allocated this way.
        //
        // * A small number of cases (currently `IRConstant`s and the `IRModule` type) have
        //   *zero* operands but include additional state beyond the fields in `IRInst`.
        //   For these cases we want to ensure that at least `sizeof(T)` bytes are allocated,
        //   based on the specific leaf type `T`.
        //
        // We handle the combination of the two cases by just taking the maximum of the two
        // different sizes.
        //
        size_t defaultSize = sizeof(IRInst) + (operandCount) * sizeof(IRUse);
        size_t totalSize = minSizeInBytes > defaultSize ? minSizeInBytes : defaultSize;

        IRInst* inst = (IRInst*) m_memoryArena.allocateAndZero(totalSize);

        // TODO: Is it actually important to run a constructor here?
        new(inst) IRInst();

        inst->operandCount = uint32_t(operandCount);
        inst->m_op = op;

        return inst;
    }

        /// Return whichever of `left` or `right` represents the later point in a common parent
    static IRInst* pickLaterInstInSameParent(
        IRInst* left,
        IRInst* right)
    {
        // When using instructions to represent insertion locations,
        // a null instruction represents the end of the parent block,
        // so if either of the two instructions is null, it indicates
        // the end of the parent, and thus comes later.
        //
        if(!left) return nullptr;
        if(!right) return nullptr;

        // In the non-null case, we must have the precondition that
        // the two candidates have the same parent.
        //
        SLANG_ASSERT(left->getParent() == right->getParent());

        // No matter what, figuring out which instruction comes first
        // is a linear-time operation in the number of instructions
        // in the same parent, but we can optimize based on the
        // assumption that in common cases one of the following will
        // hold:
        //
        // * `left` and `right` are close to one another in the IR
        // * `left` and/or `right` is close to the start of its parent
        //
        // To optimize for those conditions, we create two cursors that
        // start at `left` and `right` respectively, and scan backward.
        //
        auto ll = left;
        auto rr = right;
        for(;;)
        {
            // If one of the cursors runs into the other while scanning
            // backwards, then it implies it must have been the later
            // of the two.
            //
            // This is our early-exit condition for `left` and `right`
            // being close together.
            //
            // Note: this condition will trigger on the first iteration
            // in the case where `left == right`.
            //
            if(ll == right) return left;
            if(rr == left)  return right;

            // If one of the cursors reaches the start of the block,
            // then that implies it started at the earlier position.
            // In that case, the other candidate must be the later
            // one.
            //
            // This is the early-exit condition for `left` and/or `right`
            // being close to the start of the parent.
            //
            if(!ll) return right;
            if(!rr) return left;

            // Otherwise, we move both cursors backward and continue
            // the search.
            //
            ll = ll->getPrevInst();
            rr = rr->getPrevInst();

            // Note: in the worst case, one of the cursors is
            // at the end of the parent, and the other is halfway
            // through, so that each cursor needs to visit half
            // of the instructions in the parent before we reach
            // one of our termination conditions.
            //
            // As a result the worst-case running time is still O(N),
            // and there is nothing we can do to improve that
            // with our linked-list representation.
            //
            // If the assumptions given turn out to be wrong, and
            // we find that a common case is instructions close
            // to the *end* of a block, we can either flip the
            // direction that the cursors traverse, or even add
            // two more cursors that scan forward instead of
            // backward.
        }
    }

    // Given an instruction that represents a constant, a type, etc.
    // Try to "hoist" it as far toward the global scope as possible
    // to insert it at a location where it will be maximally visible.
    //
    void addHoistableInst(
        IRBuilder*  builder,
        IRInst*     inst)
    {
        // Start with the assumption that we would insert this instruction
        // into the global scope (the instruction that represents the module)
        IRInst* parent = builder->getModule()->getModuleInst();

        // The above decision might be invalid, because there might be
        // one or more operands of the instruction that are defined in
        // more deeply nested parents than the global scope.
        //
        // Therefore, we will scan the operands of the instruction, and
        // look at the parents that define them.
        //
        UInt operandCount = inst->getOperandCount();
        for (UInt ii = 0; ii < operandCount; ++ii)
        {
            auto operand = inst->getOperand(ii);
            if (!operand)
                continue;

            auto operandParent = operand->getParent();

            parent = mergeCandidateParentsForHoistableInst(parent, operandParent);
        }
        if (inst->getFullType())
        {
            parent = mergeCandidateParentsForHoistableInst(parent, inst->getFullType()->getParent());
        }

        // We better have ended up with a parent to insert into,
        // or else the invariants of our IR have been violated.
        //
        SLANG_ASSERT(parent);

        // Once we determine the parent instruction that the
        // new instruction should be inserted into, we need
        // to find an appropriate place to insert it.
        //
        // There are two concerns at play here, both of which
        // stem from the property that within a block we
        // require definitions to precede their uses.
        //
        // The first concern is that we want to emit a
        // "hoistable" instruction like a type as early as possible,
        // so that if a subsequent optimization pass requests
        // the same type/value again, it doesn't get a cached/deduplicated
        // pointer to an instruction that comes after the code being
        // processed.
        //
        // The second concern is that we must emit any hoistable
        // instruction after any of its operands (or its type)
        // if they come from the same block/parent.
        //
        // These two conditions together indicate that we want
        // to insert the instruction right after whichever of
        // its operands come last in the parent block and if
        // none of the operands come from the same block, we
        // should try to insert it as early as possible in
        // that block.
        //
        // We want to insert a hoistable instruction at the
        // earliest possible point in its parent, which
        // should be right after whichever of its operands
        // is defined in that same block (if any)
        //
        // We will solve this problem by computing the
        // earliest instruction that it would be valid for
        // us to insert before.
        //
        // We start by considering insertion before the
        // first instruction in the parent (if any) and
        // then move the insertion point later as needed.
        //
        // Note: a null `insertBeforeInst` is used
        // here to mean to insert at the end of the parent.
        //
        IRInst* insertBeforeInst = parent->getFirstChild();

        // Hoistable instructions are always "ordinary"
        // instructions, so they need to come after
        // any parameters of the parent.
        //
        while(auto param = as<IRParam>(insertBeforeInst))
            insertBeforeInst = param->getNextInst();

        // For instructions that will be placed at module scope,
        // we don't care about relative ordering, but for everything
        // else, we want to ensure that an instruction comes after
        // its type and operands.
        //
        if( !as<IRModuleInst>(parent) )
        {
            // We need to make sure that if any of
            // the operands of `inst` come from the same
            // block that we insert after them.
            //
            for (UInt ii = 0; ii < operandCount; ++ii)
            {
                auto operand = inst->getOperand(ii);
                if (!operand)
                    continue;

                if(operand->getParent() != parent)
                    continue;

                insertBeforeInst = pickLaterInstInSameParent(insertBeforeInst, operand->getNextInst());
            }
            //
            // Similarly, if the type of `inst` comes from
            // the same parent, then we need to make sure
            // we insert after the type.
            //
            if(auto type = inst->getFullType())
            {
                if(type->getParent() == parent)
                {
                    insertBeforeInst = pickLaterInstInSameParent(insertBeforeInst, type->getNextInst());
                }
            }
        }

        if( insertBeforeInst )
        {
            inst->insertBefore(insertBeforeInst);
        }
        else
        {
            inst->insertAtEnd(parent);
        }
    }

    void IRBuilder::_maybeSetSourceLoc(
        IRInst*     inst)
    {
        auto sourceLocInfo = getSourceLocInfo();
        if(!sourceLocInfo)
            return;

        // Try to find something with usable location info
        for(;;)
        {
            if(sourceLocInfo->sourceLoc.getRaw())
                break;

            if(!sourceLocInfo->next)
                break;

            sourceLocInfo = sourceLocInfo->next;
        }

        inst->sourceLoc = sourceLocInfo->sourceLoc;
    }

#if SLANG_ENABLE_IR_BREAK_ALLOC
    SLANG_API uint32_t _slangIRAllocBreak = 0xFFFFFFFF;
    uint32_t& _debugGetIRAllocCounter()
    {
        static uint32_t counter = 0;
        return counter;
    }
    uint32_t _debugGetAndIncreaseInstCounter()
    {
        if (_slangIRAllocBreak != 0xFFFFFFFF && _debugGetIRAllocCounter() == _slangIRAllocBreak)
        {
#if _WIN32 && defined(_MSC_VER)
            __debugbreak();
#endif
        }
        return _debugGetIRAllocCounter()++;
    }
#endif

    IRInst* IRBuilder::_createInst(
        size_t                  minSizeInBytes,
        IRType*                 type,
        IROp                    op,
        Int                     fixedArgCount,
        IRInst* const*          fixedArgs,
        Int                     varArgListCount,
        Int const*              listArgCounts,
        IRInst* const* const*   listArgs)
    {
        IRInst* instReplacement = type;
        m_dedupContext->getInstReplacementMap().tryGetValue(type, instReplacement);
        type = (IRType*)instReplacement;

        if (getIROpInfo(op).flags & kIROpFlag_Hoistable)
        {
            return _findOrEmitHoistableInst(type, op, fixedArgCount, fixedArgs, varArgListCount, listArgCounts, listArgs);
        }

        Int varArgCount = 0;
        for (Int ii = 0; ii < varArgListCount; ++ii)
        {
            varArgCount += listArgCounts[ii];
        }

        Int totalOperandCount = fixedArgCount + varArgCount;

        auto module = getModule();
        SLANG_ASSERT(module);
        IRInst* inst = module->_allocateInst(op, totalOperandCount, minSizeInBytes);

#if SLANG_ENABLE_IR_BREAK_ALLOC
        inst->_debugUID = _debugGetAndIncreaseInstCounter();
#endif

        inst->typeUse.init(inst, type);

        _maybeSetSourceLoc(inst);

        auto operand = inst->getOperands();

        for( Int aa = 0; aa < fixedArgCount; ++aa )
        {
            if (fixedArgs)
            {
                auto arg = fixedArgs[aa];
                m_dedupContext->getInstReplacementMap().tryGetValue(arg, arg);
                operand->init(inst, arg);
            }
            else
            {
                operand->init(inst, nullptr);
            }
            operand++;
        }

        for (Int ii = 0; ii < varArgListCount; ++ii)
        {
            Int listArgCount = listArgCounts[ii];
            for (Int jj = 0; jj < listArgCount; ++jj)
            {
                if (listArgs[ii])
                {
                    auto arg = listArgs[ii][jj];
                    m_dedupContext->getInstReplacementMap().tryGetValue(arg, arg);
                    operand->init(inst, arg);
                }
                else
                {
                    operand->init(inst, nullptr);
                }
                operand++;
            }
        }
        return inst;
    }

    // Create an IR instruction/value and initialize it.
    //
    // In this case `argCount` and `args` represent the
    // arguments *after* the type (which is a mandatory
    // argument for all instructions).
    template<typename T>
    static T* createInstImpl(
        IRBuilder*              builder,
        IROp                    op,
        IRType*                 type,
        Int                     fixedArgCount,
        IRInst* const*          fixedArgs,
        Int                     varArgListCount,
        Int const*              listArgCounts,
        IRInst* const* const*   listArgs)
    {
        return (T*) builder->_createInst(
            sizeof(T),
            type,
            op,
            fixedArgCount,
            fixedArgs,
            varArgListCount,
            listArgCounts,
            listArgs);
    }

    template<typename T>
    static T* createInstImpl(
        IRBuilder*      builder,
        IROp            op,
        IRType*         type,
        Int             fixedArgCount,
        IRInst* const*  fixedArgs,
        Int             varArgCount = 0,
        IRInst* const*  varArgs = nullptr)
    {
        return createInstImpl<T>(
            builder,
            op,
            type,
            fixedArgCount,
            fixedArgs,
            1,
            &varArgCount,
            &varArgs);
    }

    template<typename T>
    static T* createInst(
        IRBuilder*      builder,
        IROp            op,
        IRType*         type,
        Int             argCount,
        IRInst* const*  args)
    {
        return createInstImpl<T>(
            builder,
            op,
            type,
            argCount,
            args);
    }

    template<typename T>
    static T* createInst(
        IRBuilder*      builder,
        IROp            op,
        IRType*         type)
    {
        return createInstImpl<T>(
            builder,
            op,
            type,
            0,
            nullptr);
    }

    template<typename T>
    static T* createInst(
        IRBuilder*      builder,
        IROp            op,
        IRType*         type,
        IRInst*         arg)
    {
        return createInstImpl<T>(
            builder,
            op,
            type,
            1,
            &arg);
    }

    template<typename T>
    static T* createInst(
        IRBuilder*      builder,
        IROp            op,
        IRType*         type,
        IRInst*         arg1,
        IRInst*         arg2)
    {
        IRInst* args[] = { arg1, arg2 };
        return createInstImpl<T>(
            builder,
            op,
            type,
            2,
            &args[0]);
    }

    template<typename T>
    static T* createInst(
        IRBuilder* builder,
        IROp            op,
        IRType* type,
        IRInst* arg1,
        IRInst* arg2,
        IRInst* arg3)
    {
        IRInst* args[] = { arg1, arg2, arg3 };
        return createInstImpl<T>(
            builder,
            op,
            type,
            3,
            &args[0]);
    }

    template<typename T>
    static T* createInstWithTrailingArgs(
        IRBuilder*      builder,
        IROp            op,
        IRType*         type,
        Int             argCount,
        IRInst* const*  args)
    {
        return createInstImpl<T>(
            builder,
            op,
            type,
            argCount,
            args);
    }

    template<typename T>
    static T* createInstWithTrailingArgs(
        IRBuilder*      builder,
        IROp            op,
        IRType*         type,
        Int             fixedArgCount,
        IRInst* const*  fixedArgs,
        Int             varArgCount,
        IRInst* const*  varArgs)
    {
        return createInstImpl<T>(
            builder,
            op,
            type,
            fixedArgCount,
            fixedArgs,
            varArgCount,
            varArgs);
    }

    template<typename T>
    static T* createInstWithTrailingArgs(
        IRBuilder*      builder,
        IROp            op,
        IRType*         type,
        IRInst*         arg1,
        Int             varArgCount,
        IRInst* const*  varArgs)
    {
        IRInst* fixedArgs[] = { arg1 };
        UInt fixedArgCount = sizeof(fixedArgs) / sizeof(fixedArgs[0]);

        return createInstImpl<T>(
            builder,
            op,
            type,
            fixedArgCount,
            fixedArgs,
            varArgCount,
            varArgs);
    }
    //

    HashCode IRInstKey::_getHashCode()
    {
        auto code = Slang::getHashCode(inst->getOp());
        code = combineHash(code, Slang::getHashCode(inst->getFullType()));
        code = combineHash(code, Slang::getHashCode(inst->getOperandCount()));

        auto argCount = inst->getOperandCount();
        auto args = inst->getOperands();
        for( UInt aa = 0; aa < argCount; ++aa )
        {
            code = combineHash(code, Slang::getHashCode(args[aa].get()));
        }
        return code;
    }

    UnownedStringSlice IRConstant::getStringSlice()
    {
        assert(getOp() == kIROp_StringLit);
        // If the transitory decoration is set, then this is uses the transitoryStringVal for the text storage.
        // This is typically used when we are using a transitory IRInst held on the stack (such that it can be looked up in cached), 
        // that just points to a string elsewhere, and NOT the typical normal style, where the string is held after the instruction in memory.
        //
        if(findDecorationImpl(kIROp_TransitoryDecoration))
        {
            return UnownedStringSlice(value.transitoryStringVal.chars, value.transitoryStringVal.numChars);
        }
        else
        {
            return UnownedStringSlice(value.stringVal.chars, value.stringVal.numChars);
        }
    }

    bool IRConstant::isFinite() const
    {
        SLANG_ASSERT(getOp() == kIROp_FloatLit);
        
        // Lets check we can analyze as double, at least in principal
        SLANG_COMPILE_TIME_ASSERT(sizeof(IRFloatingPointValue) == sizeof(double));
        // We are in effect going to type pun (yay!), lets make sure they are the same size
        SLANG_COMPILE_TIME_ASSERT(sizeof(IRIntegerValue) == sizeof(IRFloatingPointValue));

        const uint64_t i = uint64_t(value.intVal);
        int e = int(i >> 52) & 0x7ff;
        return (e != 0x7ff);
    }

    IRConstant::FloatKind IRConstant::getFloatKind() const
    {
        SLANG_ASSERT(getOp() == kIROp_FloatLit);

        const uint64_t i = uint64_t(value.intVal);
        int e = int(i >> 52) & 0x7ff;
        if ( e == 0x7ff)
        {
            if (i << 12)
            {
                return FloatKind::Nan;
            }
            // Sign bit (top bit) will indicate positive or negative nan
            return value.intVal < 0 ? FloatKind::NegativeInfinity : FloatKind::PositiveInfinity;
        }
        return FloatKind::Finite;
    }

    bool IRConstant::isValueEqual(IRConstant* rhs)
    {
        // If they are literally the same thing.. 
        if (this == rhs)
        {
            return true;
        }
        // Check the type and they are the same op & same type
        if (getOp() != rhs->getOp())
        {
            return false;
        }

        switch (getOp())
        {
            case kIROp_BoolLit:
            case kIROp_FloatLit:
            case kIROp_IntLit:
            {
                SLANG_COMPILE_TIME_ASSERT(sizeof(IRFloatingPointValue) == sizeof(IRIntegerValue));
                // ... we can just compare as bits
                return value.intVal == rhs->value.intVal;
            }
            case kIROp_PtrLit:
            {
                return value.ptrVal == rhs->value.ptrVal;
            }
            case kIROp_StringLit:
            {
                return getStringSlice() == rhs->getStringSlice();
            }
            case kIROp_VoidLit:
            {
                return true;
            }
            default: break;
        }

        SLANG_ASSERT(!"Unhandled type");
        return false;
    }

    /// True if constants are equal
    bool IRConstant::equal(IRConstant* rhs)
    {
        // TODO(JS): Only equal if pointer types are identical (to match how getHashCode works below)
        return isValueEqual(rhs) && getFullType() == rhs->getFullType();
    }

    HashCode IRConstant::getHashCode()
    {
        auto code = Slang::getHashCode(getOp());
        code = combineHash(code, Slang::getHashCode(getFullType()));

        switch (getOp())
        {
            case kIROp_BoolLit:
            case kIROp_FloatLit:
            case kIROp_IntLit:
            {
                SLANG_COMPILE_TIME_ASSERT(sizeof(IRFloatingPointValue) == sizeof(IRIntegerValue));
                // ... we can just compare as bits
                return combineHash(code, Slang::getHashCode(value.intVal));
            }
            case kIROp_PtrLit:
            {
                return combineHash(code, Slang::getHashCode(value.ptrVal));
            }
            case kIROp_StringLit:
            {
                const UnownedStringSlice slice = getStringSlice();
                return combineHash(code, Slang::getHashCode(slice.begin(), slice.getLength()));
            }
            case kIROp_VoidLit:
            {
                return code;
            }
            default:
            {
                SLANG_ASSERT(!"Invalid type");
                return 0;
            }
        }
    }

    void IRBuilder::setInsertAfter(IRInst* insertAfter)
    {
        auto next = insertAfter->getNextInst();
        if(next)
        {
            setInsertBefore(next);
        }
        else
        {
            setInsertInto(insertAfter->parent);
        }
    }

    IRConstant* IRBuilder::_findOrEmitConstant(
        IRConstant&     keyInst)
    {
        // We now know where we want to insert, but there might
        // already be an equivalent instruction in that block.
        //
        // We will check for such an instruction in a slightly hacky
        // way: we will construct a temporary instruction and
        // then use it to look up in a cache of instructions.
        // The 'fake' instruction is passed in as keyInst.

        IRConstantKey key;
        key.inst = &keyInst;

        IRConstant* irValue = nullptr;
        if (m_dedupContext->getConstantMap().tryGetValue(key, irValue))
        {
            // We found a match, so just use that.
            return irValue;
        }
    
        // Calculate the minimum object size (ie not including the payload of value)    
        const size_t prefixSize = SLANG_OFFSET_OF(IRConstant, value);

        switch (keyInst.getOp())
        {
        default:
            SLANG_UNEXPECTED("missing case for IR constant");
            break;

            case kIROp_BoolLit:
            case kIROp_IntLit:
            {
                const size_t instSize = prefixSize + sizeof(IRIntegerValue);
                irValue = static_cast<IRConstant*>(_createInst(instSize, keyInst.getFullType(), keyInst.getOp()));
                irValue->value.intVal = keyInst.value.intVal;
                break; 
            }
            case kIROp_FloatLit:
            {
                const size_t instSize = prefixSize + sizeof(IRFloatingPointValue);
                irValue = static_cast<IRConstant*>(_createInst(instSize, keyInst.getFullType(), keyInst.getOp()));
                irValue->value.floatVal = keyInst.value.floatVal;
                break;
            }
            case kIROp_PtrLit:
            {
                const size_t instSize = prefixSize + sizeof(void*);
                irValue = static_cast<IRConstant*>(_createInst(instSize, keyInst.getFullType(), keyInst.getOp()));
                irValue->value.ptrVal = keyInst.value.ptrVal;
                break;
            }
            case kIROp_VoidLit:
            {
                const size_t instSize = prefixSize + sizeof(void*);
                irValue = static_cast<IRConstant*>(
                    _createInst(instSize, keyInst.getFullType(), keyInst.getOp()));
                irValue->value.ptrVal = keyInst.value.ptrVal;
                break;
            }
            case kIROp_StringLit:
            {
                const UnownedStringSlice slice = keyInst.getStringSlice();

                const size_t sliceSize = slice.getLength();
                const size_t instSize = prefixSize + offsetof(IRConstant::StringValue, chars) + sliceSize; 

                irValue = static_cast<IRConstant*>(_createInst(instSize, keyInst.getFullType(), keyInst.getOp()));

                IRConstant::StringValue& dstString = irValue->value.stringVal;

                dstString.numChars = uint32_t(sliceSize);
                // Turn into pointer to avoid warning of array overrun
                char* dstChars = dstString.chars;
                // Copy the chars
                memcpy(dstChars, slice.begin(), sliceSize); 

                break;
            }
        }

        key.inst = irValue;
        m_dedupContext->getConstantMap().add(key, irValue);

        addHoistableInst(this, irValue);

        return irValue;
    }

    //

    IRInst* IRBuilder::getBoolValue(bool inValue)
    {
        IRConstant keyInst;
        memset(&keyInst, 0, sizeof(keyInst));
        keyInst.m_op = kIROp_BoolLit;
        keyInst.typeUse.usedValue = getBoolType();
        keyInst.value.intVal = IRIntegerValue(inValue);
        return _findOrEmitConstant(keyInst);
    }

    IRInst* IRBuilder::getIntValue(IRType* type, IRIntegerValue inValue)
    {
        IRConstant keyInst;
        memset(&keyInst, 0, sizeof(keyInst));
        keyInst.m_op = kIROp_IntLit;
        keyInst.typeUse.usedValue = type;
        // Truncate the input value based on `type`.
        switch (type->getOp())
        {
        case kIROp_Int8Type:
            keyInst.value.intVal = static_cast<int8_t>(inValue);
            break;
        case kIROp_Int16Type:
            keyInst.value.intVal = static_cast<int16_t>(inValue);
            break;
        case kIROp_IntType:
            keyInst.value.intVal = static_cast<int32_t>(inValue);
            break;
        case kIROp_UInt8Type:
            keyInst.value.intVal = static_cast<uint8_t>(inValue);
            break;
        case kIROp_UInt16Type:
            keyInst.value.intVal = static_cast<uint16_t>(inValue);
            break;
        case kIROp_BoolType:
            keyInst.m_op = kIROp_BoolLit;
            keyInst.value.intVal = ((inValue != 0) ? 1 : 0);
            break;
        case kIROp_UIntType:
            keyInst.value.intVal = static_cast<uint32_t>(inValue);
            break;
        default:
            keyInst.value.intVal = inValue;
            break;
        }
        return _findOrEmitConstant(keyInst);
    }

    IRInst* IRBuilder::getFloatValue(IRType* type, IRFloatingPointValue inValue)
    {
        IRConstant keyInst;
        memset(&keyInst, 0, sizeof(keyInst));
        keyInst.m_op = kIROp_FloatLit;
        keyInst.typeUse.usedValue = type;
        // Truncate the input value based on `type`.
        switch (type->getOp())
        {
        case kIROp_FloatType:
            keyInst.value.floatVal = static_cast<float>(inValue);
            break;
        case kIROp_HalfType:
            keyInst.value.floatVal = HalfToFloat(FloatToHalf((float)inValue));
            break;
        default:
            keyInst.value.floatVal = inValue;
            break;
        }
        
        return _findOrEmitConstant(keyInst);
    }

    IRStringLit* IRBuilder::getStringValue(const UnownedStringSlice& inSlice)
    {
        IRConstant keyInst;
        memset(&keyInst, 0, sizeof(keyInst));
        
        // Mark that this is on the stack...
        IRDecoration stackDecoration;
        memset(&stackDecoration, 0, sizeof(stackDecoration));
        stackDecoration.m_op = kIROp_TransitoryDecoration;
        stackDecoration.insertAtEnd(&keyInst);
            
        keyInst.m_op = kIROp_StringLit;
        keyInst.typeUse.usedValue = getStringType();
        
        IRConstant::StringSliceValue& dstSlice = keyInst.value.transitoryStringVal;
        dstSlice.chars = const_cast<char*>(inSlice.begin());
        dstSlice.numChars = uint32_t(inSlice.getLength());

        return static_cast<IRStringLit*>(_findOrEmitConstant(keyInst));
    }

    IRPtrLit* IRBuilder::_getPtrValue(void* data)
    {
        auto type = getPtrType(getVoidType());
        IRConstant keyInst;
        memset(&keyInst, 0, sizeof(keyInst));
        keyInst.m_op = kIROp_PtrLit;
        keyInst.typeUse.usedValue = type;
        keyInst.value.ptrVal = data;
        return (IRPtrLit*)_findOrEmitConstant(keyInst);
    }

    IRPtrLit* IRBuilder::getNullPtrValue(IRType* type)
    {
        IRConstant keyInst;
        memset(&keyInst, 0, sizeof(keyInst));
        keyInst.m_op = kIROp_PtrLit;
        keyInst.typeUse.usedValue = type;
        keyInst.value.ptrVal = nullptr;
        return (IRPtrLit*) _findOrEmitConstant(keyInst);
    }

    IRVoidLit* IRBuilder::getVoidValue()
    {
        IRType* type = getVoidType();

        IRConstant keyInst;
        memset(&keyInst, 0, sizeof(keyInst));
        keyInst.m_op = kIROp_VoidLit;
        keyInst.typeUse.usedValue = type;
        keyInst.value.intVal= 0;
        return (IRVoidLit*)_findOrEmitConstant(keyInst);
    }

    IRInst* IRBuilder::getCapabilityValue(CapabilitySet const& caps)
    {
        IRType* capabilityAtomType = getIntType();
        IRType* capabilitySetType = getCapabilitySetType();

        // Not: Our `CapabilitySet` representation consists of a list
        // of `CapabilityAtom`s, and by default the list is stored
        // "expanded" so that it includes atoms that are transitively
        // implied by one another.
        //
        // For representation in the IR, it is preferable to include
        // as few atoms as possible, so that we don't store anything
        // redundant in, e.g., serialized modules.
        //
        // We thus requqest a list of "compacted" atoms which should
        // be a minimal list of atoms such that they will produce
        // the same `CapabilitySet` when expanded.

        List<CapabilityAtom> compactedAtoms;
        caps.calcCompactedAtoms(compactedAtoms);

        List<IRInst*> args;
        for( auto atom : compactedAtoms )
        {
            args.add(getIntValue(capabilityAtomType, Int(atom)));
        }

        return createIntrinsicInst(
            capabilitySetType, kIROp_CapabilitySet, args.getCount(), args.getBuffer());
    }

    static void canonicalizeInstOperands(IRBuilder& builder, IROp op, ArrayView<IRInst*> operands)
    {
        // For Array types, we always want to make sure its element count
        // has an int32_t type. We will convert all other int types to int32_t
        // to avoid things like float[8] and float[8U] being distinct types.
        if (op == kIROp_ArrayType)
        {
            if (operands.getCount() < 2)
                return;
            IRInst* elementCount = operands[1];
            if (auto intLit = as<IRIntLit>(elementCount))
            {
                if (intLit->getDataType()->getOp() != kIROp_IntType)
                {
                    IRInst* newElementCount = builder.getIntValue(builder.getIntType(), intLit->getValue());
                    operands[1] = newElementCount;
                }
            }
        }
    }

    IRInst* IRBuilder::_findOrEmitHoistableInst(
        IRType* type,
        IROp op,
        Int fixedArgCount,
        IRInst* const* fixedArgs,
        Int varArgListCount,
        Int const* listArgCounts,
        IRInst* const* const* listArgs)
    {
        UInt operandCount = fixedArgCount;
        for (Int ii = 0; ii < varArgListCount; ++ii)
        {
            operandCount += listArgCounts[ii];
        }

        ShortList<IRInst*, 8> canonicalizedOperands;
        canonicalizedOperands.setCount(fixedArgCount);
        for (Index i = 0; i < fixedArgCount; i++)
            canonicalizedOperands[i] = fixedArgs[i];

        canonicalizeInstOperands(*this, op, canonicalizedOperands.getArrayView().arrayView);

        auto& memoryArena = getModule()->getMemoryArena();
        void* cursor = memoryArena.getCursor();

        // We are going to create a 'dummy' instruction on the memoryArena
        // which can be used as a key for lookup, so see if we
        // already have an equivalent instruction available to use.
        size_t keySize = sizeof(IRInst) + operandCount * sizeof(IRUse);
        IRInst* inst = (IRInst*) memoryArena.allocateAndZero(keySize);
        
        void* endCursor = memoryArena.getCursor();
        // Mark as 'unused' cos it is unused on release builds. 
        SLANG_UNUSED(endCursor);

        new(inst) IRInst();
#if SLANG_ENABLE_IR_BREAK_ALLOC
        inst->_debugUID = _debugGetAndIncreaseInstCounter();
#endif
        inst->m_op = op;
        inst->typeUse.usedValue = type;
        inst->operandCount = (uint32_t) operandCount;

        // Don't link up as we may free (if we already have this key)
        {
            IRUse* operand = inst->getOperands();
            for (Int ii = 0; ii < fixedArgCount; ++ii)
            {
                auto arg = canonicalizedOperands[ii];
                m_dedupContext->getInstReplacementMap().tryGetValue(arg, arg);
                operand->usedValue = arg;
                operand++;
            }
            for (Int ii = 0; ii < varArgListCount; ++ii)
            {
                UInt listOperandCount = listArgCounts[ii];
                for (UInt jj = 0; jj < listOperandCount; ++jj)
                {
                    auto arg = listArgs[ii][jj];
                    m_dedupContext->getInstReplacementMap().tryGetValue(arg, arg);
                    operand->usedValue = arg;
                    operand++;
                }
            }
        }

        // Find or add the key/inst
        {
            IRInstKey key = { inst };

            IRInst** found = m_dedupContext->getGlobalValueNumberingMap().tryGetValueOrAdd(key, inst);
            SLANG_ASSERT(endCursor == memoryArena.getCursor());
            // If it's found, just return, and throw away the instruction
            if (found)
            {
                memoryArena.rewindToCursor(cursor);

                // If the found inst is defined in the same parent as current insert location but
                // is located after the insert location, we need to move it to the insert location.
                auto foundInst = *found;
                if (foundInst->getParent() && foundInst->getParent() == getInsertLoc().getParent() &&
                    getInsertLoc().getMode() == IRInsertLoc::Mode::Before)
                {
                    auto insertLoc = getInsertLoc().getInst();
                    bool isAfter = false;
                    for (auto cur = insertLoc->next; cur; cur = cur->next)
                    {
                        if (cur == foundInst)
                        {
                            isAfter = true;
                            break;
                        }
                    }
                    if (isAfter)
                        foundInst->insertBefore(insertLoc);
                }
                return *found;
            }
        }

        // Make the lookup 'inst' instruction into 'proper' instruction. Equivalent to
        // IRInst* inst = createInstImpl<IRInst>(builder, op, type, 0, nullptr, operandListCount, listOperandCounts, listOperands);
        {
            if (type)
            {
                inst->typeUse.usedValue = nullptr;
                inst->typeUse.init(inst, type);
            }

            _maybeSetSourceLoc(inst);

            IRUse*const operands = inst->getOperands();
            for (UInt i = 0; i < operandCount; ++i)
            {
                IRUse& operand = operands[i];
                auto value = operand.usedValue;

                operand.usedValue = nullptr;
                operand.init(inst, value);
            }
        }

        addHoistableInst(this, inst);

        return inst;
    }

    IRType* IRBuilder::getType(
        IROp            op,
        UInt            operandCount,
        IRInst* const*  operands)
    {
        return (IRType*)createIntrinsicInst(
            nullptr,
            op,
            operandCount,
            operands);
    }

    IRType* IRBuilder::getType(
        IROp            op)
    {
        return getType(op, 0, nullptr);
    }

    IRType* IRBuilder::getType(
        IROp            op,
        IRInst*         operand0)
    {
        return getType(op, 1, &operand0);
    }

    IRBasicType* IRBuilder::getBasicType(BaseType baseType)
    {
        return (IRBasicType*)getType(
            IROp((UInt)kIROp_FirstBasicType + (UInt)baseType));
    }

    IRBasicType* IRBuilder::getVoidType()
    {
        return (IRVoidType*)getType(kIROp_VoidType);
    }

    IRBasicType* IRBuilder::getBoolType()
    {
        return (IRBoolType*)getType(kIROp_BoolType);
    }

    IRBasicType* IRBuilder::getIntType()
    {
        return (IRBasicType*)getType(kIROp_IntType);
    }

    IRBasicType* IRBuilder::getUIntType()
    {
        return (IRBasicType*)getType(kIROp_UIntType);
    }

    IRBasicType* IRBuilder::getUInt64Type()
    {
        return (IRBasicType*)getType(kIROp_UInt64Type);
    }

    IRBasicType* IRBuilder::getCharType()
    {
        return (IRBasicType*)getType(kIROp_CharType);
    }

    IRStringType* IRBuilder::getStringType()
    {
        return (IRStringType*)getType(kIROp_StringType);
    }

    IRNativeStringType* IRBuilder::getNativeStringType()
    {
        return (IRNativeStringType*)getType(kIROp_NativeStringType);
    }

    IRNativePtrType* IRBuilder::getNativePtrType(IRType* valueType)
    {
        return (IRNativePtrType*)getType(kIROp_NativePtrType, (IRInst*)valueType);
    }


    IRType* IRBuilder::getCapabilitySetType()
    {
        return getType(kIROp_CapabilitySetType);
    }

    IRDynamicType* IRBuilder::getDynamicType() { return (IRDynamicType*)getType(kIROp_DynamicType); }

    IRTargetTupleType* IRBuilder::getTargetTupleType(UInt count, IRType* const* types)
    {
        return (IRTargetTupleType*)getType(kIROp_TargetTupleType, count, (IRInst* const*)types);
    }

    IRAssociatedType* IRBuilder::getAssociatedType(ArrayView<IRInterfaceType*> constraintTypes)
    {
        return (IRAssociatedType*)getType(kIROp_AssociatedType,
            constraintTypes.getCount(),
            (IRInst**)constraintTypes.getBuffer());
    }

    IRThisType* IRBuilder::getThisType(IRInterfaceType* interfaceType)
    {
        return (IRThisType*)getType(kIROp_ThisType, interfaceType);
    }

    IRRawPointerType* IRBuilder::getRawPointerType()
    {
        return (IRRawPointerType*)getType(kIROp_RawPointerType);
    }

    IRRTTIPointerType* IRBuilder::getRTTIPointerType(IRInst* rttiPtr)
    {
        return (IRRTTIPointerType*)getType(kIROp_RTTIPointerType, rttiPtr);
    }

    IRRTTIType* IRBuilder::getRTTIType()
    {
        return (IRRTTIType*)getType(kIROp_RTTIType);
    }

    IRRTTIHandleType* IRBuilder::getRTTIHandleType()
    {
        return (IRRTTIHandleType*)getType(kIROp_RTTIHandleType);
    }

    IRAnyValueType* IRBuilder::getAnyValueType(IRIntegerValue size)
    {
        return (IRAnyValueType*)getType(kIROp_AnyValueType,
            getIntValue(getUIntType(), size));
    }

    IRAnyValueType* IRBuilder::getAnyValueType(IRInst* size)
    {
        return (IRAnyValueType*)getType(kIROp_AnyValueType, size);
    }

    IRTupleType* IRBuilder::getTupleType(UInt count, IRType* const* types)
    {
        return (IRTupleType*)getType(kIROp_TupleType, count, (IRInst*const*)types);
    }

    IRTupleType* IRBuilder::getTupleType(IRType* type0, IRType* type1)
    {
        IRType* operands[] = { type0, type1 };
        return getTupleType(2, operands);
    }

    IRTupleType* IRBuilder::getTupleType(IRType* type0, IRType* type1, IRType* type2)
    {
        IRType* operands[] = { type0, type1, type2 };
        return getTupleType(3, operands);
    }

    IRTupleType* IRBuilder::getTupleType(IRType* type0, IRType* type1, IRType* type2, IRType* type3)
    {
        IRType* operands[] = { type0, type1, type2, type3 };
        return getTupleType(SLANG_COUNT_OF(operands), operands);
    }

    IRResultType* IRBuilder::getResultType(IRType* valueType, IRType* errorType)
    {
        IRInst* operands[] = {valueType, errorType};
        return (IRResultType*)getType(kIROp_ResultType, 2, operands);
    }

    IROptionalType* IRBuilder::getOptionalType(IRType* valueType)
    {
        return (IROptionalType*)getType(kIROp_OptionalType, valueType);
    }

    IRBasicBlockType*   IRBuilder::getBasicBlockType()
    {
        return (IRBasicBlockType*)getType(kIROp_BasicBlockType);
    }

    IRTypeKind* IRBuilder::getTypeKind()
    {
        return (IRTypeKind*)getType(kIROp_TypeKind);
    }

    IRGenericKind* IRBuilder::getGenericKind()
    {
        return (IRGenericKind*)getType(kIROp_GenericKind);
    }

    IRPtrType*  IRBuilder::getPtrType(IRType* valueType)
    {
        return (IRPtrType*) getPtrType(kIROp_PtrType, valueType);
    }

    IROutType* IRBuilder::getOutType(IRType* valueType)
    {
        return (IROutType*) getPtrType(kIROp_OutType, valueType);
    }

    IRInOutType* IRBuilder::getInOutType(IRType* valueType)
    {
        return (IRInOutType*) getPtrType(kIROp_InOutType, valueType);
    }

    IRRefType* IRBuilder::getRefType(IRType* valueType)
    {
        return (IRRefType*) getPtrType(kIROp_RefType, valueType);
    }

    IRSPIRVLiteralType* IRBuilder::getSPIRVLiteralType(IRType* type)
    {
        IRInst* operands[] = { type };
        return (IRSPIRVLiteralType*)getType(kIROp_SPIRVLiteralType, 1, operands);
    }

    IRPtrTypeBase* IRBuilder::getPtrType(IROp op, IRType* valueType)
    {
        IRInst* operands[] = { valueType };
        return (IRPtrTypeBase*) getType(
            op,
            1,
            operands);
    }

    IRPtrType* IRBuilder::getPtrType(IROp op, IRType* valueType, IRIntegerValue addressSpace)
    {
        IRInst* operands[] = {valueType, getIntValue(getIntType(), addressSpace)};
        return (IRPtrType*)getType(op, 2, operands);
    }

    IRComPtrType* IRBuilder::getComPtrType(IRType* valueType)
    {
        return (IRComPtrType*)getType(kIROp_ComPtrType, valueType);
    }

    IRArrayTypeBase* IRBuilder::getArrayTypeBase(
        IROp    op,
        IRType* elementType,
        IRInst* elementCount)
    {
        IRInst* operands[] = { elementType, elementCount };
        return (IRArrayTypeBase*)getType(
            op,
            op == kIROp_ArrayType ? 2 : 1,
            operands);
    }

    IRArrayType* IRBuilder::getArrayType(
        IRType* elementType,
        IRInst* elementCount)
    {
        IRInst* operands[] = { elementType, elementCount };
        return (IRArrayType*)getType(
            kIROp_ArrayType,
            sizeof(operands) / sizeof(operands[0]),
            operands);
    }

    IRUnsizedArrayType* IRBuilder::getUnsizedArrayType(
        IRType* elementType)
    {
        IRInst* operands[] = { elementType };
        return (IRUnsizedArrayType*)getType(
            kIROp_UnsizedArrayType,
            sizeof(operands) / sizeof(operands[0]),
            operands);
    }

    IRArrayType* IRBuilder::getArrayType(
        IRType* elementType,
        IRInst* elementCount,
        IRInst* stride)
    {
        IRInst* operands[] = { elementType, elementCount, stride };
        return (IRArrayType*)getType(
            kIROp_ArrayType,
            sizeof(operands) / sizeof(operands[0]),
            operands);
    }

    IRUnsizedArrayType* IRBuilder::getUnsizedArrayType(
        IRType* elementType,
        IRInst* stride)
    {
        IRInst* operands[] = { elementType, stride };
        return (IRUnsizedArrayType*)getType(
            kIROp_UnsizedArrayType,
            sizeof(operands) / sizeof(operands[0]),
            operands);
    }

    IRVectorType* IRBuilder::getVectorType(
        IRType* elementType,
        IRInst* elementCount)
    {
        IRInst* operands[] = { elementType, elementCount };
        return (IRVectorType*)getType(
            kIROp_VectorType,
            sizeof(operands) / sizeof(operands[0]),
            operands);
    }

    IRVectorType* IRBuilder::getVectorType(
        IRType* elementType,
        IRIntegerValue elementCount)
    {
        return getVectorType(elementType, getIntValue(getIntType(), elementCount));
    }

    IRMatrixType* IRBuilder::getMatrixType(
        IRType* elementType,
        IRInst* rowCount,
        IRInst* columnCount,
        IRInst* layout)
    {
        IRInst* operands[] = { elementType, rowCount, columnCount, layout };
        return (IRMatrixType*)getType(
            kIROp_MatrixType,
            sizeof(operands) / sizeof(operands[0]),
            operands);
    }

    IRArrayListType* IRBuilder::getArrayListType(IRType* elementType)
    {
        return (IRArrayListType*)getType(
            kIROp_ArrayListType,
            1,
            (IRInst**)&elementType);
    }

    IRTensorViewType* IRBuilder::getTensorViewType(IRType* elementType)
    {
        return (IRTensorViewType*)getType(
            kIROp_TensorViewType,
            1,
            (IRInst**)&elementType);
    }

    IRTorchTensorType* IRBuilder::getTorchTensorType(IRType* elementType)
    {
        return (IRTorchTensorType*)getType(kIROp_TorchTensorType, 1, (IRInst**)&elementType);
    }

    IRDifferentialPairType* IRBuilder::getDifferentialPairType(
        IRType* valueType,
        IRInst* witnessTable)
    {
        IRInst* operands[] = { valueType, witnessTable };
        return (IRDifferentialPairType*)getType(
            kIROp_DifferentialPairType,
            sizeof(operands) / sizeof(operands[0]),
            operands);
    }

    IRDifferentialPairUserCodeType* IRBuilder::getDifferentialPairUserCodeType(
        IRType* valueType,
        IRInst* witnessTable)
    {
        IRInst* operands[] = { valueType, witnessTable };
        return (IRDifferentialPairUserCodeType*)getType(
            kIROp_DifferentialPairUserCodeType,
            sizeof(operands) / sizeof(operands[0]),
            operands);
    }

    IRBackwardDiffIntermediateContextType* IRBuilder::getBackwardDiffIntermediateContextType(
        IRInst* func)
    {
        if (!func)
            func = getVoidValue();
        return (IRBackwardDiffIntermediateContextType*)getType(
            kIROp_BackwardDiffIntermediateContextType,
            1,
            &func);
    }

    IRFuncType* IRBuilder::getFuncType(
        UInt            paramCount,
        IRType* const*  paramTypes,
        IRType*         resultType)
    {
        return (IRFuncType*)createIntrinsicInst(
            nullptr,
            kIROp_FuncType,
            resultType,
            paramCount,
            (IRInst* const*) paramTypes);
    }

    IRFuncType* IRBuilder::getFuncType(
        UInt paramCount, IRType* const* paramTypes, IRType* resultType, IRAttr* attribute)
    {
        UInt counts[3] = {1, paramCount, 1};
        IRInst** lists[3] = {(IRInst**)&resultType, (IRInst**)paramTypes, (IRInst**)&attribute};
        return (IRFuncType*)createIntrinsicInst(nullptr, kIROp_FuncType, 3, counts, lists);
    }

    IRWitnessTableType* IRBuilder::getWitnessTableType(
        IRType* baseType)
    {
        return (IRWitnessTableType*)createIntrinsicInst(
            nullptr,
            kIROp_WitnessTableType,
            1,
            (IRInst* const*)&baseType);
    }

    IRWitnessTableIDType* IRBuilder::getWitnessTableIDType(
        IRType* baseType)
    {
        return (IRWitnessTableIDType*)createIntrinsicInst(
            nullptr,
            kIROp_WitnessTableIDType,
            1,
            (IRInst* const*)&baseType);
    }

    IRConstantBufferType* IRBuilder::getConstantBufferType(IRType* elementType)
    {
        IRInst* operands[] = { elementType };
        return (IRConstantBufferType*) getType(
            kIROp_ConstantBufferType,
            1,
            operands);
    }

    IRGLSLOutputParameterGroupType* IRBuilder::getGLSLOutputParameterGroupType(IRType* elementType)
    {
        IRInst* operands[] = { elementType };
        return (IRGLSLOutputParameterGroupType*) getType(
          kIROp_GLSLOutputParameterGroupType,
          1,
          operands);
    }

    IRConstExprRate* IRBuilder::getConstExprRate()
    {
        return (IRConstExprRate*)getType(kIROp_ConstExprRate);
    }

    IRGroupSharedRate* IRBuilder::getGroupSharedRate()
    {
        return (IRGroupSharedRate*)getType(kIROp_GroupSharedRate);
    }
    IRActualGlobalRate* IRBuilder::getActualGlobalRate()
    {
        return (IRActualGlobalRate*)getType(kIROp_ActualGlobalRate);
    }

    IRRateQualifiedType* IRBuilder::getRateQualifiedType(
        IRRate* rate,
        IRType* dataType)
    {
        IRInst* operands[] = { rate, dataType };
        return (IRRateQualifiedType*)getType(
            kIROp_RateQualifiedType,
            sizeof(operands) / sizeof(operands[0]),
            operands);
    }

    IRType* IRBuilder::getBindExistentialsType(
        IRInst*         baseType,
        UInt            slotArgCount,
        IRInst* const*  slotArgs)
    {
        if(slotArgCount == 0)
            return (IRType*) baseType;

        // If we are trying to bind an interface type, then
        // we will go ahead and simplify the instruction
        // away impmediately.
        // 
        if(as<IRInterfaceType>(baseType))
        {
            if(slotArgCount >= 2)
            {
                // We are being asked to emit `BindExistentials(someInterface, someConcreteType, ...)`
                // so we just want to return `ExistentialBox<someConcreteType>`.
                //
                auto concreteType = (IRType*) slotArgs[0];
                auto witnessTable = slotArgs[1];
                auto ptrType = getBoundInterfaceType((IRType*) baseType, concreteType, witnessTable);
                return ptrType;
            }
        }

        return (IRType*)createIntrinsicInst(
            getTypeKind(),
            kIROp_BindExistentialsType,
            baseType,
            slotArgCount,
            (IRInst* const*) slotArgs);
    }

    IRType* IRBuilder::getBindExistentialsType(
        IRInst*         baseType,
        UInt            slotArgCount,
        IRUse const*    slotArgUses)
    {
        if(slotArgCount == 0)
            return (IRType*) baseType;

        List<IRInst*> slotArgs;
        for( UInt ii = 0; ii < slotArgCount; ++ii )
        {
            slotArgs.add(slotArgUses[ii].get());
        }
        return getBindExistentialsType(
            baseType,
            slotArgCount,
            slotArgs.getBuffer());
    }

    IRType* IRBuilder::getBoundInterfaceType(
        IRType* interfaceType,
        IRType* concreteType,
        IRInst* witnessTable)
    {
        // Don't wrap an existential box if concreteType is __Dynamic.
        if (as<IRDynamicType>(concreteType))
            return interfaceType;

        IRInst* operands[] = {interfaceType, concreteType, witnessTable};
        return getType(kIROp_BoundInterfaceType, SLANG_COUNT_OF(operands), operands);
    }

    IRType* IRBuilder::getPseudoPtrType(
        IRType* concreteType)
    {
        IRInst* operands[] = {concreteType};
        return getType(kIROp_PseudoPtrType, SLANG_COUNT_OF(operands), operands);
    }

    IRType* IRBuilder::getConjunctionType(
        UInt            typeCount,
        IRType* const*  types)
    {
        return getType(kIROp_ConjunctionType, typeCount, (IRInst* const*)types);
    }

    IRType* IRBuilder::getAttributedType(
        IRType*         baseType,
        UInt            attributeCount,
        IRAttr* const*  attributes)
    {
        List<IRInst*> operands;
        operands.add(baseType);
        for(UInt i = 0; i < attributeCount; ++i)
            operands.add(attributes[i]);
        return getType(kIROp_AttributedType, operands.getCount(), operands.getBuffer());
    }


    void IRBuilder::setDataType(IRInst* inst, IRType* dataType)
    {
        if (auto oldRateQualifiedType = as<IRRateQualifiedType>(inst->getFullType()))
        {
            // Construct a new rate-qualified type using the same rate.

            auto newRateQualifiedType = getRateQualifiedType(
                oldRateQualifiedType->getRate(),
                dataType);

            inst->setFullType(newRateQualifiedType);
        }
        else
        {
            // No rate? Just clobber the data type.
            inst->setFullType(dataType);
        }
    }

    IRInst* IRBuilder::emitGetValueFromBoundInterface(IRType* type, IRInst* boundInterfaceValue)
    {
        auto inst =
            createInst<IRInst>(this, kIROp_GetValueFromBoundInterface, type, 1, &boundInterfaceValue);
        addInst(inst);
        return inst;
    }


    IRUndefined* IRBuilder::emitUndefined(IRType* type)
    {
        auto inst = createInst<IRUndefined>(
            this,
            kIROp_undefined,
            type);

        addInst(inst);

        return inst;
    }

    IRInst* IRBuilder::emitReinterpret(IRInst* type, IRInst* value)
    {
        return emitIntrinsicInst((IRType*)type, kIROp_Reinterpret, 1, &value);
    }
    IRInst* IRBuilder::emitInOutImplicitCast(IRInst* type, IRInst* value)
    {
        return emitIntrinsicInst((IRType*)type, kIROp_InOutImplicitCast, 1, &value);
    }
    IRInst* IRBuilder::emitOutImplicitCast(IRInst* type, IRInst* value)
    {
        return emitIntrinsicInst((IRType*)type, kIROp_OutImplicitCast, 1, &value);
    }
    IRInst* IRBuilder::emitDebugSource(UnownedStringSlice fileName, UnownedStringSlice source)
    {
        IRInst* args[] = { getStringValue(fileName), getStringValue(source) };
        return emitIntrinsicInst(getVoidType(), kIROp_DebugSource, 2, args);
    }
    IRInst* IRBuilder::emitDebugLine(IRInst* source, IRIntegerValue lineStart, IRIntegerValue lineEnd, IRIntegerValue colStart, IRIntegerValue colEnd)
    {
        IRInst* args[] = 
        {
            source,
            getIntValue(getIntType(), lineStart),
            getIntValue(getIntType(), lineEnd),
            getIntValue(getIntType(), colStart),
            getIntValue(getIntType(), colEnd)
        };
        return emitIntrinsicInst(getVoidType(), kIROp_DebugLine, 5, args);
    }
    IRLiveRangeStart* IRBuilder::emitLiveRangeStart(IRInst* referenced)
    {
        // This instruction doesn't produce any result, 
        // so we make it's type void.
        auto inst = createInst<IRLiveRangeStart>(
            this,
            kIROp_LiveRangeStart,
            getVoidType(),
            referenced);
        
        addInst(inst);

        return inst;
    }

    IRLiveRangeEnd* IRBuilder::emitLiveRangeEnd(IRInst* referenced)
    {
        // This instruction doesn't produce any result, 
        // so we make it's type void.
        auto inst = createInst<IRLiveRangeEnd>(
            this,
            kIROp_LiveRangeEnd,
            getVoidType(),
            referenced);

        addInst(inst);

        return inst;
    }

    IRInst* IRBuilder::emitExtractExistentialValue(
        IRType* type,
        IRInst* existentialValue)
    {
        auto inst = createInst<IRInst>(
            this,
            kIROp_ExtractExistentialValue,
            type,
            1,
            &existentialValue);
        addInst(inst);
        return inst;
    }

    IRType* IRBuilder::emitExtractExistentialType(
        IRInst* existentialValue)
    {
        auto type = getTypeKind();
        auto inst = createInst<IRInst>(
            this,
            kIROp_ExtractExistentialType,
            type,
            1,
            &existentialValue);
        addInst(inst);
        return (IRType*) inst;
    }

    IRInst* IRBuilder::emitExtractExistentialWitnessTable(
        IRInst* existentialValue)
    {
        auto type = getWitnessTableType(existentialValue->getDataType());
        auto inst = createInst<IRInst>(
            this,
            kIROp_ExtractExistentialWitnessTable,
            type,
            1,
            &existentialValue);
        addInst(inst);
        return inst;
    }

    IRInst* IRBuilder::emitForwardDifferentiateInst(IRType* type, IRInst* baseFn)
    {
        auto inst = createInst<IRForwardDifferentiate>(
            this,
            kIROp_ForwardDifferentiate,
            type,
            baseFn);
        addInst(inst);
        return inst;
    }

    IRInst* IRBuilder::emitPrimalSubstituteInst(IRType* type, IRInst* baseFn)
    {
        auto inst = createInst<IRPrimalSubstitute>(
            this,
            kIROp_PrimalSubstitute,
            type,
            baseFn);
        addInst(inst);
        return inst;
    }

    IRInst *IRBuilder::emitDetachDerivative(IRType *type, IRInst *value)
    {
        auto inst = createInst<IRDetachDerivative>(
            this,
            kIROp_DetachDerivative,
            type,
            value);
        addInst(inst);
        return inst;
    }

    IRInst *IRBuilder::emitIsDifferentialNull(IRInst *value)
    {
        auto inst = createInst<IRIsDifferentialNull>(
            this,
            kIROp_IsDifferentialNull,
            getBoolType(),
            value);
        addInst(inst);
        return inst;
    }

    IRInst* IRBuilder::emitBackwardDifferentiateInst(IRType* type, IRInst* baseFn)
    {
        auto inst = createInst<IRBackwardDifferentiate>(
            this,
            kIROp_BackwardDifferentiate,
            type,
            baseFn);
        addInst(inst);
        return inst;
    }

    IRInst* IRBuilder::emitDispatchKernelInst(IRType* type, IRInst* baseFn, IRInst* threadGroupSize, IRInst* dispatchSize, Int argCount, IRInst* const* inArgs)
    {
        List<IRInst*> args = {baseFn, threadGroupSize, dispatchSize};
        args.addRange(inArgs, (Index)argCount);
        auto inst = createInst<IRDispatchKernel>(
            this,
            kIROp_DispatchKernel,
            type,
            (Int)args.getCount(),
            args.getBuffer());
        addInst(inst);
        return inst;
    }

    IRInst* IRBuilder::emitCudaKernelLaunch(IRInst* baseFn, IRInst* gridDim, IRInst* blockDim, IRInst* argsArray, IRInst* cudaStream)
    {
        IRInst* args[5] = {baseFn, gridDim, blockDim, argsArray, cudaStream};
        return emitIntrinsicInst(
            getVoidType(),
            kIROp_CudaKernelLaunch,
            5,
            args);
    }

    IRInst* IRBuilder::emitGetTorchCudaStream()
    {
        return emitIntrinsicInst(getPtrType(getVoidType()), kIROp_TorchGetCudaStream, 0, nullptr);
    }

    IRInst* IRBuilder::emitBackwardDifferentiatePrimalInst(IRType* type, IRInst* baseFn)
    {
        auto inst = createInst<IRBackwardDifferentiatePrimal>(
            this,
            kIROp_BackwardDifferentiatePrimal,
            type,
            baseFn);
        addInst(inst);
        return inst;
    }

    IRInst* IRBuilder::emitBackwardDifferentiatePropagateInst(IRType* type, IRInst* baseFn)
    {
        auto inst = createInst<IRBackwardDifferentiatePropagate>(
            this,
            kIROp_BackwardDifferentiatePropagate,
            type,
            baseFn);
        addInst(inst);
        return inst;
    }

    IRInst* IRBuilder::emitMakeDifferentialPair(IRType* type, IRInst* primal, IRInst* differential)
    {
        SLANG_RELEASE_ASSERT(as<IRDifferentialPairType>(type));
        SLANG_RELEASE_ASSERT(as<IRDifferentialPairType>(type)->getValueType() != nullptr);

        IRInst* args[] = {primal, differential};
        auto inst = createInstWithTrailingArgs<IRMakeDifferentialPair>(
            this, kIROp_MakeDifferentialPair, type, 2, args);
        addInst(inst);
        return inst;
    }

    IRInst* IRBuilder::emitMakeDifferentialPairUserCode(IRType* type, IRInst* primal, IRInst* differential)
    {
        SLANG_RELEASE_ASSERT(as<IRDifferentialPairTypeBase>(type));
        SLANG_RELEASE_ASSERT(as<IRDifferentialPairTypeBase>(type)->getValueType() != nullptr);

        IRInst* args[] = { primal, differential };
        auto inst = createInstWithTrailingArgs<IRMakeDifferentialPair>(
            this, kIROp_MakeDifferentialPairUserCode, type, 2, args);
        addInst(inst);
        return inst;
    }

    IRInst* IRBuilder::emitSpecializeInst(
        IRType*         type,
        IRInst*         genericVal,
        UInt            argCount,
        IRInst* const*  args)
    {
        auto innerReturnVal = findInnerMostGenericReturnVal(as<IRGeneric>(genericVal));
        if (as<IRWitnessTable>(innerReturnVal))
        {
            return createIntrinsicInst(
                type,
                kIROp_Specialize,
                genericVal,
                argCount,
                args);
        }

        auto inst = createInstWithTrailingArgs<IRSpecialize>(
            this,
            kIROp_Specialize,
            type,
            1,
            &genericVal,
            argCount,
            args);

        if (!inst->parent)
            addInst(inst);
        return inst;
    }

    IRInst* IRBuilder::emitLookupInterfaceMethodInst(
        IRType* type,
        IRInst* witnessTableVal,
        IRInst* interfaceMethodVal)
    {
        // TODO: if somebody tries to declare a struct that inherits
        // an interface conformance from a base type, then we hit
        // this assert. The problem should be fixed higher up in
        // the emit logic, but this is a reasonably early place
        // to catch it.
        //
        SLANG_ASSERT(witnessTableVal && witnessTableVal->getOp() != kIROp_StructKey);

        IRInst* args[] = {witnessTableVal, interfaceMethodVal};

        return createIntrinsicInst(
            type,
            kIROp_LookupWitness,
            2,
            args);
    }

    IRInst* IRBuilder::emitGetSequentialIDInst(IRInst* rttiObj)
    {
        auto inst = createInst<IRAlloca>(this, kIROp_GetSequentialID, getUIntType(), rttiObj);

        addInst(inst);
        return inst;
    }

    IRInst* IRBuilder::emitAlloca(IRInst* type, IRInst* rttiObjPtr)
    {
        auto inst = createInst<IRAlloca>(
            this,
            kIROp_Alloca,
            (IRType*)type,
            rttiObjPtr);

        addInst(inst);
        return inst;
    }

    IRInst* IRBuilder::emitPackAnyValue(IRType* type, IRInst* value)
    {
        auto inst = createInst<IRPackAnyValue>(
            this,
            kIROp_PackAnyValue,
            type,
            value);

        addInst(inst);
        return inst;
    }

    IRInst* IRBuilder::emitUnpackAnyValue(IRType* type, IRInst* value)
    {
        auto inst = createInst<IRPackAnyValue>(
            this,
            kIROp_UnpackAnyValue,
            type,
            value);

        addInst(inst);
        return inst;
    }

    IRCall* IRBuilder::emitCallInst(
        IRType*         type,
        IRInst*        pFunc,
        UInt            argCount,
        IRInst* const* args)
    {
        auto inst = createInstWithTrailingArgs<IRCall>(
            this,
            kIROp_Call,
            type,
            1,
            &pFunc,
            argCount,
            args);
        addInst(inst);
        return inst;
    }

    IRInst* IRBuilder::emitTryCallInst(
        IRType* type,
        IRBlock* successBlock,
        IRBlock* failureBlock,
        IRInst* func,
        UInt argCount,
        IRInst* const* args)
    {
        IRInst* fixedArgs[] = {successBlock, failureBlock, func};
        auto inst = createInstWithTrailingArgs<IRTryCall>(
            this, kIROp_TryCall, type, 3, fixedArgs, argCount, args);
        addInst(inst);
        return inst;
    }

    IRInst* IRBuilder::createIntrinsicInst(
        IRType*         type,
        IROp            op,
        UInt            argCount,
        IRInst* const* args)
    {
        return createInstWithTrailingArgs<IRInst>(
            this,
            op,
            type,
            argCount,
            args);
    }

    IRInst* IRBuilder::createIntrinsicInst(
        IRType* type, IROp op, IRInst* operand, UInt operandCount, IRInst* const* operands)
    {
        return createInstWithTrailingArgs<IRInst>(this, op, type, operand, operandCount, operands);
    }

    IRInst* IRBuilder::createIntrinsicInst(IRType* type, IROp op, UInt operandListCount, UInt const* listOperandCounts, IRInst* const* const* listOperands)
    {
        return createInstImpl<IRInst>(this, op, type, 0, nullptr, (Int)operandListCount, (Int const* )listOperandCounts, listOperands);
    }


    IRInst* IRBuilder::emitIntrinsicInst(
        IRType*         type,
        IROp            op,
        UInt            argCount,
        IRInst* const* args)
    {
        auto inst = createIntrinsicInst(
            type,
            op,
            argCount,
            args);
        if (!inst->parent)
            addInst(inst);
        return inst;
    }

    IRInst* IRBuilder::emitDefaultConstructRaw(IRType* type)
    {
        return emitIntrinsicInst(type, kIROp_DefaultConstruct, 0, nullptr);
    }

    IRInst* IRBuilder::emitDefaultConstruct(IRType* type, bool fallback)
    {
        IRType* actualType = type;
        for (;;)
        {
            if (auto attr = as<IRAttributedType>(actualType))
                actualType = attr->getBaseType();
            else if (auto rateQualified = as<IRRateQualifiedType>(actualType))
                actualType = rateQualified->getValueType();
            else
                break;
        }
        switch (actualType->getOp())
        {
        case kIROp_Int8Type:
        case kIROp_Int16Type:
        case kIROp_IntType:
        case kIROp_IntPtrType:
        case kIROp_Int64Type:
        case kIROp_UInt8Type:
        case kIROp_UInt16Type:
        case kIROp_UIntType:
        case kIROp_UIntPtrType:
        case kIROp_UInt64Type:
        case kIROp_CharType:
            return getIntValue(type, 0);
        case kIROp_BoolType:
            return getBoolValue(false);
        case kIROp_FloatType:
        case kIROp_HalfType:
        case kIROp_DoubleType:
            return getFloatValue(type, 0.0);
        case kIROp_VoidType:
            return getVoidValue();
        case kIROp_StringType:
            return getStringValue(UnownedStringSlice());
        case kIROp_PtrType:
        case kIROp_InOutType:
        case kIROp_OutType:
        case kIROp_RawPointerType:
        case kIROp_RefType:
        case kIROp_ComPtrType:
        case kIROp_NativePtrType:
        case kIROp_NativeStringType:
            return getNullPtrValue(type);
        case kIROp_OptionalType:
        {
            auto inner = emitDefaultConstruct(as<IROptionalType>(actualType)->getValueType(), fallback);
            if (!inner)
                return nullptr;
            return emitMakeOptionalNone(type, inner);
        }
        case kIROp_TupleType:
        {
            List<IRInst*> elements;
            auto tupleType = as<IRTupleType>(actualType);
            for (UInt i = 0; i < tupleType->getOperandCount(); i++)
            {
                auto operand = tupleType->getOperand(i);
                if (as<IRAttr>(operand))
                    break;
                auto inner = emitDefaultConstruct((IRType*)operand, fallback);
                if (!inner)
                    return nullptr;
                elements.add(inner);
            }
            return emitMakeTuple(type, elements);
        }
        case kIROp_StructType:
        {
            List<IRInst*> elements;
            auto structType = as<IRStructType>(actualType);
            for (auto field : structType->getFields())
            {
                auto fieldType = field->getFieldType();
                auto inner = emitDefaultConstruct(fieldType, fallback);
                if (!inner)
                    return nullptr;
                elements.add(inner);
            }
            return emitMakeStruct(type, elements);
        }
        case kIROp_ArrayType:
        {
            auto arrayType = as<IRArrayType>(actualType);
            if (auto count = as<IRIntLit>(arrayType->getElementCount()))
            {
                auto element = emitDefaultConstruct(arrayType->getElementType(), fallback);
                if (!element)
                    return nullptr;
                List<IRInst*> elements;
                constexpr int maxCount = 4096;
                if (count->getValue() > maxCount)
                    break;
                for (IRIntegerValue i = 0; i < count->getValue(); i++)
                {
                    elements.add(element);
                }
                return emitMakeArray(type, elements.getCount(), elements.getBuffer());
            }
            break;
        }
        case kIROp_VectorType:
        {
            auto inner = emitDefaultConstruct(as<IRVectorType>(actualType)->getElementType(), fallback);
            if (!inner)
                return nullptr;
            return emitIntrinsicInst(type, kIROp_MakeVectorFromScalar, 1, &inner);
        }
        case kIROp_MatrixType:
        {
            auto inner = emitDefaultConstruct(as<IRMatrixType>(actualType)->getElementType(), fallback);
            if (!inner)
                return nullptr;
            return emitIntrinsicInst(type, kIROp_MakeMatrixFromScalar, 1, &inner);
        }
        default:
            break;
        }
        if (fallback)
        {
            return emitIntrinsicInst(type, kIROp_DefaultConstruct, 0, nullptr);
        }
        return nullptr;
    }

    static int _getTypeStyleId(IRType* type)
    {
        if (auto vectorType = as<IRVectorType>(type))
        {
            return _getTypeStyleId(vectorType->getElementType());
        }
        if(auto matrixType = as<IRMatrixType>(type))
        {
            return _getTypeStyleId(matrixType->getElementType());
        }
        auto style = getTypeStyle(type->getOp());
        switch (style)
        {
        case kIROp_IntType:
            return 0;
        case kIROp_FloatType:
            return 1;
        case kIROp_BoolType:
            return 2;
        case kIROp_PtrType:
        case kIROp_InOutType:
        case kIROp_OutType:
        case kIROp_RawPointerType:
        case kIROp_RefType:
            return 3;
        case kIROp_VoidType:
            return 4;
        default:
            return -1;
        }
    }

    IRInst* IRBuilder::emitCast(IRType* type, IRInst* value)
    {
        if (isTypeEqual(type, value->getDataType()))
            return value;
        
        auto toStyle = _getTypeStyleId(type);
        auto fromStyle = _getTypeStyleId(value->getDataType());

        if (fromStyle == kIROp_VoidType)
        {
            // We shouldn't be casting from void to other types.
            SLANG_UNREACHABLE("cast from void type");
        }

        SLANG_RELEASE_ASSERT(toStyle != -1);
        SLANG_RELEASE_ASSERT(fromStyle != -1);

        struct OpSeq
        {
            IROp op0, op1;
            OpSeq(IROp op)
            {
                op0 = op; op1 = kIROp_Nop;
            }
            OpSeq(IROp op, IROp inOp1)
            {
                op0 = op; op1 = inOp1;
            }
        };

        static const OpSeq opMap[4][5] =
        {
            /*      To:      Int, Float, Bool, Ptr, Void*/
            /* From Int   */ {kIROp_IntCast, kIROp_CastIntToFloat, kIROp_IntCast, kIROp_CastIntToPtr, kIROp_CastToVoid },
            /* From Float */ {kIROp_CastFloatToInt, kIROp_FloatCast, {kIROp_CastFloatToInt, kIROp_IntCast}, {kIROp_CastFloatToInt, kIROp_CastIntToPtr}, kIROp_CastToVoid},
            /* From Bool  */ {kIROp_IntCast, kIROp_CastIntToFloat, kIROp_Nop, kIROp_CastIntToPtr, kIROp_CastToVoid},
            /* From Ptr   */ {kIROp_CastPtrToInt, {kIROp_CastPtrToInt, kIROp_CastIntToFloat}, kIROp_CastPtrToBool, kIROp_BitCast, kIROp_CastToVoid},
        };

        auto op = opMap[fromStyle][toStyle];
        if (op.op0 == kIROp_Nop)
            return value;
        auto t = type;
        if (op.op1 != kIROp_Nop)
        {
            t = getUInt64Type();
        }
        auto result = emitIntrinsicInst(t, op.op0, 1, &value);
        if (op.op1 != kIROp_Nop)
        {
            result = emitIntrinsicInst(type, op.op1, 1, &result);
        }
        return result;
    }

    IRInst* IRBuilder::emitVectorReshape(IRType* type, IRInst* value)
    {
        auto targetVectorType = as<IRVectorType>(type);
        auto sourceVectorType = as<IRVectorType>(value->getDataType());
        if (!targetVectorType)
        {
            if (!sourceVectorType)
                return emitCast(targetVectorType, value);
            else
            {
                UInt index = 0;
                return emitCast(type, emitSwizzle(sourceVectorType->getElementType(), value, 1, &index));
            }
        }
        if (targetVectorType->getElementCount() != sourceVectorType->getElementCount())
        {
            auto fromCount = as<IRIntLit>(sourceVectorType->getElementCount());
            auto toCount = as<IRIntLit>(targetVectorType->getElementCount());
            if (fromCount && toCount)
            {
                if (toCount->getValue() < fromCount->getValue())
                {
                    List<UInt> indices;
                    for (UInt i = 0; i < (UInt)toCount->getValue(); i++)
                        indices.add(i);
                    return emitSwizzle(targetVectorType, value, (UInt)indices.getCount(), indices.getBuffer());
                }
                else if (toCount->getValue() > fromCount->getValue())
                {
                    List<IRInst*> args;
                    for (UInt i = 0; i < (UInt)fromCount->getValue(); i++)
                    {
                        auto element = emitSwizzle(sourceVectorType->getElementType(), value , 1, &i);
                        args.add(element);
                    }
                    for (IRIntegerValue i = fromCount->getValue(); i < toCount->getValue(); i++)
                    {
                        args.add(emitDefaultConstruct(targetVectorType->getElementType()));
                    }
                    return emitMakeVector(targetVectorType, args);
                }
            }
            auto reshape = emitIntrinsicInst(
                getVectorType(
                    sourceVectorType->getElementType(), targetVectorType->getElementCount()),
                kIROp_VectorReshape,
                1,
                &value);
            return emitCast(type, reshape);
        }
        return value;
    }

    IRInst* IRBuilder::emitMakeUInt64(IRInst* low, IRInst* high)
    {
        IRInst* args[2] = {low, high};
        return emitIntrinsicInst(getUInt64Type(), kIROp_MakeUInt64, 2, args);
    }

    IRInst* IRBuilder::emitMakeRTTIObject(IRInst* typeInst)
    {
        auto inst = createInst<IRRTTIObject>(
            this,
            kIROp_RTTIObject,
            getRTTIType(),
            typeInst);
        addInst(inst);
        return inst;
    }

    IRInst* IRBuilder::emitMakeTuple(IRType* type, UInt count, IRInst* const* args)
    {
        return emitIntrinsicInst(type, kIROp_MakeTuple, count, args);
    }

    IRInst* IRBuilder::emitMakeTargetTuple(IRType* type, UInt count, IRInst* const* args)
    {
        return emitIntrinsicInst(type, kIROp_MakeTargetTuple, count, args);
    }

    IRInst* IRBuilder::emitTargetTupleGetElement(IRType* elementType, IRInst* targetTupleVal, IRInst* indexVal)
    {
        IRInst* args[] = {targetTupleVal, indexVal};
        return emitIntrinsicInst(elementType, kIROp_GetTargetTupleElement, 2, args);
    }

    IRInst* IRBuilder::emitMakeTuple(UInt count, IRInst* const* args)
    {
        List<IRType*> types;
        for(UInt i = 0; i < count; ++i)
            types.add(args[i]->getFullType());

        auto type = getTupleType(types);
        return emitMakeTuple(type, count, args);
    }

    IRInst* IRBuilder::emitMakeString(IRInst* nativeStr)
    {
        return emitIntrinsicInst(getStringType(), kIROp_MakeString, 1, &nativeStr);
    }

    IRInst* IRBuilder::emitGetNativeString(IRInst* str)
    {
        return emitIntrinsicInst(getNativeStringType(), kIROp_getNativeStr, 1, &str);
    }

    IRInst* IRBuilder::emitGetTupleElement(IRType* type, IRInst* tuple, UInt element)
    {
        // As a quick simplification/optimization, if the user requests
        // `getTupleElement(makeTuple(a_0, a_1, ... a_N), i)` then we should
        // just return `a_i`, provided that the index is properly in range.
        //
        if( auto makeTuple = as<IRMakeTuple>(tuple) )
        {
            if( element < makeTuple->getOperandCount() )
            {
                return makeTuple->getOperand(element);
            }
        }

        IRInst* args[] = { tuple, getIntValue(getIntType(), element) };
        return emitIntrinsicInst(type, kIROp_GetTupleElement, 2, args);
    }

    IRInst* IRBuilder::emitMakeResultError(IRType* resultType, IRInst* errorVal)
    {
        return emitIntrinsicInst(resultType, kIROp_MakeResultError, 1, &errorVal);
    }

    IRInst* IRBuilder::emitMakeResultValue(IRType* resultType, IRInst* value)
    {
        return emitIntrinsicInst(resultType, kIROp_MakeResultValue, 1, &value);
    }

    IRInst* IRBuilder::emitIsResultError(IRInst* result)
    {
        return emitIntrinsicInst(getBoolType(), kIROp_IsResultError, 1, &result);
    }

    IRInst* IRBuilder::emitGetResultError(IRInst* result)
    {
        SLANG_ASSERT(result->getDataType());
        return emitIntrinsicInst(
            cast<IRResultType>(result->getDataType())->getErrorType(),
            kIROp_GetResultError,
            1,
            &result);
    }

    IRInst* IRBuilder::emitGetResultValue(IRInst* result)
    {
        SLANG_ASSERT(result->getDataType());
        return emitIntrinsicInst(
            cast<IRResultType>(result->getDataType())->getValueType(),
            kIROp_GetResultValue,
            1,
            &result);
    }

    IRInst* IRBuilder::emitOptionalHasValue(IRInst* optValue)
    {
        return emitIntrinsicInst(
            getBoolType(),
            kIROp_OptionalHasValue,
            1,
            &optValue);
    }

    IRInst* IRBuilder::emitGetOptionalValue(IRInst* optValue)
    {
        return emitIntrinsicInst(
            cast<IROptionalType>(optValue->getDataType())->getValueType(),
            kIROp_GetOptionalValue,
            1,
            &optValue);
    }

    IRInst* IRBuilder::emitMakeOptionalValue(IRInst* optType, IRInst* value)
    {
        return emitIntrinsicInst(
            (IRType*)optType,
            kIROp_MakeOptionalValue,
            1,
            &value);
    }

    IRInst* IRBuilder::emitMakeOptionalNone(IRInst* optType, IRInst* defaultValue)
    {
        return emitIntrinsicInst(
            (IRType*)optType,
            kIROp_MakeOptionalNone,
            1,
            &defaultValue);
    }

    IRInst* IRBuilder::emitMakeVectorFromScalar(
        IRType* type,
        IRInst* scalarValue)
    {
        return emitIntrinsicInst(type, kIROp_MakeVectorFromScalar, 1, &scalarValue);
    }

    IRInst* IRBuilder::emitMatrixReshape(IRType* type, IRInst* inst)
    {
        return emitIntrinsicInst(type, kIROp_MatrixReshape, 1, &inst);
    }

    IRInst* IRBuilder::emitMakeVector(
        IRType*         type,
        UInt            argCount,
        IRInst* const* args)
    {
        return emitIntrinsicInst(type, kIROp_MakeVector, argCount, args);
    }

    IRInst* IRBuilder::emitDifferentialPairGetDifferential(IRType* diffType, IRInst* diffPair)
    {
        SLANG_ASSERT(as<IRDifferentialPairTypeBase>(diffPair->getDataType()));
        return emitIntrinsicInst(
            diffType,
            kIROp_DifferentialPairGetDifferential,
            1,
            &diffPair);
    }

    IRInst* IRBuilder::emitDifferentialPairGetPrimal(IRInst* diffPair)
    {
        auto valueType = cast<IRDifferentialPairTypeBase>(diffPair->getDataType())->getValueType();
        return emitIntrinsicInst(
            valueType,
            kIROp_DifferentialPairGetPrimal,
            1,
            &diffPair);
    }

    IRInst* IRBuilder::emitDifferentialPairGetPrimal(IRType* primalType, IRInst* diffPair)
    {
        return emitIntrinsicInst(
            primalType,
            kIROp_DifferentialPairGetPrimal,
            1,
            &diffPair);
    }

    IRInst* IRBuilder::emitDifferentialPairGetDifferentialUserCode(IRType* diffType, IRInst* diffPair)
    {
        SLANG_ASSERT(as<IRDifferentialPairTypeBase>(diffPair->getDataType()));
        return emitIntrinsicInst(
            diffType,
            kIROp_DifferentialPairGetDifferentialUserCode,
            1,
            &diffPair);
    }

    IRInst* IRBuilder::emitDifferentialPairGetPrimalUserCode(IRInst* diffPair)
    {
        auto valueType = cast<IRDifferentialPairTypeBase>(diffPair->getDataType())->getValueType();
        return emitIntrinsicInst(
            valueType,
            kIROp_DifferentialPairGetPrimalUserCode,
            1, 
            &diffPair);
    }

    IRInst* IRBuilder::emitMakeMatrix(
        IRType*         type,
        UInt            argCount,
        IRInst* const* args)
    {
        return emitIntrinsicInst(type, kIROp_MakeMatrix, argCount, args);
    }

    IRInst* IRBuilder::emitMakeMatrixFromScalar(
        IRType* type,
        IRInst* scalarValue)
    {
        return emitIntrinsicInst(type, kIROp_MakeMatrixFromScalar, 1, &scalarValue);
    }

    IRInst* IRBuilder::emitMakeArray(
        IRType*         type,
        UInt            argCount,
        IRInst* const* args)
    {
        return emitIntrinsicInst(type, kIROp_MakeArray, argCount, args);
    }

    IRInst* IRBuilder::emitMakeArrayList(IRType* type, UInt argCount, IRInst* const* args)
    {
        return emitIntrinsicInst(type, kIROp_MakeArrayList, argCount, args);
    }

    IRInst* IRBuilder::emitMakeArrayFromElement(
        IRType* type,
        IRInst* element)
    {
        return emitIntrinsicInst(type, kIROp_MakeArrayFromElement, 1, &element);
    }

    IRInst* IRBuilder::emitMakeStruct(
        IRType*         type,
        UInt            argCount,
        IRInst* const* args)
    {
        return emitIntrinsicInst(type, kIROp_MakeStruct, argCount, args);
    }

    IRInst* IRBuilder::emitMakeTensorView(IRType* type, IRInst* val)
    {
        return emitIntrinsicInst(type, kIROp_MakeTensorView, 1, &val);
    }

    IRInst* IRBuilder::emitMakeExistential(
        IRType* type,
        IRInst* value,
        IRInst* witnessTable)
    {
        IRInst* args[] = {value, witnessTable};
        return emitIntrinsicInst(type, kIROp_MakeExistential, SLANG_COUNT_OF(args), args);
    }

    IRInst* IRBuilder::emitMakeExistentialWithRTTI(
        IRType* type,
        IRInst* value,
        IRInst* witnessTable,
        IRInst* rtti)
    {
        IRInst* args[] = { value, witnessTable, rtti };
        return emitIntrinsicInst(type, kIROp_MakeExistentialWithRTTI, SLANG_COUNT_OF(args), args);
    }

    IRInst* IRBuilder::emitWrapExistential(
        IRType*         type,
        IRInst*         value,
        UInt            slotArgCount,
        IRInst* const*  slotArgs)
    {
        if(slotArgCount == 0)
            return value;

        // If we are wrapping a single concrete value into
        // an interface type, then this is really a `makeExistential`
        //
        // TODO: We may want to check for a `specialize` of a generic interface as well.
        //
        if(as<IRInterfaceType>(type))
        {
            if(slotArgCount >= 2)
            {
                // We are being asked to emit `wrapExistential(value, concreteType, witnessTable, ...) : someInterface`
                //
                // We also know that a concrete value being wrapped will always be an existential box,
                // so we expect that `value : BindInterface<I, C>` for some concrete `C`.
                //
                // We want to emit `makeExistential(getValueFromBoundInterface(value) : C, witnessTable)`.
                //
                auto concreteType = (IRType*)(slotArgs[0]);
                auto witnessTable = slotArgs[1];
                if (slotArgs[0]->getOp() == kIROp_DynamicType)
                    return value;
                auto deref = emitGetValueFromBoundInterface(concreteType, value);
                return emitMakeExistential(type, deref, witnessTable);
            }
        }

        IRInst* fixedArgs[] = {value};
        auto inst = createInstImpl<IRInst>(
            this,
            kIROp_WrapExistential,
            type,
            SLANG_COUNT_OF(fixedArgs),
            fixedArgs,
            slotArgCount,
            slotArgs);
        addInst(inst);
        return inst;
    }

    IRInst* IRBuilder::addPrimalValueStructKeyDecoration(IRInst* target, IRStructKey* key)
    {
        return addDecoration(target, kIROp_PrimalValueStructKeyDecoration, key);
    }

    IRInst* IRBuilder::addPrimalElementTypeDecoration(IRInst* target, IRInst* type)
    {
        return addDecoration(target, kIROp_PrimalElementTypeDecoration, type);
    }

    IRInst* IRBuilder::addIntermediateContextFieldDifferentialTypeDecoration(IRInst* target, IRInst* witness)
    {
        return addDecoration(target, kIROp_IntermediateContextFieldDifferentialTypeDecoration, witness);
    }

    RefPtr<IRModule> IRModule::create(Session* session)
    {
        RefPtr<IRModule> module = new IRModule(session);

        auto moduleInst = module->_allocateInst<IRModuleInst>(kIROp_Module, 0);

        module->m_moduleInst = moduleInst;
        moduleInst->module = module;

        return module;
    }

    IRDominatorTree* IRModule::findOrCreateDominatorTree(IRGlobalValueWithCode* func)
    {
        IRAnalysis* analysis = m_mapInstToAnalysis.tryGetValue(func);
        if (analysis)
            return analysis->getDominatorTree();
        else
        {
            m_mapInstToAnalysis[func] = IRAnalysis();
            analysis = m_mapInstToAnalysis.tryGetValue(func);
        }
        analysis->domTree = computeDominatorTree(func);
        return analysis->getDominatorTree();
    }

    void addGlobalValue(
        IRBuilder*  builder,
        IRInst*     value)
    {
        // Try to find a suitable parent for the
        // global value we are emitting.
        //
        // We will start out search at the current
        // parent instruction for the builder, and
        // possibly work our way up.
        //
        auto defaultInsertLoc = builder->getInsertLoc();
        auto defaultParent = defaultInsertLoc.getParent();
        auto parent = defaultParent;
        while(parent)
        {
            // Inserting into the top level of a module?
            // That is fine, and we can stop searching.
            if (as<IRModuleInst>(parent))
                break;

            // Inserting into a basic block inside of
            // a generic? That is okay too.
            if (auto block = as<IRBlock>(parent))
            {
                if (as<IRGeneric>(block->parent))
                    break;
            }

            // Otherwise, move up the chain.
            parent = parent->parent;
        }

        // If we somehow ran out of parents (possibly
        // because an instruction wasn't linked into
        // the full hierarchy yet), then we will
        // fall back to inserting into the overall module.
        if (!parent)
        {
            parent = builder->getModule()->getModuleInst();
        }

        // If it turns out that we are inserting into the
        // current "insert into" parent for the builder, then
        // we need to respect its "insert before" setting
        // as well.
        if (parent == defaultParent)
        {
            value->insertAt(defaultInsertLoc);
        }
        else
        {
            value->insertAtEnd(parent);
        }
    }

    IRInst* IRBuilder::addDifferentiableTypeDictionaryDecoration(IRInst* target)
    {
        return addDecoration(target, kIROp_DifferentiableTypeDictionaryDecoration);
    }

    IRInst* IRBuilder::addDifferentiableTypeEntry(IRInst* dictDecoration, IRInst* irType, IRInst* conformanceWitness)
    {
        auto oldLoc = this->getInsertLoc();

        IRDifferentiableTypeDictionaryItem* item = nullptr;

        this->setInsertInto(dictDecoration);

        IRInst* args[2] = {irType, conformanceWitness};
        item = createInstWithTrailingArgs<IRDifferentiableTypeDictionaryItem>(
            this,
            kIROp_DifferentiableTypeDictionaryItem,
            nullptr,
            2,
            args);
                
        addInst(item);

        this->setInsertLoc(oldLoc);

        return item;
    }


    IRFunc* IRBuilder::createFunc()
    {
        IRFunc* rsFunc = createInst<IRFunc>(
            this,
            kIROp_Func,
            nullptr);
        _maybeSetSourceLoc(rsFunc);
        addGlobalValue(this, rsFunc);
        return rsFunc;
    }

    IRGlobalVar* IRBuilder::createGlobalVar(
        IRType* valueType)
    {
        auto ptrType = getPtrType(valueType);
        IRGlobalVar* globalVar = createInst<IRGlobalVar>(
            this,
            kIROp_GlobalVar,
            ptrType);
        _maybeSetSourceLoc(globalVar);
        addGlobalValue(this, globalVar);
        return globalVar;
    }

    IRGlobalParam* IRBuilder::createGlobalParam(
        IRType* valueType)
    {
        IRGlobalParam* inst = createInst<IRGlobalParam>(
            this,
            kIROp_GlobalParam,
            valueType);
        _maybeSetSourceLoc(inst);
        addGlobalValue(this, inst);
        return inst;
    }

    IRWitnessTable* IRBuilder::createWitnessTable(IRType* baseType, IRType* subType)
    {
        IRWitnessTable* witnessTable = createInst<IRWitnessTable>(
            this,
            kIROp_WitnessTable,
            getWitnessTableType(baseType),
            subType);
        addGlobalValue(this, witnessTable);
        return witnessTable;
    }

    IRWitnessTableEntry* IRBuilder::createWitnessTableEntry(
        IRWitnessTable* witnessTable,
        IRInst*         requirementKey,
        IRInst*         satisfyingVal)
    {
        IRWitnessTableEntry* entry = createInst<IRWitnessTableEntry>(
            this,
            kIROp_WitnessTableEntry,
            nullptr,
            requirementKey,
            satisfyingVal);

        if (witnessTable)
        {
            entry->insertAtEnd(witnessTable);
        }

        return entry;
    }

    IRInterfaceRequirementEntry* IRBuilder::createInterfaceRequirementEntry(
        IRInst* requirementKey,
        IRInst* requirementVal)
    {
        IRInterfaceRequirementEntry* entry = createInst<IRInterfaceRequirementEntry>(
            this,
            kIROp_InterfaceRequirementEntry,
            nullptr,
            requirementKey,
            requirementVal);
        addGlobalValue(this, entry);
        return entry;
    }

    IRStructType* IRBuilder::createStructType()
    {
        IRStructType* structType = createInst<IRStructType>(
            this,
            kIROp_StructType,
            getTypeKind());
        addGlobalValue(this, structType);
        return structType;
    }

    IRClassType* IRBuilder::createClassType()
    {
        IRClassType* classType = createInst<IRClassType>(
            this,
            kIROp_ClassType,
            getTypeKind());
        addGlobalValue(this, classType);
        return classType;
    }

    IRInterfaceType* IRBuilder::createInterfaceType(UInt operandCount, IRInst* const* operands)
    {
        IRInterfaceType* interfaceType = createInst<IRInterfaceType>(
            this,
            kIROp_InterfaceType,
            getTypeKind(),
            operandCount,
            operands);
        addGlobalValue(this, interfaceType);
        return interfaceType;
    }

    IRStructKey* IRBuilder::createStructKey()
    {
        IRStructKey* structKey = createInst<IRStructKey>(
            this,
            kIROp_StructKey,
            nullptr);
        addGlobalValue(this, structKey);
        return structKey;
    }

    // Create a field nested in a struct type, declaring that
    // the specified field key maps to a field with the specified type.
    IRStructField*  IRBuilder::createStructField(
        IRType*         aggType,
        IRStructKey*    fieldKey,
        IRType*         fieldType)
    {
        IRInst* operands[] = { fieldKey, fieldType };
        IRStructField* field = (IRStructField*) createInstWithTrailingArgs<IRInst>(
            this,
            kIROp_StructField,
            nullptr,
            0,
            nullptr,
            2,
            operands);

        if (aggType)
        {
            field->insertAtEnd(aggType);
        }

        return field;
    }

    IRGeneric* IRBuilder::createGeneric()
    {
        IRGeneric* irGeneric = createInst<IRGeneric>(
            this,
            kIROp_Generic,
            nullptr);
        return irGeneric;
    }

    IRGeneric* IRBuilder::emitGeneric()
    {
        auto irGeneric = createGeneric();
        addGlobalValue(this, irGeneric);
        return irGeneric;
    }

    IRBlock* IRBuilder::createBlock()
    {
        return createInst<IRBlock>(
            this,
            kIROp_Block,
            getBasicBlockType());
    }

    void IRBuilder::insertBlock(IRBlock* block)
    {
        // If we are emitting into a function
        // (or another value with code), then
        // append the block to the function and
        // set this block as the new parent for
        // subsequent instructions we insert.
        //
        // TODO: This should probably insert the block
        // after the current "insert into" block if
        // there is one. Right now we are always
        // adding the block to the end of the list,
        // which is technically valid (the ordering
        // of blocks doesn't affect the CFG topology),
        // but some later passes might assume the ordering
        // is significant in representing the intent
        // of the original code.
        //
        auto f = getFunc();
        if (f)
        {
            f->addBlock(block);
            setInsertInto(block);
        }
    }

    IRBlock* IRBuilder::emitBlock()
    {
        auto block = createBlock();
        insertBlock(block);
        return block;
    }

    IRParam* IRBuilder::createParam(
        IRType* type)
    {
        auto param = createInst<IRParam>(
            this,
            kIROp_Param,
            type);
        return param;
    }

    IRParam* IRBuilder::emitParam(
        IRType* type)
    {
        auto param = createParam(type);
        if (auto bb = getBlock())
        {
            bb->addParam(param);
        }
        return param;
    }

    IRParam* IRBuilder::emitParamAtHead(
        IRType* type)
    {
        auto param = createParam(type);
        if (auto bb = getBlock())
        {
            bb->insertParamAtHead(param);
        }
        return param;
    }

    IRInst* IRBuilder::emitAllocObj(IRType* type)
    {
        return emitIntrinsicInst(type, kIROp_AllocObj, 0, nullptr);
    }

    IRVar* IRBuilder::emitVar(
        IRType*         type)
    {
        auto allocatedType = getPtrType(type);
        auto inst = createInst<IRVar>(
            this,
            kIROp_Var,
            allocatedType);
        addInst(inst);
        return inst;
    }

    IRVar* IRBuilder::emitVar(
        IRType*         type,
        IRIntegerValue  addressSpace)
    {
        auto allocatedType = getPtrType(kIROp_PtrType, type, addressSpace);
        auto inst = createInst<IRVar>(
            this,
            kIROp_Var,
            allocatedType);
        addInst(inst);
        return inst;
    }

    IRInst* IRBuilder::emitLoadReverseGradient(IRType* type, IRInst* diffValue)
    {
        auto inst = createInst<IRLoadReverseGradient>(
            this,
            kIROp_LoadReverseGradient,
            type,
            diffValue);

        addInst(inst);
        return inst;
    }

    IRInst* IRBuilder::emitReverseGradientDiffPairRef(IRType* type, IRInst* primalVar, IRInst* diffVar)
    {
        auto inst = createInst<IRReverseGradientDiffPairRef>(
            this,
            kIROp_ReverseGradientDiffPairRef,
            type,
            primalVar,
            diffVar);

        addInst(inst);
        return inst;
    }

    IRInst* IRBuilder::emitPrimalParamRef(IRInst* param)
    {
        auto type = param->getFullType();
        auto ptrType = as<IRPtrTypeBase>(type);
        auto valueType = type;
        if (ptrType) valueType = ptrType->getValueType();
        auto pairType = as<IRDifferentialPairType>(valueType);
        IRType* finalType = pairType->getValueType();
        if (ptrType) finalType = getPtrType(ptrType->getOp(), finalType);
        auto inst = createInst<IRPrimalParamRef>(
            this,
            kIROp_PrimalParamRef,
            finalType,
            param);

        addInst(inst);
        return inst;
    }

    IRInst* IRBuilder::emitDiffParamRef(IRType* type, IRInst* param)
    {
        auto inst = createInst<IRDiffParamRef>(
            this,
            kIROp_DiffParamRef,
            type,
            param);

        addInst(inst);
        return inst;
    }

    IRInst* IRBuilder::emitLoad(
        IRType* type,
        IRInst* ptr)
    {
        auto inst = createInst<IRLoad>(
            this,
            kIROp_Load,
            type,
            ptr);

        addInst(inst);
        return inst;
    }

    IRInst* IRBuilder::emitLoad(
        IRInst*    ptr)
    {
        // Note: a `load` operation does not consider the rate
        // (if any) attached to its operand (see the use of `getDataType`
        // below). This means that a load from a rate-qualified
        // variable will still conceptually execute (and return
        // results) at the "default" rate of the parent function,
        // unless a subsequent analysis pass constraints it.

        IRType* valueType = tryGetPointedToType(this, ptr->getFullType());
        SLANG_ASSERT(valueType);

        // Ugly special case: if the front-end created a variable with
        // type `Ptr<@R T>` instead of `@R Ptr<T>`, then the above
        // logic will yield `@R T` instead of `T`, and we need to
        // try and fix that up here.
        //
        // TODO: Lowering to the IR should be fixed to never create
        // that case: rate-qualified types should only be allowed
        // to appear as the type of an instruction, and should not
        // be allowed as operands to type constructors (except
        // in special cases we decide to allow).
        //
        if(auto rateType = as<IRRateQualifiedType>(valueType))
        {
            valueType = rateType->getValueType();
        }

        return emitLoad(valueType, ptr);
    }

    IRInst* IRBuilder::emitStore(
        IRInst* dstPtr,
        IRInst* srcVal)
    {
        auto inst = createInst<IRStore>(
            this,
            kIROp_Store,
            nullptr,
            dstPtr,
            srcVal);

        addInst(inst);
        return inst;
    }

    IRInst* IRBuilder::emitImageLoad(IRType* type, IRInst* image, IRInst* coord)
    {
        auto inst = createInst<IRImageLoad>(this, kIROp_ImageLoad, type, image, coord);
        addInst(inst);
        return inst;
    }

    IRInst* IRBuilder::emitImageStore(IRType* type, IRInst* image, IRInst* coord, IRInst* value)
    {
        IRInst* args[] = {image, coord, value};
        auto inst = createInst<IRImageStore>(this, kIROp_ImageStore, type, 3, args);
        addInst(inst);
        return inst;
    }

    IRInst* IRBuilder::emitIsType(IRInst* value, IRInst* witness, IRInst* typeOperand, IRInst* targetWitness)
    {
        IRInst* args[] = { value, witness, typeOperand, targetWitness };
        auto inst = createInst<IRIsType>(this, kIROp_IsType, getBoolType(), SLANG_COUNT_OF(args), args);
        addInst(inst);
        return inst;
    }

    IRInst* IRBuilder::emitFieldExtract(
        IRType* type,
        IRInst* base,
        IRInst* field)
    {
        auto inst = createInst<IRFieldExtract>(
            this,
            kIROp_FieldExtract,
            type,
            base,
            field);

        addInst(inst);
        return inst;
    }

    IRInst* IRBuilder::emitFieldAddress(
        IRType* type,
        IRInst* base,
        IRInst* field)
    {
        auto inst = createInst<IRFieldAddress>(
            this,
            kIROp_FieldAddress,
            type,
            base,
            field);

        addInst(inst);
        return inst;
    }

    IRInst* IRBuilder::emitElementExtract(
        IRType* type,
        IRInst* base,
        IRInst* index)
    {
        auto inst = createInst<IRFieldAddress>(
            this,
            kIROp_GetElement,
            type,
            base,
            index);

        addInst(inst);
        return inst;
    }

    IRInst* IRBuilder::emitElementExtract(
        IRInst* base,
        IRInst* index)
    {
        IRType* type = nullptr;
        if (auto arrayType = as<IRArrayType>(base->getDataType()))
        {
            type = arrayType->getElementType();
        }
        else if (auto vectorType = as<IRVectorType>(base->getDataType()))
        {
            type = vectorType->getElementType();
        }
        else if (auto matrixType = as<IRMatrixType>(base->getDataType()))
        {
            type = getVectorType(matrixType->getElementType(), matrixType->getColumnCount());
        }
        SLANG_RELEASE_ASSERT(type);
        auto inst = createInst<IRGetElement>(
            this,
            kIROp_GetElement,
            type,
            base,
            index);

        addInst(inst);
        return inst;
    }

    IRInst* IRBuilder::emitElementExtract(
        IRInst* base,
        IRIntegerValue index)
    {
        return emitElementExtract(base, getIntValue(getIntType(), index));
    }

    IRInst* IRBuilder::emitElementExtract(
        IRInst* base,
        const ArrayView<IRInst*>& accessChain)
    {
        for (auto access : accessChain)
        {
            IRType* resultType = nullptr;
            if (auto structKey = as<IRStructKey>(access))
            {
                auto structType = as<IRStructType>(base->getDataType());
                SLANG_RELEASE_ASSERT(structType);
                for (auto field : structType->getFields())
                {
                    if (field->getKey() == structKey)
                    {
                        resultType = field->getFieldType();
                        break;
                    }
                }
                SLANG_RELEASE_ASSERT(resultType);
                base = emitFieldExtract(resultType, base, structKey);
            }
            else
            {
                base = emitElementExtract(base, access);
            }
        }
        return base;
    }

    IRInst* IRBuilder::emitElementAddress(
        IRType*     type,
        IRInst*    basePtr,
        IRInst*    index)
    {
        auto inst = createInst<IRFieldAddress>(
            this,
            kIROp_GetElementPtr,
            type,
            basePtr,
            index);

        addInst(inst);
        return inst;
    }

    IRInst* IRBuilder::emitElementAddress(
        IRInst* basePtr,
        IRIntegerValue index)
    {
        return emitElementAddress(basePtr, getIntValue(getIntType(), index));
    }

    IRInst* IRBuilder::emitElementAddress(
        IRInst* basePtr,
        IRInst* index)
    {
        IRType* type = nullptr;
        auto basePtrType = as<IRPtrTypeBase>(basePtr->getDataType());
        if (auto arrayType = as<IRArrayType>(basePtrType->getValueType()))
        {
            type = arrayType->getElementType();
        }
        else if (auto vectorType = as<IRVectorType>(basePtrType->getValueType()))
        {
            type = vectorType->getElementType();
        }
        else if (auto matrixType = as<IRMatrixType>(basePtrType->getValueType()))
        {
            type = getVectorType(matrixType->getElementType(), matrixType->getColumnCount());
        }
        else if (const auto basicType = as<IRBasicType>(basePtrType->getValueType()))
        {
            // HLSL support things like float.x, in which case we just return the base pointer.
            return basePtr;
        }
        SLANG_RELEASE_ASSERT(type);
        auto inst = createInst<IRGetElementPtr>(
            this,
            kIROp_GetElementPtr,
            getPtrType(type),
            basePtr,
            index);

        addInst(inst);
        return inst;
    }

    IRInst* IRBuilder::emitElementAddress(
        IRInst* basePtr,
        const ArrayView<IRInst*>& accessChain)
    {
        for (auto access : accessChain)
        {
            auto basePtrType = cast<IRPtrTypeBase>(basePtr->getDataType());
            IRType* resultType = nullptr;
            if (auto structKey = as<IRStructKey>(access))
            {
                auto structType = as<IRStructType>(basePtrType->getValueType());
                SLANG_RELEASE_ASSERT(structType);
                for (auto field : structType->getFields())
                {
                    if (field->getKey() == structKey)
                    {
                        resultType = field->getFieldType();
                        break;
                    }
                }
                SLANG_RELEASE_ASSERT(resultType);
                basePtr = emitFieldAddress(getPtrType(resultType), basePtr, structKey);
            }
            else
            {
                basePtr = emitElementAddress(basePtr, access);
            }
        }
        return basePtr;
    }

    IRInst* IRBuilder::emitUpdateElement(IRInst* base, IRInst* index, IRInst* newElement)
    {
        auto inst = createInst<IRUpdateElement>(
            this,
            kIROp_UpdateElement,
            base->getFullType(),
            base,
            newElement,
            index);

        addInst(inst);
        return inst;
    }

    IRInst* IRBuilder::emitUpdateElement(IRInst* base, IRIntegerValue index, IRInst* newElement)
    {
        return emitUpdateElement(base, getIntValue(getIntType(), index), newElement);
    }

    IRInst* IRBuilder::emitUpdateElement(IRInst* base, const List<IRInst*>& accessChain, IRInst* newElement)
    {
        List<IRInst*> args;
        args.add(base);
        args.add(newElement);
        args.addRange(accessChain);
        auto inst = createInst<IRUpdateElement>(
            this, kIROp_UpdateElement, base->getFullType(), (Int)args.getCount(), args.getBuffer());
        addInst(inst);
        return inst;
    }

    IRInst* IRBuilder::emitGetAddress(
        IRType* type,
        IRInst* value)
    {
        auto inst = createInst<IRGetAddress>(
            this,
            kIROp_GetAddr,
            type,
            value);

        addInst(inst);
        return inst;
    }

    IRInst* IRBuilder::emitSwizzle(
        IRType*         type,
        IRInst*         base,
        UInt            elementCount,
        IRInst* const*  elementIndices)
    {
        auto inst = createInstWithTrailingArgs<IRSwizzle>(
            this,
            kIROp_swizzle,
            type,
            base,
            elementCount,
            elementIndices);

        addInst(inst);
        return inst;
    }

    IRInst* IRBuilder::addFloatingModeOverrideDecoration(IRInst* dest, FloatingPointMode mode)
    {
        return addDecoration(
            dest,
            kIROp_FloatingPointModeOverrideDecoration,
            getIntValue(getIntType(), (IRIntegerValue)mode));
    }

    IRInst* IRBuilder::emitSwizzle(
        IRType*         type,
        IRInst*         base,
        UInt            elementCount,
        UInt const*     elementIndices)
    {
        auto intType = getBasicType(BaseType::Int);

        IRInst* irElementIndices[4];
        for (UInt ii = 0; ii < elementCount; ++ii)
        {
            irElementIndices[ii] = getIntValue(intType, elementIndices[ii]);
        }

        return emitSwizzle(type, base, elementCount, irElementIndices);
    }


    IRInst* IRBuilder::emitSwizzleSet(
        IRType*         type,
        IRInst*         base,
        IRInst*         source,
        UInt            elementCount,
        IRInst* const*  elementIndices)
    {
        IRInst* fixedArgs[] = { base, source };
        UInt fixedArgCount = sizeof(fixedArgs) / sizeof(fixedArgs[0]);

        auto inst = createInstWithTrailingArgs<IRSwizzleSet>(
            this,
            kIROp_swizzleSet,
            type,
            fixedArgCount,
            fixedArgs,
            elementCount,
            elementIndices);

        addInst(inst);
        return inst;
    }

    IRInst* IRBuilder::emitSwizzleSet(
        IRType*         type,
        IRInst*         base,
        IRInst*         source,
        UInt            elementCount,
        UInt const*     elementIndices)
    {
        auto intType = getBasicType(BaseType::Int);

        IRInst* irElementIndices[4];
        for (UInt ii = 0; ii < elementCount; ++ii)
        {
            irElementIndices[ii] = getIntValue(intType, elementIndices[ii]);
        }

        return emitSwizzleSet(type, base, source, elementCount, irElementIndices);
    }

    IRInst* IRBuilder::emitSwizzledStore(
        IRInst*         dest,
        IRInst*         source,
        UInt            elementCount,
        IRInst* const*  elementIndices)
    {
        IRInst* fixedArgs[] = { dest, source };
        UInt fixedArgCount = sizeof(fixedArgs) / sizeof(fixedArgs[0]);

        auto inst = createInstImpl<IRSwizzledStore>(
            this,
            kIROp_SwizzledStore,
            nullptr,
            fixedArgCount,
            fixedArgs,
            elementCount,
            elementIndices);

        addInst(inst);
        return inst;
    }

    IRInst* IRBuilder::emitSwizzledStore(
        IRInst*         dest,
        IRInst*         source,
        UInt            elementCount,
        UInt const*     elementIndices)
    {
        auto intType = getBasicType(BaseType::Int);

        IRInst* irElementIndices[4];
        for (UInt ii = 0; ii < elementCount; ++ii)
        {
            irElementIndices[ii] = getIntValue(intType, elementIndices[ii]);
        }

        return emitSwizzledStore(dest, source, elementCount, irElementIndices);
    }

    IRInst* IRBuilder::emitReturn(
        IRInst*    val)
    {
        auto inst = createInst<IRReturn>(
            this,
            kIROp_Return,
            nullptr,
            val);
        addInst(inst);
        return inst;
    }

    IRInst* IRBuilder::emitReturn()
    {
        auto voidVal = getVoidValue();
        auto inst = createInst<IRReturn>(this, kIROp_Return, nullptr, voidVal);
        addInst(inst);
        return inst;
    }

    IRInst* IRBuilder::emitThrow(IRInst* val)
    {
        auto inst = createInst<IRThrow>(this, kIROp_Throw, nullptr, val);
        addInst(inst);
        return inst;
    }

    IRInst* IRBuilder::emitUnreachable()
    {
        auto inst = createInst<IRUnreachable>(
            this,
            kIROp_Unreachable,
            nullptr);
        addInst(inst);
        return inst;
    }

    IRInst* IRBuilder::emitMissingReturn()
    {
        auto inst = createInst<IRMissingReturn>(
            this,
            kIROp_MissingReturn,
            nullptr);
        addInst(inst);
        return inst;
    }

    IRInst* IRBuilder::emitDiscard()
    {
        auto inst = createInst<IRDiscard>(
            this,
            kIROp_discard,
            nullptr);
        addInst(inst);
        return inst;
    }


    IRInst* IRBuilder::emitBranch(
        IRBlock*    pBlock)
    {
        auto inst = createInst<IRUnconditionalBranch>(
            this,
            kIROp_unconditionalBranch,
            nullptr,
            pBlock);
        addInst(inst);
        return inst;
    }

    IRInst* IRBuilder::emitBranch(IRBlock* block, Int argCount, IRInst* const* args)
    {
        List<IRInst*> argList;
        argList.add(block);
        for (Int i = 0; i < argCount; ++i)
            argList.add(args[i]);
        auto inst =
            createInst<IRUnconditionalBranch>(this, kIROp_unconditionalBranch, nullptr, argList.getCount(), argList.getBuffer());
        addInst(inst);
        return inst;
    }

    IRInst* IRBuilder::emitBreak(
        IRBlock*    target)
    {
        return emitBranch(target);
    }

    IRInst* IRBuilder::emitContinue(
        IRBlock*    target)
    {
        return emitBranch(target);
    }

    IRInst* IRBuilder::emitLoop(
        IRBlock*    target,
        IRBlock*    breakBlock,
        IRBlock*    continueBlock)
    {
        IRInst* args[] = { target, breakBlock, continueBlock };
        UInt argCount = sizeof(args) / sizeof(args[0]);

        auto inst = createInst<IRLoop>(
            this,
            kIROp_loop,
            nullptr,
            argCount,
            args);
        addInst(inst);
        return inst;
    }

    IRInst* IRBuilder::emitLoop(
        IRBlock*      target,
        IRBlock*      breakBlock,
        IRBlock*      continueBlock,
        Int           argCount,
        IRInst*const* args)
    {
        List<IRInst*> argList;
        
        argList.add(target);
        argList.add(breakBlock);
        argList.add(continueBlock);

        for (Count ii = 0; ii < argCount; ii++)
            argList.add(args[ii]);
        
        auto inst = createInst<IRLoop>(
            this,
            kIROp_loop,
            nullptr,
            argList.getCount(),
            argList.getBuffer());
        addInst(inst);
        return inst;
    }

    IRInst* IRBuilder::emitBranch(
        IRInst*     val,
        IRBlock*    trueBlock,
        IRBlock*    falseBlock)
    {
        IRInst* args[] = { val, trueBlock, falseBlock };
        UInt argCount = sizeof(args) / sizeof(args[0]);

        auto inst = createInst<IRConditionalBranch>(
            this,
            kIROp_conditionalBranch,
            nullptr,
            argCount,
            args);
        addInst(inst);
        return inst;
    }

    IRIfElse* IRBuilder::emitIfElse(
        IRInst*     val,
        IRBlock*    trueBlock,
        IRBlock*    falseBlock,
        IRBlock*    afterBlock)
    {
        IRInst* args[] = { val, trueBlock, falseBlock, afterBlock };
        UInt argCount = sizeof(args) / sizeof(args[0]);

        auto inst = createInst<IRIfElse>(
            this,
            kIROp_ifElse,
            nullptr,
            argCount,
            args);
        addInst(inst);
        return inst;
    }

    IRInst* IRBuilder::emitIfElseWithBlocks(
        IRInst* val, IRBlock*& outTrueBlock, IRBlock*& outFalseBlock, IRBlock*& outAfterBlock)
    {
        outTrueBlock = createBlock();
        outAfterBlock = createBlock();
        outFalseBlock = createBlock();
        auto f = getFunc();
        SLANG_ASSERT(f);
        if (f)
        {
            f->addBlock(outTrueBlock);
            f->addBlock(outAfterBlock);
            f->addBlock(outFalseBlock);
        }
        auto result = emitIfElse(val, outTrueBlock, outFalseBlock, outAfterBlock);
        setInsertInto(outTrueBlock);
        return result;
    }

    IRInst* IRBuilder::emitIf(
        IRInst*    val,
        IRBlock*    trueBlock,
        IRBlock*    afterBlock)
    {
        return emitIfElse(val, trueBlock, afterBlock, afterBlock);
    }

    IRInst* IRBuilder::emitIfWithBlocks(
        IRInst* val, IRBlock*& outTrueBlock, IRBlock*& outAfterBlock)
    {
        outTrueBlock = createBlock();
        outAfterBlock = createBlock();
        auto result = emitIf(val, outTrueBlock, outAfterBlock);
        insertBlock(outTrueBlock);
        insertBlock(outAfterBlock);
        setInsertInto(outTrueBlock);
        return result;
    }

    IRInst* IRBuilder::emitLoopTest(
        IRInst*     val,
        IRBlock*    bodyBlock,
        IRBlock*    breakBlock)
    {
        return emitIfElse(val, bodyBlock, breakBlock, bodyBlock);
    }

    IRInst* IRBuilder::emitSwitch(
        IRInst*         val,
        IRBlock*        breakLabel,
        IRBlock*        defaultLabel,
        UInt            caseArgCount,
        IRInst* const*  caseArgs)
    {
        IRInst* fixedArgs[] = { val, breakLabel, defaultLabel };
        UInt fixedArgCount = sizeof(fixedArgs) / sizeof(fixedArgs[0]);

        auto inst = createInstWithTrailingArgs<IRSwitch>(
            this,
            kIROp_Switch,
            nullptr,
            fixedArgCount,
            fixedArgs,
            caseArgCount,
            caseArgs);
        addInst(inst);
        return inst;
    }

    IRGlobalGenericParam* IRBuilder::emitGlobalGenericParam(
        IRType* type)
    {
        IRGlobalGenericParam* irGenericParam = createInst<IRGlobalGenericParam>(
            this,
            kIROp_GlobalGenericParam,
            type);
        addGlobalValue(this, irGenericParam);
        return irGenericParam;
    }

    IRBindGlobalGenericParam* IRBuilder::emitBindGlobalGenericParam(
        IRInst* param,
        IRInst* val)
    {
        auto inst = createInst<IRBindGlobalGenericParam>(
            this,
            kIROp_BindGlobalGenericParam,
            nullptr,
            param,
            val);
        addInst(inst);
        return inst;
    }

    IRDecoration* IRBuilder::addBindExistentialSlotsDecoration(
        IRInst*         value,
        UInt            argCount,
        IRInst* const*  args)
    {
        auto decoration = createInstWithTrailingArgs<IRDecoration>(
            this,
            kIROp_BindExistentialSlotsDecoration,
            getVoidType(),
            0,
            nullptr,
            argCount,
            args);

        decoration->insertAtStart(value);

        return decoration;
    }

    IRInst* IRBuilder::emitExtractTaggedUnionTag(
        IRInst* val)
    {
        auto inst = createInst<IRInst>(
            this,
            kIROp_ExtractTaggedUnionTag,
            getBasicType(BaseType::UInt),
            val);
        addInst(inst);
        return inst;
    }

    IRInst* IRBuilder::emitExtractTaggedUnionPayload(
        IRType* type,
        IRInst* val,
        IRInst* tag)
    {
        auto inst = createInst<IRInst>(
            this,
            kIROp_ExtractTaggedUnionPayload,
            type,
            val,
            tag);
        addInst(inst);
        return inst;
    }


    IRInst* IRBuilder::emitSizeOf(
        IRInst* sizedType)
    {
        auto inst = createInst<IRInst>(
            this,
            kIROp_SizeOf,
            getUIntType(),
            sizedType);
        addInst(inst);
        return inst;
    }

    IRInst* IRBuilder::emitAlignOf(
        IRInst* sizedType)
    {
        auto inst = createInst<IRInst>(
            this,
            kIROp_AlignOf,
            getUIntType(),
            sizedType);
        addInst(inst);
        return inst;
    }

    IRInst* IRBuilder::emitBitCast(
        IRType* type,
        IRInst* val)
    {
        auto inst = createInst<IRInst>(
            this,
            kIROp_BitCast,
            type,
            val);
        addInst(inst);
        return inst;
    }

    IRInst* IRBuilder::emitCastPtrToBool(IRInst* val)
    {
        auto inst = createInst<IRInst>(
            this,
            kIROp_CastPtrToBool,
            getBoolType(),
            val);
        addInst(inst);
        return inst;
    }

    IRGlobalConstant* IRBuilder::emitGlobalConstant(
        IRType* type)
    {
        auto inst = createInst<IRGlobalConstant>(
            this,
            kIROp_GlobalConstant,
            type);
        addGlobalValue(this, inst);
        return inst;
    }

    IRGlobalConstant* IRBuilder::emitGlobalConstant(
        IRType* type,
        IRInst* val)
    {
        auto inst = createInst<IRGlobalConstant>(
            this,
            kIROp_GlobalConstant,
            type,
            val);
        addGlobalValue(this, inst);
        return inst;
    }

    IRInst* IRBuilder::emitWaveMaskBallot(IRType* type, IRInst* mask, IRInst* condition)
    {
        auto inst = createInst<IRInst>(
            this,
            kIROp_WaveMaskBallot,
            type,
            mask,
            condition);
        addInst(inst);
        return inst;
    }

    IRInst* IRBuilder::emitWaveMaskMatch(IRType* type, IRInst* mask, IRInst* value)
    {
        auto inst = createInst<IRInst>(
            this,
            kIROp_WaveMaskMatch,
            type,
            mask,
            value);
        addInst(inst);
        return inst;
    }

    IRInst* IRBuilder::emitBitAnd(IRType* type, IRInst* left, IRInst* right)
    {
        auto inst = createInst<IRInst>(
            this,
            kIROp_BitAnd,
            type,
            left,
            right);
        addInst(inst);
        return inst;
    }

    IRInst* IRBuilder::emitBitOr(IRType* type, IRInst* left, IRInst* right)
    {
        auto inst = createInst<IRInst>(
            this,
            kIROp_BitOr,
            type,
            left,
            right);
        addInst(inst);
        return inst;
    }

    IRInst* IRBuilder::emitBitNot(IRType* type, IRInst* value)
    {
        auto inst = createInst<IRInst>(
            this,
            kIROp_BitNot,
            type,
            value);
        addInst(inst);
        return inst;
    }

    IRInst* IRBuilder::emitNeg(IRType* type, IRInst* value)
    {
        auto inst = createInst<IRInst>(
            this,
            kIROp_Neg,
            type,
            value);
        addInst(inst);
        return inst;
    }

    IRInst* IRBuilder::emitNot(IRType* type, IRInst* value)
    {
        auto inst = createInst<IRInst>(
            this,
            kIROp_Not,
            type,
            value);
        addInst(inst);
        return inst;
    }

    IRInst* IRBuilder::emitAdd(IRType* type, IRInst* left, IRInst* right)
    {
        auto inst = createInst<IRInst>(
            this,
            kIROp_Add,
            type,
            left,
            right);
        addInst(inst);
        return inst;
    }

    IRInst* IRBuilder::emitSub(IRType* type, IRInst* left, IRInst* right)
    {
        auto inst = createInst<IRInst>(
            this,
            kIROp_Sub,
            type,
            left,
            right);
        addInst(inst);
        return inst;
    }

    IRInst* IRBuilder::emitEql(IRInst* left, IRInst* right)
    {
        auto inst = createInst<IRInst>(this, kIROp_Eql, getBoolType(), left, right);
        addInst(inst);
        return inst;
    }

    IRInst* IRBuilder::emitNeq(IRInst* left, IRInst* right)
    {
        auto inst = createInst<IRInst>(this, kIROp_Neq, getBoolType(), left, right);
        addInst(inst);
        return inst;
    }

    IRInst* IRBuilder::emitLess(IRInst* left, IRInst* right)
    {
        auto inst = createInst<IRInst>(this, kIROp_Less, getBoolType(), left, right);
        addInst(inst);
        return inst;
    }

    IRInst* IRBuilder::emitGeq(IRInst* left, IRInst* right)
    {
        auto inst = createInst<IRInst>(this, kIROp_Geq, getBoolType(), left, right);
        addInst(inst);
        return inst;
    }

    IRInst* IRBuilder::emitMul(IRType* type, IRInst* left, IRInst* right)
    {
        auto inst = createInst<IRInst>(
            this,
            kIROp_Mul,
            type,
            left,
            right);
        addInst(inst);
        return inst;
    }

    IRInst* IRBuilder::emitDiv(IRType* type, IRInst* numerator, IRInst* denominator)
    {
        auto inst = createInst<IRInst>(
            this,
            kIROp_Div,
            type,
            numerator,
            denominator);
        addInst(inst);
        return inst;
    }

    IRInst* IRBuilder::emitShr(IRType* type, IRInst* left, IRInst* right)
    {
        auto inst = createInst<IRInst>(this, kIROp_Rsh, type, left, right);
        addInst(inst);
        return inst;
    }

    IRInst* IRBuilder::emitShl(IRType* type, IRInst* left, IRInst* right)
    {
        auto inst = createInst<IRInst>(this, kIROp_Lsh, type, left, right);
        addInst(inst);
        return inst;
    }

    IRInst* IRBuilder::emitGetNativePtr(IRInst* value)
    {
        auto valueType = value->getDataType();
        SLANG_RELEASE_ASSERT(valueType);
        switch (valueType->getOp())
        {
        case kIROp_InterfaceType:
            return emitIntrinsicInst(
                getNativePtrType((IRType*)valueType), kIROp_GetNativePtr, 1, &value);
            break;
        case kIROp_ComPtrType:
            return emitIntrinsicInst(
                getNativePtrType((IRType*)valueType->getOperand(0)), kIROp_GetNativePtr, 1, &value);
            break;
        case kIROp_ExtractExistentialType:
            return emitGetNativePtr(value->getOperand(0));
        default:
            SLANG_UNEXPECTED("invalid operand type for `getNativePtr`.");
            UNREACHABLE_RETURN(nullptr);
        }
    }

    IRInst* IRBuilder::emitManagedPtrAttach(IRInst* managedPtrVar, IRInst* value)
    {
        IRInst* args[] = { managedPtrVar, value };
        return emitIntrinsicInst(getVoidType(), kIROp_ManagedPtrAttach, 2, args);
    }

    IRInst* IRBuilder::emitManagedPtrDetach(IRType* type, IRInst* managedPtrVal)
    {
        return emitIntrinsicInst(type, kIROp_ManagedPtrDetach, 1, &managedPtrVal);
    }

    IRInst* IRBuilder::emitGetManagedPtrWriteRef(IRInst* ptrToManagedPtr)
    {
        auto type = ptrToManagedPtr->getDataType();
        auto ptrType = as<IRPtrTypeBase>(type);
        SLANG_RELEASE_ASSERT(ptrType);
        auto managedPtrType = ptrType->getValueType();
        switch (managedPtrType->getOp())
        {
        case kIROp_InterfaceType:
            return emitIntrinsicInst(
                getPtrType(getNativePtrType((IRType*)managedPtrType)), kIROp_GetManagedPtrWriteRef, 1, &ptrToManagedPtr);
            break;
        case kIROp_ComPtrType:
            return emitIntrinsicInst(
                getPtrType(getNativePtrType((IRType*)managedPtrType->getOperand(0))), kIROp_GetManagedPtrWriteRef, 1, &ptrToManagedPtr);
            break;
        default:
            SLANG_UNEXPECTED("invalid operand type for `getNativePtr`.");
            UNREACHABLE_RETURN(nullptr);
        }
    }

    IRInst* IRBuilder::emitGpuForeach(List<IRInst*> args)
    {
        auto inst = createInst<IRInst>(
            this,
            kIROp_GpuForeach,
            getVoidType(),
            args.getCount(),
            args.getBuffer());
        addInst(inst);
        return inst;
    }

    IRSPIRVAsmOperand* IRBuilder::emitSPIRVAsmOperandLiteral(IRInst* literal)
    {
        SLANG_ASSERT(as<IRSPIRVAsm>(m_insertLoc.getParent()));
        const auto i = createInst<IRSPIRVAsmOperand>(
            this,
            kIROp_SPIRVAsmOperandLiteral,
            literal->getFullType(),
            literal
        );
        addInst(i);
        return i;
    }

    IRSPIRVAsmOperand* IRBuilder::emitSPIRVAsmOperandInst(IRInst* inst)
    {
        SLANG_ASSERT(as<IRSPIRVAsm>(m_insertLoc.getParent()));
        const auto i = createInst<IRSPIRVAsmOperand>(
            this,
            kIROp_SPIRVAsmOperandInst,
            inst->getFullType(),
            inst
        );
        addInst(i);
        return i;
    }

    IRSPIRVAsmOperand* IRBuilder::emitSPIRVAsmOperandId(IRInst* inst)
    {
        SLANG_ASSERT(as<IRSPIRVAsm>(m_insertLoc.getParent()));
        const auto i = createInst<IRSPIRVAsmOperand>(
            this,
            kIROp_SPIRVAsmOperandId,
            inst->getFullType(),
            inst
        );
        addInst(i);
        return i;
    }

    IRSPIRVAsmOperand* IRBuilder::emitSPIRVAsmOperandResult()
    {
        SLANG_ASSERT(as<IRSPIRVAsm>(m_insertLoc.getParent()));
        const auto i = createInst<IRSPIRVAsmOperand>(
            this,
            kIROp_SPIRVAsmOperandResult,
            getVoidType()
        );
        addInst(i);
        return i;
    }

    IRSPIRVAsmOperand* IRBuilder::emitSPIRVAsmOperandEnum(IRInst* inst)
    {
        SLANG_ASSERT(as<IRSPIRVAsm>(m_insertLoc.getParent()));
        const auto i = createInst<IRSPIRVAsmOperand>(
            this,
            kIROp_SPIRVAsmOperandEnum,
            inst->getFullType(),
            inst
        );
        addInst(i);
        return i;
    }

    IRSPIRVAsmOperand* IRBuilder::emitSPIRVAsmOperandEnum(IRInst* inst, IRType* constantType)
    {
        SLANG_ASSERT(as<IRSPIRVAsm>(m_insertLoc.getParent()));
        const auto i = createInst<IRSPIRVAsmOperand>(
            this,
            kIROp_SPIRVAsmOperandEnum,
            inst->getFullType(),
            inst,
            constantType
        );
        addInst(i);
        return i;
    }

<<<<<<< HEAD
    IRSPIRVAsmOperand* IRBuilder::emitSPIRVAsmOperandSampledType(IRType* elementType)
=======
    IRSPIRVAsmOperand* IRBuilder::emitSPIRVAsmOperandBuiltinVar(IRInst* type, IRInst* builtinKind)
>>>>>>> 293153ee
    {
        SLANG_ASSERT(as<IRSPIRVAsm>(m_insertLoc.getParent()));
        const auto i = createInst<IRSPIRVAsmOperand>(
            this,
<<<<<<< HEAD
            kIROp_SPIRVAsmOperandSampledType,
            getTypeType(),
            elementType
=======
            kIROp_SPIRVAsmOperandBuiltinVar,
            (IRType*)type,
            builtinKind
>>>>>>> 293153ee
        );
        addInst(i);
        return i;
    }

<<<<<<< HEAD
    IRSPIRVAsmOperand* IRBuilder::emitSPIRVAsmOperandTruncate()
=======
    IRSPIRVAsmOperand* IRBuilder::emitSPIRVAsmOperandGLSL450Set()
>>>>>>> 293153ee
    {
        SLANG_ASSERT(as<IRSPIRVAsm>(m_insertLoc.getParent()));
        const auto i = createInst<IRSPIRVAsmOperand>(
            this,
<<<<<<< HEAD
            kIROp_SPIRVAsmOperandTruncate,
=======
            kIROp_SPIRVAsmOperandGLSL450Set,
>>>>>>> 293153ee
            getVoidType()
        );
        addInst(i);
        return i;
    }

    IRSPIRVAsmInst* IRBuilder::emitSPIRVAsmInst(IRInst* opcode, List<IRInst*> operands)
    {
        SLANG_ASSERT(as<IRSPIRVAsm>(m_insertLoc.getParent()));
        operands.insert(0, opcode);
        const auto i = createInst<IRSPIRVAsmInst>(
            this,
            kIROp_SPIRVAsmInst,
            getVoidType(),
            operands.getCount(),
            operands.getBuffer()
        );
        addInst(i);
        return i;
    }

    IRSPIRVAsm* IRBuilder::emitSPIRVAsm(IRType* type)
    {
        const auto asmInst = createInst<IRSPIRVAsm>(
            this,
            kIROp_SPIRVAsm,
            type
        );
        addInst(asmInst);
        return asmInst;
    }

    IRInst* IRBuilder::emitGenericAsm(UnownedStringSlice asmText)
    {
        IRInst* arg = getStringValue(asmText);
        return emitIntrinsicInst(nullptr, kIROp_GenericAsm, 1, &arg);
    }

    //
    // Decorations
    //

    IRDecoration* IRBuilder::addDecoration(IRInst* value, IROp op, IRInst* const* operands, Int operandCount)
    {
        // If it's a simple (ie stateless) decoration, don't add it again.
        if (operandCount == 0 && isSimpleDecoration(op))
        {
            auto decoration = value->findDecorationImpl(op);
            if (decoration)
            {
                return decoration;
            }
        }

        auto decoration = createInstWithTrailingArgs<IRDecoration>(
            this,
            op,
            getVoidType(),
            operandCount,
            operands);

        // Decoration order should not, in general, be semantically
        // meaningful, so we will elect to insert a new decoration
        // at the start of an instruction (constant time) rather
        // than at the end of any existing list of deocrations
        // (which would take time linear in the number of decorations).
        //
        // TODO: revisit this if maintaining decoration ordering
        // from input source code is desirable.
        //
        decoration->insertAtStart(value);

        return decoration;
    }


    void IRBuilder::addHighLevelDeclDecoration(IRInst* inst, Decl* decl)
    {
        auto ptrConst = _getPtrValue(decl);
        addDecoration(inst, kIROp_HighLevelDeclDecoration, ptrConst);
    }

    void IRBuilder::addLayoutDecoration(IRInst* value, IRLayout* layout)
    {
        addDecoration(value, kIROp_LayoutDecoration, layout);
    }

    IRTypeSizeAttr* IRBuilder::getTypeSizeAttr(
        LayoutResourceKind kind,
        LayoutSize size)
    {
        auto kindInst = getIntValue(getIntType(), IRIntegerValue(kind));
        auto sizeInst = getIntValue(getIntType(), IRIntegerValue(size.raw));

        IRInst* operands[] = { kindInst, sizeInst };

        return cast<IRTypeSizeAttr>(createIntrinsicInst(
            getVoidType(),
            kIROp_TypeSizeAttr,
            SLANG_COUNT_OF(operands),
            operands));
    }

    IRVarOffsetAttr* IRBuilder::getVarOffsetAttr(
        LayoutResourceKind  kind,
        UInt                offset,
        UInt                space)
    {
        IRInst* operands[3];
        UInt operandCount = 0;

        auto kindInst = getIntValue(getIntType(), IRIntegerValue(kind));
        operands[operandCount++] = kindInst;

        auto offsetInst = getIntValue(getIntType(), IRIntegerValue(offset));
        operands[operandCount++] = offsetInst;

        if(space)
        {
            auto spaceInst = getIntValue(getIntType(), IRIntegerValue(space));
            operands[operandCount++] = spaceInst;
        }

        return cast<IRVarOffsetAttr>(createIntrinsicInst(
            getVoidType(),
            kIROp_VarOffsetAttr,
            operandCount,
            operands));
    }

    IRPendingLayoutAttr* IRBuilder::getPendingLayoutAttr(
        IRLayout* pendingLayout)
    {
        IRInst* operands[] = { pendingLayout };

        return cast<IRPendingLayoutAttr>(createIntrinsicInst(
            getVoidType(),
            kIROp_PendingLayoutAttr,
            SLANG_COUNT_OF(operands),
            operands));
    }

    IRStructFieldLayoutAttr* IRBuilder::getFieldLayoutAttr(
        IRInst*         key,
        IRVarLayout*    layout)
    {
        IRInst* operands[] = { key, layout };

        return cast<IRStructFieldLayoutAttr>(createIntrinsicInst(
            getVoidType(),
            kIROp_StructFieldLayoutAttr,
            SLANG_COUNT_OF(operands),
            operands));
    }

    IRTupleFieldLayoutAttr* IRBuilder::getTupleFieldLayoutAttr(
        IRTypeLayout*    layout)
    {
        IRInst* operands[] = { layout };

        return cast<IRTupleFieldLayoutAttr>(createIntrinsicInst(
            getVoidType(),
            kIROp_TupleFieldLayoutAttr,
            SLANG_COUNT_OF(operands),
            operands));
    }

    IRCaseTypeLayoutAttr* IRBuilder::getCaseTypeLayoutAttr(
        IRTypeLayout*   layout)
    {
        IRInst* operands[] = { layout };

        return cast<IRCaseTypeLayoutAttr>(createIntrinsicInst(
            getVoidType(),
            kIROp_CaseTypeLayoutAttr,
            SLANG_COUNT_OF(operands),
            operands));
    }

    IRSemanticAttr* IRBuilder::getSemanticAttr(
        IROp            op,
        String const&   name,
        UInt            index)
    {
        auto nameInst = getStringValue(name.getUnownedSlice());
        auto indexInst = getIntValue(getIntType(), index);

        IRInst* operands[] = { nameInst, indexInst };

        return cast<IRSemanticAttr>(createIntrinsicInst(
            getVoidType(),
            op,
            SLANG_COUNT_OF(operands),
            operands));
    }

    IRStageAttr* IRBuilder::getStageAttr(Stage stage)
    {
        auto stageInst = getIntValue(getIntType(), IRIntegerValue(stage));
        IRInst* operands[] = { stageInst };
        return cast<IRStageAttr>(createIntrinsicInst(
            getVoidType(),
            kIROp_StageAttr,
            SLANG_COUNT_OF(operands),
            operands));
    }

    IRAttr* IRBuilder::getAttr(IROp op, UInt operandCount, IRInst* const* operands)
    {
        return cast<IRAttr>(createIntrinsicInst(
            getVoidType(),
            op,
            operandCount,
            operands));
    }



    IRTypeLayout* IRBuilder::getTypeLayout(IROp op, List<IRInst*> const& operands)
    {
        return cast<IRTypeLayout>(createIntrinsicInst(
            getVoidType(),
            op,
            operands.getCount(),
            operands.getBuffer()));
    }

    IRVarLayout* IRBuilder::getVarLayout(List<IRInst*> const& operands)
    {
        return cast<IRVarLayout>(createIntrinsicInst(
            getVoidType(),
            kIROp_VarLayout,
            operands.getCount(),
            operands.getBuffer()));
    }

    IREntryPointLayout* IRBuilder::getEntryPointLayout(
        IRVarLayout* paramsLayout,
        IRVarLayout* resultLayout)
    {
        IRInst* operands[] = { paramsLayout, resultLayout };

        return cast<IREntryPointLayout>(createIntrinsicInst(
            getVoidType(),
            kIROp_EntryPointLayout,
            SLANG_COUNT_OF(operands),
            operands));
    }

    //

    struct IRDumpContext
    {
        StringBuilder*  builder = nullptr;
        int             indent  = 0;

        IRDumpOptions   options;
        SourceManager*  sourceManager;
        PathInfo        lastPathInfo = PathInfo::makeUnknown();
        
        Dictionary<IRInst*, String> mapValueToName;
        Dictionary<String, UInt>    uniqueNameCounters;
        UInt                        uniqueIDCounter = 1;
    };

    static void dump(
        IRDumpContext*  context,
        char const*     text)
    {
        context->builder->append(text);
    }

    static void dump(
        IRDumpContext*  context,
        String const&   text)
    {
        context->builder->append(text);
    }

    /*
    static void dump(
        IRDumpContext*  context,
        UInt            val)
    {
        context->builder->append(val);
    }
    */

    static void dump(
        IRDumpContext*          context,
        IntegerLiteralValue     val)
    {
        context->builder->append(val);
    }

    static void dump(
        IRDumpContext*              context,
        FloatingPointLiteralValue   val)
    {
        context->builder->append(val);
    }

    static void dumpIndent(
        IRDumpContext*  context)
    {
        for (int ii = 0; ii < context->indent; ++ii)
        {
            dump(context, "\t");
        }
    }

    bool opHasResult(IRInst* inst)
    {
        auto type = inst->getDataType();
        if (!type) return false;

        // As a bit of a hack right now, we need to check whether
        // the function returns the distinguished `Void` type,
        // since that is conceptually the same as "not returning
        // a value."
        if(type->getOp() == kIROp_VoidType)
            return false;

        return true;
    }

    bool instHasUses(IRInst* inst)
    {
        return inst->firstUse != nullptr;
    }

    static void scrubName(
        String const& name,
        StringBuilder&  sb)
    {
        // Note: this function duplicates a lot of the logic
        // in `EmitVisitor::scrubName`, so we should consider
        // whether they can share code at some point.
        //
        // There is no requirement that assembly dumps and output
        // code follow the same model, though, so this is just
        // a nice-to-have rather than a maintenance problem
        // waiting to happen.

        // Allow an empty name
        // Special case a name that is the empty string, just in case.
        if(name.getLength() == 0)
        {
            sb.append('_');
        }

        int prevChar = -1;
        for(auto c : name)
        {
            if(c == '.')
            {
                c = '_';
            }

            if(((c >= 'a') && (c <= 'z'))
                || ((c >= 'A') && (c <= 'Z')))
            {
                // Ordinary ASCII alphabetic characters are assumed
                // to always be okay.
            }
            else if((c >= '0') && (c <= '9'))
            {
                // We don't want to allow a digit as the first
                // byte in a name.
                if(prevChar == -1)
                {
                    sb.append('_');
                }
            }
            else
            {
                // If we run into a character that wouldn't normally
                // be allowed in an identifier, we need to translate
                // it into something that *is* valid.
                //
                // Our solution for now will be very clumsy: we will
                // emit `x` and then the hexadecimal version of
                // the byte we were given.
                sb.append("x");
                sb.append(uint32_t((unsigned char) c), 16);

                // We don't want to apply the default handling below,
                // so skip to the top of the loop now.
                prevChar = c;
                continue;
            }

            sb.append(c);
            prevChar = c;
        }

        // If the whole thing ended with a digit, then add
        // a final `_` just to make sure that we can append
        // a unique ID suffix without risk of collisions.
        if(('0' <= prevChar) && (prevChar <= '9'))
        {
            sb.append('_');
        }
    }

    static String createName(
        IRDumpContext*  context,
        IRInst*         value)
    {
        if(auto nameHintDecoration = value->findDecoration<IRNameHintDecoration>())
        {
            String nameHint = nameHintDecoration->getName();

            StringBuilder sb;
            scrubName(nameHint, sb);

            String key = sb.produceString();
            UInt count = 0;
            context->uniqueNameCounters.tryGetValue(key, count);

            context->uniqueNameCounters[key] = count+1;

            if(count)
            {
                sb.append(count);
            }
            return sb.produceString();
        }
        else
        {
            StringBuilder sb;
            auto id = context->uniqueIDCounter++;
            sb.append(id);
            return sb.produceString();
        }
    }

    static String getName(
        IRDumpContext*  context,
        IRInst*         value)
    {
        String name;
        if (context->mapValueToName.tryGetValue(value, name))
            return name;

        name = createName(context, value);
        context->mapValueToName.add(value, name);
        return name;
    }

    static void dumpDebugID(IRDumpContext* context, IRInst* inst)
    {
#if SLANG_ENABLE_IR_BREAK_ALLOC
        if (context->options.flags & IRDumpOptions::Flag::DumpDebugIds)
        {
            dump(context, "{");
            dump(context, String(inst->_debugUID));
            dump(context, "}\t");
        }
#else
        SLANG_UNUSED(context);
        SLANG_UNUSED(inst);
#endif
    }

    static void dumpID(
        IRDumpContext* context,
        IRInst*        inst)
    {
        if (!inst)
        {
            dump(context, "<null>");
            return;
        }

        if( opHasResult(inst) || instHasUses(inst) )
        {
            dump(context, "%");
            dump(context, getName(context, inst));
        }
        else
        {
            dump(context, "_");
        }
    }
    
    static void dumpEncodeString(
        IRDumpContext*  context, 
        const UnownedStringSlice& slice)
    {
        auto handler = StringEscapeUtil::getHandler(StringEscapeUtil::Style::Slang);
        StringBuilder& builder = *context->builder;
        StringEscapeUtil::appendQuoted(handler, slice, builder);
    }

    static void dumpType(
        IRDumpContext*  context,
        IRType*         type);

    static bool shouldFoldInstIntoUses(
        IRDumpContext*  context,
        IRInst*         inst)
    {
        // Never fold an instruction into its use site
        // in the "detailed" mode, so that we always
        // accurately reflect the structure of the IR.
        //
        if(context->options.mode == IRDumpOptions::Mode::Detailed)
            return false;

        if(as<IRConstant>(inst))
            return true;

        // We are going to have a general rule that
        // a type should be folded into its use site,
        // which improves output in most cases, but
        // we would like to not apply that rule to
        // "nominal" types like `struct`s.
        //
        switch( inst->getOp() )
        {
        case kIROp_StructType:
        case kIROp_InterfaceType:
            return false;

        default:
            break;
        }

        if(as<IRType>(inst))
            return true;

        if(as<IRSPIRVAsmOperand>(inst))
            return true;

        return false;
    }

    static void dumpInst(
        IRDumpContext*  context,
        IRInst*         inst);

    static void dumpInstBody(
        IRDumpContext*  context,
        IRInst*         inst);

    static void dumpInstExpr(
        IRDumpContext*  context,
        IRInst*         inst);

    static void dumpOperand(
        IRDumpContext*  context,
        IRInst*         inst)
    {
        // TODO: we should have a dedicated value for the `undef` case
        if (!inst)
        {
            dumpID(context, inst);
            return;
        }

        if(shouldFoldInstIntoUses(context, inst))
        {
            dumpInstExpr(context, inst);
            return;
        }

        dumpID(context, inst);
    }

    static void dumpType(
        IRDumpContext*  context,
        IRType*         type)
    {
        if (!type)
        {
            dump(context, "_");
            return;
        }

        // TODO: we should consider some special-case printing
        // for types, so that the IR doesn't get too hard to read
        // (always having to back-reference for what a type expands to)
        dumpOperand(context, type);
    }

    static void dumpInstTypeClause(
        IRDumpContext*  context,
        IRType*         type)
    {
        dump(context, "\t: ");
        dumpType(context, type);

    }

    void dumpIRDecorations(
        IRDumpContext*  context,
        IRInst*         inst)
    {
        for(auto dd : inst->getDecorations())
        {
            dump(context, "[");
            dumpInstBody(context, dd);
            dump(context, "]\n");

            dumpIndent(context);
        }
    }

    static void dumpBlock(
        IRDumpContext*  context,
        IRBlock*        block)
    {
        context->indent--;
        dumpDebugID(context, block);
        dump(context, "block ");
        dumpID(context, block);

        IRInst* inst = block->getFirstInst();

        // First walk through any `param` instructions,
        // so that we can format them nicely
        if (auto firstParam = as<IRParam>(inst))
        {
            dump(context, "(\n");
            context->indent += 2;

            for(;;)
            {
                auto param = as<IRParam>(inst);
                if (!param)
                    break;

                if (param != firstParam)
                    dump(context, ",\n");

                inst = inst->getNextInst();

                dumpIndent(context);
                dumpIRDecorations(context, param);
                dump(context, "param ");
                dumpID(context, param);
                dumpInstTypeClause(context, param->getFullType());
            }
            context->indent -= 2;
            dump(context, ")");
        }
        dump(context, ":\n");
        context->indent++;

        for(; inst; inst = inst->getNextInst())
        {
            dumpInst(context, inst);
        }
    }

    void dumpIRGlobalValueWithCode(
        IRDumpContext*          context,
        IRGlobalValueWithCode*  code)
    {
        auto opInfo = getIROpInfo(code->getOp());

        dumpIndent(context);
        dump(context, opInfo.name);
        dump(context, " ");
        dumpID(context, code);

        dumpInstTypeClause(context, code->getFullType());

        if (!code->getFirstBlock())
        {
            // Just a declaration.
            dump(context, ";\n");
            return;
        }

        dump(context, "\n");

        dumpIndent(context);
        dump(context, "{\n");
        context->indent++;

        for (auto bb = code->getFirstBlock(); bb; bb = bb->getNextBlock())
        {
            if (bb != code->getFirstBlock())
                dump(context, "\n");
            dumpBlock(context, bb);
        }

        context->indent--;
        dump(context, "}");
    }

    static void dumpInstOperandList(
        IRDumpContext* context,
        IRInst* inst)
    {
        UInt argCount = inst->getOperandCount();

        if (argCount == 0)
            return;

        UInt ii = 0;

        // Special case: make printing of `call` a bit
        // nicer to look at
        if (inst->getOp() == kIROp_Call && argCount > 0)
        {
            dump(context, " ");
            auto argVal = inst->getOperand(ii++);
            dumpOperand(context, argVal);
        }

        bool first = true;
        dump(context, "(");
        for (; ii < argCount; ++ii)
        {
            if (!first)
                dump(context, ", ");

            auto argVal = inst->getOperand(ii);

            dumpOperand(context, argVal);

            first = false;
        }

        dump(context, ")");
    }

    void dumpIRWitnessTableEntry(
        IRDumpContext*          context,
        IRWitnessTableEntry*    entry)
    {
        dump(context, "witness_table_entry(");
        dumpOperand(context, entry->requirementKey.get());
        dump(context, ",");
        dumpOperand(context, entry->satisfyingVal.get());
        dump(context, ")\n");
    }

    void dumpIRParentInst(
        IRDumpContext*  context,
        IRInst*         inst)
    {
        auto opInfo = getIROpInfo(inst->getOp());

        dump(context, opInfo.name);
        dump(context, " ");
        dumpID(context, inst);

        dumpInstTypeClause(context, inst->getFullType());

        dumpInstOperandList(context, inst);

        if (!inst->getFirstChild())
        {
            // Empty.
            dump(context, ";\n");
            return;
        }

        dump(context, "\n");

        dumpIndent(context);
        dump(context, "{\n");
        context->indent++;

        for(auto child : inst->getChildren())
        {
            dumpInst(context, child);
        }

        context->indent--;
        dumpIndent(context);
        dump(context, "}\n");
    }

    void dumpIRGeneric(
        IRDumpContext*  context,
        IRGeneric* witnessTable)
    {
        dump(context, "\n");
        dumpIndent(context);
        dump(context, "ir_witness_table ");
        dumpID(context, witnessTable);
        dump(context, "\n{\n");
        context->indent++;

        for (auto ii : witnessTable->getChildren())
        {
            dumpInst(context, ii);
        }

        context->indent--;
        dump(context, "}\n");
    }

    static void dumpInstExpr(
        IRDumpContext*  context,
        IRInst*         inst)
    {
        if (!inst)
        {
            dump(context, "<null>");
            return;
        }

        auto op = inst->getOp();
        auto opInfo = getIROpInfo(op);

        // Special-case the literal instructions.
        if(auto irConst = as<IRConstant>(inst))
        {
            switch (op)
            {
            case kIROp_IntLit:
                dump(context, irConst->value.intVal);
                dump(context, " : ");
                dumpType(context, irConst->getFullType());
                return;

            case kIROp_FloatLit:
                dump(context, irConst->value.floatVal);
                dump(context, " : ");
                dumpType(context, irConst->getFullType());
                return;

            case kIROp_BoolLit:
                dump(context, irConst->value.intVal ? "true" : "false");
                return;

            case kIROp_StringLit:
                dumpEncodeString(context, irConst->getStringSlice());
                return;

            case kIROp_PtrLit:
                dump(context, "<ptr>");
                return;

            default:
                break;
            }
        }

        // Special case the SPIR-V asm operands as the distinction here is
        // clear anyway to the user
        switch(op)
        {
        case kIROp_SPIRVAsmOperandEnum:
            dumpInstExpr(context, inst->getOperand(0));
            return;
        case kIROp_SPIRVAsmOperandLiteral:
            dumpInstExpr(context, inst->getOperand(0));
            return;
        case kIROp_SPIRVAsmOperandInst:
            dumpInstExpr(context, inst->getOperand(0));
            return;
        case kIROp_SPIRVAsmOperandId:
            dump(context, "%");
            dumpInstExpr(context, inst->getOperand(0));
            return;
        case kIROp_SPIRVAsmOperandResult:
            dump(context, "result");
            return;
        case kIROp_SPIRVAsmOperandTruncate:
            dump(context, "__truncate");
            return;
        case kIROp_SPIRVAsmOperandSampledType:
            dump(context, "__sampledType(");
            dumpInstExpr(context, inst->getOperand(0));
            dump(context, ")");
            return;
        }

        dump(context, opInfo.name);
        dumpInstOperandList(context, inst);
    }

    static void dumpInstBody(
        IRDumpContext*  context,
        IRInst*         inst)
    {
        if (!inst)
        {
            dump(context, "<null>");
            return;
        }

        auto op = inst->getOp();

        dumpIRDecorations(context, inst);

        dumpDebugID(context, inst);

        // There are several ops we want to special-case here,
        // so that they will be more pleasant to look at.
        //
        switch (op)
        {
        case kIROp_Func:
        case kIROp_GlobalVar:
        case kIROp_Generic:
            dumpIRGlobalValueWithCode(context, (IRGlobalValueWithCode*)inst);
            return;

        case kIROp_WitnessTable:
        case kIROp_StructType:
        case kIROp_SPIRVAsm:
            dumpIRParentInst(context, inst);
            return;

        case kIROp_WitnessTableEntry:
            dumpIRWitnessTableEntry(context, (IRWitnessTableEntry*)inst);
            return;

        default:
            break;
        }

        // Okay, we have a seemingly "ordinary" op now
        auto dataType = inst->getDataType();
        auto rate = inst->getRate();

        if(rate)
        {
            dump(context, "@");
            dumpOperand(context, rate);
            dump(context, " ");
        }

        if(opHasResult(inst) || instHasUses(inst))
        {
            dump(context, "let  ");
            dumpID(context, inst);
            dumpInstTypeClause(context, dataType);
            dump(context, "\t= ");
        }
        else
        {
            // No result, okay...
        }

        dumpInstExpr(context, inst);
    }

    static void dumpInst(
        IRDumpContext*  context,
        IRInst*         inst)
    {
        if(shouldFoldInstIntoUses(context, inst))
            return;

        dumpIndent(context);
        dumpInstBody(context, inst);

        // Output the originating source location
        {
            SourceManager* sourceManager = context->sourceManager;
            if (sourceManager && context->options.flags & IRDumpOptions::Flag::SourceLocations)
            {
                StringBuilder buf;
                buf << " loc: ";

                // Output the line number information
                if (inst->sourceLoc.isValid())
                {
                    // Might want to output actual, but nominal is okay for default
                    const SourceLocType sourceLocType = SourceLocType::Nominal;

                    // Get the source location
                    const HumaneSourceLoc humaneLoc = sourceManager->getHumaneLoc(inst->sourceLoc, sourceLocType);
                    if (humaneLoc.line >= 0)
                    {
                        buf << humaneLoc.line << "," << humaneLoc.column;

                        if (humaneLoc.pathInfo != context->lastPathInfo)
                        {
                            buf << " ";
                            // Output the the location
                            humaneLoc.pathInfo.appendDisplayName(buf);
                            context->lastPathInfo = humaneLoc.pathInfo;
                        }
                    }
                    else
                    {
                        buf << "not found";
                    }
                }
                else
                {
                    buf << "na";
                }

                dump(context, buf.getUnownedSlice());
            }
        }

        dump(context, "\n");
    }

    void dumpIRModule(
        IRDumpContext*  context,
        IRModule*       module)
    {
        for(auto ii : module->getGlobalInsts())
        {
            dumpInst(context, ii);
        }
    }

    void printSlangIRAssembly(StringBuilder& builder, IRModule* module, const IRDumpOptions& options, SourceManager* sourceManager)
    {
        IRDumpContext context;
        context.builder = &builder;
        context.indent = 0;
        context.options = options;
        context.sourceManager = sourceManager;
        
        dumpIRModule(&context, module);
    }

    void dumpIR(IRInst* globalVal, const IRDumpOptions& options, SourceManager* sourceManager, ISlangWriter* writer)
    {
        StringBuilder sb;

        IRDumpContext context;
        context.builder = &sb;
        context.indent = 0;
        context.options = options;
        context.sourceManager = sourceManager;

        if (globalVal->getOp() == kIROp_Module)
            dumpIRModule(&context, globalVal->getModule());
        else
            dumpInst(&context, globalVal);

        writer->write(sb.getBuffer(), sb.getLength());
        writer->flush();
    }

    void dumpIR(IRModule* module, const IRDumpOptions& options, char const* label, SourceManager* sourceManager, ISlangWriter* inWriter)
    {
        WriterHelper writer(inWriter);

        if (label)
        {
            writer.put("### ");
            writer.put(label);
            writer.put(":\n");
        }

        dumpIR(module, options, sourceManager, inWriter);

        if (label)
        {
            writer.put("###\n");
        }
    }

    String getSlangIRAssembly(IRModule* module, const IRDumpOptions& options, SourceManager* sourceManager)
    {
        StringBuilder sb;
        printSlangIRAssembly(sb, module, options, sourceManager);
        return std::move(sb);
    }

    void dumpIR(IRModule* module, const IRDumpOptions& options, SourceManager* sourceManager, ISlangWriter* writer)
    {
        String ir = getSlangIRAssembly(module, options, sourceManager);
        writer->write(ir.getBuffer(), ir.getLength());
        writer->flush();
    }

    // Pre-declare
    static bool _isTypeOperandEqual(IRInst* a, IRInst* b);

    static bool _areTypeOperandsEqual(IRInst* a, IRInst* b)
    {
        // Must have same number of operands
        const auto operandCountA = Index(a->getOperandCount());
        if (operandCountA != Index(b->getOperandCount()))
        {
            return false;
        }

        // All the operands must be equal
        for (Index i = 0; i < operandCountA; ++i)
        {
            IRInst* operandA = a->getOperand(i);
            IRInst* operandB = b->getOperand(i);

            if (!_isTypeOperandEqual(operandA, operandB))
            {
                return false;
            }
        }

        return true;
    }

    bool isNominalOp(IROp op)
    {
        // True if the op identity is 'nominal'
        switch (op)
        {
            case kIROp_StructType:
            case kIROp_ClassType:
            case kIROp_InterfaceType:
            case kIROp_Generic:
            case kIROp_Param:
            {
                return true;
            }
        }
        return false;
    }

    // True if a type operand is equal. Operands are 'IRInst' - but it's only a restricted set that
    // can be operands of IRType instructions
    static bool _isTypeOperandEqual(IRInst* a, IRInst* b)
    {
        if (a == b)
        {
            return true;
        }

        if (a == nullptr || b == nullptr)
        {
            return false;
        }

        const IROp opA = IROp(a->getOp() & kIROpMask_OpMask);
        const IROp opB = IROp(b->getOp() & kIROpMask_OpMask);

        if (opA != opB)
        {
            return false;
        }

        // If the type is nominal - it can only be the same if the pointer is the same.
        if (isNominalOp(opA))
        {
            // The pointer isn't the same (as that was already tested), so cannot be equal
            return false;
        }

        // Both are types
        if (IRType::isaImpl(opA))
        {
            if (IRBasicType::isaImpl(opA))
            {
                // If it's a basic type, then their op being the same means we are done
                return true;
            }

            // We don't care about the parent or positioning
            // We also don't care about 'type' - because these instructions are defining the type.
            // 
            // We may want to care about decorations.

            // If it's a resource type - special case the handling of the resource flavor 
            if (IRResourceTypeBase::isaImpl(opA) &&
                static_cast<const IRResourceTypeBase*>(a)->getFlavor() != static_cast<const IRResourceTypeBase*>(b)->getFlavor())
            {
                return false;
            }

            // TODO(JS): There is a question here about what to do about decorations.
            // For now we ignore decorations. Are two types potentially different if there decorations different?
            // If decorations play a part in difference in types - the order of decorations presumably is not important.

            // All the operands of the types must be equal
            return _areTypeOperandsEqual(a, b);
        }
       
        // If it's a constant...
        if (IRConstant::isaImpl(opA))
        {
            // TODO: This is contrived in that we want two types that are the same, but are different
            // pointers to match here.
            // If we make getHashCode for IRType* compatible with isTypeEqual, then we should probably use that.
            return static_cast<IRConstant*>(a)->isValueEqual(static_cast<IRConstant*>(b)) &&
                isTypeEqual(a->getFullType(), b->getFullType());
        }
        if (IRSpecialize::isaImpl(opA) || opA == kIROp_LookupWitness)
        {
            return _areTypeOperandsEqual(a, b);
        }
        SLANG_ASSERT(!"Unhandled comparison");

        // We can't equate any other type..
        return false;
    }

    bool isTypeEqual(IRType* a, IRType* b)
    {
        // _isTypeOperandEqual handles comparison of types so can defer to it
        return _isTypeOperandEqual(a, b);
    }

    bool isIntegralType(IRType *t)
    {
        if(auto basic = as<IRBasicType>(t))
        {
            switch(basic->getBaseType())
            {
            case BaseType::Int8:
            case BaseType::Int16:
            case BaseType::Int:
            case BaseType::Int64:
            case BaseType::UInt8:
            case BaseType::UInt16:
            case BaseType::UInt:
            case BaseType::UInt64:
                return true;
            default:
                return false;
            }
        }
        return false;
    }

    bool isFloatingType(IRType *t)
    {
        if(auto basic = as<IRBasicType>(t))
        {
            switch(basic->getBaseType())
            {
            case BaseType::Float:
            case BaseType::Half:
            case BaseType::Double:
                return true;
            default:
                return false;
            }
        }
        return false;
    }

    IntInfo getIntTypeInfo(const IRType* intType)
    {
        switch(intType->getOp())
        {
            case kIROp_UInt8Type: return {8, false};
            case kIROp_UInt16Type: return {16, false};
            case kIROp_UIntType: return {32, false};
            case kIROp_UInt64Type: return {64, false};
            case kIROp_Int8Type: return {8, true};
            case kIROp_Int16Type: return {16, true};
            case kIROp_IntType: return {32, true};
            case kIROp_Int64Type: return {64, true};

            case kIROp_IntPtrType: // target platform dependent
            case kIROp_UIntPtrType: // target platform dependent
            default:
                SLANG_UNEXPECTED("Unhandled type passed to getIntTypeInfo");
        }
    }

    FloatInfo getFloatingTypeInfo(const IRType* floatType)
    {
        switch(floatType->getOp())
        {
            case kIROp_HalfType: return {16};
            case kIROp_FloatType: return {32};
            case kIROp_DoubleType: return {64};
            default:
                SLANG_UNEXPECTED("Unhandled type passed to getFloatTypeInfo");
        }
    }

    bool isIntegralScalarOrCompositeType(IRType* t)
    {
        if (!t)
            return false;
        switch (t->getOp())
        {
        case kIROp_VectorType:
        case kIROp_MatrixType:
            return isIntegralType((IRType*)t->getOperand(0));
        default:
            return isIntegralType(t);
        }
    }

    void findAllInstsBreadthFirst(IRInst* inst, List<IRInst*>& outInsts)
    {
        Index index = outInsts.getCount();

        outInsts.add(inst);

        while (index < outInsts.getCount())
        {
            IRInst* cur = outInsts[index++];

            IRInstListBase childrenList = cur->getDecorationsAndChildren();
            for (IRInst* child : childrenList)
            {
                outInsts.add(child);
            }
        }
    }

    IRDecoration* IRInst::getFirstDecoration()
    {
        return as<IRDecoration>(getFirstDecorationOrChild());
    }

    IRDecoration* IRInst::getLastDecoration()
    {
        IRDecoration* decoration = getFirstDecoration();
        if (!decoration) return nullptr;

        while (auto nextDecoration = decoration->getNextDecoration())
            decoration = nextDecoration;

        return decoration;
    }

    IRInstList<IRDecoration> IRInst::getDecorations()
    {
        return IRInstList<IRDecoration>(
            getFirstDecoration(),
            getLastDecoration());
    }

    IRInst* IRInst::getFirstChild()
    {
        // The children come after any decorations,
        // so if there are any decorations, then the
        // first child is right after the last decoration.
        //
        if(auto lastDecoration = getLastDecoration())
            return lastDecoration->getNextInst();
        //
        // Otherwise, there must be no decorations, so
        // that the first "child or decoration" is a child.
        //
        return getFirstDecorationOrChild();
    }

    IRInst* IRInst::getLastChild()
    {
        // The children come after any decorations, so
        // that the last item in the list of children
        // and decorations is the last child *unless*
        // it is a decoration, in which case there are
        // no children.
        //
        auto lastChild = getLastDecorationOrChild();
        return as<IRDecoration>(lastChild) ? nullptr : lastChild;
    }


    IRRate* IRInst::getRate()
    {
        if(auto rateQualifiedType = as<IRRateQualifiedType>(getFullType()))
            return rateQualifiedType->getRate();

        return nullptr;
    }

    IRType* IRInst::getDataType()
    {
        auto type = getFullType();
        if(auto rateQualifiedType = as<IRRateQualifiedType>(type))
            return rateQualifiedType->getValueType();

        return type;
    }

    void validateIRInstOperands(IRInst*);

    static void _replaceInstUsesWith(IRInst* thisInst, IRInst* other)
    {
        IRDeduplicationContext* dedupContext = nullptr;

        struct WorkItem
        {
            IRInst* thisInst;
            IRInst* otherInst;
        };

        // A work list of hoistable users for which we need
        // to deduplicate/update their entry in the global numbering map.
        List<WorkItem> workList;
        HashSet<IRInst*> workListSet;

        auto addToWorkList = [&](IRInst* src, IRInst* target)
        {
            if (workListSet.add(src))
            {
                WorkItem item;
                item.thisInst = src;
                item.otherInst = target;
                workList.add(item);
            }
        };

        addToWorkList(thisInst, other);

        for (Index i = 0; i < workList.getCount(); i++)
        {
            auto workItem = workList[i];
            thisInst = workItem.thisInst;
            other = workItem.otherInst;

            SLANG_ASSERT(other);

            // Safety check: don't try to replace something with itself.
            if (other == thisInst)
                continue;

            if (getIROpInfo(thisInst->getOp()).isHoistable())
            {
                if (!dedupContext)
                {
                    SLANG_ASSERT(thisInst->getModule());
                    dedupContext = thisInst->getModule()->getDeduplicationContext();
                }
                dedupContext->getInstReplacementMap()[thisInst] = other;
            }

            // We will walk through the list of uses for the current
            // instruction, and make them point to the other inst.
            IRUse* ff = thisInst->firstUse;

            // No uses? Nothing to do.
            if (!ff)
                continue;

            //ff->debugValidate();

            IRUse* uu = ff;
            for (;;)
            {
                // The uses had better all be uses of this
                // instruction, or invariants are broken.
                SLANG_ASSERT(uu->get() == thisInst);

                auto user = uu->getUser();
                bool userIsHoistable = getIROpInfo(user->getOp()).isHoistable();
                if (userIsHoistable)
                {
                    if (!dedupContext)
                    {
                        SLANG_ASSERT(user->getModule());
                        dedupContext = user->getModule()->getDeduplicationContext();
                    }
                    dedupContext->_removeGlobalNumberingEntry(user);
                }
                
                // Swap this use over to use the other value.
                uu->usedValue = other;

                if (userIsHoistable)
                {
                    // Is the updated inst already exists in the global numbering map?
                    // If so, we need to continue work on replacing the updated inst with the existing value.
                    IRInst* existingVal = nullptr;
                    if (dedupContext->getGlobalValueNumberingMap().tryGetValue(IRInstKey{ user }, existingVal))
                    {
                        // If existingVal has been replaced by something else, use that.
                        dedupContext->getInstReplacementMap().tryGetValue(existingVal, existingVal);
                        addToWorkList(user, existingVal);
                    }
                    else
                    {
                        dedupContext->_addGlobalNumberingEntry(user);
                    }
                }

                // Try to move to the next use, but bail
                // out if we are at the last one.
                IRUse* nn = uu->nextUse;
                if (!nn)
                    break;

                uu = nn;
            }

            // We are at the last use (and there must
            // be at least one, because we handled
            // the case of an empty list earlier).
            SLANG_ASSERT(uu);

            // Our job at this point is to splice
            // our list of uses onto the other
            // value's uses.
            //
            // If the value already had uses, then
            // we need to patch our new list onto
            // the front.
            if (auto nn = other->firstUse)
            {
                uu->nextUse = nn;
                nn->prevLink = &uu->nextUse;
            }

            // No matter what, our list of
            // uses will become the start
            // of the list of uses for
            // `other`
            other->firstUse = ff;
            ff->prevLink = &other->firstUse;

            // And `this` will have no uses any more.
            thisInst->firstUse = nullptr;

            ff->debugValidate();
        }

    }

    void IRInst::replaceUsesWith(IRInst* other)
    {
        _replaceInstUsesWith(this, other);
    }

    // Insert this instruction into the same basic block
    // as `other`, right before it.
    void IRInst::insertBefore(IRInst* other)
    {
        SLANG_ASSERT(other);
        if (other->getPrevInst() == this)
            return;
        if (other == this)
            return;
        _insertAt(other->getPrevInst(), other, other->getParent());
    }

    void IRInst::insertAtStart(IRInst* newParent)
    {
        SLANG_ASSERT(newParent);
        _insertAt(nullptr, newParent->getFirstDecorationOrChild(), newParent);
    }

    void IRInst::moveToStart()
    {
        auto p = parent;
        removeFromParent();
        insertAtStart(p);
    }

    void IRInst::_insertAt(IRInst* inPrev, IRInst* inNext, IRInst* inParent)
    {
        // Make sure this instruction has been removed from any previous parent
        this->removeFromParent();

        SLANG_ASSERT(inParent);
        SLANG_ASSERT(!inPrev || (inPrev->getNextInst() == inNext) && (inPrev->getParent() == inParent));
        SLANG_ASSERT(!inNext || (inNext->getPrevInst() == inPrev) && (inNext->getParent() == inParent));

        if( inPrev )
        {
            inPrev->next = this;
        }
        else
        {
            inParent->m_decorationsAndChildren.first = this;
        }

        if (inNext)
        {
            inNext->prev = this;
        }
        else
        {
            inParent->m_decorationsAndChildren.last = this;
        }

        this->prev = inPrev;
        this->next = inNext;
        this->parent = inParent;
        
#if _DEBUG
        validateIRInstOperands(this);
#endif
    }

    void IRInst::insertAfter(IRInst* other)
    {
        SLANG_ASSERT(other);
        removeFromParent();
        _insertAt(other, other->getNextInst(), other->getParent());
    }

    void IRInst::insertAtEnd(IRInst* newParent)
    {
        SLANG_ASSERT(newParent);
        removeFromParent();
        _insertAt(newParent->getLastDecorationOrChild(), nullptr, newParent);
    }

    void IRInst::moveToEnd()
    {
        auto p = parent;
        removeFromParent();
        insertAtEnd(p);
    }

    void IRInst::insertAt(IRInsertLoc const& loc)
    {
        removeFromParent();
        IRInst* other = loc.getInst();
        switch(loc.getMode())
        {
        case IRInsertLoc::Mode::None:
            break;
        case IRInsertLoc::Mode::Before:
            insertBefore(other);
            break;
        case IRInsertLoc::Mode::After:
            insertAfter(other);
            break;
        case IRInsertLoc::Mode::AtStart:
            insertAtStart(other);
            break;
        case IRInsertLoc::Mode::AtEnd:
            insertAtEnd(other);
            break;
        }
    }

    // Remove this instruction from its parent block,
    // and then destroy it (it had better have no uses!)
    void IRInst::removeFromParent()
    {
        auto oldParent = getParent();

        // If we don't currently have a parent, then
        // we are doing fine.
        if(!oldParent)
            return;

        auto pp = getPrevInst();
        auto nn = getNextInst();

        if(pp)
        {
            SLANG_ASSERT(pp->getParent() == oldParent);
            pp->next = nn;
        }
        else
        {
            oldParent->m_decorationsAndChildren.first = nn;
        }

        if(nn)
        {
            SLANG_ASSERT(nn->getParent() == oldParent);
            nn->prev = pp;
        }
        else
        {
            oldParent->m_decorationsAndChildren.last = pp;
        }

        prev = nullptr;
        next = nullptr;
        parent = nullptr;
    }

    void IRInst::removeArguments()
    {
        typeUse.clear();
        for( UInt aa = 0; aa < operandCount; ++aa )
        {
            IRUse& use = getOperands()[aa];
            use.clear();
        }
    }

    void IRInst::removeOperand(Index index)
    {
        for (Index i = index; i < (Index)operandCount - 1; i++)
        {
            getOperands()[i].set(getOperand(i + 1));
        }
        getOperands()[operandCount - 1].clear();
        operandCount--;
        return;
    }

    // Remove this instruction from its parent block,
    // and then destroy it (it had better have no uses!)
    void IRInst::removeAndDeallocate()
    {
        removeAndDeallocateAllDecorationsAndChildren();

        if (auto module = getModule())
        {
            if (getIROpInfo(getOp()).isHoistable())
            {
                module->getDeduplicationContext()->removeHoistableInstFromGlobalNumberingMap(this);
            }
            else if (auto constInst = as<IRConstant>(this))
            {
                module->getDeduplicationContext()->getConstantMap().remove(IRConstantKey{ constInst });
            }
            module->getDeduplicationContext()->getInstReplacementMap().remove(this);
            if (auto func = as<IRGlobalValueWithCode>(this))
                module->invalidateAnalysisForInst(func);
        }
        removeArguments();
        removeFromParent();

        // Run destructor to be sure...
        this->~IRInst();
    }

    void IRInst::removeAndDeallocateAllDecorationsAndChildren()
    {
        IRInst* nextChild = nullptr;
        for( IRInst* child = getFirstDecorationOrChild(); child; child = nextChild )
        {
            nextChild = child->getNextInst();
            child->removeAndDeallocate();
        }
    }

    void IRInst::transferDecorationsTo(IRInst* target)
    {
        while( auto decoration = getFirstDecoration() )
        {
            decoration->removeFromParent();
            decoration->insertAtStart(target);
        }
    }

    bool IRInst::mightHaveSideEffects(SideEffectAnalysisOptions options)
    {
        // TODO: We should drive this based on flags specified
        // in `ir-inst-defs.h` isntead of hard-coding things here,
        // but this is good enough for now if we are conservative:

        if(as<IRType>(this))
            return false;

        if(as<IRConstant>(this))
            return false;

        if(as<IRLayout>(this))
            return false;

        if(as<IRAttr>(this))
            return false;

        if (as<IRSPIRVAsmOperand>(this))
            return false;

        switch(getOp())
        {
        // By default, assume that we might have side effects,
        // to safely cover all the instructions we haven't had time to think about.
        default:
            break;

        case kIROp_Call:
            {
                // In the general case, a function call must be assumed to
                // have almost arbitrary side effects.
                //
                // However, it is possible that the callee can be identified,
                // and it may be a function with an attribute that explicitly
                // limits the side effects it is allowed to have.
                //
                // For now, we will explicitly check for the `[__readNone]`
                // attribute, which was used to mark functions that compute
                // their result strictly as a function of the arguments (and
                // not anything they point to, or other non-argument state).
                // Calls to such functions cannot have side effects (except
                // for things like stack overflow that abstract language models
                // tend to ignore), and can be subject to dead code elimination,
                // common subexpression elimination, etc.
                //
                auto call = cast<IRCall>(this);
                return !isSideEffectFreeFunctionalCall(call, options);
            }
            break;

            // All of the cases for "global values" are side-effect-free.
        case kIROp_StructType:
        case kIROp_StructField:
        case kIROp_RTTIPointerType:
        case kIROp_RTTIObject:
        case kIROp_RTTIType:
        case kIROp_Func:
        case kIROp_Generic:
        case kIROp_Var:
        case kIROp_Param:
        case kIROp_GlobalVar: // Note: the IRGlobalVar represents the *address*, so only a load/store would have side effects
        case kIROp_GlobalConstant:
        case kIROp_GlobalParam:
        case kIROp_StructKey:
        case kIROp_GlobalGenericParam:
        case kIROp_WitnessTable:
        case kIROp_WitnessTableEntry:
        case kIROp_InterfaceRequirementEntry:
        case kIROp_Block:
            return false;

            /// Liveness markers have no side effects
        case kIROp_LiveRangeStart:
        case kIROp_LiveRangeEnd:

        case kIROp_Nop:
        case kIROp_undefined:
        case kIROp_DefaultConstruct:
        case kIROp_Specialize:
        case kIROp_LookupWitness:
        case kIROp_GetSequentialID:
        case kIROp_GetAddr:
        case kIROp_GetValueFromBoundInterface:
        case kIROp_MakeUInt64:
        case kIROp_MakeVector:
        case kIROp_MakeMatrix:
        case kIROp_MakeMatrixFromScalar:
        case kIROp_MatrixReshape:
        case kIROp_VectorReshape:
        case kIROp_MakeArray:
        case kIROp_MakeArrayFromElement:
        case kIROp_MakeStruct:
        case kIROp_MakeString:
        case kIROp_getNativeStr:
        case kIROp_MakeResultError:
        case kIROp_MakeResultValue:
        case kIROp_GetResultError:
        case kIROp_GetResultValue:
        case kIROp_IsResultError:
        case kIROp_MakeOptionalValue:
        case kIROp_MakeOptionalNone:
        case kIROp_OptionalHasValue:
        case kIROp_GetOptionalValue:
        case kIROp_DifferentialPairGetPrimal:
        case kIROp_DifferentialPairGetDifferential:
        case kIROp_MakeDifferentialPair:
        case kIROp_MakeTuple:
        case kIROp_GetTupleElement:
        case kIROp_StructuredBufferLoad:
        case kIROp_RWStructuredBufferLoad:
        case kIROp_RWStructuredBufferGetElementPtr:
        case kIROp_Load:    // We are ignoring the possibility of loads from bad addresses, or `volatile` loads
        case kIROp_LoadReverseGradient:
        case kIROp_ReverseGradientDiffPairRef:
        case kIROp_ImageSubscript:
        case kIROp_FieldExtract:
        case kIROp_FieldAddress:
        case kIROp_GetElement:
        case kIROp_GetElementPtr:
        case kIROp_UpdateElement:
        case kIROp_MeshOutputRef:
        case kIROp_MakeVectorFromScalar:
        case kIROp_swizzle:
        case kIROp_swizzleSet:  // Doesn't actually "set" anything - just returns the resulting vector
        case kIROp_Add:
        case kIROp_Sub:
        case kIROp_Mul:
        case kIROp_Lsh:
        case kIROp_Rsh:
        case kIROp_Eql:
        case kIROp_Neq:
        case kIROp_Greater:
        case kIROp_Less:
        case kIROp_Geq:
        case kIROp_Leq:
        case kIROp_BitAnd:
        case kIROp_BitXor:
        case kIROp_BitOr:
        case kIROp_And:
        case kIROp_Or:
        case kIROp_Neg:
        case kIROp_Not:
        case kIROp_BitNot:
        case kIROp_Select:
        case kIROp_MakeExistential:
        case kIROp_ExtractExistentialType:
        case kIROp_ExtractExistentialValue:
        case kIROp_ExtractExistentialWitnessTable:
        case kIROp_WrapExistential:
        case kIROp_BitCast:
        case kIROp_CastFloatToInt:
        case kIROp_CastIntToFloat:
        case kIROp_IntCast:
        case kIROp_FloatCast:
        case kIROp_CastPtrToInt:
        case kIROp_CastIntToPtr:
        case kIROp_AllocObj:
        case kIROp_PackAnyValue:
        case kIROp_UnpackAnyValue:
        case kIROp_Reinterpret:
        case kIROp_GetNativePtr:
        case kIROp_BackwardDiffIntermediateContextType:
        case kIROp_MakeTargetTuple:
        case kIROp_GetTargetTupleElement:
        case kIROp_TorchGetCudaStream:
        case kIROp_MakeTensorView:
        case kIROp_TorchTensorGetView:
        case kIROp_GetStringHash:
        case kIROp_AllocateOpaqueHandle:
            return false;

        case kIROp_ForwardDifferentiate:
        case kIROp_BackwardDifferentiate:
        case kIROp_BackwardDifferentiatePrimal:
        case kIROp_BackwardDifferentiatePropagate:
        case kIROp_DetachDerivative:
            return false;

        case kIROp_Div:
        case kIROp_IRem:
            if (isIntegralScalarOrCompositeType(getFullType()))
            {
                if (auto intLit = as<IRIntLit>(getOperand(1)))
                {
                    if (intLit->getValue() != 0)
                        return false;
                }
                return true;
            }
            return false;

        case kIROp_FRem:
            return false;
        }
        return true;
    }

    IRModule* IRInst::getModule()
    {
        IRInst* ii = this;
        while(ii)
        {
            if(auto moduleInst = as<IRModuleInst>(ii))
                return moduleInst->module;

            ii = ii->getParent();
        }
        return nullptr;
    }

    //
    // IRType
    //

    IRType* unwrapArray(IRType* type)
    {
        IRType* t = type;
        while( auto arrayType = as<IRArrayTypeBase>(t) )
        {
            t = arrayType->getElementType();
        }
        return t;
    }

    //
    // IRTargetIntrinsicDecoration
    //

    IRTargetIntrinsicDecoration* findAnyTargetIntrinsicDecoration(
            IRInst*                 val)
    {
        IRInst* inst = getResolvedInstForDecorations(val);
        return inst->findDecoration<IRTargetIntrinsicDecoration>();
    }

    IRTargetSpecificDecoration* findBestTargetDecoration(
        IRInst*                 inInst,
        CapabilitySet const&    targetCaps)
    {
        IRInst* inst = getResolvedInstForDecorations(inInst);

        // We will search through all the `IRTargetIntrinsicDecoration`s on
        // the instruction, looking for those that are applicable to the
        // current code generation target. Among the application decorations
        // we will try to find one that is "best" in the sense that it is
        // more (or at least as) specialized for the target than the
        // others.
        //
        IRTargetSpecificDecoration* bestDecoration = nullptr;
        CapabilitySet bestCaps;
        for(auto dd : inst->getDecorations())
        {
            auto decoration = as<IRTargetSpecificDecoration>(dd);
            if(!decoration)
                continue;

            auto decorationCaps = decoration->getTargetCaps();
            if (decorationCaps.isIncompatibleWith(targetCaps))
                continue;

            if(decoration->hasPredicate())
            {
                const auto scrutinee = decoration->getTypeScrutinee();
                const auto predicate = decoration->getTypePredicate();
                const auto predicateFun =
                      predicate == "boolean"  ? [](auto t){ return t->getOp() == kIROp_BoolType; }
                    : predicate == "integral" ? isIntegralType
                    : predicate == "floating" ? isFloatingType
                    : nullptr;

                SLANG_ASSERT(predicateFun);
                if(!predicateFun(scrutinee))
                    continue;
            }

            if(!bestDecoration || decorationCaps.isBetterForTarget(bestCaps, targetCaps))
            {
                bestDecoration = decoration;
                bestCaps = decorationCaps;
            }
        }

        return bestDecoration;
    }

    IRTargetSpecificDecoration* findBestTargetDecoration(
            IRInst*         val,
            CapabilityAtom  targetCapabilityAtom)
    {
        return findBestTargetDecoration(val, CapabilitySet(targetCapabilityAtom));
    }

    bool findTargetIntrinsicDefinition(IRInst* callee, CapabilitySet const& targetCaps, UnownedStringSlice& outDefinition)
    {
        if (auto decor = findBestTargetIntrinsicDecoration(callee, targetCaps))
        {
            outDefinition = decor->getDefinition();
            return true;
        }
        auto func = as<IRGlobalValueWithCode>(callee);
        if (!func)
            return false;
        auto block = func->getFirstBlock();
        if (!block)
            return false;
        if (auto genAsm = as<IRGenericAsm>(block->getTerminator()))
        {
            outDefinition = genAsm->getAsm();
            return true;
        }
        return false;
    }

#if 0
    IRFunc* cloneSimpleFuncWithoutRegistering(IRSpecContextBase* context, IRFunc* originalFunc)
    {
        auto clonedFunc = context->builder->createFunc();
        cloneFunctionCommon(context, clonedFunc, originalFunc, false);
        return clonedFunc;
    }
#endif

    IRInst* findGenericReturnVal(IRGeneric* generic)
    {
        auto lastBlock = generic->getLastBlock();
        if (!lastBlock)
            return nullptr;

        auto returnInst = as<IRReturn>(lastBlock->getTerminator());
        if (!returnInst)
            return nullptr;

        auto val = returnInst->getVal();
        return val;
    }
    
    IRInst* findInnerMostGenericReturnVal(IRGeneric* generic)
    {
        IRInst* inst = generic;
        while (auto genericInst = as<IRGeneric>(inst))
            inst = findGenericReturnVal(genericInst);
        return inst;
    }

    IRInst* findOuterGeneric(IRInst* inst)
    {
        if (inst)
        {
            inst = inst->getParent();
        }
        else
        {
            return nullptr;
        }
        
        while(inst)
        {
            if (as<IRGeneric>(inst))
                return inst;

            inst = inst->getParent();
        }
        return nullptr;
    }

    IRInst* maybeFindOuterGeneric(IRInst* inst)
    {
        auto outerGeneric = findOuterGeneric(inst);
        if (!outerGeneric) return inst;
        return outerGeneric;
    }

    IRInst* findOuterMostGeneric(IRInst* inst)
    {
        IRInst* currInst = inst;
        while(auto outerGeneric = findOuterGeneric(currInst))
        {
            currInst = outerGeneric;
        }
        return currInst;
    }

    IRGeneric* findSpecializedGeneric(IRSpecialize* specialize)
    {
        return as<IRGeneric>(specialize->getBase());
    }


    IRInst* findSpecializeReturnVal(IRSpecialize* specialize)
    {
        auto base = specialize->getBase();

        while( auto baseSpec = as<IRSpecialize>(base) )
        {
            auto returnVal = findSpecializeReturnVal(baseSpec);
            if(!returnVal)
                break;

            base = returnVal;
        }

        if( auto generic = as<IRGeneric>(base) )
        {
            return findGenericReturnVal(generic);
        }

        return nullptr;
    }

    IRInst* getResolvedInstForDecorations(IRInst* inst, bool resolveThroughDifferentiation)
    {
        IRInst* candidate = inst;
        for(;;)
        {
            if(auto specInst = as<IRSpecialize>(candidate))
            {
                candidate = specInst->getBase();
                continue;
            }
            if (resolveThroughDifferentiation)
            {
                switch (candidate->getOp())
                {
                case kIROp_ForwardDifferentiate:
                case kIROp_BackwardDifferentiate:
                case kIROp_BackwardDifferentiatePrimal:
                case kIROp_BackwardDifferentiatePropagate:
                    candidate = candidate->getOperand(0);
                    continue;
                default:
                    break;
                }
            }
            if( auto genericInst = as<IRGeneric>(candidate) )
            {
                if( auto returnVal = findGenericReturnVal(genericInst) )
                {
                    candidate = returnVal;
                    continue;
                }
            }

            return candidate;
        }
    }

    bool isDefinition(
        IRInst* inVal)
    {
        IRInst* val = inVal;
        // unwrap any generic declarations to see
        // the value they return.
        for(;;)
        {
            // An instruciton marked `[import(...)]` cannot
            // be a definition, since it is claiming that
            // the actual body comes from another module.
            //
            if(val->findDecoration<IRImportDecoration>())
                return false;

            auto genericInst = as<IRGeneric>(val);
            if(!genericInst)
                break;

            auto returnVal = findGenericReturnVal(genericInst);
            if(!returnVal)
                break;

            val = returnVal;
        }

        // Some cases of instructions have structural
        // rules about when they are considered to have
        // a definition (e.g., a function must have a body).
        //
        switch (val->getOp())
        {
        case kIROp_Func:
        case kIROp_Generic:
            return val->getFirstChild() != nullptr;

        case kIROp_GlobalConstant:
            return cast<IRGlobalConstant>(val)->getValue() != nullptr;

        default:
            break;
        }

        // In all other cases, if we have an instruciton
        // that has *not* been marked for import, then
        // we consider it to be a definition.

        return true;
    }

    void markConstExpr(
        IRBuilder*  builder,
        IRInst*     irValue)
    {
        // We will take an IR value with type `T`,
        // and turn it into one with type `@ConstExpr T`.

        // TODO: need to be careful if the value already has a rate
        // qualifier set.

        irValue->setFullType(
            builder->getRateQualifiedType(
                builder->getConstExprRate(),
                irValue->getDataType()));
    }

    bool isBuiltin(IRInst* inst)
    {
        return inst->findDecoration<IRBuiltinDecoration>() != nullptr;
    }
    IRFunc* getParentFunc(IRInst* inst)
    {
        auto parent = inst->getParent();
        while (parent)
        {
            if (auto func = as<IRFunc>(parent))
                return func;
            parent = parent->getParent();
        }
        return nullptr;
    }

    IRInst* getGenericReturnVal(IRInst* inst)
    {
        if (auto gen = as<IRGeneric>(inst))
        {
            return findGenericReturnVal(gen);
        }
        return inst;
    }

    IRDominatorTree* IRAnalysis::getDominatorTree()
    {
        return static_cast<IRDominatorTree*>(domTree.get());
    }

} // namespace Slang

#if SLANG_VC
#ifdef _DEBUG
// Natvis sometimes cannot find enum values.
// Export symbols for them to make sure natvis works correctly when debugging external projects.
SLANG_API const int SlangDebug__IROpNameHint = Slang::kIROp_NameHintDecoration;
SLANG_API const int SlangDebug__IROpExport = Slang::kIROp_ExportDecoration;
SLANG_API const int SlangDebug__IROpImport = Slang::kIROp_ImportDecoration;
SLANG_API const int SlangDebug__IROpStringLit = Slang::kIROp_StringLit;
SLANG_API const int SlangDebug__IROpIntLit = Slang::kIROp_IntLit;
#endif
#endif<|MERGE_RESOLUTION|>--- conflicted
+++ resolved
@@ -5747,43 +5747,50 @@
         return i;
     }
 
-<<<<<<< HEAD
-    IRSPIRVAsmOperand* IRBuilder::emitSPIRVAsmOperandSampledType(IRType* elementType)
-=======
     IRSPIRVAsmOperand* IRBuilder::emitSPIRVAsmOperandBuiltinVar(IRInst* type, IRInst* builtinKind)
->>>>>>> 293153ee
     {
         SLANG_ASSERT(as<IRSPIRVAsm>(m_insertLoc.getParent()));
         const auto i = createInst<IRSPIRVAsmOperand>(
             this,
-<<<<<<< HEAD
+            kIROp_SPIRVAsmOperandBuiltinVar,
+            (IRType*)type,
+            builtinKind
+        );
+        addInst(i);
+        return i;
+    }
+
+    IRSPIRVAsmOperand* IRBuilder::emitSPIRVAsmOperandGLSL450Set()
+    {
+        SLANG_ASSERT(as<IRSPIRVAsm>(m_insertLoc.getParent()));
+        const auto i = createInst<IRSPIRVAsmOperand>(
+            this,
+            kIROp_SPIRVAsmOperandGLSL450Set,
+            getVoidType()
+        );
+        addInst(i);
+        return i;
+    }
+
+    IRSPIRVAsmOperand* IRBuilder::emitSPIRVAsmOperandSampledType(IRType* elementType)
+    {
+        SLANG_ASSERT(as<IRSPIRVAsm>(m_insertLoc.getParent()));
+        const auto i = createInst<IRSPIRVAsmOperand>(
+            this,
             kIROp_SPIRVAsmOperandSampledType,
             getTypeType(),
             elementType
-=======
-            kIROp_SPIRVAsmOperandBuiltinVar,
-            (IRType*)type,
-            builtinKind
->>>>>>> 293153ee
         );
         addInst(i);
         return i;
     }
 
-<<<<<<< HEAD
     IRSPIRVAsmOperand* IRBuilder::emitSPIRVAsmOperandTruncate()
-=======
-    IRSPIRVAsmOperand* IRBuilder::emitSPIRVAsmOperandGLSL450Set()
->>>>>>> 293153ee
     {
         SLANG_ASSERT(as<IRSPIRVAsm>(m_insertLoc.getParent()));
         const auto i = createInst<IRSPIRVAsmOperand>(
             this,
-<<<<<<< HEAD
             kIROp_SPIRVAsmOperandTruncate,
-=======
-            kIROp_SPIRVAsmOperandGLSL450Set,
->>>>>>> 293153ee
             getVoidType()
         );
         addInst(i);
