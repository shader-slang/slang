#ifndef SLANG_TYPE_LAYOUT_H
#define SLANG_TYPE_LAYOUT_H

#include "../core/slang-basic.h"
#include "slang-compiler.h"
#include "slang-profile.h"
#include "slang-syntax.h"
#include "slang.h"

namespace Slang
{

// Forward declarations

enum class BaseType;
class Type;

struct IRLayout;

//

#if 0
enum class LayoutRulesFamily
{
    HLSL,
    GLSL,
};
#endif

// A "size" that can either be a simple finite size or
// the special case of an infinite/unbounded size.
//
struct LayoutSize
{
    typedef size_t RawValue;

    LayoutSize()
        : raw(0)
    {
    }

    LayoutSize(RawValue size)
        : raw(size)
    {
        SLANG_ASSERT(size != RawValue(-1));
    }

    static LayoutSize fromRaw(RawValue raw)
    {
        LayoutSize size;
        size.raw = raw;
        return size;
    }

    static LayoutSize infinite()
    {
        LayoutSize result;
        result.raw = RawValue(-1);
        return result;
    }

    bool isInfinite() const { return raw == RawValue(-1); }

    bool isFinite() const { return raw != RawValue(-1); }
    RawValue getFiniteValue() const
    {
        SLANG_ASSERT(isFinite());
        return raw;
    }

    bool operator==(LayoutSize that) const { return raw == that.raw; }

    bool operator!=(LayoutSize that) const { return raw != that.raw; }

    bool operator>(LayoutSize that) const
    {
        if (that.isFinite())
        {
            if (this->isFinite())
                return this->raw > that.raw;
            return true;
        }
        else
        {
            if (that.isInfinite())
                return false;
            return true;
        }
    }

    void operator+=(LayoutSize right)
    {
        if (isInfinite())
        {
        }
        else if (right.isInfinite())
        {
            *this = LayoutSize::infinite();
        }
        else
        {
            *this = LayoutSize(raw + right.raw);
        }
    }

    void operator*=(LayoutSize right)
    {
        // Deal with zero first, so that anything (even the "infinite" value) times zero is zero.
        if (raw == 0)
        {
            return;
        }

        if (right.raw == 0)
        {
            raw = 0;
            return;
        }

        // Next we deal with infinite cases, so that infinite times anything non-zero is infinite
        if (isInfinite())
        {
            return;
        }

        if (right.isInfinite())
        {
            *this = LayoutSize::infinite();
            return;
        }

        // Finally deal with the case where both sides are finite
        *this = LayoutSize(raw * right.raw);
    }

    void operator-=(RawValue right)
    {
        if (isInfinite())
        {
        }
        else
        {
            *this = LayoutSize(raw - right);
        }
    }

    void operator/=(RawValue right)
    {
        if (isInfinite())
        {
        }
        else
        {
            *this = LayoutSize(raw / right);
        }
    }
    RawValue raw;
};

inline LayoutSize operator+(LayoutSize left, LayoutSize right)
{
    LayoutSize result(left);
    result += right;
    return result;
}

inline LayoutSize operator*(LayoutSize left, LayoutSize right)
{
    LayoutSize result(left);
    result *= right;
    return result;
}

inline LayoutSize operator-(LayoutSize left, LayoutSize::RawValue right)
{
    LayoutSize result(left);
    result -= right;
    return result;
}

inline LayoutSize operator/(LayoutSize left, LayoutSize::RawValue right)
{
    LayoutSize result(left);
    result /= right;
    return result;
}

inline LayoutSize maximum(LayoutSize left, LayoutSize right)
{
    if (left.isInfinite() || right.isInfinite())
        return LayoutSize::infinite();

    return LayoutSize(Math::Max(left.getFiniteValue(), right.getFiniteValue()));
}

inline bool operator>(LayoutSize left, LayoutSize::RawValue right)
{
    return left.isInfinite() || (left.getFiniteValue() > right);
}

inline bool operator<=(LayoutSize left, LayoutSize::RawValue right)
{
    return left.isFinite() && (left.getFiniteValue() <= right);
}

// Layout appropriate to "just memory" scenarios,
// such as laying out the members of a constant buffer.
struct UniformLayoutInfo
{
    LayoutSize size;
    size_t alignment;

    UniformLayoutInfo()
        : size(0), alignment(1)
    {
    }

    UniformLayoutInfo(LayoutSize size, size_t alignment)
        : size(size), alignment(alignment)
    {
    }
};

// Extended information required for an array of uniform data,
// including the "stride" of the array (the space between
// consecutive elements).
struct UniformArrayLayoutInfo : UniformLayoutInfo
{
    size_t elementStride;

    UniformArrayLayoutInfo()
        : elementStride(0)
    {
    }

    UniformArrayLayoutInfo(LayoutSize size, size_t alignment, size_t elementStride)
        : UniformLayoutInfo(size, alignment), elementStride(elementStride)
    {
    }
};

typedef slang::ParameterCategory LayoutResourceKind;

// Any change to slang::ParameterCategory, requires a change to this macro.
// clang-format off
#define SLANG_PARAMETER_CATEGORIES(x) \
    x(None) \
    x(Mixed) \
    x(ConstantBuffer) \
    x(ShaderResource) \
    x(UnorderedAccess) \
    x(VaryingInput) \
    x(VaryingOutput) \
    x(SamplerState) \
    x(Uniform) \
    x(DescriptorTableSlot) \
    x(SpecializationConstant) \
    x(PushConstantBuffer) \
    x(RegisterSpace) \
    x(GenericResource) \
    \
    x(RayPayload) \
    x(HitAttributes) \
    x(CallablePayload) \
    \
    x(ShaderRecord) \
    \
    x(ExistentialTypeParam) \
    x(ExistentialObjectParam) \
    \
    x(SubElementRegisterSpace) \
    x(VertexInput) \
    x(FragmentOutput) \
    x(InputAttachmentIndex) \
    \
    x(MetalBuffer) \
    x(MetalTexture) \
    x(MetalArgumentBufferElement)
// clang-format on

#define SLANG_PARAMETER_CATEGORY_FLAG(x) x = ParameterCategoryFlags(1) << int(slang::x),

typedef uint32_t ParameterCategoryFlags;
struct ParameterCategoryFlag
{
    enum Enum : ParameterCategoryFlags
    {
        SLANG_PARAMETER_CATEGORIES(SLANG_PARAMETER_CATEGORY_FLAG)
    };

    /// Make a flag from a category
    SLANG_FORCE_INLINE static Enum make(slang::ParameterCategory cat)
    {
        return Enum(ParameterCategoryFlags(1) << int(cat));
    }
};

typedef ParameterCategoryFlags LayoutResourceKindFlags;
typedef ParameterCategoryFlag LayoutResourceKindFlag;

// Layout information for a value that only consumes
// a single resource kind.
struct SimpleLayoutInfo
{
    // What kind of resource should we consume?
    LayoutResourceKind kind;

    // How many resources of that kind?
    //
    // For uniform, the size is the number of bytes "reserved" exclusively for an instance of that
    // type. In *general* it is not necessary for a size to be rounded up to the alignment. Some
    // targets do though - for example C++ and CUDA targets always have size as a multiple of
    // alignment.
    LayoutSize size;

    // only useful in the uniform case
    size_t alignment;

    SimpleLayoutInfo()
        : kind(LayoutResourceKind::None), size(0), alignment(1)
    {
    }

    SimpleLayoutInfo(UniformLayoutInfo uniformInfo)
        : kind(LayoutResourceKind::Uniform)
        , size(uniformInfo.size)
        , alignment(uniformInfo.alignment)
    {
    }

    SimpleLayoutInfo(LayoutResourceKind kind, LayoutSize size, size_t alignment = 1)
        : kind(kind), size(size), alignment(alignment)
    {
    }

    // Convert to layout for uniform data
    UniformLayoutInfo getUniformLayout()
    {
        if (kind == LayoutResourceKind::Uniform)
        {
            return UniformLayoutInfo(size, alignment);
        }
        else
        {
            return UniformLayoutInfo(0, 1);
        }
    }
};

// Only useful in the case of a homogeneous array
struct SimpleArrayLayoutInfo : SimpleLayoutInfo
{
    // This field is only useful in the uniform case
    size_t elementStride;

    // Convert to layout for uniform data
    UniformArrayLayoutInfo getUniformLayout()
    {
        if (kind == LayoutResourceKind::Uniform)
        {
            return UniformArrayLayoutInfo(size, alignment, elementStride);
        }
        else
        {
            return UniformArrayLayoutInfo(0, 1, 0);
        }
    }
};

struct ObjectLayoutInfo
{
    ShortList<SimpleLayoutInfo, 2> layoutInfos;
    ObjectLayoutInfo() = default;
    ObjectLayoutInfo(SimpleLayoutInfo layoutInfo) { layoutInfos.add(layoutInfo); }
    SimpleLayoutInfo getSimple()
    {
        SLANG_ASSERT(layoutInfos.getCount() == 1);
        return layoutInfos[0];
    }
};

struct LayoutRulesImpl;
class VarLayout;

// Base class for things that store layout info
class Layout : public RefObject
{
};

// A reified representation of a particular laid-out type
class TypeLayout : public Layout
{
public:
    // The type that was laid out
    Type* type = nullptr;
    Type* getType() { return type; }

    // The layout rules that were used to produce this type
    LayoutRulesImpl* rules;

    struct ResourceInfo
    {
        // What kind of register was it?
        LayoutResourceKind kind = LayoutResourceKind::None;

        // How many registers of the above kind did we use?
        LayoutSize count;
    };

    List<ResourceInfo> resourceInfos;

    // For uniform data, alignment matters, but not for
    // any other resource category, so we don't waste
    // the space storing it in the above array
    UInt uniformAlignment = 1;


    /// The layout for data that is conceptually owned by this type, but which is pending layout.
    ///
    /// When a type contains interface/existential fields (recursively), the
    /// actual data referenced by these fields needs to get allocated somewhere,
    /// but it cannot go inline at the point where the interface/existential
    /// type appears, or else the layout of a composite object would change
    /// when the concrete type(s) we plug in change.
    ///
    /// We solve this problem by tracking this data that is "pending" layout,
    /// and then "flushing" the pending data at appropriate places during
    /// the layout process.
    ///
    RefPtr<TypeLayout> pendingDataTypeLayout;

    ResourceInfo* FindResourceInfo(LayoutResourceKind kind)
    {
        for (auto& rr : resourceInfos)
        {
            if (rr.kind == kind)
                return &rr;
        }
        return nullptr;
    }

    ResourceInfo* findOrAddResourceInfo(LayoutResourceKind kind)
    {
        auto existing = FindResourceInfo(kind);
        if (existing)
            return existing;

        ResourceInfo info;
        info.kind = kind;
        info.count = 0;
        resourceInfos.add(info);
        return &resourceInfos.getLast();
    }

    void addResourceUsage(ResourceInfo info)
    {
        if (info.count == 0)
            return;

        findOrAddResourceInfo(info.kind)->count += info.count;
    }

    void addResourceUsage(LayoutResourceKind kind, LayoutSize count)
    {
        ResourceInfo info;
        info.kind = kind;
        info.count = count;
        addResourceUsage(info);
    }

    void removeResourceUsage(LayoutResourceKind kind);

    void addResourceUsageFrom(TypeLayout* otherTypeLayout);

    /// "Unwrap" any layers of array-ness from this type layout.
    ///
    /// If this is an `ArrayTypeLayout`, returns the result of unwrapping the element type layout.
    /// Otherwise, returns this type layout.
    ///
    RefPtr<TypeLayout> unwrapArray();


    /// Extended information about type layout, used for "flat" reflection API
    struct ExtendedInfo : public RefObject
    {
        struct DescriptorRangeInfo
        {
            SlangBindingType bindingType;
            LayoutResourceKind kind;
            LayoutSize count;
            Int indexOffset;
        };

        struct DescriptorSetInfo : public RefObject
        {
            Int spaceOffset;
            List<DescriptorRangeInfo> descriptorRanges;
        };

        struct BindingRangeInfo
        {
            VarDeclBase* leafVariable;
            TypeLayout* leafTypeLayout;
            SlangBindingType bindingType;
            LayoutSize count;
            Int descriptorSetIndex;
            Int firstDescriptorRangeIndex;
            Int descriptorRangeCount;
        };

        struct SubObjectRangeInfo
        {
            Int bindingRangeIndex = 0;
            Int spaceOffset = 0;
            RefPtr<VarLayout> offsetVarLayout;
        };

        List<RefPtr<DescriptorSetInfo>> m_descriptorSets;
        List<BindingRangeInfo> m_bindingRanges;
        List<SubObjectRangeInfo> m_subObjectRanges;
    };

    RefPtr<ExtendedInfo> m_extendedInfo;
};

typedef unsigned int VarLayoutFlags;
enum VarLayoutFlag : VarLayoutFlags
{
    HasSemantic = 1 << 0
};

// A reified layout for a particular variable, field, etc.
class VarLayout : public Layout
{
public:
    // The variable we are laying out
    DeclRef<Decl> varDecl;
    VarDeclBase* getVariable() { return varDecl.as<VarDeclBase>().getDecl(); }

    Name* getName() { return getVariable()->getName(); }

    // The result of laying out the variable's type
    TransformablePtr<TypeLayout> typeLayout;
    TypeLayout* getTypeLayout() { return typeLayout.Ptr(); }

    // Additional flags
    VarLayoutFlags flags = 0;

    // System-value semantic (and index) if this is a system value
    String systemValueSemantic;
    int systemValueSemanticIndex;

    // General case semantic name and index
    // TODO: this and the system-value field are redundant
    // TODO: the `VarLayout` type is getting bloated; we need to not store this
    // information unless actually required.
    String semanticName;
    int semanticIndex;

    // The stage this variable belongs to, in case it is
    // stage-specific.
    // TODO: This is wasteful to be storing on every single
    // variable layout.
    Stage stage = Stage::Unknown;

    // The start register(s) for any resources
    struct ResourceInfo
    {
        // What kind of register was it?
        LayoutResourceKind kind = LayoutResourceKind::None;

        // What binding space (HLSL) or set (Vulkan) are we placed in?
        UInt space;

        // What is our starting register in that space?
        //
        // (In the case of uniform data, this is a byte offset)
        UInt index;
    };
    List<ResourceInfo> resourceInfos;

    ResourceInfo* FindResourceInfo(LayoutResourceKind kind)
    {
        for (auto& rr : resourceInfos)
        {
            if (rr.kind == kind)
                return &rr;
        }
        return nullptr;
    }

    ResourceInfo* AddResourceInfo(LayoutResourceKind kind)
    {
        ResourceInfo info;
        info.kind = kind;
        info.space = 0;
        info.index = 0;

        resourceInfos.add(info);
        return &resourceInfos.getLast();
    }

    ResourceInfo* findOrAddResourceInfo(LayoutResourceKind kind)
    {
        auto existing = FindResourceInfo(kind);
        if (existing)
            return existing;

        return AddResourceInfo(kind);
    }

    void removeResourceUsage(LayoutResourceKind kind);

    RefPtr<VarLayout> pendingVarLayout;

    /// Offset in binding ranges within the parent type
    ///
    /// Note: only usable when extended layout information has been calculated.
    ///
    Index bindingRangeOffset = -1;
};

// type layout for a variable that has a constant-buffer type
class ParameterGroupTypeLayout : public TypeLayout
{
public:
    // The layout of the "container" part itself.
    // E.g., for a constant buffer, this would reflect
    // the resource usage of the container, without
    // the element type factored in. All of the offsets
    // for this variable should be zero, but it is included
    // for completeness.
    RefPtr<VarLayout> containerVarLayout;

    // A variable layout for the element of the container.
    // The offsets of the variable layout will reflect
    // the offsets that need to applied to get past the
    // container types resource usage, while the actual
    // type layout won't have offsets applied (unlike
    // `offsetElementTypeLayout` below).
    RefPtr<VarLayout> elementVarLayout;

    // The layout of the element type, with offsets applied
    // so that any fields (if the element type is a `struct`)
    // will be offset by the resource usage of the container.
    RefPtr<TypeLayout> offsetElementTypeLayout;
};

// type layout for a variable that has a constant-buffer type
class StructuredBufferTypeLayout : public TypeLayout
{
public:
    RefPtr<TypeLayout> elementTypeLayout;
    // If required, this is the VarLayout for a buffer which contains the
    // counter associated with the buffer, most often used for
    // AppendStructuredBuffer or ConsumeStructuredBuffer
    RefPtr<VarLayout> counterVarLayout;
};

/// Type layout for a logical sequence type
class SequenceTypeLayout : public TypeLayout
{
public:
    /// The layout of the element type.
    ///
    /// This layout may include adjustments to make lookups in elements
    /// of the array Just Work, and may not be the same as the layout
    /// of the element type when used in a non-array context.
    ///
    RefPtr<TypeLayout> elementTypeLayout;

    /// The stride in bytes between elements.
    size_t uniformStride = 0;
};

/// Type layout for an array type
class ArrayTypeLayout : public SequenceTypeLayout
{
public:
    /// The original layout of the element type.
    ///
    /// This layout does not include any adjustments that
    /// were made to the element type in order to make
    /// lookup into array elements Just Work.
    ///
    RefPtr<TypeLayout> originalElementTypeLayout;
};

/// Type layout for an pointer type
class PointerTypeLayout : public TypeLayout
{
public:
    // TODO(JS):
    // Should this derive from SequenceTypeLayout? A pointer is kind of like an array without
    // bounds - in that it can be indexed. Of it it can be looked at as an indirection to a value.
    // Is the "Just Work"iness applicable?
    // TODO(Yong):
    // This reference can lead to memory leak when we have `struct S{  S* f; };`
    // where `f` will have a var layout whose type layout is a pointer type layout
    // whose valueTypeLayout is the layout for `S` itself, forming a cycle.
    // We need to stop using reference pointers for layouts and instead allocate all
    // type layout object from MemoryArena on the linkage.
    RefPtr<TypeLayout> valueTypeLayout;
};

// type layout for a variable with stream-output type
class StreamOutputTypeLayout : public TypeLayout
{
public:
    RefPtr<TypeLayout> elementTypeLayout;
};

class VectorTypeLayout : public SequenceTypeLayout
{
public:
};


class MatrixTypeLayout : public SequenceTypeLayout
{
public:
    /// Is this matrix laid out as row-major or column-major?
    ///
    /// Note that this does *not* affect the interpretation
    /// of the `elementTypeLayout` field, which always represents
    /// the logical elements of the matrix type, which are its
    /// rows.
    ///
    MatrixLayoutMode mode;
};

// Specific case of type layout for a struct
class StructTypeLayout : public TypeLayout
{
public:
    // An ordered list of layouts for the known per *instance* fields
    List<RefPtr<VarLayout>> fields;

    // Map a variable to its layout directly.
    //
    // Note that in the general case, there may be entries
    // in the `fields` array that came from multiple
    // translation units, and in cases where there are
    // multiple declarations of the same parameter, only
    // one will appear in `fields`, while all of
    // them will be reflected in `mapVarToLayout`.
    //
    // TODO: This should map from a declaration to the *index*
    // in the array above, rather than to the actual pointer,
    // so that we
    Dictionary<Decl*, RefPtr<VarLayout>> mapVarToLayout;
};

class GenericParamTypeLayout : public TypeLayout
{
public:
    GlobalGenericParamDecl* getGlobalGenericParamDecl();
    Index paramIndex = 0;
};

/// Layout information for an interface/existential type
///
/// This class is used to represent the layout of an interface type
/// such as `IThing`, including both the information about the
/// space consumed by the existential itself (including, e.g., the
/// RTTI and witness-table infromation), along with any
/// "pending" data related to legacy static specialization.
///
class ExistentialTypeLayout : public TypeLayout
{
public:
};

/// Layout information for a type with existential (sub-)field types specialized.
///
/// This class is used to represent a type like `SomeStruct` that
/// contains nested existential-type fields, and which has been explicitly
/// specialized with concrete type information for those fields.
///
/// Note that the front-end language should not ever produce types that
/// make use of layouts like this. The only way such a type layout can
/// arise is if a user explicitly specialized a type with existential-type
/// fields using the Slang API, and then used that specialized type as
/// a type argument for a shader. This type layout class serves to remember
/// the specialization information (and resulting layout) for the type.
///
/// TODO: Given our changes to how layout for existential types is being
/// handled, the details of this type probably need to be re-thought.
///
class ExistentialSpecializedTypeLayout : public TypeLayout
{
public:
    RefPtr<TypeLayout> baseTypeLayout;
    RefPtr<VarLayout> pendingDataVarLayout;
};

/// Layout for a scoped entity like a program, module, or entry point
class ScopeLayout : public Layout
{
public:
    // The layout for the parameters of this entity.
    //
    RefPtr<VarLayout> parametersLayout;
};

StructTypeLayout* getScopeStructLayout(ScopeLayout* programLayout);

// Layout information for a single shader entry point
// within a program
//
// Treated as a subclass of `StructTypeLayout` because
// it needs to include computed layout information
// for the parameters of the entry point.
//
// TODO: where to store layout info for the return
// type of the function?
class EntryPointLayout : public ScopeLayout
{
public:
    // The corresponding function declaration
    DeclRef<FuncDecl> entryPoint;

    ComponentType* program = nullptr;

    DeclRef<FuncDecl> getFuncDeclRef() { return entryPoint; }
    FuncDecl* getFuncDecl() { return entryPoint.getDecl(); }

    // The shader profile that was used to compile the entry point
    Profile profile;

    // The name of the entry point. Always available even if entryPoint is nullptr (for example when
    // it came from a library)
    Name* name = nullptr;

    // The overrided name of the entry point.
    String nameOverride;

    // Layout for any results of the entry point
    RefPtr<VarLayout> resultLayout;

    enum Flag : unsigned
    {
        usesAnySampleRateInput = 0x1,
    };
    unsigned flags = 0;

    //    EntryPointLayout* getAbsoluteLayout(VarLayout* parentLayout);

    //    RefPtr<EntryPointLayout> m_absoluteLayout;
};

/// Reflection/layout information about a specialization parameter
class SpecializationParamLayout : public Layout
{
public:
    Index index;
};

/// Reflection/layout information about a generic specialization parameter
class GenericSpecializationParamLayout : public SpecializationParamLayout
{
public:
    /// The declaration of the generic parameter.
    ///
    /// Could be any subclass of `Decl` that represents a generic value or type parameter.
    Decl* decl = nullptr;
};

/// Reflection/layout information about an existential/interface specialization parameter.
class ExistentialSpecializationParamLayout : public SpecializationParamLayout
{
public:
    /// The type that needs to be specialized.
    ///
    /// Currently, this will be an `interface` type that any concrete
    /// type argument getting plugged in must conform to.
    ///
    Type* type = nullptr;
};

// Layout information for the global scope of a program
class ProgramLayout : public ScopeLayout
{
public:
    /*
    // We store a layout for the declarations at the global
    // scope. Note that this will *either* be a single
    // `StructTypeLayout` with the fields stored directly,
    // or it will be a single `ParameterGroupTypeLayout`,
    // where the global-scope fields are the members of
    // that constant buffer.
    //
    // The `struct` case will be used if there are no
    // "naked" global-scope uniform variables, and the
    // constant-buffer case will be used if there are
    // (since a constant buffer will have to be allocated
    // to store them).
    //
    RefPtr<VarLayout> globalScopeLayout;
    */

    /// The target and program for which layout was computed
    TargetProgram* targetProgram;

    TargetProgram* getTargetProgram() { return targetProgram; }
    TargetRequest* getTargetReq() { return targetProgram->getTargetReq(); }
    ComponentType* getProgram() { return targetProgram->getProgram(); }

    ProgramLayout()
        : hashedStringLiteralPool(StringSlicePool::Style::Empty)
    {
    }

    // We catalog the requested entry points here,
    // and any entry-point-specific parameter data
    // will (eventually) belong there...
    List<RefPtr<EntryPointLayout>> entryPoints;

    /// Reflection information on (unspecialized) specialization parameters.
    List<RefPtr<SpecializationParamLayout>> specializationParams;

    /// Concrete argument values that were provided to specific global generic parameters.
    ///
    /// Not useful for reflection, but valuable for code generation.
    ///
    Dictionary<GlobalGenericParamDecl*, Val*> globalGenericArgs;

    /// Holds all of the string literals that have been hashed
    StringSlicePool hashedStringLiteralPool;
};

StructTypeLayout* getGlobalStructLayout(ProgramLayout* programLayout);

struct LayoutRulesFamilyImpl;

// A delineation of shader parameter types into fine-grained
// categories that can then be mapped down to actual resources
// by a given set of rules.
//
// TODO(tfoley): `SlangParameterCategory` and `slang::ParameterCategory`
// are badly named, and need to be revised so they can't be confused
// with this concept.
enum class ShaderParameterKind
{
    ConstantBuffer,
    TextureUniformBuffer,
    ShaderStorageBuffer,

    StructuredBuffer,
    MutableStructuredBuffer,

    RawBuffer,
    MutableRawBuffer,

    Buffer,
    MutableBuffer,

    Texture,
    MutableTexture,

    TextureSampler,
    MutableTextureSampler,

    InputRenderTarget,

    SamplerState,

    Image,
    MutableImage,

    RegisterSpace,

    AppendConsumeStructuredBuffer,

    AtomicUint,

    SubpassInput,
<<<<<<< HEAD
    AccelerationStructure,
=======

    ParameterBlock,
>>>>>>> 4104aa7f
};

struct SimpleLayoutRulesImpl
{
    // Get size and alignment for a single value of base type.
    virtual SimpleLayoutInfo GetScalarLayout(BaseType baseType) = 0;

    // Get size and alignment for an array of elements
    virtual SimpleArrayLayoutInfo GetArrayLayout(
        SimpleLayoutInfo elementInfo,
        LayoutSize elementCount) = 0;

    /// Get pointer layout
    virtual SimpleLayoutInfo GetPointerLayout() = 0;

    // Get layout for a vector or matrix type
    virtual SimpleLayoutInfo GetVectorLayout(
        BaseType elementType,
        SimpleLayoutInfo elementInfo,
        size_t elementCount) = 0;
    virtual SimpleArrayLayoutInfo GetMatrixLayout(
        BaseType elementType,
        SimpleLayoutInfo elementInfo,
        size_t rowCount,
        size_t columnCount) = 0;

    // Begin doing layout on a `struct` type
    virtual UniformLayoutInfo BeginStructLayout() = 0;

    // Add a field to a `struct` type, and return the offset for the field
    virtual LayoutSize AddStructField(
        UniformLayoutInfo* ioStructInfo,
        UniformLayoutInfo fieldInfo) = 0;

    // End layout for a struct, and finalize its size/alignment.
    virtual void EndStructLayout(UniformLayoutInfo* ioStructInfo) = 0;

    // Do structured buffers need a separate binding for the counter buffer?
    // (DirectX is the exception in managing these together)
    virtual bool DoStructuredBuffersNeedSeparateCounterBuffer() = 0;
};

struct ObjectLayoutRulesImpl
{
    struct Options
    {
        HLSLToVulkanLayoutOptions::KindFlags hlslToVulkanKindFlags = 0;
    };

    // Compute layout info for an object type
    virtual ObjectLayoutInfo GetObjectLayout(ShaderParameterKind kind, const Options& options) = 0;
};

struct LayoutRulesImpl
{
    LayoutRulesFamilyImpl* family;
    SimpleLayoutRulesImpl* simpleRules;
    ObjectLayoutRulesImpl* objectRules;

    // Forward `SimpleLayoutRulesImpl` interface

    SimpleLayoutInfo GetScalarLayout(BaseType baseType)
    {
        return simpleRules->GetScalarLayout(baseType);
    }
    SimpleLayoutInfo GetPointerLayout() { return simpleRules->GetPointerLayout(); }
    SimpleArrayLayoutInfo GetArrayLayout(SimpleLayoutInfo elementInfo, LayoutSize elementCount)
    {
        return simpleRules->GetArrayLayout(elementInfo, elementCount);
    }

    SimpleLayoutInfo GetVectorLayout(
        BaseType elementType,
        SimpleLayoutInfo elementInfo,
        size_t elementCount)
    {
        return simpleRules->GetVectorLayout(elementType, elementInfo, elementCount);
    }

    SimpleArrayLayoutInfo GetMatrixLayout(
        BaseType elementType,
        SimpleLayoutInfo elementInfo,
        size_t rowCount,
        size_t columnCount)
    {
        return simpleRules->GetMatrixLayout(elementType, elementInfo, rowCount, columnCount);
    }

    UniformLayoutInfo BeginStructLayout()
    {
        SLANG_ASSERT(simpleRules);
        return simpleRules->BeginStructLayout();
    }

    LayoutSize AddStructField(UniformLayoutInfo* ioStructInfo, UniformLayoutInfo fieldInfo)
    {
        SLANG_ASSERT(simpleRules);
        return simpleRules->AddStructField(ioStructInfo, fieldInfo);
    }

    void EndStructLayout(UniformLayoutInfo* ioStructInfo)
    {
        SLANG_ASSERT(simpleRules);
        return simpleRules->EndStructLayout(ioStructInfo);
    }

    // Do structured buffers need a separate binding for the counter buffer?
    // (DirectX is the exception in managing these together)
    bool DoStructuredBuffersNeedSeparateCounterBuffer()
    {
        return simpleRules->DoStructuredBuffersNeedSeparateCounterBuffer();
    }

    // Forward `ObjectLayoutRulesImpl` interface

    ObjectLayoutInfo GetObjectLayout(
        ShaderParameterKind kind,
        const ObjectLayoutRulesImpl::Options& options)
    {
        return objectRules->GetObjectLayout(kind, options);
    }

    //

    LayoutRulesFamilyImpl* getLayoutRulesFamily() { return family; }
};

struct LayoutRulesFamilyImpl
{
    virtual LayoutRulesImpl* getAnyValueRules() = 0;
    virtual LayoutRulesImpl* getConstantBufferRules(
        CompilerOptionSet& compilerOptions,
        Type* containerType) = 0;
    virtual LayoutRulesImpl* getPushConstantBufferRules() = 0;
    virtual LayoutRulesImpl* getTextureBufferRules(CompilerOptionSet& compilerOptions) = 0;
    virtual LayoutRulesImpl* getVaryingInputRules() = 0;
    virtual LayoutRulesImpl* getVaryingOutputRules() = 0;
    virtual LayoutRulesImpl* getSpecializationConstantRules() = 0;
    virtual LayoutRulesImpl* getShaderStorageBufferRules(CompilerOptionSet& compilerOptions) = 0;
    virtual LayoutRulesImpl* getParameterBlockRules(CompilerOptionSet& compilerOptions) = 0;

    virtual LayoutRulesImpl* getRayPayloadParameterRules() = 0;
    virtual LayoutRulesImpl* getCallablePayloadParameterRules() = 0;
    virtual LayoutRulesImpl* getHitAttributesParameterRules() = 0;

    virtual LayoutRulesImpl* getShaderRecordConstantBufferRules() = 0;

    virtual LayoutRulesImpl* getStructuredBufferRules(CompilerOptionSet& compilerOptions) = 0;
};

/// A custom tuple to capture the outputs of type layout
struct TypeLayoutResult
{
    /// The actual heap-allocated layout object with all the details
    RefPtr<TypeLayout> layout;

    /// A simplified representation of layout information.
    ///
    /// This information is suitable for the case where a type only
    /// consumes a single resource.
    ///
    SimpleLayoutInfo info;

    /// Default constructor.
    TypeLayoutResult() {}

    /// Construct a result from the given layout object and simple layout info.
    TypeLayoutResult(RefPtr<TypeLayout> inLayout, SimpleLayoutInfo const& inInfo)
        : layout(inLayout), info(inInfo)
    {
    }
};

struct TypeLayoutContext
{
    ASTBuilder* astBuilder;

    // The layout rules to use (e.g., we compute
    // layout differently in a `cbuffer` vs. the
    // parameter list of a fragment shader).
    LayoutRulesImpl* rules;

    // The target request that is triggering layout
    TargetRequest* targetReq;

    // A parent program layout that will establish the ordering
    // of all global generic type parameters.
    //
    ProgramLayout* programLayout;

    // Whether to lay out matrices column-major
    // or row-major.
    MatrixLayoutMode matrixLayoutMode;

    // The concrete types (if any) to plug into the currently in-scope
    // specialization params.
    //
    Int specializationArgCount = 0;
    ExpandedSpecializationArg const* specializationArgs = nullptr;

    // Map types to their type layout
    Dictionary<Type*, TypeLayoutResult> layoutMap;

    // Options passed to object layout
    ObjectLayoutRulesImpl::Options objectLayoutOptions;

    LayoutRulesImpl* getRules() { return rules; }
    LayoutRulesFamilyImpl* getRulesFamily() const { return rules->getLayoutRulesFamily(); }

    TypeLayoutContext with(LayoutRulesImpl* inRules) const
    {
        TypeLayoutContext result = *this;
        result.rules = inRules;
        return result;
    }

    TypeLayoutContext with(MatrixLayoutMode inMatrixLayoutMode) const
    {
        TypeLayoutContext result = *this;
        result.matrixLayoutMode = inMatrixLayoutMode;
        return result;
    }

    TypeLayoutContext withSpecializationArgs(ExpandedSpecializationArg const* args, Int argCount)
        const
    {
        TypeLayoutContext result = *this;
        result.specializationArgCount = argCount;
        result.specializationArgs = args;
        return result;
    }

    TypeLayoutContext withSpecializationArgsOffsetBy(Int offset) const
    {
        TypeLayoutContext result = *this;
        if (specializationArgCount > offset)
        {
            result.specializationArgCount = specializationArgCount - offset;
            result.specializationArgs = specializationArgs + offset;
        }
        else
        {
            result.specializationArgCount = 0;
            result.specializationArgs = nullptr;
        }
        return result;
    }
};

//


/// Helper type for building `struct` type layouts
struct StructTypeLayoutBuilder
{
public:
    /// Begin the layout process for `type`, using `rules`
    void beginLayout(Type* type, LayoutRulesImpl* rules);

    /// Begin the layout process for `type`, using `rules`, if it hasn't already been begun.
    ///
    /// This functions allows for a `StructTypeLayoutBuilder` to be use lazily,
    /// only allocating a type layout object if it is actaully needed.
    ///
    void beginLayoutIfNeeded(Type* type, LayoutRulesImpl* rules);

    /// Add a field to the struct type layout.
    ///
    /// One of the `beginLayout*()` functions must have been called previously.
    ///
    RefPtr<VarLayout> addField(DeclRef<Decl> field, TypeLayoutResult fieldResult);

    RefPtr<VarLayout> addExplicitUniformField(
        DeclRef<VarDeclBase> field,
        TypeLayoutResult fieldResult);

    /// Add a field to the struct type layout.
    ///
    /// One of the `beginLayout*()` functions must have been called previously.
    ///
    RefPtr<VarLayout> addField(DeclRef<VarDeclBase> field, RefPtr<TypeLayout> fieldTypeLayout);

    /// Complete layout.
    ///
    /// If layout was begun, ensures that the result of `getTypeLayout()` is usable.
    /// If layout was never begin, does nothing.
    ///
    void endLayout();

    /// Get the type layout.
    ///
    /// This can be called any time after `beginLayout*()`.
    /// In particular, it can be called before `endLayout`.
    ///
    RefPtr<StructTypeLayout> getTypeLayout();

    /// The the type layout result.
    ///
    /// This is primarily useful for implementation code in `_createTypeLayout`.
    ///
    TypeLayoutResult getTypeLayoutResult();

    UniformLayoutInfo* getStructLayoutInfo() { return &m_info; }

private:
    /// The layout rules being used, if layout has begun.
    LayoutRulesImpl* m_rules = nullptr;

    /// The type layout being computed, if layout has begun.
    RefPtr<StructTypeLayout> m_typeLayout;

    /// Uniform offset/alignment statte used when computing offset for uniform fields.
    UniformLayoutInfo m_info;
};

//

// Get an appropriate set of layout rules (packaged up
// as a `TypeLayoutContext`) to perform type layout
// for the given target.
//
// The provided `programLayout` is used to establish
// the ordering of all global generic type paramters.
//
TypeLayoutContext getInitialLayoutContextForTarget(
    TargetRequest* targetRequest,
    ProgramLayout* programLayout,
    slang::LayoutRules rules);

/// Direction(s) of a varying shader parameter
typedef unsigned int EntryPointParameterDirectionMask;
enum
{
    kEntryPointParameterDirection_Input = 0x1,
    kEntryPointParameterDirection_Output = 0x2,
};


/// Get layout information for a simple varying parameter type.
///
/// A simple varying parameter is a scalar, vector, or matrix.
///
RefPtr<TypeLayout> getSimpleVaryingParameterTypeLayout(
    TypeLayoutContext const& context,
    Type* type,
    EntryPointParameterDirectionMask directionMask);

// Create a full type-layout object for a type,
// according to the layout rules in `context`.
RefPtr<TypeLayout> createTypeLayout(TypeLayoutContext& context, Type* type);

// A wrapper for createTypeLayout which copies the context applying the
// provided rules with TypeLayoutContext::with
RefPtr<TypeLayout> createTypeLayoutWith(
    const TypeLayoutContext& context,
    LayoutRulesImpl* rules,
    Type* type);

//

/// Create a layout for a parameter-group type (a `ConstantBuffer` or `ParameterBlock`).
RefPtr<TypeLayout> createParameterGroupTypeLayout(
    TypeLayoutContext const& context,
    ParameterGroupType* parameterGroupType);

/// Create a wrapper constant buffer type layout, if needed.
///
/// When dealing with entry-point `uniform` and global-scope parameters,
/// we want to create a wrapper constant buffer for all the parameters
/// if and only if there exist some parameters that use "ordinary" data
/// (`LayoutResourceKind::Uniform`).
///
/// This function determines whether such a wrapper is needed, based
/// on the `elementTypeLayout` given, and either creates and returns
/// the layout for the wrapper, or the unmodified `elementTypeLayout`.
///
RefPtr<TypeLayout> createConstantBufferTypeLayoutIfNeeded(
    TypeLayoutContext const& context,
    RefPtr<TypeLayout> elementTypeLayout);

// Create a type layout for a structured buffer type.
RefPtr<StructuredBufferTypeLayout> createStructuredBufferTypeLayout(
    TypeLayoutContext const& context,
    ShaderParameterKind kind,
    Type* structuredBufferType,
    Type* elementType);

RefPtr<StructuredBufferTypeLayout> createStructuredBufferTypeLayout(
    TypeLayoutContext const& context,
    ShaderParameterKind kind,
    Type* structuredBufferType,
    RefPtr<TypeLayout> elementTypeLayout);

/// Create a type layout for an unspecialized `globalGenericParamDecl`.
RefPtr<TypeLayout> createTypeLayoutForGlobalGenericTypeParam(
    TypeLayoutContext const& context,
    Type* type,
    GlobalGenericParamDecl* globalGenericParamDecl);

/// Find the concrete type (if any) that was plugged in for the global generic type parameter
/// `decl`.
Type* findGlobalGenericSpecializationArg(
    TypeLayoutContext const& context,
    GlobalGenericParamDecl* decl);

// Given an existing type layout `oldTypeLayout`, apply offsets
// to any contained fields based on the resource infos in `offsetVarLayout`.
RefPtr<TypeLayout> applyOffsetToTypeLayout(
    RefPtr<TypeLayout> oldTypeLayout,
    RefPtr<VarLayout> offsetVarLayout);

struct IRBuilder;
struct IRTypeLayout;
struct IRVarLayout;

IRTypeLayout* applyOffsetToTypeLayout(
    IRBuilder* irBuilder,
    IRTypeLayout* oldTypeLayout,
    IRVarLayout* offsetVarLayout);

/// Create a layout like `baseLayout`, but offset by `offsetLayout`
IRVarLayout* applyOffsetToVarLayout(
    IRBuilder* irBuilder,
    IRVarLayout* baseLayout,
    IRVarLayout* offsetLayout);

bool canTypeDirectlyUseRegisterSpace(TypeLayout* layout);

} // namespace Slang

#endif<|MERGE_RESOLUTION|>--- conflicted
+++ resolved
@@ -975,12 +975,8 @@
     AtomicUint,
 
     SubpassInput,
-<<<<<<< HEAD
     AccelerationStructure,
-=======
-
     ParameterBlock,
->>>>>>> 4104aa7f
 };
 
 struct SimpleLayoutRulesImpl
