--- conflicted
+++ resolved
@@ -1037,12 +1037,7 @@
         }
 
         args.add(builder->emitLoad(primalContextDecor->getBackwardDerivativePrimalContextVar()));
-<<<<<<< HEAD
-        argTypes.add(builder->getOutType(
-            as<IRPtrTypeBase>(
-=======
         argTypes.add(as<IRPtrTypeBase>(
->>>>>>> 2f6116be
                 primalContextDecor->getBackwardDerivativePrimalContextVar()->getDataType())
                 ->getValueType());
         argRequiresLoad.add(false);
