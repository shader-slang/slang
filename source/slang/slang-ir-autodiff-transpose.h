--- conflicted
+++ resolved
@@ -820,15 +820,6 @@
         // Record any phi gradients for the CFG reversal pass.
         phiGradsMap[fwdBlock] = phiParamRevGradInsts;
 
-        /*
-        if (!tryEmitTerminator(&builder, fwdBlock, phiParamRevGradInsts))
-        {
-            // If we couldn't emit a terminator right away, defer for later.
-            pendingBlocks.add(PendingBlockTerminatorEntry(
-                fwdBlock,
-                phiParamRevGradInsts));
-        }
-        */
     }
 
     void transposeInst(IRBuilder* builder, IRInst* inst)
@@ -1170,237 +1161,6 @@
         
         return phiBlock;
     }
-<<<<<<< HEAD
-=======
-
-    // Create a region to track control flow from the
-    // the point of convergence (fwdConvBlock) back to the point of 
-    // divergence, along one specific path (fwdExitBlock)
-    // 
-    void pushRegion(IRBlock* fwdConvBlock, IRBlock* fwdExitBlock)
-    {
-        SLANG_ASSERT(!regionMap.ContainsKey(fwdExitBlock));
-        SLANG_ASSERT(regionMap.ContainsKey(fwdConvBlock));
-
-        Region* newRegion = new Region(fwdExitBlock, regionMap[fwdConvBlock]);
-        regions.add(newRegion);
-
-        regionMap[fwdExitBlock] = newRegion;
-    }
-
-    // If we have a conditional-branch from fwdBlock to fwdNextBlock
-    // complete the region, and remove from stack
-    // otherwise, copy the region over.
-    // 
-    void propagateRegion(IRBlock* fwdNextBlock, IRBlock* fwdBlock)
-    {
-        if (as<IRConditionalBranch>(fwdBlock->getTerminator()))
-        {
-            Region* currentRegion = regionMap[fwdNextBlock];
-            currentRegion->finish(fwdNextBlock);
-
-            regionMap[fwdBlock] = currentRegion->parent;
-        }
-        else if (as<IRUnconditionalBranch>(fwdBlock->getTerminator()) ||
-            as<IRReturn>(fwdBlock->getTerminator()))
-        {
-            regionMap[fwdBlock] = regionMap[fwdNextBlock];
-        }
-    }
-
-    // Deallocate regions
-    void cleanupRegionInfo()
-    {
-        for (auto region : regions)
-        {
-            delete region;
-        }
-
-        regions.clear();
-        regionMap.Clear();
-    }
-
-    bool tryEmitTerminator(IRBuilder* builder, IRBlock* fwdBlockInst, List<IRInst*> phiParamGrads)
-    {
-        // If this block has no differential predecessors, add a return statement.
-        if (!doesBlockHaveDifferentialPredecessors(fwdBlockInst))
-        {
-            // Emit a void return.
-            builder->emitReturn();
-            return true;
-        }
-
-        List<IRBlock*> fwdPredecesorBlocks;
-        // Check for predecessors count.
-        for (auto predecessor : fwdBlockInst->getPredecessors())
-        {
-            if (!fwdPredecesorBlocks.contains(predecessor))
-                fwdPredecesorBlocks.add(predecessor);
-        }
-
-        SLANG_ASSERT(fwdPredecesorBlocks.getCount() > 0);
-
-        // If we have just one, we simply need the reverse-mode block to
-        // branch into the reverse-mode version of the predecessor block.
-        // (along with the appropriate phi args)
-        // 
-        if (fwdPredecesorBlocks.getCount() == 1)
-        {
-            builder->emitBranch(
-                revBlockMap[fwdPredecesorBlocks[0]],
-                phiParamGrads.getCount(),
-                phiParamGrads.getBuffer());
-
-            propagateRegion(fwdBlockInst, fwdPredecesorBlocks[0]);
-            return true;
-        }
-
-        // If we have more than one, then control flow 'converges' at this point.
-        // By convention, this block must be the after block for _some_ conditional
-        // control flow statement.
-        // If not, we are dealing with an inconsistent graph.
-        // 
-        // Rather than actually emitting the terminator here, we're going to 
-        // defer to a pass after all the blocks have been transposed. 
-        // This is because, while we know that this block is the point of convergence
-        // we don't know which predecessor belong to which side of the branch.
-        // We will instead create 'regions' to track each predecessor for every
-        // branch, and by the time all blocks are seen at-least once, we should have
-        // resolved the 'start' points for every predecessor.
-        // 
-
-        if (fwdPredecesorBlocks.getCount() > 1)
-        {
-            SLANG_ASSERT(afterBlockMap.ContainsKey(fwdBlockInst));
-            
-            for (auto predecessor : fwdPredecesorBlocks)
-            {
-                // Trivial case when the predecessor itself is the point
-                // of divergence.
-                // 
-                if (getAfterBlock(predecessor) == fwdBlockInst)
-                    continue;
-
-                pushRegion(fwdBlockInst, predecessor);
-            }
-        }
-
-        return false;
-    }
-
-    bool completeEmitTerminator(IRBuilder* builder, IRBlock* fwdBlockInst, List<IRInst*> phiParamGrads)
-    {
-        IRBlock* revBlock = revBlockMap[fwdBlockInst];
-
-        // If we already have a terminator, we've probably resolved it during
-        // tryEmitTerminator()
-        // 
-        if (revBlock->getTerminator() != nullptr)
-            return true;
-
-        auto terminatorInst = as<IRInst>(afterBlockMap[fwdBlockInst]);
-        switch (terminatorInst->getOp())
-        {
-            case kIROp_ifElse:
-            {
-                auto ifElseInst = as<IRIfElse>(terminatorInst);
-                
-                auto condition = ifElseInst->getCondition();
-                SLANG_ASSERT(!isDifferentialInst(condition));
-
-                // fwd origin block is the reverse 'after' block.
-                auto revAfterBlock = as<IRBlock>(
-                    revBlockMap[as<IRBlock>(ifElseInst->getParent())]);
-                
-                // Find region, and find the reverse-mode version of the 
-                // exit block.
-                Region* trueRegion = regionMap[ifElseInst->getTrueBlock()];
-                IRBlock* revTrueBlock = revBlockMap[trueRegion->exitBlock];
-
-                Region* falseRegion = regionMap[ifElseInst->getFalseBlock()];
-                IRBlock* revFalseBlock = revBlockMap[falseRegion->exitBlock];
-
-                // If we have phi derivatives to pass on, 
-                // we need to add dummy blocks to pass them using
-                // an unconditional branch.
-                // 
-                if (phiParamGrads.getCount() > 0)
-                {
-                    revTrueBlock = insertPhiBlockBefore(revTrueBlock, phiParamGrads);
-                    revFalseBlock = insertPhiBlockBefore(revFalseBlock, phiParamGrads);
-
-                    // Putting the phi blocks just after our current reverse-mode block
-                    // is not necessary. Just to make intermediate IR easier to follow.
-                    //
-                    revTrueBlock->insertAfter(revBlock);
-                    revFalseBlock->insertAfter(revBlock);
-                }
-                
-                builder->emitIfElse(condition, revTrueBlock, revFalseBlock, revAfterBlock);
-                return true;
-            }
-            case kIROp_Switch:
-            {
-                auto switchInst = as<IRSwitch>(terminatorInst);
-                
-                auto condition = switchInst->getCondition();
-                SLANG_ASSERT(!isDifferentialInst(condition));
-
-                // fwd origin block is the reverse 'break' block.
-                auto revAfterBlock = as<IRBlock>(
-                    revBlockMap[as<IRBlock>(switchInst->getParent())]);
-                
-                // Find regions for every branch, and find the reverse-mode 
-                // version of the each exit block.
-                Region* defaultRegion = regionMap[switchInst->getDefaultLabel()];
-                IRBlock* revDefaultBlock = revBlockMap[defaultRegion->exitBlock];
-
-                List<IRBlock*> revCaseBlocks;
-                for (UIndex ii = 0; ii < switchInst->getCaseCount(); ii ++)
-                {
-                    Region* caseRegion = regionMap[switchInst->getCaseLabel(ii)];
-                    IRBlock* revCaseBlock = revBlockMap[caseRegion->exitBlock];
-                    revCaseBlocks.add(revCaseBlock);
-                }
-
-                // If we have phi derivatives to pass on, 
-                // we need to add dummy blocks to pass them using
-                // an unconditional branch.
-                // 
-                if (phiParamGrads.getCount() > 0)
-                {
-                    revDefaultBlock = insertPhiBlockBefore(revDefaultBlock, phiParamGrads);
-                    revDefaultBlock->insertAfter(revBlock);
-
-                    for (UIndex ii = 0; ii < switchInst->getCaseCount(); ii ++)
-                    {
-                        revCaseBlocks[ii] = insertPhiBlockBefore(revCaseBlocks[ii], phiParamGrads);
-                        revCaseBlocks[ii]->insertAfter(revBlock);
-                    }
-                }
-                
-                List<IRInst*> revCaseArgs;
-                for (UIndex ii = 0; ii < switchInst->getCaseCount(); ii ++)
-                {
-                    revCaseArgs.add(switchInst->getCaseValue(ii));
-                    revCaseArgs.add(revCaseBlocks[ii]);
-                }
-                
-                builder->emitSwitch(
-                    condition,
-                    revAfterBlock,
-                    revDefaultBlock,
-                    revCaseArgs.getCount(),
-                    revCaseArgs.getBuffer());
-
-                return true;
-            }
-            default:
-                SLANG_UNIMPLEMENTED_X("Unhandled control flow inst during transposition");
-        }
-        return false;
-    }
->>>>>>> 951ad25e
     
     TranspositionResult transposeInst(IRBuilder* builder, IRInst* fwdInst, IRInst* revValue)
     {
