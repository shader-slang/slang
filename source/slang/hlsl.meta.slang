--- conflicted
+++ resolved
@@ -2887,8 +2887,8 @@
         return __atomicMax(buf[byteAddress / 8], value);
     }
 
-    [require(hlsl)]
     [ForceInline]
+    [require(hlsl, atomic_glsl_hlsl_cuda9_int64)]
     void InterlockedMax64(uint byteAddress, int64_t value)
     {
         __target_switch
@@ -2897,8 +2897,8 @@
         }
     }
 
-    [require(hlsl)]
     [ForceInline]
+    [require(hlsl, atomic_glsl_hlsl_cuda9_int64)]
     void InterlockedMax64(uint byteAddress, int64_t value, out int64_t outOriginalValue)
     {
         __target_switch
@@ -2907,8 +2907,8 @@
         }
     }
 
-    [require(hlsl)]
     [ForceInline]
+    [require(hlsl, atomic_glsl_hlsl_cuda9_int64)]
     void InterlockedMax64(uint byteAddress, uint64_t value)
     {
         __target_switch
@@ -2917,8 +2917,8 @@
         }
     }
 
-    [require(hlsl)]
     [ForceInline]
+    [require(hlsl, atomic_glsl_hlsl_cuda9_int64)]
     void InterlockedMax64(uint byteAddress, uint64_t value, out uint64_t outOriginalValue)
     {
         __target_switch
@@ -2946,8 +2946,8 @@
         return __atomicMin(buf[byteAddress / 8], value);
     }
 
-    [require(hlsl)]
     [ForceInline]
+    [require(hlsl, atomic_glsl_hlsl_cuda9_int64)]
     void InterlockedMin64(uint byteAddress, int64_t value)
     {
         __target_switch
@@ -2956,8 +2956,8 @@
         }
     }
 
-    [require(hlsl)]
     [ForceInline]
+    [require(hlsl, atomic_glsl_hlsl_cuda9_int64)]
     void InterlockedMin64(uint byteAddress, int64_t value, out int64_t outOriginalValue)
     {
         __target_switch
@@ -2966,8 +2966,8 @@
         }
     }
 
-    [require(hlsl)]
     [ForceInline]
+    [require(hlsl, atomic_glsl_hlsl_cuda9_int64)]
     void InterlockedMin64(uint byteAddress, uint64_t value)
     {
         __target_switch
@@ -2976,8 +2976,8 @@
         }
     }
 
-    [require(hlsl)]
     [ForceInline]
+    [require(hlsl, atomic_glsl_hlsl_cuda9_int64)]
     void InterlockedMin64(uint byteAddress, uint64_t value, out uint64_t outOriginalValue)
     {
         __target_switch
@@ -3005,8 +3005,8 @@
         return __atomicAnd(buf[byteAddress / 8], value);
     }
 
-    [require(hlsl)]
     [ForceInline]
+    [require(hlsl, atomic_glsl_hlsl_cuda9_int64)]
     void InterlockedAnd64(uint byteAddress, uint64_t value)
     {
         __target_switch
@@ -3015,8 +3015,8 @@
         }
     }
 
-    [require(hlsl)]
     [ForceInline]
+    [require(hlsl, atomic_glsl_hlsl_cuda9_int64)]
     void InterlockedAnd64(uint byteAddress, uint64_t value, out uint64_t outOriginalValue)
     {
         __target_switch
@@ -3044,8 +3044,8 @@
         return __atomicOr(buf[byteAddress / 8], value);
     }
 
-    [require(hlsl)]
     [ForceInline]
+    [require(hlsl, atomic_glsl_hlsl_cuda9_int64)]
     void InterlockedOr64(uint byteAddress, uint64_t value)
     {
         __target_switch
@@ -3054,8 +3054,8 @@
         }
     }
 
-    [require(hlsl)]
     [ForceInline]
+    [require(hlsl, atomic_glsl_hlsl_cuda9_int64)]
     void InterlockedOr64(uint byteAddress, uint64_t value, out uint64_t outOriginalValue)
     {
         __target_switch
@@ -3083,8 +3083,8 @@
         return __atomicXor(buf[byteAddress / 8], value);
     }
 
-    [require(hlsl)]
     [ForceInline]
+    [require(hlsl, atomic_glsl_hlsl_cuda9_int64)]
     void InterlockedXor64(uint byteAddress, uint64_t value)
     {
         __target_switch
@@ -3093,8 +3093,8 @@
         }
     }
 
-    [require(hlsl)]
     [ForceInline]
+    [require(hlsl, atomic_glsl_hlsl_cuda9_int64)]
     void InterlockedXor64(uint byteAddress, uint64_t value, out uint64_t outOriginalValue)
     {
         __target_switch
@@ -3121,8 +3121,8 @@
         return __atomicExchange(buf[byteAddress / 8], value);
     }
 
-    [require(hlsl)]
     [ForceInline]
+    [require(hlsl, atomic_glsl_hlsl_cuda9_int64)]
     void InterlockedExchangeFloat(uint byteAddress, float value, out float outOriginalValue)
     {
         __target_switch
@@ -3131,8 +3131,8 @@
         }
     }
 
-    [require(hlsl)]
     [ForceInline]
+    [require(hlsl, atomic_glsl_hlsl_cuda9_int64)]
     void InterlockedExchange64(uint byteAddress, int64_t value, out int64_t outOriginalValue)
     {
         __target_switch
@@ -3141,8 +3141,8 @@
         }
     }
 
-    [require(hlsl)]
     [ForceInline]
+    [require(hlsl, atomic_glsl_hlsl_cuda9_int64)]
     void InterlockedExchange64(uint byteAddress, uint64_t value, out uint64_t outOriginalValue)
     {
         __target_switch
@@ -3153,15 +3153,7 @@
 
     // SM6.6 6 64bit atomics.
     [ForceInline]
-<<<<<<< HEAD
-    void InterlockedAdd64(uint byteAddress, int64_t valueToAdd, out int64_t outOriginalValue)
-    {
-        __target_switch
-        {
-        case hlsl:
-            __atomicAdd(this, byteAddress, valueToAdd, outOriginalValue);
-            return;
-=======
+    [require(glsl_hlsl_spirv, atomic_glsl_hlsl_cuda9_int64)]
     void InterlockedAdd64(uint byteAddress, int64_t valueToAdd)
     {
         __target_switch
@@ -3175,33 +3167,22 @@
     }
 
     [ForceInline]
+    [require(glsl_hlsl_spirv, atomic_glsl_hlsl_cuda9_int64)]
     void InterlockedAdd64(uint byteAddress, int64_t valueToAdd, out int64_t outOriginalValue)
     {
         __target_switch
         {
         case hlsl: __intrinsic_asm ".InterlockedAdd64";
->>>>>>> 3192f34f
         case glsl:
         case spirv:
             let buf = __getEquivalentStructuredBuffer<int64_t>(this);
             outOriginalValue = __atomicAdd(buf[byteAddress / 8], valueToAdd);
-<<<<<<< HEAD
             return;
         }
     }
+
     [ForceInline]
-    void InterlockedAdd64(uint byteAddress, uint64_t valueToAdd, out uint64_t outOriginalValue)
-    {
-        __target_switch
-        {
-        case hlsl:
-            __atomicAdd(this, byteAddress, valueToAdd, outOriginalValue);
-            return;
-=======
-        }
-    }
-
-    [ForceInline]
+    [require(glsl_hlsl_spirv, atomic_glsl_hlsl_cuda9_int64)]
     void InterlockedAdd64(uint byteAddress, uint64_t valueToAdd)
     {
         __target_switch
@@ -3215,30 +3196,23 @@
     }
 
     [ForceInline]
+    [require(glsl_hlsl_spirv, atomic_glsl_hlsl_cuda9_int64)]
     void InterlockedAdd64(uint byteAddress, uint64_t valueToAdd, out uint64_t outOriginalValue)
     {
         __target_switch
         {
         case hlsl: __intrinsic_asm ".InterlockedAdd64";
->>>>>>> 3192f34f
         case glsl:
         case spirv:
             let buf = __getEquivalentStructuredBuffer<uint64_t>(this);
             outOriginalValue = __atomicAdd(buf[byteAddress / 8], valueToAdd);
-<<<<<<< HEAD
             return;
         }
-=======
-        }
     }
 
     __specialized_for_target(hlsl)
-    void InterlockedCompareExchange64(uint byteAddress, int64_t compareValue, int64_t value, out int64_t outOriginalValue)
-    {
-        __cas(this, byteAddress, compareValue, value, outOriginalValue);
->>>>>>> 3192f34f
-    }
     [ForceInline]
+    [require(glsl_hlsl_spirv, atomic_glsl_hlsl_cuda9_int64)]
     void InterlockedCompareExchange64(uint byteAddress, int64_t compareValue, int64_t value, out int64_t outOriginalValue)
     {
         __target_switch
@@ -3254,6 +3228,7 @@
         }
     }
     [ForceInline]
+    [require(glsl_hlsl_spirv, atomic_glsl_hlsl_cuda9_int64)]
     void InterlockedCompareExchange64(uint byteAddress, uint64_t compareValue, uint64_t value, out uint64_t outOriginalValue)
     {
         __target_switch
@@ -3268,10 +3243,9 @@
             return;
         }
     }
-<<<<<<< HEAD
-=======
-    [require(hlsl)]
+
     [ForceInline]
+    [require(hlsl, atomic_glsl_hlsl_cuda9_int64)]
     void InterlockedCompareStoreFloatBitwise(uint byteAddress, float compareValue, float value)
     {
         __target_switch
@@ -3280,8 +3254,8 @@
         }
     }
 
-    [require(hlsl)]
     [ForceInline]
+    [require(hlsl, atomic_glsl_hlsl_cuda9_int64)]
     void InterlockedCompareExchangeFloatBitwise(uint byteAddress, float compareValue, float value, out float outOriginalValue)
     {
         __target_switch
@@ -3290,8 +3264,8 @@
         }
     }
 
-    [require(hlsl)]
     [ForceInline]
+    [require(hlsl, atomic_glsl_hlsl_cuda9_int64)]
     void InterlockedCompareStore64(uint byteAddress, int64_t compareValue, int64_t value)
     {
         __target_switch
@@ -3300,8 +3274,8 @@
         }
     }
 
-    [require(hlsl)]
     [ForceInline]
+    [require(hlsl, atomic_glsl_hlsl_cuda9_int64)]
     void InterlockedCompareExchange64(uint byteAddress, int64_t compareValue, int64_t value, out int64_t outOriginalValue)
     {
         __target_switch
@@ -3310,8 +3284,8 @@
         }
     }
 
-    [require(hlsl)]
     [ForceInline]
+    [require(hlsl, atomic_glsl_hlsl_cuda9_int64)]
     void InterlockedCompareStore64(uint byteAddress, uint64_t compareValue, uint64_t value)
     {
         __target_switch
@@ -3320,8 +3294,8 @@
         }
     }
 
-    [require(hlsl)]
     [ForceInline]
+    [require(hlsl, atomic_glsl_hlsl_cuda9_int64)]
     void InterlockedCompareExchange64(uint byteAddress, uint64_t compareValue, uint64_t value, out uint64_t outOriginalValue)
     {
         __target_switch
@@ -3329,7 +3303,6 @@
         case hlsl: __intrinsic_asm ".InterlockedCompareExchange64";
         }
     }
->>>>>>> 3192f34f
 
 ${{{{
     } // endif (type == RWByteAddressBuffer)
