// Slang HLSL compatibility library

typedef uint UINT;

__intrinsic_op($(kIROp_FloatCast))
T __floatCast<T, U>(U v);

[sealed]
interface IBufferDataLayout
{
}

__intrinsic_type($(kIROp_DefaultBufferLayoutType))
struct DefaultDataLayout : IBufferDataLayout
{};

__intrinsic_type($(kIROp_Std140BufferLayoutType))
[require(spirv)]
[require(glsl)]
struct Std140DataLayout : IBufferDataLayout
{};

__intrinsic_type($(kIROp_Std430BufferLayoutType))
[require(spirv)]
[require(glsl)]
struct Std430DataLayout : IBufferDataLayout
{};

__intrinsic_type($(kIROp_ScalarBufferLayoutType))
struct ScalarDataLayout : IBufferDataLayout
{};

__generic<T, L : IBufferDataLayout = DefaultDataLayout>
__intrinsic_type($(kIROp_GLSLShaderStorageBufferType))
__magic_type(GLSLShaderStorageBufferType)
struct GLSLShaderStorageBuffer {}

__generic<T,L:IBufferDataLayout>
__intrinsic_op($(kIROp_StructuredBufferGetDimensions))
uint2 __structuredBufferGetDimensions(AppendStructuredBuffer<T,L> buffer);

__generic<T,L:IBufferDataLayout>
__intrinsic_op($(kIROp_StructuredBufferGetDimensions))
uint2 __structuredBufferGetDimensions(ConsumeStructuredBuffer<T,L> buffer);

__intrinsic_op($(kIROp_StructuredBufferGetDimensions))
uint2 __structuredBufferGetDimensions<T,L:IBufferDataLayout>(StructuredBuffer<T,L> buffer);

__intrinsic_op($(kIROp_StructuredBufferGetDimensions))
uint2 __structuredBufferGetDimensions<T,L:IBufferDataLayout>(RWStructuredBuffer<T,L> buffer);

__intrinsic_op($(kIROp_StructuredBufferGetDimensions))
uint2 __structuredBufferGetDimensions<T,L:IBufferDataLayout>(RasterizerOrderedStructuredBuffer<T,L> buffer);

__generic<T, L:IBufferDataLayout=DefaultDataLayout>
__magic_type(HLSLAppendStructuredBufferType)
__intrinsic_type($(kIROp_HLSLAppendStructuredBufferType))
struct AppendStructuredBuffer
{
    __intrinsic_op($(kIROp_StructuredBufferAppend))
    void Append(T value);

    [ForceInline]
    void GetDimensions(
        out uint numStructs,
        out uint stride)
    {
        let result = __structuredBufferGetDimensions(this);
        numStructs = result.x;
        stride = result.y;
    }
};

__magic_type(HLSLByteAddressBufferType)
__intrinsic_type($(kIROp_HLSLByteAddressBufferType))
struct ByteAddressBuffer
{
    [__readNone]
    __target_intrinsic(hlsl)
    __target_intrinsic(cpp)
    __target_intrinsic(cuda)
    [__unsafeForceInlineEarly]
    void GetDimensions(out uint dim);

    [__unsafeForceInlineEarly]
    __specialized_for_target(spirv)
    __specialized_for_target(glsl)
    void GetDimensions(out uint dim)
    {
        dim = __structuredBufferGetDimensions(__getEquivalentStructuredBuffer<uint>(this)).x*4;
    }

    [__readNone]
    [ForceInline]
    __target_intrinsic(hlsl)
    uint Load(int location)
    {
        return __byteAddressBufferLoad<uint>(this, location);
    }

    [__readNone]
    uint Load(int location, out uint status);

    [__readNone]
    [ForceInline]
    __target_intrinsic(hlsl)
    uint2 Load2(int location)
    {
        return __byteAddressBufferLoad<uint2>(this, location);
    }

    [__readNone]
    uint2 Load2(int location, out uint status);

    [__readNone]
    [ForceInline]
    __target_intrinsic(hlsl)
    uint3 Load3(int location)
    {
        return __byteAddressBufferLoad<uint3>(this, location);
    }

    [__readNone]
    uint3 Load3(int location, out uint status);

    [__readNone]
    [ForceInline]
    __target_intrinsic(hlsl)
    uint4 Load4(int location)
    {
        return __byteAddressBufferLoad<uint4>(this, location);
    }

    [__readNone]
    uint4 Load4(int location, out uint status);

    [__readNone]
    T Load<T>(int location)
    {
        return __byteAddressBufferLoad<T>(this, location);
    }
};

// Texture
[sealed]
[builtin]
interface __ITextureShape
{
    static const int flavor;
    static const int dimensions;
    static const int planeDimensions;
}
[sealed]
[builtin]
interface __ITextureShape1D2D3D : __ITextureShape
{
}
__magic_type(TextureShape1DType)
__intrinsic_type($(kIROp_TextureShape1DType))
struct __Shape1D : __ITextureShape1D2D3D
{
    static const int flavor = $(SLANG_TEXTURE_1D);
    static const int dimensions = 1;
    static const int planeDimensions = 1;
}
__magic_type(TextureShape2DType)
__intrinsic_type($(kIROp_TextureShape2DType))
struct __Shape2D : __ITextureShape1D2D3D
{
    static const int flavor = $(SLANG_TEXTURE_2D);
    static const int dimensions = 2;
    static const int planeDimensions = 2;
}
__magic_type(TextureShape3DType)
__intrinsic_type($(kIROp_TextureShape3DType))
struct __Shape3D : __ITextureShape1D2D3D
{
    static const int flavor = $(SLANG_TEXTURE_3D);
    static const int dimensions = 3;
    static const int planeDimensions = 3;
}
__magic_type(TextureShapeCubeType)
__intrinsic_type($(kIROp_TextureShapeCubeType))
struct __ShapeCube : __ITextureShape
{
    static const int flavor = $(SLANG_TEXTURE_CUBE);
    static const int dimensions = 3;
    static const int planeDimensions = 2;
}
__magic_type(TextureShapeBufferType)
__intrinsic_type($(kIROp_TextureShapeBufferType))
struct __ShapeBuffer : __ITextureShape
{
    static const int flavor = $(SLANG_TEXTURE_BUFFER);
    static const int dimensions = 1;
    static const int planeDimensions = 1;
}
__intrinsic_op(vectorReshape)
vector<T,N> __vectorReshape<let N : int, T, let M : int>(vector<T,M> vin);

__intrinsic_op(makeVector)
__generic<T, let N:int>
vector<T,N+1> __makeVector(vector<T,N> vec, T scalar);


__magic_type(TextureType)
__intrinsic_type($(kIROp_TextureType))
struct __TextureImpl<T, Shape: __ITextureShape, let isArray:int, let isMS:int, let sampleCount:int, let access:int, let isShadow:int, let isCombined:int, let format:int>
{
}

// Combined texture sampler specific functions
__generic<T, Shape: __ITextureShape, let isArray:int, let isMS:int, let sampleCount:int, let isShadow:int, let format:int>
extension __TextureImpl<T,Shape,isArray,isMS,sampleCount,0,isShadow,1,format>
{
    static const int access = 0;

    typealias TextureCoord = vector<float, Shape.dimensions>;

    [ForceInline]
    [__readNone]
    float CalculateLevelOfDetail(TextureCoord location)
    {
        __target_switch
        {
        case hlsl:
            __intrinsic_asm "CalculateLevelOfDetail";
        case glsl:
            __intrinsic_asm "textureQueryLod($0, $1).x";
        case spirv:
            return (spirv_asm
            {
                result:$$float2 = OpImageQueryLod $this $location
            }).x;
        }
    }

    [ForceInline]
    [__readNone]
    float CalculateLevelOfDetailUnclamped(TextureCoord location)
    {
        __target_switch
        {
        case hlsl:
            __intrinsic_asm "CalculateLevelOfDetailUnclamped";
        case glsl:
            __intrinsic_asm "textureQueryLod($0, $1).y";
        case spirv:
            return (spirv_asm
            {
                result:$$float2 = OpImageQueryLod $this $location
            }).y;
        }
    }
    
    __target_intrinsic(glsl, "texture($0, $1)")
    float __glsl_texture(vector<float, Shape.dimensions+isArray+1> value);

    __target_intrinsic(glsl, "texture($0, $1)")
    float __glsl_texture_1d_shadow(vector<float, Shape.dimensions+isArray+2> value);

    __target_intrinsic(glsl, "texture($0, $1, $2)")
    float __glsl_texture_3d_array_shadow(vector<float, Shape.dimensions+isArray> value, float compare);

    __glsl_extension(GL_EXT_texture_shadow_lod)
    __target_intrinsic(glsl, "textureOffset($0, $1, $2)")
    float __glsl_texture_offset(vector<float, Shape.dimensions+isArray+1> value, constexpr vector<int, Shape.planeDimensions> offset);

    __glsl_extension(GL_EXT_texture_shadow_lod)
    __target_intrinsic(glsl, "textureOffset($0, $1, $2)")
    float __glsl_texture_offset_1d_shadow(vector<float, Shape.dimensions+isArray+2> value, constexpr vector<int, Shape.planeDimensions> offset);

    __glsl_extension(GL_EXT_texture_shadow_lod)
    __target_intrinsic(glsl, "textureLod($0, $1, 0)")
    float __glsl_texture_level_zero(vector<float, Shape.dimensions+isArray+1> value);

    __glsl_extension(GL_EXT_texture_shadow_lod)
    __target_intrinsic(glsl, "textureLod($0, $1, 0)")
    float __glsl_texture_level_zero_1d_shadow(vector<float, Shape.dimensions+isArray+2> value);

    __glsl_extension(GL_EXT_texture_shadow_lod)
    __target_intrinsic(glsl, "textureLodOffset($0, $1, 0, $2)")
    float __glsl_texture_offset_level_zero(vector<float, Shape.dimensions+isArray+1> value, constexpr vector<int, Shape.planeDimensions> offset);

    __glsl_extension(GL_EXT_texture_shadow_lod)
    __target_intrinsic(glsl, "textureLodOffset($0, $1, 0, $2)")
    float __glsl_texture_offset_level_zero_1d_shadow(vector<float, Shape.dimensions+isArray+2> value, constexpr vector<int, Shape.planeDimensions> offset);

    [__readNone]
    T Sample(vector<float, Shape.dimensions+isArray> location)
    {
        __target_switch
        {
            case cpp:
            case hlsl:
                __intrinsic_asm ".Sample";
            case glsl:
                __intrinsic_asm "$ctexture($0, $1)$z";
            case cuda:
                if (isArray != 0)
                {
                    switch(Shape.flavor)
                    {
                    case $(SLANG_TEXTURE_1D):
                        __intrinsic_asm "tex1DLayered<$T0>($0, ($1).x, int(($1).y))";
                    case $(SLANG_TEXTURE_2D):
                        __intrinsic_asm "tex2DLayered<$T0>($0, ($1).x, ($1).y, int(($1).z))";
                    case $(SLANG_TEXTURE_CUBE):
                        __intrinsic_asm "texCubemapLayered<$T0>($0, ($1).x, ($1).y, ($1).z, int(($1).w))";
                    default: __intrinsic_asm "invalid texture shape";
                    }
                }
                else
                {
                    switch(Shape.flavor)
                    {
                    case $(SLANG_TEXTURE_1D):
                        __intrinsic_asm "tex1D<$T0>($0, ($1))";
                    case $(SLANG_TEXTURE_2D):
                        __intrinsic_asm "tex2D<$T0>($0, ($1).x, ($1).y)";
                    case $(SLANG_TEXTURE_3D):
                        __intrinsic_asm "tex3D<$T0>($0, ($1).x, ($1).y, ($1).z)";
                    case $(SLANG_TEXTURE_CUBE):
                        __intrinsic_asm "texCubemap<$T0>($0, ($1).x, ($1).y, ($1).z)";
                    default: __intrinsic_asm "invalid texture shape";
                    }
                }
            case spirv:
                return spirv_asm
                {
                    %sampled : __sampledType(T) = OpImageSampleImplicitLod $this $location None;
                    __truncate $$T result __sampledType(T) %sampled;
                };
        }
    }

    [__readNone]
    __glsl_extension(GL_ARB_sparse_texture_clamp)
    T Sample(vector<float, Shape.dimensions+isArray> location, vector<int, Shape.planeDimensions> offset, float clamp)
    {
        __target_switch
        {
            case cpp:
            case hlsl:
                __intrinsic_asm ".Sample";
            case glsl:
                __intrinsic_asm "$ctextureOffsetClampARB($0, $1, $2, $3)$z";
            case spirv:
                return spirv_asm
                {
                    OpCapability MinLod;
                    %sampled : __sampledType(T) = OpImageSampleImplicitLod $this $location None|ConstOffset|MinLod $offset $clamp;
                    __truncate $$T result __sampledType(T) %sampled;
                };
        }
    }

    [__readNone]
    __target_intrinsic(hlsl)
    T Sample(vector<float, Shape.dimensions+isArray> location, vector<int, Shape.planeDimensions> offset, float clamp, out uint status)
    {
        status = 0;
        return Sample(location, offset, clamp);
    }

    [__readNone]
    T SampleBias(vector<float, Shape.dimensions+isArray> location, float bias)
    {
        __target_switch
        {
            case cpp:
            case hlsl:
                __intrinsic_asm ".SampleBias";
            case glsl:
                __intrinsic_asm "$ctexture($0, $1, $2)$z";
            case spirv:
                return spirv_asm
                {
                    %sampled : __sampledType(T) = OpImageSampleImplicitLod $this $location None|Bias $bias;
                    __truncate $$T result __sampledType(T) %sampled;

                };
        }
    }

    [__readNone]
    T SampleBias(vector<float, Shape.dimensions+isArray> location, float bias, constexpr vector<int, Shape.planeDimensions> offset)
    {
        __target_switch
        {
            case cpp:
            case hlsl:
            __intrinsic_asm ".SampleBias";
            case glsl:
            __intrinsic_asm "$ctextureOffset($0, $1, $3, $2)$z";
            case spirv:
            return spirv_asm
            {
                %sampled : __sampledType(T) = OpImageSampleImplicitLod $this $location None|Bias|ConstOffset $bias $offset;
                __truncate $$T result __sampledType(T) %sampled;
            };
        }
    }

    [__readNone]
    [ForceInline]
    float SampleCmp(vector<float, Shape.dimensions+isArray> location, float compareValue)
    {
        __target_switch
        {
        case glsl:
            if (Shape.dimensions == 1 && isArray == 0)
            {
                return __glsl_texture_1d_shadow(__makeVector(__makeVector(location, 0.0), compareValue));
            }
            else if (Shape.dimensions == 3 && isArray == 1)
            {
                return __glsl_texture_3d_array_shadow(location, compareValue);
            }
            else
            {
                return __glsl_texture(__makeVector(location, compareValue));
            }
        case hlsl:
            __intrinsic_asm ".SampleCmp";
        case spirv:
            return spirv_asm
            {
                result:$$float = OpImageSampleDrefImplicitLod $this $location $compareValue;
            };
        }
    }

    [__readNone]
    [ForceInline]
    float SampleCmpLevelZero(vector<float, Shape.dimensions+isArray> location, float compareValue)
    {
        __target_switch
        {
        case glsl:
            if (Shape.dimensions == 1 && isArray == 0)
            {
                return __glsl_texture_level_zero_1d_shadow(__makeVector(__makeVector(location, 0.0), compareValue));
            }
            else
            {
                return __glsl_texture_level_zero(__makeVector(location, compareValue));
            }
        case hlsl:
            __intrinsic_asm ".SampleCmpLevelZero";
        case spirv:
            const float zeroFloat = 0.0f;
            return spirv_asm
            {
                result:$$float = OpImageSampleDrefExplicitLod $this $location $compareValue Lod $zeroFloat;
            };
        }
    }

    [__readNone] 
    [ForceInline]
    float SampleCmp(vector<float, Shape.dimensions+isArray> location, float compareValue, constexpr vector<int, Shape.planeDimensions> offset)
    {
        __target_switch
        {
        case glsl:
            if (Shape.dimensions == 1 && isArray == 0)
            {
                return __glsl_texture_offset_1d_shadow(__makeVector(__makeVector(location, 0.0), compareValue), offset);
            }
            else
            {
                return __glsl_texture_offset(__makeVector(location, compareValue), offset);
            }
        case hlsl:
            __intrinsic_asm ".SampleCmp";
        case spirv:
            return spirv_asm
            {
                result:$$float = OpImageSampleDrefImplicitLod $this $location $compareValue ConstOffset $offset;
            };
        }
    }

    [__readNone]
    [ForceInline]
    float SampleCmpLevelZero(vector<float, Shape.dimensions+isArray> location, float compareValue, constexpr vector<int, Shape.planeDimensions> offset)
    {
        __target_switch
        {
        case glsl:
            if (Shape.dimensions == 1 && isArray == 0)
            {
                return __glsl_texture_offset_level_zero_1d_shadow(__makeVector(__makeVector(location,0.0), compareValue), offset);
            }
            else
            {
                return __glsl_texture_offset_level_zero(__makeVector(location, compareValue), offset);
            }
        case hlsl:
            __intrinsic_asm ".SampleCmpLevelZero";
        case spirv:
            const float zeroFloat = 0.0f;
            return spirv_asm
            {
                result:$$float = OpImageSampleDrefExplicitLod $this $location $compareValue Lod|ConstOffset $zeroFloat $offset;
            };
        }
    }

    [__readNone]
    T SampleGrad(vector<float, Shape.dimensions+isArray> location, vector<float, Shape.dimensions> gradX, vector<float, Shape.dimensions> gradY)
    {
        __target_switch
        {
            case cpp:
            case hlsl:
            __intrinsic_asm ".SampleGrad";
            case glsl:
            __intrinsic_asm "$ctextureGrad($0, $1, $2, $3)$z";
            case spirv:
                return spirv_asm
                {
                    %sampled : __sampledType(T) = OpImageSampleExplicitLod $this $location None|Grad $gradX $gradY;
                    __truncate $$T result __sampledType(T) %sampled;
                };
        }
    }

    [__readNone]
    T SampleGrad(vector<float, Shape.dimensions+isArray> location, vector<float, Shape.dimensions> gradX, vector<float, Shape.dimensions> gradY, constexpr vector<int, Shape.dimensions> offset)
    {
        __target_switch
        {
            case cpp:
            case hlsl:
            __intrinsic_asm ".SampleGrad";
            case glsl:
            __intrinsic_asm "$ctextureGradOffset($0, $1, $2, $3, $4)$z";
            case spirv:
                return spirv_asm
                {
                    %sampled : __sampledType(T) = OpImageSampleExplicitLod $this $location None|Grad|ConstOffset $gradX $gradY $offset;
                    __truncate $$T result __sampledType(T) %sampled;
                };
        }
    }

    __glsl_extension(GL_ARB_sparse_texture_clamp)
    [__readNone]
    T SampleGrad(vector<float, Shape.dimensions+isArray> location, vector<float, Shape.dimensions> gradX, vector<float, Shape.dimensions> gradY, constexpr vector<int, Shape.dimensions> offset, float lodClamp)
    {
        __target_switch
        {
            case cpp:
            case hlsl:
            __intrinsic_asm ".SampleGrad";
            case glsl:
            __intrinsic_asm "$ctextureGradOffsetClampARB($0, $1, $2, $3, $4, $5)$z";
            case spirv:
                return spirv_asm
                {
                    OpCapability MinLod;
                    %sampled : __sampledType(T) = OpImageSampleExplicitLod $this $location None|Grad|ConstOffset|MinLod $gradX $gradY $offset $lodClamp;
                    __truncate $$T result __sampledType(T) %sampled;
                };
        }
    }

    [__readNone]
    T SampleLevel(vector<float, Shape.dimensions+isArray> location, float level)
    {
        __target_switch
        {
            case cpp:
            case hlsl:
                __intrinsic_asm ".SampleLevel";
            case glsl:
                __intrinsic_asm "$ctextureLod($0, $1, $2)$z";
            case cuda:
                if (isArray != 0)
                {
                    switch(Shape.flavor)
                    {
                    case $(SLANG_TEXTURE_1D):
                        __intrinsic_asm "tex1DLayeredLod<$T0>($0, ($1).x, int(($1).y), ($2))";
                    case $(SLANG_TEXTURE_2D):
                        __intrinsic_asm "tex2DLayeredLod<$T0>($0, ($1).x, ($1).y, int(($1).z), ($2))";
                    case $(SLANG_TEXTURE_CUBE):
                        __intrinsic_asm "texCubemapLayeredLod<$T0>($0, ($1).x, ($1).y, ($1).z, int(($1).w), ($2))";
                    default:
                        __intrinsic_asm "<invalid intrinsic>";
                    }
                }
                else
                {
                    switch(Shape.flavor)
                    {
                    case $(SLANG_TEXTURE_1D):
                        __intrinsic_asm "tex1DLod<$T0>($0, ($1), ($2))";
                    case $(SLANG_TEXTURE_2D):
                        __intrinsic_asm "tex2DLod<$T0>($0, ($1).x, ($1).y, ($2))";
                    case $(SLANG_TEXTURE_3D):
                        __intrinsic_asm "tex3DLod<$T0>($0, ($1).x, ($1).y, ($1).z, ($2))";
                    case $(SLANG_TEXTURE_CUBE):
                        __intrinsic_asm "texCubemapLod<$T0>($0, ($1).x, ($1).y, ($1).z, ($2))";
                    default:
                        __intrinsic_asm "<invalid intrinsic>";
                    }
                }
            case spirv:
                return spirv_asm
                {
                    %sampled : __sampledType(T) = OpImageSampleExplicitLod $this $location None|Lod $level;
                    __truncate $$T result __sampledType(T) %sampled;
                };
        }
    }

    [__readNone]
    T SampleLevel(vector<float, Shape.dimensions+isArray> location, float level, constexpr vector<int, Shape.planeDimensions> offset)
    {
        __target_switch
        {
            case cpp:
            case hlsl:
                __intrinsic_asm ".SampleLevel";
            case glsl:
                __intrinsic_asm "$ctextureLodOffset($0, $1, $2, $3)$z";
            case spirv:
                return spirv_asm
                {
                    %sampled : __sampledType(T) = OpImageSampleExplicitLod $this $location None|Lod|ConstOffset $level $offset;
                    __truncate $$T result __sampledType(T) %sampled;
                };
        }
    }
}

// Non-combined texture types specific functions
__generic<T, Shape: __ITextureShape, let isArray:int, let isMS:int, let sampleCount:int, let access:int, let isShadow:int, let format:int>
extension __TextureImpl<T,Shape,isArray,isMS,sampleCount,access,isShadow,0,format>
{
    typealias TextureCoord = vector<float, Shape.dimensions>;

    [__readNone]
    [ForceInline]
    float CalculateLevelOfDetail(SamplerState s, TextureCoord location)
    {
        __target_switch
        {
        case hlsl:
            __intrinsic_asm "CalculateLevelOfDetail";
        case glsl:
            __intrinsic_asm "textureQueryLod($p, $2).x";
        case spirv:
            return (spirv_asm {
                %sampledImage : __sampledImageType(this) = OpSampledImage $this $s;
                result:$$float2 = OpImageQueryLod %sampledImage $location;
            }).x;
        }
    }

    [__readNone]
    [ForceInline]
    float CalculateLevelOfDetailUnclamped(SamplerState s, TextureCoord location)
    {
        __target_switch
        {
        case hlsl:
            __intrinsic_asm "CalculateLevelOfDetailUnclamped";
        case glsl:
            __intrinsic_asm "textureQueryLod($p, $2).y";
        case spirv:
            return (spirv_asm {
                %sampledImage : __sampledImageType(this) = OpSampledImage $this $s;
                result:$$float2 = OpImageQueryLod %sampledImage $location;
            }).y;
        }
    }
    
    __target_intrinsic(glsl, "texture($p, $2)")
    float __glsl_texture(SamplerComparisonState s, vector<float, Shape.dimensions+isArray+1> value);

    __target_intrinsic(glsl, "texture($p, $2)")
    float __glsl_texture_1d_shadow(SamplerComparisonState s, vector<float, Shape.dimensions+isArray+2> value);

    __target_intrinsic(glsl, "texture($p, $2, $3)")
    float __glsl_texture_3d_array_shadow(SamplerComparisonState s, vector<float, Shape.dimensions+isArray> value, float compare);

    __glsl_extension(GL_EXT_texture_shadow_lod)
    __target_intrinsic(glsl, "textureOffset($p, $2, $3)")
    float __glsl_texture_offset(SamplerComparisonState s, vector<float, Shape.dimensions+isArray+1> value, constexpr vector<int, Shape.planeDimensions> offset);

    __glsl_extension(GL_EXT_texture_shadow_lod)
    __target_intrinsic(glsl, "textureOffset($p, $2, $3)")
    float __glsl_texture_offset_1d_shadow(SamplerComparisonState s, vector<float, Shape.dimensions+isArray+2> value, constexpr vector<int, Shape.planeDimensions> offset);

    __glsl_extension(GL_EXT_texture_shadow_lod)
    __target_intrinsic(glsl, "textureLod($p, $2, 0)")
    float __glsl_texture_level_zero(SamplerComparisonState s, vector<float, Shape.dimensions+isArray+1> value);

    __glsl_extension(GL_EXT_texture_shadow_lod)
    __target_intrinsic(glsl, "textureLod($p, $2, 0)")
    float __glsl_texture_level_zero_1d_shadow(SamplerComparisonState s, vector<float, Shape.dimensions+isArray+2> value);

    __glsl_extension(GL_EXT_texture_shadow_lod)
    __target_intrinsic(glsl, "textureLodOffset($p, $2, 0, $3)")
    float __glsl_texture_offset_level_zero(SamplerComparisonState s, vector<float, Shape.dimensions+isArray+1> value, constexpr vector<int, Shape.planeDimensions> offset);

    __glsl_extension(GL_EXT_texture_shadow_lod)
    __target_intrinsic(glsl, "textureLodOffset($p, $2, 0, $3)")
    float __glsl_texture_offset_level_zero_1d_shadow(SamplerComparisonState s, vector<float, Shape.dimensions+isArray+2> value, constexpr vector<int, Shape.planeDimensions> offset);

}

__generic<T:IFloat, Shape: __ITextureShape, let isArray:int, let isMS:int, let sampleCount:int, let isShadow:int, let format:int>
extension __TextureImpl<T,Shape,isArray,isMS,sampleCount,0,isShadow,0,format>
{
    [__readNone]
    T Sample(SamplerState s, vector<float, Shape.dimensions+isArray> location)
    {
        __target_switch
        {
            case cpp:
            case hlsl:
                __intrinsic_asm ".Sample";
            case glsl:
                __intrinsic_asm "$ctexture($p, $2)$z";
            case cuda:
                if (isArray != 0)
                {
                    switch(Shape.flavor)
                    {
                    case $(SLANG_TEXTURE_1D):
                        __intrinsic_asm "tex1DLayered<$T0>($0, ($2).x, int(($2).y))";
                    case $(SLANG_TEXTURE_2D):
                        __intrinsic_asm "tex2DLayered<$T0>($0, ($2).x, ($2).y, int(($2).z))";
                    case $(SLANG_TEXTURE_CUBE):
                        __intrinsic_asm "texCubemapLayered<$T0>($0, ($2).x, ($2).y, ($2).z, int(($2).w))";
                    default:
                        __intrinsic_asm "<invalid intrinsic>";
                    }
                }
                else
                {
                    switch(Shape.flavor)
                    {
                    case $(SLANG_TEXTURE_1D):
                        __intrinsic_asm "tex1D<$T0>($0, ($2))";
                    case $(SLANG_TEXTURE_2D):
                        __intrinsic_asm "tex2D<$T0>($0, ($2).x, ($2).y)";
                    case $(SLANG_TEXTURE_3D):
                        __intrinsic_asm "tex3D<$T0>($0, ($2).x, ($2).y, ($2).z)";
                    case $(SLANG_TEXTURE_CUBE):
                        __intrinsic_asm "texCubemap<$T0>($0, ($2).x, ($2).y, ($2).z)";
                    default:
                        __intrinsic_asm "<invalid intrinsic>";
                    }
                }
            case spirv:
                return spirv_asm
                {
                    %sampledImage : __sampledImageType(this) = OpSampledImage $this $s;
                    %sampled : __sampledType(T) = OpImageSampleImplicitLod %sampledImage $location None;
                    __truncate $$T result __sampledType(T) %sampled;
                };
        }
    }

    [__readNone]
    T Sample(SamplerState s, vector<float, Shape.dimensions+isArray> location, constexpr vector<int, Shape.planeDimensions> offset)
    {
        __target_switch
        {
            case cpp:
            case hlsl:
                __intrinsic_asm ".Sample";
            case glsl:
                __intrinsic_asm "$ctextureOffset($p, $2, $3)$z";
            case spirv:
            return spirv_asm
            {
                %sampledImage : __sampledImageType(this) = OpSampledImage $this $s;
                %sampled : __sampledType(T) = OpImageSampleImplicitLod %sampledImage $location None|ConstOffset $offset;
                __truncate $$T result __sampledType(T) %sampled;
            };
        }
    }

    [__readNone]
    __glsl_extension(GL_ARB_sparse_texture_clamp)
    T Sample(SamplerState s, vector<float, Shape.dimensions+isArray> location, constexpr vector<int, Shape.planeDimensions> offset, float clamp)
    {
        __target_switch
        {
            case cpp:
            case hlsl:
                __intrinsic_asm ".Sample";
            case glsl:
                __intrinsic_asm "$ctextureOffsetClampARB($p, $2, $3, $4)$z";
            case spirv:
                return spirv_asm
                {
                    OpCapability MinLod;
                    %sampledImage : __sampledImageType(this) = OpSampledImage $this $s;
                    %sampled : __sampledType(T) = OpImageSampleImplicitLod %sampledImage $location None|ConstOffset|MinLod $offset $clamp;
                    __truncate $$T result __sampledType(T) %sampled;
                };
        }
    }

    [__readNone]
    __target_intrinsic(hlsl)
    T Sample(SamplerState s, vector<float, Shape.dimensions+isArray> location, constexpr vector<int, Shape.planeDimensions> offset, float clamp, out uint status)
    {
        status = 0;
        return Sample(s, location, offset, clamp);
    }

    [__readNone]
    T SampleBias(SamplerState s, vector<float, Shape.dimensions+isArray> location, float bias)
    {
        __target_switch
        {
            case cpp:
            case hlsl:
            __intrinsic_asm ".SampleBias";
            case glsl:
            __intrinsic_asm "$ctexture($p, $2, $3)$z";
            case spirv:
            return spirv_asm
            {
                %sampledImage : __sampledImageType(this) = OpSampledImage $this $s;
                %sampled : __sampledType(T) = OpImageSampleImplicitLod %sampledImage $location None|Bias $bias;
                __truncate $$T result __sampledType(T) %sampled;
            };
        }
    }

    [__readNone]
    T SampleBias(SamplerState s, vector<float, Shape.dimensions+isArray> location, float bias, constexpr vector<int, Shape.planeDimensions> offset)
    {
        __target_switch
        {
            case cpp:
            case hlsl:
            __intrinsic_asm ".SampleBias";
            case glsl:
            __intrinsic_asm "$ctextureOffset($p, $2, $4, $3)$z";
            case spirv:
            return spirv_asm
            {
                %sampledImage : __sampledImageType(this) = OpSampledImage $this $s;
                %sampled : __sampledType(T) = OpImageSampleImplicitLod %sampledImage $location None|Bias|ConstOffset $bias $offset;
                __truncate $$T result __sampledType(T) %sampled;
            };
        }
    }

    [__readNone] [ForceInline]
    float SampleCmp(SamplerComparisonState s, vector<float, Shape.dimensions+isArray> location, float compareValue)
    {
        __target_switch
        {
        case glsl:
            if (Shape.dimensions == 1 && isArray == 0)
            {
                return __glsl_texture_1d_shadow(s, __makeVector(__makeVector(location, 0.0), compareValue));
            }
            else if (Shape.dimensions == 3 && isArray == 1)
            {
                return __glsl_texture_3d_array_shadow(s, location, compareValue);
            }
            else
            {
                return __glsl_texture(s, __makeVector(location,compareValue));
            }
        case hlsl:
            __intrinsic_asm ".SampleCmp";
        case spirv:
            return spirv_asm
            {
                %sampledImage : __sampledImageType(this) = OpSampledImage $this $s;
                result:$$float = OpImageSampleDrefImplicitLod %sampledImage $location $compareValue;
            };
        }
    }

    [__readNone] [ForceInline]
    float SampleCmpLevelZero(SamplerComparisonState s, vector<float, Shape.dimensions+isArray> location, float compareValue)
    {
        __target_switch
        {
        case glsl:
            if (Shape.dimensions == 1 && isArray == 0)
            {
                return __glsl_texture_level_zero_1d_shadow(s, __makeVector(__makeVector(location, 0.0), compareValue));
            }
            else
            {
                return __glsl_texture_level_zero(s, __makeVector(location,compareValue));
            }
        case hlsl:
            __intrinsic_asm ".SampleCmpLevelZero";
        case spirv:
            const float zeroFloat = 0.0f;
            return spirv_asm
            {
                %sampledImage : __sampledImageType(this) = OpSampledImage $this $s;
                result:$$float = OpImageSampleDrefExplicitLod %sampledImage $location $compareValue Lod $zeroFloat;
            };
        }
    }

    [__readNone] [ForceInline]
    float SampleCmp(SamplerComparisonState s, vector<float, Shape.dimensions+isArray> location, float compareValue, constexpr vector<int, Shape.planeDimensions> offset)
    {
        __target_switch
        {
        case glsl:
            if (Shape.dimensions == 1 && isArray == 0)
            {
                return __glsl_texture_offset_1d_shadow(s, __makeVector(__makeVector(location, 0.0), compareValue), offset);
            }
            else
            {
                return __glsl_texture_offset(s, __makeVector(location,compareValue), offset);
            }
        case hlsl:
            __intrinsic_asm ".SampleCmp";
        case spirv:
            return spirv_asm
            {
                %sampledImage : __sampledImageType(this) = OpSampledImage $this $s;
                result:$$float = OpImageSampleDrefImplicitLod %sampledImage $location $compareValue ConstOffset $offset;
            };
        }
    }

    [__readNone] [ForceInline]
    float SampleCmpLevelZero(SamplerComparisonState s, vector<float, Shape.dimensions+isArray> location, float compareValue, constexpr vector<int, Shape.planeDimensions> offset)
    {
        __target_switch
        {
        case glsl:
            if (Shape.dimensions == 1 && isArray == 0)
            {
                return __glsl_texture_offset_level_zero_1d_shadow(s, __makeVector(__makeVector(location,0.0),compareValue), offset);
            }
            else
            {
                return __glsl_texture_offset_level_zero(s, __makeVector(location,compareValue), offset);
            }
        case hlsl:
            __intrinsic_asm ".SampleCmpLevelZero";
        case spirv:
            const float zeroFloat = 0.0f;
            return spirv_asm
            {
                %sampledImage : __sampledImageType(this) = OpSampledImage $this $s;
                result:$$float = OpImageSampleDrefExplicitLod %sampledImage $location $compareValue Lod|ConstOffset $zeroFloat $offset;
            };
        }
    }

    [__readNone]
    T SampleGrad(SamplerState s, vector<float, Shape.dimensions+isArray> location, vector<float, Shape.dimensions> gradX, vector<float, Shape.dimensions> gradY)
    {
        __target_switch
        {
            case cpp:
            case hlsl:
            __intrinsic_asm ".SampleGrad";
            case glsl:
            __intrinsic_asm "$ctextureGrad($p, $2, $3, $4)$z";
            case spirv:
                return spirv_asm
                {
                    %sampledImage : __sampledImageType(this) = OpSampledImage $this $s;
                    %sampled : __sampledType(T) = OpImageSampleExplicitLod %sampledImage $location None|Grad $gradX $gradY;
                    __truncate $$T result __sampledType(T) %sampled;
                };
        }
    }

    [__readNone]
    T SampleGrad(SamplerState s, vector<float, Shape.dimensions+isArray> location, vector<float, Shape.dimensions> gradX, vector<float, Shape.dimensions> gradY, constexpr vector<int, Shape.dimensions> offset)
    {
        __target_switch
        {
            case cpp:
            case hlsl:
            __intrinsic_asm ".SampleGrad";
            case glsl:
            __intrinsic_asm "$ctextureGradOffset($p, $2, $3, $4, $5)$z";
            case spirv:
                return spirv_asm
                {
                    %sampledImage : __sampledImageType(this) = OpSampledImage $this $s;
                    %sampled : __sampledType(T) = OpImageSampleExplicitLod %sampledImage $location None|Grad|ConstOffset $gradX $gradY $offset;
                    __truncate $$T result __sampledType(T) %sampled;

                };
        }
    }

    __glsl_extension(GL_ARB_sparse_texture_clamp)
    [__readNone]
    T SampleGrad(SamplerState s, vector<float, Shape.dimensions+isArray> location, vector<float, Shape.dimensions> gradX, vector<float, Shape.dimensions> gradY, constexpr vector<int, Shape.dimensions> offset, float lodClamp)
    {
        __target_switch
        {
            case cpp:
            case hlsl:
            __intrinsic_asm ".SampleGrad";
            case glsl:
            __intrinsic_asm "$ctextureGradOffsetClampARB($p, $2, $3, $4, $5, $6)$z";
            case spirv:
                return spirv_asm
                {
                    OpCapability MinLod;
                    %sampledImage : __sampledImageType(this) = OpSampledImage $this $s;
                    %sampled : __sampledType(T) = OpImageSampleExplicitLod %sampledImage $location None|Grad|ConstOffset|MinLod $gradX $gradY $offset $lodClamp;
                    __truncate $$T result __sampledType(T) %sampled;
                };
        }
    }

    [__readNone]
    T SampleLevel(SamplerState s, vector<float, Shape.dimensions+isArray> location, float level)
    {
        __target_switch
        {
            case cpp:
            case hlsl:
                __intrinsic_asm ".SampleLevel";
            case glsl:
                __intrinsic_asm "$ctextureLod($p, $2, $3)$z";
            case cuda:
                if (isArray != 0)
                {
                    switch(Shape.flavor)
                    {
                    case $(SLANG_TEXTURE_1D):
                        __intrinsic_asm "tex1DLayeredLod<$T0>($0, ($2).x, int(($2).y), ($3))";
                    case $(SLANG_TEXTURE_2D):
                        __intrinsic_asm "tex2DLayeredLod<$T0>($0, ($2).x, ($2).y, int(($2).z), ($3))";
                    case $(SLANG_TEXTURE_CUBE):
                        __intrinsic_asm "texCubemapLayeredLod<$T0>($0, ($2).x, ($2).y, ($2).z, int(($2).w), ($3))";
                    default:
                        __intrinsic_asm "<invalid intrinsic>";
                    }
                }
                else
                {
                    switch(Shape.flavor)
                    {
                    case $(SLANG_TEXTURE_1D):
                        __intrinsic_asm "tex1DLod<$T0>($0, ($2), ($3))";
                    case $(SLANG_TEXTURE_2D):
                        __intrinsic_asm "tex2DLod<$T0>($0, ($2).x, ($2).y, ($3))";
                    case $(SLANG_TEXTURE_3D):
                        __intrinsic_asm "tex3DLod<$T0>($0, ($2).x, ($2).y, ($2).z, ($3))";
                    case $(SLANG_TEXTURE_CUBE):
                        __intrinsic_asm "texCubemapLod<$T0>($0, ($2).x, ($2).y, ($2).z, ($3))";
                    default:
                        __intrinsic_asm "<invalid intrinsic>";
                    }
                }
            case spirv:
            return spirv_asm
            {
                %sampledImage : __sampledImageType(this) = OpSampledImage $this $s;
                %sampled : __sampledType(T) = OpImageSampleExplicitLod %sampledImage $location None|Lod $level;
                __truncate $$T result __sampledType(T) %sampled;
            };
        }
    }

    [__readNone]
    T SampleLevel(SamplerState s, vector<float, Shape.dimensions+isArray> location, float level, constexpr vector<int, Shape.planeDimensions> offset)
    {
        __target_switch
        {
            case cpp:
            case hlsl:
                __intrinsic_asm ".SampleLevel";
            case glsl:
                __intrinsic_asm "$ctextureLodOffset($p, $2, $3, $4)$z";
            case spirv:
                return spirv_asm
                {
                    %sampledImage : __sampledImageType(this) = OpSampledImage $this $s;
                    %sampled : __sampledType(T) = OpImageSampleExplicitLod %sampledImage $location None|Lod|ConstOffset $level $offset;
                    __truncate $$T result __sampledType(T) %sampled;
                };
        }
    }
}

// Texture.GetDimensions and Sampler.GetDimensions
${{{{
const char* kTextureShapeTypeNames[] = {
    "__Shape1D", "__Shape2D", "__Shape3D", "__ShapeCube"};
for (int shapeIndex = 0; shapeIndex < 4; shapeIndex++)
for (int isArray = 0; isArray <= 1; isArray++)
for (int isMS = 0; isMS <= 1; isMS++) {
    if (isMS)
    {
        if (shapeIndex != kStdlibShapeIndex2D)
            continue;
    }
    if (isArray)
    {
        if (shapeIndex == kStdlibShapeIndex3D)
            continue;
    }
    auto shapeTypeName = kTextureShapeTypeNames[shapeIndex];
    TextureTypeInfo textureTypeInfo(kBaseTextureShapes[shapeIndex], isArray, isMS, 0, sb, path);
}}}}

__generic<T, let sampleCount:int, let access:int, let isShadow:int, let isCombined:int, let format:int>
extension __TextureImpl<T,$(shapeTypeName),$(isArray),$(isMS),sampleCount,access,isShadow,isCombined,format>
{
    ${{{{
    textureTypeInfo.writeGetDimensionFunctions();
    }}}}
}

${{{{
}
}}}}

// Texture.GetSamplePosition(int s);
__generic<T, Shape: __ITextureShape, let isArray:int, let sampleCount:int, let access:int, let isShadow:int, let isCombined:int, let format:int>
extension __TextureImpl<T,Shape,isArray,1,sampleCount,access,isShadow,isCombined,format>
{
    float2 GetSamplePosition(int s);
}

__intrinsic_op($(kIROp_MakeArray))
Array<T,4> __makeArray<T>(T v0, T v1, T v2, T v3);

// Gather for scalar textures.
__generic<TElement, T, Shape: __ITextureShape, let isArray:int, let sampleCount:int, let access:int, let isShadow:int, let format:int>
[ForceInline]
vector<TElement,4> __glsl_gather(__TextureImpl<T, Shape, isArray, 0, sampleCount, access, isShadow, 0, format> texture, SamplerState s, vector<float, Shape.dimensions+isArray> location, int component)
{
    __target_switch
    {
    case glsl:
        __intrinsic_asm "textureGather($p, $2, $3)";
    case spirv:
        return spirv_asm {
            %sampledImage : __sampledImageType(texture) = OpSampledImage $texture $s;
            result:$$vector<TElement,4> = OpImageGather %sampledImage $location $component;
        };
    }
}
__generic<TElement, T, Shape: __ITextureShape, let isArray:int, let sampleCount:int, let access:int, let isShadow:int, let format:int>
[ForceInline]
vector<TElement,4> __glsl_gather(__TextureImpl<T, Shape, isArray, 0, sampleCount, access, isShadow, 1, format> sampler, vector<float, Shape.dimensions+isArray> location, int component)
{
    __target_switch
    {
    case glsl:
        __intrinsic_asm "textureGather($0, $1, $2)";
    case spirv:
        return spirv_asm {
            result:$$vector<TElement,4> = OpImageGather $sampler $location $component;
        };
    }
}
__generic<TElement, T, Shape: __ITextureShape, let isArray:int, let sampleCount:int, let access:int, let isShadow:int, let format:int>
[ForceInline]
vector<TElement,4> __glsl_gather_offset(__TextureImpl<T, Shape, isArray, 0, sampleCount, access, isShadow, 0, format> texture, SamplerState s, constexpr vector<float, Shape.dimensions+isArray> location, constexpr vector<int, Shape.planeDimensions> offset, int component)
{
    __target_switch
    {
    case glsl:
        __intrinsic_asm "textureGatherOffset($p, $2, $3, $4)";
    case spirv:
        return spirv_asm {
            %sampledImage : __sampledImageType(texture) = OpSampledImage $texture $s;
            result:$$vector<TElement,4> = OpImageGather %sampledImage $location $component ConstOffset $offset;
        };
    }
}
__generic<TElement, T, Shape: __ITextureShape, let isArray:int, let sampleCount:int, let access:int, let isShadow:int, let format:int>
[ForceInline]
vector<TElement,4> __glsl_gather_offset(__TextureImpl<T, Shape, isArray, 0, sampleCount, access, isShadow, 1, format> sampler, vector<float, Shape.dimensions+isArray> location, constexpr vector<int, Shape.planeDimensions> offset, int component)
{
    __target_switch
    {
    case glsl:
        __intrinsic_asm "textureGatherOffset($0, $1, $2, $3)";
    case spirv:
        return spirv_asm {
            result:$$vector<TElement,4> = OpImageGather $sampler $location $component ConstOffset $offset;
        };
    }
}
__generic<TElement, T, Shape: __ITextureShape, let isArray:int, let sampleCount:int, let access:int, let isShadow:int, let format:int>
[ForceInline]
vector<TElement,4> __glsl_gather_offsets(__TextureImpl<T, Shape, isArray, 0, sampleCount, access, isShadow, 0, format> texture, SamplerState s, vector<float, Shape.dimensions+isArray> location,
    constexpr vector<int, Shape.planeDimensions> offset1,
    constexpr vector<int, Shape.planeDimensions> offset2,
    constexpr vector<int, Shape.planeDimensions> offset3,
    constexpr vector<int, Shape.planeDimensions> offset4,
    int component)
{
    __target_switch
    {
    case glsl:
        __intrinsic_asm "textureGatherOffsets($p, $2, $T3[]($3, $4, $5, $6)), $7";
    case spirv:
        let offsets = __makeArray(offset1,offset2,offset3,offset4);
        return spirv_asm {
            OpCapability ImageGatherExtended;
            %sampledImage : __sampledImageType(texture) = OpSampledImage $texture $s;
            result:$$vector<TElement,4> = OpImageGather %sampledImage $location $component ConstOffsets $offsets;
        };
    }
}
__generic<TElement, T, Shape: __ITextureShape, let isArray:int, let sampleCount:int, let access:int, let isShadow:int, let format:int>
[ForceInline]
vector<TElement,4> __glsl_gather_offsets(__TextureImpl<T, Shape, isArray, 0, sampleCount, access, isShadow, 1, format> sampler, vector<float, Shape.dimensions+isArray> location,
    constexpr vector<int, Shape.planeDimensions> offset1,
    constexpr vector<int, Shape.planeDimensions> offset2,
    constexpr vector<int, Shape.planeDimensions> offset3,
    constexpr vector<int, Shape.planeDimensions> offset4,
    int component)
{
    __target_switch
    {
    case glsl:
        __intrinsic_asm "textureGatherOffsets($0, $1, $T2[]($2, $3, $4, $5), $6)";
    case spirv:
        let offsets = __makeArray(offset1,offset2,offset3,offset4);
        return spirv_asm {
            OpCapability ImageGatherExtended;
            result:$$vector<TElement,4> = OpImageGather $sampler $location $component ConstOffsets $offsets;
        };
    }
}
__generic<TElement, T, Shape: __ITextureShape, let isArray:int, let sampleCount:int, let access:int, let isShadow:int, let format:int>
[ForceInline]
vector<TElement,4> __glsl_gatherCmp(__TextureImpl<T, Shape, isArray, 0, sampleCount, access, isShadow, 0, format> texture, SamplerComparisonState s, vector<float, Shape.dimensions+isArray> location, TElement compareValue)
{
    __target_switch
    {
    case glsl:
        __intrinsic_asm "textureGather($p, $2, $3)";
    case spirv:
        return spirv_asm {
            %sampledImage : __sampledImageType(texture) = OpSampledImage $texture $s;
            result:$$vector<TElement,4> = OpImageDrefGather %sampledImage $location $compareValue;
        };
    }
}
__generic<TElement, T, Shape: __ITextureShape, let isArray:int, let sampleCount:int, let access:int, let isShadow:int, let format:int>
[ForceInline]
vector<TElement,4> __glsl_gatherCmp(__TextureImpl<T, Shape, isArray, 0, sampleCount, access, isShadow, 1, format> sampler, vector<float, Shape.dimensions+isArray> location, TElement compareValue)
{
    __target_switch
    {
    case glsl:
        __intrinsic_asm "textureGather($0, $1, $2)";
    case spirv:
        return spirv_asm {
            result:$$vector<TElement,4> = OpImageDrefGather $sampler $location $compareValue;
        };
    }
}
__generic<TElement, T, Shape: __ITextureShape, let isArray:int, let sampleCount:int, let access:int, let isShadow:int, let format:int>
[ForceInline]
vector<TElement,4> __glsl_gatherCmp_offset(__TextureImpl<T, Shape, isArray, 0, sampleCount, access, isShadow, 0, format> texture, SamplerComparisonState s, vector<float, Shape.dimensions+isArray> location, TElement compareValue, constexpr vector<int, Shape.planeDimensions> offset)
{
    __target_switch
    {
    case glsl:
        __intrinsic_asm "textureGatherOffset($p, $2, $3, $4)";
    case spirv:
        return spirv_asm {
            %sampledImage : __sampledImageType(texture) = OpSampledImage $texture $s;
            result:$$vector<TElement,4> = OpImageDrefGather %sampledImage $location $compareValue ConstOffset $offset;
        };
    }
}
__generic<TElement, T, Shape: __ITextureShape, let isArray:int, let sampleCount:int, let access:int, let isShadow:int, let format:int>
[ForceInline]
vector<TElement,4> __glsl_gatherCmp_offset(__TextureImpl<T, Shape, isArray, 0, sampleCount, access, isShadow, 1, format> sampler, vector<float, Shape.dimensions+isArray> location, TElement compareValue, constexpr vector<int, Shape.planeDimensions> offset)
{
    __target_switch
    {
    case glsl:
        __intrinsic_asm "textureGatherOffset($0, $1, $2, $3)";
    case spirv:
        return spirv_asm {
            result:$$vector<TElement,4> = OpImageDrefGather $sampler $location $compareValue ConstOffset $offset;
        };
    }
}
__generic<TElement, T, Shape: __ITextureShape, let isArray:int, let sampleCount:int, let access:int, let isShadow:int, let format:int>
[ForceInline]
vector<TElement,4> __glsl_gatherCmp_offsets(__TextureImpl<T, Shape, isArray, 0, sampleCount, access, isShadow, 0, format> texture, SamplerComparisonState s, vector<float, Shape.dimensions+isArray> location, TElement compareValue,
    vector<int, Shape.planeDimensions> offset1,
    vector<int, Shape.planeDimensions> offset2,
    vector<int, Shape.planeDimensions> offset3,
    vector<int, Shape.planeDimensions> offset4)
{
    __target_switch
    {
    case glsl:
        __intrinsic_asm "textureGatherOffsets($p, $2, $3, $T4[]($4, $5, $6, $7))";
    case spirv:
        let offsets = __makeArray(offset1,offset2,offset3,offset4);
        return spirv_asm {
            OpCapability ImageGatherExtended;
            %sampledImage : __sampledImageType(texture) = OpSampledImage $texture $s;
            result:$$vector<TElement,4> = OpImageDrefGather %sampledImage $location $compareValue ConstOffsets $offsets;
        };
    }
}
__generic<TElement, T, Shape: __ITextureShape, let isArray:int, let sampleCount:int, let access:int, let isShadow:int, let format:int>
[ForceInline]
vector<TElement,4> __glsl_gatherCmp_offsets(__TextureImpl<T, Shape, isArray, 0, sampleCount, access, isShadow, 1, format> sampler, vector<float, Shape.dimensions+isArray> location, TElement compareValue,
    vector<int, Shape.planeDimensions> offset1,
    vector<int, Shape.planeDimensions> offset2,
    vector<int, Shape.planeDimensions> offset3,
    vector<int, Shape.planeDimensions> offset4)
{
    __target_switch
    {
    case glsl:
        __intrinsic_asm "textureGatherOffsets($0, $1, $2, $T3[]($3, $4, $5, $6))";
    case spirv:
        let offsets = __makeArray(offset1,offset2,offset3,offset4);
        return spirv_asm {
            OpCapability ImageGatherExtended;
            result:$$vector<TElement,4> = OpImageDrefGather $sampler $location $compareValue ConstOffsets $offsets;
        };
    }
}

${{{{
for (int isCombined = 0; isCombined<=1; isCombined++) {
for (int isScalarTexture = 0; isScalarTexture <= 1; isScalarTexture++) {
    if (isScalarTexture == 0)
    {
        sb << "__generic<T:__BuiltinArithmeticType, Shape: __ITextureShape, let isArray:int, let sampleCount:int, let isShadow:int, let format:int>\n";
        sb << "extension __TextureImpl<T,Shape,isArray,0,sampleCount,0,isShadow," << isCombined << ",format>\n";
    }
    else
    {
        sb << "__generic<T:__BuiltinArithmeticType, let N:int, Shape: __ITextureShape, let isArray:int, let sampleCount:int, let isShadow:int, let format:int>\n";
        sb << "extension __TextureImpl<vector<T,N>,Shape,isArray,0,sampleCount,0,isShadow," << isCombined << ",format>\n";
    }
}}}}
{ // begin extension for gather
${{{{
    // Gather component
    const char* samplerStateParam = isCombined ? "" : " s,";
    for (int isCmp = 0; isCmp <= 1; ++isCmp) {
        const char* cmp = isCmp ? "Cmp" : "";
        const char* cmpParam = isCmp ? ", T compareValue" : "";
        const char* compareArg = isCmp ? ", compareValue" : "";
        const char* samplerStateType = isCombined ? "" : (isCmp ? "SamplerComparisonState" : "SamplerState");
        const char* componentNames[] = { "", "Red", "Green", "Blue", "Alpha"};
        const char* glslComponentNames[] = { ", 0", ", 1", ", 2", ", 3" };

        for (auto componentId = 0;  componentId <= 4; componentId++) {
            auto componentName = componentNames[componentId];
            auto glslComponent = (isCmp ? "" :glslComponentNames[componentId == 0 ? 0 : componentId - 1]);
    }}}}
    [ForceInline]
    vector<T,4> Gather$(cmp)$(componentName)($(samplerStateType)$(samplerStateParam) vector<float, Shape.dimensions+isArray> location $(cmpParam))
    {
        __target_switch
        {
        case hlsl: __intrinsic_asm ".Gather$(cmp)$(componentName)";
        case glsl:
        case spirv:
            return __glsl_gather$(cmp)<T>(this,$(samplerStateParam) location $(compareArg) $(glslComponent));
        }
    }
    [ForceInline]
    vector<T,4> Gather$(cmp)$(componentName)($(samplerStateType)$(samplerStateParam) vector<float, Shape.dimensions+isArray> location $(cmpParam), constexpr vector<int, Shape.planeDimensions> offset)
    {
        __target_switch
        {
        case hlsl: __intrinsic_asm ".Gather$(cmp)$(componentName)";
        case glsl:
        case spirv:
            return __glsl_gather$(cmp)_offset<T>(this,$(samplerStateParam) location $(compareArg), offset $(glslComponent));
        }
    }
    [ForceInline]
    vector<T,4> Gather$(cmp)$(componentName)($(samplerStateType)$(samplerStateParam) vector<float, Shape.dimensions+isArray> location $(cmpParam),
        constexpr vector<int, Shape.planeDimensions> offset1,
        constexpr vector<int, Shape.planeDimensions> offset2,
        constexpr vector<int, Shape.planeDimensions> offset3,
        constexpr vector<int, Shape.planeDimensions> offset4)
    {
        __target_switch
        {
        case hlsl: __intrinsic_asm ".Gather$(cmp)$(componentName)";
        case glsl:
        case spirv:
            return __glsl_gather$(cmp)_offsets<T>(this,$(samplerStateParam) location $(compareArg), offset1,offset2,offset3,offset4 $(glslComponent));
        }
    }
    ${{{{
    } // for (componentId)
    } // for (isCmp)
    }}}}
} // end extension for gather

${{{{
} // for (isScalarTexture)
} // for (isCombined)
}}}}

// Load/Subscript for readonly, no MS textures

__generic<T, Shape: __ITextureShape, let isArray:int, let sampleCount:int, let isShadow:int, let isCombined:int, let format:int>
extension __TextureImpl<T,Shape,isArray,0,sampleCount,0,isShadow,isCombined,format>
{
    static const int isMS = 0;
    static const int access = $(kStdlibResourceAccessReadOnly);

    __glsl_extension(GL_EXT_samplerless_texture_functions)
    [__readNone]
    T __glsl_load(vector<int, Shape.dimensions+isArray> location)
    {
        __intrinsic_asm "$ctexelFetch($0, ($1), 0)$z";
    }

    __glsl_extension(GL_EXT_samplerless_texture_functions)
    [__readNone]
    [ForceInline]
    T Load(vector<int, Shape.dimensions+isArray+1> location)
    {
        __target_switch
        {
        case cpp:
        case hlsl:
            __intrinsic_asm ".Load";
        case glsl:
            __intrinsic_asm "$ctexelFetch($0, ($1).$w1b, ($1).$w1e)$z";
        case spirv:
            const int lodLoc = Shape.dimensions+isArray;
            let coord = __vectorReshape<Shape.dimensions+isArray>(location);
            let lod = location[lodLoc];
            if (isCombined != 0)
            {
                return spirv_asm
                {
                    %image:__imageType(this) = OpImage $this;
                    %sampled:__sampledType(T) = OpImageFetch %image $coord Lod $lod;
                    __truncate $$T result __sampledType(T) %sampled;
                };
            }
            else
            {
                return spirv_asm
                {
                    %sampled:__sampledType(T) = OpImageFetch $this $coord Lod $lod;
                    __truncate $$T result __sampledType(T) %sampled;
                };
            }
        }
    }

    __glsl_extension(GL_EXT_samplerless_texture_functions)
    [__readNone]
    [ForceInline]
    T Load(vector<int, Shape.dimensions+isArray+1> location, constexpr vector<int, Shape.planeDimensions> offset)
    {
        __target_switch
        {
            case cpp:
            case hlsl:
            __intrinsic_asm ".Load";
            case glsl:
            __intrinsic_asm "$ctexelFetchOffset($0, ($1).$w1b, ($1).$w1e, ($2))$z";
            case spirv:
                const int lodLoc = Shape.dimensions+isArray;
                let coord = __vectorReshape<Shape.dimensions+isArray>(location);
                let lod = location[lodLoc];
                if (isCombined != 0)
                {
                    return spirv_asm
                    {
                        %image:__imageType(this) = OpImage $this;
                        %sampled:__sampledType(T) = OpImageFetch %image $coord Lod|ConstOffset $lod $offset;
                        __truncate $$T result __sampledType(T) %sampled;
                    };
                }
                else
                {
                    return spirv_asm
                    {
                        %sampled:__sampledType(T) = OpImageFetch $this $coord Lod|ConstOffset $lod $offset;
                        __truncate $$T result __sampledType(T) %sampled;
                    };
                }
        }
    }

    [__readNone]
    [ForceInline]
    __target_intrinsic(hlsl)
    T Load(vector<int, Shape.dimensions+isArray+1> location, constexpr vector<int, Shape.planeDimensions> offset, out uint status)
    {
        status = 0;
        return Load(location, offset);
    }

    __subscript(vector<uint, Shape.dimensions+isArray> location) -> T
    {
        __glsl_extension(GL_EXT_samplerless_texture_functions)
        [__readNone]
        [ForceInline]
        get
        {
            __target_switch
            {
                case cpp:
                case hlsl:
                    __intrinsic_asm ".operator[]";
                case glsl:
                    return __glsl_load(location);
                case spirv:
                    if (isCombined != 0)
                    {
                        return spirv_asm
                        {
                            %image:__imageType(this) = OpImage $this;
                            %sampled:__sampledType(T) = OpImageFetch %image $location;
                            __truncate $$T result __sampledType(T) %sampled;
                        };
                    }
                    else
                    {
                        return spirv_asm
                        {
                            %sampled:__sampledType(T) = OpImageFetch $this $location;
                            __truncate $$T result __sampledType(T) %sampled;
                        };
                    }
            }
        }
    }
}

// Texture Load/Subscript for readonly, MS textures

__generic<T, Shape: __ITextureShape, let isArray:int, let sampleCount:int, let isShadow:int, let isCombined:int, let format:int>
extension __TextureImpl<T,Shape,isArray,1,sampleCount,0,isShadow,isCombined,format>
{
    static const int access = $(kStdlibResourceAccessReadOnly);
    static const int isMS = 1;

    __glsl_extension(GL_EXT_samplerless_texture_functions)
    [__readNone]
    [ForceInline]
    T Load(vector<int, Shape.dimensions+isArray> location, int sampleIndex)
    {
        __target_switch
        {
            case cpp:
            case hlsl:
            __intrinsic_asm ".Load";
            case glsl:
                __intrinsic_asm "$ctexelFetch($0, $1, ($2))$z";
            case spirv:
                if (isCombined != 0)
                {
                    return spirv_asm
                    {
                        %image:__imageType(this) = OpImage $this;
                        %sampled:__sampledType(T) = OpImageFetch %image $location Sample $sampleIndex;
                        __truncate $$T result __sampledType(T) %sampled;
                    };
                }
                else
                {
                    return spirv_asm
                    {
                        %sampled:__sampledType(T) = OpImageFetch $this $location Sample $sampleIndex;
                        __truncate $$T result __sampledType(T) %sampled;
                    };
                }
        }
    }

    [__readNone]
    [ForceInline]
    T Load(vector<int, Shape.dimensions + isArray + 1> locationAndSampleIndex)
    {
        return Load(__vectorReshape<Shape.dimensions + isArray>(locationAndSampleIndex), locationAndSampleIndex[Shape.dimensions + isArray]);
    }

    __glsl_extension(GL_EXT_samplerless_texture_functions)
    [__readNone]
    [ForceInline]
    T Load(vector<int, Shape.dimensions+isArray> location, int sampleIndex, constexpr vector<int, Shape.planeDimensions> offset)
    {
        __target_switch
        {
            case cpp:
            case hlsl:
            __intrinsic_asm ".Load";
            case glsl:
            __intrinsic_asm "$ctexelFetchOffset($0, $1, ($2), ($3))$z";
            case spirv:
                if (isCombined != 0)
                {
                    return spirv_asm
                    {
                        %image:__imageType(this) = OpImage $this;
                        %sampled:__sampledType(T) = OpImageFetch %image $location ConstOffset|Sample $offset $sampleIndex;
                        __truncate $$T result __sampledType(T) %sampled;
                    };
                }
                else
                {
                    return spirv_asm
                    {
                        %sampled:__sampledType(T) = OpImageFetch $this $location ConstOffset|Sample $offset  $sampleIndex;
                        __truncate $$T result __sampledType(T) %sampled;
                    };
                }
        }
    }

    [__readNone]
    [ForceInline]
    __target_intrinsic(hlsl)
    T Load(vector<int, Shape.dimensions+isArray> location, int sampleIndex, constexpr vector<int, Shape.planeDimensions> offset, out uint status)
    {
        status = 0;
        return Load(location, sampleIndex, offset);
    }

    __subscript(vector<uint, Shape.dimensions+isArray> location, int sampleIndex) -> T
    {
        __glsl_extension(GL_EXT_samplerless_texture_functions)
        [__readNone]
        [ForceInline]
        get
        {
            __target_switch
            {
                case cpp:
                case hlsl:
                    __intrinsic_asm "($0).sample[$2][$1]";
                case glsl:
                case spirv:
                case cuda:
                    return Load(location, sampleIndex);
            }
        }
    }
}

// Load/Subscript for readwrite textures
${{{{
    for (int access = kStdlibResourceAccessReadWrite; access<=kStdlibResourceAccessRasterizerOrdered; access++) {
        const char* glslIntrinsic = "$cimageLoad($0, $1)$z";
        const char* glslIntrinsicOffset = "$cimageLoad($0, ($1)+($2))$z";
        const char* glslIntrinsicMS = "$cimageLoad($0, $1, $2)$z";
        const char* glslIntrinsicMSOffset = "$cimageLoad($0, ($1)+($3), $2)$z";
}}}}
__generic<T, Shape: __ITextureShape, let isArray:int, let sampleCount:int, let isShadow:int, let format:int>
extension __TextureImpl<T,Shape,isArray,0,sampleCount,$(access),isShadow, 0,format>
{
    [__readNone]
    [ForceInline]
    T Load(vector<int, Shape.dimensions+isArray> location)
    {
        __target_switch
        {
            case cpp:
            case hlsl:
                __intrinsic_asm ".Load";
            case glsl:
                __intrinsic_asm "$(glslIntrinsic)";
            case cuda:
                if (isArray != 0)
                {
                    switch(Shape.flavor)
                    {
                    case $(SLANG_TEXTURE_1D):
                        __intrinsic_asm "surf1DLayeredread$C<$T0>($0, ($1).x * $E, ($1).y, SLANG_CUDA_BOUNDARY_MODE)";
                    case $(SLANG_TEXTURE_2D):
                        __intrinsic_asm "surf2DLayeredread$C<$T0>($0, ($1).x * $E, ($1).y, ($1).z, SLANG_CUDA_BOUNDARY_MODE)";
                    case $(SLANG_TEXTURE_3D):
                        __intrinsic_asm "surf3DLayeredread$C<$T0>($0, ($1).x * $E, ($1).y, ($1).z, ($1).w, SLANG_CUDA_BOUNDARY_MODE)";
                    default:
                        __intrinsic_asm "<invalid intrinsic>";
                    }
                }
                else
                {
                    switch(Shape.flavor)
                    {
                    case $(SLANG_TEXTURE_1D):
                        __intrinsic_asm "surf1Dread$C<$T0>($0, ($1) * $E, SLANG_CUDA_BOUNDARY_MODE)";
                    case $(SLANG_TEXTURE_2D):
                        __intrinsic_asm "surf2Dread$C<$T0>($0, ($1).x * $E, ($1).y, SLANG_CUDA_BOUNDARY_MODE)";
                    case $(SLANG_TEXTURE_3D):
                        __intrinsic_asm "surf3Dread$C<$T0>($0, ($1).x * $E, ($1).y, ($1).z, SLANG_CUDA_BOUNDARY_MODE)";
                    default:
                        __intrinsic_asm "<invalid intrinsic>";
                    }
                }
            case spirv:
                return spirv_asm
                {
                    %sampled:__sampledType(T) = OpImageRead $this $location;
                    __truncate $$T result __sampledType(T) %sampled;
                };
        }
    }

    [__readNone]
    [ForceInline]
    T Load(vector<int, Shape.dimensions+isArray> location, vector<int, Shape.dimensions+isArray> offset)
    {
        __target_switch
        {
            case cpp:
            case hlsl:
                __intrinsic_asm ".Load";
            case glsl:
                __intrinsic_asm "$(glslIntrinsicOffset)";
            case spirv:
                return spirv_asm
                {
                    %sampled:__sampledType(T) = OpImageRead $this $location ConstOffset $offset;
                    __truncate $$T result __sampledType(T) %sampled;
                };
        }
    }

    [__readNone]
    [ForceInline]
    T Load(vector<int, Shape.dimensions+isArray> location, vector<int, Shape.dimensions+isArray> offset, out uint status)
    {
        __target_switch
        {
        case hlsl:
        case cpp:
            __intrinsic_asm ".Load";
        default:
            status = 0;
            return Load(location, offset);
        }
    }

    void __glslImageStore(vector<int, Shape.dimensions+isArray> location, T value)
    {
        __intrinsic_asm "imageStore($0, $1, $V2)";
    }

    __subscript(vector<uint, Shape.dimensions+isArray> location) -> T
    {
        [__readNone]
        [ForceInline]
        get
        {
            __target_switch
            {
                case cpp:
                case hlsl:
                    __intrinsic_asm ".operator[]";
                case glsl:
                case spirv:
                case cuda:
                    return Load(location);
            }
        }

        [nonmutating]
        [ForceInline]
        set(T newValue)
        {
            __target_switch
            {
                case cpp:
                case hlsl:
                __intrinsic_asm ".operator[]";
                case glsl:
                    __glslImageStore(location, newValue);
                case cuda:
                    if (isArray != 0)
                    {
                        switch(Shape.flavor)
                        {
                        case $(SLANG_TEXTURE_1D):
                            __intrinsic_asm "surf1DLayeredwrite$C<$T0>($2, $0, ($1).x * $E, ($1).y, SLANG_CUDA_BOUNDARY_MODE)";
                        case $(SLANG_TEXTURE_2D):
                            __intrinsic_asm "surf2DLayeredwrite$C<$T0>($2, $0, ($1).x * $E, ($1).y, ($1).z, SLANG_CUDA_BOUNDARY_MODE)";
                        case $(SLANG_TEXTURE_3D):
                            __intrinsic_asm "surf3DLayeredwrite$C<$T0>($2, $0, ($1).x * $E, ($1).y, ($1).z, ($1).w, SLANG_CUDA_BOUNDARY_MODE)";
                        default:
                            __intrinsic_asm "<invalid intrinsic>";
                        }
                    }
                    else
                    {
                        switch(Shape.flavor)
                        {
                        case $(SLANG_TEXTURE_1D):
                            __intrinsic_asm "surf1Dwrite$C<$T0>($2, $0, ($1) * $E, SLANG_CUDA_BOUNDARY_MODE)";
                        case $(SLANG_TEXTURE_2D):
                            __intrinsic_asm "surf2Dwrite$C<$T0>($2, $0, ($1).x * $E, ($1).y, SLANG_CUDA_BOUNDARY_MODE)";
                        case $(SLANG_TEXTURE_3D):
                            __intrinsic_asm "surf3Dwrite$C<$T0>($2, $0, ($1).x * $E, ($1).y, ($1).z, SLANG_CUDA_BOUNDARY_MODE)";
                        default:
                            __intrinsic_asm "<invalid intrinsic>";
                        }
                    }
                case spirv:
                    return spirv_asm
                    {
                        OpImageWrite $this $location $newValue;
                    };
            }
        }

        __intrinsic_op($(kIROp_ImageSubscript)) ref;
    }
}

${{{{
if (access == kStdlibResourceAccessReadWrite) {
}}}}
// RW MS textures.
__generic<T, Shape: __ITextureShape, let isArray:int, let sampleCount:int, let isShadow:int, let format:int>
extension __TextureImpl<T,Shape,isArray,1,sampleCount,$(access),isShadow, 0,format>
{
    [__readNone]
    [ForceInline]
    T Load(vector<int, Shape.dimensions+isArray> location, int sampleIndex)
    {
        __target_switch
        {
            case cpp:
            case hlsl:
                __intrinsic_asm ".Load";
            case glsl:
                __intrinsic_asm "$(glslIntrinsicMS)";
            case spirv:
                return spirv_asm
                {
                    %sampled:__sampledType(T) = OpImageRead $this $location Sample $sampleIndex;
                    __truncate $$T result __sampledType(T) %sampled;
                };
        }
    }

    [__readNone]
    [ForceInline]
    T Load(vector<int, Shape.dimensions+isArray> location, int sampleIndex, vector<int, Shape.dimensions+isArray> offset)
    {
        __target_switch
        {
            case cpp:
            case hlsl:
                __intrinsic_asm ".Load";
            case glsl:
                __intrinsic_asm "$(glslIntrinsicMSOffset)";
            case spirv:
                return spirv_asm
                {
                    %sampled:__sampledType(T) = OpImageRead $this $location ConstOffset|Sample $offset $sampleIndex;
                    __truncate $$T result __sampledType(T) %sampled;
                };
        }
    }

    [__readNone]
    [ForceInline]
    T Load(vector<int, Shape.dimensions+isArray> location, int sampleIndex, vector<int, Shape.dimensions+isArray> offset, out uint status)
    {
        __target_switch
        {
        case hlsl:
        case cpp:
            __intrinsic_asm ".Load";
        default:
            status = 0;
            return Load(location, sampleIndex, offset);
        }
    }

    void __glslImageStore(vector<int, Shape.dimensions+isArray> location, int sampleIndex, T value)
    {
        __intrinsic_asm "imageStore($0, $1, $2, $V3)";
    }

    __subscript(vector<uint, Shape.dimensions+isArray> location, int sampleIndex) -> T
    {
        [__readNone]
        [ForceInline]
        get
        {
            __target_switch
            {
                case cpp:
                case hlsl:
                    __intrinsic_asm "$0.sample[$2][$1]";
                case glsl:
                case spirv:
                case cuda:
                    return Load(location, sampleIndex);
            }
        }

        [nonmutating]
        [ForceInline]
        set(T newValue)
        {
            __target_switch
            {
                case cpp:
                case hlsl:
                __intrinsic_asm "$0.sample[$2][$1]";
                case glsl:
                    __glslImageStore(location, sampleIndex, newValue);
                case spirv:
                    return spirv_asm
                    {
                        OpImageWrite $this $location $newValue Sample $sampleIndex;
                    };
            }
        }

        __intrinsic_op($(kIROp_ImageSubscript)) ref;
    }
}

${{{{
} // if (access == kStdlibResourceAccessReadWrite) // for RW MS textures.
} // for (access).
}}}}

// Texture type aliases.
// T, Shape: __ITextureShape, let isArray:int, let isMS:int, let sampleCount:int, let access:int, let isShadow:int, let isCombined:int, let format:int
${{{{
    const char* shapeTypeNames[] = {"1D", "2D", "3D", "Cube"};
    const char* accessPrefix[] = {"", "RW", "RasterizerOrdered", "Feedback"};
    const char* arrayPostFix[] = {"", "Array"};
    const char* msPostFix[] = {"", "MS"};
    for (int shape = 0; shape < 4; shape++)
    for (int isArray = 0; isArray<=1; isArray++)
    for (int isMS = 0; isMS<=1; isMS++)
    for (int isCombined = 0; isCombined<=1; isCombined++)
    for (int access = kStdlibResourceAccessReadOnly; access<=kStdlibResourceAccessFeedback; access++) {
        if (access != kStdlibResourceAccessReadOnly)
        {
            // No RW Cube.
            if (shape == kStdlibShapeIndexCube) continue;
        }
        if (access == kStdlibResourceAccessFeedback)
        {
            // Feedback only defined for Texture2D and Texture2DArray.
            if (shape != 1) continue;
            if (isMS) continue;
            if (isCombined) continue;
        }
        if (isMS)
        {
            // Only Texture2DMS.
            if (shape != kStdlibShapeIndex2D)
                continue;
            // Only Texture2DMS or RWTexture2DMS.
            if (access >= kStdlibShapeIndex3D)
                continue;
        }
        // No 3D Array.
        if (shape == kStdlibShapeIndex3D && isArray == 1)
            continue;
        const char* textureTypeName = isCombined ? "Sampler" : "Texture";
}}}}
typealias $(accessPrefix[access])$(textureTypeName)$(shapeTypeNames[shape])$(arrayPostFix[isArray])$(msPostFix[isMS])<T=float4, let sampleCount:int=0, let format:int=0> = __TextureImpl<T, __Shape$(shapeTypeNames[shape]), $(isArray), $(isMS), sampleCount, $(access), 0, $(isCombined), format>;
${{{{
}
}}}}

// AtomicAdd

// Make the GLSL atomicAdd available.
// We have separate int/float implementations, as the float version requires some specific extensions
// https://www.khronos.org/registry/OpenGL/extensions/NV/NV_shader_atomic_float.txt

__glsl_version(430)
__glsl_extension(GL_EXT_shader_atomic_float)
float __atomicAdd(__ref float value, float amount)
{
    __target_switch
    {
    case glsl: __intrinsic_asm "atomicAdd($0, $1)";
    case spirv:
        return spirv_asm
        {
            OpExtension "SPV_EXT_shader_atomic_float_add";
            OpCapability AtomicFloat32AddEXT;
            result:$$float = OpAtomicFAddEXT &value Device None $amount
        };
    }
}

__glsl_version(430)
__glsl_extension(GL_NV_shader_atomic_fp16_vector)
half2 __atomicAdd(__ref half2 value, half2 amount)
{
    __target_switch
    {
    case glsl: __intrinsic_asm "atomicAdd($0, $1)";
    case spirv:
        return spirv_asm
        {
            OpExtension "SPV_EXT_shader_atomic_float_add";
            OpCapability AtomicFloat32AddEXT;
            result:$$half2 = OpAtomicFAddEXT &value Device None $amount
        };
    }
}

// Helper for hlsl, using NVAPI
__target_intrinsic(hlsl, "NvInterlockedAddUint64($0, $1, $2)")
[__requiresNVAPI]
uint2 __atomicAdd(RWByteAddressBuffer buf, uint offset, uint2);

// atomic add for hlsl using SM6.6
__target_intrinsic(hlsl, "$0.InterlockedAdd64($1, $2, $3)")
void __atomicAdd(RWByteAddressBuffer buf, uint offset, int64_t value, out int64_t originalValue);
__target_intrinsic(hlsl, "$0.InterlockedAdd64($1, $2, $3)")
void __atomicAdd(RWByteAddressBuffer buf, uint offset, uint64_t value, out uint64_t originalValue);

// Int versions require glsl 4.30
// https://www.khronos.org/registry/OpenGL-Refpages/gl4/html/atomicAdd.xhtml

__glsl_version(430)
int __atomicAdd(__ref int value, int amount)
{
    __target_switch
    {
    case glsl: __intrinsic_asm "atomicAdd($0, $1)";
    case spirv:
        return spirv_asm
        {
            result:$$int = OpAtomicIAdd &value Device None $amount;
        };
    }
}

__glsl_version(430)
uint __atomicAdd(__ref uint value, uint amount)
{
    __target_switch
    {
    case glsl: __intrinsic_asm "atomicAdd($0, $1)";
    case spirv:
        return spirv_asm
        {
            result:$$uint = OpAtomicIAdd &value Device None $amount;
        };
    }
}

__glsl_version(430)
__glsl_extension(GL_EXT_shader_atomic_int64)
int64_t __atomicAdd(__ref int64_t value, int64_t amount)
{
    __target_switch
    {
    case glsl: __intrinsic_asm "atomicAdd($0, $1)";
    case spirv:
        return spirv_asm
        {
            OpCapability Int64Atomics;
            result:$$int64_t = OpAtomicIAdd &value Device None $amount
        };
    }
}

__target_intrinsic(glsl, "atomicAdd($0, $1)")
__glsl_version(430)
__glsl_extension(GL_EXT_shader_atomic_int64)
uint64_t __atomicAdd(__ref uint64_t value, uint64_t amount)
{
    __target_switch
    {
    case glsl: __intrinsic_asm "atomicAdd($0, $1)";
    case spirv:
        return spirv_asm
        {
            OpCapability Int64Atomics;
            result:$$uint64_t = OpAtomicIAdd &value Device None $amount
        };
    }
}

// Cas - Compare and swap

// Helper for HLSL, using NVAPI

__target_intrinsic(hlsl, "NvInterlockedCompareExchangeUint64($0, $1, $2, $3)")
[__requiresNVAPI]
uint2 __cas(RWByteAddressBuffer buf, uint offset, uint2 compareValue, uint2 value);

// CAS using SM6.6
__target_intrinsic(hlsl, "$0.InterlockedCompareExchange64($1, $2, $3, $4)")
void __cas(RWByteAddressBuffer buf, uint offset, in int64_t compare_value, in int64_t value, out int64_t original_value);
__target_intrinsic(hlsl, "$0.InterlockedCompareExchange64($1, $2, $3, $4)")
void __cas(RWByteAddressBuffer buf, uint offset, in uint64_t compare_value, in uint64_t value, out uint64_t original_value);

__glsl_version(430)
__glsl_extension(GL_EXT_shader_atomic_int64)
int64_t __cas(__ref int64_t ioValue, int64_t compareValue, int64_t newValue)
{
    __target_switch
    {
    case glsl: __intrinsic_asm "atomicCompSwap($0, $1, $2)";
    case spirv:
        return spirv_asm
        {
            OpCapability Int64Atomics;
            result:$$int64_t = OpAtomicCompareExchange &ioValue Device None None $newValue $compareValue
        };
    }
}

__glsl_version(430)
__glsl_extension(GL_EXT_shader_atomic_int64)
uint64_t __cas(__ref uint64_t ioValue, uint64_t compareValue, uint64_t newValue)
{
    __target_switch
    {
    case glsl: __intrinsic_asm "atomicCompSwap($0, $1, $2)";
    case spirv:
        return spirv_asm
        {
            OpCapability Int64Atomics;
            result:$$uint64_t = OpAtomicCompareExchange &ioValue Device None None $newValue $compareValue
        };
    }
}

// Max

__target_intrinsic(hlsl, "NvInterlockedMaxUint64($0, $1, $2)")
[__requiresNVAPI]
uint2 __atomicMax(RWByteAddressBuffer buf, uint offset, uint2 value);

__glsl_version(430)
__glsl_extension(GL_EXT_shader_atomic_int64)
uint64_t __atomicMax(__ref uint64_t ioValue, uint64_t value)
{
    __target_switch
    {
    case glsl: __intrinsic_asm "atomicMax($0, $1)";
    case spirv:
        return spirv_asm
        {
            OpCapability Int64Atomics;
            result:$$uint64_t = OpAtomicUMax &ioValue Device None $value
        };
    }
}

__glsl_version(430)
__glsl_extension(GL_EXT_shader_atomic_float_min_max)
float __atomicMax(__ref float ioValue, float value)
{
    __target_switch
    {
    case glsl: __intrinsic_asm "atomicMax($0, $1)";
    case spirv:
        return spirv_asm
        {
            OpExtension "SPV_EXT_shader_atomic_float_min_max";
            OpCapability AtomicFloat32MinMaxEXT;
            result:$$float = OpAtomicFMaxEXT &ioValue Device None $value
        };
    }
}

__glsl_version(430)
__glsl_extension(GL_EXT_shader_atomic_float_min_max)
half __atomicMax(__ref half ioValue, half value)
{
    __target_switch
    {
    case glsl: __intrinsic_asm "atomicMax($0, $1)";
    case spirv:
        return spirv_asm
        {
            OpExtension "SPV_EXT_shader_atomic_float_min_max";
            OpCapability AtomicFloat16MinMaxEXT;
            result:$$half = OpAtomicFMaxEXT &ioValue Device None $value
        };
    }
}

// Min

__target_intrinsic(hlsl, "NvInterlockedMinUint64($0, $1, $2)")
[__requiresNVAPI]
uint2 __atomicMin(RWByteAddressBuffer buf, uint offset, uint2 value);

__glsl_version(430)
__glsl_extension(GL_EXT_shader_atomic_int64)
uint64_t __atomicMin(__ref uint64_t ioValue, uint64_t value)
{
    __target_switch
    {
    case glsl: __intrinsic_asm "atomicMin($0, $1)";
    case spirv:
        return spirv_asm
        {
            OpCapability Int64Atomics;
            result:$$uint64_t = OpAtomicUMin &ioValue Device None $value
        };
    }
}

__glsl_version(430)
__glsl_extension(GL_EXT_shader_atomic_float_min_max)
float __atomicMin(__ref float ioValue, float value)
{
    __target_switch
    {
    case glsl: __intrinsic_asm "atomicMin($0, $1)";
    case spirv:
        return spirv_asm
        {
            OpExtension "SPV_EXT_shader_atomic_float_min_max";
            OpCapability AtomicFloat32MinMaxEXT;
            result:$$float = OpAtomicFMinEXT &ioValue Device None $value
        };
    }
}

__glsl_version(430)
__glsl_extension(GL_EXT_shader_atomic_float_min_max)
half __atomicMin(__ref half ioValue, half value)
{
    __target_switch
    {
    case glsl: __intrinsic_asm "atomicMin($0, $1)";
    case spirv:
        return spirv_asm
        {
            OpExtension "SPV_EXT_shader_atomic_float_min_max";
            OpCapability AtomicFloat16MinMaxEXT;
            result:$$half = OpAtomicFMinEXT &ioValue Device None $value
        };
    }
}

// And

__target_intrinsic(hlsl, "NvInterlockedAndUint64($0, $1, $2)")
[__requiresNVAPI]
uint2 __atomicAnd(RWByteAddressBuffer buf, uint offset, uint2 value);

__glsl_version(430)
__glsl_extension(GL_EXT_shader_atomic_int64)
uint64_t __atomicAnd(__ref uint64_t ioValue, uint64_t value)
{
    __target_switch
    {
    case glsl: __intrinsic_asm "atomicAnd($0, $1)";
    case spirv:
        return spirv_asm
        {
            OpCapability Int64Atomics;
            result:$$uint64_t = OpAtomicAnd &ioValue Device None $value
        };
    }
}

// Or

__target_intrinsic(hlsl, "NvInterlockedOrUint64($0, $1, $2)")
[__requiresNVAPI]
uint2 __atomicOr(RWByteAddressBuffer buf, uint offset, uint2 value);

__glsl_version(430)
__glsl_extension(GL_EXT_shader_atomic_int64)
uint64_t __atomicOr(__ref uint64_t ioValue, uint64_t value)
{
    __target_switch
    {
    case glsl: __intrinsic_asm "atomicOr($0, $1)";
    case spirv:
        return spirv_asm
        {
            OpCapability Int64Atomics;
            result:$$uint64_t = OpAtomicOr &ioValue Device None $value
        };
    }
}

// Xor

__target_intrinsic(hlsl, "NvInterlockedXorUint64($0, $1, $2)")
[__requiresNVAPI]
uint2 __atomicXor(RWByteAddressBuffer buf, uint offset, uint2 value);

__glsl_version(430)
__glsl_extension(GL_EXT_shader_atomic_int64)
uint64_t __atomicXor(__ref uint64_t ioValue, uint64_t value)
{
    __target_switch
    {
    case glsl: __intrinsic_asm "atomicXor($0, $1)";
    case spirv:
        return spirv_asm
        {
            OpCapability Int64Atomics;
            result:$$uint64_t = OpAtomicXor &ioValue Device None $value
        };
    }
}

// Exchange

__target_intrinsic(hlsl, "NvInterlockedExchangeUint64($0, $1, $2)")
[__requiresNVAPI]
uint2 __atomicExchange(RWByteAddressBuffer buf, uint offset, uint2 value);

__glsl_version(430)
__glsl_extension(GL_EXT_shader_atomic_int64)
uint64_t __atomicExchange(__ref uint64_t ioValue, uint64_t value)
{
    __target_switch
    {
    case glsl: __intrinsic_asm "atomicExchange($0, $1)";
    case spirv:
        return spirv_asm
        {
            OpCapability Int64Atomics;
            result:$$uint64_t = OpAtomicExchange &ioValue Device None $value
        };
    }
}

// Conversion between uint64_t and uint2

uint2 __asuint2(uint64_t i)
{
    return uint2(uint(i), uint(uint64_t(i) >> 32));
}

uint64_t __asuint64(uint2 i)
{
    return (uint64_t(i.y) << 32) | i.x;
}

//

__intrinsic_op($(kIROp_ByteAddressBufferLoad))
T __byteAddressBufferLoad<T>(ByteAddressBuffer buffer, int offset);

__intrinsic_op($(kIROp_ByteAddressBufferLoad))
T __byteAddressBufferLoad<T>(RWByteAddressBuffer buffer, int offset);

__intrinsic_op($(kIROp_ByteAddressBufferLoad))
T __byteAddressBufferLoad<T>(RasterizerOrderedByteAddressBuffer buffer, int offset);

__intrinsic_op($(kIROp_ByteAddressBufferStore))
void __byteAddressBufferStore<T>(RWByteAddressBuffer buffer, int offset, T value);

__intrinsic_op($(kIROp_ByteAddressBufferStore))
void __byteAddressBufferStore<T>(RasterizerOrderedByteAddressBuffer buffer, int offset, T value);

__generic<T, L:IBufferDataLayout=DefaultDataLayout>
__magic_type(HLSLStructuredBufferType)
__intrinsic_type($(kIROp_HLSLStructuredBufferType))
struct StructuredBuffer
{
    [__readNone]
    [__unsafeForceInlineEarly]
    void GetDimensions(
        out uint numStructs,
        out uint stride)
    {
        let rs = __structuredBufferGetDimensions(this);
        numStructs = rs.x;
        stride = rs.y;
    }

    __intrinsic_op($(kIROp_StructuredBufferLoad))
    __target_intrinsic(glsl, "$0._data[$1]")
    __target_intrinsic(spirv, "%addr = OpAccessChain resultType*StorageBuffer resultId _0 const(int, 0) _1; OpLoad resultType resultId %addr;")
    [__readNone]
    T Load(int location);

    __intrinsic_op($(kIROp_StructuredBufferLoadStatus))
    T Load(int location, out uint status);

    __subscript(uint index) -> T
    {
        [__readNone]
        __intrinsic_op($(kIROp_StructuredBufferLoad))
        get;
    };
};

__generic<T, L:IBufferDataLayout=DefaultDataLayout>
__magic_type(HLSLConsumeStructuredBufferType)
__intrinsic_type($(kIROp_HLSLConsumeStructuredBufferType))
struct ConsumeStructuredBuffer
{
    __intrinsic_op($(kIROp_StructuredBufferConsume))
    T Consume();

    [ForceInline]
    void GetDimensions(
        out uint numStructs,
        out uint stride)
    {
        let result = __structuredBufferGetDimensions(this);
        numStructs = result.x;
        stride = result.y;
    }
};

__generic<T, let N : int>
__magic_type(HLSLInputPatchType)
__intrinsic_type($(kIROp_HLSLInputPatchType))
struct InputPatch
{
    __subscript(uint index) -> T;
};

__generic<T, let N : int>
__magic_type(HLSLOutputPatchType)
__intrinsic_type($(kIROp_HLSLOutputPatchType))
struct OutputPatch
{
    __subscript(uint index) -> T;
};

${{{{
static const struct {
    IROp op;
    char const* name;
} kMutableByteAddressBufferCases[] =
{
    { kIROp_HLSLRWByteAddressBufferType,                "RWByteAddressBuffer" },
    { kIROp_HLSLRasterizerOrderedByteAddressBufferType, "RasterizerOrderedByteAddressBuffer" },
};
for(auto item : kMutableByteAddressBufferCases) {
}}}}

__magic_type(HLSL$(item.name)Type)
__intrinsic_type($(item.op))
struct $(item.name)
{
    // Note(tfoley): supports all operations from `ByteAddressBuffer`
    // TODO(tfoley): can this be made a sub-type?

    __target_intrinsic(hlsl)
    __target_intrinsic(cpp)
    __target_intrinsic(cuda)
    [__unsafeForceInlineEarly]
    void GetDimensions(out uint dim);

    [__unsafeForceInlineEarly]
    __specialized_for_target(spirv)
    __specialized_for_target(glsl)
    void GetDimensions(out uint dim)
    {
        dim = __structuredBufferGetDimensions(__getEquivalentStructuredBuffer<uint>(this)).x*4;
    }

    __target_intrinsic(hlsl)
    [__NoSideEffect]
    uint Load(int location)
    {
        return __byteAddressBufferLoad<uint>(this, location);
    }

    [__NoSideEffect]
    uint Load(int location, out uint status);

    __target_intrinsic(hlsl)
    [__NoSideEffect]
    uint2 Load2(int location)
    {
        return __byteAddressBufferLoad<uint2>(this, location);
    }

    [__NoSideEffect]
    uint2 Load2(int location, out uint status);

    __target_intrinsic(hlsl)
    [__NoSideEffect]
    uint3 Load3(int location)
    {
        return __byteAddressBufferLoad<uint3>(this, location);
    }

    [__NoSideEffect]
    uint3 Load3(int location, out uint status);

    __target_intrinsic(hlsl)
    [__NoSideEffect]
    uint4 Load4(int location)
    {
        return __byteAddressBufferLoad<uint4>(this, location);
    }

    [__NoSideEffect]
    uint4 Load4(int location, out uint status);

    [__NoSideEffect]
    T Load<T>(int location)
    {
        return __byteAddressBufferLoad<T>(this, location);
    }
${{{{
    if (item.op == kIROp_HLSLRWByteAddressBufferType)
    {
}}}}

    // float32 and int64 atomic support. This is a Slang specific extension, it uses
    // GL_EXT_shader_atomic_float on Vulkan
    // NvAPI support on DX
    // NOTE! To use this feature on HLSL based targets the path to 'nvHLSLExtns.h' from the NvAPI SDK must
    // be set. That this include will be added to the *output* that is passed to a downstram compiler.
    // Also note that you *can* include NVAPI headers in your Slang source, and directly use NVAPI functions
    // Directly using NVAPI functions does *not* add the #include on the output
    // Finally note you can *mix* NVAPI direct calls, and use of NVAPI intrinsics below. This doesn't cause
    // any clashes, as Slang will emit any NVAPI function it parsed (say via a include in Slang source) with
    // unique functions.
    //
    // https://www.khronos.org/registry/vulkan/specs/1.2-extensions/html/vkspec.html#VK_EXT_shader_atomic_float
    // https://htmlpreview.github.io/?https://github.com/KhronosGroup/SPIRV-Registry/blob/master/extensions/EXT/SPV_EXT_shader_atomic_float_add.html

    // F32 Add

    __cuda_sm_version(2.0)
    [__requiresNVAPI]
    void InterlockedAddF32(uint byteAddress, float valueToAdd, out float originalValue)
    {
        __target_switch
        {
        case hlsl: __intrinsic_asm "($3 = NvInterlockedAddFp32($0, $1, $2))";
        case cuda: __intrinsic_asm "(*$3 = atomicAdd($0._getPtrAt<float>($1), $2))";
        case glsl:
        case spirv:
            {
                let buf = __getEquivalentStructuredBuffer<float>(this);
                originalValue = __atomicAdd(buf[byteAddress / 4], valueToAdd);
                return;
            }
        }
    }

    // FP16x2
    [__requiresNVAPI]
    uint _NvInterlockedAddFp16x2(uint byteAddress, uint fp16x2Value)
    {
        __target_switch
        {
        case hlsl:
            __intrinsic_asm "NvInterlockedAddFp16x2($0, $1, $2)";
        }
    }

    [__requiresNVAPI]
    [ForceInline]
    void InterlockedAddF16(uint byteAddress, half value, out half originalValue)
    {
        __target_switch
        {
        case hlsl:
            if ((byteAddress & 2) == 0)
            {
                uint packedInput = asuint16(value);
                originalValue = asfloat16((uint16_t)_NvInterlockedAddFp16x2(byteAddress, packedInput));
            }
            else
            {
                byteAddress = byteAddress & ~3;
                uint packedInput = ((uint)asuint16(value)) << 16;
                originalValue = asfloat16((uint16_t)(_NvInterlockedAddFp16x2(byteAddress, packedInput) >> 16));
            }
            return;
        case glsl:
        case spirv:
            {
                let buf = __getEquivalentStructuredBuffer<half2>(this);
                if ((byteAddress & 2) == 0)
                {
                    originalValue = __atomicAdd(buf[byteAddress/4], half2(value, half(0.0))).x;
                }
                else
                {
                    originalValue = __atomicAdd(buf[byteAddress/4], half2(half(0.0), value)).y;
                }
                return;
            }
        }
    }

    // Without returning original value

    [__requiresNVAPI]
    __cuda_sm_version(2.0)
    void InterlockedAddF32(uint byteAddress, float valueToAdd)
    {
        __target_switch
        {
        case hlsl: __intrinsic_asm "(NvInterlockedAddFp32($0, $1, $2))";
        case cuda: __intrinsic_asm "atomicAdd($0._getPtrAt<float>($1), $2)";
        case glsl:
        case spirv:
            {
                let buf = __getEquivalentStructuredBuffer<float>(this);
                __atomicAdd(buf[byteAddress / 4], valueToAdd);
                return;
            }
        }
    }

    // Int64 Add
    __cuda_sm_version(6.0)
    void InterlockedAddI64(uint byteAddress, int64_t valueToAdd, out int64_t originalValue)
    {
        __target_switch
        {
        case cuda: __intrinsic_asm "(*$3 = atomicAdd($0._getPtrAt<uint64_t>($1), $2))";
        case hlsl:
            originalValue = __asuint64(__atomicAdd(this, byteAddress, __asuint2(valueToAdd)));
        case glsl:
        case spirv:
            {
                let buf = __getEquivalentStructuredBuffer<int64_t>(this);
                originalValue = __atomicAdd(buf[byteAddress / 8], valueToAdd);
            }
        }
    }

    // Without returning original value
    __cuda_sm_version(6.0)
    __target_intrinsic(cuda, "atomicAdd($0._getPtrAt<uint64_t>($1), $2)")
    void InterlockedAddI64(uint byteAddress, int64_t valueToAdd);

    __specialized_for_target(hlsl)
    void InterlockedAddI64(uint byteAddress, int64_t valueToAdd)
    {
        __atomicAdd(this, byteAddress, __asuint2(valueToAdd));
    }

    __specialized_for_target(glsl)
    __specialized_for_target(spirv)
    void InterlockedAddI64(uint byteAddress, int64_t valueToAdd)
    {
        let buf = __getEquivalentStructuredBuffer<int64_t>(this);
        __atomicAdd(buf[byteAddress / 8], valueToAdd);
    }

    // Cas uint64_t

    __target_intrinsic(cuda, "(*$4 = atomicCAS($0._getPtrAt<uint64_t>($1), $2, $3))")
    void InterlockedCompareExchangeU64(uint byteAddress, uint64_t compareValue, uint64_t value, out uint64_t outOriginalValue);

    __specialized_for_target(hlsl)
    void InterlockedCompareExchangeU64(uint byteAddress, uint64_t compareValue, uint64_t value, out uint64_t outOriginalValue)
    {
        outOriginalValue = __asuint64(__cas(this, byteAddress, __asuint2(compareValue), __asuint2(value)));
    }

    __specialized_for_target(glsl)
    __specialized_for_target(spirv)
    void InterlockedCompareExchangeU64(uint byteAddress, uint64_t compareValue, uint64_t value, out uint64_t outOriginalValue)
    {
        let buf = __getEquivalentStructuredBuffer<uint64_t>(this);
        outOriginalValue = __cas(buf[byteAddress / 8], compareValue, value);
    }

    // Max

    __cuda_sm_version(3.5)
    __target_intrinsic(cuda, "atomicMax($0._getPtrAt<uint64_t>($1), $2)")
    uint64_t InterlockedMaxU64(uint byteAddress, uint64_t value);

    __specialized_for_target(hlsl)
    uint64_t InterlockedMaxU64(uint byteAddress, uint64_t value) { return __asuint64(__atomicMax(this, byteAddress, __asuint2(value))); }

    __specialized_for_target(glsl)
    __specialized_for_target(spirv)
    uint64_t InterlockedMaxU64(uint byteAddress, uint64_t value)
    {
        let buf = __getEquivalentStructuredBuffer<uint64_t>(this);
        return __atomicMax(buf[byteAddress / 8], value);
    }

    // Min

    __cuda_sm_version(3.5)
    __target_intrinsic(cuda, "atomicMin($0._getPtrAt<uint64_t>($1), $2)")
    uint64_t InterlockedMinU64(uint byteAddress, uint64_t value);

    __specialized_for_target(hlsl)
    uint64_t InterlockedMinU64(uint byteAddress, uint64_t value) { return __asuint64(__atomicMin(this, byteAddress, __asuint2(value))); }

    __specialized_for_target(glsl)
    __specialized_for_target(spirv)
    uint64_t InterlockedMinU64(uint byteAddress, uint64_t value)
    {
        let buf = __getEquivalentStructuredBuffer<uint64_t>(this);
        return __atomicMin(buf[byteAddress / 8], value);
    }

    // And

    __target_intrinsic(cuda, "atomicAnd($0._getPtrAt<uint64_t>($1), $2)")
    uint64_t InterlockedAndU64(uint byteAddress, uint64_t value);

    __specialized_for_target(hlsl)
    uint64_t InterlockedAndU64(uint byteAddress, uint64_t value) { return __asuint64(__atomicAnd(this, byteAddress, __asuint2(value))); }

    __specialized_for_target(glsl)
    __specialized_for_target(spirv)
    uint64_t InterlockedAndU64(uint byteAddress, uint64_t value)
    {
        let buf = __getEquivalentStructuredBuffer<uint64_t>(this);
        return __atomicAnd(buf[byteAddress / 8], value);
    }

    // Or

    __target_intrinsic(cuda, "atomicOr($0._getPtrAt<uint64_t>($1), $2)")
    uint64_t InterlockedOrU64(uint byteAddress, uint64_t value);

    __specialized_for_target(hlsl)
    uint64_t InterlockedOrU64(uint byteAddress, uint64_t value) { return __asuint64(__atomicOr(this, byteAddress, __asuint2(value))); }

    __specialized_for_target(glsl)
    __specialized_for_target(spirv)
    uint64_t InterlockedOrU64(uint byteAddress, uint64_t value)
    {
        let buf = __getEquivalentStructuredBuffer<uint64_t>(this);
        return __atomicOr(buf[byteAddress / 8], value);
    }

    // Xor

    __target_intrinsic(cuda, "atomicXor($0._getPtrAt<uint64_t>($1), $2)")
    uint64_t InterlockedXorU64(uint byteAddress, uint64_t value);

    __specialized_for_target(hlsl)
    uint64_t InterlockedXorU64(uint byteAddress, uint64_t value) { return __asuint64(__atomicXor(this, byteAddress, __asuint2(value))); }

    __specialized_for_target(glsl)
    __specialized_for_target(spirv)
    uint64_t InterlockedXorU64(uint byteAddress, uint64_t value)
    {
        let buf = __getEquivalentStructuredBuffer<uint64_t>(this);
        return __atomicXor(buf[byteAddress / 8], value);
    }

    // Exchange

    __target_intrinsic(cuda, "atomicExch($0._getPtrAt<uint64_t>($1), $2)")
    uint64_t InterlockedExchangeU64(uint byteAddress, uint64_t value);

    __specialized_for_target(hlsl)
    uint64_t InterlockedExchangeU64(uint byteAddress, uint64_t value) { return __asuint64(__atomicExchange(this, byteAddress, __asuint2(value))); }

    __specialized_for_target(glsl)
    __specialized_for_target(spirv)
    uint64_t InterlockedExchangeU64(uint byteAddress, uint64_t value)
    {
        let buf = __getEquivalentStructuredBuffer<uint64_t>(this);
        return __atomicExchange(buf[byteAddress / 8], value);
    }

    // SM6.6 6 64bit atomics.
    __specialized_for_target(hlsl)
    void InterlockedAdd64(uint byteAddress, int64_t valueToAdd, out int64_t outOriginalValue)
    {
        __atomicAdd(this, byteAddress, valueToAdd, outOriginalValue);
    }
    __specialized_for_target(glsl)
    __specialized_for_target(spirv)
    void InterlockedAdd64(uint byteAddress, int64_t valueToAdd, out int64_t originalValue)
    {
        let buf = __getEquivalentStructuredBuffer<int64_t>(this);
        originalValue = __atomicAdd(buf[byteAddress / 8], valueToAdd);
    }
    __specialized_for_target(hlsl)
    void InterlockedAdd64(uint byteAddress, uint64_t valueToAdd, out uint64_t outOriginalValue)
    {
        __atomicAdd(this, byteAddress, valueToAdd, outOriginalValue);
    }
    __specialized_for_target(glsl)
    __specialized_for_target(spirv)
    void InterlockedAdd64(uint byteAddress, uint64_t valueToAdd, out uint64_t originalValue)
    {
        let buf = __getEquivalentStructuredBuffer<uint64_t>(this);
        originalValue = __atomicAdd(buf[byteAddress / 8], valueToAdd);
    }
    __specialized_for_target(hlsl)
    void InterlockedCompareExchange64(uint byteAddress, int64_t compareValue, int64_t value, out int64_t outOriginalValue)
    {
        __cas(this, byteAddress, compareValue, value, outOriginalValue);
    }
    __specialized_for_target(glsl)
    __specialized_for_target(spirv)
    void InterlockedCompareExchange64(uint byteAddress, int64_t compareValue, int64_t value, out int64_t outOriginalValue)
    {
        let buf = __getEquivalentStructuredBuffer<int64_t>(this);
        outOriginalValue = __cas(buf[byteAddress / 8], compareValue, value);
    }
    __specialized_for_target(hlsl)
    void InterlockedCompareExchange64(uint byteAddress, uint64_t compareValue, uint64_t value, out uint64_t outOriginalValue)
    {
        __cas(this, byteAddress, compareValue, value, outOriginalValue);
    }
    __specialized_for_target(glsl)
    __specialized_for_target(spirv)
    void InterlockedCompareExchange64(uint byteAddress, uint64_t compareValue, uint64_t value, out uint64_t outOriginalValue)
    {
        let buf = __getEquivalentStructuredBuffer<uint64_t>(this);
        outOriginalValue = __cas(buf[byteAddress / 8], compareValue, value);
    }
${{{{
    } // endif (type == RWByteAddressBuffer)
}}}}

    // Added operations:
    void InterlockedAdd(
        UINT dest,
        UINT value,
        out UINT original_value)
    {
        __target_switch
        {
        case glsl: __intrinsic_asm "($3 = atomicAdd($0._data[$1/4], $2))";
        case cuda: __intrinsic_asm "(*$3 = atomicAdd($0._getPtrAt<uint32_t>($1), $2))";
        case hlsl: __intrinsic_asm ".InterlockedAdd";
        case spirv:
            let buf = __getEquivalentStructuredBuffer<uint>(this);
            ::InterlockedAdd(buf[dest / 4], value, original_value);
        }
    }

    void InterlockedAdd(
        UINT dest,
        UINT value)
    {
        __target_switch
        {
        case glsl: __intrinsic_asm "atomicAdd($0._data[$1/4], $2)";
        case cuda: __intrinsic_asm "atomicAdd($0._getPtrAt<uint32_t>($1), $2)";
        case hlsl: __intrinsic_asm ".InterlockedAdd";
        case spirv:
            let buf = __getEquivalentStructuredBuffer<uint>(this);
            ::InterlockedAdd(buf[dest / 4], value);
        }
    }

    void InterlockedAnd(
        UINT dest,
        UINT value,
        out UINT original_value)
    {
        __target_switch
        {
        case glsl: __intrinsic_asm "$3 = atomicAnd($0._data[$1/4], $2)";
        case cuda: __intrinsic_asm "(*$3 = atomicAnd($0._getPtrAt<uint32_t>($1), $2))";
        case hlsl: __intrinsic_asm ".InterlockedAnd";
        case spirv:
            let buf = __getEquivalentStructuredBuffer<uint>(this);
            ::InterlockedAnd(buf[dest / 4], value, original_value);
        }
    }

    void InterlockedAnd(
        UINT dest,
        UINT value)
    {
        __target_switch
        {
        case glsl: __intrinsic_asm "atomicAnd($0._data[$1/4], $2)";
        case cuda: __intrinsic_asm "atomicAnd($0._getPtrAt<uint32_t>($1), $2)";
        case hlsl: __intrinsic_asm ".InterlockedAnd";
        case spirv:
            let buf = __getEquivalentStructuredBuffer<uint>(this);
            ::InterlockedAnd(buf[dest / 4], value);
        }
    }

    void InterlockedCompareExchange(
        UINT dest,
        UINT compare_value,
        UINT value,
        out UINT original_value)
    {
        __target_switch
        {
        case glsl: __intrinsic_asm "($4 = atomicCompSwap($0._data[$1/4], $2, $3))";
        case cuda: __intrinsic_asm "(*$4 = atomicCAS($0._getPtrAt<uint32_t>($1), $2, $3))";
        case hlsl: __intrinsic_asm ".InterlockedCompareExchange";
        case spirv:
            let buf = __getEquivalentStructuredBuffer<uint>(this);
            ::InterlockedCompareExchange(buf[dest / 4], compare_value, value, original_value);
        }
    }

    void InterlockedCompareStore(
        UINT dest,
        UINT compare_value,
        UINT value)
    {
        __target_switch
        {
        case glsl: __intrinsic_asm "atomicCompSwap($0._data[$1/4], $2, $3)";
        case cuda: __intrinsic_asm "atomicCAS($0._getPtrAt<uint32_t>($1), $2, $3)";
        case hlsl: __intrinsic_asm ".InterlockedCompareStore";
        case spirv:
            let buf = __getEquivalentStructuredBuffer<uint>(this);
            ::InterlockedCompareStore(buf[dest / 4], compare_value, value);
        }
    }

    void InterlockedExchange(
        UINT dest,
        UINT value,
        out UINT original_value)
    {
        __target_switch
        {
        case glsl: __intrinsic_asm "($3 = atomicExchange($0._data[$1/4], $2))";
        case cuda: __intrinsic_asm "(*$3 = atomicExch($0._getPtrAt<uint32_t>($1), $2))";
        case hlsl: __intrinsic_asm ".InterlockedExchange";
        case spirv:
            let buf = __getEquivalentStructuredBuffer<uint>(this);
            ::InterlockedExchange(buf[dest / 4], value, original_value);
        }
    }

    void InterlockedMax(
        UINT dest,
        UINT value,
        out UINT original_value)
    {
        __target_switch
        {
        case glsl: __intrinsic_asm "($3 = atomicMax($0._data[$1/4], $2))";
        case cuda: __intrinsic_asm "(*$3 = atomicMax($0._getPtrAt<uint32_t>($1), $2))";
        case hlsl: __intrinsic_asm ".InterlockedMax";
        case spirv:
            let buf = __getEquivalentStructuredBuffer<uint>(this);
            ::InterlockedMax(buf[dest / 4], value, original_value);
        }
    }

    void InterlockedMax(
        UINT dest,
        UINT value)
    {
        __target_switch
        {
        case glsl: __intrinsic_asm "atomicMax($0._data[$1/4], $2)";
        case cuda: __intrinsic_asm "atomicMax($0._getPtrAt<uint32_t>($1), $2)";
        case hlsl: __intrinsic_asm ".InterlockedMax";
        case spirv:
            let buf = __getEquivalentStructuredBuffer<uint>(this);
            ::InterlockedMax(buf[dest / 4], value);
        }
    }

    void InterlockedMin(
        UINT dest,
        UINT value,
        out UINT original_value)
    {
        __target_switch
        {
        case glsl: __intrinsic_asm "($3 = atomicMin($0._data[$1/4], $2))";
        case cuda: __intrinsic_asm "(*$3 = atomicMin($0._getPtrAt<uint32_t>($1), $2))";
        case hlsl: __intrinsic_asm ".InterlockedMin";
        case spirv:
            let buf = __getEquivalentStructuredBuffer<uint>(this);
            ::InterlockedMin(buf[dest / 4], value, original_value);
        }
    }

    void InterlockedMin(
        UINT dest,
        UINT value)
    {
        __target_switch
        {
        case glsl: __intrinsic_asm "atomicMin($0._data[$1/4], $2)";
        case cuda: __intrinsic_asm "atomicMin($0._getPtrAt<uint32_t>($1), $2)";
        case hlsl: __intrinsic_asm ".InterlockedMin";
        case spirv:
            let buf = __getEquivalentStructuredBuffer<uint>(this);
            ::InterlockedMin(buf[dest / 4], value);
        }
    }

    void InterlockedOr(
        UINT dest,
        UINT value,
        out UINT original_value)
    {
        __target_switch
        {
        case glsl: __intrinsic_asm "($3 = atomicOr($0._data[$1/4], $2))";
        case cuda: __intrinsic_asm "(*$3 = atomicOr($0._getPtrAt<uint32_t>($1), $2))";
        case hlsl: __intrinsic_asm ".InterlockedOr";
        case spirv:
            let buf = __getEquivalentStructuredBuffer<uint>(this);
            ::InterlockedOr(buf[dest / 4], value, original_value);
        }
    }

    void InterlockedOr(
        UINT dest,
        UINT value)
    {
        __target_switch
        {
        case glsl: __intrinsic_asm "atomicOr($0._data[$1/4], $2)";
        case cuda: __intrinsic_asm "atomicOr($0._getPtrAt<uint32_t>($1), $2)";
        case hlsl: __intrinsic_asm ".InterlockedOr";
        case spirv:
            let buf = __getEquivalentStructuredBuffer<uint>(this);
            ::InterlockedOr(buf[dest / 4], value);
        }
    }

    void InterlockedXor(
        UINT dest,
        UINT value,
        out UINT original_value)
    {
        __target_switch
        {
        case glsl: __intrinsic_asm "($3 = atomicXor($0._data[$1/4], $2))";
        case cuda: __intrinsic_asm "(*$3 = atomicXor($0._getPtrAt<uint32_t>($1), $2))";
        case hlsl: __intrinsic_asm ".InterlockedXor";
        case spirv:
            let buf = __getEquivalentStructuredBuffer<uint>(this);
            ::InterlockedXor(buf[dest / 4], value, original_value);
        }
    }

    void InterlockedXor(
        UINT dest,
        UINT value)
    {
        __target_switch
        {
        case glsl: __intrinsic_asm "atomicXor($0._data[$1/4], $2)";
        case cuda: __intrinsic_asm "atomicXor($0._getPtrAt<uint32_t>($1), $2)";
        case hlsl: __intrinsic_asm ".InterlockedXor";
        case spirv:
            let buf = __getEquivalentStructuredBuffer<uint>(this);
            ::InterlockedXor(buf[dest / 4], value);
        }
    }

    __target_intrinsic(hlsl)
    [ForceInline]
    void Store(
        uint address,
        uint value)
    {
        __byteAddressBufferStore(this, address, value);
    }

    __target_intrinsic(hlsl)
    [ForceInline]
    void Store2(uint address, uint2 value)
    {
        __byteAddressBufferStore(this, address, value);
    }

    __target_intrinsic(hlsl)
    [ForceInline]
    void Store3(
        uint address,
        uint3 value)
    {
        __byteAddressBufferStore(this, address, value);
    }

    __target_intrinsic(hlsl)
    [ForceInline]
    void Store4(
        uint address,
        uint4 value)
    {
        __byteAddressBufferStore(this, address, value);
    }

    void Store<T>(int offset, T value)
    {
        __byteAddressBufferStore(this, offset, value);
    }
};

${{{{
}
}}}}

${{{{
static const struct {
    IROp op;
    char const* name;
} kMutableStructuredBufferCases[] =
{
    { kIROp_HLSLRWStructuredBufferType,                "RWStructuredBuffer" },
    { kIROp_HLSLRasterizerOrderedStructuredBufferType, "RasterizerOrderedStructuredBuffer" },
};
for(auto item : kMutableStructuredBufferCases) {
}}}}

__generic<T, L:IBufferDataLayout=DefaultDataLayout>
__magic_type(HLSL$(item.name)Type)
__intrinsic_type($(item.op))
struct $(item.name)
{
    uint DecrementCounter();

    [__readNone]
    [__unsafeForceInlineEarly]
    __target_intrinsic(hlsl)
    void GetDimensions(
        out uint numStructs,
        out uint stride)
    {
        let rs = __structuredBufferGetDimensions(this);
        numStructs = rs.x;
        stride = rs.y;
    }

    uint IncrementCounter();

    [__NoSideEffect]
    __intrinsic_op($(kIROp_RWStructuredBufferLoad))
    T Load(int location);

    [__NoSideEffect]
    __intrinsic_op($(kIROp_RWStructuredBufferLoadStatus))
    T Load(int location, out uint status);

    __subscript(uint index) -> T
    {
        [__NoSideEffect]
        __intrinsic_op($(kIROp_RWStructuredBufferGetElementPtr))
        ref;
    }
};

${{{{
}
}}}}

__generic<T>
__magic_type(HLSLPointStreamType)
__intrinsic_type($(kIROp_HLSLPointStreamType))
struct PointStream
{
    [KnownBuiltin("GeometryStreamAppend")]
    void Append(T value)
    {
        __target_switch
        {
        case glsl: __intrinsic_asm "EmitVertex()";
        case hlsl: __intrinsic_asm ".Append";
        case spirv: spirv_asm { OpEmitVertex; };
        }
    }

    [KnownBuiltin("GeometryStreamRestart")]
    void RestartStrip()
    {
        __target_switch
        {
        case glsl: __intrinsic_asm "EndPrimitive()";
        case hlsl: __intrinsic_asm ".RestartStrip";
        case spirv: spirv_asm { OpEndPrimitive; };
        }
    }
};

__generic<T>
__magic_type(HLSLLineStreamType)
__intrinsic_type($(kIROp_HLSLLineStreamType))
struct LineStream
{
    [KnownBuiltin("GeometryStreamAppend")]
    void Append(T value)
    {
        __target_switch
        {
        case glsl: __intrinsic_asm "EmitVertex()";
        case hlsl: __intrinsic_asm ".Append";
        case spirv: spirv_asm { OpEmitVertex; };
        }
    }

    [KnownBuiltin("GeometryStreamRestart")]
    void RestartStrip()
    {
        __target_switch
        {
        case glsl: __intrinsic_asm "EndPrimitive()";
        case hlsl: __intrinsic_asm ".RestartStrip";
        case spirv: spirv_asm { OpEndPrimitive; };
        }
    }
};

__generic<T>
__magic_type(HLSLTriangleStreamType)
__intrinsic_type($(kIROp_HLSLTriangleStreamType))
struct TriangleStream
{
    [KnownBuiltin("GeometryStreamAppend")]
    void Append(T value)
    {
        __target_switch
        {
        case glsl: __intrinsic_asm "EmitVertex()";
        case hlsl: __intrinsic_asm ".Append";
        case spirv: spirv_asm { OpEmitVertex; };
        }
    }

    [KnownBuiltin("GeometryStreamRestart")]
    void RestartStrip()
    {
        __target_switch
        {
        case glsl: __intrinsic_asm "EndPrimitive()";
        case hlsl: __intrinsic_asm ".RestartStrip";
        case spirv: spirv_asm { OpEndPrimitive; };
        }
    }
};

#define VECTOR_MAP_UNARY(TYPE, COUNT, FUNC, VALUE) \
    vector<TYPE,COUNT> result; for(int i = 0; i < COUNT; ++i) { result[i] = FUNC(VALUE[i]); } return result

#define MATRIX_MAP_UNARY(TYPE, ROWS, COLS, FUNC, VALUE) \
    matrix<TYPE,ROWS,COLS> result; for(int i = 0; i < ROWS; ++i) { result[i] = FUNC(VALUE[i]); } return result

#define VECTOR_MAP_BINARY(TYPE, COUNT, FUNC, LEFT, RIGHT) \
    vector<TYPE,COUNT> result; for(int i = 0; i < COUNT; ++i) { result[i] = FUNC(LEFT[i], RIGHT[i]); } return result

#define MATRIX_MAP_BINARY(TYPE, ROWS, COLS, FUNC, LEFT, RIGHT) \
    matrix<TYPE,ROWS,COLS> result; for(int i = 0; i < ROWS; ++i) { result[i] = FUNC(LEFT[i], RIGHT[i]); } return result

#define VECTOR_MAP_TRINARY(TYPE, COUNT, FUNC, A, B, C) \
    vector<TYPE,COUNT> result; for(int i = 0; i < COUNT; ++i) { result[i] = FUNC(A[i], B[i], C[i]); } return result

#define MATRIX_MAP_TRINARY(TYPE, ROWS, COLS, FUNC, A, B, C) \
    matrix<TYPE,ROWS,COLS> result; for(int i = 0; i < ROWS; ++i) { result[i] = FUNC(A[i], B[i], C[i]); } return result

// Try to terminate the current draw or dispatch call (HLSL SM 4.0)
void abort();

// Absolute value (HLSL SM 1.0)

__generic<T : __BuiltinIntegerType>
__target_intrinsic(hlsl)
__target_intrinsic(glsl)
__target_intrinsic(cuda, "$P_abs($0)")
__target_intrinsic(cpp, "$P_abs($0)")
__target_intrinsic(spirv, "OpExtInst resultType resultId glsl450 fi(FAbs, SAbs) _0")
[__readNone]
T abs(T x);
/*{
    // Note: this simple definition may not be appropriate for floating-point inputs
    return x < 0 ? -x : x;
}*/

__generic<T : __BuiltinIntegerType, let N : int>
__target_intrinsic(hlsl)
__target_intrinsic(glsl)
__target_intrinsic(spirv, "OpExtInst resultType resultId glsl450 fi(FAbs, SAbs) _0")
[__readNone]
vector<T, N> abs(vector<T, N> x)
{
    VECTOR_MAP_UNARY(T, N, abs, x);
}

__generic<T : __BuiltinIntegerType, let N : int, let M : int>
__target_intrinsic(hlsl)
[__readNone]
matrix<T,N,M> abs(matrix<T,N,M> x)
{
    MATRIX_MAP_UNARY(T, N, M, abs, x);
}

__generic<T : __BuiltinFloatingPointType>
__target_intrinsic(hlsl)
__target_intrinsic(glsl)
__target_intrinsic(cuda, "$P_abs($0)")
__target_intrinsic(cpp, "$P_abs($0)")
__target_intrinsic(spirv, "OpExtInst resultType resultId glsl450 fi(FAbs, SAbs) _0")
[__readNone]
T abs(T x);

__generic<T : __BuiltinFloatingPointType, let N : int>
__target_intrinsic(hlsl)
__target_intrinsic(glsl)
__target_intrinsic(spirv, "OpExtInst resultType resultId glsl450 fi(FAbs, SAbs) _0")
[__readNone]
vector<T, N> abs(vector<T, N> x)
{
    VECTOR_MAP_UNARY(T, N, abs, x);
}

__generic<T : __BuiltinFloatingPointType, let N : int, let M : int>
__target_intrinsic(hlsl)
[__readNone]
matrix<T,N,M> abs(matrix<T,N,M> x)
{
    MATRIX_MAP_UNARY(T, N, M, abs, x);
}

// Inverse cosine (HLSL SM 1.0)

__generic<T : __BuiltinFloatingPointType>
__target_intrinsic(hlsl)
__target_intrinsic(glsl)
__target_intrinsic(cuda, "$P_acos($0)")
__target_intrinsic(cpp, "$P_acos($0)")
__target_intrinsic(spirv, "OpExtInst resultType resultId glsl450 Acos _0")
[__readNone]
T acos(T x);

__generic<T : __BuiltinFloatingPointType, let N : int>
__target_intrinsic(hlsl)
__target_intrinsic(glsl)
__target_intrinsic(spirv, "OpExtInst resultType resultId glsl450 Acos _0")
[__readNone]
vector<T, N> acos(vector<T, N> x)
{
    VECTOR_MAP_UNARY(T, N, acos, x);
}

__generic<T : __BuiltinFloatingPointType, let N : int, let M : int>
__target_intrinsic(hlsl)
[__readNone]
matrix<T, N, M> acos(matrix<T, N, M> x)
{
    MATRIX_MAP_UNARY(T, N, M, acos, x);
}

// Test if all components are non-zero (HLSL SM 1.0)
__generic<T : __BuiltinType>
[__readNone]
bool all(T x)
{
    __target_switch
    {
    default:
        __intrinsic_asm "bool($0)";
    case hlsl:
        __intrinsic_asm "all";
    case spirv:
        let zero = __default<T>();
        if (__isInt<T>())
            return spirv_asm
            {
                OpINotEqual $$bool result $x $zero
            };
        else if (__isFloat<T>())
            return spirv_asm
            {
                OpFUnordNotEqual $$bool result $x $zero
            };
        else if (__isBool<T>())
            return __slang_noop_cast<bool>(x);
        else
            return false;
    }
}

__generic<T : __BuiltinType, let N : int>
[__readNone]
bool all(vector<T,N> x)
{
    __target_switch
    {
    case hlsl:
        __intrinsic_asm "all";
    case glsl:
        __intrinsic_asm "all(bvec$N0($0))";
    case spirv:
        if (__isBool<T>())
            return spirv_asm
            {
                OpAll $$bool result $x
            };
        else if (__isInt<T>())
        {
            let zero = __default<vector<T,N>>();
            return spirv_asm
            {
                OpINotEqual $$vector<bool,N> %castResult $x $zero;
                OpAll $$bool result %castResult
            };
        }
        else
        {
            let zero = __default<vector<T,N>>();
            return spirv_asm
            {
                OpFUnordNotEqual $$vector<bool,N> %castResult $x $zero;
                OpAll $$bool result %castResult
            };
        }
    default:
        bool result = true;
        for(int i = 0; i < N; ++i)
            result = result && all(x[i]);
        return result;
    }
}

__generic<T : __BuiltinType, let N : int, let M : int>
__target_intrinsic(hlsl)
[__readNone]
bool all(matrix<T,N,M> x)
{
    bool result = true;
    for(int i = 0; i < N; ++i)
        result = result && all(x[i]);
    return result;
}

// Barrier for writes to all memory spaces (HLSL SM 5.0)
__glsl_extension(GL_KHR_memory_scope_semantics)
void AllMemoryBarrier()
{
    __target_switch
    {
    case hlsl: __intrinsic_asm "AllMemoryBarrier";
    case glsl: __intrinsic_asm "memoryBarrier(gl_ScopeDevice, (gl_StorageSemanticsShared|gl_StorageSemanticsImage|gl_StorageSemanticsBuffer), gl_SemanticsAcquireRelease)";
    case cuda: __intrinsic_asm "__threadfence()";
    case spirv: spirv_asm
        {
            OpMemoryBarrier Device AcquireRelease|UniformMemory|WorkgroupMemory|ImageMemory;
        };
    }
}

// Thread-group sync and barrier for writes to all memory spaces (HLSL SM 5.0)
__glsl_extension(GL_KHR_memory_scope_semantics)
void AllMemoryBarrierWithGroupSync()
{
    __target_switch
    {
    case hlsl: __intrinsic_asm "AllMemoryBarrierWithGroupSync";
    case glsl: __intrinsic_asm "controlBarrier(gl_ScopeWorkgroup, gl_ScopeDevice, (gl_StorageSemanticsShared|gl_StorageSemanticsImage|gl_StorageSemanticsBuffer), gl_SemanticsAcquireRelease)";
    case cuda: __intrinsic_asm "__syncthreads()";
    case spirv: spirv_asm
        {
            OpControlBarrier Workgroup Device AcquireRelease|UniformMemory|WorkgroupMemory|ImageMemory;
        };
    }
}

// Test if any components is non-zero (HLSL SM 1.0)

__generic<T : __BuiltinType>
[__readNone]
bool any(T x)
{
    __target_switch
    {
    default:
        __intrinsic_asm "bool($0)";
    case hlsl:
        __intrinsic_asm "any";
    case spirv:
        let zero = __default<T>();
        if (__isInt<T>())
            return spirv_asm
            {
                OpINotEqual $$bool result $x $zero
            };
        else if (__isFloat<T>())
            return spirv_asm
            {
                OpFUnordNotEqual $$bool result $x $zero
            };
        else if (__isBool<T>())
            return __slang_noop_cast<bool>(x);
        return false;
    }
}

__generic<T : __BuiltinType, let N : int>
[__readNone]
bool any(vector<T, N> x)
{
    __target_switch
    {
    case hlsl:
        __intrinsic_asm "any";
    case glsl:
        __intrinsic_asm "any(bvec$N0($0))";
    case spirv:
        if (__isBool<T>())
            return spirv_asm
            {
                OpAny $$bool result $x
            };
        else if (__isInt<T>())
        {
            let zero = __default<vector<T,N>>();
            return spirv_asm
            {
                OpINotEqual $$vector<bool,N> %castResult $x $zero;
                OpAny $$bool result %castResult
            };
        }
        else
        {
            let zero = __default<vector<T,N>>();
            return spirv_asm
            {
                OpFUnordNotEqual $$vector<bool,N> %castResult $x $zero;
                OpAny $$bool result %castResult
            };
        }
    default:
        bool result = false;
        for(int i = 0; i < N; ++i)
            result = result || any(x[i]);
        return result;
    }
}

__generic<T : __BuiltinType, let N : int, let M : int>
__target_intrinsic(hlsl)
[__readNone]
bool any(matrix<T, N, M> x)
{
    bool result = false;
    for(int i = 0; i < N; ++i)
        result = result || any(x[i]);
    return result;
}


// Reinterpret bits as a double (HLSL SM 5.0)

__target_intrinsic(hlsl)
__target_intrinsic(glsl, "packDouble2x32(uvec2($0, $1))")
__target_intrinsic(cpp, "$P_asdouble($0, $1)")
__target_intrinsic(cuda, "$P_asdouble($0, $1)")
__target_intrinsic(spirv, "%v = OpCompositeConstruct _type(uint2) resultId _0 _1; OpExtInst resultType resultId glsl450 59 %v")
__glsl_extension(GL_ARB_gpu_shader5)
[__readNone]
double asdouble(uint lowbits, uint highbits);

// Reinterpret bits as a float (HLSL SM 4.0)

__target_intrinsic(hlsl)
__target_intrinsic(glsl, "intBitsToFloat")
__target_intrinsic(cpp, "$P_asfloat($0)")
__target_intrinsic(cuda, "$P_asfloat($0)")
__target_intrinsic(spirv, "OpBitcast resultType resultId _0")
[__readNone]
float asfloat(int x);

__target_intrinsic(hlsl)
__target_intrinsic(glsl, "uintBitsToFloat")
__target_intrinsic(cpp, "$P_asfloat($0)")
__target_intrinsic(cuda, "$P_asfloat($0)")
__target_intrinsic(spirv, "OpBitcast resultType resultId _0")
[__readNone]
float asfloat(uint x);

__generic<let N : int>
__target_intrinsic(hlsl)
__target_intrinsic(glsl, "intBitsToFloat")
__target_intrinsic(spirv, "OpBitcast resultType resultId _0")
[__readNone]
vector<float, N> asfloat(vector< int, N> x)
{
    VECTOR_MAP_UNARY(float, N, asfloat, x);
}

__generic<let N : int>
__target_intrinsic(hlsl)
__target_intrinsic(glsl, "uintBitsToFloat")
__target_intrinsic(spirv, "OpBitcast resultType resultId _0")
[__readNone]
vector<float,N> asfloat(vector<uint,N> x)
{
    VECTOR_MAP_UNARY(float, N, asfloat, x);
}

__generic<let N : int, let M : int>
__target_intrinsic(hlsl)
[__readNone]
matrix<float,N,M> asfloat(matrix< int,N,M> x)
{
    MATRIX_MAP_UNARY(float, N, M, asfloat, x);
}

__generic<let N : int, let M : int>
__target_intrinsic(hlsl)
[__readNone]
matrix<float,N,M> asfloat(matrix<uint,N,M> x)
{
    MATRIX_MAP_UNARY(float, N, M, asfloat, x);
}

// No op
[__unsafeForceInlineEarly]
[__readNone]
float asfloat(float x)
{ return x; }

__generic<let N : int>
[__unsafeForceInlineEarly]
[__readNone]
vector<float,N> asfloat(vector<float,N> x)
{ return x; }

__generic<let N : int, let M : int>
[__unsafeForceInlineEarly]
[__readNone]
matrix<float,N,M> asfloat(matrix<float,N,M> x)
{ return x; }

// Inverse sine (HLSL SM 1.0)
__generic<T : __BuiltinFloatingPointType>
__target_intrinsic(hlsl)
__target_intrinsic(glsl)
__target_intrinsic(cuda, "$P_asin($0)")
__target_intrinsic(cpp, "$P_asin($0)")
__target_intrinsic(spirv, "OpExtInst resultType resultId glsl450 Asin _0")
[__readNone]
T asin(T x);

__generic<T : __BuiltinFloatingPointType, let N : int>
__target_intrinsic(hlsl)
__target_intrinsic(glsl)
__target_intrinsic(spirv, "OpExtInst resultType resultId glsl450 Asin _0")
[__readNone]
vector<T, N> asin(vector<T, N> x)
{
    VECTOR_MAP_UNARY(T,N,asin,x);
}

__generic<T : __BuiltinFloatingPointType, let N : int, let M : int>
__target_intrinsic(hlsl)
[__readNone]
matrix<T, N, M> asin(matrix<T, N, M> x)
{
    MATRIX_MAP_UNARY(T,N,M,asin,x);
}

// Reinterpret bits as an int (HLSL SM 4.0)

__target_intrinsic(hlsl)
__target_intrinsic(glsl, "floatBitsToInt")
__target_intrinsic(cpp, "$P_asint($0)")
__target_intrinsic(cuda, "$P_asint($0)")
__target_intrinsic(spirv, "OpBitcast resultType resultId _0")
[__readNone]
int asint(float x);

__target_intrinsic(hlsl)
__target_intrinsic(glsl, "int($0)")
__target_intrinsic(cpp, "$P_asint($0)")
__target_intrinsic(cuda, "$P_asint($0)")
__target_intrinsic(spirv, "OpBitcast resultType resultId _0")
[__readNone]
int asint(uint x);

__generic<let N : int>
__target_intrinsic(hlsl)
__target_intrinsic(glsl, "floatBitsToInt")
__target_intrinsic(spirv, "OpBitcast resultType resultId _0")
[__readNone]
vector<int, N> asint(vector<float, N> x)
{
    VECTOR_MAP_UNARY(int, N, asint, x);
}

__generic<let N : int>
__target_intrinsic(hlsl)
__target_intrinsic(glsl, "ivec$N0($0)")
__target_intrinsic(spirv, "OpBitcast resultType resultId _0")
[__readNone]
vector<int, N> asint(vector<uint, N> x)
{
    VECTOR_MAP_UNARY(int, N, asint, x);
}

__generic<let N : int, let M : int>
__target_intrinsic(hlsl)
[__readNone]
matrix<int, N, M> asint(matrix<float, N, M> x)
{
    MATRIX_MAP_UNARY(int, N, M, asint, x);
}

__generic<let N : int, let M : int>
__target_intrinsic(hlsl)
[__readNone]
matrix<int, N, M> asint(matrix<uint, N, M> x)
{
    MATRIX_MAP_UNARY(int, N, M, asint, x);
}

// No op
[__unsafeForceInlineEarly]
[__readNone]
int asint(int x)
{ return x; }

__generic<let N : int>
[__unsafeForceInlineEarly]
[__readNone]
vector<int,N> asint(vector<int,N> x)
{ return x; }

__generic<let N : int, let M : int>
[__unsafeForceInlineEarly]
[__readNone]
matrix<int,N,M> asint(matrix<int,N,M> x)
{ return x; }

// Reinterpret bits of double as a uint (HLSL SM 5.0)

__glsl_extension(GL_ARB_gpu_shader5)
[__readNone]
void asuint(double value, out uint lowbits, out uint highbits)
{
    __target_switch
    {
    case hlsl: __intrinsic_asm "asuint";
    case glsl: __intrinsic_asm "{ uvec2 v = unpackDouble2x32($0); $1 = v.x; $2 = v.y; }";
    case cpp:
    case cuda:
        __intrinsic_asm "$P_asuint($0, $1, $2)";
    case spirv:
        let uv = spirv_asm
        {
            result : $$uint2 = OpBitcast $value;
        };
        lowbits = uv.x;
        highbits = uv.y;
        return;
    }
}

// Reinterpret bits as a uint (HLSL SM 4.0)

__target_intrinsic(hlsl)
__target_intrinsic(glsl, "floatBitsToUint")
__target_intrinsic(spirv, "OpBitcast resultType resultId _0")
__target_intrinsic(cpp, "$P_asuint($0)")
__target_intrinsic(cuda, "$P_asuint($0)")
[__readNone]
uint asuint(float x);

__target_intrinsic(hlsl)
__target_intrinsic(glsl, "uint($0)")
__target_intrinsic(spirv, "OpBitcast resultType resultId _0")
__target_intrinsic(cpp, "$P_asuint($0)")
__target_intrinsic(cuda, "$P_asuint($0)")
[__readNone]
uint asuint(int x);

__generic<let N : int>
__target_intrinsic(hlsl)
__target_intrinsic(glsl, "floatBitsToUint")
__target_intrinsic(spirv, "OpBitcast resultType resultId _0")
[__readNone]
vector<uint,N> asuint(vector<float,N> x)
{
    VECTOR_MAP_UNARY(uint, N, asuint, x);
}

__generic<let N : int>
__target_intrinsic(hlsl)
__target_intrinsic(glsl, "uvec$N0($0)")
__target_intrinsic(spirv, "OpBitcast resultType resultId _0")
[__readNone]
vector<uint, N> asuint(vector<int, N> x)
{
    VECTOR_MAP_UNARY(uint, N, asuint, x);
}

__generic<let N : int, let M : int>
__target_intrinsic(hlsl)
[__readNone]
matrix<uint,N,M> asuint(matrix<float,N,M> x)
{
    MATRIX_MAP_UNARY(uint, N, M, asuint, x);
}

__generic<let N : int, let M : int>
__target_intrinsic(hlsl)
[__readNone]
matrix<uint, N, M> asuint(matrix<int, N, M> x)
{
    MATRIX_MAP_UNARY(uint, N, M, asuint, x);
}

[__unsafeForceInlineEarly]
[__readNone]
uint asuint(uint x)
{ return x; }

__generic<let N : int>
[__unsafeForceInlineEarly]
[__readNone]
vector<uint,N> asuint(vector<uint,N> x)
{ return x; }

__generic<let N : int, let M : int>
[__unsafeForceInlineEarly]
[__readNone]
matrix<uint,N,M> asuint(matrix<uint,N,M> x)
{ return x; }


// 16-bit bitcast ops (HLSL SM 6.2)
//
// TODO: We need to map these to GLSL/SPIR-V
// operations that don't require an intermediate
// conversion to fp32.

// Identity cases:

[__unsafeForceInlineEarly][__readNone] float16_t asfloat16(float16_t value) { return value; }
[__unsafeForceInlineEarly][__readNone] vector<float16_t,N> asfloat16<let N : int>(vector<float16_t,N> value) { return value; }
[__unsafeForceInlineEarly][__readNone] matrix<float16_t,R,C> asfloat16<let R : int, let C : int>(matrix<float16_t,R,C> value) { return value; }

[__unsafeForceInlineEarly][__readNone] int16_t asint16(int16_t value) { return value; }
[__unsafeForceInlineEarly][__readNone] vector<int16_t,N> asint16<let N : int>(vector<int16_t,N> value) { return value; }
[__unsafeForceInlineEarly][__readNone] matrix<int16_t,R,C> asint16<let R : int, let C : int>(matrix<int16_t,R,C> value) { return value; }

[__unsafeForceInlineEarly][__readNone] uint16_t asuint16(uint16_t value) { return value; }
[__unsafeForceInlineEarly][__readNone] vector<uint16_t,N> asuint16<let N : int>(vector<uint16_t,N> value) { return value; }
[__unsafeForceInlineEarly][__readNone] matrix<uint16_t,R,C> asuint16<let R : int, let C : int>(matrix<uint16_t,R,C> value) { return value; }

// Signed<->unsigned cases:

[__unsafeForceInlineEarly][__readNone] int16_t asint16(uint16_t value) { return value; }
[__unsafeForceInlineEarly][__readNone] vector<int16_t,N> asint16<let N : int>(vector<uint16_t,N> value) { return value; }
[__unsafeForceInlineEarly][__readNone] matrix<int16_t,R,C> asint16<let R : int, let C : int>(matrix<uint16_t,R,C> value) { return value; }

[__unsafeForceInlineEarly][__readNone] uint16_t asuint16(int16_t value) { return value; }
[__unsafeForceInlineEarly][__readNone] vector<uint16_t,N> asuint16<let N : int>(vector<int16_t,N> value) { return value; }
[__unsafeForceInlineEarly][__readNone] matrix<uint16_t,R,C> asuint16<let R : int, let C : int>(matrix<int16_t,R,C> value) { return value; }

// Float->unsigned cases:

__target_intrinsic(hlsl)
__target_intrinsic(glsl, "uint16_t(packHalf2x16(vec2($0, 0.0)))")
__target_intrinsic(cuda, "__half_as_ushort")
__target_intrinsic(spirv, "OpBitcast resultType resultId _0")
[__readNone]
uint16_t asuint16(float16_t value);

[__readNone]
vector<uint16_t,N> asuint16<let N : int>(vector<float16_t,N> value)
{ VECTOR_MAP_UNARY(uint16_t, N, asuint16, value); }

[__readNone]
matrix<uint16_t,R,C> asuint16<let R : int, let C : int>(matrix<float16_t,R,C> value)
{ MATRIX_MAP_UNARY(uint16_t, R, C, asuint16, value); }

// Unsigned->float cases:

__target_intrinsic(hlsl)
__target_intrinsic(glsl, "float16_t(unpackHalf2x16($0).x)")
__target_intrinsic(cuda, "__ushort_as_half")
__target_intrinsic(spirv, "OpBitcast resultType resultId _0")
[__readNone]
float16_t asfloat16(uint16_t value);

[__readNone]
vector<float16_t,N> asfloat16<let N : int>(vector<uint16_t,N> value)
{ VECTOR_MAP_UNARY(float16_t, N, asfloat16, value); }

[__readNone]
matrix<float16_t,R,C> asfloat16<let R : int, let C : int>(matrix<uint16_t,R,C> value)
{ MATRIX_MAP_UNARY(float16_t, R, C, asfloat16, value); }

// Float<->signed cases:

__target_intrinsic(hlsl)
__target_intrinsic(cuda, "__half_as_short")
__target_intrinsic(spirv, "OpBitcast resultType resultId _0")
[__unsafeForceInlineEarly][__readNone] int16_t asint16(float16_t value) { return asuint16(value); }
__target_intrinsic(hlsl) [__unsafeForceInlineEarly][__readNone] vector<int16_t,N> asint16<let N : int>(vector<float16_t,N> value) { return asuint16(value); }
__target_intrinsic(hlsl) [__unsafeForceInlineEarly][__readNone] matrix<int16_t,R,C> asint16<let R : int, let C : int>(matrix<float16_t,R,C> value) { return asuint16(value); }

__target_intrinsic(hlsl)
__target_intrinsic(cuda, "__short_as_half")
__target_intrinsic(spirv, "OpBitcast resultType resultId _0")
[__readNone]
[__unsafeForceInlineEarly] float16_t asfloat16(int16_t value) { return asfloat16(asuint16(value)); }

__target_intrinsic(hlsl) [__unsafeForceInlineEarly][__readNone] vector<float16_t,N> asfloat16<let N : int>(vector<int16_t,N> value) { return asfloat16(asuint16(value)); }
__target_intrinsic(hlsl) [__unsafeForceInlineEarly][__readNone] matrix<float16_t,R,C> asfloat16<let R : int, let C : int>(matrix<int16_t,R,C> value) { return asfloat16(asuint16(value)); }

// Inverse tangent (HLSL SM 1.0)
__generic<T : __BuiltinFloatingPointType>
__target_intrinsic(hlsl)
__target_intrinsic(glsl)
__target_intrinsic(cuda, "$P_atan($0)")
__target_intrinsic(cpp, "$P_atan($0)")
__target_intrinsic(spirv, "OpExtInst resultType resultId glsl450 Atan _0")
[__readNone]
T atan(T x);

__generic<T : __BuiltinFloatingPointType, let N : int>
__target_intrinsic(hlsl)
__target_intrinsic(glsl)
__target_intrinsic(spirv, "OpExtInst resultType resultId glsl450 Atan _0")
[__readNone]
vector<T, N> atan(vector<T, N> x)
{
    VECTOR_MAP_UNARY(T, N, atan, x);
}

__generic<T : __BuiltinFloatingPointType, let N : int, let M : int>
__target_intrinsic(hlsl)
[__readNone]
matrix<T, N, M> atan(matrix<T, N, M> x)
{
    MATRIX_MAP_UNARY(T, N, M, atan, x);
}

__generic<T : __BuiltinFloatingPointType>
__target_intrinsic(hlsl)
__target_intrinsic(glsl,"atan($0,$1)")
__target_intrinsic(cuda, "$P_atan2($0, $1)")
__target_intrinsic(cpp, "$P_atan2($0, $1)")
__target_intrinsic(spirv, "OpExtInst resultType resultId glsl450 Atan2 _0 _1")
[__readNone]
T atan2(T y, T x);

__generic<T : __BuiltinFloatingPointType, let N : int>
__target_intrinsic(hlsl)
__target_intrinsic(glsl,"atan($0,$1)")
__target_intrinsic(spirv, "OpExtInst resultType resultId glsl450 Atan2 _0 _1")
[__readNone]
vector<T, N> atan2(vector<T, N> y, vector<T, N> x)
{
    VECTOR_MAP_BINARY(T, N, atan2, y, x);
}

__generic<T : __BuiltinFloatingPointType, let N : int, let M : int>
__target_intrinsic(hlsl)
[__readNone]
matrix<T,N,M> atan2(matrix<T,N,M> y, matrix<T,N,M> x)
{
    MATRIX_MAP_BINARY(T, N, M, atan2, y, x);
}

// Ceiling (HLSL SM 1.0)
__generic<T : __BuiltinFloatingPointType>
__target_intrinsic(hlsl)
__target_intrinsic(glsl)
__target_intrinsic(cuda, "$P_ceil($0)")
__target_intrinsic(cpp, "$P_ceil($0)")
__target_intrinsic(spirv, "OpExtInst resultType resultId glsl450 Ceil _0")
[__readNone]
T ceil(T x);

__generic<T : __BuiltinFloatingPointType, let N : int>
__target_intrinsic(hlsl)
__target_intrinsic(glsl)
__target_intrinsic(spirv, "OpExtInst resultType resultId glsl450 Ceil _0")
[__readNone]
vector<T, N> ceil(vector<T, N> x)
{
    VECTOR_MAP_UNARY(T, N, ceil, x);
}

__generic<T : __BuiltinFloatingPointType, let N : int, let M : int>
__target_intrinsic(hlsl)
[__readNone]
matrix<T, N, M> ceil(matrix<T, N, M> x)
{
    MATRIX_MAP_UNARY(T, N, M, ceil, x);
}


// Check access status to tiled resource
bool CheckAccessFullyMapped(uint status);

// Clamp (HLSL SM 1.0)
__generic<T : __BuiltinIntegerType>
__target_intrinsic(hlsl)
__target_intrinsic(glsl)
__target_intrinsic(spirv, "OpExtInst resultType resultId glsl450 fus(FClamp, UClamp, SClamp) _0 _1 _2")
[__readNone]
T clamp(T x, T minBound, T maxBound)
{
    return min(max(x, minBound), maxBound);
}

__generic<T : __BuiltinIntegerType, let N : int>
__target_intrinsic(hlsl)
__target_intrinsic(glsl)
__target_intrinsic(spirv, "OpExtInst resultType resultId glsl450 fus(FClamp, UClamp, SClamp) _0 _1 _2")
[__readNone]
vector<T, N> clamp(vector<T, N> x, vector<T, N> minBound, vector<T, N> maxBound)
{
    return min(max(x, minBound), maxBound);
}

__generic<T : __BuiltinIntegerType, let N : int, let M : int>
__target_intrinsic(hlsl)
[__readNone]
matrix<T,N,M> clamp(matrix<T,N,M> x, matrix<T,N,M> minBound, matrix<T,N,M> maxBound)
{
    return min(max(x, minBound), maxBound);
}

__generic<T : __BuiltinFloatingPointType>
__target_intrinsic(hlsl)
__target_intrinsic(glsl)
__target_intrinsic(spirv, "OpExtInst resultType resultId glsl450 fus(FClamp, UClamp, SClamp) _0 _1 _2")
[__readNone]
T clamp(T x, T minBound, T maxBound)
{
    return min(max(x, minBound), maxBound);
}

__generic<T : __BuiltinFloatingPointType, let N : int>
__target_intrinsic(hlsl)
__target_intrinsic(glsl)
__target_intrinsic(spirv, "OpExtInst resultType resultId glsl450 fus(FClamp, UClamp, SClamp) _0 _1 _2")
[__readNone]
vector<T, N> clamp(vector<T, N> x, vector<T, N> minBound, vector<T, N> maxBound)
{
    return min(max(x, minBound), maxBound);
}

__generic<T : __BuiltinFloatingPointType, let N : int, let M : int>
__target_intrinsic(hlsl)
[__readNone]
matrix<T,N,M> clamp(matrix<T,N,M> x, matrix<T,N,M> minBound, matrix<T,N,M> maxBound)
{
    return min(max(x, minBound), maxBound);
}

// Clip (discard) fragment conditionally
__generic<T : __BuiltinFloatingPointType>
__target_intrinsic(hlsl)
void clip(T x)
{
    if(x < T(0)) discard;
}

__generic<T : __BuiltinFloatingPointType, let N : int>
__target_intrinsic(hlsl)
void clip(vector<T,N> x)
{
    if(any(x < T(0))) discard;
}

__generic<T : __BuiltinFloatingPointType, let N : int, let M : int>
__target_intrinsic(hlsl)
void clip(matrix<T,N,M> x)
{
    if(any(x < T(0))) discard;
}

// Cosine
__generic<T : __BuiltinFloatingPointType>
__target_intrinsic(hlsl)
__target_intrinsic(glsl)
__target_intrinsic(cuda, "$P_cos($0)")
__target_intrinsic(cpp, "$P_cos($0)")
__target_intrinsic(spirv, "OpExtInst resultType resultId glsl450 Cos _0")
[__readNone]
T cos(T x);

__generic<T : __BuiltinFloatingPointType, let N : int>
__target_intrinsic(hlsl)
__target_intrinsic(glsl)
__target_intrinsic(spirv, "OpExtInst resultType resultId glsl450 Cos _0")
[__readNone]
vector<T, N> cos(vector<T, N> x)
{
    VECTOR_MAP_UNARY(T,N, cos, x);
}

__generic<T : __BuiltinFloatingPointType, let N : int, let M : int>
__target_intrinsic(hlsl)
[__readNone]
matrix<T, N, M> cos(matrix<T, N, M> x)
{
    MATRIX_MAP_UNARY(T, N, M, cos, x);
}

// Hyperbolic cosine
__generic<T : __BuiltinFloatingPointType>
__target_intrinsic(hlsl)
__target_intrinsic(glsl)
__target_intrinsic(cuda, "$P_cosh($0)")
__target_intrinsic(cpp, "$P_cosh($0)")
__target_intrinsic(spirv, "OpExtInst resultType resultId glsl450 Cosh _0")
[__readNone]
T cosh(T x);

__generic<T : __BuiltinFloatingPointType, let N : int>
__target_intrinsic(hlsl)
__target_intrinsic(glsl)
__target_intrinsic(spirv, "OpExtInst resultType resultId glsl450 Cosh _0")
[__readNone]
vector<T,N> cosh(vector<T,N> x)
{
    VECTOR_MAP_UNARY(T,N, cosh, x);
}

__generic<T : __BuiltinFloatingPointType, let N : int, let M : int>
__target_intrinsic(hlsl)
[__readNone]
matrix<T, N, M> cosh(matrix<T, N, M> x)
{
    MATRIX_MAP_UNARY(T, N, M, cosh, x);
}

// Population count
[__readNone]
uint countbits(uint value)
{
    __target_switch
    {
    case hlsl:
        __intrinsic_asm "countbits";
    case glsl:
        __intrinsic_asm "bitCount";
    case cuda:
    case cpp:
        __intrinsic_asm "$P_countbits($0)";
    case spirv:
        return spirv_asm {OpBitCount $$uint result $value};
    }
}

// Cross product
// TODO: SPIRV does not support integer vectors.
__generic<T : __BuiltinFloatingPointType>
__target_intrinsic(hlsl)
__target_intrinsic(glsl)
__target_intrinsic(spirv, "OpExtInst resultType resultId glsl450 Cross _0 _1")
[__readNone]
vector<T,3> cross(vector<T,3> left, vector<T,3> right)
{
    return vector<T,3>(
        left.y * right.z - left.z * right.y,
        left.z * right.x - left.x * right.z,
        left.x * right.y - left.y * right.x);
}

__generic<T : __BuiltinIntegerType>
__target_intrinsic(hlsl)
__target_intrinsic(glsl)
__target_intrinsic(spirv, "OpExtInst resultType resultId glsl450 Cross _0 _1")
[__readNone]
vector<T, 3> cross(vector<T, 3> left, vector<T, 3> right)
{
    return vector<T, 3>(
        left.y * right.z - left.z * right.y,
        left.z * right.x - left.x * right.z,
        left.x * right.y - left.y * right.x);
}

// Convert encoded color
__target_intrinsic(hlsl)
[__readNone]
int4 D3DCOLORtoUBYTE4(float4 color)
{
    let scaled = color.zyxw * 255.001999f;
    return int4(scaled);
}

// Partial-difference derivatives
${{{{
const char* diffDimensions[2] = {"x", "y"};
for (auto xOrY : diffDimensions) {
}}}}
__generic<T : __BuiltinFloatingPointType>
[__readNone]
T dd$(xOrY)(T x)
{
    __target_switch
    {
    case hlsl:
    case cpp:
    case cuda:
        __intrinsic_asm "dd$(xOrY)";
    case glsl:
        __intrinsic_asm "dFd$(xOrY)";
    case spirv:
        return spirv_asm {OpDPd$(xOrY) $$T result $x};
    }
}

__generic<T : __BuiltinFloatingPointType, let N : int>
[__readNone]
vector<T, N> dd$(xOrY)(vector<T, N> x)
{
    __target_switch
    {
    case hlsl:
    case cpp:
    case cuda:
        __intrinsic_asm "dd$(xOrY)";
    case glsl:
        __intrinsic_asm "dFd$(xOrY)";
    case spirv:
        return spirv_asm {OpDPd$(xOrY) $$vector<T, N> result $x};
    }
}

__generic<T : __BuiltinFloatingPointType, let N : int, let M : int>
__target_intrinsic(hlsl)
[__readNone]
matrix<T, N, M> dd$(xOrY)(matrix<T, N, M> x)
{
    MATRIX_MAP_UNARY(T, N, M, dd$(xOrY), x);
}

__generic<T : __BuiltinFloatingPointType>
__glsl_extension(GL_ARB_derivative_control)
[__readNone]
T dd$(xOrY)_coarse(T x)
{
    __target_switch
    {
    case hlsl: __intrinsic_asm "dd$(xOrY)_coarse";
    case glsl: __intrinsic_asm "dFd$(xOrY)Coarse";
    case spirv: return spirv_asm {OpCapability DerivativeControl; result:$$T = OpDPd$(xOrY)Coarse $x};
    }
}

__generic<T : __BuiltinFloatingPointType, let N : int>
__glsl_extension(GL_ARB_derivative_control)
[__readNone]
vector<T, N> dd$(xOrY)_coarse(vector<T, N> x)
{
    __target_switch
    {
    case hlsl: __intrinsic_asm "dd$(xOrY)_coarse";
    case glsl: __intrinsic_asm "dFd$(xOrY)Coarse";
    case spirv: return spirv_asm {OpCapability DerivativeControl; result:$$vector<T,N> = OpDPd$(xOrY)Coarse $x};
    }
}

__generic<T : __BuiltinFloatingPointType, let N : int, let M : int>
__target_intrinsic(hlsl)
[__readNone]
matrix<T, N, M> dd$(xOrY)_coarse(matrix<T, N, M> x)
{
    MATRIX_MAP_UNARY(T, N, M, dd$(xOrY)_coarse, x);
}

__generic<T : __BuiltinFloatingPointType>
__glsl_extension(GL_ARB_derivative_control)
[__readNone]
T dd$(xOrY)_fine(T x)
{
    __target_switch
    {
    case hlsl: __intrinsic_asm "dd$(xOrY)_fine";
    case glsl: __intrinsic_asm "dFd$(xOrY)Fine";
    case spirv: return spirv_asm {OpCapability DerivativeControl; result:$$T = OpDPd$(xOrY)Fine $x};
    }
}

__generic<T : __BuiltinFloatingPointType, let N : int>
__glsl_extension(GL_ARB_derivative_control)
[__readNone]
vector<T, N> dd$(xOrY)_fine(vector<T, N> x)
{
    __target_switch
    {
    case hlsl: __intrinsic_asm "dd$(xOrY)_fine";
    case glsl: __intrinsic_asm "dFd$(xOrY)Fine";
    case spirv: return spirv_asm {OpCapability DerivativeControl; result:$$vector<T,N> = OpDPd$(xOrY)Fine $x};
    }
}

__generic<T : __BuiltinFloatingPointType, let N : int, let M : int>
__target_intrinsic(hlsl)
[__readNone]
matrix<T, N, M> dd$(xOrY)_fine(matrix<T, N, M> x)
{
    MATRIX_MAP_UNARY(T, N, M, dd$(xOrY)_fine, x);
}

${{{{
} // for (xOrY)
}}}}


// Radians to degrees

__generic<T : __BuiltinFloatingPointType>
__target_intrinsic(hlsl)
__target_intrinsic(glsl)
__target_intrinsic(spirv, "OpExtInst resultType resultId glsl450 Degrees _0")
[__readNone]
T degrees(T x)
{
    return x * (T(180) / T.getPi());
}

__generic<T : __BuiltinFloatingPointType, let N : int>
__target_intrinsic(hlsl)
__target_intrinsic(glsl)
__target_intrinsic(spirv, "OpExtInst resultType resultId glsl450 Degrees _0")
[__readNone]
vector<T, N> degrees(vector<T, N> x)
{
    VECTOR_MAP_UNARY(T, N, degrees, x);
}

__generic<T : __BuiltinFloatingPointType, let N : int, let M : int>
__target_intrinsic(hlsl)
[__readNone]
matrix<T, N, M> degrees(matrix<T, N, M> x)
{
    MATRIX_MAP_UNARY(T, N, M, degrees, x);
}

// Matrix determinant

__generic<T : __BuiltinFloatingPointType, let N : int>
__target_intrinsic(hlsl)
__target_intrinsic(glsl)
__target_intrinsic(spirv, "OpExtInst resultType resultId glsl450 Determinant _0")
[__readNone]
[PreferCheckpoint]
T determinant(matrix<T,N,N> m);

// Barrier for device memory
__glsl_extension(GL_KHR_memory_scope_semantics)
void DeviceMemoryBarrier()
{
    __target_switch
    {
    case hlsl: __intrinsic_asm "DeviceMemoryBarrier";
    case glsl: __intrinsic_asm "memoryBarrier(gl_ScopeDevice, (gl_StorageSemanticsImage|gl_StorageSemanticsBuffer), gl_SemanticsAcquireRelease)";
    case cuda: __intrinsic_asm "__threadfence()";
    case spirv: spirv_asm
        {
            OpMemoryBarrier Device AcquireRelease|UniformMemory|ImageMemory;
        };
    }
}

__glsl_extension(GL_KHR_memory_scope_semantics)
void DeviceMemoryBarrierWithGroupSync()
{
    __target_switch
    {
    case hlsl: __intrinsic_asm "DeviceMemoryBarrierWithGroupSync";
    case glsl: __intrinsic_asm "controlBarrier(gl_ScopeWorkgroup, gl_ScopeDevice, (gl_StorageSemanticsImage|gl_StorageSemanticsBuffer), gl_SemanticsAcquireRelease)";
    case cuda: __intrinsic_asm "__syncthreads()";
    case spirv: spirv_asm
        {
            OpControlBarrier Workgroup Device AcquireRelease|UniformMemory|ImageMemory;
        };
    }
}

// Vector distance

__generic<T : __BuiltinFloatingPointType, let N : int>
__target_intrinsic(hlsl)
__target_intrinsic(glsl)
__target_intrinsic(spirv, "OpExtInst resultType resultId glsl450 Distance _0 _1")
[__readNone]
T distance(vector<T, N> x, vector<T, N> y)
{
    return length(x - y);
}

__generic<T : __BuiltinFloatingPointType>
[__readNone]
T distance(T x, T y)
{
    return length(x - y);
}

// Vector dot product

__generic<T : __BuiltinFloatingPointType>
__target_intrinsic(hlsl)
__target_intrinsic(glsl)
[__readNone]
[ForceInline]
T dot(T x, T y)
{
    return x * y;
}

__generic<T : __BuiltinFloatingPointType, let N : int>
__target_intrinsic(hlsl)
__target_intrinsic(glsl)
__target_intrinsic(spirv, "OpDot resultType resultId _0 _1")
[__readNone]
T dot(vector<T, N> x, vector<T, N> y)
{
    T result = T(0);
    for(int i = 0; i < N; ++i)
        result += x[i] * y[i];
    return result;
}

__generic<T : __BuiltinIntegerType, let N : int>
__target_intrinsic(hlsl)
[__readNone]
T dot(vector<T, N> x, vector<T, N> y)
{
    T result = T(0);
    for(int i = 0; i < N; ++i)
        result += x[i] * y[i];
    return result;
}


// Helper for computing distance terms for lighting (obsolete)

__generic<T : __BuiltinFloatingPointType> vector<T,4> dst(vector<T,4> x, vector<T,4> y);

// Given a RWByteAddressBuffer allow it to be interpreted as a RWStructuredBuffer
__intrinsic_op($(kIROp_GetEquivalentStructuredBuffer))
RWStructuredBuffer<T> __getEquivalentStructuredBuffer<T>(RWByteAddressBuffer b);

__intrinsic_op($(kIROp_GetEquivalentStructuredBuffer))
StructuredBuffer<T> __getEquivalentStructuredBuffer<T>(ByteAddressBuffer b);

__intrinsic_op($(kIROp_GetEquivalentStructuredBuffer))
RasterizerOrderedStructuredBuffer<T> __getEquivalentStructuredBuffer<T>(RasterizerOrderedByteAddressBuffer b);

// Error message

// void errorf( string format, ... );

// Attribute evaluation

// TODO: The matrix cases of these functions won't actuall work
// when compiled to GLSL, since they only support scalar/vector

// TODO: Should these be constrains to `__BuiltinFloatingPointType`?
// TODO: SPIRV-direct does not support non-floating-point types.

__generic<T : __BuiltinArithmeticType>
__target_intrinsic(glsl, interpolateAtCentroid)
__target_intrinsic(spirv, "OpExtInst resultType resultId glsl450 InterpolateAtCentroid _0")
[__readNone]
T EvaluateAttributeAtCentroid(T x);

__generic<T : __BuiltinArithmeticType, let N : int>
__target_intrinsic(glsl, interpolateAtCentroid)
__target_intrinsic(spirv, "OpExtInst resultType resultId glsl450 InterpolateAtCentroid _0")
[__readNone]
vector<T,N> EvaluateAttributeAtCentroid(vector<T,N> x);

__generic<T : __BuiltinArithmeticType, let N : int, let M : int>
__target_intrinsic(glsl, interpolateAtCentroid)
[__readNone]
matrix<T,N,M> EvaluateAttributeAtCentroid(matrix<T,N,M> x)
{
    MATRIX_MAP_UNARY(T, N, M, EvaluateAttributeAtCentroid, x);
}

__generic<T : __BuiltinArithmeticType>
__target_intrinsic(glsl, "interpolateAtSample($0, int($1))")
__target_intrinsic(spirv, "OpExtInst resultType resultId glsl450 InterpolateAtSample _0 _1")
[__readNone]
T EvaluateAttributeAtSample(T x, uint sampleindex);

__generic<T : __BuiltinArithmeticType, let N : int>
__target_intrinsic(glsl, "interpolateAtSample($0, int($1))")
__target_intrinsic(spirv, "OpExtInst resultType resultId glsl450 InterpolateAtSample _0 _1")
[__readNone]
vector<T,N> EvaluateAttributeAtSample(vector<T,N> x, uint sampleindex);

__generic<T : __BuiltinArithmeticType, let N : int, let M : int>
__target_intrinsic(glsl, "interpolateAtSample($0, int($1))")
[__readNone]
matrix<T,N,M> EvaluateAttributeAtSample(matrix<T,N,M> x, uint sampleindex)
{
    matrix<T,N,M> result;
    for(int i = 0; i < N; ++i)
    {
        result[i] = EvaluateAttributeAtSample(x[i], sampleindex);
    }
    return result;
}

__generic<T : __BuiltinArithmeticType>
__target_intrinsic(glsl, "interpolateAtOffset($0, vec2($1) / 16.0f)")
__target_intrinsic(spirv, "%foffset = OpConvertSToF _type(float2) resultId _1; %offsetdiv16 = 136 _type(float2) resultId %foffset const(float2, 16.0, 16.0); OpExtInst resultType resultId glsl450 78 _0 %offsetdiv16")
[__readNone]
T EvaluateAttributeSnapped(T x, int2 offset);

__generic<T : __BuiltinArithmeticType, let N : int>
__target_intrinsic(glsl, "interpolateAtOffset($0, vec2($1) / 16.0f)")
__target_intrinsic(spirv, "%foffset = OpConvertSToF _type(float2) resultId _1; %offsetdiv16 = 136 _type(float2) resultId %foffset const(float2, 16.0, 16.0); OpExtInst resultType resultId glsl450 78 _0 %offsetdiv16")
[__readNone]
vector<T,N> EvaluateAttributeSnapped(vector<T,N> x, int2 offset);

__generic<T : __BuiltinArithmeticType, let N : int, let M : int>
__target_intrinsic(glsl, "interpolateAtOffset($0, vec2($1) / 16.0f)")
[__readNone]
matrix<T,N,M> EvaluateAttributeSnapped(matrix<T,N,M> x, int2 offset)
{
    matrix<T,N,M> result;
    for(int i = 0; i < N; ++i)
    {
        result[i] = EvaluateAttributeSnapped(x[i], offset);
    }
    return result;
}

// Base-e exponent

__generic<T : __BuiltinFloatingPointType>
__target_intrinsic(hlsl)
__target_intrinsic(glsl)
__target_intrinsic(cuda, "$P_exp($0)")
__target_intrinsic(cpp, "$P_exp($0)")
__target_intrinsic(spirv, "OpExtInst resultType resultId glsl450 Exp _0")
[__readNone]
T exp(T x);

__generic<T : __BuiltinFloatingPointType, let N : int>
__target_intrinsic(hlsl)
__target_intrinsic(glsl)
__target_intrinsic(spirv, "OpExtInst resultType resultId glsl450 Exp _0")
[__readNone]
vector<T, N> exp(vector<T, N> x)
{
    VECTOR_MAP_UNARY(T, N, exp, x);
}

__generic<T : __BuiltinFloatingPointType, let N : int, let M : int>
__target_intrinsic(hlsl)
[__readNone]
matrix<T, N, M> exp(matrix<T, N, M> x)
{
    MATRIX_MAP_UNARY(T, N, M, exp, x);
}

// Base-2 exponent

__generic<T : __BuiltinFloatingPointType>
__target_intrinsic(hlsl)
__target_intrinsic(cuda, "$P_exp2($0)")
__target_intrinsic(cpp, "$P_exp2($0)")
[__readNone]
T exp2(T x)
{
    __target_switch
    {
    case glsl:
        if (__isHalf<T>())
            __intrinsic_asm "exp2($0)";
        __intrinsic_asm "exp2(float($0))";
    case spirv:
        if (__isHalf<T>())
        {
            return spirv_asm { OpExtInst $$T result glsl450 Exp2 $x };
        }
        else
        {
            float xf = __floatCast<float>(x);
            return T(spirv_asm {
                 result:$$float = OpExtInst glsl450 Exp2 $xf
            });
        }
    }
}

__generic<T : __BuiltinFloatingPointType, let N : int>
__target_intrinsic(hlsl)
__target_intrinsic(spirv, "OpExtInst resultType resultId glsl450 Exp2 _0")
[__readNone]
vector<T,N> exp2(vector<T,N> x)
{
    VECTOR_MAP_UNARY(T, N, exp2, x);
}

__generic<T : __BuiltinFloatingPointType, let N : int, let M : int>
__target_intrinsic(hlsl)
[__readNone]
matrix<T,N,M> exp2(matrix<T,N,M> x)
{
    MATRIX_MAP_UNARY(T, N, M, exp2, x);
}


// Convert 16-bit float stored in low bits of integer
__target_intrinsic(glsl, "unpackHalf2x16($0).x")
__glsl_version(420)
__target_intrinsic(hlsl)
__cuda_sm_version(6.0)
__target_intrinsic(cuda, "__half2float(__ushort_as_half($0))")
__target_intrinsic(spirv, R"(
                    %lowBits = OpUConvert _type(uint16_t) resultId _0;
                    %half = OpBitcast _type(half) resultId %lowBits;
                    OpFConvert resultType resultId %half)")
[__readNone]
float f16tof32(uint value);

__generic<let N : int>
__target_intrinsic(hlsl)
[__readNone]
vector<float, N> f16tof32(vector<uint, N> value)
{
    VECTOR_MAP_UNARY(float, N, f16tof32, value);
}



// Convert to 16-bit float stored in low bits of integer
__target_intrinsic(glsl, "packHalf2x16(vec2($0,0.0))")
__glsl_version(420)
__target_intrinsic(hlsl)
__cuda_sm_version(6.0)
__target_intrinsic(cuda, "__half_as_ushort(__float2half($0))")
__target_intrinsic(spirv, R"(
                    %half = OpFConvert _type(half) resultId _0;
                    %lowBits = OpBitcast _type(uint16_t) resultId %half;
                    OpUConvert resultType resultId %lowBits)")
[__readNone]
uint f32tof16(float value);

__generic<let N : int>
__target_intrinsic(hlsl)
[__readNone]
vector<uint, N> f32tof16(vector<float, N> value)
{
    VECTOR_MAP_UNARY(uint, N, f32tof16, value);
}

// !!!!!!!!!!!!!!!!!!!!!!!!!!!!!!!!!!!!!!!!!!!!!!!!!!!!!!!!!!!!!!!!!!!!!!!!!!!!!!!!!!!!
// The following is Slang specific and NOT part of standard HLSL
// It's not clear what happens with float16 time in HLSL -> can the float16 coerce to uint for example? If so that would
// give the wrong result

__target_intrinsic(glsl, "unpackHalf2x16($0).x")
__target_intrinsic(cuda, "__half2float")
__target_intrinsic(spirv, "OpFConvert resultType resultId _0")
__glsl_version(420)
[__readNone]
float f16tof32(float16_t value);

__generic<let N : int>
__target_intrinsic(hlsl)
__target_intrinsic(cuda, "__half2float")
__target_intrinsic(spirv, "OpFConvert resultType resultId _0")
[__readNone]
vector<float, N> f16tof32(vector<float16_t, N> value)
{
    VECTOR_MAP_UNARY(float, N, f16tof32, value);
}

// Convert to float16_t
__target_intrinsic(glsl, "packHalf2x16(vec2($0,0.0))")
__glsl_version(420)
__target_intrinsic(cuda, "__float2half")
__target_intrinsic(spirv, "OpFConvert resultType resultId _0")
[__readNone]
float16_t f32tof16_(float value);

__generic<let N : int>
__target_intrinsic(cuda, "__float2half")
__target_intrinsic(spirv, "OpFConvert resultType resultId _0")
[__readNone]
vector<float16_t, N> f32tof16_(vector<float, N> value)
{
    VECTOR_MAP_UNARY(float16_t, N, f32tof16_, value);
}

// !!!!!!!!!!!!!!!!!!!!!!!!!!!!!!!!!!!!!!!!!!!!!!!!!!!!!!!!!!!!!!!!!!!!!!!!!!!!!!!!!!!!

// Flip surface normal to face forward, if needed
__generic<T : __BuiltinFloatingPointType, let N : int>
__target_intrinsic(hlsl)
__target_intrinsic(glsl)
__target_intrinsic(spirv, "OpExtInst resultType resultId glsl450 FaceForward _0 _1 _2")
[__readNone]
vector<T,N> faceforward(vector<T,N> n, vector<T,N> i, vector<T,N> ng)
{
    return dot(ng, i) < T(0.0f) ? n : -n;
}

// Find first set bit starting at high bit and working down
__target_intrinsic(hlsl)
__target_intrinsic(glsl,"findMSB")
__target_intrinsic(cuda, "$P_firstbithigh($0)")
__target_intrinsic(cpp, "$P_firstbithigh($0)")
__target_intrinsic(spirv, "OpExtInst resultType resultId glsl450 FindSMsb _0")
[__readNone]
int firstbithigh(int value);

__target_intrinsic(hlsl)
__target_intrinsic(glsl,"findMSB")
__target_intrinsic(spirv, "OpExtInst resultType resultId glsl450 FindSMsb _0")
__generic<let N : int>
[__readNone]
vector<int, N> firstbithigh(vector<int, N> value)
{
    VECTOR_MAP_UNARY(int, N, firstbithigh, value);
}

__target_intrinsic(hlsl)
__target_intrinsic(glsl,"findMSB")
__target_intrinsic(cuda, "$P_firstbithigh($0)")
__target_intrinsic(cpp, "$P_firstbithigh($0)")
__target_intrinsic(spirv, "OpExtInst resultType resultId glsl450 FindUMsb _0")
[__readNone]
uint firstbithigh(uint value);

__target_intrinsic(hlsl)
__target_intrinsic(glsl,"findMSB")
__target_intrinsic(spirv, "OpExtInst resultType resultId glsl450 FindUMsb _0")
__generic<let N : int>
[__readNone]
vector<uint,N> firstbithigh(vector<uint,N> value)
{
    VECTOR_MAP_UNARY(uint, N, firstbithigh, value);
}

// Find first set bit starting at low bit and working up
__target_intrinsic(hlsl)
__target_intrinsic(glsl,"findLSB")
__target_intrinsic(cuda, "$P_firstbitlow($0)")
__target_intrinsic(cpp, "$P_firstbitlow($0)")
__target_intrinsic(spirv, "OpExtInst resultType resultId glsl450 FindILsb _0")
[__readNone]
int firstbitlow(int value);

__target_intrinsic(hlsl)
__target_intrinsic(glsl,"findLSB")
__target_intrinsic(spirv, "OpExtInst resultType resultId glsl450 FindILsb _0")
__generic<let N : int>
[__readNone]
vector<int,N> firstbitlow(vector<int,N> value)
{
    VECTOR_MAP_UNARY(int, N, firstbitlow, value);
}

__target_intrinsic(hlsl)
__target_intrinsic(glsl,"findLSB")
__target_intrinsic(cuda, "$P_firstbitlow($0)")
__target_intrinsic(cpp, "$P_firstbitlow($0)")
__target_intrinsic(spirv, "OpExtInst resultType resultId glsl450 FindILsb _0")
[__readNone]
uint firstbitlow(uint value);

__target_intrinsic(hlsl)
__target_intrinsic(glsl,"findLSB")
__generic<let N : int>
__target_intrinsic(spirv, "OpExtInst resultType resultId glsl450 FindILsb _0")
[__readNone]
vector<uint,N> firstbitlow(vector<uint,N> value)
{
    VECTOR_MAP_UNARY(uint, N, firstbitlow, value);
}

// Floor (HLSL SM 1.0)

__generic<T : __BuiltinFloatingPointType>
__target_intrinsic(hlsl)
__target_intrinsic(glsl)
__target_intrinsic(cuda, "$P_floor($0)")
__target_intrinsic(cpp, "$P_floor($0)")
__target_intrinsic(spirv, "OpExtInst resultType resultId glsl450 Floor _0")
[__readNone]
T floor(T x);

__generic<T : __BuiltinFloatingPointType, let N : int>
__target_intrinsic(hlsl)
__target_intrinsic(glsl)
__target_intrinsic(spirv, "OpExtInst resultType resultId glsl450 Floor _0")
[__readNone]
vector<T, N> floor(vector<T, N> x)
{
    VECTOR_MAP_UNARY(T, N, floor, x);
}

__generic<T : __BuiltinFloatingPointType, let N : int, let M : int>
__target_intrinsic(hlsl)
[__readNone]
matrix<T, N, M> floor(matrix<T, N, M> x)
{
    MATRIX_MAP_UNARY(T, N, M, floor, x);
}

// Fused multiply-add
__generic<T : __BuiltinFloatingPointType>
__target_intrinsic(glsl)
__target_intrinsic(cuda, "$P_fma($0, $1, $2)")
__target_intrinsic(cpp, "$P_fma($0, $1, $2)")
__target_intrinsic(spirv, "OpExtInst resultType resultId glsl450 Fma _0 _1 _2")
[__readNone]
T fma(T a, T b, T c)
{
    __target_switch
    {
    case hlsl:
        if (__isFloat<T>() || __isHalf<T>())
            return mad(a, b, c);
        else
            __intrinsic_asm "fma($0, $1, $2)";
    }
}

__generic<T : __BuiltinFloatingPointType, let N : int>
__target_intrinsic(hlsl)
__target_intrinsic(glsl)
__target_intrinsic(spirv, "OpExtInst resultType resultId glsl450 Fma _0 _1 _2")
[__readNone]
vector<T, N> fma(vector<T, N> a, vector<T, N> b, vector<T, N> c)
{
    VECTOR_MAP_TRINARY(T, N, fma, a, b, c);
}

__generic<T : __BuiltinFloatingPointType, let N : int, let M : int>
__target_intrinsic(hlsl)
[__readNone]
matrix<T, N, M> fma(matrix<T, N, M> a, matrix<T, N, M> b, matrix<T, N, M> c)
{
    MATRIX_MAP_TRINARY(T, N, M, fma, a, b, c);
}

// Floating point remainder of x/y
__generic<T : __BuiltinFloatingPointType>
__target_intrinsic(hlsl)
__target_intrinsic(cuda, "$P_fmod($0, $1)")
__target_intrinsic(cpp, "$P_fmod($0, $1)")
[__readNone]
T fmod(T x, T y)
{
    return x - y * trunc(x/y);
}

__generic<T : __BuiltinFloatingPointType, let N : int>
__target_intrinsic(hlsl)
[__readNone]
vector<T, N> fmod(vector<T, N> x, vector<T, N> y)
{
    VECTOR_MAP_BINARY(T, N, fmod, x, y);
}

__generic<T : __BuiltinFloatingPointType, let N : int, let M : int>
__target_intrinsic(hlsl)
[__readNone]
matrix<T, N, M> fmod(matrix<T, N, M> x, matrix<T, N, M> y)
{
    MATRIX_MAP_BINARY(T, N, M, fmod, x, y);
}

// Fractional part
__generic<T : __BuiltinFloatingPointType>
__target_intrinsic(hlsl)
__target_intrinsic(glsl, fract)
__target_intrinsic(cuda, "$P_frac($0)")
__target_intrinsic(cpp, "$P_frac($0)")
__target_intrinsic(spirv, "OpExtInst resultType resultId glsl450 Fract _0")
[__readNone]
T frac(T x);

__generic<T : __BuiltinFloatingPointType, let N : int>
__target_intrinsic(hlsl)
__target_intrinsic(glsl, fract)
__target_intrinsic(spirv, "OpExtInst resultType resultId glsl450 Fract _0")
[__readNone]
vector<T, N> frac(vector<T, N> x)
{
    VECTOR_MAP_UNARY(T, N, frac, x);
}

__generic<T : __BuiltinFloatingPointType, let N : int, let M : int>
[__readNone]
matrix<T, N, M> frac(matrix<T, N, M> x)
{
    MATRIX_MAP_UNARY(T, N, M, frac, x);
}

// Split float into mantissa and exponent
__generic<T : __BuiltinFloatingPointType>
__target_intrinsic(cpp, "$P_frexp($0, $1)")
__target_intrinsic(cuda, "$P_frexp($0, $1)")
__target_intrinsic(hlsl)
__target_intrinsic(glsl)
__target_intrinsic(spirv, "OpExtInst resultType resultId glsl450 Frexp _0 _1")
[__readNone]
T frexp(T x, out int exp);

__generic<T : __BuiltinFloatingPointType, let N : int>
__target_intrinsic(hlsl)
__target_intrinsic(glsl)
__target_intrinsic(spirv, "OpExtInst resultType resultId glsl450 Frexp _0 _1")
[__readNone]
vector<T, N> frexp(vector<T, N> x, out vector<int, N> exp)
{
    VECTOR_MAP_BINARY(T, N, frexp, x, exp);
}

__generic<T : __BuiltinFloatingPointType, let N : int, let M : int, let L : int>
__target_intrinsic(hlsl)
[__readNone]
matrix<T, N, M> frexp(matrix<T, N, M> x, out matrix<int, N, M, L> exp)
{
    MATRIX_MAP_BINARY(T, N, M, frexp, x, exp);
}

// Texture filter width
__generic<T : __BuiltinFloatingPointType>
[__readNone]
__target_intrinsic(hlsl)
__target_intrinsic(glsl)
__target_intrinsic(spirv, "OpFwidth resultType resultId _0")
T fwidth(T x);

__generic<T : __BuiltinFloatingPointType, let N : int>
__target_intrinsic(hlsl)
__target_intrinsic(glsl)
__target_intrinsic(spirv, "OpFwidth resultType resultId _0")
[__readNone]
vector<T, N> fwidth(vector<T, N> x)
{
    VECTOR_MAP_UNARY(T, N, fwidth, x);
}

__generic<T : __BuiltinFloatingPointType, let N : int, let M : int>
__target_intrinsic(hlsl)
[__readNone]
matrix<T, N, M> fwidth(matrix<T, N, M> x)
{
    MATRIX_MAP_UNARY(T, N, M, fwidth, x);
}

/// Get the value of a vertex attribute at a specific vertex.
///
/// The `GetAttributeAtVertex()` function can be used in a fragment shader
/// to get the value of the given `attribute` at the vertex of the primitive
/// that corresponds to the given `vertexIndex`.
///
/// Note that the `attribute` must have been a declared varying input to
/// the fragment shader with the `nointerpolation` modifier.
///
/// This function can be applied to scalars, vectors, and matrices of
/// built-in scalar types.
///
__generic<T : __BuiltinType>
[__readNone]
__glsl_version(450)
T GetAttributeAtVertex(T attribute, uint vertexIndex)
{
    __target_switch
    {
    case hlsl:
        __intrinsic_asm "GetAttributeAtVertex";
    case _GL_EXT_fragment_shader_barycentric: 
        __intrinsic_asm "$0[$1]";
    case spirv:
        return spirv_asm {
            %_ptr_Input_T = OpTypePointer Input $$T;
            %addr = OpAccessChain %_ptr_Input_T $attribute $vertexIndex;
            result:$$T = OpLoad %addr;
        };
    }
}

/// Get the value of a vertex attribute at a specific vertex.
///
/// The `GetAttributeAtVertex()` function can be used in a fragment shader
/// to get the value of the given `attribute` at the vertex of the primitive
/// that corresponds to the given `vertexIndex`.
///
/// Note that the `attribute` must have been a declared varying input to
/// the fragment shader with the `nointerpolation` modifier.
///
/// This function can be applied to scalars, vectors, and matrices of
/// built-in scalar types.
///
__generic<T : __BuiltinType, let N : int>
[__readNone]
__glsl_version(450)
vector<T,N> GetAttributeAtVertex(vector<T,N> attribute, uint vertexIndex)
{
    __target_switch
    {
    case hlsl:
        __intrinsic_asm "GetAttributeAtVertex";
    case _GL_EXT_fragment_shader_barycentric: 
        __intrinsic_asm "$0[$1]";
    case spirv:
        return spirv_asm {
            %_ptr_Input_vectorT = OpTypePointer Input $$vector<T,N>;
            %addr = OpAccessChain %_ptr_Input_vectorT $attribute $vertexIndex;
            result:$$vector<T,N> = OpLoad %addr;
        };
    }
}

/// Get the value of a vertex attribute at a specific vertex.
///
/// The `GetAttributeAtVertex()` function can be used in a fragment shader
/// to get the value of the given `attribute` at the vertex of the primitive
/// that corresponds to the given `vertexIndex`.
///
/// Note that the `attribute` must have been a declared varying input to
/// the fragment shader with the `nointerpolation` modifier.
///
/// This function can be applied to scalars, vectors, and matrices of
/// built-in scalar types.
///
__generic<T : __BuiltinType, let N : int, let M : int>
[__readNone]
__glsl_version(450)
matrix<T,N,M> GetAttributeAtVertex(matrix<T,N,M> attribute, uint vertexIndex)
{
    __target_switch
    {
    case hlsl:
        __intrinsic_asm "GetAttributeAtVertex";
    case _GL_EXT_fragment_shader_barycentric: 
        __intrinsic_asm "$0[$1]";
    case spirv:
        return spirv_asm {
            %_ptr_Input_matrixT = OpTypePointer Input $$matrix<T,N,M>;
            %addr = OpAccessChain %_ptr_Input_matrixT $attribute $vertexIndex;
            result:$$matrix<T,N,M> = OpLoad %addr;
        };
    }
}

// Get number of samples in render target
[__readNone]
uint GetRenderTargetSampleCount();

// Get position of given sample
[__readNone]
float2 GetRenderTargetSamplePosition(int Index);

// Group memory barrier
__glsl_extension(GL_KHR_memory_scope_semantics)
void GroupMemoryBarrier()
{
    __target_switch
    {
    case glsl: __intrinsic_asm "memoryBarrier(gl_ScopeWorkgroup, gl_StorageSemanticsShared, gl_SemanticsAcquireRelease)";
    case hlsl: __intrinsic_asm "GroupMemoryBarrier";
    case cuda: __intrinsic_asm "__threadfence_block";
    case spirv:
        spirv_asm
        {
            OpMemoryBarrier Workgroup AcquireRelease|WorkgroupMemory
        };
    }
}

void __subgroupBarrier()
{
    __target_switch
    {
    case glsl: __intrinsic_asm "subgroupBarrier";
    case hlsl: __intrinsic_asm "GroupMemoryBarrierWithGroupSync";
    case cuda: __intrinsic_asm "__syncthreads()";
    case spirv:
        spirv_asm
        {
            OpControlBarrier Subgroup Subgroup AcquireRelease|WorkgroupMemory|ImageMemory|UniformMemory
        };
    }
}

void GroupMemoryBarrierWithGroupSync()
{
    __target_switch
    {
    case glsl: __intrinsic_asm "barrier";
    case hlsl: __intrinsic_asm "GroupMemoryBarrierWithGroupSync";
    case cuda: __intrinsic_asm "__syncthreads()";
    case spirv:
        spirv_asm
        {
            OpControlBarrier Workgroup Workgroup AcquireRelease|WorkgroupMemory
        };
    }
}

// Atomics

__glsl_version(430)
void InterlockedAdd(__ref  int dest,  int value)
{
    __target_switch
    {
    case hlsl: __intrinsic_asm "InterlockedAdd";
    case cuda: __intrinsic_asm "atomicAdd($0, $1)";
    case glsl: __intrinsic_asm "$atomicAdd($A, $1)";
    case spirv:
        spirv_asm
        {
            result:$$int = OpAtomicIAdd &dest Device None $value 
        };
    }
}

__glsl_version(430)
void InterlockedAdd(__ref uint dest, uint value)
{
    __target_switch
    {
    case hlsl: __intrinsic_asm "InterlockedAdd";
    case cuda: __intrinsic_asm "atomicAdd((int*)$0, $1)";
    case glsl: __intrinsic_asm "$atomicAdd($A, $1)";
    case spirv:
        spirv_asm
        {
            result:$$uint = OpAtomicIAdd &dest Device None $value 
        };
    }
}

[ForceInline]
void InterlockedAdd(__ref uint dest, int value)
{
    InterlockedAdd(dest, (uint)value);
}

__glsl_version(430)
void InterlockedAdd(__ref  int dest,  int value, out  int original_value)
{
    __target_switch
    {
    case hlsl: __intrinsic_asm "InterlockedAdd";
    case cuda: __intrinsic_asm "(*$2 = atomicAdd($0, $1))";
    case glsl: __intrinsic_asm "($2 = $atomicAdd($A, $1))";
    case spirv:
        spirv_asm
        {
            %original:$$int = OpAtomicIAdd &dest Device None $value;
            OpStore &original_value %original
        };
    }
}

__glsl_version(430)
void InterlockedAdd(__ref uint dest, uint value, out uint original_value)
{
    __target_switch
    {
    case hlsl: __intrinsic_asm "InterlockedAdd";
    case cuda: __intrinsic_asm "(*$2 = (uint)atomicAdd((int*)$0, $1))";
    case glsl: __intrinsic_asm "($2 = $atomicAdd($A, $1))";
    case spirv:
        spirv_asm
        {
            %original:$$uint = OpAtomicIAdd &dest Device None $value;
            OpStore &original_value %original
        };
    }
}

__glsl_version(430)
void InterlockedAnd(__ref  int dest,  int value)
{
    __target_switch
    {
    case hlsl: __intrinsic_asm "InterlockedAnd";
    case cuda: __intrinsic_asm "atomicAnd($0, $1)";
    case glsl: __intrinsic_asm "$atomicAnd($A, $1)";
    case spirv:
        spirv_asm
        {
            result:$$int = OpAtomicAnd &dest Device None $value;
        };
    }
}

__glsl_version(430)
void InterlockedAnd(__ref uint dest, uint value)
{
    __target_switch
    {
    case hlsl: __intrinsic_asm "InterlockedAnd";
    case cuda: __intrinsic_asm "atomicAnd((int*)$0, $1)";
    case glsl: __intrinsic_asm "$atomicAnd($A, $1)";
    case spirv:
        spirv_asm
        {
            result:$$uint = OpAtomicAnd &dest Device None $value;
        };
    }
}

__glsl_version(430)
void InterlockedAnd(__ref  int dest,  int value, out  int original_value)
{
    __target_switch
    {
    case hlsl: __intrinsic_asm "InterlockedAnd";
    case cuda: __intrinsic_asm "(*$2 = atomicAnd($0, $1))";
    case glsl: __intrinsic_asm "($2 = $atomicAnd($A, $1))";
    case spirv:
        spirv_asm
        {
            %original:$$int = OpAtomicAnd &dest Device None $value;
            OpStore &original_value %original
        };
    }
}

__glsl_version(430)
void InterlockedAnd(__ref uint dest, uint value, out uint original_value)
{
    __target_switch
    {
    case hlsl: __intrinsic_asm "InterlockedAnd";
    case glsl: __intrinsic_asm "($2 = atomicAnd($0, $1))";
    case cuda: __intrinsic_asm "(*$2 = atomicAnd((int*)$0, $1))";
    case spirv:
        spirv_asm
        {
            %original:$$uint = OpAtomicAnd &dest Device None $value;
            OpStore &original_value %original
        };
    }
}

__glsl_version(430)
void InterlockedCompareExchange(__ref  int dest,  int compare_value,  int value, out  int original_value)
{
    __target_switch
    {
    case hlsl: __intrinsic_asm "InterlockedCompareExchange";
    case glsl: __intrinsic_asm "($3 = $atomicCompSwap($A, $1, $2))";
    case cuda: __intrinsic_asm "(*$3 = atomicCAS($0, $1, $2))";
    case spirv:
        spirv_asm
        {
            %original:$$int = OpAtomicCompareExchange &dest Device None None $value $compare_value;
            OpStore &original_value %original
        };
    }
}

__glsl_version(430)
void InterlockedCompareExchange(__ref uint dest, uint compare_value, uint value, out uint original_value)
{
    __target_switch
    {
    case hlsl: __intrinsic_asm "InterlockedCompareExchange";
    case glsl: __intrinsic_asm "($3 = $atomicCompSwap($A, $1, $2))";
    case cuda: __intrinsic_asm "(*$3 = (uint)atomicCAS((int*)$0, $1, $2))";
    case spirv:
        spirv_asm
        {
            %original:$$uint = OpAtomicCompareExchange &dest Device None None $value $compare_value;
            OpStore &original_value %original
        };
    }
}

__glsl_version(430)
void InterlockedCompareStore(__ref int dest,  int compare_value,  int value)
{
    __target_switch
    {
    case hlsl: __intrinsic_asm "InterlockedCompareStore";
    case glsl: __intrinsic_asm "$atomicCompSwap($A, $1, $2)";
    case cuda: __intrinsic_asm "atomicCAS($0, $1, $2)";
    case spirv:
        spirv_asm
        {
            result:$$int = OpAtomicCompareExchange &dest Device None None $value $compare_value;
        };
    }
}

__glsl_version(430)
void InterlockedCompareStore(__ref uint dest, uint compare_value, uint value)
{
    __target_switch
    {
    case hlsl: __intrinsic_asm "InterlockedCompareStore";
    case glsl: __intrinsic_asm "$atomicCompSwap($A, $1, $2)";
    case cuda: __intrinsic_asm "atomicCAS((int*)$0, $1, $2)";
    case spirv:
        spirv_asm
        {
            result:$$uint = OpAtomicCompareExchange &dest Device None None $value $compare_value;
        };
    }
}

__glsl_version(430)
void InterlockedExchange(__ref  int dest,  int value, out  int original_value)
{
    __target_switch
    {
    case hlsl: __intrinsic_asm "InterlockedExchange";
    case glsl: __intrinsic_asm "($2 = $atomicExchange($A, $1))";
    case cuda: __intrinsic_asm "(*$2 = atomicExch($0, $1))";
    case spirv:
        spirv_asm
        {
            %r:$$int = OpAtomicExchange &dest Device None $value;
            OpStore &original_value %r
        };
    }
}

__glsl_version(430)
void InterlockedExchange(__ref uint dest, uint value, out uint original_value)
{
    __target_switch
    {
    case hlsl: __intrinsic_asm "InterlockedExchange";
    case glsl: __intrinsic_asm "($2 = $atomicExchange($A, $1))";
    case cuda: __intrinsic_asm "(*$2 = (uint)atomicExch((int*)$0, $1))";
    case spirv:
        spirv_asm
        {
            %r:$$uint = OpAtomicExchange &dest Device None $value;
            OpStore &original_value %r
        };
    }
}

__glsl_version(430)
void InterlockedMax(__ref  int dest,  int value)
{
    __target_switch
    {
    case hlsl: __intrinsic_asm "InterlockedMax";
    case glsl: __intrinsic_asm "$atomicMax($A, $1)";
    case cuda: __intrinsic_asm "atomicMax($0, $1)";
    case spirv:
        spirv_asm
        {
            result:$$int = OpAtomicSMax &dest Device None $value;
        };
    }
}

__glsl_version(430)
void InterlockedMax(__ref uint dest, uint value)
{
    __target_switch
    {
    case hlsl: __intrinsic_asm "InterlockedMax";
    case glsl: __intrinsic_asm "$atomicMax($A, $1)";
    case cuda: __intrinsic_asm "atomicMax((int*)$0, $1)";
    case spirv:
        spirv_asm
        {
            result:$$uint = OpAtomicUMax &dest Device None $value;
        };
    }
}

__glsl_version(430)
void InterlockedMax(__ref  int dest,  int value, out  int original_value)
{
    __target_switch
    {
    case hlsl: __intrinsic_asm "InterlockedMax";
    case glsl: __intrinsic_asm "($2 = $atomicMax($A, $1))";
    case cuda: __intrinsic_asm "(*$2 = atomicMax($0, $1))";
    case spirv:
        spirv_asm
        {
            %v:$$int = OpAtomicSMax &dest Device None $value;
            OpStore &original_value %v
        };
    }
}

__glsl_version(430)
void InterlockedMax(__ref uint dest, uint value, out uint original_value)
{
    __target_switch
    {
    case hlsl: __intrinsic_asm "InterlockedMax";
    case glsl: __intrinsic_asm "($2 = $atomicMax($A, $1))";
    case cuda: __intrinsic_asm "(*$2 = (uint)atomicMax((int*)$0, $1))";
    case spirv:
        spirv_asm
        {
            %v:$$uint = OpAtomicUMax &dest Device None $value;
            OpStore &original_value %v
        };
    }
}

__glsl_version(430)
void InterlockedMin(__ref  int dest,  int value)
{
    __target_switch
    {
    case hlsl: __intrinsic_asm "InterlockedMin";
    case glsl: __intrinsic_asm "$atomicMin($A, $1)";
    case cuda: __intrinsic_asm "atomicMin($0, $1)";
    case spirv:
        spirv_asm
        {
            result:$$int = OpAtomicSMin &dest Device None $value;
        };
    }
}

__glsl_version(430)
void InterlockedMin(__ref uint dest, uint value)
{
    __target_switch
    {
    case hlsl: __intrinsic_asm "InterlockedMin";
    case glsl: __intrinsic_asm "$atomicMin($A, $1)";
    case cuda: __intrinsic_asm "atomicMin((int*)$0, $1)";
    case spirv:
        spirv_asm
        {
            result:$$uint = OpAtomicUMin &dest Device None $value;
        };
    }
}

__glsl_version(430)
void InterlockedMin(__ref  int dest,  int value, out  int original_value)
{
    __target_switch
    {
    case hlsl: __intrinsic_asm "InterlockedMin";
    case glsl: __intrinsic_asm "($2 = $atomicMin($A, $1))";
    case cuda: __intrinsic_asm "(*$2 = atomicMin($0, $1))";
    case spirv:
        spirv_asm
        {
            %v:$$int = OpAtomicSMin &dest Device None $value;
            OpStore &original_value %v
        };
    }
}

__glsl_version(430)
void InterlockedMin(__ref uint dest, uint value, out uint original_value)
{
    __target_switch
    {
    case hlsl: __intrinsic_asm "InterlockedMin";
    case glsl: __intrinsic_asm "($2 = $atomicMin($A, $1))";
    case cuda: __intrinsic_asm "(*$2 = (uint)atomicMin((int*)$0, $1))";
    case spirv:
        spirv_asm
        {
            %v:$$uint = OpAtomicUMin &dest Device None $value;
            OpStore &original_value %v
        };
    }
}

__glsl_version(430)
void InterlockedOr(__ref  int dest,  int value)
{
    __target_switch
    {
    case hlsl: __intrinsic_asm "InterlockedOr";
    case cuda: __intrinsic_asm "atomicOr((int*)$0, $1)";
    case glsl: __intrinsic_asm "$atomicOr($A, $1)";
    case spirv:
        spirv_asm
        {
            result:$$int = OpAtomicOr &dest Device None $value;
        };
    }
}

__glsl_version(430)
void InterlockedOr(__ref uint dest, uint value)
{
    __target_switch
    {
    case hlsl: __intrinsic_asm "InterlockedOr";
    case cuda: __intrinsic_asm "atomicOr((int*)$0, $1)";
    case glsl: __intrinsic_asm "$atomicOr($A, $1)";
    case spirv:
        spirv_asm
        {
            result:$$uint = OpAtomicOr &dest Device None $value;
        };
    }
}

__glsl_version(430)
void InterlockedOr(__ref  int dest,  int value, out  int original_value)
{
     __target_switch
    {
    case hlsl: __intrinsic_asm "InterlockedOr";
    case glsl: __intrinsic_asm "($2 = atomicOr($0, $1))";
    case cuda: __intrinsic_asm "(*$2 = atomicOr($0, $1))";
    case spirv:
        spirv_asm
        {
            %original:$$int = OpAtomicOr &dest Device None $value;
            OpStore &original_value %original
        };
    }
}

__glsl_version(430)
void InterlockedOr(__ref uint dest, uint value, out uint original_value)
{
     __target_switch
    {
    case hlsl: __intrinsic_asm "InterlockedOr";
    case glsl: __intrinsic_asm "($2 = atomicOr($0, $1))";
    case cuda: __intrinsic_asm "(*$2 = atomicOr((int*)$0, $1))";
    case spirv:
        spirv_asm
        {
            %original:$$uint = OpAtomicOr &dest Device None $value;
            OpStore &original_value %original
        };
    }
}

__glsl_version(430)
void InterlockedXor(__ref  int dest,  int value)
{
    __target_switch
    {
    case hlsl: __intrinsic_asm "InterlockedXor";
    case cuda: __intrinsic_asm "atomicXor((int*)$0, $1)";
    case glsl: __intrinsic_asm "$atomicXor($A, $1)";
    case spirv:
        spirv_asm
        {
            result:$$int = OpAtomicXor &dest Device None $value;
        };
    }
}

__glsl_version(430)
void InterlockedXor(__ref uint dest, uint value)
{
    __target_switch
    {
    case hlsl: __intrinsic_asm "InterlockedXor";
    case cuda: __intrinsic_asm "atomicXor((int*)$0, $1)";
    case glsl: __intrinsic_asm "$atomicXor($A, $1)";
    case spirv:
        spirv_asm
        {
            result:$$uint = OpAtomicXor &dest Device None $value;
        };
    }
}

__glsl_version(430)
void InterlockedXor(__ref  int dest,  int value, out  int original_value)
{
     __target_switch
    {
    case hlsl: __intrinsic_asm "InterlockedXor";
    case glsl: __intrinsic_asm "($2 = atomicXor($0, $1))";
    case cuda: __intrinsic_asm "(*$2 = atomicXor($0, $1))";
    case spirv:
        spirv_asm
        {
            %original:$$int = OpAtomicXor &dest Device None $value;
            OpStore &original_value %original
        };
    }
}

__glsl_version(430)
void InterlockedXor(__ref uint dest, uint value, out uint original_value)
{
     __target_switch
    {
    case hlsl: __intrinsic_asm "InterlockedXor";
    case glsl: __intrinsic_asm "($2 = atomicXor($0, $1))";
    case cuda: __intrinsic_asm "(*$2 = (uint)atomicXor((int*)$0, $1))";
    case spirv:
        spirv_asm
        {
            %original:$$uint = OpAtomicXor &dest Device None $value;
            OpStore &original_value %original
        };
    }
}

// Is floating-point value finite?

__generic<T : __BuiltinFloatingPointType>
__target_intrinsic(hlsl)
[__readNone]
bool isfinite(T x)
{
    __target_switch
    {
    case hlsl: __intrinsic_asm "isfinite";
    case cuda:
    case cpp:
        __intrinsic_asm "$P_isfinite($0)";
    default:
        return !(isinf(x) || isnan(x));
    }
}

__generic<T : __BuiltinFloatingPointType, let N : int>
[__readNone]
vector<bool, N> isfinite(vector<T, N> x)
{
    __target_switch
    {
    case hlsl: __intrinsic_asm "isfinite";
    default:
        VECTOR_MAP_UNARY(bool, N, isfinite, x);
    }
}

__generic<T : __BuiltinFloatingPointType, let N : int, let M : int>
__target_intrinsic(hlsl)
[__readNone]
matrix<bool, N, M> isfinite(matrix<T, N, M> x)
{
    MATRIX_MAP_UNARY(bool, N, M, isfinite, x);
}

// Is floating-point value infinite?
__generic<T : __BuiltinFloatingPointType>
[__readNone]
bool isinf(T x)
{
    __target_switch
    {
    case hlsl:
    case glsl:
        __intrinsic_asm "isinf";
    case cuda:
    case cpp:
        __intrinsic_asm "$P_isinf($0)";
    case spirv:
        return spirv_asm { result:$$bool = OpIsInf $x};
    }
}

__generic<T : __BuiltinFloatingPointType, let N : int>
[__readNone]
vector<bool, N> isinf(vector<T, N> x)
{
    __target_switch
    {
    case hlsl:
    case glsl:
        __intrinsic_asm "isinf";
    case spirv:
        return spirv_asm { result:$$vector<bool,N> = OpIsInf $x};
    default:
        VECTOR_MAP_UNARY(bool, N, isinf, x);
    }
}

__generic<T : __BuiltinFloatingPointType, let N : int, let M : int>
__target_intrinsic(hlsl)
[__readNone]
matrix<bool, N, M> isinf(matrix<T, N, M> x)
{
    MATRIX_MAP_UNARY(bool, N, M, isinf, x);
}

// Is floating-point value not-a-number?
__generic<T : __BuiltinFloatingPointType>
[__readNone]
bool isnan(T x)
{
    __target_switch
    {
    case hlsl:
    case glsl:
        __intrinsic_asm "isnan";
    case cuda:
    case cpp:
        __intrinsic_asm "$P_isnan($0)";
    case spirv:
        return spirv_asm { result:$$bool = OpIsNan $x};
    }
}

__generic<T : __BuiltinFloatingPointType, let N : int>
[__readNone]
vector<bool, N> isnan(vector<T, N> x)
{
    __target_switch
    {
    case hlsl:
    case glsl:
        __intrinsic_asm "isnan";
    case spirv:
        return spirv_asm { result:$$vector<bool, N> = OpIsNan $x};
    default:
        VECTOR_MAP_UNARY(bool, N, isnan, x);
    }
}

__generic<T : __BuiltinFloatingPointType, let N : int, let M : int>
__target_intrinsic(hlsl)
[__readNone]
matrix<bool, N, M> isnan(matrix<T, N, M> x)
{
    MATRIX_MAP_UNARY(bool, N, M, isnan, x);
}

// Construct float from mantissa and exponent

__generic<T : __BuiltinFloatingPointType>
__target_intrinsic(hlsl)
[__readNone]
T ldexp(T x, T exp)
{
    return x * exp2(exp);
}

__generic<T : __BuiltinFloatingPointType, let N : int>
__target_intrinsic(hlsl)
[__readNone]
vector<T, N> ldexp(vector<T, N> x, vector<T, N> exp)
{
    return x * exp2(exp);
}

__generic<T : __BuiltinFloatingPointType, let N : int, let M : int>
__target_intrinsic(hlsl)
[__readNone]
matrix<T, N, M> ldexp(matrix<T, N, M> x, matrix<T, N, M> exp)
{
    MATRIX_MAP_BINARY(T, N, M, ldexp, x, exp);
}

// Vector length
__generic<T : __BuiltinFloatingPointType, let N : int>
__target_intrinsic(hlsl)
__target_intrinsic(glsl)
__target_intrinsic(spirv, "OpExtInst resultType resultId glsl450 Length _0")
[__readNone]
T length(vector<T, N> x)
{
    return sqrt(dot(x, x));
}

// Scalar float length
__generic<T : __BuiltinFloatingPointType>
T length(T x)
{
    return abs(x);
}

// Linear interpolation
__generic<T : __BuiltinFloatingPointType>
__target_intrinsic(hlsl)
__target_intrinsic(glsl, mix)
__target_intrinsic(spirv, "OpExtInst resultType resultId glsl450 FMix _0 _1 _2")
[__readNone]
T lerp(T x, T y, T s)
{
    return x * (T(1.0f) - s) + y * s;
}

__generic<T : __BuiltinFloatingPointType, let N : int>
__target_intrinsic(hlsl)
__target_intrinsic(glsl, mix)
__target_intrinsic(spirv, "OpExtInst resultType resultId glsl450 FMix _0 _1 _2")
[__readNone]
vector<T, N> lerp(vector<T, N> x, vector<T, N> y, vector<T, N> s)
{
    return x * (T(1.0f) - s) + y * s;
}

__generic<T : __BuiltinFloatingPointType, let N : int, let M : int>
__target_intrinsic(hlsl)
[__readNone]
matrix<T,N,M> lerp(matrix<T,N,M> x, matrix<T,N,M> y, matrix<T,N,M> s)
{
    MATRIX_MAP_TRINARY(T, N, M, lerp, x, y, s);
}

// Legacy lighting function (obsolete)
__target_intrinsic(hlsl)
[__readNone]
float4 lit(float n_dot_l, float n_dot_h, float m)
{
    let ambient = 1.0f;
    let diffuse = max(n_dot_l, 0.0f);
    let specular = step(0.0f, n_dot_l) * max(pow(n_dot_h, m), 0.0f);
    return float4(ambient, diffuse, specular, 1.0f);
}

// Base-e logarithm
__generic<T : __BuiltinFloatingPointType>
__target_intrinsic(hlsl)
__target_intrinsic(glsl)
__target_intrinsic(cuda, "$P_log($0)")
__target_intrinsic(cpp, "$P_log($0)")
__target_intrinsic(spirv, "OpExtInst resultType resultId glsl450 Log _0")
[__readNone]
T log(T x);

__generic<T : __BuiltinFloatingPointType, let N : int>
__target_intrinsic(hlsl)
__target_intrinsic(glsl)
__target_intrinsic(spirv, "OpExtInst resultType resultId glsl450 Log _0")
[__readNone]
vector<T, N> log(vector<T, N> x)
{
    VECTOR_MAP_UNARY(T, N, log, x);
}

__generic<T : __BuiltinFloatingPointType, let N : int, let M : int>
__target_intrinsic(hlsl)
[__readNone]
matrix<T, N, M> log(matrix<T, N, M> x)
{
    MATRIX_MAP_UNARY(T, N, M, log, x);
}

// Base-10 logarithm
__generic<T : __BuiltinFloatingPointType>
__target_intrinsic(hlsl)
__target_intrinsic(glsl, "(log( $0 ) * $S0( 0.43429448190325182765112891891661) )" )
__target_intrinsic(cuda, "$P_log10($0)")
__target_intrinsic(cpp, "$P_log10($0)")
__target_intrinsic(spirv, "%baseElog = OpExtInst resultType resultId glsl450 Log _0; OpFMul resultType resultId %baseElog const(_p,0.43429448190325182765112891891661)")
[__readNone]
T log10(T x);

__generic<T : __BuiltinFloatingPointType, let N : int>
__target_intrinsic(hlsl)
__target_intrinsic(glsl, "(log( $0 ) * $S0(0.43429448190325182765112891891661) )" )
__target_intrinsic(spirv, "%baseElog = OpExtInst resultType resultId glsl450 Log _0; OpVectorTimesScalar resultType resultId %baseElog const(_p,0.43429448190325182765112891891661)")
[__readNone]
vector<T,N> log10(vector<T,N> x)
{
    VECTOR_MAP_UNARY(T, N, log10, x);
}

__generic<T : __BuiltinFloatingPointType, let N : int, let M : int>
__target_intrinsic(hlsl)
[__readNone]
matrix<T,N,M> log10(matrix<T,N,M> x)
{
    MATRIX_MAP_UNARY(T, N, M, log10, x);
}

// Base-2 logarithm
__generic<T : __BuiltinFloatingPointType>
__target_intrinsic(hlsl)
__target_intrinsic(glsl)
__target_intrinsic(cuda, "$P_log2($0)")
__target_intrinsic(cpp, "$P_log2($0)")
__target_intrinsic(spirv, "OpExtInst resultType resultId glsl450 Log2 _0")
[__readNone]
T log2(T x);

__generic<T : __BuiltinFloatingPointType, let N : int>
__target_intrinsic(hlsl)
__target_intrinsic(glsl)
__target_intrinsic(spirv, "OpExtInst resultType resultId glsl450 Log2 _0")
[__readNone]
vector<T,N> log2(vector<T,N> x)
{
    VECTOR_MAP_UNARY(T, N, log2, x);
}

__generic<T : __BuiltinFloatingPointType, let N : int, let M : int>
__target_intrinsic(hlsl)
[__readNone]
matrix<T,N,M> log2(matrix<T,N,M> x)
{
    MATRIX_MAP_UNARY(T, N, M, log2, x);
}

// multiply-add

__generic<T : __BuiltinFloatingPointType>
__target_intrinsic(hlsl)
__target_intrinsic(glsl, fma)
__target_intrinsic(cuda, "$P_fma($0, $1, $2)")
__target_intrinsic(cpp, "$P_fma($0, $1, $2)")
__target_intrinsic(spirv, "OpExtInst resultType resultId glsl450 Fma _0 _1 _2")
[__readNone]
T mad(T mvalue, T avalue, T bvalue);

__generic<T : __BuiltinFloatingPointType, let N : int>
__target_intrinsic(hlsl)
__target_intrinsic(glsl, fma)
__target_intrinsic(spirv, "OpExtInst resultType resultId glsl450 Fma _0 _1 _2")
[__readNone]
vector<T, N> mad(vector<T, N> mvalue, vector<T, N> avalue, vector<T, N> bvalue)
{
    VECTOR_MAP_TRINARY(T, N, mad, mvalue, avalue, bvalue);
}

__generic<T : __BuiltinFloatingPointType, let N : int, let M : int>
__target_intrinsic(hlsl)
[__readNone]
matrix<T, N, M> mad(matrix<T, N, M> mvalue, matrix<T, N, M> avalue, matrix<T, N, M> bvalue)
{
    MATRIX_MAP_TRINARY(T, N, M, mad, mvalue, avalue, bvalue);
}

__generic<T : __BuiltinIntegerType>
__target_intrinsic(hlsl)
__target_intrinsic(glsl, fma)
__target_intrinsic(cuda, "$P_fma($0, $1, $2)")
__target_intrinsic(cpp, "$P_fma($0, $1, $2)")
__target_intrinsic(spirv, "OpExtInst resultType resultId glsl450 Fma _0 _1 _2")
[__readNone]
T mad(T mvalue, T avalue, T bvalue);

__generic<T : __BuiltinIntegerType, let N : int>
__target_intrinsic(hlsl)
__target_intrinsic(glsl, fma)
__target_intrinsic(spirv, "OpExtInst resultType resultId glsl450 Fma _0 _1 _2")
[__readNone]
vector<T, N> mad(vector<T, N> mvalue, vector<T, N> avalue, vector<T, N> bvalue)
{
    VECTOR_MAP_TRINARY(T, N, mad, mvalue, avalue, bvalue);
}

__generic<T : __BuiltinIntegerType, let N : int, let M : int>
__target_intrinsic(hlsl)
[__readNone]
matrix<T, N, M> mad(matrix<T, N, M> mvalue, matrix<T, N, M> avalue, matrix<T, N, M> bvalue)
{
    MATRIX_MAP_TRINARY(T, N, M, mad, mvalue, avalue, bvalue);
}


// maximum
__generic<T : __BuiltinIntegerType>
__target_intrinsic(hlsl)
__target_intrinsic(glsl)
__target_intrinsic(cuda, "$P_max($0, $1)")
__target_intrinsic(cpp, "$P_max($0, $1)")
__target_intrinsic(spirv, "OpExtInst resultType resultId glsl450 fus(FMax, UMax, SMax) _0 _1")
[__readNone]
T max(T x, T y);
// Note: a stdlib implementation of `max` (or `min`) will require splitting
// floating-point and integer cases apart, because the floating-point
// version needs to correctly handle the case where one of the inputs
// is not-a-number.

__generic<T : __BuiltinIntegerType, let N : int>
__target_intrinsic(hlsl)
__target_intrinsic(glsl)
__target_intrinsic(spirv, "OpExtInst resultType resultId glsl450 fus(FMax, UMax, SMax) _0 _1")
[__readNone]
vector<T, N> max(vector<T, N> x, vector<T, N> y)
{
    VECTOR_MAP_BINARY(T, N, max, x, y);
}

__generic<T : __BuiltinIntegerType, let N : int, let M : int>
__target_intrinsic(hlsl)
[__readNone]
matrix<T, N, M> max(matrix<T, N, M> x, matrix<T, N, M> y)
{
    MATRIX_MAP_BINARY(T, N, M, max, x, y);
}

__generic<T : __BuiltinFloatingPointType>
__target_intrinsic(hlsl)
__target_intrinsic(glsl)
__target_intrinsic(cuda, "$P_max($0, $1)")
__target_intrinsic(cpp, "$P_max($0, $1)")
__target_intrinsic(spirv, "OpExtInst resultType resultId glsl450 fus(FMax, UMax, SMax) _0 _1")
[__readNone]
T max(T x, T y);

__generic<T : __BuiltinFloatingPointType, let N : int>
__target_intrinsic(hlsl)
__target_intrinsic(glsl)
__target_intrinsic(spirv, "OpExtInst resultType resultId glsl450 fus(FMax, UMax, SMax) _0 _1")
[__readNone]
vector<T, N> max(vector<T, N> x, vector<T, N> y)
{
    VECTOR_MAP_BINARY(T, N, max, x, y);
}

__generic<T : __BuiltinFloatingPointType, let N : int, let M : int>
__target_intrinsic(hlsl)
[__readNone]
matrix<T, N, M> max(matrix<T, N, M> x, matrix<T, N, M> y)
{
    MATRIX_MAP_BINARY(T, N, M, max, x, y);
}

// minimum
__generic<T : __BuiltinIntegerType>
__target_intrinsic(hlsl)
__target_intrinsic(glsl)
__target_intrinsic(cuda, "$P_min($0, $1)")
__target_intrinsic(cpp, "$P_min($0, $1)")
__target_intrinsic(spirv, "OpExtInst resultType resultId glsl450 fus(FMin, UMin, SMin) _0 _1")
[__readNone]
T min(T x, T y);

__generic<T : __BuiltinIntegerType, let N : int>
__target_intrinsic(hlsl)
__target_intrinsic(glsl)
__target_intrinsic(spirv, "OpExtInst resultType resultId glsl450 fus(FMin, UMin, SMin) _0 _1")
[__readNone]
vector<T,N> min(vector<T,N> x, vector<T,N> y)
{
    VECTOR_MAP_BINARY(T, N, min, x, y);
}

__generic<T : __BuiltinIntegerType, let N : int, let M : int>
__target_intrinsic(hlsl)
[__readNone]
matrix<T,N,M> min(matrix<T,N,M> x, matrix<T,N,M> y)
{
    MATRIX_MAP_BINARY(T, N, M, min, x, y);
}

__generic<T : __BuiltinFloatingPointType>
__target_intrinsic(hlsl)
__target_intrinsic(glsl)
__target_intrinsic(cuda, "$P_min($0, $1)")
__target_intrinsic(cpp, "$P_min($0, $1)")
__target_intrinsic(spirv, "OpExtInst resultType resultId glsl450 fus(FMin, UMin, SMin) _0 _1")
[__readNone]
T min(T x, T y);

__generic<T : __BuiltinFloatingPointType, let N : int>
__target_intrinsic(hlsl)
__target_intrinsic(glsl)
__target_intrinsic(spirv, "OpExtInst resultType resultId glsl450 fus(FMin, UMin, SMin) _0 _1")
[__readNone]
vector<T,N> min(vector<T,N> x, vector<T,N> y)
{
    VECTOR_MAP_BINARY(T, N, min, x, y);
}

__generic<T : __BuiltinFloatingPointType, let N : int, let M : int>
__target_intrinsic(hlsl)
[__readNone]
matrix<T,N,M> min(matrix<T,N,M> x, matrix<T,N,M> y)
{
    MATRIX_MAP_BINARY(T, N, M, min, x, y);
}

// split into integer and fractional parts (both with same sign)
__generic<T : __BuiltinFloatingPointType>
__target_intrinsic(hlsl)
__target_intrinsic(glsl)
__target_intrinsic(spirv, "OpExtInst resultType resultId glsl450 Modf _0 _1")
[__readNone]
T modf(T x, out T ip);

__generic<T : __BuiltinFloatingPointType, let N : int>
__target_intrinsic(hlsl)
__target_intrinsic(glsl)
[__readNone]
vector<T,N> modf(vector<T,N> x, out vector<T,N> ip)
{
    VECTOR_MAP_BINARY(T, N, modf, x, ip);
}

__generic<T : __BuiltinFloatingPointType, let N : int, let M : int, let L : int>
__target_intrinsic(hlsl)
[__readNone]
matrix<T,N,M> modf(matrix<T,N,M> x, out matrix<T,N,M,L> ip)
{
    MATRIX_MAP_BINARY(T, N, M, modf, x, ip);
}

// msad4 (whatever that is)
__target_intrinsic(hlsl)
[__readNone]
uint4 msad4(uint reference, uint2 source, uint4 accum)
{
    int4 bytesRef = (reference >> uint4(24, 16, 8, 0)) & 0xFF;
    int4 bytesX   = (source.x  >> uint4(24, 16, 8, 0)) & 0xFF;
    int4 bytesY   = (source.y  >> uint4(24, 16, 8, 0)) & 0xFF;

    uint4 mask = select(bytesRef == 0, 0, 0xFFFFFFFFu);

    uint4 result = accum;
    result += mask.x & abs(bytesRef - int4(bytesX.x,           bytesY.y, bytesY.z, bytesY.w));
    result += mask.y & abs(bytesRef - int4(bytesX.x, bytesX.y,           bytesY.z, bytesY.w));
    result += mask.z & abs(bytesRef - int4(bytesX.x, bytesX.y, bytesX.z,           bytesY.w));
    result += mask.w & abs(bytesRef - int4(bytesX.x, bytesX.y, bytesX.z, bytesX.w));
    return result;
}

// General inner products

// scalar-scalar
__generic<T : __BuiltinArithmeticType>
__intrinsic_op($(kIROp_Mul))
[__readNone]
T mul(T x, T y);

// scalar-vector and vector-scalar
__generic<T : __BuiltinArithmeticType, let N : int>
__intrinsic_op($(kIROp_Mul))
[__readNone]
vector<T, N> mul(vector<T, N> x, T y);

__generic<T : __BuiltinArithmeticType, let N : int>
__intrinsic_op($(kIROp_Mul))
[__readNone]
vector<T, N> mul(T x, vector<T, N> y);

// scalar-matrix and matrix-scalar
__generic<T : __BuiltinArithmeticType, let N : int, let M :int>
__intrinsic_op($(kIROp_Mul))
[__readNone]
matrix<T, N, M> mul(matrix<T, N, M> x, T y);

__generic<T : __BuiltinArithmeticType, let N : int, let M :int>
__intrinsic_op($(kIROp_Mul))
[__readNone]
matrix<T, N, M> mul(T x, matrix<T, N, M> y);

// vector-vector (dot product)
__generic<T : __BuiltinFloatingPointType, let N : int>
__target_intrinsic(hlsl)
__target_intrinsic(glsl, "dot")
[__readNone]
T mul(vector<T, N> x, vector<T, N> y)
{
    return dot(x, y);
}
__generic<T : __BuiltinIntegerType, let N : int>
__target_intrinsic(hlsl)
[__readNone]
T mul(vector<T, N> x, vector<T, N> y)
{
    return dot(x, y);
}

// vector-matrix
__generic<T : __BuiltinFloatingPointType, let N : int, let M : int>
__target_intrinsic(hlsl)
__target_intrinsic(glsl, "($1 * $0)")
__target_intrinsic(spirv, "OpMatrixTimesVector resultType resultId _1 _0")
[__readNone]
vector<T, M> mul(vector<T, N> left, matrix<T, N, M> right)
{
    vector<T,M> result;
    for( int j = 0; j < M; ++j )
    {
        T sum = T(0);
        for( int i = 0; i < N; ++i )
        {
            sum += left[i] * right[i][j];
        }
        result[j] = sum;
    }
    return result;
}
__generic<T : __BuiltinIntegerType, let N : int, let M : int>
__target_intrinsic(hlsl)
__target_intrinsic(glsl, "($1 * $0)")
[__readNone]
vector<T, M> mul(vector<T, N> left, matrix<T, N, M> right)
{
    vector<T,M> result;
    for( int j = 0; j < M; ++j )
    {
        T sum = T(0);
        for( int i = 0; i < N; ++i )
        {
            sum += left[i] * right[i][j];
        }
        result[j] = sum;
    }
    return result;
}
__generic<T : __BuiltinLogicalType, let N : int, let M : int>
__target_intrinsic(hlsl)
__target_intrinsic(glsl, "($1 * $0)")
[__readNone]
vector<T, M> mul(vector<T, N> left, matrix<T, N, M> right)
{
    vector<T,M> result;
    for( int j = 0; j < M; ++j )
    {
        T sum = T(0);
        for( int i = 0; i < N; ++i )
        {
            sum |= left[i] & right[i][j];
        }
        result[j] = sum;
    }
    return result;
}

// matrix-vector
__generic<T : __BuiltinFloatingPointType, let N : int, let M : int>
__target_intrinsic(hlsl)
__target_intrinsic(glsl, "($1 * $0)")
__target_intrinsic(spirv, "OpVectorTimesMatrix resultType resultId _1 _0")
[__readNone]
vector<T,N> mul(matrix<T,N,M> left, vector<T,M> right)
{
    vector<T,N> result;
    for( int i = 0; i < N; ++i )
    {
        T sum = T(0);
        for( int j = 0; j < M; ++j )
        {
            sum += left[i][j] * right[j];
        }
        result[i] = sum;
    }
    return result;
}
__generic<T : __BuiltinIntegerType, let N : int, let M : int>
__target_intrinsic(hlsl)
__target_intrinsic(glsl, "($1 * $0)")
[__readNone]
vector<T,N> mul(matrix<T,N,M> left, vector<T,M> right)
{
    vector<T,N> result;
    for( int i = 0; i < N; ++i )
    {
        T sum = T(0);
        for( int j = 0; j < M; ++j )
        {
            sum += left[i][j] * right[j];
        }
        result[i] = sum;
    }
    return result;
}
__generic<T : __BuiltinLogicalType, let N : int, let M : int>
__target_intrinsic(hlsl)
__target_intrinsic(glsl, "($1 * $0)")
[__readNone]
vector<T,N> mul(matrix<T,N,M> left, vector<T,M> right)
{
    vector<T,N> result;
    for( int i = 0; i < N; ++i )
    {
        T sum = T(0);
        for( int j = 0; j < M; ++j )
        {
            sum |= left[i][j] & right[j];
        }
        result[i] = sum;
    }
    return result;
}

// matrix-matrix
__generic<T : __BuiltinFloatingPointType, let R : int, let N : int, let C : int>
__target_intrinsic(hlsl)
__target_intrinsic(glsl, "($1 * $0)")
__target_intrinsic(spirv, "OpMatrixTimesMatrix resultType resultId _1 _0")
[__readNone]
matrix<T,R,C> mul(matrix<T,R,N> right, matrix<T,N,C> left)
{
    matrix<T,R,C> result;
    for( int r = 0; r < R; ++r)
    for( int c = 0; c < C; ++c)
    {
        T sum = T(0);
        for( int i = 0; i < N; ++i )
        {
            sum += left[r][i] * right[i][c];
        }
        result[r][c] = sum;
    }
    return result;
}
__generic<T : __BuiltinIntegerType, let R : int, let N : int, let C : int>
__target_intrinsic(hlsl)
__target_intrinsic(glsl, "($1 * $0)")
[__readNone]
matrix<T,R,C> mul(matrix<T,R,N> right, matrix<T,N,C> left)
{
    matrix<T,R,C> result;
    for( int r = 0; r < R; ++r)
    for( int c = 0; c < C; ++c)
    {
        T sum = T(0);
        for( int i = 0; i < N; ++i )
        {
            sum += left[r][i] * right[i][c];
        }
        result[r][c] = sum;
    }
    return result;
}
__generic<T : __BuiltinLogicalType, let R : int, let N : int, let C : int>
__target_intrinsic(hlsl)
__target_intrinsic(glsl, "($1 * $0)")
[__readNone]
matrix<T,R,C> mul(matrix<T,R,N> right, matrix<T,N,C> left)
{
    matrix<T,R,C> result;
    for( int r = 0; r < R; ++r)
    for( int c = 0; c < C; ++c)
    {
        T sum = T(0);
        for( int i = 0; i < N; ++i )
        {
            sum |= left[r][i] & right[i][c];
        }
        result[r][c] = sum;
    }
    return result;
}

// noise (deprecated)

[__readNone]
[deprecated("Always returns 0")]
float noise(float x)
{
    return 0;
}

[__readNone]
[deprecated("Always returns 0")]
__generic<let N : int> float noise(vector<float, N> x)
{
    return 0;
}

/// Indicate that an index may be non-uniform at execution time.
///
/// Shader Model 5.1 and 6.x introduce support for dynamic indexing
/// of arrays of resources, but place the restriction that *by default*
/// the implementation can assume that any value used as an index into
/// such arrays will be dynamically uniform across an entire `Draw` or `Dispatch`
/// (when using instancing, the value must be uniform across all instances;
/// it does not seem that the restriction extends to draws within a multi-draw).
///
/// In order to indicate to the implementation that it cannot make the
/// uniformity assumption, a shader programmer is required to pass the index
/// to the `NonUniformResourceIndex` function before using it as an index.
/// The function superficially acts like an identity function.
///
/// Note: a future version of Slang may take responsibility for inserting calls
/// to this function as necessary in output code, rather than make this
/// the user's responsibility, so that the default behavior of the language
/// is more semantically "correct."
[ForceInline]
T __copyObject<T>(T v)
{
    __target_switch {
    case spirv:
        return spirv_asm {
           result:$$T = OpCopyObject $v;
        };
   }
}


__glsl_extension(GL_EXT_nonuniform_qualifier)
[__readNone]
[ForceInline]
uint NonUniformResourceIndex(uint index)
{
    __target_switch
    {
    case hlsl:
        __intrinsic_asm "NonUniformResourceIndex";
    case glsl:
        __intrinsic_asm "nonuniformEXT";
    case spirv:
        var indexCopy = __copyObject(index);
        spirv_asm
        {
            OpCapability ShaderNonUniform;
            OpDecorate $indexCopy NonUniform;
        };
        return indexCopy;
    default:
        return index;
    }
}

__glsl_extension(GL_EXT_nonuniform_qualifier)
[__readNone]
[ForceInline]
[NonUniformReturn]
int NonUniformResourceIndex(int index)
{
    __target_switch
    {
    case hlsl:
        __intrinsic_asm "NonUniformResourceIndex";
    case glsl:
        __intrinsic_asm "nonuniformEXT";
    case spirv:
        var indexCopy = __copyObject(index);
        spirv_asm
        {
            OpCapability ShaderNonUniform;
            OpDecorate $indexCopy NonUniform;
        };
        return indexCopy;
    default:
        return index;
    }
}

/// HLSL allows NonUniformResourceIndex around non int/uint types.
/// It's effect is presumably to ignore it, which the following implementation does.
/// We should also look to add a warning for this scenario.
[__unsafeForceInlineEarly]
[deprecated("NonUniformResourceIndex on a type other than uint/int is deprecated and has no effect")]
T NonUniformResourceIndex<T>(T value) { return value; }

// Normalize a vector
__generic<T : __BuiltinFloatingPointType, let N : int>
__target_intrinsic(hlsl)
__target_intrinsic(glsl)
__target_intrinsic(spirv, "OpExtInst resultType resultId glsl450 Normalize _0")
[__readNone]
vector<T,N> normalize(vector<T,N> x)
{
    return x / length(x);
}

__generic<T : __BuiltinFloatingPointType>
__target_intrinsic(hlsl)
__target_intrinsic(glsl)
__target_intrinsic(spirv, "OpExtInst resultType resultId glsl450 Normalize _0")
[__readNone]
T normalize(T x)
{
    return x / length(x);
}

// Raise to a power
__generic<T : __BuiltinFloatingPointType>
__target_intrinsic(hlsl)
__target_intrinsic(glsl)
__target_intrinsic(cuda, "$P_pow($0, $1)")
__target_intrinsic(cpp, "$P_pow($0, $1)")
__target_intrinsic(spirv, "OpExtInst resultType resultId glsl450 Pow _0 _1")
[__readNone]
T pow(T x, T y);

__generic<T : __BuiltinFloatingPointType, let N : int>
__target_intrinsic(hlsl)
__target_intrinsic(glsl)
__target_intrinsic(spirv, "OpExtInst resultType resultId glsl450 Pow _0 _1")
[__readNone]
vector<T, N> pow(vector<T, N> x, vector<T, N> y)
{
    VECTOR_MAP_BINARY(T, N, pow, x, y);
}

__generic<T : __BuiltinFloatingPointType, let N : int, let M : int>
__target_intrinsic(hlsl)
[__readNone]
matrix<T,N,M> pow(matrix<T,N,M> x, matrix<T,N,M> y)
{
    MATRIX_MAP_BINARY(T, N, M, pow, x, y);
}

// Output message
// TODO: add check to ensure format is const literal.

${{{{
for (int argCount = 0; argCount < 12; argCount++)
{
    StringBuilder paramList;
    StringBuilder argList;
    StringBuilder spirvArgList;
    StringBuilder genericParamList;
    if (argCount > 0)
        genericParamList << "<";
    for (int i = 0; i < argCount; i++)
    {
        if (i > 0)
            genericParamList << ", ";
        genericParamList << "T" << i;

        paramList << ", T" << i << " v" << i;
        argList << ", $" << i+1;
        spirvArgList << " $v" << i;
    }
    if (argCount > 0)
        genericParamList << ">";
    auto params = paramList.toString();
    auto args = argList.toString();
    auto spirvArgs = spirvArgList.toString();
}}}}
__glsl_extension(GL_EXT_debug_printf)
void printf$(genericParamList.toString())(NativeString format $(paramList))
{
    __target_switch
    {
    case hlsl:
    case cpp:
    case cuda:
        __intrinsic_asm "printf";
    case glsl:
        __intrinsic_asm "debugPrintfEXT($0 $(argList))";
    case spirv:
        spirv_asm {
          OpExtension "SPV_KHR_non_semantic_info";
          result:$$void = OpExtInst debugPrintf 1 $format $(spirvArgs);
        };
    }
}
${{{{
}
}}}}

// Tessellation factor fixup routines

void Process2DQuadTessFactorsAvg(
    in  float4 RawEdgeFactors,
    in  float2 InsideScale,
    out float4 RoundedEdgeTessFactors,
    out float2 RoundedInsideTessFactors,
    out float2 UnroundedInsideTessFactors);

void Process2DQuadTessFactorsMax(
    in  float4 RawEdgeFactors,
    in  float2 InsideScale,
    out float4 RoundedEdgeTessFactors,
    out float2 RoundedInsideTessFactors,
    out float2 UnroundedInsideTessFactors);

void Process2DQuadTessFactorsMin(
    in  float4 RawEdgeFactors,
    in  float2 InsideScale,
    out float4 RoundedEdgeTessFactors,
    out float2 RoundedInsideTessFactors,
    out float2 UnroundedInsideTessFactors);

void ProcessIsolineTessFactors(
    in  float RawDetailFactor,
    in  float RawDensityFactor,
    out float RoundedDetailFactor,
    out float RoundedDensityFactor);

void ProcessQuadTessFactorsAvg(
    in  float4 RawEdgeFactors,
    in  float InsideScale,
    out float4 RoundedEdgeTessFactors,
    out float2 RoundedInsideTessFactors,
    out float2 UnroundedInsideTessFactors);

void ProcessQuadTessFactorsMax(
    in  float4 RawEdgeFactors,
    in  float InsideScale,
    out float4 RoundedEdgeTessFactors,
    out float2 RoundedInsideTessFactors,
    out float2 UnroundedInsideTessFactors);

void ProcessQuadTessFactorsMin(
    in  float4 RawEdgeFactors,
    in  float InsideScale,
    out float4 RoundedEdgeTessFactors,
    out float2 RoundedInsideTessFactors,
    out float2 UnroundedInsideTessFactors);

void ProcessTriTessFactorsAvg(
    in  float3 RawEdgeFactors,
    in  float InsideScale,
    out float3 RoundedEdgeTessFactors,
    out float RoundedInsideTessFactor,
    out float UnroundedInsideTessFactor);

void ProcessTriTessFactorsMax(
    in  float3 RawEdgeFactors,
    in  float InsideScale,
    out float3 RoundedEdgeTessFactors,
    out float RoundedInsideTessFactor,
    out float UnroundedInsideTessFactor);

void ProcessTriTessFactorsMin(
    in  float3 RawEdgeFactors,
    in  float InsideScale,
    out float3 RoundedEdgeTessFactors,
    out float RoundedInsideTessFactors,
    out float UnroundedInsideTessFactors);

// Degrees to radians
__generic<T : __BuiltinFloatingPointType>
__target_intrinsic(hlsl)
__target_intrinsic(glsl)
__target_intrinsic(spirv, "OpExtInst resultType resultId glsl450 Radians _0")
[__readNone]
T radians(T x)
{
    return x * (T.getPi() / T(180.0f));
}

__generic<T : __BuiltinFloatingPointType, let N : int>
__target_intrinsic(hlsl)
__target_intrinsic(glsl)
__target_intrinsic(spirv, "OpExtInst resultType resultId glsl450 Radians _0")
[__readNone]
vector<T, N> radians(vector<T, N> x)
{
    return x * (T.getPi() / T(180.0f));
}

__generic<T : __BuiltinFloatingPointType, let N : int, let M : int>
__target_intrinsic(hlsl)
[__readNone]
matrix<T, N, M> radians(matrix<T, N, M> x)
{
    return x * (T.getPi() / T(180.0f));
}

// Approximate reciprocal
__generic<T : __BuiltinFloatingPointType>
__target_intrinsic(hlsl)
[__readNone]
T rcp(T x)
{
    return T(1.0) / x;
}

__generic<T : __BuiltinFloatingPointType, let N : int>
__target_intrinsic(hlsl)
[__readNone]
vector<T, N> rcp(vector<T, N> x)
{
    VECTOR_MAP_UNARY(T, N, rcp, x);
}

__generic<T : __BuiltinFloatingPointType, let N : int, let M : int>
__target_intrinsic(hlsl)
[__readNone]
matrix<T, N, M> rcp(matrix<T, N, M> x)
{
    MATRIX_MAP_UNARY(T, N, M, rcp, x);
}

// Reflect incident vector across plane with given normal
__generic<T : __BuiltinFloatingPointType>
__target_intrinsic(hlsl)
__target_intrinsic(glsl)
__target_intrinsic(spirv, "OpExtInst resultType resultId glsl450 Reflect _0 _1")
[__readNone]
T reflect(T i, T n)
{
    return i - T(2) * dot(n,i) * n;
}

__generic<T : __BuiltinFloatingPointType, let N : int>
__target_intrinsic(hlsl)
__target_intrinsic(glsl)
__target_intrinsic(spirv, "OpExtInst resultType resultId glsl450 Reflect _0 _1")
[__readNone]
vector<T,N> reflect(vector<T,N> i, vector<T,N> n)
{
    return i - T(2) * dot(n,i) * n;
}

// Refract incident vector given surface normal and index of refraction
__generic<T : __BuiltinFloatingPointType, let N : int>
__target_intrinsic(hlsl)
__target_intrinsic(glsl)
__target_intrinsic(spirv, "OpExtInst resultType resultId glsl450 Refract _0 _1 _2")
[__readNone]
vector<T,N> refract(vector<T,N> i, vector<T,N> n, T eta)
{
    let dotNI = dot(n,i);
    let k = T(1) - eta*eta*(T(1) - dotNI * dotNI);
    if(k < T(0)) return vector<T,N>(T(0));
    return eta * i - (eta * dotNI + sqrt(k)) * n;
}

__generic<T : __BuiltinFloatingPointType>
__target_intrinsic(hlsl)
__target_intrinsic(glsl)
__target_intrinsic(spirv, "OpExtInst resultType resultId glsl450 Refract _0 _1 _2")
[__readNone]
T refract(T i, T n, T eta)
{
    let dotNI = dot(n,i);
    let k = T(1) - eta*eta*(T(1) - dotNI * dotNI);
    if(k < T(0)) return T(0);
    return eta * i - (eta * dotNI + sqrt(k)) * n;
}

// Reverse order of bits
[__readNone]
uint reversebits(uint value)
{
    __target_switch
    {
    case hlsl:
        __intrinsic_asm "reversebits";
    case glsl:
        __intrinsic_asm "bitfieldReverse";
    case cuda:
    case cpp:
        __intrinsic_asm "$P_reversebits($0)";
    case spirv:
        return spirv_asm {OpBitReverse $$uint result $value};
    }
}

__target_intrinsic(glsl, "bitfieldReverse")
__generic<let N : int>
[__readNone]
vector<uint, N> reversebits(vector<uint, N> value)
{
    __target_switch
    {
    default:
        VECTOR_MAP_UNARY(uint, N, reversebits, value);
    case glsl:
        __intrinsic_asm "bitfieldReverse";
    case spirv:
        return spirv_asm {OpBitReverse $$vector<uint, N> result $value};
    }
}

// Round-to-nearest
__generic<T : __BuiltinFloatingPointType>
__target_intrinsic(hlsl)
__target_intrinsic(glsl)
__target_intrinsic(cuda, "$P_round($0)")
__target_intrinsic(cpp, "$P_round($0)")
__target_intrinsic(spirv, "OpExtInst resultType resultId glsl450 Round _0")
[__readNone]
T round(T x);

__generic<T : __BuiltinFloatingPointType, let N : int>
__target_intrinsic(hlsl)
__target_intrinsic(glsl)
__target_intrinsic(spirv, "OpExtInst resultType resultId glsl450 Round _0")
[__readNone]
vector<T, N> round(vector<T, N> x)
{
    VECTOR_MAP_UNARY(T, N, round, x);
}

__generic<T : __BuiltinFloatingPointType, let N : int, let M : int>
__target_intrinsic(hlsl)
[__readNone]
matrix<T,N,M> round(matrix<T,N,M> x)
{
    MATRIX_MAP_UNARY(T, N, M, round, x);
}

// Reciprocal of square root
__generic<T : __BuiltinFloatingPointType>
__target_intrinsic(hlsl)
__target_intrinsic(glsl, "inversesqrt($0)")
__target_intrinsic(cuda, "$P_rsqrt($0)")
__target_intrinsic(cpp, "$P_rsqrt($0)")
__target_intrinsic(spirv, "OpExtInst resultType resultId glsl450 InverseSqrt _0")
[__readNone]
T rsqrt(T x)
{
    return T(1.0) / sqrt(x);
}

__generic<T : __BuiltinFloatingPointType, let N : int>
__target_intrinsic(hlsl)
__target_intrinsic(glsl, "inversesqrt($0)")
__target_intrinsic(spirv, "OpExtInst resultType resultId glsl450 InverseSqrt _0")
[__readNone]
vector<T, N> rsqrt(vector<T, N> x)
{
    VECTOR_MAP_UNARY(T, N, rsqrt, x);
}

__generic<T : __BuiltinFloatingPointType, let N : int, let M : int>
__target_intrinsic(hlsl)
[__readNone]
matrix<T, N, M> rsqrt(matrix<T, N, M> x)
{
    MATRIX_MAP_UNARY(T, N, M, rsqrt, x);
}

// Clamp value to [0,1] range

__generic<T : __BuiltinFloatingPointType>
__target_intrinsic(hlsl)
[__readNone]
T saturate(T x)
{
    return clamp<T>(x, T(0), T(1));
}

__generic<T : __BuiltinFloatingPointType, let N : int>
__target_intrinsic(hlsl)
[__readNone]
vector<T,N> saturate(vector<T,N> x)
{
    return clamp<T,N>(x,
        vector<T,N>(T(0)),
        vector<T,N>(T(1)));
}

__generic<T : __BuiltinFloatingPointType, let N : int, let M : int>
__target_intrinsic(hlsl)
[__readNone]
matrix<T,N,M> saturate(matrix<T,N,M> x)
{
    MATRIX_MAP_UNARY(T, N, M, saturate, x);
}

__generic<T:__BuiltinArithmeticType, U:__BuiltinArithmeticType>
__intrinsic_op($(kIROp_IntCast))
T __int_cast(U val);

__generic<T:__BuiltinArithmeticType, U:__BuiltinArithmeticType, let N : int>
__intrinsic_op($(kIROp_IntCast))
vector<T,N> __int_cast(vector<U,N> val);

// Extract sign of value
__generic<T : __BuiltinSignedArithmeticType>
[__readNone]
int sign(T x)
{
    __target_switch
    {
    case hlsl: __intrinsic_asm "sign";
    case glsl: __intrinsic_asm "int(sign($0))";
    case cuda:
    case cpp:
        __intrinsic_asm "$P_sign($0)";
    case spirv:
        if (__isFloat<T>())
            return spirv_asm
            {
                %fsign:$$T = OpExtInst glsl450 FSign $x;
                result:$$int = OpConvertFToS %fsign
            };
        else
            return __int_cast<int>(spirv_asm {OpExtInst $$T result glsl450 SSign $x});
    }
}

__generic<T : __BuiltinSignedArithmeticType, let N : int>
[__readNone]
vector<int, N> sign(vector<T, N> x)
{
    __target_switch
    {
    case hlsl: __intrinsic_asm "sign";
    case glsl: __intrinsic_asm "ivec$N0(sign($0))";
    case spirv:
        if (__isFloat<T>())
            return spirv_asm
            {
                %fsign:$$vector<T, N> = OpExtInst glsl450 FSign $x;
                result:$$vector<int, N> = OpConvertFToS %fsign
            };
        else
            return __int_cast<int>(spirv_asm {OpExtInst $$vector<T,N> result glsl450 SSign $x});
    default:
        VECTOR_MAP_UNARY(int, N, sign, x);
    }
}

__generic<T : __BuiltinSignedArithmeticType, let N : int, let M : int>
__target_intrinsic(hlsl)
[__readNone]
matrix<int, N, M> sign(matrix<T, N, M> x)
{
    MATRIX_MAP_UNARY(int, N, M, sign, x);
}


// Sine

__generic<T : __BuiltinFloatingPointType>
__target_intrinsic(hlsl)
__target_intrinsic(glsl)
__target_intrinsic(cuda, "$P_sin($0)")
__target_intrinsic(cpp, "$P_sin($0)")
__target_intrinsic(spirv, "OpExtInst resultType resultId glsl450 Sin _0")
[__readNone]
T sin(T x);

__generic<T : __BuiltinFloatingPointType, let N : int>
__target_intrinsic(hlsl)
__target_intrinsic(glsl)
__target_intrinsic(spirv, "OpExtInst resultType resultId glsl450 Sin _0")
[__readNone]
vector<T, N> sin(vector<T, N> x)
{
    VECTOR_MAP_UNARY(T, N, sin, x);
}

__generic<T : __BuiltinFloatingPointType, let N : int, let M : int>
__target_intrinsic(hlsl)
[__readNone]
matrix<T, N, M> sin(matrix<T, N, M> x)
{
    MATRIX_MAP_UNARY(T, N, M, sin, x);
}

// Sine and cosine
__generic<T : __BuiltinFloatingPointType>
__target_intrinsic(hlsl)
__target_intrinsic(cuda, "$P_sincos($0, $1, $2)")
[__readNone]
void sincos(T x, out T s, out T c)
{
    s = sin(x);
    c = cos(x);
}

__generic<T : __BuiltinFloatingPointType, let N : int>
__target_intrinsic(hlsl)
[__readNone]
void sincos(vector<T,N> x, out vector<T,N> s, out vector<T,N> c)
{
    s = sin(x);
    c = cos(x);
}

__generic<T : __BuiltinFloatingPointType, let N : int, let M : int, let L1: int, let L2 : int>
__target_intrinsic(hlsl)
[__readNone]
void sincos(matrix<T,N,M> x, out matrix<T,N,M,L1> s, out matrix<T,N,M,L2> c)
{
    s = sin(x);
    c = cos(x);
}

// Hyperbolic Sine
__generic<T : __BuiltinFloatingPointType>
__target_intrinsic(hlsl)
__target_intrinsic(glsl)
__target_intrinsic(cuda, "$P_sinh($0)")
__target_intrinsic(cpp, "$P_sinh($0)")
__target_intrinsic(spirv, "OpExtInst resultType resultId glsl450 Sinh _0")
[__readNone]
T sinh(T x);

__generic<T : __BuiltinFloatingPointType, let N : int>
__target_intrinsic(hlsl)
__target_intrinsic(glsl)
__target_intrinsic(spirv, "OpExtInst resultType resultId glsl450 Sinh _0")
[__readNone]
vector<T, N> sinh(vector<T, N> x)
{
    VECTOR_MAP_UNARY(T, N, sinh, x);
}

__generic<T : __BuiltinFloatingPointType, let N : int, let M : int>
__target_intrinsic(hlsl)
[__readNone]
matrix<T, N, M> sinh(matrix<T, N, M> x)
{
    MATRIX_MAP_UNARY(T, N, M, sinh, x);
}

// Smooth step (Hermite interpolation)
__generic<T : __BuiltinFloatingPointType>
__target_intrinsic(hlsl)
__target_intrinsic(glsl)
__target_intrinsic(spirv, "OpExtInst resultType resultId glsl450 SmoothStep _0 _1 _2")
[__readNone]
T smoothstep(T min, T max, T x)
{
    let t = saturate((x - min) / (max - min));
    return t * t * (T(3.0f) - (t + t));
}

__generic<T : __BuiltinFloatingPointType, let N : int>
__target_intrinsic(hlsl)
__target_intrinsic(glsl)
__target_intrinsic(spirv, "OpExtInst resultType resultId glsl450 SmoothStep _0 _1 _2")
[__readNone]
vector<T, N> smoothstep(vector<T, N> min, vector<T, N> max, vector<T, N> x)
{
    VECTOR_MAP_TRINARY(T, N, smoothstep, min, max, x);
}

__generic<T : __BuiltinFloatingPointType, let N : int, let M : int>
__target_intrinsic(hlsl)
[__readNone]
matrix<T, N, M> smoothstep(matrix<T, N, M> min, matrix<T, N, M> max, matrix<T, N, M> x)
{
    MATRIX_MAP_TRINARY(T, N, M, smoothstep, min, max, x);
}

// Square root
__generic<T : __BuiltinFloatingPointType>
__target_intrinsic(hlsl)
__target_intrinsic(glsl)
__target_intrinsic(cuda, "$P_sqrt($0)")
__target_intrinsic(cpp, "$P_sqrt($0)")
__target_intrinsic(spirv, "OpExtInst resultType resultId glsl450 Sqrt _0")
[__readNone]
T sqrt(T x);

__generic<T : __BuiltinFloatingPointType, let N : int>
__target_intrinsic(hlsl)
__target_intrinsic(glsl)
__target_intrinsic(spirv, "OpExtInst resultType resultId glsl450 Sqrt _0")
[__readNone]
vector<T, N> sqrt(vector<T, N> x)
{
    VECTOR_MAP_UNARY(T, N, sqrt, x);
}

__generic<T : __BuiltinFloatingPointType, let N : int, let M : int>
__target_intrinsic(hlsl)
[__readNone]
matrix<T, N, M> sqrt(matrix<T, N, M> x)
{
    MATRIX_MAP_UNARY(T, N, M, sqrt, x);
}

// Step function
__generic<T : __BuiltinFloatingPointType>
__target_intrinsic(hlsl)
__target_intrinsic(glsl)
__target_intrinsic(spirv, "OpExtInst resultType resultId glsl450 Step _0 _1")
[__readNone]
T step(T y, T x)
{
    return x < y ? T(0.0f) : T(1.0f);
}

__generic<T : __BuiltinFloatingPointType, let N : int>
__target_intrinsic(hlsl)
__target_intrinsic(glsl)
__target_intrinsic(spirv, "OpExtInst resultType resultId glsl450 Step _0 _1")
[__readNone]
vector<T,N> step(vector<T,N> y, vector<T,N> x)
{
    VECTOR_MAP_BINARY(T, N, step, y, x);
}

__generic<T : __BuiltinFloatingPointType, let N : int, let M : int>
__target_intrinsic(hlsl)
[__readNone]
matrix<T, N, M> step(matrix<T, N, M> y, matrix<T, N, M> x)
{
    MATRIX_MAP_BINARY(T, N, M, step, y, x);
}

// Tangent
__generic<T : __BuiltinFloatingPointType>
__target_intrinsic(hlsl)
__target_intrinsic(glsl)
__target_intrinsic(cuda, "$P_tan($0)")
__target_intrinsic(cpp, "$P_tan($0)")
__target_intrinsic(spirv, "OpExtInst resultType resultId glsl450 Tan _0")
[__readNone]
T tan(T x);

__generic<T : __BuiltinFloatingPointType, let N : int>
__target_intrinsic(hlsl)
__target_intrinsic(glsl)
__target_intrinsic(spirv, "OpExtInst resultType resultId glsl450 Tan _0")
[__readNone]
vector<T, N> tan(vector<T, N> x)
{
    VECTOR_MAP_UNARY(T, N, tan, x);
}

__generic<T : __BuiltinFloatingPointType, let N : int, let M : int>
__target_intrinsic(hlsl)
[__readNone]
matrix<T, N, M> tan(matrix<T, N, M> x)
{
    MATRIX_MAP_UNARY(T, N, M, tan, x);
}

// Hyperbolic tangent
__generic<T : __BuiltinFloatingPointType>
__target_intrinsic(hlsl)
__target_intrinsic(glsl)
__target_intrinsic(cuda, "$P_tanh($0)")
__target_intrinsic(cpp, "$P_tanh($0)")
__target_intrinsic(spirv, "OpExtInst resultType resultId glsl450 Tanh _0")
[__readNone]
T tanh(T x);

__generic<T : __BuiltinFloatingPointType, let N : int>
__target_intrinsic(hlsl)
__target_intrinsic(glsl)
__target_intrinsic(spirv, "OpExtInst resultType resultId glsl450 Tanh _0")
[__readNone]
vector<T,N> tanh(vector<T,N> x)
{
    VECTOR_MAP_UNARY(T, N, tanh, x);
}

__generic<T : __BuiltinFloatingPointType, let N : int, let M : int>
__target_intrinsic(hlsl)
[__readNone]
matrix<T,N,M> tanh(matrix<T,N,M> x)
{
    MATRIX_MAP_UNARY(T, N, M, tanh, x);
}

// Matrix transpose
__generic<T : __BuiltinFloatingPointType, let N : int, let M : int>
__target_intrinsic(hlsl)
__target_intrinsic(glsl)
__target_intrinsic(spirv, "OpTranspose resultType resultId _0")
[__readNone]
[PreferRecompute]
matrix<T, M, N> transpose(matrix<T, N, M> x)
{
    matrix<T,M,N> result;
    for(int r = 0; r < M; ++r)
        for(int c = 0; c < N; ++c)
            result[r][c] = x[c][r];
    return result;
}
__generic<T : __BuiltinIntegerType, let N : int, let M : int>
__target_intrinsic(hlsl)
__target_intrinsic(glsl)
__target_intrinsic(spirv, "OpTranspose resultType resultId _0")
[__readNone]
[PreferRecompute]
matrix<T, M, N> transpose(matrix<T, N, M> x)
{
    matrix<T, M, N> result;
    for (int r = 0; r < M; ++r)
        for (int c = 0; c < N; ++c)
            result[r][c] = x[c][r];
    return result;
}
__generic<T : __BuiltinLogicalType, let N : int, let M : int>
__target_intrinsic(hlsl)
__target_intrinsic(glsl)
__target_intrinsic(spirv, "OpTranspose resultType resultId _0")
[__readNone]
[PreferRecompute]
matrix<T, M, N> transpose(matrix<T, N, M> x)
{
    matrix<T, M, N> result;
    for (int r = 0; r < M; ++r)
        for (int c = 0; c < N; ++c)
            result[r][c] = x[c][r];
    return result;
}

// Truncate to integer
__generic<T : __BuiltinFloatingPointType>
__target_intrinsic(hlsl)
__target_intrinsic(glsl)
__target_intrinsic(cuda, "$P_trunc($0)")
__target_intrinsic(cpp, "$P_trunc($0)")
__target_intrinsic(spirv, "OpExtInst resultType resultId glsl450 Trunc _0")
[__readNone]
T trunc(T x);

__generic<T : __BuiltinFloatingPointType, let N : int>
__target_intrinsic(hlsl)
__target_intrinsic(glsl)
__target_intrinsic(spirv, "OpExtInst resultType resultId glsl450 Trunc _0")
[__readNone]
vector<T, N> trunc(vector<T, N> x)
{
    VECTOR_MAP_UNARY(T, N, trunc, x);
}

__generic<T : __BuiltinFloatingPointType, let N : int, let M : int>
__target_intrinsic(hlsl)
[__readNone]
matrix<T, N, M> trunc(matrix<T, N, M> x)
{
    MATRIX_MAP_UNARY(T, N, M, trunc, x);
}

// Slang Specific 'Mask' Wave Intrinsics

typedef uint WaveMask;

__glsl_extension(GL_KHR_shader_subgroup_ballot)
__spirv_version(1.3)
WaveMask WaveGetConvergedMask()
{
    __target_switch
    {
    case glsl:
        __intrinsic_asm "subgroupBallot(true).x";
    case hlsl:
        __intrinsic_asm "WaveActiveBallot(true).x";
    case cuda:
        __intrinsic_asm "__activemask()";
    case spirv:
        let _true = true;
        return (spirv_asm
        {
            OpCapability GroupNonUniformBallot;
            OpGroupNonUniformBallot $$uint4 result Subgroup $_true
        }).x;
    }
}

__intrinsic_op($(kIROp_WaveGetActiveMask))
WaveMask __WaveGetActiveMask();

__glsl_extension(GL_KHR_shader_subgroup_ballot)
__spirv_version(1.3)
WaveMask WaveGetActiveMask()
{
    __target_switch
    {
    case glsl:
        __intrinsic_asm "subgroupBallot(true).x";
    case hlsl:
        __intrinsic_asm "WaveActiveBallot(true).x";
    case spirv:
        let _true = true;
        return (spirv_asm
        {
            OpCapability GroupNonUniformBallot;
            OpGroupNonUniformBallot $$uint4 result Subgroup $_true
        }).x;
    default:
        return __WaveGetActiveMask();
    }
}

__glsl_extension(GL_KHR_shader_subgroup_basic)
__spirv_version(1.3)
bool WaveMaskIsFirstLane(WaveMask mask)
{
    __target_switch
    {
    case glsl:
        __intrinsic_asm "subgroupElect()";
    case cuda:
        __intrinsic_asm "(($0 & -$0) == (WarpMask(1) << _getLaneId()))";
    case hlsl:
        __intrinsic_asm "WaveIsFirstLane()";
    case spirv:
        return spirv_asm
        {
            OpCapability GroupNonUniformBallot;
            OpGroupNonUniformElect $$bool result Subgroup
        };
    default:
        return false;
    }
}

__glsl_extension(GL_KHR_shader_subgroup_vote)
__spirv_version(1.3)
bool WaveMaskAllTrue(WaveMask mask, bool condition)
{
    __target_switch
    {
    case glsl:
        __intrinsic_asm "subgroupAll($1)";
    case cuda:
        __intrinsic_asm "(__all_sync($0, $1) != 0)";
    case hlsl:
        __intrinsic_asm "WaveActiveAllTrue($1)";
    case spirv:
        return spirv_asm
        {
            OpCapability GroupNonUniformBallot;
            OpGroupNonUniformAll $$bool result Subgroup $condition
        };
    default:
        return false;
    }
}

__glsl_extension(GL_KHR_shader_subgroup_vote)
__spirv_version(1.3)
bool WaveMaskAnyTrue(WaveMask mask, bool condition)
{
    __target_switch
    {
    case glsl:
        __intrinsic_asm "subgroupAny($1)";
    case cuda:
        __intrinsic_asm "(__any_sync($0, $1) != 0)";
    case hlsl:
        __intrinsic_asm "WaveActiveAnyTrue($1)";
    case spirv:
        return spirv_asm
        {
            OpCapability GroupNonUniformBallot;
            OpGroupNonUniformAny $$bool result Subgroup $condition
        };
    default:
        return false;
    }
}

__glsl_extension(GL_KHR_shader_subgroup_ballot)
__spirv_version(1.3)
WaveMask WaveMaskBallot(WaveMask mask, bool condition)
{
    __target_switch
    {
    case glsl:
        __intrinsic_asm "subgroupBallot($1).x";
    case cuda:
        __intrinsic_asm "__ballot_sync($0, $1)";
    case hlsl:
        __intrinsic_asm "WaveActiveBallot($1)";
    case spirv:
        return (spirv_asm
        {
            OpCapability GroupNonUniformBallot;
            OpGroupNonUniformBallot $$uint4 result Subgroup $condition
        }).x;
    default:
        return 0;
    }
}

uint WaveMaskCountBits(WaveMask mask, bool value)
{
    __target_switch
    {
    case cuda:
        __intrinsic_asm  "__popc(__ballot_sync($0, $1))";
    case hlsl:
        __intrinsic_asm  "WaveActiveCountBits($1)";
    default:
        return _WaveCountBits(WaveActiveBallot(value));
    }
}

// Waits until all warp lanes named in mask have executed a WaveMaskSharedSync (with the same mask)
// before resuming execution. Guarantees memory ordering in shared memory among threads participating
// in the barrier.
//
// The CUDA intrinsic says it orders *all* memory accesses, which appears to match most closely subgroupBarrier.
//
// TODO(JS):
// For HLSL it's not clear what to do. There is no explicit mechanism to 'reconverge' threads. In the docs it describes
// behavior as
// "These intrinsics are dependent on active lanes and therefore flow control. In the model of this document, implementations
// must enforce that the number of active lanes exactly corresponds to the programmer’s view of flow control."
//
// It seems this can only mean the active threads are the "threads the program flow would lead to". This implies a lockstep
// "straight SIMD" style interpretation. That being the case this op on HLSL is just a memory barrier without any Sync.

void AllMemoryBarrierWithWaveMaskSync(WaveMask mask)
{
    __target_switch
    {
    case cuda:
        __intrinsic_asm "__syncwarp($0)";
    case hlsl:
        __intrinsic_asm "AllMemoryBarrier()";
    case glsl:
    case spirv:
        __subgroupBarrier();
        return;
    }
}

// On GLSL, it appears we can't use subgroupMemoryBarrierShared, because it only implies a memory ordering, it does not
// imply convergence. For subgroupBarrier we have from the docs..
// "The function subgroupBarrier() enforces that all active invocations within a subgroup must execute this function before any
// are allowed to continue their execution"
// TODO(JS):
// It's not entirely clear what to do here on HLSL.
// Reading the dxc wiki (https://github.com/Microsoft/DirectXShaderCompiler/wiki/Wave-Intrinsics), we have statements like:
//    ... these intrinsics enable the elimination of barrier constructs when the scope of synchronization is within the width of the SIMD processor.
//    Wave: A set of lanes executed simultaneously in the processor. No explicit barriers are required to guarantee that they execute in parallel.
// Which seems to imply at least some memory barriers like Shared might not be needed.
//
// The barrier is left here though, because not only is the barrier make writes before the barrier across the wave appear to others afterwards, it's
// also there to inform the compiler on what order reads and writes can take place. This might seem to be silly because of the 'Active' lanes
// aspect of HLSL seems to make everything in lock step - but that's not quite so, it only has to apparently be that way as far as the programmers
// model appears - divergence could perhaps potentially still happen.

void GroupMemoryBarrierWithWaveMaskSync(WaveMask mask)
{
    __target_switch
    {
    case cuda:
        __intrinsic_asm "__syncwarp($0)";
    case hlsl:
        __intrinsic_asm "GroupMemoryBarrier()";
    case glsl:
    case spirv:
        __subgroupBarrier();
        return;
    }
}

void AllMemoryBarrierWithWaveSync()
{
    __target_switch
    {
    case cuda:
        __intrinsic_asm "__syncwarp()";
    case hlsl:
        __intrinsic_asm "AllMemoryBarrier()";
    case glsl:
    case spirv:
        __subgroupBarrier();
        return;
    }
}

void GroupMemoryBarrierWithWaveSync()
{
    __target_switch
    {
    case cuda:
        __intrinsic_asm "__syncwarp()";
    case hlsl:
        __intrinsic_asm "GroupMemoryBarrier()";
    case glsl:
    case spirv:
        __subgroupBarrier();
        return;
    }
}

// NOTE! WaveMaskBroadcastLaneAt is *NOT* standard HLSL
// It is provided as access to subgroupBroadcast which can only take a
// constexpr laneId.
// https://github.com/KhronosGroup/GLSL/blob/master/extensions/khr/GL_KHR_shader_subgroup.txt
// Versions SPIR-V greater than 1.4 loosen this restriction, and allow 'dynamic uniform' index
// If that's the behavior required then client code should use WaveReadLaneAt which works this way.

__generic<T : __BuiltinType>
__glsl_extension(GL_KHR_shader_subgroup_ballot)
__spirv_version(1.3)
T WaveMaskBroadcastLaneAt(WaveMask mask, T value, constexpr int lane)
{
    __target_switch
    {
    case glsl: __intrinsic_asm "subgroupBroadcast($1, $2)";
    case cuda: __intrinsic_asm "__shfl_sync($0, $1, $2)";
    case hlsl: __intrinsic_asm "WaveReadLaneAt($1, $2)";
    case spirv:
        let ulane = uint(lane);
        return spirv_asm {
            OpCapability GroupNonUniformBallot;
            OpGroupNonUniformBroadcast $$T result Subgroup $value $ulane;
        };
    }
}

__generic<T : __BuiltinType, let N : int>
__glsl_extension(GL_KHR_shader_subgroup_ballot)
__spirv_version(1.3)
vector<T,N> WaveMaskBroadcastLaneAt(WaveMask mask, vector<T,N> value, constexpr int lane)
{
    __target_switch
    {
    case glsl: __intrinsic_asm "subgroupBroadcast($1, $2)";
    case cuda: __intrinsic_asm "_waveShuffleMultiple($0, $1, $2)";
    case hlsl: __intrinsic_asm "WaveReadLaneAt($1, $2)";
    case spirv:
        let ulane = uint(lane);
        return spirv_asm {
            OpCapability GroupNonUniformBallot;
            OpGroupNonUniformBroadcast $$vector<T,N> result Subgroup $value $ulane;
        };
    }
}
__generic<T : __BuiltinType, let N : int, let M : int>
__target_intrinsic(cuda, "_waveShuffleMultiple($0, $1, $2)")
__target_intrinsic(hlsl, "WaveReadLaneAt($1, $2)")
matrix<T,N,M> WaveMaskBroadcastLaneAt(WaveMask mask, matrix<T,N,M> value, constexpr int lane);

// TODO(JS): If it can be determines that the `laneId` is constExpr, then subgroupBroadcast
// could be used on GLSL. For now we just use subgroupShuffle
__generic<T : __BuiltinType>
__glsl_extension(GL_KHR_shader_subgroup_shuffle)
__spirv_version(1.3)
T WaveMaskReadLaneAt(WaveMask mask, T value, int lane)
{
    __target_switch
    {
    case glsl: __intrinsic_asm "subgroupShuffle($1, $2)";
    case cuda: __intrinsic_asm "__shfl_sync($0, $1, $2)";
    case hlsl: __intrinsic_asm "WaveReadLaneAt($1, $2)";
    case spirv:
        let ulane = uint(lane);
        return spirv_asm {
            OpCapability GroupNonUniformShuffle;
            OpGroupNonUniformShuffle $$T result Subgroup $value $ulane;
        };
    }
}
__generic<T : __BuiltinType, let N : int>
__spirv_version(1.3)__glsl_extension(GL_KHR_shader_subgroup_shuffle)
__spirv_version(1.3)
vector<T,N> WaveMaskReadLaneAt(WaveMask mask, vector<T,N> value, int lane)
{
    __target_switch
    {
    case glsl: __intrinsic_asm "subgroupShuffle($1, $2)";
    case cuda: __intrinsic_asm "_waveShuffleMultiple($0, $1, $2)";
    case hlsl: __intrinsic_asm "WaveReadLaneAt($1, $2)";
    case spirv:
        let ulane = uint(lane);
        return spirv_asm {
            OpCapability GroupNonUniformShuffle;
            OpGroupNonUniformShuffle $$vector<T,N> result Subgroup $value $ulane;
        };
    }
}
__generic<T : __BuiltinType, let N : int, let M : int>
__target_intrinsic(cuda, "_waveShuffleMultiple($0, $1, $2)")
__target_intrinsic(hlsl, "WaveReadLaneAt($1, $2)")
matrix<T,N,M> WaveMaskReadLaneAt(WaveMask mask, matrix<T,N,M> value, int lane);

// NOTE! WaveMaskShuffle is a NON STANDARD HLSL intrinsic! It will map to WaveReadLaneAt on HLSL
// which means it will only work on hardware which allows arbitrary laneIds which is not true
// in general because it breaks the HLSL standard, which requires it's 'dynamically uniform' across the Wave.
__generic<T : __BuiltinType>
[__unsafeForceInlineEarly]
T WaveMaskShuffle(WaveMask mask, T value, int lane)
{
    return WaveMaskReadLaneAt(mask, value, lane);
}
__generic<T : __BuiltinType, let N : int>
[__unsafeForceInlineEarly]
vector<T,N> WaveMaskShuffle(WaveMask mask, vector<T,N> value, int lane)
{
    return WaveMaskReadLaneAt(mask, value, lane);
}
__generic<T : __BuiltinType, let N : int, let M : int>
[__unsafeForceInlineEarly]
matrix<T,N,M> WaveMaskShuffle(WaveMask mask, matrix<T,N,M> value, int lane)
{
    return WaveMaskReadLaneAt(mask, value, lane);
}

__glsl_extension(GL_KHR_shader_subgroup_ballot)
__spirv_version(1.3)
uint WaveMaskPrefixCountBits(WaveMask mask, bool value)
{
    __target_switch
    {
    case glsl: __intrinsic_asm "subgroupBallotExclusiveBitCount(subgroupBallot($1))";
    case cuda: __intrinsic_asm "__popc(__ballot_sync($0, $1)  & _getLaneLtMask())";
    case hlsl: __intrinsic_asm "WavePrefixCountBits($1)";
    case spirv:
        return spirv_asm
        {
            OpCapability GroupNonUniformBallot;
            %mask:$$uint4 = OpGroupNonUniformBallot Subgroup $value;
            OpGroupNonUniformBallotBitCount $$uint result Subgroup 2 %mask
        };
    }
}

// Across lane ops

__generic<T : __BuiltinIntegerType>
__glsl_extension(GL_KHR_shader_subgroup_arithmetic)
__spirv_version(1.3)
T WaveMaskBitAnd(WaveMask mask, T expr)
{
    __target_switch
    {
    case glsl: __intrinsic_asm "subgroupAnd($1)";
    case cuda: __intrinsic_asm "_waveAnd($0, $1)";
    case hlsl: __intrinsic_asm "WaveActiveBitAnd($1)";
    case spirv:
        return spirv_asm {
            OpCapability GroupNonUniformArithmetic;
            OpGroupNonUniformBitwiseAnd $$T result Subgroup 0 $expr
        };
    }
}

__generic<T : __BuiltinIntegerType, let N : int>
__glsl_extension(GL_KHR_shader_subgroup_arithmetic)
__spirv_version(1.3)
vector<T,N> WaveMaskBitAnd(WaveMask mask, vector<T,N> expr)
{
    __target_switch
    {
    case glsl: __intrinsic_asm "subgroupAnd($1)";
    case cuda: __intrinsic_asm "_waveAndMultiple($0, $1)";
    case hlsl: __intrinsic_asm "WaveActiveBitAnd($1)";
    case spirv:
        return spirv_asm {
            OpCapability GroupNonUniformArithmetic;
            OpGroupNonUniformBitwiseAnd $$vector<T,N> result Subgroup 0 $expr
        };
    }
}
__generic<T : __BuiltinIntegerType, let N : int, let M : int>
__target_intrinsic(cuda, "_waveAndMultiple($0, $1)")
__target_intrinsic(hlsl, "WaveActiveBitAnd($1)")
matrix<T,N,M> WaveMaskBitAnd(WaveMask mask, matrix<T,N,M> expr);

__generic<T : __BuiltinIntegerType>
__glsl_extension(GL_KHR_shader_subgroup_arithmetic)
__spirv_version(1.3)
T WaveMaskBitOr(WaveMask mask, T expr)
{
    __target_switch
    {
    case glsl: __intrinsic_asm "subgroupOr($1)";
    case cuda: __intrinsic_asm "_waveOr($0, $1)";
    case hlsl: __intrinsic_asm "WaveActiveBitOr($1)";
    case spirv:
        return spirv_asm {
            OpCapability GroupNonUniformArithmetic;
            OpGroupNonUniformBitwiseOr $$T result Subgroup 0 $expr
        };
    }
}
__generic<T : __BuiltinIntegerType, let N : int>
__glsl_extension(GL_KHR_shader_subgroup_arithmetic)
__spirv_version(1.3)
vector<T,N> WaveMaskBitOr(WaveMask mask, vector<T,N> expr)
{
    __target_switch
    {
    case glsl: __intrinsic_asm "subgroupOr($1)";
    case cuda: __intrinsic_asm "_waveOrMultiple($0, $1)";
    case hlsl: __intrinsic_asm "WaveActiveBitOr($1)";
    case spirv:
        return spirv_asm {
            OpCapability GroupNonUniformArithmetic;
            OpGroupNonUniformBitwiseOr $$vector<T,N> result Subgroup 0 $expr
        };
    }
}
__generic<T : __BuiltinIntegerType, let N : int, let M : int>
__target_intrinsic(cuda, "_waveOrMultiple($0, $1)")
__target_intrinsic(hlsl, "WaveActiveBitOr($1)")
matrix<T,N,M> WaveMaskBitOr(WaveMask mask, matrix<T,N,M> expr);

__generic<T : __BuiltinIntegerType>
__glsl_extension(GL_KHR_shader_subgroup_arithmetic)
__spirv_version(1.3)
T WaveMaskBitXor(WaveMask mask, T expr)
{
    __target_switch
    {
    case glsl: __intrinsic_asm "subgroupXor($1)";
    case cuda: __intrinsic_asm "_waveXor($0, $1)";
    case hlsl: __intrinsic_asm "WaveActiveBitXor($1)";
    case spirv:
        return spirv_asm {
            OpCapability GroupNonUniformArithmetic;
            OpGroupNonUniformBitwiseXor $$T result Subgroup 0 $expr
        };
    }
}
__generic<T : __BuiltinIntegerType, let N : int>
__glsl_extension(GL_KHR_shader_subgroup_arithmetic)
__spirv_version(1.3)
vector<T,N> WaveMaskBitXor(WaveMask mask, vector<T,N> expr)
{
    __target_switch
    {
    case glsl: __intrinsic_asm "subgroupXor($1)";
    case cuda: __intrinsic_asm "_waveXorMultiple($0, $1)";
    case hlsl: __intrinsic_asm "WaveActiveBitXor($1)";
    case spirv:
        return spirv_asm {
            OpCapability GroupNonUniformArithmetic;
            OpGroupNonUniformBitwiseXor $$vector<T,N> result Subgroup 0 $expr
        };
    }
}
__generic<T : __BuiltinIntegerType, let N : int, let M : int>
__target_intrinsic(cuda, "_waveXorMultiple($0, $1)")
__target_intrinsic(hlsl, "WaveActiveBitXor($1)")
matrix<T,N,M> WaveMaskBitXor(WaveMask mask, matrix<T,N,M> expr);

__generic<T : __BuiltinArithmeticType>
__glsl_extension(GL_KHR_shader_subgroup_arithmetic)
__spirv_version(1.3)
T WaveMaskMax(WaveMask mask, T expr)
{
    __target_switch
    {
    case glsl: __intrinsic_asm "subgroupMax($1)";
    case cuda: __intrinsic_asm "_waveMax($0, $1)";
    case hlsl: __intrinsic_asm "WaveActiveMax($1)";
    case spirv:
        if (__isFloat<T>())
            return spirv_asm {OpCapability GroupNonUniformArithmetic; OpGroupNonUniformFMax $$T result Subgroup 0 $expr};
        else if (__isSignedInt<T>())
            return spirv_asm {OpCapability GroupNonUniformArithmetic; OpGroupNonUniformSMax $$T result Subgroup 0 $expr};
        else if (__isUnsignedInt<T>())
            return spirv_asm {OpCapability GroupNonUniformArithmetic; OpGroupNonUniformUMax $$T result Subgroup 0 $expr};
        else return expr;
    }
}
__generic<T : __BuiltinArithmeticType, let N : int>
__glsl_extension(GL_KHR_shader_subgroup_arithmetic)
__spirv_version(1.3)
vector<T,N> WaveMaskMax(WaveMask mask, vector<T,N> expr)
{
    __target_switch
    {
    case glsl: __intrinsic_asm "subgroupMax($1)";
    case cuda: __intrinsic_asm "_waveMaxMultiple($0, $1)";
    case hlsl: __intrinsic_asm "WaveActiveMax($1)";
    case spirv:
        if (__isFloat<T>())
            return spirv_asm {OpCapability GroupNonUniformArithmetic; OpGroupNonUniformFMax $$vector<T,N> result Subgroup 0 $expr};
        else if (__isSignedInt<T>())
            return spirv_asm {OpCapability GroupNonUniformArithmetic; OpGroupNonUniformSMax $$vector<T,N> result Subgroup 0 $expr};
        else if (__isUnsignedInt<T>())
            return spirv_asm {OpCapability GroupNonUniformArithmetic; OpGroupNonUniformUMax $$vector<T,N> result Subgroup 0 $expr};
        else return expr;
    }
}

__generic<T : __BuiltinArithmeticType, let N : int, let M : int>
__target_intrinsic(cuda, "_waveMaxMultiple($0, $1)")
__target_intrinsic(hlsl, "WaveActiveMax($1)")
matrix<T,N,M> WaveMaskMax(WaveMask mask, matrix<T,N,M> expr);

__generic<T : __BuiltinArithmeticType>
__glsl_extension(GL_KHR_shader_subgroup_arithmetic)
__spirv_version(1.3)
T WaveMaskMin(WaveMask mask, T expr)
{
    __target_switch
    {
    case glsl: __intrinsic_asm "subgroupMin($1)";
    case cuda: __intrinsic_asm "_waveMin($0, $1)";
    case hlsl: __intrinsic_asm "WaveActiveMin($1)";
    case spirv:
        if (__isFloat<T>())
            return spirv_asm {OpCapability GroupNonUniformArithmetic; OpGroupNonUniformFMin $$T result Subgroup 0 $expr};
        else if (__isSignedInt<T>())
            return spirv_asm {OpCapability GroupNonUniformArithmetic; OpGroupNonUniformSMin $$T result Subgroup 0 $expr};
        else if (__isUnsignedInt<T>())
            return spirv_asm {OpCapability GroupNonUniformArithmetic; OpGroupNonUniformUMin $$T result Subgroup 0 $expr};
        else return expr;
    }
}

__generic<T : __BuiltinArithmeticType, let N : int>
__glsl_extension(GL_KHR_shader_subgroup_arithmetic)
__spirv_version(1.3)
vector<T,N> WaveMaskMin(WaveMask mask, vector<T,N> expr)
{
    __target_switch
    {
    case glsl: __intrinsic_asm "subgroupMin($1)";
    case cuda: __intrinsic_asm "_waveMinMultiple($0, $1)";
    case hlsl: __intrinsic_asm "WaveActiveMin($1)";
    case spirv:
        if (__isFloat<T>())
            return spirv_asm {OpCapability GroupNonUniformArithmetic; OpGroupNonUniformFMin $$vector<T,N>  result Subgroup 0 $expr};
        else if (__isSignedInt<T>())
            return spirv_asm {OpCapability GroupNonUniformArithmetic; OpGroupNonUniformSMin $$vector<T,N>  result Subgroup 0 $expr};
        else if (__isUnsignedInt<T>())
            return spirv_asm {OpCapability GroupNonUniformArithmetic; OpGroupNonUniformUMin $$vector<T,N>  result Subgroup 0 $expr};
        else return expr;
    }
}

__generic<T : __BuiltinArithmeticType, let N : int, let M : int>
__target_intrinsic(cuda, "_waveMinMultiple($0, $1)")
__target_intrinsic(hlsl, "WaveActiveMin($1)")
matrix<T,N,M> WaveMaskMin(WaveMask mask, matrix<T,N,M> expr);

__generic<T : __BuiltinArithmeticType>
__glsl_extension(GL_KHR_shader_subgroup_arithmetic)
__spirv_version(1.3)
T WaveMaskProduct(WaveMask mask, T expr)
{
    __target_switch
    {
    case glsl: __intrinsic_asm "subgroupMul($1)";
    case cuda: __intrinsic_asm "_waveProduct($0, $1)";
    case hlsl: __intrinsic_asm "WaveActiveProduct($1)";
    case spirv:
        if (__isFloat<T>())
            return spirv_asm {OpCapability GroupNonUniformArithmetic; OpGroupNonUniformFMul $$T result Subgroup 0 $expr};
        else if (__isInt<T>())
        {
            return spirv_asm
            {
                OpCapability GroupNonUniformArithmetic;
                OpGroupNonUniformIMul $$T result Subgroup 0 $expr;
            };
        }
        else return expr;
    }
}

__generic<T : __BuiltinArithmeticType, let N : int>
__glsl_extension(GL_KHR_shader_subgroup_arithmetic)
__spirv_version(1.3)
vector<T,N> WaveMaskProduct(WaveMask mask, vector<T,N> expr)
{
    __target_switch
    {
    case glsl: __intrinsic_asm "subgroupMul($1)";
    case cuda: __intrinsic_asm "_waveProductMultiple($0, $1)";
    case hlsl: __intrinsic_asm "WaveActiveProduct($1)";
    case spirv:
        if (__isFloat<T>())
            return spirv_asm {OpCapability GroupNonUniformArithmetic; OpGroupNonUniformFMul $$vector<T,N> result Subgroup 0 $expr};
        else if (__isInt<T>())
        {
            return spirv_asm
            {
                OpCapability GroupNonUniformArithmetic;
                OpGroupNonUniformIMul $$vector<T,N> result Subgroup 0 $expr;
            };
        }
        else return expr;
    }
}

__generic<T : __BuiltinArithmeticType, let N : int, let M : int>
__target_intrinsic(cuda, "_waveProductMultiple($0, $1)")
__target_intrinsic(hlsl, "WaveActiveProduct($1)")
matrix<T,N,M> WaveMaskProduct(WaveMask mask, matrix<T,N,M> expr);

__intrinsic_op($(kIROp_RequireGLSLExtension))
void __requireGLSLExtension(String extensionName);

__generic<T : __BuiltinArithmeticType>
__glsl_extension(GL_KHR_shader_subgroup_arithmetic)
__spirv_version(1.3)
T WaveMaskSum(WaveMask mask, T expr)
{
    __target_switch
    {
    case glsl:
        if (__isHalf<T>()) __requireGLSLExtension("GL_EXT_shader_subgroup_extended_types_float16");
        __intrinsic_asm "subgroupAdd($1)";
    case cuda: __intrinsic_asm "_waveSum($0, $1)";
    case hlsl: __intrinsic_asm "WaveActiveSum($1)";
    case spirv:
        if (__isFloat<T>())
            return spirv_asm {OpCapability GroupNonUniformArithmetic; OpGroupNonUniformFAdd $$T result Subgroup 0 $expr};
        else if (__isInt<T>())
        {
            return spirv_asm
            {
                OpCapability GroupNonUniformArithmetic;
                OpGroupNonUniformIAdd $$T result Subgroup 0 $expr;
            };
        }
        else return expr;
    }
}
__generic<T : __BuiltinArithmeticType, let N : int>
__glsl_extension(GL_KHR_shader_subgroup_arithmetic)
__spirv_version(1.3)
vector<T,N> WaveMaskSum(WaveMask mask, vector<T,N> expr)
{
    __target_switch
    {
    case glsl:
        if (__isHalf<T>()) __requireGLSLExtension("GL_EXT_shader_subgroup_extended_types_float16");
        __intrinsic_asm "subgroupAdd($1)";
    case cuda: __intrinsic_asm "_waveSumMultiple($0, $1)";
    case hlsl: __intrinsic_asm "WaveActiveSum($1)";
    case spirv:
        if (__isFloat<T>())
            return spirv_asm {OpCapability GroupNonUniformArithmetic; OpGroupNonUniformFAdd $$vector<T,N> result Subgroup 0 $expr};
        else if (__isInt<T>())
        {
            return spirv_asm
            {
                OpCapability GroupNonUniformArithmetic; 
                OpGroupNonUniformIAdd $$vector<T,N> result Subgroup 0 $expr;
            };
        }
        else return expr;
    }
}
__generic<T : __BuiltinArithmeticType, let N : int, let M : int>
__target_intrinsic(cuda, "_waveSumMultiple($0, $1)")
__target_intrinsic(hlsl, "WaveActiveSum($1)")
matrix<T,N,M> WaveMaskSum(WaveMask mask, matrix<T,N,M> expr);

__generic<T : __BuiltinType>
__glsl_extension(GL_KHR_shader_subgroup_vote)
__spirv_version(1.3)
__cuda_sm_version(7.0)
bool WaveMaskAllEqual(WaveMask mask, T value)
{
    __target_switch
    {
    case glsl:
        if (__isHalf<T>()) __requireGLSLExtension("GL_EXT_shader_subgroup_extended_types_float16");
        __intrinsic_asm "subgroupAllEqual($1)";
    case hlsl:
        __intrinsic_asm "WaveActiveAllEqual($1)";
    case cuda:
        __intrinsic_asm "_waveAllEqual($0, $1)";
    case spirv:
        return spirv_asm
        {
            OpCapability GroupNonUniformVote;
            OpGroupNonUniformAllEqual $$bool result Subgroup $value
        };
    default:
        return false;
    }
}
__generic<T : __BuiltinType, let N : int>
__glsl_extension(GL_KHR_shader_subgroup_vote)
__spirv_version(1.3)
__cuda_sm_version(7.0)
bool WaveMaskAllEqual(WaveMask mask, vector<T,N> value)
{
    __target_switch
    {
    case glsl:
        if (__isHalf<T>()) __requireGLSLExtension("GL_EXT_shader_subgroup_extended_types_float16");
        __intrinsic_asm "subgroupAllEqual($1)";
    case hlsl:
        __intrinsic_asm "WaveActiveAllEqual($1)";
    case cuda:
        __intrinsic_asm "_waveAllEqualMultiple($0, $1)";
    case spirv:
        return spirv_asm
        {
            OpCapability GroupNonUniformVote;
            OpGroupNonUniformAllEqual $$bool result Subgroup $value
        };
    default:
        return false;
    }
}
__generic<T : __BuiltinType, let N : int, let M : int>
__cuda_sm_version(7.0)
__target_intrinsic(cuda, "_waveAllEqualMultiple($0, $1)")
__target_intrinsic(hlsl, "WaveActiveAllEqual($1)")
bool WaveMaskAllEqual(WaveMask mask, matrix<T,N,M> value);

// Prefix

__generic<T : __BuiltinArithmeticType>
__glsl_extension(GL_KHR_shader_subgroup_arithmetic)
__spirv_version(1.3)
T WaveMaskPrefixProduct(WaveMask mask, T expr)
{
    __target_switch
    {
    case glsl:
        if (__isHalf<T>()) __requireGLSLExtension("GL_EXT_shader_subgroup_extended_types_float16");
        __intrinsic_asm "subgroupExclusiveMul($1)";
    case cuda: __intrinsic_asm "_wavePrefixProduct($0, $1)";
    case hlsl: __intrinsic_asm "WavePrefixProduct($1)";
    case spirv:
        if (__isFloat<T>())
            return spirv_asm {OpCapability GroupNonUniformArithmetic; OpGroupNonUniformFMul $$T result Subgroup ExclusiveScan $expr};
        else if (__isInt<T>())
        {
            return spirv_asm
            {
                OpCapability GroupNonUniformArithmetic;
                OpGroupNonUniformIMul $$T result Subgroup ExclusiveScan $expr;
            };
        }
        else return expr;
    }
}
__generic<T : __BuiltinArithmeticType, let N : int>
__glsl_extension(GL_KHR_shader_subgroup_arithmetic)
__spirv_version(1.3)
vector<T,N> WaveMaskPrefixProduct(WaveMask mask, vector<T,N> expr)
{
    __target_switch
    {
    case glsl:
        if (__isHalf<T>()) __requireGLSLExtension("GL_EXT_shader_subgroup_extended_types_float16");
        __intrinsic_asm "subgroupExclusiveMul($1)";
    case cuda: __intrinsic_asm "_wavePrefixProductMultiple($0, $1)";
    case hlsl: __intrinsic_asm "WavePrefixProduct($1)";
    case spirv:
        if (__isFloat<T>())
            return spirv_asm {OpCapability GroupNonUniformArithmetic; OpGroupNonUniformFMul $$vector<T,N> result Subgroup ExclusiveScan $expr};
        else if (__isInt<T>())
        {
            return spirv_asm
            {
                OpCapability GroupNonUniformArithmetic;
                OpGroupNonUniformIMul $$vector<T,N> result Subgroup ExclusiveScan $expr;
            };
        }
        else return expr;
    }
}
__generic<T : __BuiltinArithmeticType, let N : int, let M : int>
__target_intrinsic(cuda, "_wavePrefixProductMultiple($0, $1)")
__target_intrinsic(hlsl, "WavePrefixProduct($1)")
matrix<T,N,M> WaveMaskPrefixProduct(WaveMask mask, matrix<T,N,M> expr);

__generic<T : __BuiltinArithmeticType>
__glsl_extension(GL_KHR_shader_subgroup_arithmetic)
__spirv_version(1.3)
T WaveMaskPrefixSum(WaveMask mask, T expr)
{
    __target_switch
    {
    case glsl:
        if (__isHalf<T>()) __requireGLSLExtension("GL_EXT_shader_subgroup_extended_types_float16");
        __intrinsic_asm "subgroupExclusiveAdd($1)";
    case cuda: __intrinsic_asm "_wavePrefixSum($0, $1)";
    case hlsl: __intrinsic_asm "WavePrefixSum($1)";
    case spirv:
        if (__isFloat<T>())
            return spirv_asm {OpCapability GroupNonUniformArithmetic; OpGroupNonUniformFAdd $$T result Subgroup ExclusiveScan $expr};
        else if (__isInt<T>())
        {
            return spirv_asm
            {
                OpCapability GroupNonUniformArithmetic;
                result:$$T = OpGroupNonUniformIAdd Subgroup ExclusiveScan $expr;
            };
        }
        else return expr;
    }
}

__generic<T : __BuiltinArithmeticType, let N : int>
__glsl_extension(GL_KHR_shader_subgroup_arithmetic)
__spirv_version(1.3)
vector<T,N> WaveMaskPrefixSum(WaveMask mask, vector<T,N> expr)
{
    __target_switch
    {
    case glsl:
        if (__isHalf<T>()) __requireGLSLExtension("GL_EXT_shader_subgroup_extended_types_float16");
        __intrinsic_asm "subgroupExclusiveAdd($1)";
    case cuda: __intrinsic_asm "_wavePrefixSumMultiple($0, $1)";
    case hlsl: __intrinsic_asm "WavePrefixSum($1)";
    case spirv:
        if (__isFloat<T>())
            return spirv_asm {OpCapability GroupNonUniformArithmetic; OpGroupNonUniformFAdd $$vector<T,N> result Subgroup ExclusiveScan $expr};
        else if (__isInt<T>())
        {
            return spirv_asm
            {
                OpCapability GroupNonUniformArithmetic;
                result:$$vector<T,N> = OpGroupNonUniformIAdd Subgroup ExclusiveScan $expr;
            };
        }
        else return expr;
    }
}
__generic<T : __BuiltinArithmeticType, let N : int, let M : int>
__target_intrinsic(cuda, "_wavePrefixSumMultiple($0, $1)")
__target_intrinsic(hlsl, "WavePrefixSum($1)")
matrix<T,N,M> WaveMaskPrefixSum(WaveMask mask, matrix<T,N,M> expr);

__generic<T : __BuiltinType>
__glsl_extension(GL_KHR_shader_subgroup_ballot)
__spirv_version(1.3)
T WaveMaskReadLaneFirst(WaveMask mask, T expr)
{
    __target_switch
    {
    case glsl: __intrinsic_asm "subgroupBroadcastFirst($1)";
    case cuda: __intrinsic_asm "_waveReadFirst($0, $1)";
    case hlsl: __intrinsic_asm "WaveReadLaneFirst($1)";
    case spirv:
        return spirv_asm {OpCapability GroupNonUniformBallot; OpGroupNonUniformBroadcastFirst $$T result Subgroup $expr};
    }
}
__generic<T : __BuiltinType, let N : int>
__glsl_extension(GL_KHR_shader_subgroup_ballot)
__spirv_version(1.3)
vector<T,N> WaveMaskReadLaneFirst(WaveMask mask, vector<T,N> expr)
{
    __target_switch
    {
    case glsl: __intrinsic_asm "subgroupBroadcastFirst($1)";
    case cuda: __intrinsic_asm "_waveReadFirstMultiple($0, $1)";
    case hlsl: __intrinsic_asm "WaveReadLaneFirst($1)";
    case spirv:
        return spirv_asm {OpCapability GroupNonUniformBallot; OpGroupNonUniformBroadcastFirst $$vector<T,N> result Subgroup $expr};
    }
}

__generic<T : __BuiltinType, let N : int, let M : int>
__target_intrinsic(cuda, "_waveReadFirstMultiple($0, $1)")
matrix<T,N,M> WaveMaskReadLaneFirst(WaveMask mask, matrix<T,N,M> expr);

// WaveMask SM6.5 like intrinsics

// TODO(JS): On HLSL it only works for 32 bits or less

__generic<T : __BuiltinType>
__glsl_extension(GL_NV_shader_subgroup_partitioned)
__spirv_version(1.1)
__cuda_sm_version(7.0)
WaveMask WaveMaskMatch(WaveMask mask, T value)
{
    __target_switch
    {
    case glsl: __intrinsic_asm "subgroupPartitionNV($1).x";
    case cuda: __intrinsic_asm "_waveMatchScalar($0, $1).x";
    case hlsl: __intrinsic_asm "WaveMatch($1).x";
    case spirv:
        return (spirv_asm
        {
            OpCapability GroupNonUniformPartitionedNV;
            OpExtension "SPV_NV_shader_subgroup_partitioned";
            OpGroupNonUniformPartitionNV $$uint4 result $value
        }).x;
    }
}
__generic<T : __BuiltinType, let N : int>
__glsl_extension(GL_NV_shader_subgroup_partitioned)
__spirv_version(1.1)
__cuda_sm_version(7.0)
WaveMask WaveMaskMatch(WaveMask mask, vector<T,N> value)
{
    __target_switch
    {
    case glsl: __intrinsic_asm "subgroupPartitionNV($1).x";
    case cuda: __intrinsic_asm "_waveMatchMultiple($0, $1).x";
    case hlsl: __intrinsic_asm "WaveMatch($1).x";
    case spirv:
        return (spirv_asm
        {
            OpCapability GroupNonUniformPartitionedNV;
            OpExtension "SPV_NV_shader_subgroup_partitioned";
            OpGroupNonUniformPartitionNV $$uint4 result $value
        }).x;
    }
}

__generic<T : __BuiltinType, let N : int, let M : int>
__target_intrinsic(hlsl, "WaveMatch($1).x")
__glsl_extension(GL_NV_shader_subgroup_partitioned)
__spirv_version(1.3)
__target_intrinsic(glsl, "subgroupPartitionNV($1).x")
__cuda_sm_version(7.0)
__target_intrinsic(cuda, "_waveMatchMultiple($0, $1)")
WaveMask WaveMaskMatch(WaveMask mask, matrix<T,N,M> value);

__generic<T : __BuiltinArithmeticType>
__glsl_extension(GL_KHR_shader_subgroup_arithmetic)
__spirv_version(1.3)
T WaveMaskPrefixBitAnd(WaveMask mask, T expr)
{
    __target_switch
    {
    case glsl: __intrinsic_asm "subgroupExclusiveAnd($1)";
    case cuda: __intrinsic_asm "_wavePrefixAnd($0, $1)";
    case hlsl: __intrinsic_asm "WaveMultiPrefixBitAnd($1, uint4($0, 0, 0, 0))";
    case spirv:
        return spirv_asm {OpCapability GroupNonUniformArithmetic; OpGroupNonUniformBitwiseAnd $$T result Subgroup ExclusiveScan $expr};
    }
}

__generic<T : __BuiltinArithmeticType, let N : int>
__glsl_extension(GL_KHR_shader_subgroup_arithmetic)
__spirv_version(1.3)
vector<T,N> WaveMaskPrefixBitAnd(WaveMask mask, vector<T,N> expr)
{
    __target_switch
    {
    case glsl: __intrinsic_asm "subgroupExclusiveAnd($1)";
    case cuda: __intrinsic_asm "_wavePrefixAndMultiple($0, $1)";
    case hlsl: __intrinsic_asm "WaveMultiPrefixBitAnd($1, uint4($0, 0, 0, 0))";
    case spirv:
        return spirv_asm {OpCapability GroupNonUniformArithmetic; OpGroupNonUniformBitwiseAnd $$vector<T,N> result Subgroup ExclusiveScan $expr};
    }
}

__generic<T : __BuiltinArithmeticType, let N : int, let M : int>
__target_intrinsic(hlsl, "WaveMultiPrefixBitAnd($1, uint4($0, 0, 0, 0))")
__target_intrinsic(cuda, "_wavePrefixAndMultiple(_getMultiPrefixMask($0, $1)")
matrix<T,N,M> WaveMaskPrefixBitAnd(WaveMask mask, matrix<T,N,M> expr);

__generic<T : __BuiltinArithmeticType>
__glsl_extension(GL_KHR_shader_subgroup_arithmetic)
__spirv_version(1.3)
T WaveMaskPrefixBitOr(WaveMask mask, T expr)
{
    __target_switch
    {
    case glsl: __intrinsic_asm "subgroupExclusiveOr($1)";
    case cuda: __intrinsic_asm "_wavePrefixOr($0, $1)";
    case hlsl: __intrinsic_asm "WaveMultiPrefixBitOr($1, uint4($0, 0, 0, 0))";
    case spirv:
        return spirv_asm {OpCapability GroupNonUniformArithmetic; OpGroupNonUniformBitwiseAnd $$T result Subgroup ExclusiveScan $expr};
    }
}

__generic<T : __BuiltinArithmeticType, let N : int>
__glsl_extension(GL_KHR_shader_subgroup_arithmetic)
__spirv_version(1.3)
vector<T,N> WaveMaskPrefixBitOr(WaveMask mask, vector<T,N> expr)
{
    __target_switch
    {
    case glsl: __intrinsic_asm "subgroupExclusiveOr($1)";
    case cuda: __intrinsic_asm "_wavePrefixOrMultiple($0, $1)";
    case hlsl: __intrinsic_asm "WaveMultiPrefixBitOr($1, uint4($0, 0, 0, 0))";
    case spirv:
        return spirv_asm {OpCapability GroupNonUniformArithmetic; OpGroupNonUniformBitwiseOr $$vector<T,N> result Subgroup ExclusiveScan $expr};
    }
}

__generic<T : __BuiltinArithmeticType, let N : int, let M : int>
__target_intrinsic(hlsl, "WaveMultiPrefixBitOr($1, uint4($0, 0, 0, 0))")
__target_intrinsic(cuda, "_wavePrefixOrMultiple($0, $1)")
matrix<T,N,M> WaveMaskPrefixBitOr(WaveMask mask, matrix<T,N,M> expr);

__generic<T : __BuiltinArithmeticType>
__glsl_extension(GL_KHR_shader_subgroup_arithmetic)
__spirv_version(1.3)
T WaveMaskPrefixBitXor(WaveMask mask, T expr)
{
    __target_switch
    {
    case glsl: __intrinsic_asm "subgroupExclusiveXor($1)";
    case cuda: __intrinsic_asm "_wavePrefixXor($0, $1)";
    case hlsl: __intrinsic_asm "WaveMultiPrefixBitXor($1, uint4($0, 0, 0, 0))";
    case spirv:
        return spirv_asm {OpCapability GroupNonUniformArithmetic; OpGroupNonUniformBitwiseXor $$T result Subgroup ExclusiveScan $expr};
    }
}

__generic<T : __BuiltinArithmeticType, let N : int>
__glsl_extension(GL_KHR_shader_subgroup_arithmetic)
__spirv_version(1.3)
vector<T,N> WaveMaskPrefixBitXor(WaveMask mask, vector<T,N> expr)
{
    __target_switch
    {
    case glsl: __intrinsic_asm "subgroupExclusiveXor($1)";
    case cuda: __intrinsic_asm "_wavePrefixXorMultiple($0, $1)";
    case hlsl: __intrinsic_asm "WaveMultiPrefixBitXor($1, uint4($0, 0, 0, 0))";
    case spirv:
        return spirv_asm {OpCapability GroupNonUniformArithmetic; OpGroupNonUniformBitwiseXor $$vector<T,N> result Subgroup ExclusiveScan $expr};
    }
}

__generic<T : __BuiltinArithmeticType, let N : int, let M : int>
__target_intrinsic(hlsl, "WaveMultiPrefixBitXor($1, uint4($0, 0, 0, 0))")
__target_intrinsic(cuda, "_wavePrefixXorMultiple($0, $1)")
matrix<T,N,M> WaveMaskPrefixBitXor(WaveMask mask, matrix<T,N,M> expr);

// Shader model 6.0 stuff

// Information for GLSL wave/subgroup support
// https://github.com/KhronosGroup/GLSL/blob/master/extensions/khr/GL_KHR_shader_subgroup.txt

__generic<T : __BuiltinType>
__glsl_extension(GL_KHR_shader_subgroup_quad)
__spirv_version(1.3)
T QuadReadLaneAt(T sourceValue, uint quadLaneID)
{
    __target_switch
    {
    case hlsl:
        __intrinsic_asm "QuadReadLaneAt";
    case glsl:
        __intrinsic_asm "subgroupQuadBroadcast";
    case spirv:
        return spirv_asm {
            OpCapability GroupNonUniformQuad;
            result:$$T = OpGroupNonUniformQuadBroadcast Subgroup $sourceValue $quadLaneID;
        };
    }
}
__generic<T : __BuiltinType, let N : int>
__glsl_extension(GL_KHR_shader_subgroup_quad)
__spirv_version(1.3)
vector<T,N> QuadReadLaneAt(vector<T,N> sourceValue, uint quadLaneID)
{
    __target_switch
    {
    case hlsl:
        __intrinsic_asm "QuadReadLaneAt";
    case glsl:
        __intrinsic_asm "subgroupQuadBroadcast";
    case spirv:
        return spirv_asm {
            OpCapability GroupNonUniformQuad;
            result:$$vector<T,N> = OpGroupNonUniformQuadBroadcast Subgroup $sourceValue $quadLaneID;
        };
    }
}
__generic<T : __BuiltinType, let N : int, let M : int> matrix<T,N,M> QuadReadLaneAt(matrix<T,N,M> sourceValue, uint quadLaneID);


__generic<T : __BuiltinType>
__glsl_extension(GL_KHR_shader_subgroup_quad)
__spirv_version(1.3)
T QuadReadAcrossX(T localValue)
{
    __target_switch
    {
    case hlsl:
        __intrinsic_asm "QuadReadAcrossX";
    case glsl:
        __intrinsic_asm "subgroupQuadSwapHorizontal($0)";
    case spirv:
        uint direction = 0u;
        return spirv_asm {
            OpCapability GroupNonUniformQuad;
            result:$$T = OpGroupNonUniformQuadSwap Subgroup $localValue $direction;
        };
    }
}

__generic<T : __BuiltinType, let N : int>
__glsl_extension(GL_KHR_shader_subgroup_quad)
__spirv_version(1.3)
vector<T,N> QuadReadAcrossX(vector<T,N> localValue)
{
    __target_switch
    {
    case hlsl:
        __intrinsic_asm "QuadReadAcrossX";
    case glsl:
        __intrinsic_asm "subgroupQuadSwapHorizontal($0)";
    case spirv:
        uint direction = 0u;
        return spirv_asm {
            OpCapability GroupNonUniformQuad;
            result:$$vector<T,N> = OpGroupNonUniformQuadSwap Subgroup $localValue $direction;
        };
    }
}
__generic<T : __BuiltinType, let N : int, let M : int> matrix<T,N,M> QuadReadAcrossX(matrix<T,N,M> localValue);

__generic<T : __BuiltinType>
__glsl_extension(GL_KHR_shader_subgroup_quad)
__spirv_version(1.3)
T QuadReadAcrossY(T localValue)
{
    __target_switch
    {
    case hlsl:
        __intrinsic_asm "QuadReadAcrossY";
    case glsl:
        __intrinsic_asm "subgroupQuadSwapVertical($0)";
    case spirv:
        uint direction = 1u;
        return spirv_asm {
            OpCapability GroupNonUniformQuad;
            result:$$T = OpGroupNonUniformQuadSwap Subgroup $localValue $direction;
        };
    }
}
__generic<T : __BuiltinType, let N : int>
__glsl_extension(GL_KHR_shader_subgroup_quad)
__spirv_version(1.3)
vector<T,N> QuadReadAcrossY(vector<T,N> localValue)
{
    __target_switch
    {
    case hlsl:
        __intrinsic_asm "QuadReadAcrossY";
    case glsl:
        __intrinsic_asm "subgroupQuadSwapVertical($0)";
    case spirv:
        uint direction = 1u;
        return spirv_asm {
            OpCapability GroupNonUniformQuad;
            result:$$vector<T,N> = OpGroupNonUniformQuadSwap Subgroup $localValue $direction;
        };
    }
}

__generic<T : __BuiltinType, let N : int, let M : int> matrix<T,N,M> QuadReadAcrossY(matrix<T,N,M> localValue);

__generic<T : __BuiltinType>
__glsl_extension(GL_KHR_shader_subgroup_quad)
__spirv_version(1.3)
T QuadReadAcrossDiagonal(T localValue)
{
    __target_switch
    {
    case hlsl:
        __intrinsic_asm "QuadReadAcrossDiagonal";
    case glsl:
        __intrinsic_asm "subgroupQuadSwapDiagonal($0)";
    case spirv:
        uint direction = 2u;
        return spirv_asm {
            OpCapability GroupNonUniformQuad;
            result:$$T = OpGroupNonUniformQuadSwap Subgroup $localValue $direction;
        };
    }
}
__generic<T : __BuiltinType, let N : int>
__glsl_extension(GL_KHR_shader_subgroup_quad)
__spirv_version(1.3)
vector<T,N> QuadReadAcrossDiagonal(vector<T,N> localValue)
{
    __target_switch
    {
    case hlsl:
        __intrinsic_asm "QuadReadAcrossDiagonal";
    case glsl:
        __intrinsic_asm "subgroupQuadSwapDiagonal($0)";
    case spirv:
        uint direction = 2u;
        return spirv_asm {
            OpCapability GroupNonUniformQuad;
            result:$$vector<T,N> = OpGroupNonUniformQuadSwap Subgroup $localValue $direction;
        };
    }
}
__generic<T : __BuiltinType, let N : int, let M : int> matrix<T,N,M> QuadReadAcrossDiagonal(matrix<T,N,M> localValue);

// WaveActiveBitAnd, WaveActiveBitOr, WaveActiveBitXor
${{{{
struct WaveActiveBitOpEntry { const char* hlslName; const char* glslName; const char* spirvName; };
const WaveActiveBitOpEntry kWaveActiveBitOpEntries[] = {{"BitAnd", "And", "BitwiseAnd"}, {"BitOr", "Or", "BitwiseOr"}, {"BitXor", "Xor", "BitwiseXor"}};
for (auto opName : kWaveActiveBitOpEntries) {
}}}}

__generic<T : __BuiltinIntegerType>
__glsl_extension(GL_KHR_shader_subgroup_arithmetic)
__spirv_version(1.3)
T WaveActive$(opName.hlslName)(T expr)
{
    __target_switch
    {
    case glsl: __intrinsic_asm "subgroup$(opName.glslName)($0)";
    case hlsl: __intrinsic_asm "WaveActive$(opName.hlslName)";
    case spirv:
        return spirv_asm {OpCapability GroupNonUniformArithmetic; OpGroupNonUniform$(opName.spirvName) $$T result Subgroup Reduce $expr};
    default:
        return WaveMask$(opName.hlslName)(WaveGetActiveMask(), expr);
    }
}

__generic<T : __BuiltinIntegerType, let N : int>
__glsl_extension(GL_KHR_shader_subgroup_arithmetic)
__spirv_version(1.3)
vector<T, N> WaveActive$(opName.hlslName)(vector<T, N> expr)
{
    __target_switch
    {
    case glsl: __intrinsic_asm "subgroup$(opName.glslName)($0)";
    case hlsl: __intrinsic_asm "WaveActive$(opName.hlslName)";
    case spirv:
        return spirv_asm {OpCapability GroupNonUniformArithmetic; OpGroupNonUniform$(opName.spirvName) $$vector<T, N> result Subgroup Reduce $expr};
    default:
        return WaveMask$(opName.hlslName)(WaveGetActiveMask(), expr);
    }
}

__generic<T : __BuiltinIntegerType, let N : int, let M : int>
__target_intrinsic(hlsl)
matrix<T, N, M> WaveActive$(opName.hlslName)(matrix<T, N, M> expr)
{
    return WaveMask$(opName.hlslName)(WaveGetActiveMask(), expr);
}
${{{{
} // WaveActiveBitAnd, WaveActiveBitOr, WaveActiveBitXor
}}}}

// WaveActiveMin/Max
${{{{
const char* kWaveActiveMinMaxNames[] = {"Min", "Max"};
for (const char* opName : kWaveActiveMinMaxNames) {
}}}}

__generic<T : __BuiltinArithmeticType>
__glsl_extension(GL_KHR_shader_subgroup_arithmetic)
__spirv_version(1.3)
T WaveActive$(opName)(T expr)
{
    __target_switch
    {
    case glsl: __intrinsic_asm "subgroup$(opName)($0)";
    case hlsl: __intrinsic_asm "WaveActive$(opName)";
    case spirv:
        if (__isFloat<T>())
            return spirv_asm {OpCapability GroupNonUniformArithmetic; OpGroupNonUniformF$(opName) $$T result Subgroup Reduce $expr};
        else if (__isUnsignedInt<T>())
            return spirv_asm {OpCapability GroupNonUniformArithmetic; OpGroupNonUniformU$(opName) $$T result Subgroup Reduce $expr};
        else
            return spirv_asm {OpCapability GroupNonUniformArithmetic; OpGroupNonUniformS$(opName) $$T result Subgroup Reduce $expr};
    default:
        return WaveMask$(opName)(WaveGetActiveMask(), expr);
    }
}

__generic<T : __BuiltinArithmeticType, let N : int>
__glsl_extension(GL_KHR_shader_subgroup_arithmetic)
__spirv_version(1.3)
vector<T, N> WaveActive$(opName)(vector<T, N> expr)
{
    __target_switch
    {
    case glsl: __intrinsic_asm "subgroup$(opName)($0)";
    case hlsl: __intrinsic_asm "WaveActive$(opName)";
    case spirv:
        if (__isFloat<T>())
            return spirv_asm {OpCapability GroupNonUniformArithmetic; OpGroupNonUniformF$(opName) $$vector<T, N> result Subgroup Reduce $expr};
        else if (__isUnsignedInt<T>())
            return spirv_asm {OpCapability GroupNonUniformArithmetic; OpGroupNonUniformU$(opName) $$vector<T, N> result Subgroup Reduce $expr};
        else
            return spirv_asm {OpCapability GroupNonUniformArithmetic; OpGroupNonUniformS$(opName) $$vector<T, N> result Subgroup Reduce $expr};
    default:
        return WaveMask$(opName)(WaveGetActiveMask(), expr);
    }
}

__generic<T : __BuiltinArithmeticType, let N : int, let M : int>
__target_intrinsic(hlsl)
matrix<T, N, M> WaveActive$(opName)(matrix<T, N, M> expr)
{
    return WaveMask$(opName)(WaveGetActiveMask(), expr);
}

${{{{
} // WaveActiveMinMax.
}}}}

// WaveActiveProduct/Sum
${{{{
struct WaveActiveProductSumEntry { const char* hlslName; const char* glslName; };
const WaveActiveProductSumEntry kWaveActivProductSumNames[] = {{"Product", "Mul"}, {"Sum", "Add"}};
for (auto opName : kWaveActivProductSumNames) {
}}}}

__generic<T : __BuiltinArithmeticType>
__glsl_extension(GL_KHR_shader_subgroup_arithmetic)
__spirv_version(1.3)
T WaveActive$(opName.hlslName)(T expr)
{
    __target_switch
    {
    case glsl:
        if (__isHalf<T>()) __requireGLSLExtension("GL_EXT_shader_subgroup_extended_types_float16");
        __intrinsic_asm "subgroup$(opName.glslName)($0)";
    case hlsl: __intrinsic_asm "WaveActive$(opName.hlslName)";
    case spirv:
        if (__isFloat<T>())
            return spirv_asm {
                OpCapability GroupNonUniformArithmetic;
                OpGroupNonUniformF$(opName.glslName) $$T result Subgroup 0 $expr
            };
        else if (__isInt<T>())
        {
            return spirv_asm
            {
                OpCapability GroupNonUniformArithmetic;
                OpGroupNonUniformI$(opName.glslName) $$T result Subgroup 0 $expr;
            };
        }
        else return expr;
    default:
        return WaveMask$(opName.hlslName)(WaveGetActiveMask(), expr);
    }
}

__generic<T : __BuiltinArithmeticType, let N : int>
__glsl_extension(GL_KHR_shader_subgroup_arithmetic)
__spirv_version(1.3)
__target_intrinsic(hlsl)
vector<T,N> WaveActive$(opName.hlslName)(vector<T,N> expr)
{
    __target_switch
    {
    case glsl:
        if (__isHalf<T>()) __requireGLSLExtension("GL_EXT_shader_subgroup_extended_types_float16");
        __intrinsic_asm "subgroup$(opName.glslName)($0)";
    case hlsl: __intrinsic_asm "WaveActive$(opName.hlslName)";
    case spirv:
        if (__isFloat<T>())
            return spirv_asm {
                OpCapability GroupNonUniformArithmetic;
                OpGroupNonUniformF$(opName.glslName) $$vector<T,N> result Subgroup 0 $expr
            };
        else if (__isInt<T>())
        {
            return spirv_asm
            {
                OpCapability GroupNonUniformArithmetic;
                OpGroupNonUniformI$(opName.glslName) $$vector<T,N> result Subgroup 0 $expr;
            };
        }
        else return expr;
    default:
        return WaveMask$(opName.hlslName)(WaveGetActiveMask(), expr);
    }
}

__generic<T : __BuiltinArithmeticType, let N : int, let M : int>
__target_intrinsic(hlsl)
matrix<T, N, M> WaveActive$(opName.hlslName)(matrix<T, N, M> expr)
{
    return WaveMask$(opName.hlslName)(WaveGetActiveMask(), expr);
}
${{{{
} // WaveActiveProduct/WaveActiveProductSum.
}}}}

__generic<T : __BuiltinType>
__glsl_extension(GL_KHR_shader_subgroup_vote)
__spirv_version(1.3)
bool WaveActiveAllEqual(T value)
{
    __target_switch
    {
    case glsl:
        __intrinsic_asm "subgroupAllEqual($0)";
    case hlsl:
        __intrinsic_asm "WaveActiveAllEqual";
    case spirv:
        return spirv_asm
        {
            OpCapability GroupNonUniformVote;
            OpGroupNonUniformAllEqual $$bool result Subgroup $value
        };
    default:
        return WaveMaskAllEqual(WaveGetActiveMask(), value);
    }
}

__generic<T : __BuiltinType, let N : int>
__glsl_extension(GL_KHR_shader_subgroup_vote)
__spirv_version(1.3)
bool WaveActiveAllEqual(vector<T,N> value)
{
    __target_switch
    {
    case glsl:
        __intrinsic_asm "subgroupAllEqual($0)";
    case hlsl:
        __intrinsic_asm "WaveActiveAllEqual";
    case spirv:
        return spirv_asm
        {
            OpCapability GroupNonUniformVote;
            OpGroupNonUniformAllEqual $$bool result Subgroup $value
        };
    default:
        return WaveMaskAllEqual(WaveGetActiveMask(), value);
    }
}

__generic<T : __BuiltinType, let N : int, let M : int>
__target_intrinsic(hlsl)
bool WaveActiveAllEqual(matrix<T, N, M> value)
{
    return WaveMaskAllEqual(WaveGetActiveMask(), value);
}

__glsl_extension(GL_KHR_shader_subgroup_vote)
__spirv_version(1.3)
bool WaveActiveAllTrue(bool condition)
{
    __target_switch
    {
    case glsl:
        __intrinsic_asm "subgroupAll($0)";
    case hlsl:
        __intrinsic_asm "WaveActiveAllTrue($0)";
    case spirv:
        return spirv_asm
        {
            OpCapability GroupNonUniformVote;
            OpGroupNonUniformAll $$bool result Subgroup $condition
        };
    default:
        return WaveMaskAllTrue(WaveGetActiveMask(), condition);
    }
}

__glsl_extension(GL_KHR_shader_subgroup_vote)
__spirv_version(1.3)
bool WaveActiveAnyTrue(bool condition)
{
    __target_switch
    {
    case glsl:
        __intrinsic_asm "subgroupAny($0)";
    case hlsl:
        __intrinsic_asm "WaveActiveAnyTrue($0)";
    case spirv:
        return spirv_asm
        {
            OpCapability GroupNonUniformVote;
            OpGroupNonUniformAny $$bool result Subgroup $condition
        };
    default:
        return WaveMaskAnyTrue(WaveGetActiveMask(), condition);
    }
}

__glsl_extension(GL_KHR_shader_subgroup_ballot)
__spirv_version(1.3)
[NonUniformReturn]
uint4 WaveActiveBallot(bool condition)
{
    __target_switch
    {
    case glsl:
        __intrinsic_asm "subgroupBallot($0)";
    case hlsl:
        __intrinsic_asm "WaveActiveBallot";
    case spirv:
        return spirv_asm
        {
            OpCapability GroupNonUniformBallot;
            OpGroupNonUniformBallot $$uint4 result Subgroup $condition
        };
    default:
        return WaveMaskBallot(WaveGetActiveMask(), condition);
    }
}

__target_intrinsic(hlsl)
uint WaveActiveCountBits(bool value)
{
    return WaveMaskCountBits(WaveGetActiveMask(), value);
}

__glsl_extension(GL_KHR_shader_subgroup_basic)
__spirv_version(1.3)
[NonUniformReturn]
uint WaveGetLaneCount()
{
    __target_switch
    {
    case glsl: __intrinsic_asm  "(gl_SubgroupSize)";
    case cuda: __intrinsic_asm  "(warpSize)";
    case hlsl: __intrinsic_asm  "WaveGetLaneCount()";
    case spirv:
        return spirv_asm
        {
            OpCapability GroupNonUniform;
            result:$$uint = OpLoad builtin(SubgroupSize:uint)
        };
    }
}

__glsl_extension(GL_KHR_shader_subgroup_basic)
__spirv_version(1.3)
[NonUniformReturn]
uint WaveGetLaneIndex()
{
    __target_switch
    {
    case glsl: __intrinsic_asm  "(gl_SubgroupInvocationID)";
    case cuda: __intrinsic_asm  "_getLaneId()";
    case hlsl: __intrinsic_asm  "WaveGetLaneIndex()";
    case spirv:
        return spirv_asm
        {
            OpCapability GroupNonUniform;
            result:$$uint = OpLoad builtin(SubgroupLocalInvocationId:uint)
        };
    }
}

__glsl_extension(GL_KHR_shader_subgroup_basic)
__spirv_version(1.3)
[NonUniformReturn]
bool WaveIsFirstLane()
{
    __target_switch
    {
    case glsl:
        __intrinsic_asm "subgroupElect()";
    case hlsl:
        __intrinsic_asm "WaveIsFirstLane()";
    case spirv:
        return spirv_asm
        {
            OpCapability GroupNonUniformBallot;
            OpGroupNonUniformElect $$bool result Subgroup
        };
    default:
        return WaveMaskIsFirstLane(WaveGetActiveMask());
    }
}

// It's useful to have a wave uint4 version of countbits, because some wave functions return uint4.
// This implementation tries to limit the amount of work required by the actual lane count.
uint _WaveCountBits(uint4 value)
{
    __target_switch
    {
    case spirv:
        return spirv_asm
        {
            OpCapability GroupNonUniformBallot;
            OpGroupNonUniformBallotBitCount $$uint result Subgroup Reduce $value
        };
    default:
        // Assume since WaveGetLaneCount should be known at compile time, the branches will hopefully boil away
        const uint waveLaneCount = WaveGetLaneCount();
        switch ((waveLaneCount - 1) / 32)
        {
            default:
            case 0: return countbits(value.x);
            case 1: return countbits(value.x) + countbits(value.y);
            case 2: return countbits(value.x) + countbits(value.y) + countbits(value.z);
            case 3: return countbits(value.x) + countbits(value.y) + countbits(value.z) + countbits(value.w);
        }
    }
}


// Prefix

__generic<T : __BuiltinArithmeticType>
__glsl_extension(GL_KHR_shader_subgroup_arithmetic)
__spirv_version(1.3)
T WavePrefixProduct(T expr)
{
    __target_switch
    {
    case glsl:
        if (__isHalf<T>()) __requireGLSLExtension("GL_EXT_shader_subgroup_extended_types_float16");
        __intrinsic_asm "subgroupExclusiveMul($0)";
    case hlsl: __intrinsic_asm "WavePrefixProduct";
    case spirv:
        if (__isFloat<T>())
            return spirv_asm {
                OpCapability GroupNonUniformArithmetic;
                OpGroupNonUniformFMul $$T result Subgroup ExclusiveScan $expr
            };
        else if (__isInt<T>())
        {
            return spirv_asm
            {
                OpCapability GroupNonUniformArithmetic;
                OpGroupNonUniformIMul $$T result Subgroup ExclusiveScan $expr;
            };
        }
        else return expr;
    default:
        return WaveMaskPrefixProduct(WaveGetActiveMask(), expr);
    }
}


__generic<T : __BuiltinArithmeticType, let N : int>
__glsl_extension(GL_KHR_shader_subgroup_arithmetic)
__spirv_version(1.3)
vector<T,N> WavePrefixProduct(vector<T,N> expr)
{
    __target_switch
    {
    case glsl:
        if (__isHalf<T>()) __requireGLSLExtension("GL_EXT_shader_subgroup_extended_types_float16");
        __intrinsic_asm "subgroupExclusiveMul($0)";
    case hlsl: __intrinsic_asm "WavePrefixProduct";
    case spirv:
        if (__isFloat<T>())
            return spirv_asm {OpCapability GroupNonUniformArithmetic; OpGroupNonUniformFMul $$vector<T,N> result Subgroup ExclusiveScan $expr};
        else if (__isInt<T>())
        {
            return spirv_asm
            {
                OpCapability GroupNonUniformArithmetic;
                OpGroupNonUniformIMul $$vector<T,N> result Subgroup ExclusiveScan $expr;
            };
        }
        else return expr;
    default:
        return WaveMaskPrefixProduct(WaveGetActiveMask(), expr);
    }
}

__generic<T : __BuiltinArithmeticType, let N : int, let M : int>
__target_intrinsic(hlsl)
matrix<T, N, M> WavePrefixProduct(matrix<T, N, M> expr)
{
    return WaveMaskPrefixProduct(WaveGetActiveMask(), expr);
}

__generic<T : __BuiltinArithmeticType>
__glsl_extension(GL_KHR_shader_subgroup_arithmetic)
__spirv_version(1.3)
T WavePrefixSum(T expr)
{
    __target_switch
    {
    case glsl:
        if (__isHalf<T>()) __requireGLSLExtension("GL_EXT_shader_subgroup_extended_types_float16");
        __intrinsic_asm "subgroupExclusiveAdd($0)";
    case hlsl: __intrinsic_asm "WavePrefixSum";
    case spirv:
        if (__isFloat<T>())
            return spirv_asm {OpCapability GroupNonUniformArithmetic; OpGroupNonUniformFAdd $$T result Subgroup ExclusiveScan $expr};
        else if (__isInt<T>())
        {
            return spirv_asm
            {
                OpCapability GroupNonUniformArithmetic;
                result:$$T = OpGroupNonUniformIAdd Subgroup ExclusiveScan $expr;
            };
        }
        else return expr;
    default:
        return WaveMaskPrefixSum(WaveGetActiveMask(), expr);
    }
}

__generic<T : __BuiltinArithmeticType, let N : int>
__glsl_extension(GL_KHR_shader_subgroup_arithmetic)
__spirv_version(1.3)
vector<T,N> WavePrefixSum(vector<T,N> expr)
{
    __target_switch
    {
    case glsl:
        if (__isHalf<T>()) __requireGLSLExtension("GL_EXT_shader_subgroup_extended_types_float16");
        __intrinsic_asm "subgroupExclusiveAdd($0)";
    case hlsl: __intrinsic_asm "WavePrefixSum";
    case spirv:
        if (__isFloat<T>())
            return spirv_asm {OpCapability GroupNonUniformArithmetic; OpGroupNonUniformFAdd $$vector<T,N> result Subgroup ExclusiveScan $expr};
        else if (__isInt<T>())
        {
            return spirv_asm
            {
                OpCapability GroupNonUniformArithmetic;
                result:$$vector<T,N> = OpGroupNonUniformIAdd Subgroup ExclusiveScan $expr;
            };
        }
        else return expr;
    default:
        return WaveMaskPrefixSum(WaveGetActiveMask(), expr);
    }
}

__generic<T : __BuiltinArithmeticType, let N : int, let M : int>
__target_intrinsic(hlsl)
matrix<T,N,M> WavePrefixSum(matrix<T,N,M> expr)
{
    return WaveMaskPrefixSum(WaveGetActiveMask(), expr);
}

__generic<T : __BuiltinType>
__glsl_extension(GL_KHR_shader_subgroup_ballot)
__spirv_version(1.3)
T WaveReadLaneFirst(T expr)
{
    __target_switch
    {
    case glsl:
        if (__isHalf<T>()) __requireGLSLExtension("GL_EXT_shader_subgroup_extended_types_float16");
        __intrinsic_asm "subgroupBroadcastFirst($0)";
    case hlsl: __intrinsic_asm "WaveReadLaneFirst";
    case spirv:
        return spirv_asm {OpCapability GroupNonUniformBallot; OpGroupNonUniformBroadcastFirst $$T result Subgroup $expr};
    default:
        return WaveMaskReadLaneFirst(WaveGetActiveMask(), expr);
    }
}

__generic<T : __BuiltinType, let N : int>
__glsl_extension(GL_KHR_shader_subgroup_ballot)
__spirv_version(1.3)
vector<T,N> WaveReadLaneFirst(vector<T,N> expr)
{
    __target_switch
    {
    case glsl:
        if (__isHalf<T>()) __requireGLSLExtension("GL_EXT_shader_subgroup_extended_types_float16");
        __intrinsic_asm "subgroupBroadcastFirst($0)";
    case hlsl: __intrinsic_asm "WaveReadLaneFirst";
    case spirv:
        return spirv_asm {OpCapability GroupNonUniformBallot; OpGroupNonUniformBroadcastFirst $$vector<T,N> result Subgroup $expr};
    default:
        return WaveMaskReadLaneFirst(WaveGetActiveMask(), expr);
    }
}

__generic<T : __BuiltinType, let N : int, let M : int>
__target_intrinsic(hlsl)
matrix<T,N,M> WaveReadLaneFirst(matrix<T,N,M> expr)
{
    return WaveMaskReadLaneFirst(WaveGetActiveMask(), expr);
}

// NOTE! WaveBroadcastLaneAt is *NOT* standard HLSL
// It is provided as access to subgroupBroadcast which can only take a
// constexpr laneId.
// https://github.com/KhronosGroup/GLSL/blob/master/extensions/khr/GL_KHR_shader_subgroup.txt
// Versions SPIR-V greater than 1.4 loosen this restriction, and allow 'dynamic uniform' index
// If that's the behavior required then client code should use WaveReadLaneAt which works this way.
__generic<T : __BuiltinType>
__glsl_extension(GL_KHR_shader_subgroup_ballot)
__spirv_version(1.3)
T WaveBroadcastLaneAt(T value, constexpr int lane)
{
    __target_switch
    {
    case glsl:
        if (__isHalf<T>()) __requireGLSLExtension("GL_EXT_shader_subgroup_extended_types_float16");
        __intrinsic_asm "subgroupBroadcast($0, $1)";
    case hlsl: __intrinsic_asm "WaveReadLaneAt";
    case spirv:
        let ulane = uint(lane);
        return spirv_asm {OpCapability GroupNonUniformBallot; OpGroupNonUniformBroadcast $$T result Subgroup $value $ulane};
    default:
        return WaveMaskBroadcastLaneAt(WaveGetActiveMask(), value, lane);
    }
}

__generic<T : __BuiltinType, let N : int>
__glsl_extension(GL_KHR_shader_subgroup_ballot)
__spirv_version(1.3)
vector<T,N> WaveBroadcastLaneAt(vector<T,N> value, constexpr int lane)
{
    __target_switch
    {
    case glsl:
        if (__isHalf<T>()) __requireGLSLExtension("GL_EXT_shader_subgroup_extended_types_float16");
        __intrinsic_asm "subgroupBroadcast($0, $1)";
    case hlsl: __intrinsic_asm "WaveReadLaneAt";
    case spirv:
        let ulane = uint(lane);
        return spirv_asm {OpCapability GroupNonUniformBallot; OpGroupNonUniformBroadcast $$vector<T,N> result Subgroup $value $ulane};
    default:
        return WaveMaskBroadcastLaneAt(WaveGetActiveMask(), value, lane);
    }
}

__generic<T : __BuiltinType, let N : int, let M : int>
__target_intrinsic(cuda, "_waveShuffleMultiple(_getActiveMask(), $0, $1)")
__target_intrinsic(hlsl, "WaveReadLaneAt")
matrix<T, N, M> WaveBroadcastLaneAt(matrix<T, N, M> value, constexpr int lane)
{
    return WaveMaskBroadcastLaneAt(WaveGetActiveMask(), value, lane);
}

// TODO(JS): If it can be determines that the `laneId` is constExpr, then subgroupBroadcast
// could be used on GLSL. For now we just use subgroupShuffle
__generic<T : __BuiltinType>
__glsl_extension(GL_KHR_shader_subgroup_shuffle)
__spirv_version(1.3)
T WaveReadLaneAt(T value, int lane)
{
    __target_switch
    {
    case glsl:
        if (__isHalf<T>()) __requireGLSLExtension("GL_EXT_shader_subgroup_extended_types_float16");
        __intrinsic_asm "subgroupShuffle($0, $1)";
    case hlsl: __intrinsic_asm "WaveReadLaneAt";
    case spirv:
        let ulane = uint(lane);
        return spirv_asm {OpCapability GroupNonUniformShuffle; OpGroupNonUniformShuffle $$T result Subgroup $value $ulane};
    default:
        return WaveMaskReadLaneAt(WaveGetActiveMask(), value, lane);
    }
}

__generic<T : __BuiltinType, let N : int>
__spirv_version(1.3)
__glsl_extension(GL_KHR_shader_subgroup_shuffle)
vector<T,N> WaveReadLaneAt(vector<T,N> value, int lane)
{
    __target_switch
    {
    case glsl:
        if (__isHalf<T>()) __requireGLSLExtension("GL_EXT_shader_subgroup_extended_types_float16");
        __intrinsic_asm "subgroupShuffle($0, $1)";
    case hlsl: __intrinsic_asm "WaveReadLaneAt";
    case spirv:
        let ulane = uint(lane);
        return spirv_asm {OpCapability GroupNonUniformShuffle; OpGroupNonUniformShuffle $$vector<T,N> result Subgroup $value $ulane};
    default:
        return WaveMaskReadLaneAt(WaveGetActiveMask(), value, lane);
    }
}

__generic<T : __BuiltinType, let N : int, let M : int>
__target_intrinsic(cuda, "_waveShuffleMultiple(_getActiveMask(), $0, $1)")
__target_intrinsic(hlsl)
matrix<T, N, M> WaveReadLaneAt(matrix<T, N, M> value, int lane)
{
    return WaveMaskReadLaneAt(WaveGetActiveMask(), value, lane);
}

// NOTE! WaveShuffle is a NON STANDARD HLSL intrinsic! It will map to WaveReadLaneAt on HLSL
// which means it will only work on hardware which allows arbitrary laneIds which is not true
// in general because it breaks the HLSL standard, which requires it's 'dynamically uniform' across the Wave.
__generic<T : __BuiltinType>
__glsl_extension(GL_KHR_shader_subgroup_shuffle)
__spirv_version(1.3)
T WaveShuffle(T value, int lane)
{
    __target_switch
    {
    case glsl:
        if (__isHalf<T>()) __requireGLSLExtension("GL_EXT_shader_subgroup_extended_types_float16");
        __intrinsic_asm "subgroupShuffle($0, $1)";
    case hlsl: __intrinsic_asm "WaveReadLaneAt";
    case spirv:
        let ulane = uint(lane);
        return spirv_asm {OpCapability GroupNonUniformShuffle; OpGroupNonUniformShuffle $$T result Subgroup $value $ulane};
    default:
        return WaveMaskShuffle(WaveGetActiveMask(), value, lane);
    }
}

__generic<T : __BuiltinType, let N : int>
__glsl_extension(GL_KHR_shader_subgroup_shuffle)
__spirv_version(1.3)
vector<T,N> WaveShuffle(vector<T,N> value, int lane)
{
    __target_switch
    {
    case glsl:
        if (__isHalf<T>()) __requireGLSLExtension("GL_EXT_shader_subgroup_extended_types_float16");
        __intrinsic_asm "subgroupShuffle($0, $1)";
    case hlsl: __intrinsic_asm "WaveReadLaneAt";
    case spirv:
        let ulane = uint(lane);
        return spirv_asm {OpCapability GroupNonUniformShuffle; OpGroupNonUniformShuffle $$vector<T,N> result Subgroup $value $ulane};
    default:
        return WaveMaskShuffle(WaveGetActiveMask(), value, lane);
    }
}

__generic<T : __BuiltinType, let N : int, let M : int>
__target_intrinsic(hlsl, "WaveReadLaneAt")
matrix<T, N, M> WaveShuffle(matrix<T, N, M> value, int lane)
{
    return WaveMaskShuffle(WaveGetActiveMask(), value, lane);
}

__glsl_extension(GL_KHR_shader_subgroup_ballot)
__spirv_version(1.3)
uint WavePrefixCountBits(bool value)
{
    __target_switch
    {
    case glsl:
        __intrinsic_asm "subgroupBallotExclusiveBitCount(subgroupBallot($0))";
    case hlsl: __intrinsic_asm "WavePrefixCountBits($0)";
    case spirv:
        return spirv_asm
        {
            OpCapability GroupNonUniformBallot;
            %mask:$$uint4 = OpGroupNonUniformBallot Subgroup $value;
            OpGroupNonUniformBallotBitCount $$uint result Subgroup 2 %mask
        };
    default:
        return WaveMaskPrefixCountBits(WaveGetActiveMask(), value);
    }
}

__glsl_extension(GL_KHR_shader_subgroup_ballot)
__spirv_version(1.3)
uint4 WaveGetConvergedMulti()
{
    __target_switch
    {
    case glsl:
        __intrinsic_asm "subgroupBallot(true)";
    case hlsl: __intrinsic_asm "WaveActiveBallot(true)";
    case cuda: __intrinsic_asm "make_uint4(__activemask(), 0, 0, 0)";
    case spirv:
        let _true = true;
        return spirv_asm
        {
            OpCapability GroupNonUniformBallot;
            OpGroupNonUniformBallot $$uint4 result Subgroup $_true
        };
    }
}

[ForceInline]
uint4 WaveGetActiveMulti()
{
    return WaveGetConvergedMulti();
}

// Shader model 6.5 stuff
// https://github.com/microsoft/DirectX-Specs/blob/master/d3d/HLSL_ShaderModel6_5.md

__generic<T : __BuiltinType>
__target_intrinsic(hlsl)
uint4 WaveMatch(T value)
{
    return WaveMaskMatch(WaveGetActiveMask(), value);
}

__generic<T : __BuiltinType, let N : int>
__target_intrinsic(hlsl)
uint4 WaveMatch(vector<T,N> value)
{
    return WaveMaskMatch(WaveGetActiveMask(), value);
}

__generic<T : __BuiltinType, let N : int, let M : int>
__target_intrinsic(hlsl)
uint4 WaveMatch(matrix<T,N,M> value)
{
    return WaveMaskMatch(WaveGetActiveMask(), value);
}

__target_intrinsic(hlsl)
__target_intrinsic(cuda, "_popc(__ballot_sync(($1).x, $0) & _getLaneLtMask())")
uint WaveMultiPrefixCountBits(bool value, uint4 mask);

__generic<T : __BuiltinArithmeticType>
__target_intrinsic(hlsl)
__glsl_extension(GL_KHR_shader_subgroup_arithmetic)
__spirv_version(1.3)
__target_intrinsic(glsl, "subgroupExclusiveAnd($0)")
__target_intrinsic(cuda, "_wavePrefixAnd(_getMultiPrefixMask(($1).x), $0)")
T WaveMultiPrefixBitAnd(T expr, uint4 mask);

__target_intrinsic(hlsl)
__glsl_extension(GL_KHR_shader_subgroup_arithmetic)
__spirv_version(1.3)
__target_intrinsic(glsl, "subgroupExclusiveAnd($0)")
__target_intrinsic(cuda, "_wavePrefixAndMultiple(_getMultiPrefixMask(($1).x), $0)")
__generic<T : __BuiltinArithmeticType, let N : int>
vector<T,N> WaveMultiPrefixBitAnd(vector<T,N> expr, uint4 mask);

__generic<T : __BuiltinArithmeticType, let N : int, let M : int>
__target_intrinsic(hlsl)
__target_intrinsic(cuda, "_wavePrefixAndMultiple(_getMultiPrefixMask(($1).x), $0)")
matrix<T,N,M> WaveMultiPrefixBitAnd(matrix<T,N,M> expr, uint4 mask);

__generic<T : __BuiltinArithmeticType>
__target_intrinsic(hlsl)
__glsl_extension(GL_KHR_shader_subgroup_arithmetic)
__spirv_version(1.3)
__target_intrinsic(cuda, "_wavePrefixOr(, _getMultiPrefixMask(($1).x), $0)")
T WaveMultiPrefixBitOr(T expr, uint4 mask);

__generic<T : __BuiltinArithmeticType, let N : int>
__target_intrinsic(hlsl)
__glsl_extension(GL_KHR_shader_subgroup_arithmetic)
__spirv_version(1.3)
__target_intrinsic(cuda, "_wavePrefixOrMultiple(_getMultiPrefixMask(($1).x), $0)")
vector<T,N> WaveMultiPrefixBitOr(vector<T,N> expr, uint4 mask);

__generic<T : __BuiltinArithmeticType, let N : int, let M : int>
__target_intrinsic(hlsl)
__target_intrinsic(cuda, "_wavePrefixOrMultiple(_getMultiPrefixMask(($1).x), $0)")
matrix<T,N,M> WaveMultiPrefixBitOr(matrix<T,N,M> expr, uint4 mask);

__generic<T : __BuiltinArithmeticType>
__target_intrinsic(hlsl)
__glsl_extension(GL_KHR_shader_subgroup_arithmetic)
__spirv_version(1.3)
__target_intrinsic(glsl, "subgroupExclusiveXor($0)")
__target_intrinsic(cuda, "_wavePrefixXor(_getMultiPrefixMask(($1).x), $0)")
T WaveMultiPrefixBitXor(T expr, uint4 mask);

__generic<T : __BuiltinArithmeticType, let N : int>
__target_intrinsic(hlsl)
__glsl_extension(GL_KHR_shader_subgroup_arithmetic)
__spirv_version(1.3)
__target_intrinsic(glsl, "subgroupExclusiveXor($0)")
__target_intrinsic(cuda, "_wavePrefixXorMultiple(_getMultiPrefixMask(($1).x), $0)")
vector<T,N> WaveMultiPrefixBitXor(vector<T,N> expr, uint4 mask);

__generic<T : __BuiltinArithmeticType, let N : int, let M : int>
__target_intrinsic(hlsl)
__target_intrinsic(cuda, "_wavePrefixXorMultiple(_getMultiPrefixMask(($1).x), $0)")
matrix<T,N,M> WaveMultiPrefixBitXor(matrix<T,N,M> expr, uint4 mask);

__generic<T : __BuiltinArithmeticType>
__target_intrinsic(hlsl)
__target_intrinsic(cuda, "_wavePrefixProduct(_getMultiPrefixMask(($1).x), $0)")
T WaveMultiPrefixProduct(T value, uint4 mask);

__generic<T : __BuiltinArithmeticType, let N : int>
__target_intrinsic(hlsl)
__target_intrinsic(cuda, "_wavePrefixProductMultiple(_getMultiPrefixMask(($1).x), $0)")
vector<T,N> WaveMultiPrefixProduct(vector<T,N> value, uint4 mask);

__generic<T : __BuiltinArithmeticType, let N : int, let M : int>
__target_intrinsic(hlsl)
__target_intrinsic(cuda, "_wavePrefixProductMultiple(_getMultiPrefixMask(($1).x), $0)")
matrix<T,N,M> WaveMultiPrefixProduct(matrix<T,N,M> value, uint4 mask);

__generic<T : __BuiltinArithmeticType>
__target_intrinsic(hlsl)
__target_intrinsic(cuda, "_wavePrefixSum(_getMultiPrefixMask(($1).x), $0)")
T WaveMultiPrefixSum(T value, uint4 mask);

__generic<T : __BuiltinArithmeticType, let N : int>
__target_intrinsic(hlsl)
__target_intrinsic(cuda, "_wavePrefixSumMultiple(_getMultiPrefixMask(($1).x), $0 )")
vector<T,N> WaveMultiPrefixSum(vector<T,N> value, uint4 mask);

__generic<T : __BuiltinArithmeticType, let N : int, let M : int>
__target_intrinsic(hlsl)
__target_intrinsic(cuda, "_wavePrefixSumMultiple(_getMultiPrefixMask(($1).x), $0)")
matrix<T,N,M> WaveMultiPrefixSum(matrix<T,N,M> value, uint4 mask);

// `typedef`s to help with the fact that HLSL has been sorta-kinda case insensitive at various points
typedef Texture2D texture2D;

${{{{

// Buffer types

static const struct {
    char const*         name;
    SlangResourceAccess access;
} kBaseBufferAccessLevels[] = {
    { "",                   SLANG_RESOURCE_ACCESS_READ },
    { "RW",                 SLANG_RESOURCE_ACCESS_READ_WRITE },
    { "RasterizerOrdered",  SLANG_RESOURCE_ACCESS_RASTER_ORDERED },
};
static const int kBaseBufferAccessLevelCount = sizeof(kBaseBufferAccessLevels) / sizeof(kBaseBufferAccessLevels[0]);

for (int aa = 0; aa < kBaseBufferAccessLevelCount; ++aa)
{
    auto access = kBaseBufferAccessLevels[aa].access;
    sb << "__generic<T,let format:int=0>\n";
    sb << "typealias ";
    sb << kBaseBufferAccessLevels[aa].name;
    sb << "Buffer = __TextureImpl<T, __ShapeBuffer, 0, 0, 0, " << aa << ", 0, 0, format>;\n";
    
    bool isReadOnly = aa == 0;

    char const* glslTextureSizeFunc = (isReadOnly) ? "textureSize" : "imageSize";
    char const* glslLoadFuncName = (isReadOnly) ? "texelFetch" : "imageLoad";
    char const* spvLoadInstName = (isReadOnly) ? "OpImageFetch" : "OpImageRead";
}}}}

__generic<T, let format:int>
extension __TextureImpl<T, __ShapeBuffer, 0, 0, 0, $(aa), 0, 0, format>
{
    [__readNone]
    void GetDimensions(out uint dim)
    {
        __target_switch
        {
        case hlsl: __intrinsic_asm ".GetDimensions";
        case glsl: __intrinsic_asm "($1 = $(glslTextureSizeFunc)($0))";
        case spirv:
            dim = spirv_asm {
                OpCapability ImageQuery;
                result:$$uint = OpImageQuerySize $this;
            };
        }
    }

    __glsl_extension(GL_EXT_samplerless_texture_functions)
    $(isReadOnly?"[__readNone] ":"")
    T Load(int location)
    {
        __target_switch
        {
        case hlsl: __intrinsic_asm ".Load";
        case glsl: __intrinsic_asm "$(glslLoadFuncName)($0, $1)$z";
        case spirv: return spirv_asm {
                %sampled:__sampledType(T) = $(spvLoadInstName) $this $location;
                __truncate $$T result __sampledType(T) %sampled;
            };
        }
    }

    $(isReadOnly?"[__readNone] ":"")
    T Load(int location, out uint status);

    __subscript(uint index) -> T {

        $(isReadOnly?"[__readNone] ":"")
        [ForceInline]
        get { return Load((int)index); }
${{{{
        if (access != SLANG_RESOURCE_ACCESS_READ) {
}}}}
            [nonmutating] set
            {
                __target_switch
                {
                case hlsl: __intrinsic_asm "($0)[$1] = $2";
                case glsl: __intrinsic_asm "imageStore($0, int($1), $V2)";
                case spirv: spirv_asm {
                        OpImageWrite $this $index $newValue;
                    };
                }
            }

            __intrinsic_op($(kIROp_ImageSubscript))
            ref;
${{{{
        } // access != SLANG_RESOURCE_ACCESS_READ
}}}}

        }
    

    };  // end extension
${{{{
}
}}}}


// DirectX Raytracing (DXR) Support
//
// The following is based on the experimental DXR SDK v0.09.01.
//
// Numbering follows the sections in the "D3D12 Raytracing Functional Spec" v0.09 (2018-03-12)
//

// 10.1.1 - Ray Flags

typedef uint RAY_FLAG;

static const RAY_FLAG RAY_FLAG_NONE                             = 0x00;
static const RAY_FLAG RAY_FLAG_FORCE_OPAQUE                     = 0x01;
static const RAY_FLAG RAY_FLAG_FORCE_NON_OPAQUE                 = 0x02;
static const RAY_FLAG RAY_FLAG_ACCEPT_FIRST_HIT_AND_END_SEARCH  = 0x04;
static const RAY_FLAG RAY_FLAG_SKIP_CLOSEST_HIT_SHADER          = 0x08;
static const RAY_FLAG RAY_FLAG_CULL_BACK_FACING_TRIANGLES       = 0x10;
static const RAY_FLAG RAY_FLAG_CULL_FRONT_FACING_TRIANGLES      = 0x20;
static const RAY_FLAG RAY_FLAG_CULL_OPAQUE                      = 0x40;
static const RAY_FLAG RAY_FLAG_CULL_NON_OPAQUE                  = 0x80;
static const RAY_FLAG RAY_FLAG_SKIP_TRIANGLES                   = 0x100;
static const RAY_FLAG RAY_FLAG_SKIP_PROCEDURAL_PRIMITIVES       = 0x200;

// 10.1.2 - Ray Description Structure

__target_intrinsic(hlsl, RayDesc)
__target_intrinsic(cuda, RayDesc)
struct RayDesc
{
    __target_intrinsic(hlsl, Origin)
    __target_intrinsic(cuda, Origin)
    float3 Origin;

    __target_intrinsic(hlsl, TMin)
    __target_intrinsic(cuda, TMin)
    float  TMin;

    __target_intrinsic(hlsl, Direction)
    __target_intrinsic(cuda, Direction)
    float3 Direction;

    __target_intrinsic(hlsl, TMax)
    __target_intrinsic(cuda, TMax)
    float  TMax;
};

// 10.1.3 - Ray Acceleration Structure

__builtin
__magic_type(RaytracingAccelerationStructureType)
__intrinsic_type($(kIROp_RaytracingAccelerationStructureType))
struct RaytracingAccelerationStructure {};

// 10.1.4 - Subobject Definitions

// TODO: We may decide to support these, but their reliance on C++ implicit
// constructor call syntax (`SomeType someVar(arg0, arg1);`) makes them
// annoying for the current Slang parsing strategy, and using global variables
// for this stuff comes across as a kludge rather than the best possible design.

// 10.1.5 - Intersection Attributes Structure

__target_intrinsic(hlsl, BuiltInTriangleIntersectionAttributes)
struct BuiltInTriangleIntersectionAttributes
{
    __target_intrinsic(hlsl, barycentrics)
    float2 barycentrics;
};

// 10.2 Shaders

// Right now new shader stages need to be added directly to the compiler
// implementation, rather than being something that can be declared in the stdlib.

// 10.3 - Intrinsics

// 10.3.1

// `executeCallableNV` is the GLSL intrinsic that will be used to implement
// `CallShader()` for GLSL-based targets.
//
__target_intrinsic(_GL_EXT_ray_tracing, "executeCallableEXT")
void __executeCallable(uint shaderIndex, int payloadLocation);

// Next is the custom intrinsic that will compute the payload location
// for a type being used in a `CallShader()` call for GLSL-based targets.
//
__generic<Payload>
[__readNone]
__intrinsic_op($(kIROp_GetVulkanRayTracingPayloadLocation))
int __callablePayloadLocation(__ref Payload payload);

// Now we provide a hard-coded definition of `CallShader()` for GLSL-based
// targets, which maps the generic HLSL operation into the non-generic
// GLSL equivalent.
//
__generic<Payload>
void CallShader(uint shaderIndex, inout Payload payload)
{
    __target_switch
    {
    case hlsl: __intrinsic_asm "CallShader";
    case glsl:
        {
            [__vulkanCallablePayload]
            static Payload p;

            p = payload;
            __executeCallable(shaderIndex, __callablePayloadLocation(p));
            payload = p;
        }
    case spirv:
        {
            [__vulkanCallablePayload]
            static Payload p;

            p = payload;
            spirv_asm 
            {
                OpExecuteCallableKHR $shaderIndex &p
            };
            payload = p;
        }
    }
}

// 10.3.2

__target_intrinsic(_GL_EXT_ray_tracing, "traceRayEXT")
void __traceRay(
    RaytracingAccelerationStructure AccelerationStructure,
    uint                            RayFlags,
    uint                            InstanceInclusionMask,
    uint                            RayContributionToHitGroupIndex,
    uint                            MultiplierForGeometryContributionToHitGroupIndex,
    uint                            MissShaderIndex,
    float3                          Origin,
    float                           TMin,
    float3                          Direction,
    float                           TMax,
    int                             PayloadLocation);

// TODO: Slang's parsing logic currently puts modifiers on
// the `GenericDecl` rather than the inner decl when
// using our default syntax, which seems wrong. We need
// to fix this, but for now using the expanded `__generic`
// syntax works in a pinch.
//
__generic<Payload>
[__readNone]
__intrinsic_op($(kIROp_GetVulkanRayTracingPayloadLocation))
int __rayPayloadLocation(__ref Payload payload);

__generic<payload_t>
void TraceRay(
    RaytracingAccelerationStructure AccelerationStructure,
    uint                            RayFlags,
    uint                            InstanceInclusionMask,
    uint                            RayContributionToHitGroupIndex,
    uint                            MultiplierForGeometryContributionToHitGroupIndex,
    uint                            MissShaderIndex,
    RayDesc                         Ray,
    inout payload_t                 Payload)
{
    __target_switch
    {
    case hlsl: __intrinsic_asm "TraceRay";
    case cuda: __intrinsic_asm "traceOptiXRay";
    case glsl:
    {
        [__vulkanRayPayload]
        static payload_t p;

        p = Payload;
        __traceRay(
            AccelerationStructure,
            RayFlags,
            InstanceInclusionMask,
            RayContributionToHitGroupIndex,
            MultiplierForGeometryContributionToHitGroupIndex,
            MissShaderIndex,
            Ray.Origin,
            Ray.TMin,
            Ray.Direction,
            Ray.TMax,
            __rayPayloadLocation(p));
        Payload = p;
    }
    case spirv:
    {
        [__vulkanRayPayload]
        static payload_t p;

        p = Payload;
        let origin = Ray.Origin;
        let direction = Ray.Direction;
        let tmin = Ray.TMin;
        let tmax = Ray.TMax;
        spirv_asm 
        {
            OpTraceRayKHR 
                /**/ $AccelerationStructure
                /**/ $RayFlags
                /**/ $InstanceInclusionMask
                /**/ $RayContributionToHitGroupIndex
                /**/ $MultiplierForGeometryContributionToHitGroupIndex
                /**/ $MissShaderIndex
                /**/ $origin
                /**/ $tmin
                /**/ $direction
                /**/ $tmax
                /**/ &p;
        };
        Payload = p;
    }
    }
}

// NOTE!
// The name of the following functions may change when DXR supports
// a feature similar to the `GL_NV_ray_tracing_motion_blur` extension
//
// https://github.com/KhronosGroup/GLSL/blob/master/extensions/nv/GLSL_NV_ray_tracing_motion_blur.txt

__glsl_extension(GL_NV_ray_tracing_motion_blur)
__target_intrinsic(glsl, "traceRayMotionNV")
[require(glsl, raytracing_motionblur)]
void __traceMotionRay(
    RaytracingAccelerationStructure AccelerationStructure,
    uint                            RayFlags,
    uint                            InstanceInclusionMask,
    uint                            RayContributionToHitGroupIndex,
    uint                            MultiplierForGeometryContributionToHitGroupIndex,
    uint                            MissShaderIndex,
    float3                          Origin,
    float                           TMin,
    float3                          Direction,
    float                           TMax,
    float                           CurrentTime,
    int                             PayloadLocation);

__generic<payload_t>
void TraceMotionRay(
    RaytracingAccelerationStructure AccelerationStructure,
    uint                            RayFlags,
    uint                            InstanceInclusionMask,
    uint                            RayContributionToHitGroupIndex,
    uint                            MultiplierForGeometryContributionToHitGroupIndex,
    uint                            MissShaderIndex,
    RayDesc                         Ray,
    float                           CurrentTime,
    inout payload_t                 Payload)
{
    __target_switch
    {
    case hlsl: __intrinsic_asm "TraceMotionRay";
    case glsl:
    {
        [__vulkanRayPayload]
        static payload_t p;

        p = Payload;
        __traceMotionRay(
            AccelerationStructure,
            RayFlags,
            InstanceInclusionMask,
            RayContributionToHitGroupIndex,
            MultiplierForGeometryContributionToHitGroupIndex,
            MissShaderIndex,
            Ray.Origin,
            Ray.TMin,
            Ray.Direction,
            Ray.TMax,
            CurrentTime,
            __rayPayloadLocation(p));
        Payload = p;
    }
    case spirv:
    {
        [__vulkanRayPayload]
        static payload_t p;
        
        let origin = Ray.Origin;
        let direction = Ray.Direction;
        let tmin = Ray.TMin;
        let tmax = Ray.TMax;

        p = Payload;
        spirv_asm 
        {
            OpCapability RayTracingMotionBlurNV;
            OpExtension "SPV_NV_ray_tracing_motion_blur";

            OpTraceRayMotionNV
                /**/ $AccelerationStructure
                /**/ $RayFlags
                /**/ $InstanceInclusionMask
                /**/ $RayContributionToHitGroupIndex
                /**/ $MultiplierForGeometryContributionToHitGroupIndex
                /**/ $MissShaderIndex
                /**/ $origin
                /**/ $tmin
                /**/ $direction
                /**/ $tmax
                /**/ $CurrentTime
                /**/ &p;
        };
        Payload = p;
    }
    }
}

// 10.3.3
__target_intrinsic(hlsl)
bool ReportHit<A>(float tHit, uint hitKind, A attributes);

bool __reportIntersection(float tHit, uint hitKind)
{
    __target_switch
    {
    case _GL_EXT_ray_tracing: __intrinsic_asm "reportIntersectionEXT";
    case spirv:
        return spirv_asm 
        {
            result:$$bool = OpReportIntersectionKHR $tHit $hitKind;
        };
    }
}

__generic<A>
__specialized_for_target(glsl)
__specialized_for_target(spirv)
bool ReportHit(float tHit, uint hitKind, A attributes)
{
    [__vulkanHitAttributes]
    static A a;

    a = attributes;
    return __reportIntersection(tHit, hitKind);
}

// 10.3.4
void IgnoreHit()
{
    __target_switch
    {
    case hlsl: __intrinsic_asm "IgnoreHit";
    case _GL_EXT_ray_tracing: __intrinsic_asm "ignoreIntersectionEXT;";
    case cuda: __intrinsic_asm "optixIgnoreIntersection";
    case spirv: 
        spirv_asm 
        { 
            OpIgnoreIntersectionKHR; %_ = OpLabel 
        };
    }
}

// 10.3.5
void AcceptHitAndEndSearch()
{
    __target_switch
    {
    case hlsl: __intrinsic_asm "AcceptHitAndEndSearch";
    case _GL_EXT_ray_tracing: __intrinsic_asm "terminateRayEXT;";
    case cuda: __intrinsic_asm "optixTerminateRay";
    case spirv: 
        spirv_asm 
        { 
            OpTerminateRayKHR; %_ = OpLabel 
        };
    }
}

// 10.4 - System Values and Special Semantics

// TODO: Many of these functions need to be restricted so that
// they can only be accessed from specific stages.

// 10.4.1 - Ray Dispatch System Values

[NonUniformReturn]
uint3 DispatchRaysIndex()
{
    __target_switch
    {
    case hlsl: __intrinsic_asm "DispatchRaysIndex";
    case _GL_EXT_ray_tracing: __intrinsic_asm "(gl_LaunchIDEXT)";
    case cuda: __intrinsic_asm "optixGetLaunchIndex";
    case spirv:
        return spirv_asm 
        {
            result:$$uint3 = OpLoad builtin(LaunchIdKHR:uint3);
        };
    }
}

uint3 DispatchRaysDimensions()
{
    __target_switch
    {
    case hlsl:  __intrinsic_asm "DispatchRaysDimensions";
    case _GL_EXT_ray_tracing: __intrinsic_asm "(gl_LaunchSizeEXT)";
    case cuda: __intrinsic_asm "optixGetLaunchDimensions";
    case spirv:
        return spirv_asm 
        {
            result:$$uint3 = OpLoad builtin(LaunchSizeKHR:uint3);
        };
    }
}

// 10.4.2 - Ray System Values

[NonUniformReturn]
float3 WorldRayOrigin()
{
    __target_switch
    {
    case hlsl:  __intrinsic_asm "WorldRayOrigin";
    case _GL_EXT_ray_tracing: __intrinsic_asm "(gl_WorldRayOriginEXT)";
    case cuda: __intrinsic_asm "optixGetWorldRayOrigin";
    case spirv:
        return spirv_asm 
        {
            result:$$float3 = OpLoad builtin(WorldRayOriginKHR:float3);
        };
    }
}

[NonUniformReturn]
float3 WorldRayDirection()
{
    __target_switch
    {
    case hlsl:  __intrinsic_asm "WorldRayDirection";
    case _GL_EXT_ray_tracing: __intrinsic_asm "(gl_WorldRayDirectionEXT)";
    case cuda: __intrinsic_asm "optixGetWorldRayDirection";
    case spirv:
        return spirv_asm 
        {
            result:$$float3 = OpLoad builtin(WorldRayDirectionKHR:float3);
        };
    }
}

[NonUniformReturn]
float RayTMin()
{
    __target_switch
    {
    case hlsl:  __intrinsic_asm "RayTMin";
    case _GL_EXT_ray_tracing: __intrinsic_asm "(gl_RayTminEXT)";
    case cuda: __intrinsic_asm "optixGetRayTmin";
    case spirv:
        return spirv_asm 
        {
            result:$$float = OpLoad builtin(RayTminKHR:float);
        };
    }
}

// Note: The `RayTCurrent()` intrinsic should translate to
// either `gl_HitTNV` (for hit shaders) or `gl_RayTmaxNV`
// (for intersection shaders). Right now we are handling this
// during code emission, for simplicity.
//
// TODO: Once the compiler supports a more refined concept
// of profiles/capabilities and overloading based on them,
// we should simply provide two overloads here, specialized
// to the appropriate Vulkan stages.
//
[NonUniformReturn]
float RayTCurrent()
{
    __target_switch
    {
    case hlsl:  __intrinsic_asm "RayTCurrent";
    case _GL_EXT_ray_tracing: __intrinsic_asm "(gl_RayTmaxEXT)";
    case cuda: __intrinsic_asm "optixGetRayTmax";
    case spirv:
        return spirv_asm 
        {
            result:$$float = OpLoad builtin(RayTmaxKHR:float);
        };
    }
}

uint RayFlags()
{
    __target_switch
    {
    case hlsl:  __intrinsic_asm "RayFlags";
    case _GL_EXT_ray_tracing: __intrinsic_asm "(gl_IncomingRayFlagsEXT)";
    case cuda: __intrinsic_asm "optixGetRayFlags";
    case spirv:
        return spirv_asm 
        {
            result:$$uint = OpLoad builtin(IncomingRayFlagsKHR:uint);
        };
    }
}

// 10.4.3 - Primitive/Object Space System Values

[NonUniformReturn]
uint InstanceIndex()
{
    __target_switch
    {
    case hlsl:  __intrinsic_asm "InstanceIndex";
    case _GL_EXT_ray_tracing: __intrinsic_asm "(gl_InstanceID)";
    case cuda: __intrinsic_asm "optixGetInstanceIndex";
    case spirv:
        return spirv_asm 
        {
            result:$$uint = OpLoad builtin(InstanceId:uint);
        };
    }
}

[NonUniformReturn]
uint InstanceID()
{
    __target_switch
    {
    case hlsl:  __intrinsic_asm "InstanceID";
    case _GL_EXT_ray_tracing: __intrinsic_asm "(gl_InstanceCustomIndexEXT)";
    case cuda: __intrinsic_asm "optixGetInstanceId";
    case spirv:
        return spirv_asm 
        {
            result:$$uint = OpLoad builtin(InstanceCustomIndexKHR:uint);
        };
    }
}

[NonUniformReturn]
uint PrimitiveIndex()
{
    __target_switch
    {
    case hlsl:  __intrinsic_asm "PrimitiveIndex";
    case _GL_EXT_ray_tracing: __intrinsic_asm "(gl_PrimitiveID)";
    case cuda: __intrinsic_asm "optixGetPrimitiveIndex";
    case spirv:
        return spirv_asm 
        {
            result:$$uint = OpLoad builtin(PrimitiveId:uint);
        };
    }
}

[NonUniformReturn]
float3 ObjectRayOrigin()
{
    __target_switch
    {
    case hlsl:  __intrinsic_asm "ObjectRayOrigin";
    case _GL_EXT_ray_tracing: __intrinsic_asm "(gl_ObjectRayOriginEXT)";
    case cuda: __intrinsic_asm "optixGetObjectRayOrigin";
    case spirv:
        return spirv_asm 
        {
            result:$$float3 = OpLoad builtin(ObjectRayOriginKHR:float3);
        };
    }
}

[NonUniformReturn]
float3 ObjectRayDirection()
{
    __target_switch
    {
    case hlsl:  __intrinsic_asm "ObjectRayDirection";
    case _GL_EXT_ray_tracing: __intrinsic_asm "(gl_ObjectRayDirectionEXT)";
    case cuda: __intrinsic_asm "optixGetObjectRayDirection";
    case spirv:
        return spirv_asm 
        {
            result:$$float3 = OpLoad builtin(ObjectRayDirectionKHR:float3);
        };
    }
}

// TODO: optix has an optixGetObjectToWorldTransformMatrix function that returns 12
// floats by reference.
[NonUniformReturn]
float3x4 ObjectToWorld3x4()
{
    __target_switch
    {
    case hlsl:  __intrinsic_asm "ObjectToWorld3x4";
    case _GL_EXT_ray_tracing: __intrinsic_asm "transpose(gl_ObjectToWorldEXT)";
    case spirv:
        return spirv_asm 
        {
            %mat:$$float4x3 = OpLoad builtin(ObjectToWorldKHR:float4x3);
            result:$$float3x4 = OpTranspose %mat;
        };
    }
}

[NonUniformReturn]
float3x4 WorldToObject3x4()
{
    __target_switch
    {
    case hlsl:  __intrinsic_asm "WorldToObject3x4";
    case _GL_EXT_ray_tracing: __intrinsic_asm "transpose(gl_WorldToObjectEXT)";
    case spirv:
        return spirv_asm 
        {
            %mat:$$float4x3 = OpLoad builtin(WorldToObjectKHR:float4x3);
            result:$$float3x4 = OpTranspose %mat;
        };
    }
}

[NonUniformReturn]
float4x3 ObjectToWorld4x3()
{
    __target_switch
    {
    case hlsl:  __intrinsic_asm "ObjectToWorld4x3";
    case _GL_EXT_ray_tracing: __intrinsic_asm "(gl_ObjectToWorldEXT)";
    case spirv:
        return spirv_asm 
        {
            result:$$float4x3 = OpLoad builtin(ObjectToWorldKHR:float4x3);
        };
    }
}

[NonUniformReturn]
float4x3 WorldToObject4x3()
{
    __target_switch
    {
    case hlsl:  __intrinsic_asm "WorldToObject4x3";
    case _GL_EXT_ray_tracing: __intrinsic_asm "(gl_WorldToObjectEXT)";
    case spirv:
        return spirv_asm 
        {
            result:$$float4x3 = OpLoad builtin(WorldToObjectKHR:float4x3);
        };
    }
}

// NOTE!
// The name of the following functions may change when DXR supports
// a feature similar to the `GL_NV_ray_tracing_motion_blur` extension

__glsl_extension(GL_NV_ray_tracing_motion_blur)
__glsl_extension(GL_EXT_ray_tracing)
[NonUniformReturn]
float RayCurrentTime()
{
    __target_switch
    {
    case hlsl:  __intrinsic_asm "RayCurrentTime";
    case glsl:  __intrinsic_asm "(gl_CurrentRayTimeNV)";
    case spirv:
        return spirv_asm 
        {
            result:$$float = OpLoad builtin(CurrentRayTimeNV:float);
        };
    }
}

// Note: The provisional DXR spec included these unadorned
// `ObjectToWorld()` and `WorldToObject()` functions, so
// we will forward them to the new names as a convience
// for users who are porting their code.
//
// TODO: Should we provide a deprecation warning on these
// declarations, so that users can know they aren't coding
// against the final spec?
//
[NonUniformReturn] float3x4 ObjectToWorld() { return ObjectToWorld3x4(); }
[NonUniformReturn] float3x4 WorldToObject() { return WorldToObject3x4(); }

// 10.4.4 - Hit Specific System values
[NonUniformReturn]
uint HitKind()
{
    __target_switch
    {
    case hlsl:  __intrinsic_asm "HitKind";
    case _GL_EXT_ray_tracing: __intrinsic_asm "(gl_HitKindEXT)";
    case cuda:  __intrinsic_asm "optixGetHitKind";
    case spirv:
        return spirv_asm 
        {
            result:$$uint = OpLoad builtin(HitKindKHR:uint);
        };
    }
}

// Pre-defined hit kinds (not documented explicitly)
static const uint HIT_KIND_TRIANGLE_FRONT_FACE  = 254;
static const uint HIT_KIND_TRIANGLE_BACK_FACE   = 255;

//
// Shader Model 6.4
//

// Treats `left` and `right` as 4-component vectors of `UInt8` and computes `dot(left, right) + acc`
uint dot4add_u8packed(uint left, uint right, uint acc);

// Treats `left` and `right` as 4-component vectors of `Int8` and computes `dot(left, right) + acc`
int dot4add_i8packed(uint left, uint right, int acc);

// Computes `dot(left, right) + acc`.
//
// May not produce infinities or NaNs for intermediate results that overflow the range of `half`
float dot2add(float2 left, float2 right, float acc);

//
// Shader Model 6.5
//

//
// Mesh Shaders
//

// Set the number of output vertices and primitives for a mesh shader invocation.
__glsl_extension(GL_EXT_mesh_shader)
__glsl_version(450)
void SetMeshOutputCounts(uint vertexCount, uint primitiveCount)
{
    __target_switch
    {
    case hlsl:
        __intrinsic_asm "SetMeshOutputCounts";
    case glsl:
        __intrinsic_asm "SetMeshOutputsEXT";
    case spirv:
        return spirv_asm
        {
            OpCapability MeshShadingEXT;
            OpExtension "SPV_EXT_mesh_shader";
            OpSetMeshOutputsEXT $vertexCount $primitiveCount;
        };
    }
}

// Specify the number of downstream mesh shader thread groups to invoke from an amplification shader,
// and provide the values for per-mesh payload parameters.
//
// This function doesn't return.
//
[KnownBuiltin("DispatchMesh")]
void DispatchMesh<P>(uint threadGroupCountX, uint threadGroupCountY, uint threadGroupCountZ, __ref P meshPayload)
{
    __target_switch
    {
    case hlsl:
        __intrinsic_asm "DispatchMesh";
    case glsl:
        // This intrinsic doesn't take into account writing meshPayload. That
        // is dealt with separately by 'legalizeDispatchMeshPayloadForGLSL'.
        __intrinsic_asm "EmitMeshTasksEXT($0, $1, $2)";
    case spirv:
        return spirv_asm
        {
            OpCapability MeshShadingEXT;
            OpExtension "SPV_EXT_mesh_shader";
            OpEmitMeshTasksEXT $threadGroupCountX $threadGroupCountY $threadGroupCountZ &meshPayload;
            // OpEmitMeshTasksExt is a terminator, so we need to start a new
            // block to hold whatever comes after this intrinsic
            %_ = OpLabel
        };
    }
}

//
// "Sampler feedback" types `FeedbackTexture2D` and `FeedbackTexture2DArray`.
//

// https://microsoft.github.io/DirectX-Specs/d3d/SamplerFeedback.html

// The docs describe these as 'types' but their syntax makes them seem enum like, and enum is a simpler way to implement them
// But slang enums are always 'enum class like', so I use an empty struct type here

[sealed]
[builtin]
interface __BuiltinSamplerFeedbackType {};

[sealed]
__magic_type(FeedbackType, $(int(FeedbackType::Kind::MinMip)))
__target_intrinsic(hlsl, SAMPLER_FEEDBACK_MIN_MIP)
struct SAMPLER_FEEDBACK_MIN_MIP : __BuiltinSamplerFeedbackType {};

[sealed]
__magic_type(FeedbackType, $(int(FeedbackType::Kind::MipRegionUsed)))
__target_intrinsic(hlsl, SAMPLER_FEEDBACK_MIP_REGION_USED)
struct SAMPLER_FEEDBACK_MIP_REGION_USED : __BuiltinSamplerFeedbackType {};

// All of these objects are write-only resources that point to a special kind of unordered access view meant for sampler feedback.
__generic<T:__BuiltinSamplerFeedbackType>
extension __TextureImpl<T,__Shape2D, 0, 0, 0, $(kStdlibResourceAccessFeedback), 0, 0, 0>
{
    // With Clamp

    __target_intrinsic(hlsl, "($0).WriteSamplerFeedback($1, $2, $3, $4)")
    __target_intrinsic(cpp, "($0).WriteSamplerFeedback($1, $2, $3, $4)")
    void WriteSamplerFeedback<S>(Texture2D<S> tex, SamplerState samp, float2 location, float clamp);

    __target_intrinsic(hlsl, "($0).WriteSamplerFeedbackBias($1, $2, $3, $4, $5)")
    __target_intrinsic(cpp, "($0).WriteSamplerFeedbackBias($1, $2, $3, $4, $5)")
    void WriteSamplerFeedbackBias<S>(Texture2D<S> tex, SamplerState samp, float2 location, float bias, float clamp);

    __target_intrinsic(hlsl, "($0).WriteSamplerFeedbackGrad($1, $2, $3, $4, $5, $6)")
    __target_intrinsic(cpp, "($0).WriteSamplerFeedbackGrad($1, $2, $3, $4, $5, $6)")
    void WriteSamplerFeedbackGrad<S>(Texture2D<S> tex, SamplerState samp, float2 location, float2 ddx, float2 ddy, float clamp);

    // Level

    __target_intrinsic(hlsl, "($0).WriteSamplerFeedbackLevel($1, $2, $3, $4)")
    __target_intrinsic(cpp, "($0).WriteSamplerFeedbackLevel($1, $2, $3, $4)")
    void WriteSamplerFeedbackLevel<S>(Texture2D<S> tex, SamplerState samp, float2 location, float lod);

    // Without Clamp

    __target_intrinsic(hlsl, "($0).WriteSamplerFeedback($1, $2, $3)")
    __target_intrinsic(cpp, "($0).WriteSamplerFeedback($1, $2, $3)")
    void WriteSamplerFeedback<S>(Texture2D<S> tex, SamplerState samp, float2 location);

    __target_intrinsic(hlsl, "($0).WriteSamplerFeedbackBias($1, $2, $3, $4)")
    __target_intrinsic(cpp, "($0).WriteSamplerFeedbackBias($1, $2, $3, $4)")
    void WriteSamplerFeedbackBias<S>(Texture2D<S> tex, SamplerState samp, float2 location, float bias);

    __target_intrinsic(hlsl, "($0).WriteSamplerFeedbackGrad($1, $2, $3, $4, $5)")
    __target_intrinsic(cpp, "($0).WriteSamplerFeedbackGrad($1, $2, $3, $4, $5)")
    void WriteSamplerFeedbackGrad<S>(Texture2D<S> tex, SamplerState samp, float2 location, float2 ddx, float2 ddy);
};

__generic<T:__BuiltinSamplerFeedbackType>
extension __TextureImpl<T,__Shape2D, 1, 0, 0, $(kStdlibResourceAccessFeedback), 0, 0, 0>
{
    // With Clamp

    __target_intrinsic(hlsl, "($0).WriteSamplerFeedback($1, $2, $3, $4)")
    __target_intrinsic(cpp, "($0).WriteSamplerFeedback($1, $2, $3, $4)")
    void WriteSamplerFeedback<S>(Texture2DArray<S> texArray, SamplerState samp, float3 location, float clamp);

    __target_intrinsic(hlsl, "($0).WriteSamplerFeedbackBias($1, $2, $3, $4, $5)")
    __target_intrinsic(cpp, "($0).WriteSamplerFeedbackBias($1, $2, $3, $4, $5)")
    void WriteSamplerFeedbackBias<S>(Texture2DArray<S> texArray, SamplerState samp, float3 location, float bias, float clamp);

    __target_intrinsic(hlsl, "($0).WriteSamplerFeedbackGrad($1, $2, $3, $4, $5, $6)")
    __target_intrinsic(cpp, "($0).WriteSamplerFeedbackGrad($1, $2, $3, $4, $5, $6)")
    void WriteSamplerFeedbackGrad<S>(Texture2DArray<S> texArray, SamplerState samp, float3 location, float3 ddx, float3 ddy, float clamp);

    // Level

    __target_intrinsic(hlsl, "($0).WriteSamplerFeedbackLevel($1, $2, $3, $4)")
    __target_intrinsic(cpp, "($0).WriteSamplerFeedbackLevel($1, $2, $3, $4)")
    void WriteSamplerFeedbackLevel<S>(Texture2DArray<S> texArray, SamplerState samp, float3 location, float lod);

    // Without Clamp

    __target_intrinsic(hlsl, "($0).WriteSamplerFeedback($1, $2, $3)")
    __target_intrinsic(cpp, "($0).WriteSamplerFeedback($1, $2, $3)")
    void WriteSamplerFeedback<S>(Texture2DArray<S> texArray, SamplerState samp, float3 location);

    __target_intrinsic(hlsl, "($0).WriteSamplerFeedbackBias($1, $2, $3, $4)")
    __target_intrinsic(cpp, "($0).WriteSamplerFeedbackBias($1, $2, $3, $4)")
    void WriteSamplerFeedbackBias<S>(Texture2DArray<S> texArray, SamplerState samp, float3 location, float bias);

    __target_intrinsic(hlsl, "($0).WriteSamplerFeedbackGrad($1, $2, $3, $4, $5)")
    __target_intrinsic(cpp, "($0).WriteSamplerFeedbackGrad($1, $2, $3, $4, $5)")
    void WriteSamplerFeedbackGrad<S>(Texture2DArray<S> texArray, SamplerState samp, float3 location, float3 ddx, float3 ddy);
};

//
// DXR 1.1 and `TraceRayInline` support
//

// Get the index of the geometry that was hit in an intersection, any-hit, or closest-hit shader
__glsl_extension(GL_EXT_ray_tracing)
<<<<<<< HEAD
[require(glsl, raytracing)]
[require(spirv, raytracing)]
[require(hlsl, raytracing)]
=======
[NonUniformReturn]
>>>>>>> a810aa31
uint GeometryIndex()
{
    __target_switch
    {
    case hlsl: __intrinsic_asm "GeometryIndex";
    case glsl: __intrinsic_asm "(gl_GeometryIndexEXT)";
    case spirv: return spirv_asm {
            result:$$uint = OpLoad builtin(RayGeometryIndexKHR:uint);
        };
    }
}

// Get the vertex positions of the currently hit triangle in any-hit or closest-hit shader.
// https://github.com/KhronosGroup/GLSL/blob/master/extensions/ext/GLSL_EXT_ray_tracing_position_fetch.txt
__glsl_extension(GL_EXT_ray_tracing)
__glsl_extension(GL_EXT_ray_tracing_position_fetch)
[require(glsl, raytracing_pos)]
[require(spirv, raytracing_pos)]
[ForceInline]
float3 HitTriangleVertexPosition(uint index)
{
    __target_switch
    {
        case glsl:
            __intrinsic_asm "gl_HitTriangleVertexPositionsEXT[$0]";
        case spirv:
            return spirv_asm {
                OpCapability RayTracingKHR;
                OpCapability RayTracingPositionFetchKHR;
                OpExtension "SPV_KHR_ray_tracing";
                OpExtension "SPV_KHR_ray_tracing_position_fetch";
                %_ptr_Input_v3float = OpTypePointer Input $$float3;
                %addr : %_ptr_Input_v3float = OpAccessChain builtin(HitTriangleVertexPositionsKHR:float3[3]) $index;
                result:$$float3 = OpLoad %addr;
            };
    }
}

// Status of whether a (closest) hit has been committed in a `RayQuery`.
typedef uint COMMITTED_STATUS;

// No hit committed.
static const COMMITTED_STATUS COMMITTED_NOTHING = 0;

// Closest hit is a triangle.
//
// This could be an opaque triangle hit found by the fixed-function
// traversal and intersection implementation, or a non-opaque
// triangle hit committed by user code with `RayQuery.CommitNonOpaqueTriangleHit`
//
static const COMMITTED_STATUS COMMITTED_TRIANGLE_HIT = 1;

// Closest hit is a procedural primitive.
//
// A procedural hit primitive is committed using `RayQuery.CommitProceduralPrimitiveHit`.
static const COMMITTED_STATUS COMMITTED_PROCEDURAL_PRIMITIVE_HIT = 2;

// Type of candidate hit that a `RayQuery` is pausing at.
//
// A `RayQuery` can automatically commit hits with opaque triangles,
// but yields to user code for other hits to allow them to be
// dismissed or committed.
//
typedef uint CANDIDATE_TYPE;

// Candidate hit is a non-opaque triangle.
static const CANDIDATE_TYPE CANDIDATE_NON_OPAQUE_TRIANGLE = 0;

// Candidate hit is a procedural primitive.
static const CANDIDATE_TYPE CANDIDATE_PROCEDURAL_PRIMITIVE = 1;

// Handle to state of an in-progress ray-tracing query.
//
// The ray query is effectively a coroutine that user shader
// code can resume to continue tracing the ray, and which yields
// back to the user code at interesting events along the ray.
//
// Note: The treatment of the `RayQuery` type in Slang does not
// perfectly match its semantics in vanilla HLSL in some corner
// cases. Specifically, a `RayQuery` in vanilla HLSL is an
// opaque handle to mutable storage, and assigning a `RayQuery`
// or passing one as a parameter will only copy the *handle*,
// potentially resulting in aliasing of the underlying mutable
// storage.
//
// In contrast, Slang considers a `RayQuery` to own its mutable
// state, and (because the API does not support cloning of queries),
// `RayQuery` values are non-copyable (aka "move-only").
//
// The main place where this arises as a consideration is when
// passing a `RayQuery` down into a function that will perform
// mutating operations on it (e.g., `TraceRay` or `Proceed`):
//
//      void myFunc( inout RayQuery<FLAGS> q )
//      {
//          q.Proceed();
//      }
//
// In Slang, a parameter like `q` above should be declared `inout`.
// HLSL does not care about whether `q` is declared `inout` or not.
//

//cannot use a cap for struct with unequal target support
//since it will propegate rules to children
__glsl_extension(GL_EXT_ray_query)
[__NonCopyableType]
__intrinsic_type($(kIROp_RayQueryType))
struct RayQuery <let rayFlagsGeneric : RAY_FLAG = RAY_FLAG_NONE>
{
    // Create a new ray query, initialized to its default state.
    //
    __intrinsic_op($(kIROp_AllocateOpaqueHandle))
    __init();

    __target_intrinsic(glsl, "rayQueryInitializeEXT($0, $1, $2, $3, $4, $5, $6, $7)")
    __glsl_extension(GL_EXT_ray_query)
    [require(glsl, rayquery)]
    [require(spirv, rayquery)]
    [mutating]
    void __rayQueryInitializeEXT(
        RaytracingAccelerationStructure accelerationStructure,
        RAY_FLAG                        rayFlags,
        uint                            instanceInclusionMask,
        float3                          origin,
        float                           tMin,
        float3                          direction,
        float                           tMax)
    {
        __target_switch
        {
        case glsl: __intrinsic_asm "rayQueryInitializeEXT($0, $1, $2, $3, $4, $5, $6, $7)";
        case spirv:
            spirv_asm {
                OpRayQueryInitializeKHR &this $accelerationStructure $rayFlags $instanceInclusionMask $origin $tMin $direction $tMax;
            };
        }
    }

    // Initialize a ray-tracing query.
    //
    // This method may be called on a "fresh" ray query, or
    // on one that is already tracing a ray. In the latter
    // case any state related to the ray previously being
    // traced is overwritten.
    //
    // The `rayFlags` here will be bitwise ORed with
    // the `rayFlags` passed as a generic argument to
    // `RayQuery` to get the effective ray flags, which
    // must obey any API-imposed restrictions.
    //
    [require(glsl, rayquery)]
    [require(spirv, rayquery)]
    [require(hlsl, rayquery)]
    [__unsafeForceInlineEarly]
    [mutating]
    void TraceRayInline(
        RaytracingAccelerationStructure accelerationStructure,
        RAY_FLAG                        rayFlags,
        uint                            instanceInclusionMask,
        RayDesc                         ray)
    {
        __target_switch
        {
        case hlsl: __intrinsic_asm ".TraceRayInline";
        case glsl:
        case spirv:
            __rayQueryInitializeEXT(
                accelerationStructure,
                rayFlags | rayFlagsGeneric,
                instanceInclusionMask,
                ray.Origin,
                ray.TMin,
                ray.Direction,
                ray.TMax);
        }
    }
    
    // Resume the ray query coroutine.
    //
    // If the coroutine suspends because of encountering
    // a candidate hit that cannot be resolved with fixed-funciton
    // logic, this function returns `true`, and the `Candidate*()`
    // functions should be used by application code to resolve
    // the candidate hit (by either committing or ignoring it).
    //
    // If the coroutine terminates because traversal is
    // complete (or has been aborted), this function returns
    // `false`, and application code should use the `Committed*()`
    // functions to appropriately handle the closest hit (it any)
    // that was found.
    //
    __glsl_extension(GL_EXT_ray_query)
    [require(glsl, rayquery)]
    [require(spirv, rayquery)]
    [require(hlsl, rayquery)]
    [mutating]
    bool Proceed()
    {
        __target_switch
        {
        case hlsl: __intrinsic_asm ".Proceed";
        case glsl: __intrinsic_asm "rayQueryProceedEXT";
        case spirv: return spirv_asm
            {
                result:$$bool = OpRayQueryProceedKHR &this
            };
        }
    }

    // Causes the ray query to terminate.
    //
    // This function cases the ray query to act as if
    // traversal has terminated, so that subsequent
    // `Proceed()` calls will return `false`.
    //
    __glsl_extension(GL_EXT_ray_query)
    [require(glsl, rayquery)]
    [require(spirv, rayquery)]
    [require(hlsl, rayquery)]
    [mutating]
    void Abort()
    {
        __target_switch
        {
        case hlsl: __intrinsic_asm ".Abort";
        case glsl: __intrinsic_asm "rayQueryTerminateEXT";
        case spirv: spirv_asm { OpRayQueryTerminateKHR &this };
        }
    }

    // Commit the current non-opaque triangle hit.
    __glsl_extension(GL_EXT_ray_query)
    [require(glsl, rayquery)]
    [require(spirv, rayquery)]
    [require(hlsl, rayquery)]
    [__NoSideEffect]
    [mutating]
    void CommitNonOpaqueTriangleHit()
    {
        __target_switch
        {
        case hlsl: __intrinsic_asm ".CommitNonOpaqueTriangleHit";
        case glsl: __intrinsic_asm "rayQueryConfirmIntersectionEXT";
        case spirv: spirv_asm { OpRayQueryConfirmIntersectionKHR &this };
        }
    }

    // Commit the current procedural primitive hit, with hit time `t`.
    __glsl_extension(GL_EXT_ray_query)
    [require(glsl, rayquery)]
    [require(spirv, rayquery)]
    [require(hlsl, rayquery)]
    [__NoSideEffect]
    [mutating]
    void CommitProceduralPrimitiveHit(float t)
    {
        __target_switch
        {
        case hlsl: __intrinsic_asm ".CommitProceduralPrimitiveHit";
        case glsl: __intrinsic_asm "rayQueryGenerateIntersectionEXT";
        case spirv: spirv_asm { OpRayQueryGenerateIntersectionKHR &this $t };
        }
    }

    // Get the type of candidate hit being considered.
    //
    // The ray query coroutine will suspend when it encounters
    // a hit that cannot be resolved with fixed-function logic
    // (either a non-opaque triangle or a procedural primitive).
    // In either of those cases, `CandidateType()` will return
    // the kind of candidate hit that must be resolved by
    // user code.
    //
    __glsl_extension(GL_EXT_ray_query)
    [require(glsl, rayquery)]
    [require(spirv, rayquery)]
    [require(hlsl, rayquery)]
    [__NoSideEffect]
    [NonUniformReturn]
    CANDIDATE_TYPE CandidateType()
    {
        __target_switch
        {
        case hlsl: __intrinsic_asm ".CandidateType";
        case glsl: __intrinsic_asm "rayQueryGetIntersectionTypeEXT($0, false)";
        case spirv:
            uint RayQueryCandidateIntersectionKHR = 0;
            return spirv_asm {
                result:$$CANDIDATE_TYPE = OpRayQueryGetIntersectionTypeKHR &this $RayQueryCandidateIntersectionKHR;
            };
        }
    }

    // Get the status of the committed (closest) hit, if any.
    __glsl_extension(GL_EXT_ray_query)
    [require(glsl, rayquery)]
    [require(spirv, rayquery)]
    [require(hlsl, rayquery)]
    [__NoSideEffect]
    [NonUniformReturn]
    COMMITTED_STATUS CommittedStatus()
    {
        __target_switch
        {
        case hlsl: __intrinsic_asm ".CommittedStatus";
        case glsl: __intrinsic_asm "rayQueryGetIntersectionTypeEXT($0, true)";
        case spirv:
            uint RayQueryCommittedIntersectionKHR = 1;
            return spirv_asm
            {
                result:$$COMMITTED_STATUS = OpRayQueryGetIntersectionTypeKHR &this $RayQueryCommittedIntersectionKHR;
            };
        }
    }

    __glsl_extension(GL_EXT_ray_query)
    [require(glsl, rayquery)]
    [require(spirv, rayquery)]
    [require(hlsl, rayquery)]
    [__NoSideEffect]
    [NonUniformReturn]
    bool CandidateProceduralPrimitiveNonOpaque()
    {
        __target_switch
        {
        case hlsl: __intrinsic_asm ".CandidateProceduralPrimitiveNonOpaque";
        case glsl: __intrinsic_asm "(!rayQueryGetIntersectionCandidateAABBOpaqueEXT($0))";
        case spirv:
            uint iCandidateOrCommitted = 0;
            return spirv_asm
            {
                %rr:$$bool = OpRayQueryGetIntersectionCandidateAABBOpaqueKHR &this;
                result:$$bool = OpLogicalNot %rr;
            };
        }
    }

    __glsl_extension(GL_EXT_ray_query)
    [require(glsl, rayquery)]
    [require(spirv, rayquery)]
    [require(hlsl, rayquery)]
    [__NoSideEffect]
    [NonUniformReturn]
    float CandidateTriangleRayT()
    {
        __target_switch
        {
        case hlsl: __intrinsic_asm ".CandidateTriangleRayT";
        case glsl: __intrinsic_asm "rayQueryGetIntersectionTEXT($0, false)";
        case spirv:
            uint iCandidateOrCommitted = 0;
            return spirv_asm
            {
                result:$$float = OpRayQueryGetIntersectionTKHR &this $iCandidateOrCommitted;
            };
        }
    }

    __glsl_extension(GL_EXT_ray_query)
    [require(glsl, rayquery)]
    [require(spirv, rayquery)]
    [require(hlsl, rayquery)]
    [__NoSideEffect]
    [NonUniformReturn]
    float CommittedRayT()
    {
        __target_switch
        {
        case hlsl: __intrinsic_asm ".CommittedRayT";
        case glsl: __intrinsic_asm "rayQueryGetIntersectionTEXT($0, true)";
        case spirv:
            uint iCandidateOrCommitted = 1;
            return spirv_asm
            {
                result:$$float = OpRayQueryGetIntersectionTKHR &this $iCandidateOrCommitted;
            };
        }
    }

///missing hlsl equivlent; only implemented for glsl & spirv
    __glsl_extension(GL_EXT_ray_query)
    [require(glsl, rayquery)]
    [require(spirv, rayquery)]
    [__NoSideEffect]
    int CandidateRayInstanceCustomIndex()
    {
        __target_switch
        {
        case glsl: __intrinsic_asm "rayQueryGetIntersectionInstanceCustomIndexEXT($0, false)";
        case spirv:
            uint iCandidateOrCommitted = 0;
            return spirv_asm
            {
                result:$$int = OpRayQueryGetIntersectionInstanceCustomIndexKHR &this $iCandidateOrCommitted;
            };
        }
    }

    __glsl_extension(GL_EXT_ray_query)
    [require(glsl, rayquery)]
    [require(spirv, rayquery)]
    [__NoSideEffect]
    int CommittedRayInstanceCustomIndex()
    {
        __target_switch
        {
        case glsl: __intrinsic_asm "rayQueryGetIntersectionInstanceCustomIndexEXT($0, true)";
        case spirv:
            uint iCandidateOrCommitted = 1;
            return spirv_asm
            {
                result:$$int = OpRayQueryGetIntersectionInstanceCustomIndexKHR &this $iCandidateOrCommitted;
            };
        }
    }

    __glsl_extension(GL_EXT_ray_query)
    [require(glsl, rayquery)]
    [require(spirv, rayquery)]
    [__NoSideEffect]
    int CandidateRayInstanceId()
    {
        __target_switch
        {
        case glsl: __intrinsic_asm "rayQueryGetIntersectionInstanceIdEXT($0, false)";
        case spirv:
            uint iCandidateOrCommitted = 0;
            return spirv_asm
            {
                result:$$int = OpRayQueryGetIntersectionInstanceIdKHR &this $iCandidateOrCommitted;
            };
        }
    }

    __glsl_extension(GL_EXT_ray_query)
    [require(glsl, rayquery)]
    [require(spirv, rayquery)]
    [__NoSideEffect]
    int CommittedRayInstanceId()
    {
        __target_switch
        {
        case glsl: __intrinsic_asm "rayQueryGetIntersectionInstanceIdEXT($0, true)";
        case spirv:
            uint iCandidateOrCommitted = 1;
            return spirv_asm
            {
                result:$$int = OpRayQueryGetIntersectionInstanceIdKHR &this $iCandidateOrCommitted;
            };
        }
    }

    __glsl_extension(GL_EXT_ray_query)
    [require(glsl, rayquery)]
    [require(spirv, rayquery)]
    [__NoSideEffect]
    uint CandidateRayInstanceShaderBindingTableRecordOffset()
    {
        __target_switch
        {
        case glsl: __intrinsic_asm "rayQueryGetIntersectionInstanceShaderBindingTableRecordOffsetEXT($0, false)";
        case spirv:
            uint iCandidateOrCommitted = 0;
            return spirv_asm
            {
                result:$$uint = OpRayQueryGetIntersectionInstanceShaderBindingTableRecordOffsetKHR &this $iCandidateOrCommitted;
            };
        }
    }

    __glsl_extension(GL_EXT_ray_query)
    [require(glsl, rayquery)]
    [require(spirv, rayquery)]
    [__NoSideEffect]
    uint CommittedRayInstanceShaderBindingTableRecordOffset()
    {
        __target_switch
        {
        case glsl: __intrinsic_asm "rayQueryGetIntersectionInstanceShaderBindingTableRecordOffsetEXT($0, true)";
        case spirv:
            uint iCandidateOrCommitted = 1;
            return spirv_asm
            {
                result:$$uint = OpRayQueryGetIntersectionInstanceShaderBindingTableRecordOffsetKHR &this $iCandidateOrCommitted;
            };
        }
    }

    __glsl_extension(GL_EXT_ray_query)
    [require(glsl, rayquery)]
    [require(spirv, rayquery)]
    [__NoSideEffect]
    int CandidateRayGeometryIndex()
    {
        __target_switch
        {
        case glsl: __intrinsic_asm "rayQueryGetIntersectionGeometryIndexEXT($0, false)";
        case spirv:
            uint iCandidateOrCommitted = 0;
            return spirv_asm
            {
                result:$$int = OpRayQueryGetIntersectionGeometryIndexKHR &this $iCandidateOrCommitted;
            };
        }
    }

    __glsl_extension(GL_EXT_ray_query)
    [require(glsl, rayquery)]
    [require(spirv, rayquery)]
    [__NoSideEffect]
    int CommittedRayGeometryIndex()
    {
        __target_switch
        {
        case glsl: __intrinsic_asm "rayQueryGetIntersectionGeometryIndexEXT($0, true)";
        case spirv:
            uint iCandidateOrCommitted = 1;
            return spirv_asm
            {
                result:$$int = OpRayQueryGetIntersectionGeometryIndexKHR &this $iCandidateOrCommitted;
            };
        }
    }

    __glsl_extension(GL_EXT_ray_query)
    [require(glsl, rayquery)]
    [require(spirv, rayquery)]
    [__NoSideEffect]
    int CandidateRayPrimitiveIndex()
    {
        __target_switch
        {
        case glsl: __intrinsic_asm "rayQueryGetIntersectionPrimitiveIndexEXT($0, false)";
        case spirv:
            uint iCandidateOrCommitted = 0;
            return spirv_asm
            {
                result:$$int = OpRayQueryGetIntersectionPrimitiveIndexKHR &this $iCandidateOrCommitted;
            };
        }
    }

    __glsl_extension(GL_EXT_ray_query)
    [require(glsl, rayquery)]
    [require(spirv, rayquery)]
    [__NoSideEffect]
    int CommittedRayPrimitiveIndex()
    {
        __target_switch
        {
        case glsl: __intrinsic_asm "rayQueryGetIntersectionPrimitiveIndexEXT($0, true)";
        case spirv:
            uint iCandidateOrCommitted = 1;
            return spirv_asm
            {
                result:$$int = OpRayQueryGetIntersectionPrimitiveIndexKHR &this $iCandidateOrCommitted;
            };
        }
    }

    __glsl_extension(GL_EXT_ray_query)
    [require(glsl, rayquery)]
    [require(spirv, rayquery)]
    [__NoSideEffect]
    float2 CandidateRayBarycentrics()
    {
        __target_switch
        {
        case glsl: __intrinsic_asm "rayQueryGetIntersectionBarycentricsEXT($0, false)";
        case spirv:
            uint iCandidateOrCommitted = 0;
            return spirv_asm
            {
                result:$$float2 = OpRayQueryGetIntersectionBarycentricsKHR &this $iCandidateOrCommitted;
            };
        }
    }

    __glsl_extension(GL_EXT_ray_query)
    [require(glsl, rayquery)]
    [require(spirv, rayquery)]
    [__NoSideEffect]
    float2 CommittedRayBarycentrics()
    {
        __target_switch
        {
        case glsl: __intrinsic_asm "rayQueryGetIntersectionBarycentricsEXT($0, true)";
        case spirv:
            uint iCandidateOrCommitted = 1;
            return spirv_asm
            {
                result:$$float2 = OpRayQueryGetIntersectionBarycentricsKHR &this $iCandidateOrCommitted;
            };
        }
    }

    __glsl_extension(GL_EXT_ray_query)
    [require(glsl, rayquery)]
    [require(spirv, rayquery)]
    [__NoSideEffect]
    bool CandidateRayFrontFace()
    {
        __target_switch
        {
        case glsl: __intrinsic_asm "rayQueryGetIntersectionFrontFaceEXT($0, false)";
        case spirv:
            uint iCandidateOrCommitted = 0;
            return spirv_asm
            {
                result:$$bool = OpRayQueryGetIntersectionFrontFaceKHR &this $iCandidateOrCommitted;
            };
        }
    }

    __glsl_extension(GL_EXT_ray_query)
    [require(glsl, rayquery)]
    [require(spirv, rayquery)]
    [__NoSideEffect]
    bool CommittedRayFrontFace()
    {
        __target_switch
        {
        case glsl: __intrinsic_asm "rayQueryGetIntersectionFrontFaceEXT($0, true)";
        case spirv:
            uint iCandidateOrCommitted = 1;
            return spirv_asm
            {
                result:$$bool = OpRayQueryGetIntersectionFrontFaceKHR &this $iCandidateOrCommitted;
            };
        }
    }

    __glsl_extension(GL_EXT_ray_query)
    [require(glsl, rayquery)]
    [require(spirv, rayquery)]
    [__NoSideEffect]
    float3 CandidateRayObjectRayDirection()
    {
        __target_switch
        {
        case glsl: __intrinsic_asm "rayQueryGetIntersectionObjectRayDirectionEXT($0, false)";
        case spirv:
            uint iCandidateOrCommitted = 0;
            return spirv_asm
            {
                result:$$float3 = OpRayQueryGetIntersectionObjectRayDirectionKHR &this $iCandidateOrCommitted;
            };
        }
    }

    __glsl_extension(GL_EXT_ray_query)
    [require(glsl, rayquery)]
    [require(spirv, rayquery)]
    [__NoSideEffect]
    float3 CommittedRayObjectRayDirection()
    {
        __target_switch
        {
        case glsl: __intrinsic_asm "rayQueryGetIntersectionObjectRayDirectionEXT($0, true)";
        case spirv:
            uint iCandidateOrCommitted = 1;
            return spirv_asm
            {
                result:$$float3 = OpRayQueryGetIntersectionObjectRayDirectionKHR &this $iCandidateOrCommitted;
            };
        }
    }

    __glsl_extension(GL_EXT_ray_query)
    [require(glsl, rayquery)]
    [require(spirv, rayquery)]
    [__NoSideEffect]
    float3 CandidateRayObjectRayOrigin()
    {
        __target_switch
        {
        case glsl: __intrinsic_asm "rayQueryGetIntersectionObjectRayOriginEXT($0, false)";
        case spirv:
            uint iCandidateOrCommitted = 0;
            return spirv_asm
            {
                result:$$float3 = OpRayQueryGetIntersectionObjectRayOriginKHR &this $iCandidateOrCommitted;
            };
        }
    }

    __glsl_extension(GL_EXT_ray_query)
    [require(glsl, rayquery)]
    [require(spirv, rayquery)]
    [__NoSideEffect]
    float3 CommittedRayObjectRayOrigin()
    {
        __target_switch
        {
        case glsl: __intrinsic_asm "rayQueryGetIntersectionObjectRayOriginEXT($0, true)";
        case spirv:
            uint iCandidateOrCommitted = 1;
            return spirv_asm
            {
                result:$$float3 = OpRayQueryGetIntersectionObjectRayOriginKHR &this $iCandidateOrCommitted;
            };
        }
    }

    __glsl_extension(GL_EXT_ray_query)
    [require(glsl, rayquery)]
    [require(spirv, rayquery)]
    [__NoSideEffect]
    float4x3 CandidateRayObjectToWorld()
    {
        __target_switch
        {
        case glsl: __intrinsic_asm "rayQueryGetIntersectionObjectToWorldEXT($0, false)";
        case spirv:
            uint iCandidateOrCommitted = 0;
            return spirv_asm
            {
                result:$$float4x3 = OpRayQueryGetIntersectionObjectToWorldKHR &this $iCandidateOrCommitted;
            };
        }
    }

    __glsl_extension(GL_EXT_ray_query)
    [require(glsl, rayquery)]
    [require(spirv, rayquery)]
    [__NoSideEffect]
    float4x3 CommittedRayObjectToWorld()
    {
        __target_switch
        {
        case glsl: __intrinsic_asm "rayQueryGetIntersectionObjectToWorldEXT($0, true)";
        case spirv:
            uint iCandidateOrCommitted = 1;
            return spirv_asm
            {
                result:$$float4x3 = OpRayQueryGetIntersectionObjectToWorldKHR &this $iCandidateOrCommitted;
            };
        }
    }

    __glsl_extension(GL_EXT_ray_query)
    [require(glsl, rayquery)]
    [require(spirv, rayquery)]
    [__NoSideEffect]
    float4x3 CandidateRayWorldToObject()
    {
        __target_switch
        {
        case glsl: __intrinsic_asm "rayQueryGetIntersectionWorldToObjectEXT($0, false)";
        case spirv:
            uint iCandidateOrCommitted = 0;
            return spirv_asm
            {
                result:$$float4x3 = OpRayQueryGetIntersectionWorldToObjectKHR &this $iCandidateOrCommitted;
            };
        }
    }

    __glsl_extension(GL_EXT_ray_query)
    [require(glsl, rayquery)]
    [require(spirv, rayquery)]
    [__NoSideEffect]
    float4x3 CommittedRayWorldToObject()
    {
        __target_switch
        {
        case glsl: __intrinsic_asm "rayQueryGetIntersectionWorldToObjectEXT($0, true)";
        case spirv:
            uint iCandidateOrCommitted = 1;
            return spirv_asm
            {
                OpRayQueryGetIntersectionWorldToObjectKHR $$float4x3 result &this $iCandidateOrCommitted;
            };
        }
    }
///~

${{{{
    const char* kCandidateCommitted[] = {"Candidate", "Committed"};

    // Access Candidate and Committed Matrices.
    for (uint32_t candidateOrCommitted = 0; candidateOrCommitted < 2; candidateOrCommitted++)
    {
        auto ccName = kCandidateCommitted[candidateOrCommitted];
        auto ccTF = candidateOrCommitted == 0 ? "false" : "true";
}}}}

    __glsl_extension(GL_EXT_ray_query)
    __glsl_extension(GL_EXT_ray_tracing_position_fetch)
    [require(glsl, rayquery_pos)]
    [__NoSideEffect]
    void __glslGetIntersectionTriangleVertexPositions$(ccName)(out float3 arr[3])
    {
        __intrinsic_asm "rayQueryGetIntersectionTriangleVertexPositionsEXT($0, $(ccTF), $1)";
    };

    __glsl_extension(GL_EXT_ray_query)
    [require(glsl, rayquery_pos)]
    [require(spirv, rayquery_pos)]
    [__NoSideEffect]
    float3[3] $(ccName)GetIntersectionTriangleVertexPositions()
    {
        typedef float3[3] float3Arr3;
        __target_switch
        {
        case glsl:
            float3 output[3];
            __glslGetIntersectionTriangleVertexPositions$(ccName)(output);
            return output;
        case spirv:
            uint iCandidateOrCommitted = $(candidateOrCommitted);
            return spirv_asm
            {
                OpCapability RayQueryKHR;
                OpCapability RayTracingPositionFetchKHR;
                OpCapability RayQueryPositionFetchKHR;
                OpExtension "SPV_KHR_ray_query";
                OpExtension "SPV_KHR_ray_tracing_position_fetch";
                result: $$float3Arr3 = OpRayQueryGetIntersectionTriangleVertexPositionsKHR &this $iCandidateOrCommitted;
            };
        }
    };

    // CandidateObjectToWorld3x4, CandidateWorldToObject4x3
    // CommittedObjectToWorld3x4, CommittedObjectToWorld4x3
    ${{{{
    const char* kRayQueryMatrixNames[] = {"ObjectToWorld", "WorldToObject"};
    for (auto matName : kRayQueryMatrixNames) {
    }}}}

    __glsl_extension(GL_EXT_ray_query)
    [require(glsl, rayquery)]
    [require(spirv, rayquery)]
    [__NoSideEffect]
    [NonUniformReturn]
    float3x4 $(ccName)$(matName)3x4()
    {
        __target_switch
        {
        case glsl: __intrinsic_asm "transpose(rayQueryGetIntersection$(matName)EXT($0, $(ccTF)))";
        case hlsl: __intrinsic_asm ".$(ccName)$(matName)3x4";
        case spirv:
            uint iCandidateOrCommitted = $(candidateOrCommitted);
            return spirv_asm 
            {
                %m:$$float4x3 = OpRayQueryGetIntersection$(matName)KHR &this $iCandidateOrCommitted;
                result:$$float3x4 = OpTranspose %m;
            };
        }
    }

    __glsl_extension(GL_EXT_ray_query)
    [require(glsl, rayquery)]
    [require(spirv, rayquery)]
    [__readNone]
    [NonUniformReturn]
    float4x3 $(ccName)$(matName)4x3()
    {
        __target_switch
        {
        case glsl: __intrinsic_asm "rayQueryGetIntersection$(matName)EXT($0, $(ccTF))";
        case hlsl: __intrinsic_asm ".$(ccName)$(matName)4x3";
        case spirv:
            uint iCandidateOrCommitted = $(candidateOrCommitted);
            return spirv_asm 
            {
                result:$$float4x3 = OpRayQueryGetIntersection$(matName)KHR &this $iCandidateOrCommitted;
            };
        }
    }

${{{{
    } // ObjectToWorld/WorldToObject.

    // Access Candidate and Committed properties.
    struct RayQueryMethodEntry
    {
        const char* type;
        const char* hlslName;
        const char* glslName;
    };
    const RayQueryMethodEntry rayQueryMethods[] = {
        {"uint", "InstanceIndex", "InstanceId"},
        {"uint", "InstanceID", "InstanceCustomIndex"},
        {"uint", "PrimitiveIndex", "PrimitiveIndex"},
        {"uint", "GeometryIndex", "GeometryIndex"},
        {"uint", "InstanceContributionToHitGroupIndex", "InstanceShaderBindingTableRecordOffset"},
        {"float3", "ObjectRayOrigin", "ObjectRayOrigin"},
        {"float3", "ObjectRayDirection", "ObjectRayDirection"},
        {"bool", "TriangleFrontFace", "FrontFace"},
        {"float2", "TriangleBarycentrics", "Barycentrics"},
    };
    for (auto method : rayQueryMethods) {
}}}}

    __glsl_extension(GL_EXT_ray_query)
    [require(glsl, rayquery)]
    [require(spirv, rayquery)]
    [__NoSideEffect]
    [NonUniformReturn]
    $(method.type) $(ccName)$(method.hlslName)()
    {
        __target_switch
        {
        case hlsl: __intrinsic_asm ".$(ccName)$(method.hlslName)";
        case glsl: __intrinsic_asm "rayQueryGetIntersection$(method.glslName)EXT($0, $(ccTF))";
        case spirv:
            uint iCandidateOrCommitted = $(candidateOrCommitted);
            return spirv_asm 
            {
                result:$$$(method.type) = OpRayQueryGetIntersection$(method.glslName)KHR &this $iCandidateOrCommitted;
            };
        }
    }
${{{{
    } // Candidate/Committed properties.
    } // for ("Candidate", "Committed")
}}}}

    // Access properties of the ray being traced.

    __glsl_extension(GL_EXT_ray_query)
    [require(glsl, rayquery)]
    [require(spirv, rayquery)]
    [__NoSideEffect]
    [NonUniformReturn]
    uint RayFlags()
    {
        __target_switch
        {
        case hlsl: __intrinsic_asm ".RayFlags";
        case glsl: __intrinsic_asm "rayQueryGetRayFlagsEXT";
        case spirv:
            return spirv_asm 
            {
                result:$$uint = OpRayQueryGetRayFlagsKHR &this;
            };
        }
    }

    __glsl_extension(GL_EXT_ray_query)
    [require(glsl, rayquery)]
    [require(spirv, rayquery)]
    [__NoSideEffect]
    [NonUniformReturn]
    float3 WorldRayOrigin()
    {
        __target_switch
        {
        case hlsl: __intrinsic_asm ".WorldRayOrigin";
        case glsl: __intrinsic_asm "rayQueryGetWorldRayOriginEXT";
        case spirv:
            return spirv_asm 
            {
                result:$$float3 = OpRayQueryGetWorldRayOriginKHR &this;
            };
        }
    }

    __glsl_extension(GL_EXT_ray_query)
    [require(glsl, rayquery)]
    [require(spirv, rayquery)]
    [__NoSideEffect]
    [NonUniformReturn]
    float3 WorldRayDirection()
    {
        __target_switch
        {
        case hlsl: __intrinsic_asm ".WorldRayDirection";
        case glsl: __intrinsic_asm "rayQueryGetWorldRayDirectionEXT";
        case spirv:
            return spirv_asm 
            {
                result:$$float3 = OpRayQueryGetWorldRayDirectionKHR &this;
            };
        }
    }

    __glsl_extension(GL_EXT_ray_query)
    [require(glsl, rayquery)]
    [require(spirv, rayquery)]
    [__NoSideEffect]
    [NonUniformReturn]
    float RayTMin()
    {
        __target_switch
        {
        case hlsl: __intrinsic_asm ".RayTMin";
        case glsl: __intrinsic_asm "rayQueryGetRayTMinEXT";
        case spirv:
            return spirv_asm 
            {
                result:$$float = OpRayQueryGetRayTMinKHR &this;
            };
        }
    };
}

//
// Vulkan/SPIR-V specific features
//

struct VkSubpassInput<T>
{
    T SubpassLoad();
}

struct VkSubpassInputMS<T>
{
    T SubpassLoad(int sampleIndex);
}


///
/// Shader Execution Reordering (SER)
///
/// NOTE! This API is currently experimental and may change in the future as SER is made available
/// in different APIs and downstream compilers.
///
/// Based on the NVAPI on D3D12 only currently.
///
/// White paper on SER on NVAPI https://developer.nvidia.com/sites/default/files/akamai/gameworks/ser-whitepaper.pdf
///
/// The NVAPI headers (R520) required for this functionality to work can be found here...
///
/// https://developer.nvidia.com/rtx/path-tracing/nvapi/get-started
///
/// For VK the specification is currently in this PR
///
/// https://github.com/KhronosGroup/GLSL/pull/196/files

/// Internal helper functions

// This is a bit of a hack for GLSL HitObjectAttributes
// It relies on [ForceInline] removing the surrounding function and just inserting the *contained* `t` as a global
// The __ref should indicate the desire for the returned value to not be a copy of t, but *t*.
// In practive __ref doesn't have this effect in practice.
// 
// We need this to be able access the payload outside of a function (which is all that TraceRay for example needs)
// We access the HitObjectAttributes via this function for the desired type, and it acts *as if* it's just an access
// to the global t.
[ForceInline]
Ref<T> __hitObjectAttributes<T>()
{
    [__vulkanHitObjectAttributes]   
    static T t;
    return t;
}
[ForceInline]
Ptr<T> __allocHitObjectAttributes<T>()
{
    [__vulkanHitObjectAttributes]   
    static T t;
    return &t;
}

// Next is the custom intrinsic that will compute the hitObjectAttributes location
// for GLSL-based targets.
//
__generic<Attributes>
__intrinsic_op($(kIROp_GetVulkanRayTracingPayloadLocation))
int __hitObjectAttributesLocation(__ref Attributes attributes);

    /// Immutable data type representing a ray hit or a miss. Can be used to invoke hit or miss shading,
    /// or as a key in ReorderThread. Created by one of several methods described below. HitObject
    /// and its related functions are available in raytracing shader types only.
__glsl_extension(GL_NV_shader_invocation_reorder)
__glsl_extension(GL_EXT_ray_tracing)
[__NonCopyableType]
__intrinsic_type($(kIROp_HitObjectType))
struct HitObject
{
    __intrinsic_op($(kIROp_AllocateOpaqueHandle))
    __init();

        /// Executes ray traversal (including anyhit and intersection shaders) like TraceRay, but returns the
        /// resulting hit information as a HitObject and does not trigger closesthit or miss shaders.
    [require(glsl, ser)]
    [require(spirv, ser)]
    [require(hlsl, ser)]
    [ForceInline]
    static HitObject TraceRay<payload_t>(
        RaytracingAccelerationStructure AccelerationStructure,
        uint RayFlags,
        uint InstanceInclusionMask,
        uint RayContributionToHitGroupIndex,
        uint MultiplierForGeometryContributionToHitGroupIndex,
        uint MissShaderIndex,
        RayDesc Ray,
        inout payload_t Payload)
    {
        __target_switch
        {
        case hlsl:
            {
                HitObject hitObj;
                __hlslTraceRay(
                    AccelerationStructure, 
                    RayFlags, 
                    InstanceInclusionMask, 
                    RayContributionToHitGroupIndex, 
                    MultiplierForGeometryContributionToHitGroupIndex, 
                    MissShaderIndex, 
                    Ray, 
                    Payload,
                    hitObj);
                return hitObj;
            }
        case glsl:
            {
                [__vulkanRayPayload]
                static payload_t p;

                // Save the payload
                p = Payload;

                __glslTraceRay(
                    __return_val,
                    AccelerationStructure,
                    RayFlags,                                           // Assumes D3D/VK have some RayFlags values
                    InstanceInclusionMask,                              // cullMask
                    RayContributionToHitGroupIndex,                     // sbtRecordOffset
                    MultiplierForGeometryContributionToHitGroupIndex,   // sbtRecordStride
                    MissShaderIndex,
                    Ray.Origin,
                    Ray.TMin,
                    Ray.Direction, 
                    Ray.TMax,
                    __rayPayloadLocation(p));
        
                // Write the payload out
                Payload = p;
            }
        case spirv:
            {
                [__vulkanRayPayload]
                static payload_t p;

                // Save the payload
                p = Payload;

                let origin = Ray.Origin;
                let direction = Ray.Direction;
                let tmin = Ray.TMin;
                let tmax = Ray.TMax;
                spirv_asm 
                {
                    OpExtension "SPV_NV_shader_invocation_reorder";
                    OpCapability ShaderInvocationReorderNV;
                    OpHitObjectTraceRayNV
                        /**/ &__return_val
                        /**/ $AccelerationStructure
                        /**/ $RayFlags
                        /**/ $InstanceInclusionMask
                        /**/ $RayContributionToHitGroupIndex
                        /**/ $MultiplierForGeometryContributionToHitGroupIndex
                        /**/ $MissShaderIndex
                        /**/ $origin
                        /**/ $tmin
                        /**/ $direction
                        /**/ $tmax
                        /**/ &p;
                };

                // Write the payload out
                Payload = p;
            }
        }
    }

        /// Executes motion ray traversal (including anyhit and intersection shaders) like TraceRay, but returns the
        /// resulting hit information as a HitObject and does not trigger closesthit or miss shaders.
    [ForceInline]
    static HitObject TraceMotionRay<payload_t>( 
        RaytracingAccelerationStructure AccelerationStructure, 
        uint RayFlags, 
        uint InstanceInclusionMask, 
        uint RayContributionToHitGroupIndex, 
        uint MultiplierForGeometryContributionToHitGroupIndex, 
        uint MissShaderIndex, 
        RayDesc Ray,
        float CurrentTime,
        inout payload_t Payload)
    {
        __target_switch
        {
        case hlsl:
            __intrinsic_asm "TraceMotionRay";
        case glsl:
            {
                [__vulkanRayPayload]
                static payload_t p;

                // Save the payload
                p = Payload;

                __glslTraceMotionRay(
                    __return_val,
                    AccelerationStructure,
                    RayFlags,                                           // Assumes D3D/VK have some RayFlags values
                    InstanceInclusionMask,                              // cullMask
                    RayContributionToHitGroupIndex,                     // sbtRecordOffset
                    MultiplierForGeometryContributionToHitGroupIndex,   // sbtRecordStride
                    MissShaderIndex,
                    Ray.Origin,
                    Ray.TMin,
                    Ray.Direction, 
                    Ray.TMax,
                    CurrentTime,
                    __rayPayloadLocation(p));
        
                // Write the payload out
                Payload = p;
            }
        case spirv:
            {
                [__vulkanRayPayload]
                static payload_t p;

                // Save the payload
                p = Payload;

                let origin = Ray.Origin;
                let direction = Ray.Direction;
                let tmin = Ray.TMin;
                let tmax = Ray.TMax;
                spirv_asm 
                {
                    OpExtension "SPV_NV_shader_invocation_reorder";
                    OpCapability ShaderInvocationReorderNV;
                    OpExtension "SPV_NV_ray_tracing_motion_blur";
                    OpCapability RayTracingMotionBlurNV;
                    OpHitObjectTraceRayMotionNV
                        /**/ &__return_val
                        /**/ $AccelerationStructure
                        /**/ $RayFlags
                        /**/ $InstanceInclusionMask
                        /**/ $RayContributionToHitGroupIndex
                        /**/ $MultiplierForGeometryContributionToHitGroupIndex
                        /**/ $MissShaderIndex
                        /**/ $origin
                        /**/ $tmin
                        /**/ $direction
                        /**/ $tmax
                        /**/ $CurrentTime
                        /**/ &p;
                };
        
                // Write the payload out
                Payload = p;
            }
        }
        
    }

        /// Creates a HitObject representing a hit based on values explicitly passed as arguments, without
        /// tracing a ray. The primitive specified by AccelerationStructure, InstanceIndex, GeometryIndex,
        /// and PrimitiveIndex must exist. The shader table index is computed using the formula used with
        /// TraceRay. The computed index must reference a valid hit group record in the shader table. The
        /// Attributes parameter must either be an attribute struct, such as
        /// BuiltInTriangleIntersectionAttributes, or another HitObject to copy the attributes from.
    [require(glsl, ser)]
    [require(spirv, ser)]
    [require(hlsl, ser)]
    [ForceInline]
    static HitObject MakeHit<attr_t>(
        RaytracingAccelerationStructure AccelerationStructure,
        uint InstanceIndex,
        uint GeometryIndex,
        uint PrimitiveIndex,
        uint HitKind,
        uint RayContributionToHitGroupIndex,
        uint MultiplierForGeometryContributionToHitGroupIndex,
        RayDesc Ray,
        attr_t attributes)
    {
        __target_switch
        {
        case hlsl:
            HitObject hitObj;
            __hlslMakeHit(
                AccelerationStructure, 
                InstanceIndex,
                GeometryIndex,
                PrimitiveIndex,
                HitKind,
                RayContributionToHitGroupIndex,
                MultiplierForGeometryContributionToHitGroupIndex,
                Ray,
                attributes,
                hitObj);
            return hitObj;
        case glsl:
            {
                // Save the attributes
                __hitObjectAttributes<attr_t>() = attributes;

                __glslMakeHit(
                    __return_val,
                    AccelerationStructure,
                    InstanceIndex,
                    PrimitiveIndex,
                    GeometryIndex,
                    HitKind,
                    RayContributionToHitGroupIndex,                         /// sbtRecordOffset?
                    MultiplierForGeometryContributionToHitGroupIndex,       /// sbtRecordStride?
                    Ray.Origin,
                    Ray.TMin,
                    Ray.Direction, 
                    Ray.TMax,
                    __hitObjectAttributesLocation(__hitObjectAttributes<attr_t>()));
            }
        case spirv:
            {
                // Save the attributes
                Ptr<attr_t> attr = __allocHitObjectAttributes<attr_t>();

                *attr = attributes;

                let origin = Ray.Origin;
                let direction = Ray.Direction;
                let tmin = Ray.TMin;
                let tmax = Ray.TMax;
                spirv_asm 
                {
                    OpExtension "SPV_NV_shader_invocation_reorder";
                    OpCapability ShaderInvocationReorderNV;
                    OpHitObjectRecordHitNV
                        /**/ &__return_val
                        /**/ $AccelerationStructure
                        /**/ $InstanceIndex
                        /**/ $PrimitiveIndex
                        /**/ $GeometryIndex
                        /**/ $HitKind
                        /**/ $RayContributionToHitGroupIndex
                        /**/ $MultiplierForGeometryContributionToHitGroupIndex
                        /**/ $origin
                        /**/ $tmin
                        /**/ $direction
                        /**/ $tmax
                        /**/ $attr;
                };
            }
        }
    }

        /// See MakeHit but handles Motion 
        /// Currently only supported on VK
    [require(glsl, ser_motion)]
    [require(spirv, ser_motion)]
    [require(hlsl, ser_motion)]
    [ForceInline]
    static HitObject MakeMotionHit<attr_t>( 
        RaytracingAccelerationStructure AccelerationStructure, 
        uint InstanceIndex, 
        uint GeometryIndex, 
        uint PrimitiveIndex, 
        uint HitKind, 
        uint RayContributionToHitGroupIndex, 
        uint MultiplierForGeometryContributionToHitGroupIndex, 
        RayDesc Ray,
        float CurrentTime,
        attr_t attributes)
    {
        __target_switch
        {
        case hlsl: __intrinsic_asm "MakeMotionHit";
        case glsl:
        {
            // Save the attributes
            __hitObjectAttributes<attr_t>() = attributes;

            __glslMakeMotionHit(
                __return_val,
                AccelerationStructure,
                InstanceIndex,
                PrimitiveIndex,
                GeometryIndex,
                HitKind,
                RayContributionToHitGroupIndex,                         /// sbtRecordOffset?
                MultiplierForGeometryContributionToHitGroupIndex,       /// sbtRecordStride?
                Ray.Origin,
                Ray.TMin,
                Ray.Direction, 
                Ray.TMax,
                CurrentTime,
                __hitObjectAttributesLocation(__hitObjectAttributes<attr_t>()));
        }
        case spirv:
        {
            // Save the attributes
            Ptr<attr_t> attr = __allocHitObjectAttributes<attr_t>();

            *attr = attributes;

            let origin = Ray.Origin;
            let direction = Ray.Direction;
            let tmin = Ray.TMin;
            let tmax = Ray.TMax;
            spirv_asm 
            {
                OpExtension "SPV_NV_ray_tracing_motion_blur";
                OpCapability RayTracingMotionBlurNV;
                OpExtension "SPV_NV_shader_invocation_reorder";
                OpCapability ShaderInvocationReorderNV;
                OpHitObjectRecordHitMotionNV
                    /**/ &__return_val
                    /**/ $AccelerationStructure
                    /**/ $InstanceIndex
                    /**/ $PrimitiveIndex
                    /**/ $GeometryIndex
                    /**/ $HitKind
                    /**/ $RayContributionToHitGroupIndex
                    /**/ $MultiplierForGeometryContributionToHitGroupIndex
                    /**/ $origin
                    /**/ $tmin
                    /**/ $direction
                    /**/ $tmax
                    /**/ $CurrentTime
                    /**/ $attr;
            };
        }
        }
    }

        /// Creates a HitObject representing a hit based on values explicitly passed as arguments, without
        /// tracing a ray. The primitive specified by AccelerationStructure, InstanceIndex, GeometryIndex,
        /// and PrimitiveIndex must exist. The shader table index is explicitly provided as an argument
        /// instead of being computed from the indexing formula used in TraceRay. The provided index must
        /// reference a valid hit group record in the shader table. The Attributes parameter must either be an
        /// attribute struct, such as BuiltInTriangleIntersectionAttributes, or another HitObject to copy the
        /// attributes from.
    [require(glsl, ser)]
    [require(spirv, ser)]
    [require(hlsl, ser)]
    [ForceInline]
    static HitObject MakeHit<attr_t>(
        uint HitGroupRecordIndex,
        RaytracingAccelerationStructure AccelerationStructure,
        uint InstanceIndex,
        uint GeometryIndex,
        uint PrimitiveIndex,
        uint HitKind,
        RayDesc Ray,
        attr_t attributes)
    {
        __target_switch
        {
        case hlsl:
            HitObject hitObj;
            __hlslMakeHitWithRecordIndex(
                HitGroupRecordIndex, 
                AccelerationStructure, 
                InstanceIndex,
                GeometryIndex,
                PrimitiveIndex,
                HitKind,
                Ray,
                attributes,
                hitObj);
            return hitObj;
        case glsl:
        {
            // Save the attributes
            __hitObjectAttributes<attr_t>() = attributes;

            __glslMakeHitWithIndex(
                __return_val,
                AccelerationStructure,
                InstanceIndex, ///? Same as instanceid ?
                PrimitiveIndex,
                GeometryIndex,
                HitKind,                    /// Assuming HitKinds are compatible
                HitGroupRecordIndex,        /// sbtRecordIndex
                Ray.Origin,
                Ray.TMin,
                Ray.Direction, 
                Ray.TMax,
                __hitObjectAttributesLocation(__hitObjectAttributes<attr_t>()));
        }
        case spirv:
        {
            // Save the attributes
            Ptr<attr_t> attr = __allocHitObjectAttributes<attr_t>();
            *attr = attributes;
            let origin = Ray.Origin;
            let direction = Ray.Direction;
            let tmin = Ray.TMin;
            let tmax = Ray.TMax;
            spirv_asm 
            {
                OpExtension "SPV_NV_shader_invocation_reorder";
                OpCapability ShaderInvocationReorderNV;
                OpHitObjectRecordHitWithIndexNV
                    /**/ &__return_val
                    /**/ $AccelerationStructure
                    /**/ $InstanceIndex
                    /**/ $PrimitiveIndex
                    /**/ $GeometryIndex
                    /**/ $HitKind
                    /**/ $HitGroupRecordIndex
                    /**/ $origin
                    /**/ $tmin
                    /**/ $direction
                    /**/ $tmax
                    /**/ $attr;
            };
        }
        }
    }
        /// See MakeHit but handles Motion 
        /// Currently only supported on VK
    [require(glsl, ser_motion)]
    [require(spirv, ser_motion)]
    [ForceInline]
    static HitObject MakeMotionHit<attr_t>( 
        uint HitGroupRecordIndex, 
        RaytracingAccelerationStructure AccelerationStructure, 
        uint InstanceIndex, 
        uint GeometryIndex, 
        uint PrimitiveIndex, 
        uint HitKind, 
        RayDesc Ray, 
        float CurrentTime,
        attr_t attributes)
    {
        __target_switch
        {
        case glsl:
        {
            // Save the attributes
            __hitObjectAttributes<attr_t>() = attributes;

            __glslMakeMotionHitWithIndex(
                __return_val,
                AccelerationStructure,
                InstanceIndex, ///? Same as instanceid ?
                PrimitiveIndex, 
                GeometryIndex,
                HitKind,                    /// Assuming HitKinds are compatible
                HitGroupRecordIndex,        /// sbtRecordIndex
                Ray.Origin,
                Ray.TMin,
                Ray.Direction, 
                Ray.TMax,
                CurrentTime,
                __hitObjectAttributesLocation(__hitObjectAttributes<attr_t>()));
        }
        case spirv:
        {
            // Save the attributes
            Ptr<attr_t> attr = __allocHitObjectAttributes<attr_t>();
            *attr = attributes;
            let origin = Ray.Origin;
            let direction = Ray.Direction;
            let tmin = Ray.TMin;
            let tmax = Ray.TMax;
            spirv_asm 
            {
                OpExtension "SPV_NV_ray_tracing_motion_blur";
                OpCapability RayTracingMotionBlurNV;
                OpHitObjectRecordHitWithIndexMotionNV
                    /**/ &__return_val
                    /**/ $AccelerationStructure
                    /**/ $InstanceIndex
                    /**/ $PrimitiveIndex
                    /**/ $GeometryIndex
                    /**/ $HitKind
                    /**/ $HitGroupRecordIndex
                    /**/ $origin
                    /**/ $tmin
                    /**/ $direction
                    /**/ $tmax
                    /**/ $CurrentTime
                    /**/ $attr;
            };
        }
        }
    }

        /// Creates a HitObject representing a miss based on values explicitly passed as arguments, without
        /// tracing a ray. The provided shader table index must reference a valid miss record in the shader
        /// table.
    [__requiresNVAPI]
    [require(glsl, ser)]
    [require(spirv, ser)]
    [require(hlsl, ser)]
    [ForceInline]
    static HitObject MakeMiss( 
        uint MissShaderIndex, 
        RayDesc Ray)
    {
        __target_switch
        {
        case hlsl: __intrinsic_asm "($2=NvMakeMiss($0,$1))";
        case glsl:
            __glslMakeMiss(__return_val, MissShaderIndex, Ray.Origin, Ray.TMin, Ray.Direction, Ray.TMax);
        case spirv:
            {
                let origin = Ray.Origin;
                let direction = Ray.Direction;
                let tmin = Ray.TMin;
                let tmax = Ray.TMax;
                spirv_asm 
                {
                    OpExtension "SPV_NV_shader_invocation_reorder";
                    OpCapability ShaderInvocationReorderNV;
                    OpHitObjectRecordMissNV
                        /**/ &__return_val
                        /**/ $MissShaderIndex
                        /**/ $origin
                        /**/ $tmin
                        /**/ $direction
                        /**/ $tmax;
                };
            }
        }
    }

        /// See MakeMiss but handles Motion 
        /// Currently only supported on VK
    [require(glsl, ser_motion)]
    [require(spirv, ser_motion)]
    [require(hlsl, ser_motion)]
    [ForceInline]
    static HitObject MakeMotionMiss( 
        uint MissShaderIndex, 
        RayDesc Ray,
        float CurrentTime)
    {
        __target_switch
        {
        case hlsl: __intrinsic_asm "($3=NvMakeMotionMiss($0,$1,$2))";
        case glsl:
            __glslMakeMotionMiss(__return_val, MissShaderIndex, Ray.Origin, Ray.TMin, Ray.Direction, Ray.TMax, CurrentTime);
        case spirv:
            {
                let origin = Ray.Origin;
                let direction = Ray.Direction;
                let tmin = Ray.TMin;
                let tmax = Ray.TMax;
                spirv_asm 
                {
                    OpExtension "SPV_NV_ray_tracing_motion_blur";
                    OpCapability RayTracingMotionBlurNV;
                    OpExtension "SPV_NV_shader_invocation_reorder";
                    OpCapability ShaderInvocationReorderNV;
                    OpHitObjectRecordMissMotionNV
                        /**/ &__return_val
                        /**/ $MissShaderIndex
                        /**/ $origin
                        /**/ $tmin
                        /**/ $direction
                        /**/ $tmax
                        /**/ $CurrentTime;
                };
            }
        }
    }

        /// Creates a HitObject representing “NOP” (no operation) which is neither a hit nor a miss. Invoking a
        /// NOP hit object using HitObject::Invoke has no effect. Reordering by hit objects using
        /// ReorderThread will group NOP hit objects together. This can be useful in some reordering
        /// scenarios where future control flow for some threads is known to process neither a hit nor a
        /// miss.
    [__requiresNVAPI]
    [require(glsl, ser)]
    [require(spirv, ser)]
    [require(hlsl, ser)]
    [ForceInline]
    static HitObject MakeNop()
    {
        __target_switch
        {
        case hlsl:
            __intrinsic_asm "($0 = NvMakeNop())";
        case glsl:
            __glslMakeNop(__return_val);
        case spirv:
            spirv_asm 
            {
                OpExtension "SPV_NV_shader_invocation_reorder";
                OpCapability ShaderInvocationReorderNV;
                OpHitObjectRecordEmptyNV
                    /**/ &__return_val;
            };
        }
    }

        /// Invokes closesthit or miss shading for the specified hit object. In case of a NOP HitObject, no
        /// shader is invoked.
    [__requiresNVAPI]
    [require(glsl, ser)]
    [require(spirv, ser)]
    [require(hlsl, ser)]
    [ForceInline]
    static void Invoke<payload_t>(
        RaytracingAccelerationStructure AccelerationStructure,
        HitObject HitOrMiss,
        inout payload_t Payload)
    {
        __target_switch
        {
        case hlsl: __intrinsic_asm "NvInvokeHitObject";
        case glsl:
            {
                [__vulkanRayPayload]
                static payload_t p;

                // Save the payload
                p = Payload;

                __glslInvoke(HitOrMiss, __rayPayloadLocation(p));

                // Write payload result
                Payload = p;
            }
        case spirv:
            {
                [__vulkanRayPayload]
                static payload_t p;

                // Save the payload
                p = Payload;

                spirv_asm 
                {     
                OpExtension "SPV_NV_shader_invocation_reorder";
                OpCapability ShaderInvocationReorderNV;   
                    OpHitObjectExecuteShaderNV
                        /**/ &HitOrMiss
                        /**/ &p;
                };

                // Write payload result
                Payload = p;
            }
        }
    }

        /// Returns true if the HitObject encodes a miss, otherwise returns false.
    [__requiresNVAPI]
    [require(glsl, ser)]
    [require(spirv, ser)]
    [require(hlsl, ser)]
    [ForceInline]
    bool IsMiss()
    {
        __target_switch
        {
        case hlsl: __intrinsic_asm ".IsMiss";
        case glsl: __intrinsic_asm "hitObjectIsMissNV($0)";
        case spirv:
            return spirv_asm 
            {
                OpExtension "SPV_NV_shader_invocation_reorder";
                OpCapability ShaderInvocationReorderNV;
                result:$$bool = OpHitObjectIsMissNV &this;
            };
        }
    }

        /// Returns true if the HitObject encodes a hit, otherwise returns false.
    [__requiresNVAPI]
    [require(glsl, ser)]
    [require(spirv, ser)]
    [require(hlsl, ser)]
    [ForceInline]
    bool IsHit()
    {
        __target_switch
        {
        case hlsl: __intrinsic_asm ".IsHit";
        case glsl: __intrinsic_asm "hitObjectIsHitNV($0)";
        case spirv: 
            return spirv_asm 
            {
                OpExtension "SPV_NV_shader_invocation_reorder";
                OpCapability ShaderInvocationReorderNV;
                result:$$bool = OpHitObjectIsHitNV &this;
            };
        }
    }

        /// Returns true if the HitObject encodes a nop, otherwise returns false.
    [__requiresNVAPI]
    [require(glsl, ser)]
    [require(spirv, ser)]
    [require(hlsl, ser)]
    [ForceInline]
    bool IsNop()
    {
        __target_switch
        {
        case hlsl: __intrinsic_asm ".IsNop";
        case glsl: __intrinsic_asm "hitObjectIsEmptyNV($0)";
        case spirv: 
            return spirv_asm 
            {
                OpExtension "SPV_NV_shader_invocation_reorder";
                OpCapability ShaderInvocationReorderNV;
                result:$$bool = OpHitObjectIsEmptyNV &this;
            };
        }
    }

        /// Queries ray properties from HitObject. Valid if the hit object represents a hit or a miss.
    [__requiresNVAPI]
    [require(glsl, ser)]
    [require(spirv, ser)]
    [require(hlsl, ser)]
    [ForceInline]
    RayDesc GetRayDesc()
    {
        __target_switch
        {
        case hlsl:
            __intrinsic_asm ".GetRayDesc";
        case glsl:
            {
                RayDesc ray = { __glslGetRayWorldOrigin(), __glslGetTMin(), __glslGetRayWorldDirection(), __glslGetTMax() };
                return ray;
            }
        case spirv:
            return spirv_asm 
            {
                OpExtension "SPV_NV_shader_invocation_reorder";
                OpCapability ShaderInvocationReorderNV;
                %origin:$$float3 = OpHitObjectGetWorldRayOriginNV &this;
                %tmin:$$float = OpHitObjectGetRayTMinNV &this;
                %direction:$$float3 = OpHitObjectGetWorldRayDirectionNV &this;
                %tmax:$$float = OpHitObjectGetRayTMaxNV &this;
                result:$$RayDesc = OpCompositeConstruct %origin %tmin %direction %tmax;
            };
        }
    }

        /// Queries shader table index from HitObject. Valid if the hit object represents a hit or a miss.
    [__requiresNVAPI]
    __glsl_extension(GL_EXT_ray_tracing)
    [require(glsl, ser)]
    [require(spirv, ser)]
    [require(hlsl, ser)]
    [ForceInline]
    uint GetShaderTableIndex()
    {
        __target_switch
        {
        case hlsl: __intrinsic_asm ".GetShaderTableIndex";
        case glsl: __intrinsic_asm "hitObjectGetShaderBindingTableRecordIndexNV($0)";
        case spirv: 
            return spirv_asm 
            {
                OpExtension "SPV_NV_shader_invocation_reorder";
                OpCapability ShaderInvocationReorderNV;
                result:$$uint = OpHitObjectGetShaderBindingTableRecordIndexNV &this;
            };
        }
    }

        /// Returns the instance index of a hit. Valid if the hit object represents a hit.
    [__requiresNVAPI]
    __glsl_extension(GL_EXT_ray_tracing)
    [require(glsl, ser)]
    [require(spirv, ser)]
    [require(hlsl, ser)]
    [ForceInline]
    uint GetInstanceIndex()
    {
        __target_switch
        {
        case hlsl: __intrinsic_asm ".GetInstanceIndex";
        case glsl: __intrinsic_asm "hitObjectGetInstanceIdNV($0)";
        case spirv: 
            return spirv_asm 
            {
                OpExtension "SPV_NV_shader_invocation_reorder";
                OpCapability ShaderInvocationReorderNV;
                result:$$uint = OpHitObjectGetInstanceIdNV &this;
            };
        }
    }

        /// Returns the instance ID of a hit. Valid if the hit object represents a hit.
    [__requiresNVAPI]
    __glsl_extension(GL_EXT_ray_tracing)
    [require(glsl, ser)]
    [require(spirv, ser)]
    [require(hlsl, ser)]
    [ForceInline]
    uint GetInstanceID()
    {
        __target_switch
        {
        case hlsl: __intrinsic_asm ".GetInstanceID";
        case glsl: __intrinsic_asm "hitObjectGetInstanceCustomIndexNV($0)";
        case spirv:
            return spirv_asm 
            {
                OpExtension "SPV_NV_shader_invocation_reorder";
                OpCapability ShaderInvocationReorderNV;
                result:$$uint = OpHitObjectGetInstanceCustomIndexNV &this;
            };
        }
    }

        /// Returns the geometry index of a hit. Valid if the hit object represents a hit.
    [__requiresNVAPI]
    __glsl_extension(GL_EXT_ray_tracing)
    [require(glsl, ser)]
    [require(spirv, ser)]
    [require(hlsl, ser)]
    [ForceInline]
    uint GetGeometryIndex()
    {
        __target_switch
        {
        case hlsl: __intrinsic_asm ".GetGeometryIndex";
        case glsl: __intrinsic_asm "hitObjectGetGeometryIndexNV($0)";
        case spirv: 
            return spirv_asm 
            {
                OpExtension "SPV_NV_shader_invocation_reorder";
                OpCapability ShaderInvocationReorderNV;
                result:$$uint = OpHitObjectGetGeometryIndexNV &this;
            };
        }
    }

        /// Returns the primitive index of a hit. Valid if the hit object represents a hit.
    [__requiresNVAPI]
    __glsl_extension(GL_EXT_ray_tracing)
    [require(glsl, ser)]
    [require(spirv, ser)]
    [require(hlsl, ser)]
    [ForceInline]
    uint GetPrimitiveIndex()
    {
        __target_switch
        {
        case hlsl: __intrinsic_asm ".GetPrimitiveIndex";
        case glsl: __intrinsic_asm "hitObjectGetPrimitiveIndexNV($0)";
        case spirv: 
            return spirv_asm 
            {
                OpExtension "SPV_NV_shader_invocation_reorder";
                OpCapability ShaderInvocationReorderNV;
                result:$$uint = OpHitObjectGetPrimitiveIndexNV &this;
            };
        }
    }

        /// Returns the hit kind. Valid if the hit object represents a hit.
    [__requiresNVAPI]
    __glsl_extension(GL_EXT_ray_tracing)
    [require(glsl, ser)]
    [require(spirv, ser)]
    [require(hlsl, ser)]
    [ForceInline]
    uint GetHitKind()
    {
        __target_switch
        {
        case hlsl: __intrinsic_asm ".GetHitKind";
        case glsl: __intrinsic_asm "hitObjectGetHitKindNV($0)";
        case spirv: 
            return spirv_asm 
            {
                OpExtension "SPV_NV_shader_invocation_reorder";
                OpCapability ShaderInvocationReorderNV;
                result:$$uint = OpHitObjectGetHitKindNV &this;
            };
        }
    }

    [__requiresNVAPI]
    __glsl_extension(GL_EXT_ray_tracing)
    [require(glsl, ser)]
    [require(spirv, ser)]
    [require(hlsl, ser)]
    [ForceInline]
    float4x3 GetWorldToObject()
    {
        __target_switch
        {
        case hlsl: __intrinsic_asm ".GetWorldToObject";
        case glsl: __intrinsic_asm "hitObjectGetWorldToObjectNV($0)";
        case spirv: 
            return spirv_asm 
            {
                OpExtension "SPV_NV_shader_invocation_reorder";
                OpCapability ShaderInvocationReorderNV;
                result:$$float4x3 = OpHitObjectGetWorldToObjectNV &this;
            };
        }
    }

    [__requiresNVAPI]
    __glsl_extension(GL_EXT_ray_tracing)
    [require(glsl, ser)]
    [require(spirv, ser)]
    [require(hlsl, ser)]
    [ForceInline]
    float4x3 GetObjectToWorld()
    {
        __target_switch
        {
        case hlsl: __intrinsic_asm ".GetObjectToWorld";
        case glsl: __intrinsic_asm "hitObjectGetObjectToWorldNV($0)";
        case spirv: 
            return spirv_asm 
            {
                OpExtension "SPV_NV_shader_invocation_reorder";
                OpCapability ShaderInvocationReorderNV;
                result:$$float4x3 = OpHitObjectGetObjectToWorldNV &this;
            };
        }
    }

    [require(glsl, ser)]
    [require(spirv, ser)]
    [ForceInline]
    float GetCurrentTime() {
        __target_switch
        {
        case glsl:
            __intrinsic_asm "hitObjectGetCurrentTimeNV($0)";
        case spirv:
            return spirv_asm 
            {
                OpExtension "SPV_NV_shader_invocation_reorder";
                OpCapability ShaderInvocationReorderNV;
                result:$$float = OpHitObjectGetCurrentTimeNV &this
            };
        }
    }

    [require(glsl, ser)]
    [require(spirv, ser)]
    [ForceInline]
    float3 GetObjectRayOrigin() {
        __target_switch
        {
        case glsl:
            __intrinsic_asm "hitObjectGetObjectRayOriginNV($0)";
        case spirv:
            return spirv_asm 
            {
                OpExtension "SPV_NV_shader_invocation_reorder";
                OpCapability ShaderInvocationReorderNV;
                result:$$float3 = OpHitObjectGetObjectRayOriginNV &this
            };
        }
    }

    [require(glsl, ser)]
    [require(spirv, ser)]
    [ForceInline]
    float3 GetObjectRayDirection() {
        __target_switch
        {
        case glsl:
            __intrinsic_asm "hitObjectGetObjectRayDirectionNV($0)";
        case spirv:
            return spirv_asm 
            {
                OpExtension "SPV_NV_shader_invocation_reorder";
                OpCapability ShaderInvocationReorderNV;
                result:$$float3 = OpHitObjectGetObjectRayDirectionNV &this
            };
        }
    }

    [require(glsl, ser)]
    [require(spirv, ser)]
    [ForceInline]
    uint2 GetShaderRecordBufferHandle() {
        __target_switch
        {
        case glsl:
            __intrinsic_asm "hitObjectGetShaderRecordBufferHandleNV($0)";
        case spirv:
            return spirv_asm 
            {
                OpExtension "SPV_NV_shader_invocation_reorder";
                OpCapability ShaderInvocationReorderNV;
                result:$$uint2 = OpHitObjectGetShaderRecordBufferHandleNV &this
            };
        }
    }

    /// Returns the attributes of a hit. Valid if the hit object represents a hit or a miss.
    [require(glsl, ser)]
    [require(spirv, ser)]
    [require(hlsl, ser)]
    [ForceInline]
    attr_t GetAttributes<attr_t>()
    {
        __target_switch
        {
        case hlsl:
            {
                attr_t v;
                __hlslGetAttributesFromHitObject(v);
                return v;
            }
        case glsl:
            {
                // Work out the location
                int attributeLocation = __hitObjectAttributesLocation(__hitObjectAttributes<attr_t>());

                // Load the attributes from the location
                __glslGetAttributes(attributeLocation);

                // Return the attributes
                return __hitObjectAttributes<attr_t>();
            }
        case spirv:
            {
                Ptr<attr_t> attr = __allocHitObjectAttributes<attr_t>();
                spirv_asm 
                {
                    OpExtension "SPV_NV_shader_invocation_reorder";
                    OpCapability ShaderInvocationReorderNV;
                    OpHitObjectGetAttributesNV &this $attr;
                };
                return *attr;
            }
        }
    }
        /// Loads a root constant from the local root table referenced by the hit object. Valid if the hit object
        /// represents a hit or a miss. RootConstantOffsetInBytes must be a multiple of 4.
    __target_intrinsic(hlsl)
    [__requiresNVAPI]
    [require(hlsl, ser)]
    uint LoadLocalRootTableConstant(uint RootConstantOffsetInBytes);

    /// 
    /// !!!! Internal NVAPI HLSL impl. Not part of interface! !!!!!!!!!!!!
    /// 

    __target_intrinsic(hlsl, "NvGetAttributesFromHitObject($0, $1)")
    [__requiresNVAPI]
    [require(hlsl, ser)]
    void __hlslGetAttributesFromHitObject<T>(out T t);

    __target_intrinsic(hlsl, "NvMakeHitWithRecordIndex")
    [__requiresNVAPI]
    [require(hlsl, ser)]
    static void __hlslMakeHitWithRecordIndex<attr_t>(
        uint HitGroupRecordIndex, 
        RaytracingAccelerationStructure AccelerationStructure, 
        uint InstanceIndex, 
        uint GeometryIndex, 
        uint PrimitiveIndex, 
        uint HitKind, 
        RayDesc Ray, 
        attr_t attributes, 
        out HitObject hitObj);

    __target_intrinsic(hlsl, "NvMakeHit")
    [__requiresNVAPI]
    [require(hlsl, ser)]
    static void __hlslMakeHit<attr_t>(RaytracingAccelerationStructure AccelerationStructure, 
        uint InstanceIndex, 
        uint GeometryIndex, 
        uint PrimitiveIndex, 
        uint HitKind, 
        uint RayContributionToHitGroupIndex, 
        uint MultiplierForGeometryContributionToHitGroupIndex, 
        RayDesc Ray, 
        attr_t attributes, 
        out HitObject hitObj);

    __target_intrinsic(hlsl, "NvTraceRayHitObject")
    [__requiresNVAPI]
    [require(hlsl, ser)]
    static void __hlslTraceRay<payload_t>( 
        RaytracingAccelerationStructure AccelerationStructure, 
        uint RayFlags, 
        uint InstanceInclusionMask, 
        uint RayContributionToHitGroupIndex, 
        uint MultiplierForGeometryContributionToHitGroupIndex, 
        uint MissShaderIndex, 
        RayDesc Ray, 
        inout payload_t Payload,
        out HitObject hitObj);

    /// 
    /// !!!! Internal GLSL GL_NV_shader_invocation_reorder impl. Not part of interface! !!!!!!!!!!!!
    /// 

    __glsl_extension(GL_NV_shader_invocation_reorder)
    __glsl_extension(GL_EXT_ray_tracing)
    [require(glsl, ser)]
    __target_intrinsic(glsl, "hitObjectRecordMissNV")
    static void __glslMakeMiss(
        out HitObject hitObj,
        uint MissShaderIndex,
        float3 Origin,
        float TMin,
        float3 Direction,
        float TMax);

    // "void hitObjectRecordMissNV(hitObjectNV, uint, vec3, float, vec3, float);"
    __glsl_extension(GL_NV_shader_invocation_reorder)
    __glsl_extension(GL_EXT_ray_tracing)
    __glsl_extension(GL_NV_ray_tracing_motion_blur)    [require(glsl, ser_motion)]
    __target_intrinsic(glsl, "hitObjectRecordMissMotionNV")
    static void __glslMakeMotionMiss(
        out HitObject hitObj,
        uint MissShaderIndex,
        float3 Origin,
        float TMin,
        float3 Direction,
        float TMax, 
        float CurrentTime);

    __glsl_extension(GL_EXT_ray_tracing)
    __glsl_extension(GL_NV_shader_invocation_reorder)
    [require(glsl, ser)]
    __target_intrinsic(glsl, "hitObjectRecordEmptyNV")
    static void __glslMakeNop(out HitObject hitObj);

    __glsl_extension(GL_EXT_ray_tracing)
    __glsl_extension(GL_NV_shader_invocation_reorder)
    [require(glsl, ser)]
    __target_intrinsic(glsl, "hitObjectGetObjectRayDirectionNV($0)")
    float3 __glslGetRayDirection();
    
    __glsl_extension(GL_EXT_ray_tracing)
    __glsl_extension(GL_NV_shader_invocation_reorder)
    [require(glsl, ser)]
    __target_intrinsic(glsl, "hitObjectGetWorldRayDirectionNV($0)")
    float3 __glslGetRayWorldDirection();

    __glsl_extension(GL_EXT_ray_tracing)
    __glsl_extension(GL_NV_shader_invocation_reorder)
    [require(glsl, ser)]
    __target_intrinsic(glsl, "hitObjectGetWorldRayOriginNV($0)")
    float3 __glslGetRayWorldOrigin();

    __glsl_extension(GL_EXT_ray_tracing)
    __glsl_extension(GL_NV_shader_invocation_reorder)
    [require(glsl, ser)]
    __target_intrinsic(glsl, "hitObjectGetRayTMaxNV($0)")
    float __glslGetTMax();

    __glsl_extension(GL_EXT_ray_tracing)
    __glsl_extension(GL_NV_shader_invocation_reorder)
    [require(glsl, ser)]
    __target_intrinsic(glsl, "hitObjectGetRayTMinNV($0)")
    float __glslGetTMin();

    // "void hitObjectRecordHitWithIndexNV(hitObjectNV, accelerationStructureEXT,int,int,int,uint,uint,vec3,float,vec3,float,int);"
    __glsl_extension(GL_EXT_ray_tracing)
    __glsl_extension(GL_NV_shader_invocation_reorder)
    [require(glsl, ser)]
    __target_intrinsic(glsl, "hitObjectRecordHitWithIndexNV")
    static void __glslMakeHitWithIndex(
        out HitObject hitObj,
        RaytracingAccelerationStructure accelerationStructure,
        int instanceid,
        int primitiveid,
        int geometryindex,
        uint hitKind,
        uint sbtRecordIndex,
        float3 origin,
        float Tmin,
        float3 direction,
        float Tmax,
        int attributeLocation);

    //  "void hitObjectRecordHitWithIndexMotionNV(hitObjectNV, accelerationStructureEXT,int,int,int,uint,uint,vec3,float,vec3,float,float,int);"
    __glsl_extension(GL_EXT_ray_tracing)
    __glsl_extension(GL_NV_shader_invocation_reorder)
    __glsl_extension(GL_NV_ray_tracing_motion_blur)
    [require(glsl, ser_motion)]
    __target_intrinsic(glsl, "hitObjectRecordHitWithIndexMotionNV")
    static void __glslMakeMotionHitWithIndex(
        out HitObject hitObj,
        RaytracingAccelerationStructure accelerationStructure,
        int instanceid,
        int primitiveid,
        int geometryindex,
        uint hitKind,
        uint sbtRecordIndex,
        float3 origin,
        float Tmin,
        float3 direction,
        float Tmax,
        float CurrentTime,
        int attributeLocation);

    // "void hitObjectRecordHitNV(hitObjectNV,accelerationStructureEXT,int,int,int,uint,uint,uint,vec3,float,vec3,float,int);"
    __glsl_extension(GL_EXT_ray_tracing)
    __glsl_extension(GL_NV_shader_invocation_reorder)
    [require(glsl, ser)]
    __target_intrinsic(glsl, "hitObjectRecordHitNV")
    static void __glslMakeHit(
        out HitObject hitObj,
        RaytracingAccelerationStructure accelerationStructure,
        int instanceid,
        int primitiveid,
        int geometryindex,
        uint hitKind,
        uint sbtRecordOffset,
        uint sbtRecordStride,
        float3 origin,
        float Tmin,
        float3 direction,
        float Tmax,
        int attributeLocation);

        // "void hitObjectRecordHitMotionNV(hitObjectNV,accelerationStructureEXT,int,int,int,uint,uint,uint,vec3,float,vec3,float,float,int);"
    __glsl_extension(GL_EXT_ray_tracing)
    __glsl_extension(GL_NV_shader_invocation_reorder)
    __glsl_extension(GL_NV_ray_tracing_motion_blur)
    [require(glsl, ser_motion)]
    __target_intrinsic(glsl, "hitObjectRecordHitMotionNV")
    static void __glslMakeMotionHit(
        out HitObject hitObj,
        RaytracingAccelerationStructure accelerationStructure,
        int instanceid,
        int primitiveid,
        int geometryindex,
        uint hitKind,
        uint sbtRecordOffset,
        uint sbtRecordStride,
        float3 origin,
        float Tmin,
        float3 direction,
        float Tmax,
        float CurrentTime,
        int attributeLocation);

    
    __glsl_extension(GL_EXT_ray_tracing)
    __glsl_extension(GL_NV_shader_invocation_reorder)
    [require(glsl, ser)]
    __target_intrinsic(glsl, "hitObjectGetAttributesNV($0, $1)")
    void __glslGetAttributes(int attributeLocation);

    __glsl_extension(GL_EXT_ray_tracing)
    __glsl_extension(GL_NV_shader_invocation_reorder)
    [require(glsl, ser)]
    __target_intrinsic(glsl, "hitObjectTraceRayNV")
    static void __glslTraceRay(
        out HitObject hitObject,
        RaytracingAccelerationStructure accelerationStructure,
        uint rayFlags,
        uint cullMask,
        uint sbtRecordOffset,
        uint sbtRecordStride,
        uint missIndex,
        float3 origin,
        float Tmin,
        float3 direction,
        float Tmax,
        int payload);

    __glsl_extension(GL_EXT_ray_tracing)
    __glsl_extension(GL_NV_shader_invocation_reorder)
    __glsl_extension(GL_NV_ray_tracing_motion_blur)
    [require(glsl, ser_motion)]
    __target_intrinsic(glsl, "hitObjectTraceRayMotionNV")
    static void __glslTraceMotionRay(
        out HitObject hitObject,
        RaytracingAccelerationStructure accelerationStructure,
        uint rayFlags,
        uint cullMask,
        uint sbtRecordOffset,
        uint sbtRecordStride,
        uint missIndex,
        float3 origin,
        float Tmin,
        float3 direction,
        float Tmax,
        float currentTime,
        int payload);

    __glsl_extension(GL_EXT_ray_tracing)
    __glsl_extension(GL_NV_shader_invocation_reorder)
    [require(glsl, ser)]
    __target_intrinsic(glsl, "hitObjectExecuteShaderNV")
    static void __glslInvoke(
        HitObject hitObj,
        int payload);
};

    /// Reorders threads based on a coherence hint value. NumCoherenceHintBits indicates how many of
    /// the least significant bits of CoherenceHint should be considered during reordering (max: 16).
    /// Applications should set this to the lowest value required to represent all possible values in
    /// CoherenceHint. For best performance, all threads should provide the same value for
    /// NumCoherenceHintBits.
    /// Where possible, reordering will also attempt to retain locality in the thread’s launch indices
    /// (DispatchRaysIndex in DXR).
[__requiresNVAPI]
__glsl_extension(GL_EXT_ray_tracing)
__glsl_extension(GL_NV_shader_invocation_reorder)
[require(glsl, ser)]
[require(spirv, ser)]
[require(hlsl, ser)]
void ReorderThread( uint CoherenceHint, uint NumCoherenceHintBitsFromLSB )
{
    __target_switch
    {
    case hlsl: __intrinsic_asm "NvReorderThread";
    case glsl: __intrinsic_asm "reorderThreadNV";
    case spirv:
        spirv_asm 
        {
            OpExtension "SPV_NV_shader_invocation_reorder";
            OpCapability ShaderInvocationReorderNV;
            OpReorderThreadWithHintNV $CoherenceHint $NumCoherenceHintBitsFromLSB;
        };
    }
}

    /// Reorders threads based on a hit object, optionally extended by a coherence hint value. Coherence
    /// hints behave as described in the generic variant of ReorderThread. The maximum number of
    /// coherence hint bits in this variant of ReorderThread is 8. If no coherence hint is desired, set
    /// NumCoherenceHitBits to zero.
    /// Reordering will consider information in the HitObject and coherence hint with the following
    /// priority:
    ///
    /// 1. Shader ID stored in the HitObject
    /// 2. Coherence hint, with the most significant hint bit having highest priority
    /// 3. Spatial information stored in the HitObject
    ///
    /// That is, ReorderThread will first attempt to group threads whose HitObject references the
    /// same shader ID. (Miss shaders and NOP HitObjects are grouped separately). Within each of these
    /// groups, it will attempt to order threads by the value of their coherence hints. And within ranges
    /// of equal coherence hints, it will attempt to maximize locality in 3D space of the ray hit (if any).

[__requiresNVAPI]
__glsl_extension(GL_EXT_ray_tracing)
__glsl_extension(GL_NV_shader_invocation_reorder)
[require(glsl, ser)]
[require(spirv, ser)]
[require(hlsl, ser)]
void ReorderThread( HitObject HitOrMiss, uint CoherenceHint, uint NumCoherenceHintBitsFromLSB )
{
    __target_switch
    {
    case hlsl: __intrinsic_asm "NvReorderThread";
    case glsl: __intrinsic_asm "reorderThreadNV";
    case spirv:
        spirv_asm 
        {
            OpExtension "SPV_NV_shader_invocation_reorder";
            OpCapability ShaderInvocationReorderNV;
            OpReorderThreadWithHitObjectNV &HitOrMiss $CoherenceHint $NumCoherenceHintBitsFromLSB;
        };
    }
}

    /// Is equivalent to
    /// ```
    /// void ReorderThread( HitObject HitOrMiss, uint CoherenceHint, uint NumCoherenceHintBitsFromLSB );
    /// ```
    /// With CoherenceHint and NumCoherenceHintBitsFromLSB as 0, meaning they are ignored.

[__requiresNVAPI]
__glsl_extension(GL_EXT_ray_tracing)
__glsl_extension(GL_NV_shader_invocation_reorder)
[require(glsl, ser)]
[require(spirv, ser)]
[require(hlsl, ser)]
void ReorderThread( HitObject HitOrMiss )
{
    __target_switch
    {
    case hlsl: __intrinsic_asm "NvReorderThread";
    case glsl: __intrinsic_asm "reorderThreadNV";
    case spirv:
        spirv_asm 
        {
            OpExtension "SPV_NV_shader_invocation_reorder";
            OpCapability ShaderInvocationReorderNV;
            OpReorderThreadWithHitObjectNV &HitOrMiss;
        };
    }
}

///
/// DebugBreak support 
///
/// There doesn't appear to be an equivalent for debugBreak for HLSL

__target_intrinsic(hlsl, "/* debugBreak() not currently supported for HLSL */")
__target_intrinsic(cuda,"__brkpt()")
__target_intrinsic(cpp, "SLANG_BREAKPOINT(0)")
void debugBreak();

__specialized_for_target(glsl)
[[vk::spirv_instruction(1, "NonSemantic.DebugBreak")]]
void debugBreak();

// 
// Realtime Clock support
//

// https://github.com/KhronosGroup/GLSL/blob/master/extensions/ext/GL_EXT_shader_realtime_clock.txt

[__requiresNVAPI]
__glsl_extension(GL_EXT_shader_realtime_clock)
[require(shaderclock)]
[NonUniformReturn]
uint getRealtimeClockLow()
{
    __target_switch
    {
    case hlsl:
        __intrinsic_asm "NvGetSpecial( NV_SPECIALOP_GLOBAL_TIMER_LO)";
    case glsl:
        return getRealtimeClock().x;
    case cuda:
        __intrinsic_asm "clock";
    case spirv:
        return getRealtimeClock().x;
    case cpp:
        __intrinsic_asm "(uint32_t)std::chrono::high_resolution_clock::now().time_since_epoch().count()";
    }
}

__target_intrinsic(cpp, "std::chrono::high_resolution_clock::now().time_since_epoch().count()")
    __target_intrinsic(cuda, "clock64")
[NonUniformReturn]
int64_t __cudaCppGetRealtimeClock();

[__requiresNVAPI]
__glsl_extension(GL_EXT_shader_realtime_clock)
[require(shaderclock)]
[NonUniformReturn]
uint2 getRealtimeClock()
{
    __target_switch
    {
    case hlsl:
        __intrinsic_asm "uint2(NvGetSpecial(NV_SPECIALOP_GLOBAL_TIMER_LO), NvGetSpecial( NV_SPECIALOP_GLOBAL_TIMER_HI))";
    case glsl:
        __intrinsic_asm "clockRealtime2x32EXT()";
    case cuda:
    case cpp:
        int64_t ticks = __cudaCppGetRealtimeClock();
        return uint2(uint(ticks), uint(uint64_t(ticks) >> 32));
    case spirv:
        return spirv_asm
        {
            OpCapability ShaderClockKHR;
            OpExtension "SPV_KHR_shader_clock";
            result : $$uint2 = OpReadClockKHR Device
        };
    }
}

// 
// CUDA specific 
// 

__target_intrinsic(cuda, "(threadIdx)")
[__readNone]
[NonUniformReturn]
uint3 cudaThreadIdx();

__target_intrinsic(cuda, "(blockIdx)")
[__readNone]
[NonUniformReturn]
uint3 cudaBlockIdx();

__target_intrinsic(cuda, "(blockDim)")
[__readNone]
[NonUniformReturn]
uint3 cudaBlockDim();

//
// Workgroup cooperation
//

//
// `saturated_cooperation(c, f, s, u)` will call `f(s, u)` if not all lanes in the
// workgroup are currently executing. however if all lanes are saturated, then
// for each unique `s` across all the active lanes `c(s, u)` is called. The
// return value is the one corresponding to the input `s` from this lane.
//
// Adjacent calls to saturated_cooperation are subject to fusion, i.e.
//      saturated_cooperation(c1, f1, s, u1);
//      saturated_cooperation(c2, f2, s, u2);
// will be transformed to:
//      saturated_cooperation(c1c2, f1f2, s, u1u2);
// where
//      c1c2 is a function which calls c1(s, u1) and then c2(s, u2);
//      f1f2 is a function which calls f1(s, u1) and then f2(s, u2);
//
// When the input differs, calls are fused
//      saturated_cooperation(c1, f1, s1, u1);
//      saturated_cooperation(c2, f2, s2, u2);
// will be transformed to:
//      saturated_cooperation(c1c2, f1f2, s1s2, u1u2);
// where
//      s1s2 is a tuple of s1 and s2
//      c1c2 is a function which calls c1(s1, u1) and then c2(s2, u2);
//      f1f2 is a function which calls f1(s1, u1) and then f2(s2, u2);
// Note that in this case, we will make a call to c1c2 for every unique pair
// s1s2 across all lanes
//
// (This fusion takes place in the fuse-satcoop pass, and as such any changes to
// the signature or behavior of this function should be adjusted for there).
//
[KnownBuiltin("saturated_cooperation")]
func saturated_cooperation<A : __BuiltinType, B, C>(
    cooperate : functype (A, B) -> C,
    fallback : functype (A, B) -> C,
    A input,
    B otherArg)
    -> C
{
    return saturated_cooperation_using(cooperate, fallback, __WaveMatchBuitin<A>, __WaveReadLaneAtBuiltin<A>, input, otherArg);
}

// These two functions are a temporary (circa May 2023) workaround to the fact
// that we can't deduce which overload to pass to saturated_cooperation_using
// in the call above
[__unsafeForceInlineEarly]
func __WaveMatchBuitin<T : __BuiltinType>(T t) -> uint4
{
    return WaveMatch(t);
}
[__unsafeForceInlineEarly]
func __WaveReadLaneAtBuiltin<T : __BuiltinType>(T t, int i) -> T
{
    return WaveReadLaneAt(t, i);
}

//
// saturated_cooperation, but you're able to specify manually the functions:
//
// waveMatch: a function to return a mask of lanes with the same input as this one
// broadcast: a function which returns the value passed into it on the specified lane
//
[KnownBuiltin("saturated_cooperation_using")]
func saturated_cooperation_using<A, B, C>(
    cooperate : functype (A, B) -> C,
    fallback : functype (A, B) -> C,
    waveMatch : functype (A) -> uint4,
    broadcast : functype (A, int) -> A,
    A input,
    B otherArg)
    -> C
{
    const bool isWaveSaturated = WaveActiveCountBits(true) == WaveGetLaneCount();
    if(isWaveSaturated)
    {
        let lanesWithSameInput = waveMatch(input).x;
        // Keep least significant lane in our set
        let ourRepresentative = lanesWithSameInput & -lanesWithSameInput;
        // The representative lanes for all lanes
        var allRepresentatives = WaveActiveBitOr(ourRepresentative);

        C ret;

        // Iterate over set bits in mask from low to high.
        // In each iteration the lowest bit is cleared.
        while(bool(allRepresentatives))
        {
            // Broadcast input across warp.
            let laneIdx = firstbitlow(allRepresentatives);
            let uniformInput = broadcast(input, int(laneIdx));

            // All lanes perform some cooperative computation with dynamic
            // uniform input
            C c = cooperate(uniformInput, otherArg);

            // Update our return value until it
            if(bool(allRepresentatives & ourRepresentative))
                ret = c;

            // Clear the lowest bit
            allRepresentatives &= allRepresentatives - 1;
        }

        return ret;
    }
    else
    {
        return fallback(input, otherArg);
    }
}


${
// The NVAPI operations are defined to take the space/register
// indices of their texture and sampler parameters, rather than
// taking the texture/sampler objects directly.
//
// In order to support this approach, we need intrinsics that
// can magically fetch the binding information for a resource.
//
// TODO: These operations are kind of *screaming* for us to
// have a built-in `interface` that all of the opaque resource
// types conform to, so that we can define builtins that work
// for any resource type.
}

__intrinsic_op($(kIROp_GetRegisterSpace)) uint __getRegisterSpace<T, Shape: __ITextureShape, let isArray:int, let isMS:int, let sampleCount:int, let access:int, let isShadow:int, let isCombined:int, let format:int>(__TextureImpl<T,Shape,isArray,isMS,sampleCount,access,isShadow,isCombined,format> texture);
__intrinsic_op($(kIROp_GetRegisterSpace)) uint __getRegisterSpace(SamplerState sampler);

__intrinsic_op($(kIROp_GetRegisterIndex)) uint __getRegisterIndex<T, Shape: __ITextureShape, let isArray:int, let isMS:int, let sampleCount:int, let access:int, let isShadow:int, let isCombined:int, let format:int>(__TextureImpl<T,Shape,isArray,isMS,sampleCount,access,isShadow,isCombined,format> texture);
__intrinsic_op($(kIROp_GetRegisterIndex)) uint __getRegisterIndex(SamplerState sampler);


${{{{
//
// Texture Footprint Queries
//
// This section introduces the types and methods related
// to the `GL_NV_shader_texture_footprint` GLSL extension,
// and the matching NVAPI operations.
//
// Footprint queries are allowed on both 2D and 3D textures,
// and are structurally similar for the two, so we will
// use a meta-loop to deduplicate the code for the two
// cases.
//

// A footprint query yields a data structure
// that describes blocks of texels that
// conservatively cover the data that might
// be fetched in the query.
//
// A given sampling operation might access two
// mip levels of a texture when, e.g., trilinear
// filtering is on. A footprint query may ask for
// a footprint in either the coarse or fine level
// of the pair.
//
// We first define a `struct` type that closely maps
// to how a footprint is defined for each of the
// implementations we support, and then wrap that
// in a derived `struct` that includes the extra
// data that is returned by the GLSL API via the
// function reuslt.
//
}}}}

[__NoSideEffect]
[__requiresNVAPI]
vector<uint, ND> __textureFootprintGetAnchor<let ND:int>(__TextureFootprintData<ND> data, int nd)
{
    __target_switch
    {
    case hlsl:
        __intrinsic_asm "NvFootprintExtractAnchorTileLoc$!1D($0)";
    case glsl:
        __intrinsic_asm "$0.anchor";
    case spirv:
        return spirv_asm {
            result:$$vector<uint,ND> = OpCompositeExtract $data 1;
        };
    }
}

[__NoSideEffect]
[__requiresNVAPI]
vector<uint, ND> __textureFootprintGetOffset<let ND:int>(__TextureFootprintData<ND> data, int nd)
{
    __target_switch
    {
    case hlsl:
        __intrinsic_asm "NvFootprintExtractOffset$!1D($0)";
    case glsl:
        __intrinsic_asm "$0.offset";
    case spirv:
        return spirv_asm {
            result:$$vector<uint,ND> = OpCompositeExtract $data 2;
        };
    }
}

__intrinsic_type($(kIROp_TextureFootprintType))
struct __TextureFootprintData<let ND:int>
{
    typealias Anchor        = vector<uint, ND>;
    typealias Offset        = vector<uint, ND>;
    typealias Mask          = uint2;
    typealias LOD           = uint;
    typealias Granularity   = uint;

    property anchor : Anchor
    {
        [__NoSideEffect]
        [__requiresNVAPI]
        [ForceInline]
        get { return __textureFootprintGetAnchor(this, ND); }
    }

    property offset : Offset
    {
        [__NoSideEffect]
        [__requiresNVAPI]
        [ForceInline]
        get { return __textureFootprintGetOffset(this, ND); }
    }

    property mask : Mask
    {
        [__NoSideEffect]
        [__requiresNVAPI]
        get
        {
            __target_switch
            {
            case hlsl:
                __intrinsic_asm "NvFootprintExtractBitmask";
            case glsl:
                __intrinsic_asm "$0.mask";
            case spirv:
                return spirv_asm {
                    result:$$Mask = OpCompositeExtract $this 3;
                };
            }
        }
    }

    property lod : LOD
    {
        [__NoSideEffect]
        [__requiresNVAPI]
        get
        {
            __target_switch
            {
            case hlsl:
                __intrinsic_asm "NvFootprintExtractLOD";
            case glsl:
                __intrinsic_asm "$0.lod";
            case spirv:
                return spirv_asm {
                    result:$$LOD = OpCompositeExtract $this 4;
                };
            }
        }
    }

    property granularity : Granularity
    {
        [__NoSideEffect]
        [__requiresNVAPI]
        get
        {
            __target_switch
            {
            case hlsl:
                __intrinsic_asm "NvFootprintExtractReturnGran";
            case glsl:
                __intrinsic_asm "$0.granularity";
            case spirv:
                return spirv_asm {
                    result:$$Granularity = OpCompositeExtract $this 5;
                };
            }
        }
    }
}

struct TextureFootprint<let ND:int> : __TextureFootprintData<ND>
{
    bool _isSingleLevel;

    property isSingleLevel : bool
    {
        [__NoSideEffect]
        get
        {
            return _isSingleLevel;
        }
    }
}

typealias TextureFootprint2D = TextureFootprint<2>;
typealias TextureFootprint3D = TextureFootprint<3>;

${
// We define the new operations via an `extension`
// on the relevant texture type(s), rather than
// further clutter the original type declarations.
}

__generic<T, Shape: __ITextureShape, let sampleCount:int, let isShadow:int, let format:int>
extension __TextureImpl<T,Shape,0,0,sampleCount,0,isShadow,0,format>
{
${
// We introduce a few convenience type aliases here,
// which both keep our declarations simpler and easier
// to understand, but which might *also* be useful to
// users of the stdlib, so that they can write things
// like `Texture2D.Footprint`, and also have auto-complete
// help them find such members.
//
// TODO: The `Coords` type really ought to be something
// defined on the base texture types, rather than via
// this `extension`.
}
    typealias Coords = vector<float, Shape.dimensions>;
    typealias Footprint = TextureFootprint<Shape.dimensions>;
    typealias __FootprintData = __TextureFootprintData<Shape.dimensions>;
    typealias FootprintGranularity = Footprint.Granularity;

${
// For the GLSL extension, the choice between the
// coarse and fine level is modeled as a `bool`
// parameter to the query operation(s). We define
// the GLSL functions here as intrinsics, so that
// we can refer to them later in the definitions
// of our stdlib operaitons.
//
// Note: despite the GLSL extension defining the `granularity`
// member of the query result as having type `uint`, the
// function signatures all take `int` parameters for the
// granularity instead.
//
}

    [__NoSideEffect]
    __glsl_version(450)
    __glsl_extension(GL_NV_shader_texture_footprint)
    bool __queryFootprintGLSL(
            SamplerState    sampler,
            Coords          coords,
            int             granularity,
            bool            useCoarseLevel,
            out __FootprintData footprint)
    {
        __target_switch
        {
        case glsl:
            __intrinsic_asm "textureFootprintNV($p, $*2)";
        case spirv:
            return spirv_asm {
                OpCapability ImageFootprintNV;
                OpExtension "SPV_NV_shader_image_footprint";
                %sampledImage:__sampledImageType(this) = OpSampledImage $this $sampler;
                %resultVal:$$__FootprintData = OpImageSampleFootprintNV %sampledImage $coords $granularity $useCoarseLevel;
                OpStore &footprint %resultVal;
                result:$$bool = OpCompositeExtract %resultVal 0;
            };
        }
    }

    [__NoSideEffect]
    __glsl_version(450)
    __glsl_extension(GL_NV_shader_texture_footprint)
    bool __queryFootprintGLSL(
            SamplerState    sampler,
            Coords          coords,
            int             granularity,
            bool            useCoarseLevel,
            out __FootprintData footprint,
            float           bias)
    {
        __target_switch
        {
        case glsl:
            __intrinsic_asm "textureFootprintNV($p, $*2)";
        case spirv:
            return spirv_asm {
                OpCapability ImageFootprintNV;
                OpExtension "SPV_NV_shader_image_footprint";
                %sampledImage:__sampledImageType(this) = OpSampledImage $this $sampler;
                %resultVal:$$__FootprintData = OpImageSampleFootprintNV %sampledImage $coords $granularity $useCoarseLevel Bias $bias;
                OpStore &footprint %resultVal;
                result:$$bool = OpCompositeExtract %resultVal 0;
            };
        }
    }

    [__NoSideEffect]
    __glsl_version(450)
    __glsl_extension(GL_NV_shader_texture_footprint)
    __glsl_extension(GL_ARB_sparse_texture_clamp)
    __target_intrinsic(glsl,
        "textureFootprintClampNV($p, $*2)")
    bool __queryFootprintClampGLSL(
            SamplerState    sampler,
            Coords          coords,
            float           lodClamp,
            int             granularity,
            bool            useCoarseLevel,
            out __FootprintData footprint)
    {
        __target_switch
        {
        case glsl:
            __intrinsic_asm "textureFootprintClampNV($p, $*2)";
        case spirv:
            return spirv_asm {
                OpCapability ImageFootprintNV;
                OpCapability MinLod;
                OpExtension "SPV_NV_shader_image_footprint";
                %sampledImage:__sampledImageType(this) = OpSampledImage $this $sampler;
                %resultVal:$$__FootprintData = OpImageSampleFootprintNV %sampledImage $coords $granularity $useCoarseLevel MinLod $lodClamp;
                OpStore &footprint %resultVal;
                result:$$bool = OpCompositeExtract %resultVal 0;
            };
        }
    }

    [__NoSideEffect]
    __glsl_version(450)
    __glsl_extension(GL_NV_shader_texture_footprint)
    __glsl_extension(GL_ARB_sparse_texture_clamp)
    bool __queryFootprintClampGLSL(
            SamplerState    sampler,
            Coords          coords,
            float           lodClamp,
            int             granularity,
            bool            useCoarseLevel,
            out __FootprintData footprint,
            float           bias)
    {
        __target_switch
        {
        case glsl:
            __intrinsic_asm "textureFootprintClampNV($p, $*2)";
        case spirv:
            return spirv_asm {
                OpCapability ImageFootprintNV;
                OpCapability MinLod;
                OpExtension "SPV_NV_shader_image_footprint";
                %sampledImage:__sampledImageType(this) = OpSampledImage $this $sampler;
                %resultVal:$$__FootprintData = OpImageSampleFootprintNV %sampledImage $coords $granularity $useCoarseLevel Bias|MinLod $bias $lodClamp;
                OpStore &footprint %resultVal;
                result:$$bool = OpCompositeExtract %resultVal 0;
            };
        }
    }

    [__NoSideEffect]
    __glsl_version(450)
    __glsl_extension(GL_NV_shader_texture_footprint)
    [__requiresNVAPI]
    bool __queryFootprintLodGLSL(
            SamplerState            sampler,
            Coords                  coords,
            float                   lod,
            int                     granularity,
            bool                    useCoarseLevel,
            out __FootprintData         footprint)
    {
        __target_switch
        {
        case glsl:
            __intrinsic_asm "textureFootprintLodNV($p, $*2)";
        case spirv:
            return spirv_asm {
                OpCapability ImageFootprintNV;
                OpExtension "SPV_NV_shader_image_footprint";
                %sampledImage:__sampledImageType(this) = OpSampledImage $this $sampler;
                %resultVal:$$__FootprintData = OpImageSampleFootprintNV %sampledImage $coords $granularity $useCoarseLevel Lod $lod;
                OpStore &footprint %resultVal;
                result:$$bool = OpCompositeExtract %resultVal 0;
            };
        }
    }


${{{
    // Texture sampling with gradient is only available for 2D textures.
}}}
    [__NoSideEffect]
    __glsl_version(450)
    __glsl_extension(GL_NV_shader_texture_footprint)
    [__requiresNVAPI]
    bool __queryFootprintGradGLSL(
            SamplerState    sampler,
            Coords          coords,
            Coords          dx,
            Coords          dy,
            int             granularity,
            bool            useCoarseLevel,
            out __FootprintData footprint)
    {
        __target_switch
        {
        case glsl:
            __intrinsic_asm "textureFootprintGradNV($p, $*2)";
        case spirv:
            return spirv_asm {
                OpCapability ImageFootprintNV;
                OpExtension "SPV_NV_shader_image_footprint";
                %sampledImage:__sampledImageType(this) = OpSampledImage $this $sampler;
                %resultVal:$$__FootprintData = OpImageSampleFootprintNV %sampledImage $coords $granularity $useCoarseLevel Grad $dx $dy;
                OpStore &footprint %resultVal;
                result:$$bool = OpCompositeExtract %resultVal 0;
            };
        }
    }

    [__NoSideEffect]
    __glsl_version(450)
    __glsl_extension(GL_NV_shader_texture_footprint)
    __glsl_extension(GL_ARB_sparse_texture_clamp)
    bool __queryFootprintGradClampGLSL(
            SamplerState    sampler,
            Coords          coords,
            Coords          dx,
            Coords          dy,
            float           lodClamp,
            int             granularity,
            bool            useCoarseLevel,
            out __FootprintData footprint)
    {
        __target_switch
        {
        case glsl:
            __intrinsic_asm "textureFootprintGradClampNV($p, $*2)";
        case spirv:
            return spirv_asm {
                OpCapability ImageFootprintNV;
                OpCapability MinLod;
                OpExtension "SPV_NV_shader_image_footprint";
                %sampledImage:__sampledImageType(this) = OpSampledImage $this $sampler;
                %resultVal:$$__FootprintData = OpImageSampleFootprintNV %sampledImage $coords $granularity $useCoarseLevel Grad|MinLod $dx $dy $lodClamp;
                OpStore &footprint %resultVal;
                result:$$bool = OpCompositeExtract %resultVal 0;
            };
        }
    }
${{{
    // End texture2D specific functions.
}}}


${{{{
// The NVAPI texture query operations encode the choice
// between coarse and fine levels as part of the function
// name, and so we are forced to match this convention
// if we want to provide a more portable API.
//
// TODO: We could conceivably define the functions to use
// a parameter for the coarse/fine choice, which is required
// to be `constexpr` for the HLSL/NVAPI target.
//
static const struct LevelChoice
{
char const* name;
char const* isCoarseVal;
} kLevelChoices[] =
{
    { "Coarse", "true" },
    { "Fine", "false" },
};
for(auto levelChoice : kLevelChoices)
{
    auto CoarseOrFine = levelChoice.name;
    auto isCoarseVal = levelChoice.isCoarseVal;

// We now go ahead and define the intrinsics provided by NVAPI,
// which have a very different signature from the GLSL ones.
//
// Note: the NVAPI functions also support an optional texel
// offset parameter. For now we are not including overloads
// with that parameter, since they have no equivalent in
// the GLSL extension.
//
}}}}

    [__NoSideEffect]
    [__requiresNVAPI]
    __target_intrinsic(hlsl,
        "NvFootprint$(CoarseOrFine)($1, $2, $3, $4, NV_EXTN_TEXTURE_$!0D, $*5)")
    static __FootprintData __queryFootprint$(CoarseOrFine)NVAPI(
        int                     nd,
        uint                    textureSpace,
        uint                    textureIndex,
        uint                    samplerSpace,
        uint                    samplerIndex,
        float3                  coords,
        FootprintGranularity    granularity, 
        out uint                isSingleLod);

    [__NoSideEffect]
    [__requiresNVAPI]
    __target_intrinsic(hlsl,
        "NvFootprint$(CoarseOrFine)Bias($1, $2, $3, $4, NV_EXTN_TEXTURE_$!0D, $*5)")
    static __FootprintData __queryFootprint$(CoarseOrFine)BiasNVAPI(
        int                     nd,
        uint                    textureSpace,
        uint                    textureIndex,
        uint                    samplerSpace,
        uint                    samplerIndex,
        float3                  coords,
        FootprintGranularity    granularity,
        float                   lodBias, 
        out uint                isSingleLod);

    [__NoSideEffect]
    [__requiresNVAPI]
    __target_intrinsic(hlsl,
        "NvFootprint$(CoarseOrFine)Level($1, $2, $3, $4, NV_EXTN_TEXTURE_$!0D, $*5)")
    static __FootprintData __queryFootprint$(CoarseOrFine)LevelNVAPI(
        int                     nd,
        uint                    textureSpace,
        uint                    textureIndex,
        uint                    samplerSpace,
        uint                    samplerIndex,
        float3                  coords,
        FootprintGranularity    granularity,
        float                   lod, 
        out uint                isSingleLod);

    [__NoSideEffect]
    [__requiresNVAPI]
    __target_intrinsic(hlsl,
        "NvFootprint$(CoarseOrFine)Grad($1, $2, $3, $4, NV_EXTN_TEXTURE_$!0D, $*5)")
    static __FootprintData __queryFootprint$(CoarseOrFine)GradNVAPI(
        int                     nd,
        uint                    textureSpace,
        uint                    textureIndex,
        uint                    samplerSpace,
        uint                    samplerIndex,
        float3                  coords,
        FootprintGranularity    granularity,
        float3                  dx,
        float3                  dy, 
        out uint                isSingleLod);

${
// We now define the portable operations that will be officially
// supported by the standard library. For each operation, we
// need to provide both a version that maps to the GLSL extension,
// and a version that uses the NVAPI functions.
//
// Some function variations are only available with one extension
// or the other, so we try our best to only define them where
// each is available.
//
// Note that these functions cannot be marked as [ForceInline] for now
// because the texture resource may get removed after DCE, since the only
// use of those resources are done through __GetRegisterIndex/Space, which is
// replaced early with their binding slot in the compilation process.
// Not inlining these function is a quick way to make sure the texture always
// has live uses.
//
}

    /// Query the footprint that would be accessed by a texture sampling operation.
    ///
    /// This operation queries the footprint that would be accessed
    /// by a comparable call to:
    ///
    ///     t.Sample(sampler, coords);
    ///
    [__NoSideEffect]
    Footprint queryFootprint$(CoarseOrFine)(
            FootprintGranularity    granularity,
            SamplerState            sampler,
            Coords                  coords)
    {
        __target_switch
        {
        case glsl:
        case spirv:
            Footprint footprint;
            footprint._isSingleLevel = __queryFootprintGLSL(sampler, coords, granularity, $(isCoarseVal), footprint);
            return footprint;

        case hlsl:
            uint isSingleLod = 0;
            Footprint footprint =  {__queryFootprint$(CoarseOrFine)NVAPI(
                Shape.dimensions,
                __getRegisterSpace(this), __getRegisterIndex(this),
                __getRegisterSpace(sampler), __getRegisterIndex(sampler),
                __vectorReshape<3>(coords), granularity, /* out */isSingleLod), false};
            footprint._isSingleLevel = (isSingleLod != 0);
            return footprint;
        }
    }

    /// Query the footprint that would be accessed by a texture sampling operation.
    ///
    /// This operation queries the footprint that would be accessed
    /// by a comparable call to:
    ///
    ///     t.SampleBias(sampler, coords, lodBias);
    ///
    [__NoSideEffect]
    Footprint queryFootprint$(CoarseOrFine)Bias(
            FootprintGranularity    granularity,
            SamplerState            sampler,
            Coords                  coords,
            float                   lodBias)
    {
        __target_switch
        {
        case glsl:
        case spirv:
            Footprint footprint;
            footprint._isSingleLevel = __queryFootprintGLSL(sampler, coords, granularity, $(isCoarseVal), footprint, lodBias);
            return footprint;
        case hlsl:
            uint isSingleLod = 0;
            Footprint footprint = {__queryFootprint$(CoarseOrFine)BiasNVAPI(
                Shape.dimensions,
                __getRegisterSpace(this), __getRegisterIndex(this),
                __getRegisterSpace(sampler), __getRegisterIndex(sampler),
                __vectorReshape<3>(coords), granularity, lodBias, /* out */isSingleLod), false}; 
            
            footprint._isSingleLevel = (isSingleLod != 0);
            return footprint;
        }
    }

    /// Query the footprint that would be accessed by a texture sampling operation.
    ///
    /// This operation queries the footprint that would be accessed
    /// by a comparable call to:
    ///
    ///     t.SampleClamp(sampler, coords, lodClamp);
    ///
    [__NoSideEffect]
    Footprint queryFootprint$(CoarseOrFine)Clamp(
            FootprintGranularity    granularity,
            SamplerState            sampler,
            Coords                  coords,
            float                   lodClamp)
    {
        __target_switch
        {
        case glsl:
        case spirv:
            Footprint footprint;
            footprint._isSingleLevel = __queryFootprintClampGLSL(sampler, coords, lodClamp, granularity, $(isCoarseVal), footprint);
            return footprint;
        }
    }

    /// Query the footprint that would be accessed by a texture sampling operation.
    ///
    /// This operation queries the footprint that would be accessed
    /// by a comparable call to:
    ///
    ///     t.SampleBiasClamp(sampler, coords, lodBias, lodClamp);
    ///
    [__NoSideEffect]
    Footprint queryFootprint$(CoarseOrFine)BiasClamp(
            FootprintGranularity    granularity,
            SamplerState            sampler,
            Coords                  coords,
            float                   lodBias,
            float                   lodClamp)
    {
        __target_switch
        {
        case glsl:
        case spirv:
            Footprint footprint;
            footprint._isSingleLevel = __queryFootprintClampGLSL(sampler, coords, lodClamp, granularity, $(isCoarseVal), footprint, lodBias);
            return footprint;
        }
    }

    /// Query the footprint that would be accessed by a texture sampling operation.
    ///
    /// This operation queries the footprint that would be accessed
    /// by a comparable call to:
    ///
    ///     t.SampleLevel(sampler, coords, lod);
    ///
    [__NoSideEffect]
    Footprint queryFootprint$(CoarseOrFine)Level(
            FootprintGranularity    granularity,
            SamplerState            sampler,
            Coords                  coords,
            float                   lod)
    {
        __target_switch
        {
        case glsl:
        case spirv:
            Footprint footprint;
            footprint._isSingleLevel = __queryFootprintLodGLSL(sampler, coords, lod, granularity, $(isCoarseVal), footprint);
            return footprint;
        case hlsl:
            uint isSingleLod = 0;
            Footprint footprint = {__queryFootprint$(CoarseOrFine)LevelNVAPI(
                Shape.dimensions,
                __getRegisterSpace(this), __getRegisterIndex(this),
                __getRegisterSpace(sampler), __getRegisterIndex(sampler),
                __vectorReshape<3>(coords), granularity, lod, /* out */isSingleLod), false};
            
            footprint._isSingleLevel = (isSingleLod != 0);
            return footprint;
        }
    }

${{{
    // TODO: Texture sampling with gradient is only available for 2D textures.
}}}

    /// Query the footprint that would be accessed by a texture sampling operation.
    ///
    /// This operation queries the footprint that would be accessed
    /// by a comparable call to:
    ///
    ///     t.SampleGrad(sampler, coords, dx, dy);
    ///
    [__NoSideEffect] [ForceInline]
    Footprint queryFootprint$(CoarseOrFine)Grad(
            FootprintGranularity    granularity,
            SamplerState            sampler,
            Coords                  coords,
            Coords                  dx,
            Coords                  dy)
    {
        __target_switch
        {
        case glsl:
        case spirv:
            Footprint footprint;
            footprint._isSingleLevel = __queryFootprintGradGLSL(sampler, coords, dx, dy, granularity, $(isCoarseVal), footprint);
            return footprint;
        case hlsl:
            uint isSingleLod = 0;
            Footprint footprint = {__queryFootprint$(CoarseOrFine)GradNVAPI(
                Shape.dimensions,
                __getRegisterSpace(this), __getRegisterIndex(this),
                __getRegisterSpace(sampler), __getRegisterIndex(sampler),
                __vectorReshape<3>(coords), granularity, __vectorReshape<3>(dx), __vectorReshape<3>(dy), /* out */isSingleLod), false};

            footprint._isSingleLevel = (isSingleLod != 0);
            return footprint;
        }
    }

    /// Query the footprint that would be accessed by a texture sampling operation.
    ///
    /// This operation queries the footprint that would be accessed
    /// by a comparable call to:
    ///
    ///     t.SampleGradClamp(sampler, coords, dx, dy, lodClamp);
    ///
    [__NoSideEffect][ForceInline]
    Footprint queryFootprint$(CoarseOrFine)GradClamp(
            FootprintGranularity    granularity,
            SamplerState            sampler,
            Coords                  coords,
            Coords                  dx,
            Coords                  dy,
            float                   lodClamp)
    {
        __target_switch
        {
        case glsl:
        case spirv:
            Footprint footprint;
            footprint._isSingleLevel = __queryFootprintGradClampGLSL(sampler, coords, dx, dy, lodClamp, granularity, $(isCoarseVal), footprint);
            return footprint;
        }
    }

${{{
    // TODO: end texture2D specific functions.
}}}

${{{{
}
}}}}

} // extension


//<T, Shape: __ITextureShape, let isArray:int, let isMS:int, let sampleCount:int, let access:int, let isShadow:int, let isCombined:int, let format:int>
__generic<Shape:__ITextureShape1D2D3D, let format : int>
extension __TextureImpl<float, Shape, 0, 0, 0, $(kStdlibResourceAccessReadWrite), 0, 0, format>
{
    [__requiresNVAPI]
    __glsl_extension(GL_EXT_shader_atomic_float)
    void InterlockedAddF32(vector<uint, Shape.dimensions> coord, float value, out float originalValue)
    {
        __target_switch
        {
        case spirv:
            originalValue = __atomicAdd(this[coord], value);
            return;
        case glsl:
            __intrinsic_asm "$3 = imageAtomicAdd($0, $1, $2)";
        case hlsl:
            __intrinsic_asm "$3 = NvInterlockedAddFp32($0, $1, $2)";
        }
    }

    [ForceInline]
    float InterlockedAddF32(vector<uint, Shape.dimensions> coord, float value)
    {
        float originalValue;
        InterlockedAddF32(coord, value, originalValue);
        return originalValue;
    }
}

// Buffer Pointer

__generic<T, let Alignment : int = 16>
__intrinsic_type($(kIROp_HLSLConstBufferPointerType))
__glsl_extension(GL_EXT_buffer_reference)
__magic_type(ConstBufferPointerType)
struct ConstBufferPointer
{
    __glsl_version(450)
    __glsl_extension(GL_EXT_buffer_reference)
    [__NoSideEffect]
    T get()
    {
        __target_switch
        {
        case glsl:
            __intrinsic_asm "$0._data";
        case spirv:
            return spirv_asm {
                result:$$T = OpLoad $this Aligned !Alignment;
            };
        }
    }



    __subscript(int index) -> T
    {
        [ForceInline]
        get {return ConstBufferPointer<T>.fromUInt(toUInt() + __naturalStrideOf<T>() * index).get(); }
    }

    __glsl_version(450)
    __glsl_extension(GL_EXT_shader_explicit_arithmetic_types_int64)
    __glsl_extension(GL_EXT_buffer_reference)
    static ConstBufferPointer<T> fromUInt(uint64_t val)
    {
        __target_switch
        {
        case glsl:
            __intrinsic_asm "$TR($0)";
        case spirv:
            return spirv_asm {
                result:$$ConstBufferPointer<T> = OpConvertUToPtr $val;
            };
        }
    }

    __glsl_version(450)
    __glsl_extension(GL_EXT_shader_explicit_arithmetic_types_int64)
    __glsl_extension(GL_EXT_buffer_reference)
    uint64_t toUInt()
    {
        __target_switch
        {
        case glsl:
            __intrinsic_asm "uint64_t($0)";
        case spirv:
            return spirv_asm {
                result:$$uint64_t = OpConvertPtrToU $this;
            };
        }
    }

    __glsl_version(450)
    __glsl_extension(GL_EXT_shader_explicit_arithmetic_types_int64)
    __glsl_extension(GL_EXT_buffer_reference)
    [__NoSideEffect]
    [ForceInline]
    bool isValid()
    {
        __target_switch
        {
        case glsl:
            __intrinsic_asm "(uint64_t($0) != 0)";
        case spirv:
            uint64_t zero = 0ULL;
            return spirv_asm {
                %ptrval:$$uint64_t = OpConvertPtrToU $this;
                result:$$bool = OpINotEqual %ptrval $zero;
            };
        }
    }
}<|MERGE_RESOLUTION|>--- conflicted
+++ resolved
@@ -10317,13 +10317,10 @@
 
 // Get the index of the geometry that was hit in an intersection, any-hit, or closest-hit shader
 __glsl_extension(GL_EXT_ray_tracing)
-<<<<<<< HEAD
 [require(glsl, raytracing)]
 [require(spirv, raytracing)]
 [require(hlsl, raytracing)]
-=======
 [NonUniformReturn]
->>>>>>> a810aa31
 uint GeometryIndex()
 {
     __target_switch
