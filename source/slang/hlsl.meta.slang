--- conflicted
+++ resolved
@@ -1250,11 +1250,7 @@
     auto flavor = TextureFlavor::create(TextureFlavor::Shape::ShapeBuffer, kBaseBufferAccessLevels[aa].access).flavor;
     sb << "__generic<T>\n";
     sb << "__magic_type(Texture," << int(flavor) << ")\n";
-<<<<<<< HEAD
     sb << "__intrinsic_type(" << (kIROp_TextureType + (int(flavor) << kIROpMeta_OtherShift)) << ")\n";
-=======
-    sb << "__intrinsic_type(" << (kIROp_TextureType + (int(flavor) << kIROpMeta_Shift)) << ")\n";
->>>>>>> ee549942
     sb << "struct ";
     sb << kBaseBufferAccessLevels[aa].name;
     sb << "Buffer {\n";
