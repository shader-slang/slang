// Slang HLSL compatibility library

typedef uint UINT;

__intrinsic_op($(kIROp_RequireGLSLExtension))
void __requireGLSLExtension(String extensionName);

__intrinsic_op($(kIROp_FloatCast))
T __floatCast<T, U>(U v);

[sealed]
interface IBufferDataLayout
{
}

__intrinsic_type($(kIROp_DefaultBufferLayoutType))
struct DefaultDataLayout : IBufferDataLayout
{};

__intrinsic_type($(kIROp_Std140BufferLayoutType))
[require(spirv)]
[require(glsl)]
struct Std140DataLayout : IBufferDataLayout
{};

__intrinsic_type($(kIROp_Std430BufferLayoutType))
[require(spirv)]
[require(glsl)]
struct Std430DataLayout : IBufferDataLayout
{};

__intrinsic_type($(kIROp_ScalarBufferLayoutType))
struct ScalarDataLayout : IBufferDataLayout
{};

__generic<T, L : IBufferDataLayout = DefaultDataLayout>
__intrinsic_type($(kIROp_GLSLShaderStorageBufferType))
__magic_type(GLSLShaderStorageBufferType)
struct GLSLShaderStorageBuffer {}

__generic<T,L:IBufferDataLayout>
__intrinsic_op($(kIROp_StructuredBufferGetDimensions))
[require(cpp_cuda_glsl_hlsl_spirv, structuredbuffer_rw)]
uint2 __structuredBufferGetDimensions(AppendStructuredBuffer<T,L> buffer);

__generic<T,L:IBufferDataLayout>
__intrinsic_op($(kIROp_StructuredBufferGetDimensions))
[require(cpp_cuda_glsl_hlsl_spirv, structuredbuffer_rw)]
uint2 __structuredBufferGetDimensions(ConsumeStructuredBuffer<T,L> buffer);

__intrinsic_op($(kIROp_StructuredBufferGetDimensions))
[require(cpp_cuda_glsl_hlsl_spirv, structuredbuffer)]
uint2 __structuredBufferGetDimensions<T,L:IBufferDataLayout>(StructuredBuffer<T,L> buffer);

__intrinsic_op($(kIROp_StructuredBufferGetDimensions))
[require(cpp_cuda_glsl_hlsl_spirv, structuredbuffer_rw)]
uint2 __structuredBufferGetDimensions<T,L:IBufferDataLayout>(RWStructuredBuffer<T,L> buffer);

__intrinsic_op($(kIROp_StructuredBufferGetDimensions))
[require(cpp_cuda_glsl_hlsl_spirv, structuredbuffer_rw)]
uint2 __structuredBufferGetDimensions<T,L:IBufferDataLayout>(RasterizerOrderedStructuredBuffer<T,L> buffer);

__generic<T, L:IBufferDataLayout=DefaultDataLayout>
__magic_type(HLSLAppendStructuredBufferType)
__intrinsic_type($(kIROp_HLSLAppendStructuredBufferType))
[require(cpp_cuda_glsl_hlsl_spirv, appendstructuredbuffer)]
struct AppendStructuredBuffer
{
    __intrinsic_op($(kIROp_StructuredBufferAppend))
    void Append(T value);

    [ForceInline]
    void GetDimensions(
        out uint numStructs,
        out uint stride)
    {
        let result = __structuredBufferGetDimensions(this);
        numStructs = result.x;
        stride = result.y;
    }
};

__magic_type(HLSLByteAddressBufferType)
__intrinsic_type($(kIROp_HLSLByteAddressBufferType))
[require(cpp_cuda_glsl_hlsl_spirv, byteaddressbuffer)]
struct ByteAddressBuffer
{
    [__readNone]
    __target_intrinsic(hlsl)
    __target_intrinsic(cpp)
    __target_intrinsic(cuda)
    [__unsafeForceInlineEarly]
    void GetDimensions(out uint dim);

    [__unsafeForceInlineEarly]
    __specialized_for_target(spirv)
    __specialized_for_target(glsl)
    void GetDimensions(out uint dim)
    {
        dim = __structuredBufferGetDimensions(__getEquivalentStructuredBuffer<uint>(this)).x*4;
    }

    [__readNone]
    [ForceInline]
    __target_intrinsic(hlsl)
    uint Load(int location)
    {
        return __byteAddressBufferLoad<uint>(this, location);
    }

    [__readNone]
    uint Load(int location, out uint status);

    [__readNone]
    [ForceInline]
    __target_intrinsic(hlsl)
    uint2 Load2(int location)
    {
        return __byteAddressBufferLoad<uint2>(this, location);
    }

    [__readNone]
    uint2 Load2(int location, out uint status);

    [__readNone]
    [ForceInline]
    __target_intrinsic(hlsl)
    uint3 Load3(int location)
    {
        return __byteAddressBufferLoad<uint3>(this, location);
    }

    [__readNone]
    uint3 Load3(int location, out uint status);

    [__readNone]
    [ForceInline]
    __target_intrinsic(hlsl)
    uint4 Load4(int location)
    {
        return __byteAddressBufferLoad<uint4>(this, location);
    }

    [__readNone]
    uint4 Load4(int location, out uint status);

    [__readNone]
    T Load<T>(int location)
    {
        return __byteAddressBufferLoad<T>(this, location);
    }
};

// Texture
[sealed]
[builtin]
interface __ITextureShape
{
    static const int flavor;
    static const int dimensions;
    static const int planeDimensions;
}
[sealed]
[builtin]
interface __ITextureShape1D2D3D : __ITextureShape
{
}
__magic_type(TextureShape1DType)
__intrinsic_type($(kIROp_TextureShape1DType))
struct __Shape1D : __ITextureShape1D2D3D
{
    static const int flavor = $(SLANG_TEXTURE_1D);
    static const int dimensions = 1;
    static const int planeDimensions = 1;
}
__magic_type(TextureShape2DType)
__intrinsic_type($(kIROp_TextureShape2DType))
struct __Shape2D : __ITextureShape1D2D3D
{
    static const int flavor = $(SLANG_TEXTURE_2D);
    static const int dimensions = 2;
    static const int planeDimensions = 2;
}
__magic_type(TextureShape3DType)
__intrinsic_type($(kIROp_TextureShape3DType))
struct __Shape3D : __ITextureShape1D2D3D
{
    static const int flavor = $(SLANG_TEXTURE_3D);
    static const int dimensions = 3;
    static const int planeDimensions = 3;
}
__magic_type(TextureShapeCubeType)
__intrinsic_type($(kIROp_TextureShapeCubeType))
struct __ShapeCube : __ITextureShape
{
    static const int flavor = $(SLANG_TEXTURE_CUBE);
    static const int dimensions = 3;
    static const int planeDimensions = 2;
}
__magic_type(TextureShapeBufferType)
__intrinsic_type($(kIROp_TextureShapeBufferType))
struct __ShapeBuffer : __ITextureShape
{
    static const int flavor = $(SLANG_TEXTURE_BUFFER);
    static const int dimensions = 1;
    static const int planeDimensions = 1;
}
__intrinsic_op(vectorReshape)
vector<T,N> __vectorReshape<let N : int, T, let M : int>(vector<T,M> vin);

__intrinsic_op(makeVector)
__generic<T, let N:int>
vector<T,N+1> __makeVector(vector<T,N> vec, T scalar);


__magic_type(TextureType)
__intrinsic_type($(kIROp_TextureType))
struct __TextureImpl<T, Shape: __ITextureShape, let isArray:int, let isMS:int, let sampleCount:int, let access:int, let isShadow:int, let isCombined:int, let format:int>
{
}


// Combined texture sampler specific functions

__target_intrinsic(glsl, "texture($0, $1)")
[require(glsl, texture_sm_4_1)]
float __glsl_texture<TSampler, TCoord>(TSampler s, TCoord value);

__glsl_extension(GL_EXT_texture_shadow_lod)
__target_intrinsic(glsl, "texture($0, $1)")
[require(glsl, texture_shadowlod)]
float __glsl_texture_shadow<TSampler, TCoord>(TSampler s, TCoord value);

__glsl_extension(GL_EXT_texture_shadow_lod)
__target_intrinsic(glsl, "texture($0, $1, $2)")
[require(glsl, texture_shadowlod)]
float __glsl_texture_array_shadow<TSampler, TCoord>(TSampler s, TCoord value, float compare);

__target_intrinsic(glsl, "textureOffset($0, $1, $2)")
[require(glsl, texture_sm_4_1)]
float __glsl_texture_offset<TSampler, TCoord, TOffset>( TSampler s, TCoord value, constexpr TOffset offset);

__glsl_extension(GL_EXT_texture_shadow_lod)
__target_intrinsic(glsl, "textureOffset($0, $1, $2)")
[require(glsl, texture_shadowlod)]
float __glsl_texture_offset_shadow<TSampler, TCoord, TOffset>(TSampler s, TCoord value, constexpr TOffset offset);

[require(glsl, texture_sm_4_1)]
float __glsl_texture_level_zero<TSampler, TCoord>(TSampler s, TCoord value);

__glsl_extension(GL_EXT_texture_shadow_lod)
__target_intrinsic(glsl, "textureOffset($0, $1, 0)")
[require(glsl, texture_shadowlod)]
float __glsl_texture_level_zero_shadow<TSampler, TCoord>(TSampler s, TCoord value);

__glsl_extension(GL_EXT_texture_shadow_lod)
__target_intrinsic(glsl, "textureLodOffset($0, $1, 0, $2)")
[require(glsl, texture_shadowlod)]
float __glsl_texture_offset_level_zero<TSampler, TCoord, TOffset>(TSampler s, TCoord value, constexpr TOffset offset);

__glsl_extension(GL_EXT_texture_shadow_lod)
__target_intrinsic(glsl, "textureLodOffset($0, $1, 0, $2)")
[require(glsl, texture_shadowlod)]
float __glsl_texture_offset_level_zero_shadow<TSampler, TCoord, TOffset>(TSampler s, TCoord value, constexpr TOffset offset);

__target_intrinsic(glsl, "texture($p, $2)")
[require(glsl, texture_sm_4_1)]
float __glsl_texture<TTexture, TCoord>(TTexture t, SamplerComparisonState s, TCoord value);

__glsl_extension(GL_EXT_texture_shadow_lod)
__target_intrinsic(glsl, "texture($p, $2)")
[require(glsl, texture_shadowlod)]
float __glsl_texture_shadow<TTexture, TCoord>(TTexture t, SamplerComparisonState s, TCoord value);

__glsl_extension(GL_EXT_texture_shadow_lod)
__target_intrinsic(glsl, "texture($p, $2, $3)")
[require(glsl, texture_shadowlod)]
float __glsl_texture_array_shadow<TTexture, TCoord>(TTexture t, SamplerComparisonState s, TCoord value, float compare);

__target_intrinsic(glsl, "textureOffset($p, $2, $3)")
[require(glsl, texture_sm_4_1)]
float __glsl_texture_offset<TTexture, TCoord, TOffset>(TTexture t,SamplerComparisonState s, TCoord value, constexpr TOffset offset);

__glsl_extension(GL_EXT_texture_shadow_lod)
__target_intrinsic(glsl, "textureOffset($p, $2, $3)")
[require(glsl, texture_shadowlod)]
float __glsl_texture_offset_shadow<TTexture, TCoord, TOffset>(TTexture t,SamplerComparisonState s, TCoord value, constexpr TOffset offset);

__target_intrinsic(glsl, "textureLod($p, $2, 0)")
[require(glsl, texture_sm_4_1)]
float __glsl_texture_level_zero<TTexture, TCoord>(TTexture t,SamplerComparisonState s, TCoord value);

__glsl_extension(GL_EXT_texture_shadow_lod)
__target_intrinsic(glsl, "textureLod($p, $2, 0)")
[require(glsl, texture_shadowlod)]
float __glsl_texture_level_zero_shadow<TTexture, TCoord>(TTexture t, SamplerComparisonState s, TCoord value);

__glsl_extension(GL_EXT_texture_shadow_lod)
__target_intrinsic(glsl, "textureLodOffset($p, $2, 0, $3)")
[require(glsl, texture_shadowlod)]
float __glsl_texture_offset_level_zero<TTexture, TCoord, TOffset>(TTexture t,SamplerComparisonState s, TCoord value, constexpr TOffset offset);

__glsl_extension(GL_EXT_texture_shadow_lod)
__target_intrinsic(glsl, "textureLodOffset($p, $2, 0, $3)")
[require(glsl, texture_shadowlod)]
float __glsl_texture_offset_level_zero_shadow<TTexture, TCoord, TOffset>(TTexture t,SamplerComparisonState s, TCoord value, constexpr TOffset offset);

__generic<T:IFloat, Shape: __ITextureShape, let isArray:int, let isMS:int, let sampleCount:int, let isShadow:int, let format:int>
extension __TextureImpl<T,Shape,isArray,isMS,sampleCount,0,isShadow,1,format>
{
    static const int access = 0;

    typealias TextureCoord = vector<float, Shape.dimensions>;

    __intrinsic_op($(kIROp_CombinedTextureSamplerGetTexture))
    __TextureImpl<T, Shape, isArray, isMS, sampleCount, 0, isShadow, 0, format> __getTexture();

    __intrinsic_op($(kIROp_CombinedTextureSamplerGetSampler))
    SamplerState __getSampler();

    __intrinsic_op($(kIROp_CombinedTextureSamplerGetSampler))
    SamplerComparisonState __getComparisonSampler();

    [ForceInline]
    [__readNone]
    [require(glsl_hlsl_spirv, texture_querylod)]
    float CalculateLevelOfDetail(TextureCoord location)
    {
        __target_switch
        {
        case hlsl:
            {
                return __getTexture().CalculateLevelOfDetail(__getSampler(), location);
            }
        case glsl:
            __intrinsic_asm "textureQueryLod($0, $1).x";
        case spirv:
            return (spirv_asm
            {
                result:$$float2 = OpImageQueryLod $this $location
            }).x;
        }
    }

    [ForceInline]
    [__readNone]
    [require(glsl_hlsl_spirv, texture_querylod)]
    float CalculateLevelOfDetailUnclamped(TextureCoord location)
    {
        __target_switch
        {
        case hlsl:
            {
            return __getTexture().CalculateLevelOfDetailUnclamped(__getSampler(), location);
            }
        case glsl:
            __intrinsic_asm "textureQueryLod($0, $1).y";
        case spirv:
            return (spirv_asm
            {
                result:$$float2 = OpImageQueryLod $this $location
            }).y;
        }
    }

    [__readNone]
    [require(cpp_cuda_glsl_hlsl_spirv, texture_sm_4_1_fragment)]
    T Sample(vector<float, Shape.dimensions+isArray> location)
    {
        __target_switch
        {
            case cpp:
            case hlsl:
                return __getTexture().Sample(__getSampler(), location);
            case glsl:
                __intrinsic_asm "$ctexture($0, $1)$z";
            case cuda:
                if (isArray != 0)
                {
                    switch(Shape.flavor)
                    {
                    case $(SLANG_TEXTURE_1D):
                        __intrinsic_asm "tex1DLayered<$T0>($0, ($1).x, int(($1).y))";
                    case $(SLANG_TEXTURE_2D):
                        __intrinsic_asm "tex2DLayered<$T0>($0, ($1).x, ($1).y, int(($1).z))";
                    case $(SLANG_TEXTURE_CUBE):
                        __intrinsic_asm "texCubemapLayered<$T0>($0, ($1).x, ($1).y, ($1).z, int(($1).w))";
                    default: __intrinsic_asm "invalid texture shape";
                    }
                }
                else
                {
                    switch(Shape.flavor)
                    {
                    case $(SLANG_TEXTURE_1D):
                        __intrinsic_asm "tex1D<$T0>($0, ($1))";
                    case $(SLANG_TEXTURE_2D):
                        __intrinsic_asm "tex2D<$T0>($0, ($1).x, ($1).y)";
                    case $(SLANG_TEXTURE_3D):
                        __intrinsic_asm "tex3D<$T0>($0, ($1).x, ($1).y, ($1).z)";
                    case $(SLANG_TEXTURE_CUBE):
                        __intrinsic_asm "texCubemap<$T0>($0, ($1).x, ($1).y, ($1).z)";
                    default: __intrinsic_asm "invalid texture shape";
                    }
                }
            case spirv:
                return spirv_asm
                {
                    %sampled : __sampledType(T) = OpImageSampleImplicitLod $this $location None;
                    __truncate $$T result __sampledType(T) %sampled;
                };
        }
    }

    [__readNone]
    __glsl_extension(GL_ARB_sparse_texture_clamp)
    [require(cpp_glsl_hlsl_spirv, texture_sm_4_1_fragment)]
    T Sample(vector<float, Shape.dimensions+isArray> location, vector<int, Shape.planeDimensions> offset, float clamp)
    {
        __target_switch
        {
            case cpp:
            case hlsl:
                return __getTexture().Sample(__getSampler(), location, offset, clamp);
            case glsl:
                __intrinsic_asm "$ctextureOffsetClampARB($0, $1, $2, $3)$z";
            case spirv:
                return spirv_asm
                {
                    OpCapability MinLod;
                    %sampled : __sampledType(T) = OpImageSampleImplicitLod $this $location None|ConstOffset|MinLod $offset $clamp;
                    __truncate $$T result __sampledType(T) %sampled;
                };
        }
    }

    [__readNone]
    __target_intrinsic(hlsl)
    [require(cpp_glsl_hlsl_spirv, texture_sm_4_1_fragment)]
    T Sample(vector<float, Shape.dimensions+isArray> location, vector<int, Shape.planeDimensions> offset, float clamp, out uint status)
    {
        status = 0;
        return Sample(location, offset, clamp);
    }

    [__readNone]
    [require(cpp_glsl_hlsl_spirv, texture_sm_4_1_fragment)]
    T SampleBias(vector<float, Shape.dimensions+isArray> location, float bias)
    {
        __target_switch
        {
            case cpp:
            case hlsl:
                return __getTexture().SampleBias(__getSampler(), location, bias);
            case glsl:
                __intrinsic_asm "$ctexture($0, $1, $2)$z";
            case spirv:
                return spirv_asm
                {
                    %sampled : __sampledType(T) = OpImageSampleImplicitLod $this $location None|Bias $bias;
                    __truncate $$T result __sampledType(T) %sampled;

                };
        }
    }

    [__readNone]
    [require(cpp_glsl_hlsl_spirv, texture_sm_4_1_fragment)]
    T SampleBias(vector<float, Shape.dimensions+isArray> location, float bias, constexpr vector<int, Shape.planeDimensions> offset)
    {
        __target_switch
        {
            case cpp:
            case hlsl:
                return __getTexture().SampleBias(__getSampler(), location, bias, offset);
            case glsl:
            __intrinsic_asm "$ctextureOffset($0, $1, $3, $2)$z";
            case spirv:
            return spirv_asm
            {
                %sampled : __sampledType(T) = OpImageSampleImplicitLod $this $location None|Bias|ConstOffset $bias $offset;
                __truncate $$T result __sampledType(T) %sampled;
            };
        }
    }

    [__readNone]
    [ForceInline]
    [require(glsl_hlsl_spirv, texture_shadowlod)]
    float SampleCmp(vector<float, Shape.dimensions+isArray> location, float compareValue)
    {
        __target_switch
        {
        case glsl:
            if (isArray == 0 || isShadow == 1)
            {
                return __glsl_texture_shadow(this, __makeVector(__makeVector(location, 0.0), compareValue));
            }
            else if (isArray == 1 || isShadow == 1)
            {
                return __glsl_texture_array_shadow(this, location, compareValue);
            }
        case hlsl:
            return __getTexture().SampleCmp(__getComparisonSampler(), location, compareValue);
        case spirv:
            return spirv_asm
            {
                result:$$float = OpImageSampleDrefImplicitLod $this $location $compareValue;
            };
        }
    }

    [__readNone]
    [ForceInline]
    [require(glsl_hlsl_spirv, texture_shadowlod)]
    float SampleCmpLevelZero(vector<float, Shape.dimensions+isArray> location, float compareValue)
    {
        __target_switch
        {
        case glsl:
            if (isArray == 0)
            {
                return __glsl_texture_level_zero_shadow(this, __makeVector(__makeVector(location, 0.0), compareValue));
            }
            else
            {
                return __glsl_texture_level_zero(this, __makeVector(location, compareValue));
            }
        case hlsl:
            return __getTexture().SampleCmpLevelZero(__getComparisonSampler(), location, compareValue);
        case spirv:
            const float zeroFloat = 0.0f;
            return spirv_asm
            {
                result:$$float = OpImageSampleDrefExplicitLod $this $location $compareValue Lod $zeroFloat;
            };
        }
    }

    [__readNone] 
    [ForceInline]
    [require(glsl_hlsl_spirv, texture_shadowlod)]
    float SampleCmp(vector<float, Shape.dimensions+isArray> location, float compareValue, constexpr vector<int, Shape.planeDimensions> offset)
    {
        __target_switch
        {
        case glsl:
            if (isArray == 0)
            {
                return __glsl_texture_offset_shadow(this, __makeVector(__makeVector(location, 0.0), compareValue), offset);
            }
            else
            {
                return __glsl_texture_offset(this, __makeVector(location, compareValue), offset);
            }
        case hlsl:
            return __getTexture().SampleCmp(__getComparisonSampler(), location, compareValue, offset);
        case spirv:
            return spirv_asm
            {
                result:$$float = OpImageSampleDrefImplicitLod $this $location $compareValue ConstOffset $offset;
            };
        }
    }

    [__readNone]
    [ForceInline]
    [require(glsl_hlsl_spirv, texture_shadowlod)]
    float SampleCmpLevelZero(vector<float, Shape.dimensions+isArray> location, float compareValue, constexpr vector<int, Shape.planeDimensions> offset)
    {
        __target_switch
        {
        case glsl:
            if (isArray == 0)
            {
                return __glsl_texture_offset_level_zero_shadow(this, __makeVector(__makeVector(location,0.0), compareValue), offset);
            }
            else
            {
                return __glsl_texture_offset_level_zero(this, __makeVector(location, compareValue), offset);
            }
        case hlsl:
            return __getTexture().SampleCmpLevelZero(__getComparisonSampler(), location, compareValue, offset);
        case spirv:
            const float zeroFloat = 0.0f;
            return spirv_asm
            {
                result:$$float = OpImageSampleDrefExplicitLod $this $location $compareValue Lod|ConstOffset $zeroFloat $offset;
            };
        }
    }

    [__readNone]
    [require(cpp_glsl_hlsl_spirv, texture_sm_4_1)]
    T SampleGrad(vector<float, Shape.dimensions+isArray> location, vector<float, Shape.dimensions> gradX, vector<float, Shape.dimensions> gradY)
    {
        __target_switch
        {
            case cpp:
            case hlsl:
                return __getTexture().SampleGrad(__getSampler(), location, gradX, gradY);

            case glsl:
            __intrinsic_asm "$ctextureGrad($0, $1, $2, $3)$z";
            case spirv:
                return spirv_asm
                {
                    %sampled : __sampledType(T) = OpImageSampleExplicitLod $this $location None|Grad $gradX $gradY;
                    __truncate $$T result __sampledType(T) %sampled;
                };
        }
    }

    [__readNone]
    [require(cpp_glsl_hlsl_spirv, texture_sm_4_1)]
    T SampleGrad(vector<float, Shape.dimensions+isArray> location, vector<float, Shape.dimensions> gradX, vector<float, Shape.dimensions> gradY, constexpr vector<int, Shape.dimensions> offset)
    {
        __target_switch
        {
            case cpp:
            case hlsl:
                return __getTexture().SampleGrad(__getSampler(), location, gradX, gradY, offset);
            case glsl:
            __intrinsic_asm "$ctextureGradOffset($0, $1, $2, $3, $4)$z";
            case spirv:
                return spirv_asm
                {
                    %sampled : __sampledType(T) = OpImageSampleExplicitLod $this $location None|Grad|ConstOffset $gradX $gradY $offset;
                    __truncate $$T result __sampledType(T) %sampled;
                };
        }
    }

    __glsl_extension(GL_ARB_sparse_texture_clamp)
    [__readNone]
    [require(cpp_glsl_hlsl_spirv, texture_sm_4_1)]
    T SampleGrad(vector<float, Shape.dimensions+isArray> location, vector<float, Shape.dimensions> gradX, vector<float, Shape.dimensions> gradY, constexpr vector<int, Shape.dimensions> offset, float lodClamp)
    {
        __target_switch
        {
            case cpp:
            case hlsl:
                return __getTexture().SampleGrad(__getSampler(), location, gradX, gradY, offset, lodClamp);
            case glsl:
            __intrinsic_asm "$ctextureGradOffsetClampARB($0, $1, $2, $3, $4, $5)$z";
            case spirv:
                return spirv_asm
                {
                    OpCapability MinLod;
                    %sampled : __sampledType(T) = OpImageSampleExplicitLod $this $location None|Grad|ConstOffset|MinLod $gradX $gradY $offset $lodClamp;
                    __truncate $$T result __sampledType(T) %sampled;
                };
        }
    }

    [__readNone]
<<<<<<< HEAD
    [require(cpp_cuda_glsl_hlsl_spirv, texture_sm_4_1)]
=======
    [ForceInline]
>>>>>>> a2b9e376
    T SampleLevel(vector<float, Shape.dimensions+isArray> location, float level)
    {
        __target_switch
        {
            case cpp:
            case hlsl:
                return __getTexture().SampleLevel(__getSampler(), location, level);
            case glsl:
                __intrinsic_asm "$ctextureLod($0, $1, $2)$z";
            case cuda:
                if (isArray != 0)
                {
                    switch(Shape.flavor)
                    {
                    case $(SLANG_TEXTURE_1D):
                        __intrinsic_asm "tex1DLayeredLod<$T0>($0, ($1).x, int(($1).y), ($2))";
                    case $(SLANG_TEXTURE_2D):
                        __intrinsic_asm "tex2DLayeredLod<$T0>($0, ($1).x, ($1).y, int(($1).z), ($2))";
                    case $(SLANG_TEXTURE_CUBE):
                        __intrinsic_asm "texCubemapLayeredLod<$T0>($0, ($1).x, ($1).y, ($1).z, int(($1).w), ($2))";
                    default:
                        __intrinsic_asm "<invalid intrinsic>";
                    }
                }
                else
                {
                    switch(Shape.flavor)
                    {
                    case $(SLANG_TEXTURE_1D):
                        __intrinsic_asm "tex1DLod<$T0>($0, ($1), ($2))";
                    case $(SLANG_TEXTURE_2D):
                        __intrinsic_asm "tex2DLod<$T0>($0, ($1).x, ($1).y, ($2))";
                    case $(SLANG_TEXTURE_3D):
                        __intrinsic_asm "tex3DLod<$T0>($0, ($1).x, ($1).y, ($1).z, ($2))";
                    case $(SLANG_TEXTURE_CUBE):
                        __intrinsic_asm "texCubemapLod<$T0>($0, ($1).x, ($1).y, ($1).z, ($2))";
                    default:
                        __intrinsic_asm "<invalid intrinsic>";
                    }
                }
            case spirv:
                return spirv_asm
                {
                    %sampled : __sampledType(T) = OpImageSampleExplicitLod $this $location None|Lod $level;
                    __truncate $$T result __sampledType(T) %sampled;
                };
        }
    }

    [__readNone]
<<<<<<< HEAD
    [require(cpp_glsl_hlsl_spirv, texture_sm_4_1)]
=======
    [ForceInline]
>>>>>>> a2b9e376
    T SampleLevel(vector<float, Shape.dimensions+isArray> location, float level, constexpr vector<int, Shape.planeDimensions> offset)
    {
        __target_switch
        {
            case cpp:
            case hlsl:
                return __getTexture().SampleLevel(__getSampler(), location, level, offset);

            case glsl:
                __intrinsic_asm "$ctextureLodOffset($0, $1, $2, $3)$z";
            case spirv:
                return spirv_asm
                {
                    %sampled : __sampledType(T) = OpImageSampleExplicitLod $this $location None|Lod|ConstOffset $level $offset;
                    __truncate $$T result __sampledType(T) %sampled;
                };
        }
    }
}


// Non-combined texture types specific functions
__generic<T, Shape: __ITextureShape, let isArray:int, let isMS:int, let sampleCount:int, let access:int, let isShadow:int, let format:int>
extension __TextureImpl<T,Shape,isArray,isMS,sampleCount,access,isShadow,0,format>
{
    typealias TextureCoord = vector<float, Shape.dimensions>;

    [__readNone]
    [ForceInline]
    [require(glsl_hlsl_spirv, texture_querylod)]
    float CalculateLevelOfDetail(SamplerState s, TextureCoord location)
    {
        __target_switch
        {
        case hlsl:
            __intrinsic_asm "CalculateLevelOfDetail";
        case glsl:
            __intrinsic_asm "textureQueryLod($p, $2).x";
        case spirv:
            return (spirv_asm {
                %sampledImage : __sampledImageType(this) = OpSampledImage $this $s;
                result:$$float2 = OpImageQueryLod %sampledImage $location;
            }).x;
        }
    }

    [__readNone]
    [ForceInline]
    [require(glsl_hlsl_spirv, texture_querylod)]
    float CalculateLevelOfDetailUnclamped(SamplerState s, TextureCoord location)
    {
        __target_switch
        {
        case hlsl:
            __intrinsic_asm "CalculateLevelOfDetailUnclamped";
        case glsl:
            __intrinsic_asm "textureQueryLod($p, $2).y";
        case spirv:
            return (spirv_asm {
                %sampledImage : __sampledImageType(this) = OpSampledImage $this $s;
                result:$$float2 = OpImageQueryLod %sampledImage $location;
            }).y;
        }
    }
}

__generic<T:IFloat, Shape: __ITextureShape, let isArray:int, let isMS:int, let sampleCount:int, let isShadow:int, let format:int>
extension __TextureImpl<T,Shape,isArray,isMS,sampleCount,0,isShadow,0,format>
{
    [__readNone]
    [require(cpp_cuda_glsl_hlsl_spirv, texture_sm_4_1_fragment)]
    T Sample(SamplerState s, vector<float, Shape.dimensions+isArray> location)
    {
        __target_switch
        {
            case cpp:
            case hlsl:
                __intrinsic_asm ".Sample";
            case glsl:
                __intrinsic_asm "$ctexture($p, $2)$z";
            case cuda:
                if (isArray != 0)
                {
                    switch(Shape.flavor)
                    {
                    case $(SLANG_TEXTURE_1D):
                        __intrinsic_asm "tex1DLayered<$T0>($0, ($2).x, int(($2).y))";
                    case $(SLANG_TEXTURE_2D):
                        __intrinsic_asm "tex2DLayered<$T0>($0, ($2).x, ($2).y, int(($2).z))";
                    case $(SLANG_TEXTURE_CUBE):
                        __intrinsic_asm "texCubemapLayered<$T0>($0, ($2).x, ($2).y, ($2).z, int(($2).w))";
                    default:
                        __intrinsic_asm "<invalid intrinsic>";
                    }
                }
                else
                {
                    switch(Shape.flavor)
                    {
                    case $(SLANG_TEXTURE_1D):
                        __intrinsic_asm "tex1D<$T0>($0, ($2))";
                    case $(SLANG_TEXTURE_2D):
                        __intrinsic_asm "tex2D<$T0>($0, ($2).x, ($2).y)";
                    case $(SLANG_TEXTURE_3D):
                        __intrinsic_asm "tex3D<$T0>($0, ($2).x, ($2).y, ($2).z)";
                    case $(SLANG_TEXTURE_CUBE):
                        __intrinsic_asm "texCubemap<$T0>($0, ($2).x, ($2).y, ($2).z)";
                    default:
                        __intrinsic_asm "<invalid intrinsic>";
                    }
                }
            case spirv:
                return spirv_asm
                {
                    %sampledImage : __sampledImageType(this) = OpSampledImage $this $s;
                    %sampled : __sampledType(T) = OpImageSampleImplicitLod %sampledImage $location None;
                    __truncate $$T result __sampledType(T) %sampled;
                };
        }
    }

    [__readNone]
    [require(cpp_glsl_hlsl_spirv, texture_sm_4_1_fragment)]
    T Sample(SamplerState s, vector<float, Shape.dimensions+isArray> location, constexpr vector<int, Shape.planeDimensions> offset)
    {
        __target_switch
        {
            case cpp:
            case hlsl:
                __intrinsic_asm ".Sample";
            case glsl:
                __intrinsic_asm "$ctextureOffset($p, $2, $3)$z";
            case spirv:
            return spirv_asm
            {
                %sampledImage : __sampledImageType(this) = OpSampledImage $this $s;
                %sampled : __sampledType(T) = OpImageSampleImplicitLod %sampledImage $location None|ConstOffset $offset;
                __truncate $$T result __sampledType(T) %sampled;
            };
        }
    }

    [__readNone]
    __glsl_extension(GL_ARB_sparse_texture_clamp)
    [require(cpp_glsl_hlsl_spirv, texture_sm_4_1_fragment)]
    T Sample(SamplerState s, vector<float, Shape.dimensions+isArray> location, constexpr vector<int, Shape.planeDimensions> offset, float clamp)
    {
        __target_switch
        {
            case cpp:
            case hlsl:
                __intrinsic_asm ".Sample";
            case glsl:
                __intrinsic_asm "$ctextureOffsetClampARB($p, $2, $3, $4)$z";
            case spirv:
                return spirv_asm
                {
                    OpCapability MinLod;
                    %sampledImage : __sampledImageType(this) = OpSampledImage $this $s;
                    %sampled : __sampledType(T) = OpImageSampleImplicitLod %sampledImage $location None|ConstOffset|MinLod $offset $clamp;
                    __truncate $$T result __sampledType(T) %sampled;
                };
        }
    }

    [__readNone]
    __target_intrinsic(hlsl)
    T Sample(SamplerState s, vector<float, Shape.dimensions+isArray> location, constexpr vector<int, Shape.planeDimensions> offset, float clamp, out uint status)
    {
        status = 0;
        return Sample(s, location, offset, clamp);
    }

    [__readNone]
    [require(cpp_glsl_hlsl_spirv, texture_sm_4_1_fragment)]
    T SampleBias(SamplerState s, vector<float, Shape.dimensions+isArray> location, float bias)
    {
        __target_switch
        {
            case cpp:
            case hlsl:
            __intrinsic_asm ".SampleBias";
            case glsl:
            __intrinsic_asm "$ctexture($p, $2, $3)$z";
            case spirv:
            return spirv_asm
            {
                %sampledImage : __sampledImageType(this) = OpSampledImage $this $s;
                %sampled : __sampledType(T) = OpImageSampleImplicitLod %sampledImage $location None|Bias $bias;
                __truncate $$T result __sampledType(T) %sampled;
            };
        }
    }

    [__readNone]
    [require(cpp_glsl_hlsl_spirv, texture_sm_4_1_fragment)]
    T SampleBias(SamplerState s, vector<float, Shape.dimensions+isArray> location, float bias, constexpr vector<int, Shape.planeDimensions> offset)
    {
        __target_switch
        {
            case cpp:
            case hlsl:
            __intrinsic_asm ".SampleBias";
            case glsl:
            __intrinsic_asm "$ctextureOffset($p, $2, $4, $3)$z";
            case spirv:
            return spirv_asm
            {
                %sampledImage : __sampledImageType(this) = OpSampledImage $this $s;
                %sampled : __sampledType(T) = OpImageSampleImplicitLod %sampledImage $location None|Bias|ConstOffset $bias $offset;
                __truncate $$T result __sampledType(T) %sampled;
            };
        }
    }

    [__readNone] [ForceInline]
    [require(glsl_hlsl_spirv, texture_shadowlod)]
    float SampleCmp(SamplerComparisonState s, vector<float, Shape.dimensions+isArray> location, float compareValue)
    {
        __target_switch
        {
        case glsl:
            if (isArray == 0 || isShadow == 1)
            {
                return __glsl_texture_shadow(this, s, __makeVector(__makeVector(location, 0.0), compareValue));
            }
            else if (isArray == 1 || isShadow == 1)
            {
                return __glsl_texture_array_shadow(this, s, location, compareValue);
            }
        case hlsl:
            __intrinsic_asm ".SampleCmp";
        case spirv:
            return spirv_asm
            {
                %sampledImage : __sampledImageType(this) = OpSampledImage $this $s;
                result:$$float = OpImageSampleDrefImplicitLod %sampledImage $location $compareValue;
            };
        }
    }

    [__readNone] [ForceInline]
    [require(glsl_hlsl_spirv, texture_shadowlod)]
    float SampleCmpLevelZero(SamplerComparisonState s, vector<float, Shape.dimensions+isArray> location, float compareValue)
    {
        __target_switch
        {
        case glsl:
            if (isArray == 0)
            {
                return __glsl_texture_level_zero_shadow(this, s, __makeVector(__makeVector(location, 0.0), compareValue));
            }
            else
            {
                return __glsl_texture_level_zero(this, s, __makeVector(location,compareValue));
            }
        case hlsl:
            __intrinsic_asm ".SampleCmpLevelZero";
        case spirv:
            const float zeroFloat = 0.0f;
            return spirv_asm
            {
                %sampledImage : __sampledImageType(this) = OpSampledImage $this $s;
                result:$$float = OpImageSampleDrefExplicitLod %sampledImage $location $compareValue Lod $zeroFloat;
            };
        }
    }

    [__readNone] [ForceInline]
    [require(glsl_hlsl_spirv, texture_shadowlod)]
    float SampleCmp(SamplerComparisonState s, vector<float, Shape.dimensions+isArray> location, float compareValue, constexpr vector<int, Shape.planeDimensions> offset)
    {
        __target_switch
        {
        case glsl:
            if (isArray == 0)
            {
                return __glsl_texture_offset_shadow(this, s, __makeVector(__makeVector(location, 0.0), compareValue), offset);
            }
            else
            {
                return __glsl_texture_offset(this, s, __makeVector(location,compareValue), offset);
            }
        case hlsl:
            __intrinsic_asm ".SampleCmp";
        case spirv:
            return spirv_asm
            {
                %sampledImage : __sampledImageType(this) = OpSampledImage $this $s;
                result:$$float = OpImageSampleDrefImplicitLod %sampledImage $location $compareValue ConstOffset $offset;
            };
        }
    }

    [__readNone] [ForceInline]
    [require(glsl_hlsl_spirv, texture_shadowlod)]
    float SampleCmpLevelZero(SamplerComparisonState s, vector<float, Shape.dimensions+isArray> location, float compareValue, constexpr vector<int, Shape.planeDimensions> offset)
    {
        __target_switch
        {
        case glsl:
            if (isArray == 0)
            {
                return __glsl_texture_offset_level_zero_shadow(this, s, __makeVector(__makeVector(location,0.0),compareValue), offset);
            }
            else
            {
                return __glsl_texture_offset_level_zero(this, s, __makeVector(location,compareValue), offset);
            }
        case hlsl:
            __intrinsic_asm ".SampleCmpLevelZero";
        case spirv:
            const float zeroFloat = 0.0f;
            return spirv_asm
            {
                %sampledImage : __sampledImageType(this) = OpSampledImage $this $s;
                result:$$float = OpImageSampleDrefExplicitLod %sampledImage $location $compareValue Lod|ConstOffset $zeroFloat $offset;
            };
        }
    }

    [__readNone]
    [require(cpp_glsl_hlsl_spirv, texture_sm_4_1)]
    T SampleGrad(SamplerState s, vector<float, Shape.dimensions+isArray> location, vector<float, Shape.dimensions> gradX, vector<float, Shape.dimensions> gradY)
    {
        __target_switch
        {
            case cpp:
            case hlsl:
            __intrinsic_asm ".SampleGrad";
            case glsl:
            __intrinsic_asm "$ctextureGrad($p, $2, $3, $4)$z";
            case spirv:
                return spirv_asm
                {
                    %sampledImage : __sampledImageType(this) = OpSampledImage $this $s;
                    %sampled : __sampledType(T) = OpImageSampleExplicitLod %sampledImage $location None|Grad $gradX $gradY;
                    __truncate $$T result __sampledType(T) %sampled;
                };
        }
    }

    [__readNone]
    [require(cpp_glsl_hlsl_spirv, texture_sm_4_1)]
    T SampleGrad(SamplerState s, vector<float, Shape.dimensions+isArray> location, vector<float, Shape.dimensions> gradX, vector<float, Shape.dimensions> gradY, constexpr vector<int, Shape.dimensions> offset)
    {
        __target_switch
        {
            case cpp:
            case hlsl:
            __intrinsic_asm ".SampleGrad";
            case glsl:
            __intrinsic_asm "$ctextureGradOffset($p, $2, $3, $4, $5)$z";
            case spirv:
                return spirv_asm
                {
                    %sampledImage : __sampledImageType(this) = OpSampledImage $this $s;
                    %sampled : __sampledType(T) = OpImageSampleExplicitLod %sampledImage $location None|Grad|ConstOffset $gradX $gradY $offset;
                    __truncate $$T result __sampledType(T) %sampled;

                };
        }
    }

    __glsl_extension(GL_ARB_sparse_texture_clamp)
    [__readNone]
    [require(cpp_glsl_hlsl_spirv, texture_sm_4_1)]
    T SampleGrad(SamplerState s, vector<float, Shape.dimensions+isArray> location, vector<float, Shape.dimensions> gradX, vector<float, Shape.dimensions> gradY, constexpr vector<int, Shape.dimensions> offset, float lodClamp)
    {
        __target_switch
        {
            case cpp:
            case hlsl:
            __intrinsic_asm ".SampleGrad";
            case glsl:
            __intrinsic_asm "$ctextureGradOffsetClampARB($p, $2, $3, $4, $5, $6)$z";
            case spirv:
                return spirv_asm
                {
                    OpCapability MinLod;
                    %sampledImage : __sampledImageType(this) = OpSampledImage $this $s;
                    %sampled : __sampledType(T) = OpImageSampleExplicitLod %sampledImage $location None|Grad|ConstOffset|MinLod $gradX $gradY $offset $lodClamp;
                    __truncate $$T result __sampledType(T) %sampled;
                };
        }
    }

    [__readNone]
<<<<<<< HEAD
    [require(cpp_cuda_glsl_hlsl_spirv, texture_sm_4_1)]
=======
    [ForceInline]
>>>>>>> a2b9e376
    T SampleLevel(SamplerState s, vector<float, Shape.dimensions+isArray> location, float level)
    {
        __target_switch
        {
            case cpp:
            case hlsl:
                __intrinsic_asm ".SampleLevel";
            case glsl:
                __intrinsic_asm "$ctextureLod($p, $2, $3)$z";
            case cuda:
                if (isArray != 0)
                {
                    switch(Shape.flavor)
                    {
                    case $(SLANG_TEXTURE_1D):
                        __intrinsic_asm "tex1DLayeredLod<$T0>($0, ($2).x, int(($2).y), ($3))";
                    case $(SLANG_TEXTURE_2D):
                        __intrinsic_asm "tex2DLayeredLod<$T0>($0, ($2).x, ($2).y, int(($2).z), ($3))";
                    case $(SLANG_TEXTURE_CUBE):
                        __intrinsic_asm "texCubemapLayeredLod<$T0>($0, ($2).x, ($2).y, ($2).z, int(($2).w), ($3))";
                    default:
                        __intrinsic_asm "<invalid intrinsic>";
                    }
                }
                else
                {
                    switch(Shape.flavor)
                    {
                    case $(SLANG_TEXTURE_1D):
                        __intrinsic_asm "tex1DLod<$T0>($0, ($2), ($3))";
                    case $(SLANG_TEXTURE_2D):
                        __intrinsic_asm "tex2DLod<$T0>($0, ($2).x, ($2).y, ($3))";
                    case $(SLANG_TEXTURE_3D):
                        __intrinsic_asm "tex3DLod<$T0>($0, ($2).x, ($2).y, ($2).z, ($3))";
                    case $(SLANG_TEXTURE_CUBE):
                        __intrinsic_asm "texCubemapLod<$T0>($0, ($2).x, ($2).y, ($2).z, ($3))";
                    default:
                        __intrinsic_asm "<invalid intrinsic>";
                    }
                }
            case spirv:
            return spirv_asm
            {
                %sampledImage : __sampledImageType(this) = OpSampledImage $this $s;
                %sampled : __sampledType(T) = OpImageSampleExplicitLod %sampledImage $location None|Lod $level;
                __truncate $$T result __sampledType(T) %sampled;
            };
        }
    }

    [__readNone]
<<<<<<< HEAD
    [require(cpp_glsl_hlsl_spirv, texture_sm_4_1)]
=======
    [ForceInline]
>>>>>>> a2b9e376
    T SampleLevel(SamplerState s, vector<float, Shape.dimensions+isArray> location, float level, constexpr vector<int, Shape.planeDimensions> offset)
    {
        __target_switch
        {
            case cpp:
            case hlsl:
                __intrinsic_asm ".SampleLevel";
            case glsl:
                __intrinsic_asm "$ctextureLodOffset($p, $2, $3, $4)$z";
            case spirv:
                return spirv_asm
                {
                    %sampledImage : __sampledImageType(this) = OpSampledImage $this $s;
                    %sampled : __sampledType(T) = OpImageSampleExplicitLod %sampledImage $location None|Lod|ConstOffset $level $offset;
                    __truncate $$T result __sampledType(T) %sampled;
                };
        }
    }
}

// Texture.GetDimensions and Sampler.GetDimensions
${{{{
const char* kTextureShapeTypeNames[] = {
    "__Shape1D", "__Shape2D", "__Shape3D", "__ShapeCube"};
for (int shapeIndex = 0; shapeIndex < 4; shapeIndex++)
for (int isArray = 0; isArray <= 1; isArray++)
for (int isMS = 0; isMS <= 1; isMS++) {
    if (isMS)
    {
        if (shapeIndex != kStdlibShapeIndex2D)
            continue;
    }
    if (isArray)
    {
        if (shapeIndex == kStdlibShapeIndex3D)
            continue;
    }
    auto shapeTypeName = kTextureShapeTypeNames[shapeIndex];
    TextureTypeInfo textureTypeInfo(kBaseTextureShapes[shapeIndex], isArray, isMS, 0, sb, path);
}}}}

__generic<T, let sampleCount:int, let access:int, let isShadow:int, let isCombined:int, let format:int>
extension __TextureImpl<T,$(shapeTypeName),$(isArray),$(isMS),sampleCount,access,isShadow,isCombined,format>
{
    ${{{{
    textureTypeInfo.writeGetDimensionFunctions();
    }}}}
}

${{{{
}
}}}}

// Texture.GetSamplePosition(int s);
__generic<T, Shape: __ITextureShape, let isArray:int, let sampleCount:int, let access:int, let isShadow:int, let isCombined:int, let format:int>
extension __TextureImpl<T,Shape,isArray,1,sampleCount,access,isShadow,isCombined,format>
{
    [require(cpp_cuda_glsl_hlsl_spirv, texture_sm_4_1_vertex_fragment_geometry)]
    float2 GetSamplePosition(int s);
}

__intrinsic_op($(kIROp_MakeArray))
Array<T,4> __makeArray<T>(T v0, T v1, T v2, T v3);

// Gather for scalar textures.
__generic<TElement, T, Shape: __ITextureShape, let isArray:int, let sampleCount:int, let access:int, let isShadow:int, let format:int>
[ForceInline]
[require(glsl_spirv, GLSL_400)]
vector<TElement,4> __glsl_gather(__TextureImpl<T, Shape, isArray, 0, sampleCount, access, isShadow, 0, format> texture, SamplerState s, vector<float, Shape.dimensions+isArray> location, int component)
{
    __target_switch
    {
    case glsl:
        __intrinsic_asm "textureGather($p, $2, $3)";
    case spirv:
        return spirv_asm {
            %sampledImage : __sampledImageType(texture) = OpSampledImage $texture $s;
            result:$$vector<TElement,4> = OpImageGather %sampledImage $location $component;
        };
    }
}
__generic<TElement, T, Shape: __ITextureShape, let isArray:int, let sampleCount:int, let access:int, let isShadow:int, let format:int>
[ForceInline]
[require(glsl_spirv, GLSL_400)]
vector<TElement,4> __glsl_gather(__TextureImpl<T, Shape, isArray, 0, sampleCount, access, isShadow, 1, format> sampler, vector<float, Shape.dimensions+isArray> location, int component)
{
    __target_switch
    {
    case glsl:
        __intrinsic_asm "textureGather($0, $1, $2)";
    case spirv:
        return spirv_asm {
            result:$$vector<TElement,4> = OpImageGather $sampler $location $component;
        };
    }
}
__generic<TElement, T, Shape: __ITextureShape, let isArray:int, let sampleCount:int, let access:int, let isShadow:int, let format:int>
[ForceInline]
[require(glsl_spirv, GLSL_400)]
vector<TElement,4> __glsl_gather_offset(__TextureImpl<T, Shape, isArray, 0, sampleCount, access, isShadow, 0, format> texture, SamplerState s, constexpr vector<float, Shape.dimensions+isArray> location, constexpr vector<int, Shape.planeDimensions> offset, int component)
{
    __target_switch
    {
    case glsl:
        __intrinsic_asm "textureGatherOffset($p, $2, $3, $4)";
    case spirv:
        return spirv_asm {
            %sampledImage : __sampledImageType(texture) = OpSampledImage $texture $s;
            result:$$vector<TElement,4> = OpImageGather %sampledImage $location $component ConstOffset $offset;
        };
    }
}
__generic<TElement, T, Shape: __ITextureShape, let isArray:int, let sampleCount:int, let access:int, let isShadow:int, let format:int>
[ForceInline]
[require(glsl_spirv, GLSL_400)]
vector<TElement,4> __glsl_gather_offset(__TextureImpl<T, Shape, isArray, 0, sampleCount, access, isShadow, 1, format> sampler, vector<float, Shape.dimensions+isArray> location, constexpr vector<int, Shape.planeDimensions> offset, int component)
{
    __target_switch
    {
    case glsl:
        __intrinsic_asm "textureGatherOffset($0, $1, $2, $3)";
    case spirv:
        return spirv_asm {
            result:$$vector<TElement,4> = OpImageGather $sampler $location $component ConstOffset $offset;
        };
    }
}
__generic<TElement, T, Shape: __ITextureShape, let isArray:int, let sampleCount:int, let access:int, let isShadow:int, let format:int>
[ForceInline]
[require(glsl_spirv, GLSL_400)]
vector<TElement,4> __glsl_gather_offsets(__TextureImpl<T, Shape, isArray, 0, sampleCount, access, isShadow, 0, format> texture, SamplerState s, vector<float, Shape.dimensions+isArray> location,
    constexpr vector<int, Shape.planeDimensions> offset1,
    constexpr vector<int, Shape.planeDimensions> offset2,
    constexpr vector<int, Shape.planeDimensions> offset3,
    constexpr vector<int, Shape.planeDimensions> offset4,
    int component)
{
    __target_switch
    {
    case glsl:
        __intrinsic_asm "textureGatherOffsets($p, $2, $T3[]($3, $4, $5, $6)), $7";
    case spirv:
        let offsets = __makeArray(offset1,offset2,offset3,offset4);
        return spirv_asm {
            OpCapability ImageGatherExtended;
            %sampledImage : __sampledImageType(texture) = OpSampledImage $texture $s;
            result:$$vector<TElement,4> = OpImageGather %sampledImage $location $component ConstOffsets $offsets;
        };
    }
}
__generic<TElement, T, Shape: __ITextureShape, let isArray:int, let sampleCount:int, let access:int, let isShadow:int, let format:int>
[ForceInline]
[require(glsl_spirv, GLSL_400)]
vector<TElement,4> __glsl_gather_offsets(__TextureImpl<T, Shape, isArray, 0, sampleCount, access, isShadow, 1, format> sampler, vector<float, Shape.dimensions+isArray> location,
    constexpr vector<int, Shape.planeDimensions> offset1,
    constexpr vector<int, Shape.planeDimensions> offset2,
    constexpr vector<int, Shape.planeDimensions> offset3,
    constexpr vector<int, Shape.planeDimensions> offset4,
    int component)
{
    __target_switch
    {
    case glsl:
        __intrinsic_asm "textureGatherOffsets($0, $1, $T2[]($2, $3, $4, $5), $6)";
    case spirv:
        let offsets = __makeArray(offset1,offset2,offset3,offset4);
        return spirv_asm {
            OpCapability ImageGatherExtended;
            result:$$vector<TElement,4> = OpImageGather $sampler $location $component ConstOffsets $offsets;
        };
    }
}
__generic<TElement, T, Shape: __ITextureShape, let isArray:int, let sampleCount:int, let access:int, let isShadow:int, let format:int>
[ForceInline]
[require(glsl_spirv, GLSL_400)]
vector<TElement,4> __glsl_gatherCmp(__TextureImpl<T, Shape, isArray, 0, sampleCount, access, isShadow, 0, format> texture, SamplerComparisonState s, vector<float, Shape.dimensions+isArray> location, TElement compareValue)
{
    __target_switch
    {
    case glsl:
        __intrinsic_asm "textureGather($p, $2, $3)";
    case spirv:
        return spirv_asm {
            %sampledImage : __sampledImageType(texture) = OpSampledImage $texture $s;
            result:$$vector<TElement,4> = OpImageDrefGather %sampledImage $location $compareValue;
        };
    }
}
__generic<TElement, T, Shape: __ITextureShape, let isArray:int, let sampleCount:int, let access:int, let isShadow:int, let format:int>
[ForceInline]
[require(glsl_spirv, GLSL_400)]
vector<TElement,4> __glsl_gatherCmp(__TextureImpl<T, Shape, isArray, 0, sampleCount, access, isShadow, 1, format> sampler, vector<float, Shape.dimensions+isArray> location, TElement compareValue)
{
    __target_switch
    {
    case glsl:
        __intrinsic_asm "textureGather($0, $1, $2)";
    case spirv:
        return spirv_asm {
            result:$$vector<TElement,4> = OpImageDrefGather $sampler $location $compareValue;
        };
    }
}
__generic<TElement, T, Shape: __ITextureShape, let isArray:int, let sampleCount:int, let access:int, let isShadow:int, let format:int>
[ForceInline]
[require(glsl_spirv, GLSL_400)]
vector<TElement,4> __glsl_gatherCmp_offset(__TextureImpl<T, Shape, isArray, 0, sampleCount, access, isShadow, 0, format> texture, SamplerComparisonState s, vector<float, Shape.dimensions+isArray> location, TElement compareValue, constexpr vector<int, Shape.planeDimensions> offset)
{
    __target_switch
    {
    case glsl:
        __intrinsic_asm "textureGatherOffset($p, $2, $3, $4)";
    case spirv:
        return spirv_asm {
            %sampledImage : __sampledImageType(texture) = OpSampledImage $texture $s;
            result:$$vector<TElement,4> = OpImageDrefGather %sampledImage $location $compareValue ConstOffset $offset;
        };
    }
}
__generic<TElement, T, Shape: __ITextureShape, let isArray:int, let sampleCount:int, let access:int, let isShadow:int, let format:int>
[ForceInline]
[require(glsl_spirv, GLSL_400)]
vector<TElement,4> __glsl_gatherCmp_offset(__TextureImpl<T, Shape, isArray, 0, sampleCount, access, isShadow, 1, format> sampler, vector<float, Shape.dimensions+isArray> location, TElement compareValue, constexpr vector<int, Shape.planeDimensions> offset)
{
    __target_switch
    {
    case glsl:
        __intrinsic_asm "textureGatherOffset($0, $1, $2, $3)";
    case spirv:
        return spirv_asm {
            result:$$vector<TElement,4> = OpImageDrefGather $sampler $location $compareValue ConstOffset $offset;
        };
    }
}
__generic<TElement, T, Shape: __ITextureShape, let isArray:int, let sampleCount:int, let access:int, let isShadow:int, let format:int>
[ForceInline]
[require(glsl_spirv, GLSL_400)]
vector<TElement,4> __glsl_gatherCmp_offsets(__TextureImpl<T, Shape, isArray, 0, sampleCount, access, isShadow, 0, format> texture, SamplerComparisonState s, vector<float, Shape.dimensions+isArray> location, TElement compareValue,
    vector<int, Shape.planeDimensions> offset1,
    vector<int, Shape.planeDimensions> offset2,
    vector<int, Shape.planeDimensions> offset3,
    vector<int, Shape.planeDimensions> offset4)
{
    __target_switch
    {
    case glsl:
        __intrinsic_asm "textureGatherOffsets($p, $2, $3, $T4[]($4, $5, $6, $7))";
    case spirv:
        let offsets = __makeArray(offset1,offset2,offset3,offset4);
        return spirv_asm {
            OpCapability ImageGatherExtended;
            %sampledImage : __sampledImageType(texture) = OpSampledImage $texture $s;
            result:$$vector<TElement,4> = OpImageDrefGather %sampledImage $location $compareValue ConstOffsets $offsets;
        };
    }
}
__generic<TElement, T, Shape: __ITextureShape, let isArray:int, let sampleCount:int, let access:int, let isShadow:int, let format:int>
[ForceInline]
[require(glsl_spirv, GLSL_400)]
vector<TElement,4> __glsl_gatherCmp_offsets(__TextureImpl<T, Shape, isArray, 0, sampleCount, access, isShadow, 1, format> sampler, vector<float, Shape.dimensions+isArray> location, TElement compareValue,
    vector<int, Shape.planeDimensions> offset1,
    vector<int, Shape.planeDimensions> offset2,
    vector<int, Shape.planeDimensions> offset3,
    vector<int, Shape.planeDimensions> offset4)
{
    __target_switch
    {
    case glsl:
        __intrinsic_asm "textureGatherOffsets($0, $1, $2, $T3[]($3, $4, $5, $6))";
    case spirv:
        let offsets = __makeArray(offset1,offset2,offset3,offset4);
        return spirv_asm {
            OpCapability ImageGatherExtended;
            result:$$vector<TElement,4> = OpImageDrefGather $sampler $location $compareValue ConstOffsets $offsets;
        };
    }
}

${{{{
for (int isCombined = 0; isCombined<=1; isCombined++) {
for (int isScalarTexture = 0; isScalarTexture <= 1; isScalarTexture++) {
    if (isScalarTexture == 0)
    {
        sb << "__generic<T:__BuiltinArithmeticType, Shape: __ITextureShape, let isArray:int, let sampleCount:int, let isShadow:int, let format:int>\n";
        sb << "extension __TextureImpl<T,Shape,isArray,0,sampleCount,0,isShadow," << isCombined << ",format>\n";
    }
    else
    {
        sb << "__generic<T:__BuiltinArithmeticType, let N:int, Shape: __ITextureShape, let isArray:int, let sampleCount:int, let isShadow:int, let format:int>\n";
        sb << "extension __TextureImpl<vector<T,N>,Shape,isArray,0,sampleCount,0,isShadow," << isCombined << ",format>\n";
    }
}}}}
{ // begin extension for gather
${{{{
    // Gather component
    const char* samplerStateParam = isCombined ? "" : " s,";
    for (int isCmp = 0; isCmp <= 1; ++isCmp) {
        const char* cmp = isCmp ? "Cmp" : "";
        const char* cmpParam = isCmp ? ", T compareValue" : "";
        const char* compareArg = isCmp ? ", compareValue" : "";
        const char* samplerStateType = isCombined ? "" : (isCmp ? "SamplerComparisonState" : "SamplerState");
        const char* componentNames[] = { "", "Red", "Green", "Blue", "Alpha"};
        const char* glslComponentNames[] = { ", 0", ", 1", ", 2", ", 3" };

        for (auto componentId = 0;  componentId <= 4; componentId++) {
            auto componentName = componentNames[componentId];
            auto glslComponent = (isCmp ? "" :glslComponentNames[componentId == 0 ? 0 : componentId - 1]);
    }}}}
    [ForceInline]
    [require(glsl_hlsl_spirv, texture_gather)]
    vector<T,4> Gather$(cmp)$(componentName)($(samplerStateType)$(samplerStateParam) vector<float, Shape.dimensions+isArray> location $(cmpParam))
    {
        __target_switch
        {
        case hlsl: __intrinsic_asm ".Gather$(cmp)$(componentName)";
        case glsl:
        case spirv:
            return __glsl_gather$(cmp)<T>(this,$(samplerStateParam) location $(compareArg) $(glslComponent));
        }
    }
    [ForceInline]
    [require(glsl_hlsl_spirv, texture_gather)]
    vector<T,4> Gather$(cmp)$(componentName)($(samplerStateType)$(samplerStateParam) vector<float, Shape.dimensions+isArray> location $(cmpParam), constexpr vector<int, Shape.planeDimensions> offset)
    {
        __target_switch
        {
        case hlsl: __intrinsic_asm ".Gather$(cmp)$(componentName)";
        case glsl:
        case spirv:
            return __glsl_gather$(cmp)_offset<T>(this,$(samplerStateParam) location $(compareArg), offset $(glslComponent));
        }
    }
    [ForceInline]
    [require(glsl_hlsl_spirv, texture_gather)]
    vector<T,4> Gather$(cmp)$(componentName)($(samplerStateType)$(samplerStateParam) vector<float, Shape.dimensions+isArray> location $(cmpParam),
        constexpr vector<int, Shape.planeDimensions> offset1,
        constexpr vector<int, Shape.planeDimensions> offset2,
        constexpr vector<int, Shape.planeDimensions> offset3,
        constexpr vector<int, Shape.planeDimensions> offset4)
    {
        __target_switch
        {
        case hlsl: __intrinsic_asm ".Gather$(cmp)$(componentName)";
        case glsl:
        case spirv:
            return __glsl_gather$(cmp)_offsets<T>(this,$(samplerStateParam) location $(compareArg), offset1,offset2,offset3,offset4 $(glslComponent));
        }
    }
    ${{{{
    } // for (componentId)
    } // for (isCmp)
    }}}}
} // end extension for gather

${{{{
} // for (isScalarTexture)
} // for (isCombined)
}}}}

// Load/Subscript for readonly, no MS textures

__generic<T, Shape: __ITextureShape, let isArray:int, let sampleCount:int, let isShadow:int, let isCombined:int, let format:int>
extension __TextureImpl<T,Shape,isArray,0,sampleCount,0,isShadow,isCombined,format>
{
    static const int isMS = 0;
    static const int access = $(kStdlibResourceAccessReadOnly);

    __glsl_extension(GL_EXT_samplerless_texture_functions)
    [__readNone]
    [require(glsl, texture_sm_4_1_samplerless)]
    T __glsl_load(vector<int, Shape.dimensions+isArray> location)
    {
        __intrinsic_asm "$ctexelFetch($0, ($1), 0)$z";
    }

    __glsl_extension(GL_EXT_samplerless_texture_functions)
    [__readNone]
    [ForceInline]
    [require(cpp_glsl_hlsl_spirv, texture_sm_4_1_samplerless)]
    T Load(vector<int, Shape.dimensions+isArray+1> location)
    {
        __target_switch
        {
        case cpp:
        case hlsl:
            __intrinsic_asm ".Load";
        case glsl:
            __intrinsic_asm "$ctexelFetch($0, ($1).$w1b, ($1).$w1e)$z";
        case spirv:
            const int lodLoc = Shape.dimensions+isArray;
            let coord = __vectorReshape<Shape.dimensions+isArray>(location);
            let lod = location[lodLoc];
            if (isCombined != 0)
            {
                return spirv_asm
                {
                    %image:__imageType(this) = OpImage $this;
                    %sampled:__sampledType(T) = OpImageFetch %image $coord Lod $lod;
                    __truncate $$T result __sampledType(T) %sampled;
                };
            }
            else
            {
                return spirv_asm
                {
                    %sampled:__sampledType(T) = OpImageFetch $this $coord Lod $lod;
                    __truncate $$T result __sampledType(T) %sampled;
                };
            }
        }
    }

    __glsl_extension(GL_EXT_samplerless_texture_functions)
    [__readNone]
    [ForceInline]
    [require(cpp_glsl_hlsl_spirv, texture_sm_4_1_samplerless)]
    T Load(vector<int, Shape.dimensions+isArray+1> location, constexpr vector<int, Shape.planeDimensions> offset)
    {
        __target_switch
        {
            case cpp:
            case hlsl:
            __intrinsic_asm ".Load";
            case glsl:
            __intrinsic_asm "$ctexelFetchOffset($0, ($1).$w1b, ($1).$w1e, ($2))$z";
            case spirv:
                const int lodLoc = Shape.dimensions+isArray;
                let coord = __vectorReshape<Shape.dimensions+isArray>(location);
                let lod = location[lodLoc];
                if (isCombined != 0)
                {
                    return spirv_asm
                    {
                        %image:__imageType(this) = OpImage $this;
                        %sampled:__sampledType(T) = OpImageFetch %image $coord Lod|ConstOffset $lod $offset;
                        __truncate $$T result __sampledType(T) %sampled;
                    };
                }
                else
                {
                    return spirv_asm
                    {
                        %sampled:__sampledType(T) = OpImageFetch $this $coord Lod|ConstOffset $lod $offset;
                        __truncate $$T result __sampledType(T) %sampled;
                    };
                }
        }
    }

    [__readNone]
    [ForceInline]
    __target_intrinsic(hlsl)
    T Load(vector<int, Shape.dimensions+isArray+1> location, constexpr vector<int, Shape.planeDimensions> offset, out uint status)
    {
        status = 0;
        return Load(location, offset);
    }

    __subscript(vector<uint, Shape.dimensions+isArray> location) -> T
    {
        __glsl_extension(GL_EXT_samplerless_texture_functions)
        [__readNone]
        [ForceInline]
        [require(cpp_glsl_hlsl_spirv, texture_sm_4_1_samplerless)]
        get
        {
            __target_switch
            {
                case cpp:
                case hlsl:
                    __intrinsic_asm ".operator[]";
                case glsl:
                    return __glsl_load(location);
                case spirv:
                    if (isCombined != 0)
                    {
                        return spirv_asm
                        {
                            %image:__imageType(this) = OpImage $this;
                            %sampled:__sampledType(T) = OpImageFetch %image $location;
                            __truncate $$T result __sampledType(T) %sampled;
                        };
                    }
                    else
                    {
                        return spirv_asm
                        {
                            %sampled:__sampledType(T) = OpImageFetch $this $location;
                            __truncate $$T result __sampledType(T) %sampled;
                        };
                    }
            }
        }
    }
}

// Texture Load/Subscript for readonly, MS textures

__generic<T, Shape: __ITextureShape, let isArray:int, let sampleCount:int, let isShadow:int, let isCombined:int, let format:int>
extension __TextureImpl<T,Shape,isArray,1,sampleCount,0,isShadow,isCombined,format>
{
    static const int access = $(kStdlibResourceAccessReadOnly);
    static const int isMS = 1;

    __glsl_extension(GL_EXT_samplerless_texture_functions)
    [__readNone]
    [ForceInline]
    [require(cpp_glsl_hlsl_spirv, texture_sm_4_1_samplerless)]
    T Load(vector<int, Shape.dimensions+isArray> location, int sampleIndex)
    {
        __target_switch
        {
            case cpp:
            case hlsl:
            __intrinsic_asm ".Load";
            case glsl:
                __intrinsic_asm "$ctexelFetch($0, $1, ($2))$z";
            case spirv:
                if (isCombined != 0)
                {
                    return spirv_asm
                    {
                        %image:__imageType(this) = OpImage $this;
                        %sampled:__sampledType(T) = OpImageFetch %image $location Sample $sampleIndex;
                        __truncate $$T result __sampledType(T) %sampled;
                    };
                }
                else
                {
                    return spirv_asm
                    {
                        %sampled:__sampledType(T) = OpImageFetch $this $location Sample $sampleIndex;
                        __truncate $$T result __sampledType(T) %sampled;
                    };
                }
        }
    }

    [__readNone]
    [ForceInline]
    [require(cpp_glsl_hlsl_spirv, texture_sm_4_1)]
    T Load(vector<int, Shape.dimensions + isArray + 1> locationAndSampleIndex)
    {
        return Load(__vectorReshape<Shape.dimensions + isArray>(locationAndSampleIndex), locationAndSampleIndex[Shape.dimensions + isArray]);
    }

    __glsl_extension(GL_EXT_samplerless_texture_functions)
    [__readNone]
    [ForceInline]
    [require(cpp_glsl_hlsl_spirv, texture_sm_4_1_samplerless)]
    T Load(vector<int, Shape.dimensions+isArray> location, int sampleIndex, constexpr vector<int, Shape.planeDimensions> offset)
    {
        __target_switch
        {
            case cpp:
            case hlsl:
            __intrinsic_asm ".Load";
            case glsl:
            __intrinsic_asm "$ctexelFetchOffset($0, $1, ($2), ($3))$z";
            case spirv:
                if (isCombined != 0)
                {
                    return spirv_asm
                    {
                        %image:__imageType(this) = OpImage $this;
                        %sampled:__sampledType(T) = OpImageFetch %image $location ConstOffset|Sample $offset $sampleIndex;
                        __truncate $$T result __sampledType(T) %sampled;
                    };
                }
                else
                {
                    return spirv_asm
                    {
                        %sampled:__sampledType(T) = OpImageFetch $this $location ConstOffset|Sample $offset  $sampleIndex;
                        __truncate $$T result __sampledType(T) %sampled;
                    };
                }
        }
    }

    [__readNone]
    [ForceInline]
    __target_intrinsic(hlsl)
    T Load(vector<int, Shape.dimensions+isArray> location, int sampleIndex, constexpr vector<int, Shape.planeDimensions> offset, out uint status)
    {
        status = 0;
        return Load(location, sampleIndex, offset);
    }

    __subscript(vector<uint, Shape.dimensions+isArray> location, int sampleIndex) -> T
    {
        __glsl_extension(GL_EXT_samplerless_texture_functions)
        [__readNone]
        [ForceInline]
        [require(cpp_glsl_hlsl_spirv, texture_sm_4_1_samplerless)]
        get
        {
            __target_switch
            {
                case cpp:
                case hlsl:
                    __intrinsic_asm "($0).sample[$2][$1]";
                case glsl:
                case spirv:
                    return Load(location, sampleIndex);
            }
        }
    }
}

// Load/Subscript for readwrite textures
${{{{
    for (int access = kStdlibResourceAccessReadWrite; access<=kStdlibResourceAccessRasterizerOrdered; access++) {
        const char* glslIntrinsic = "$cimageLoad($0, $1)$z";
        const char* glslIntrinsicOffset = "$cimageLoad($0, ($1)+($2))$z";
        const char* glslIntrinsicMS = "$cimageLoad($0, $1, $2)$z";
        const char* glslIntrinsicMSOffset = "$cimageLoad($0, ($1)+($3), $2)$z";
}}}}
__generic<T, Shape: __ITextureShape, let isArray:int, let sampleCount:int, let isShadow:int, let format:int>
extension __TextureImpl<T,Shape,isArray,0,sampleCount,$(access),isShadow, 0,format>
{
    [__readNone]
    [ForceInline]
    [require(cpp_cuda_glsl_hlsl_spirv, texture_sm_4_1)]
    T Load(vector<int, Shape.dimensions+isArray> location)
    {
        __target_switch
        {
            case cpp:
            case hlsl:
                __intrinsic_asm ".Load";
            case glsl:
                __intrinsic_asm "$(glslIntrinsic)";
            case cuda:
                if (isArray != 0)
                {
                    switch(Shape.flavor)
                    {
                    case $(SLANG_TEXTURE_1D):
                        __intrinsic_asm "surf1DLayeredread$C<$T0>($0, ($1).x * $E, ($1).y, SLANG_CUDA_BOUNDARY_MODE)";
                    case $(SLANG_TEXTURE_2D):
                        __intrinsic_asm "surf2DLayeredread$C<$T0>($0, ($1).x * $E, ($1).y, ($1).z, SLANG_CUDA_BOUNDARY_MODE)";
                    case $(SLANG_TEXTURE_3D):
                        __intrinsic_asm "surf3DLayeredread$C<$T0>($0, ($1).x * $E, ($1).y, ($1).z, ($1).w, SLANG_CUDA_BOUNDARY_MODE)";
                    default:
                        __intrinsic_asm "<invalid intrinsic>";
                    }
                }
                else
                {
                    switch(Shape.flavor)
                    {
                    case $(SLANG_TEXTURE_1D):
                        __intrinsic_asm "surf1Dread$C<$T0>($0, ($1) * $E, SLANG_CUDA_BOUNDARY_MODE)";
                    case $(SLANG_TEXTURE_2D):
                        __intrinsic_asm "surf2Dread$C<$T0>($0, ($1).x * $E, ($1).y, SLANG_CUDA_BOUNDARY_MODE)";
                    case $(SLANG_TEXTURE_3D):
                        __intrinsic_asm "surf3Dread$C<$T0>($0, ($1).x * $E, ($1).y, ($1).z, SLANG_CUDA_BOUNDARY_MODE)";
                    default:
                        __intrinsic_asm "<invalid intrinsic>";
                    }
                }
            case spirv:
                return spirv_asm
                {
                    %sampled:__sampledType(T) = OpImageRead $this $location;
                    __truncate $$T result __sampledType(T) %sampled;
                };
        }
    }

    [__readNone]
    [ForceInline]
    [require(cpp_glsl_hlsl_spirv, texture_sm_4_1)]
    T Load(vector<int, Shape.dimensions+isArray> location, vector<int, Shape.dimensions+isArray> offset)
    {
        __target_switch
        {
            case cpp:
            case hlsl:
                __intrinsic_asm ".Load";
            case glsl:
                __intrinsic_asm "$(glslIntrinsicOffset)";
            case spirv:
                return spirv_asm
                {
                    %sampled:__sampledType(T) = OpImageRead $this $location ConstOffset $offset;
                    __truncate $$T result __sampledType(T) %sampled;
                };
        }
    }

    [__readNone]
    [ForceInline]
    [require(cpp_glsl_hlsl_spirv, texture_sm_4_1)]
    T Load(vector<int, Shape.dimensions+isArray> location, vector<int, Shape.dimensions+isArray> offset, out uint status)
    {
        __target_switch
        {
        case hlsl:
        case cpp:
            __intrinsic_asm ".Load";
        default:
            status = 0;
            return Load(location, offset);
        }
    }

    [require(glsl, texture_sm_4_1)]
    void __glslImageStore(vector<int, Shape.dimensions+isArray> location, T value)
    {
        __intrinsic_asm "imageStore($0, $1, $V2)";
    }

    __subscript(vector<uint, Shape.dimensions+isArray> location) -> T
    {
        [__readNone]
        [ForceInline]
        [require(cpp_cuda_glsl_hlsl_spirv, texture_sm_4_1)]
        get
        {
            __target_switch
            {
                case cpp:
                case hlsl:
                    __intrinsic_asm ".operator[]";
                case glsl:
                case spirv:
                case cuda:
                    return Load(location);
            }
        }

        [nonmutating]
        [ForceInline]
        [require(cpp_cuda_glsl_hlsl_spirv, texture_sm_4_1)]
        set(T newValue)
        {
            __target_switch
            {
                case cpp:
                case hlsl:
                __intrinsic_asm ".operator[]";
                case glsl:
                    __glslImageStore(location, newValue);
                case cuda:
                    if (isArray != 0)
                    {
                        switch(Shape.flavor)
                        {
                        case $(SLANG_TEXTURE_1D):
                            __intrinsic_asm "surf1DLayeredwrite$C<$T0>($2, $0, ($1).x * $E, ($1).y, SLANG_CUDA_BOUNDARY_MODE)";
                        case $(SLANG_TEXTURE_2D):
                            __intrinsic_asm "surf2DLayeredwrite$C<$T0>($2, $0, ($1).x * $E, ($1).y, ($1).z, SLANG_CUDA_BOUNDARY_MODE)";
                        case $(SLANG_TEXTURE_3D):
                            __intrinsic_asm "surf3DLayeredwrite$C<$T0>($2, $0, ($1).x * $E, ($1).y, ($1).z, ($1).w, SLANG_CUDA_BOUNDARY_MODE)";
                        default:
                            __intrinsic_asm "<invalid intrinsic>";
                        }
                    }
                    else
                    {
                        switch(Shape.flavor)
                        {
                        case $(SLANG_TEXTURE_1D):
                            __intrinsic_asm "surf1Dwrite$C<$T0>($2, $0, ($1) * $E, SLANG_CUDA_BOUNDARY_MODE)";
                        case $(SLANG_TEXTURE_2D):
                            __intrinsic_asm "surf2Dwrite$C<$T0>($2, $0, ($1).x * $E, ($1).y, SLANG_CUDA_BOUNDARY_MODE)";
                        case $(SLANG_TEXTURE_3D):
                            __intrinsic_asm "surf3Dwrite$C<$T0>($2, $0, ($1).x * $E, ($1).y, ($1).z, SLANG_CUDA_BOUNDARY_MODE)";
                        default:
                            __intrinsic_asm "<invalid intrinsic>";
                        }
                    }
                case spirv:
                    return spirv_asm
                    {
                        OpImageWrite $this $location $newValue;
                    };
            }
        }

        __intrinsic_op($(kIROp_ImageSubscript)) ref;
    }
}

${{{{
if (access == kStdlibResourceAccessReadWrite) {
}}}}
// RW MS textures.
__generic<T, Shape: __ITextureShape, let isArray:int, let sampleCount:int, let isShadow:int, let format:int>
extension __TextureImpl<T,Shape,isArray,1,sampleCount,$(access),isShadow, 0,format>
{
    [__readNone]
    [ForceInline]
    [require(cpp_glsl_hlsl_spirv, texture_sm_4_1_compute_fragment)]
    T Load(vector<int, Shape.dimensions+isArray> location, int sampleIndex)
    {
        __target_switch
        {
            case cpp:
            case hlsl:
                __intrinsic_asm ".Load";
            case glsl:
                __intrinsic_asm "$(glslIntrinsicMS)";
            case spirv:
                return spirv_asm
                {
                    %sampled:__sampledType(T) = OpImageRead $this $location Sample $sampleIndex;
                    __truncate $$T result __sampledType(T) %sampled;
                };
        }
    }

    [__readNone]
    [ForceInline]
    [require(cpp_glsl_hlsl_spirv, texture_sm_4_1_compute_fragment)]
    T Load(vector<int, Shape.dimensions+isArray> location, int sampleIndex, vector<int, Shape.dimensions+isArray> offset)
    {
        __target_switch
        {
            case cpp:
            case hlsl:
                __intrinsic_asm ".Load";
            case glsl:
                __intrinsic_asm "$(glslIntrinsicMSOffset)";
            case spirv:
                return spirv_asm
                {
                    %sampled:__sampledType(T) = OpImageRead $this $location ConstOffset|Sample $offset $sampleIndex;
                    __truncate $$T result __sampledType(T) %sampled;
                };
        }
    }

    [__readNone]
    [ForceInline]
    T Load(vector<int, Shape.dimensions+isArray> location, int sampleIndex, vector<int, Shape.dimensions+isArray> offset, out uint status)
    {
        __target_switch
        {
        case hlsl:
        case cpp:
            __intrinsic_asm ".Load";
        default:
            status = 0;
            return Load(location, sampleIndex, offset);
        }
    }

    [require(glsl, texture_sm_4_1_compute_fragment)]
    void __glslImageStore(vector<int, Shape.dimensions+isArray> location, int sampleIndex, T value)
    {
        __intrinsic_asm "imageStore($0, $1, $2, $V3)";
    }

    __subscript(vector<uint, Shape.dimensions+isArray> location, int sampleIndex) -> T
    {
        [__readNone]
        [ForceInline]
        [require(cpp_glsl_hlsl_spirv, texture_sm_4_1_compute_fragment)]
        get
        {
            __target_switch
            {
                case cpp:
                case hlsl:
                    __intrinsic_asm "$0.sample[$2][$1]";
                case glsl:
                case spirv:
                    return Load(location, sampleIndex);
            }
        }

        [nonmutating]
        [ForceInline]
        [require(cpp_glsl_hlsl_spirv, texture_sm_4_1_compute_fragment)]
        set(T newValue)
        {
            __target_switch
            {
                case cpp:
                case hlsl:
                __intrinsic_asm "$0.sample[$2][$1]";
                case glsl:
                    __glslImageStore(location, sampleIndex, newValue);
                case spirv:
                    return spirv_asm
                    {
                        OpImageWrite $this $location $newValue Sample $sampleIndex;
                    };
            }
        }

        __intrinsic_op($(kIROp_ImageSubscript)) ref;
    }
}

${{{{
} // if (access == kStdlibResourceAccessReadWrite) // for RW MS textures.
} // for (access).
}}}}

// Texture type aliases.
// T, Shape: __ITextureShape, let isArray:int, let isMS:int, let sampleCount:int, let access:int, let isShadow:int, let isCombined:int, let format:int
${{{{
    const char* shapeTypeNames[] = {"1D", "2D", "3D", "Cube"};
    const char* accessPrefix[] = {"", "RW", "RasterizerOrdered", "Feedback"};
    const char* arrayPostFix[] = {"", "Array"};
    const char* msPostFix[] = {"", "MS"};
    for (int shape = 0; shape < 4; shape++)
    for (int isArray = 0; isArray<=1; isArray++)
    for (int isMS = 0; isMS<=1; isMS++)
    for (int isCombined = 0; isCombined<=1; isCombined++)
    for (int access = kStdlibResourceAccessReadOnly; access<=kStdlibResourceAccessFeedback; access++) {
        if (access != kStdlibResourceAccessReadOnly)
        {
            // No RW Cube.
            if (shape == kStdlibShapeIndexCube) continue;
        }
        if (access == kStdlibResourceAccessFeedback)
        {
            // Feedback only defined for Texture2D and Texture2DArray.
            if (shape != 1) continue;
            if (isMS) continue;
            if (isCombined) continue;
        }
        if (isMS)
        {
            // Only Texture2DMS.
            if (shape != kStdlibShapeIndex2D)
                continue;
            // Only Texture2DMS or RWTexture2DMS.
            if (access >= kStdlibShapeIndex3D)
                continue;
        }
        // No 3D Array.
        if (shape == kStdlibShapeIndex3D && isArray == 1)
            continue;
        const char* textureTypeName = isCombined ? "Sampler" : "Texture";

        StringBuilder requireStringBuilder;
        if (shape == kStdlibShapeIndexCube)
            requireStringBuilder << "[require(any_target, texture_cube)]";
        auto requireString = requireStringBuilder.toString();
}}}}
$(requireString)
typealias $(accessPrefix[access])$(textureTypeName)$(shapeTypeNames[shape])$(arrayPostFix[isArray])$(msPostFix[isMS])<T=float4, let sampleCount:int=0, let format:int=0> = __TextureImpl<T, __Shape$(shapeTypeNames[shape]), $(isArray), $(isMS), sampleCount, $(access), 0, $(isCombined), format>;
${{{{
}
}}}}

// AtomicAdd

// Make the GLSL atomicAdd available.
// We have separate int/float implementations, as the float version requires some specific extensions
// https://www.khronos.org/registry/OpenGL/extensions/NV/NV_shader_atomic_float.txt

__glsl_version(430)
__glsl_extension(GL_EXT_shader_atomic_float)
[ForceInline]
[require(glsl_spirv, atomic_glsl_float1)]
float __atomicAdd(__ref float value, float amount)
{
    __target_switch
    {
    case glsl: __intrinsic_asm "atomicAdd($0, $1)";
    case spirv:
        return spirv_asm
        {
            OpExtension "SPV_EXT_shader_atomic_float_add";
            OpCapability AtomicFloat32AddEXT;
            result:$$float = OpAtomicFAddEXT &value Device None $amount
        };
    }
}

__glsl_version(430)
__glsl_extension(GL_NV_shader_atomic_fp16_vector)
[ForceInline]
[require(glsl_spirv, atomic_glsl_halfvec)]
half2 __atomicAdd(__ref half2 value, half2 amount)
{
    __target_switch
    {
    case glsl: __intrinsic_asm "atomicAdd($0, $1)";
    case spirv:
        return spirv_asm
        {
            OpExtension "SPV_EXT_shader_atomic_float_add";
            OpCapability AtomicFloat32AddEXT;
            result:$$half2 = OpAtomicFAddEXT &value Device None $amount
        };
    }
}

// Helper for hlsl, using NVAPI
__target_intrinsic(hlsl, "NvInterlockedAddUint64($0, $1, $2)")
[__requiresNVAPI]
[require(hlsl, atomic_hlsl_nvapi)]
uint2 __atomicAdd(RWByteAddressBuffer buf, uint offset, uint2);

// atomic add for hlsl using SM6.6
__target_intrinsic(hlsl, "$0.InterlockedAdd64($1, $2, $3)")
[require(hlsl, atomic_hlsl_sm_6_6)]
void __atomicAdd(RWByteAddressBuffer buf, uint offset, int64_t value, out int64_t originalValue);
__target_intrinsic(hlsl, "$0.InterlockedAdd64($1, $2, $3)")
[require(hlsl, atomic_hlsl_sm_6_6)]
void __atomicAdd(RWByteAddressBuffer buf, uint offset, uint64_t value, out uint64_t originalValue);

// Int versions require glsl 4.30
// https://www.khronos.org/registry/OpenGL-Refpages/gl4/html/atomicAdd.xhtml

__glsl_version(430)
[ForceInline]
[require(glsl_spirv, atomic_glsl)]
int __atomicAdd(__ref int value, int amount)
{
    __target_switch
    {
    case glsl: __intrinsic_asm "atomicAdd($0, $1)";
    case spirv:
        return spirv_asm
        {
            result:$$int = OpAtomicIAdd &value Device None $amount;
        };
    }
}

__glsl_version(430)
[ForceInline]
[require(glsl_spirv, atomic_glsl)]
uint __atomicAdd(__ref uint value, uint amount)
{
    __target_switch
    {
    case glsl: __intrinsic_asm "atomicAdd($0, $1)";
    case spirv:
        return spirv_asm
        {
            result:$$uint = OpAtomicIAdd &value Device None $amount;
        };
    }
}

__glsl_version(430)
__glsl_extension(GL_EXT_shader_atomic_int64)
[ForceInline]
[require(glsl_spirv, atomic_glsl_int64)]
int64_t __atomicAdd(__ref int64_t value, int64_t amount)
{
    __target_switch
    {
    case glsl: __intrinsic_asm "atomicAdd($0, $1)";
    case spirv:
        return spirv_asm
        {
            OpCapability Int64Atomics;
            result:$$int64_t = OpAtomicIAdd &value Device None $amount
        };
    }
}

__target_intrinsic(glsl, "atomicAdd($0, $1)")
__glsl_version(430)
__glsl_extension(GL_EXT_shader_atomic_int64)
[ForceInline]
[require(glsl_spirv, atomic_glsl_int64)]
uint64_t __atomicAdd(__ref uint64_t value, uint64_t amount)
{
    __target_switch
    {
    case glsl: __intrinsic_asm "atomicAdd($0, $1)";
    case spirv:
        return spirv_asm
        {
            OpCapability Int64Atomics;
            result:$$uint64_t = OpAtomicIAdd &value Device None $amount
        };
    }
}

// Cas - Compare and swap

// Helper for HLSL, using NVAPI

__target_intrinsic(hlsl, "NvInterlockedCompareExchangeUint64($0, $1, $2, $3)")
[__requiresNVAPI]
[require(hlsl, atomic_hlsl_nvapi)]
uint2 __cas(RWByteAddressBuffer buf, uint offset, uint2 compareValue, uint2 value);

// CAS using SM6.6
__target_intrinsic(hlsl, "$0.InterlockedCompareExchange64($1, $2, $3, $4)")
[require(hlsl, atomic_hlsl_sm_6_6)]
void __cas(RWByteAddressBuffer buf, uint offset, in int64_t compare_value, in int64_t value, out int64_t original_value);
__target_intrinsic(hlsl, "$0.InterlockedCompareExchange64($1, $2, $3, $4)")
[require(hlsl, atomic_hlsl_sm_6_6)]
void __cas(RWByteAddressBuffer buf, uint offset, in uint64_t compare_value, in uint64_t value, out uint64_t original_value);

__glsl_version(430)
__glsl_extension(GL_EXT_shader_atomic_int64)
[ForceInline]
[require(glsl_spirv, atomic_glsl_int64)]
int64_t __cas(__ref int64_t ioValue, int64_t compareValue, int64_t newValue)
{
    __target_switch
    {
    case glsl: __intrinsic_asm "atomicCompSwap($0, $1, $2)";
    case spirv:
        return spirv_asm
        {
            OpCapability Int64Atomics;
            result:$$int64_t = OpAtomicCompareExchange &ioValue Device None None $newValue $compareValue
        };
    }
}

__glsl_version(430)
__glsl_extension(GL_EXT_shader_atomic_int64)
[ForceInline]
[require(glsl_spirv, atomic_glsl_int64)]
uint64_t __cas(__ref uint64_t ioValue, uint64_t compareValue, uint64_t newValue)
{
    __target_switch
    {
    case glsl: __intrinsic_asm "atomicCompSwap($0, $1, $2)";
    case spirv:
        return spirv_asm
        {
            OpCapability Int64Atomics;
            result:$$uint64_t = OpAtomicCompareExchange &ioValue Device None None $newValue $compareValue
        };
    }
}

// Max

__target_intrinsic(hlsl, "NvInterlockedMaxUint64($0, $1, $2)")
[__requiresNVAPI]
[require(hlsl, atomic_hlsl_nvapi)]
uint2 __atomicMax(RWByteAddressBuffer buf, uint offset, uint2 value);

__glsl_version(430)
__glsl_extension(GL_EXT_shader_atomic_int64)
[ForceInline]
[require(glsl_spirv, atomic_glsl_int64)]
uint64_t __atomicMax(__ref uint64_t ioValue, uint64_t value)
{
    __target_switch
    {
    case glsl: __intrinsic_asm "atomicMax($0, $1)";
    case spirv:
        return spirv_asm
        {
            OpCapability Int64Atomics;
            result:$$uint64_t = OpAtomicUMax &ioValue Device None $value
        };
    }
}

__glsl_version(430)
__glsl_extension(GL_EXT_shader_atomic_float2)
[ForceInline]
[require(glsl_spirv, atomic_glsl_float2)]
float __atomicMax(__ref float ioValue, float value)
{
    __target_switch
    {
    case glsl: __intrinsic_asm "atomicMax($0, $1)";
    case spirv:
        return spirv_asm
        {
            OpExtension "SPV_EXT_shader_atomic_float_min_max";
            OpCapability AtomicFloat32MinMaxEXT;
            result:$$float = OpAtomicFMaxEXT &ioValue Device None $value
        };
    }
}

__glsl_version(430)
__glsl_extension(GL_EXT_shader_atomic_float2)
[ForceInline]
[require(glsl_spirv, atomic_glsl_float2)]
half __atomicMax(__ref half ioValue, half value)
{
    __target_switch
    {
    case glsl: __intrinsic_asm "atomicMax($0, $1)";
    case spirv:
        return spirv_asm
        {
            OpExtension "SPV_EXT_shader_atomic_float_min_max";
            OpCapability AtomicFloat16MinMaxEXT;
            result:$$half = OpAtomicFMaxEXT &ioValue Device None $value
        };
    }
}

// Min

__target_intrinsic(hlsl, "NvInterlockedMinUint64($0, $1, $2)")
[__requiresNVAPI]
[require(hlsl, atomic_hlsl_nvapi)]
uint2 __atomicMin(RWByteAddressBuffer buf, uint offset, uint2 value);

__glsl_version(430)
__glsl_extension(GL_EXT_shader_atomic_int64)
[ForceInline]
[require(glsl_spirv, atomic_glsl_int64)]
uint64_t __atomicMin(__ref uint64_t ioValue, uint64_t value)
{
    __target_switch
    {
    case glsl: __intrinsic_asm "atomicMin($0, $1)";
    case spirv:
        return spirv_asm
        {
            OpCapability Int64Atomics;
            result:$$uint64_t = OpAtomicUMin &ioValue Device None $value
        };
    }
}

__glsl_version(430)
__glsl_extension(GL_EXT_shader_atomic_float2)
[ForceInline]
[require(glsl_spirv, atomic_glsl_float2)]
float __atomicMin(__ref float ioValue, float value)
{
    __target_switch
    {
    case glsl: __intrinsic_asm "atomicMin($0, $1)";
    case spirv:
        return spirv_asm
        {
            OpExtension "SPV_EXT_shader_atomic_float_min_max";
            OpCapability AtomicFloat32MinMaxEXT;
            result:$$float = OpAtomicFMinEXT &ioValue Device None $value
        };
    }
}

__glsl_version(430)
__glsl_extension(GL_EXT_shader_atomic_float2)
[ForceInline]
[require(glsl_spirv, atomic_glsl_float2)]
half __atomicMin(__ref half ioValue, half value)
{
    __target_switch
    {
    case glsl: __intrinsic_asm "atomicMin($0, $1)";
    case spirv:
        return spirv_asm
        {
            OpExtension "SPV_EXT_shader_atomic_float_min_max";
            OpCapability AtomicFloat16MinMaxEXT;
            result:$$half = OpAtomicFMinEXT &ioValue Device None $value
        };
    }
}

// And

__target_intrinsic(hlsl, "NvInterlockedAndUint64($0, $1, $2)")
[__requiresNVAPI]
[require(hlsl, atomic_hlsl_nvapi)]
uint2 __atomicAnd(RWByteAddressBuffer buf, uint offset, uint2 value);

__glsl_version(430)
__glsl_extension(GL_EXT_shader_atomic_int64)
[ForceInline]
[require(glsl_spirv, atomic_glsl_int64)]
uint64_t __atomicAnd(__ref uint64_t ioValue, uint64_t value)
{
    __target_switch
    {
    case glsl: __intrinsic_asm "atomicAnd($0, $1)";
    case spirv:
        return spirv_asm
        {
            OpCapability Int64Atomics;
            result:$$uint64_t = OpAtomicAnd &ioValue Device None $value
        };
    }
}

// Or

__target_intrinsic(hlsl, "NvInterlockedOrUint64($0, $1, $2)")
[__requiresNVAPI]
[require(hlsl, atomic_hlsl_nvapi)]
uint2 __atomicOr(RWByteAddressBuffer buf, uint offset, uint2 value);

__glsl_version(430)
__glsl_extension(GL_EXT_shader_atomic_int64)
[ForceInline]
[require(glsl_spirv, atomic_glsl_int64)]
uint64_t __atomicOr(__ref uint64_t ioValue, uint64_t value)
{
    __target_switch
    {
    case glsl: __intrinsic_asm "atomicOr($0, $1)";
    case spirv:
        return spirv_asm
        {
            OpCapability Int64Atomics;
            result:$$uint64_t = OpAtomicOr &ioValue Device None $value
        };
    }
}

// Xor

__target_intrinsic(hlsl, "NvInterlockedXorUint64($0, $1, $2)")
[__requiresNVAPI]
[require(hlsl, atomic_hlsl_nvapi)]
uint2 __atomicXor(RWByteAddressBuffer buf, uint offset, uint2 value);

__glsl_version(430)
__glsl_extension(GL_EXT_shader_atomic_int64)
[ForceInline]
[require(glsl_spirv, atomic_glsl_int64)]
uint64_t __atomicXor(__ref uint64_t ioValue, uint64_t value)
{
    __target_switch
    {
    case glsl: __intrinsic_asm "atomicXor($0, $1)";
    case spirv:
        return spirv_asm
        {
            OpCapability Int64Atomics;
            result:$$uint64_t = OpAtomicXor &ioValue Device None $value
        };
    }
}

// Exchange

__target_intrinsic(hlsl, "NvInterlockedExchangeUint64($0, $1, $2)")
[__requiresNVAPI]
[require(hlsl, atomic_hlsl_nvapi)]
uint2 __atomicExchange(RWByteAddressBuffer buf, uint offset, uint2 value);

__glsl_version(430)
__glsl_extension(GL_EXT_shader_atomic_int64)
[ForceInline]
[require(glsl_spirv, atomic_glsl_int64)]
uint64_t __atomicExchange(__ref uint64_t ioValue, uint64_t value)
{
    __target_switch
    {
    case glsl: __intrinsic_asm "atomicExchange($0, $1)";
    case spirv:
        return spirv_asm
        {
            OpCapability Int64Atomics;
            result:$$uint64_t = OpAtomicExchange &ioValue Device None $value
        };
    }
}

// Conversion between uint64_t and uint2

[require(cpp_cuda_glsl_hlsl_spirv, sm_2_0_GLSL_140)]
uint2 __asuint2(uint64_t i)
{
    return uint2(uint(i), uint(uint64_t(i) >> 32));
}

[require(cpp_cuda_glsl_hlsl_spirv, sm_2_0_GLSL_140)]
uint64_t __asuint64(uint2 i)
{
    return (uint64_t(i.y) << 32) | i.x;
}

//

__intrinsic_op($(kIROp_ByteAddressBufferLoad))
[require(cpp_cuda_glsl_hlsl_spirv, byteaddressbuffer)]
T __byteAddressBufferLoad<T>(ByteAddressBuffer buffer, int offset);

__intrinsic_op($(kIROp_ByteAddressBufferLoad))
[require(cpp_cuda_glsl_hlsl_spirv, byteaddressbuffer_rw)]
T __byteAddressBufferLoad<T>(RWByteAddressBuffer buffer, int offset);

__intrinsic_op($(kIROp_ByteAddressBufferLoad))
[require(cpp_cuda_glsl_hlsl_spirv, byteaddressbuffer_rw)]
T __byteAddressBufferLoad<T>(RasterizerOrderedByteAddressBuffer buffer, int offset);

__intrinsic_op($(kIROp_ByteAddressBufferStore))
[require(cpp_cuda_glsl_hlsl_spirv, byteaddressbuffer_rw)]
void __byteAddressBufferStore<T>(RWByteAddressBuffer buffer, int offset, T value);

__intrinsic_op($(kIROp_ByteAddressBufferStore))
[require(cpp_cuda_glsl_hlsl_spirv, byteaddressbuffer_rw)]
void __byteAddressBufferStore<T>(RasterizerOrderedByteAddressBuffer buffer, int offset, T value);

__generic<T, L:IBufferDataLayout=DefaultDataLayout>
__magic_type(HLSLStructuredBufferType)
__intrinsic_type($(kIROp_HLSLStructuredBufferType))
struct StructuredBuffer
{
    [__readNone]
    [__unsafeForceInlineEarly]
    void GetDimensions(
        out uint numStructs,
        out uint stride)
    {
        let rs = __structuredBufferGetDimensions(this);
        numStructs = rs.x;
        stride = rs.y;
    }

    __intrinsic_op($(kIROp_StructuredBufferLoad))
    __target_intrinsic(glsl, "$0._data[$1]")
    __target_intrinsic(spirv, "%addr = OpAccessChain resultType*StorageBuffer resultId _0 const(int, 0) _1; OpLoad resultType resultId %addr;")
    [__readNone]
    [require(cpp_cuda_glsl_hlsl_spirv, structuredbuffer)]
    T Load(int location);

    __intrinsic_op($(kIROp_StructuredBufferLoadStatus))
    [require(cpp_cuda_glsl_hlsl_spirv, structuredbuffer)]
    T Load(int location, out uint status);

    __subscript(uint index) -> T
    {
        [__readNone]
        __intrinsic_op($(kIROp_StructuredBufferLoad))
        [require(cpp_cuda_glsl_hlsl_spirv, structuredbuffer)]
        get;
    };
};

__generic<T, L:IBufferDataLayout=DefaultDataLayout>
__magic_type(HLSLConsumeStructuredBufferType)
__intrinsic_type($(kIROp_HLSLConsumeStructuredBufferType))
[require(cpp_cuda_glsl_hlsl_spirv, consumestructuredbuffer)]
struct ConsumeStructuredBuffer
{
    __intrinsic_op($(kIROp_StructuredBufferConsume))
    T Consume();

    [ForceInline]
    void GetDimensions(
        out uint numStructs,
        out uint stride)
    {
        let result = __structuredBufferGetDimensions(this);
        numStructs = result.x;
        stride = result.y;
    }
};

__generic<T, let N : int>
[require(glsl_hlsl_spirv, hull)]
__magic_type(HLSLInputPatchType)
__intrinsic_type($(kIROp_HLSLInputPatchType))
struct InputPatch
{
    __subscript(uint index) -> T;
};

__generic<T, let N : int>
[require(glsl_hlsl_spirv, shader_stages_domain_hull)]
__magic_type(HLSLOutputPatchType)
__intrinsic_type($(kIROp_HLSLOutputPatchType))
struct OutputPatch
{
    __subscript(uint index) -> T;
};

${{{{
static const struct {
    IROp op;
    char const* name;
} kMutableByteAddressBufferCases[] =
{
    { kIROp_HLSLRWByteAddressBufferType,                "RWByteAddressBuffer" },
    { kIROp_HLSLRasterizerOrderedByteAddressBufferType, "RasterizerOrderedByteAddressBuffer" },
};
for(auto item : kMutableByteAddressBufferCases) {
}}}}

__magic_type(HLSL$(item.name)Type)
__intrinsic_type($(item.op))
struct $(item.name)
{
    // Note(tfoley): supports all operations from `ByteAddressBuffer`
    // TODO(tfoley): can this be made a sub-type?

    __target_intrinsic(hlsl)
    __target_intrinsic(cpp)
    __target_intrinsic(cuda)
    [__unsafeForceInlineEarly]
    [require(cpp_cuda_glsl_hlsl_spirv, structuredbuffer_rw)]
    void GetDimensions(out uint dim);

    [__unsafeForceInlineEarly]
    __specialized_for_target(spirv)
    __specialized_for_target(glsl)
    [require(cpp_cuda_glsl_hlsl_spirv, structuredbuffer_rw)]
    void GetDimensions(out uint dim)
    {
        dim = __structuredBufferGetDimensions(__getEquivalentStructuredBuffer<uint>(this)).x*4;
    }

    __target_intrinsic(hlsl)
    [__NoSideEffect]
    [require(cpp_cuda_glsl_hlsl_spirv, byteaddressbuffer_rw)]
    uint Load(int location)
    {
        return __byteAddressBufferLoad<uint>(this, location);
    }

    [__NoSideEffect]
    uint Load(int location, out uint status);

    __target_intrinsic(hlsl)
    [__NoSideEffect]
    [require(cpp_cuda_glsl_hlsl_spirv, byteaddressbuffer_rw)]
    uint2 Load2(int location)
    {
        return __byteAddressBufferLoad<uint2>(this, location);
    }

    [__NoSideEffect]
    uint2 Load2(int location, out uint status);

    __target_intrinsic(hlsl)
    [__NoSideEffect]
    [require(cpp_cuda_glsl_hlsl_spirv, byteaddressbuffer_rw)]
    uint3 Load3(int location)
    {
        return __byteAddressBufferLoad<uint3>(this, location);
    }

    [__NoSideEffect]
    uint3 Load3(int location, out uint status);

    __target_intrinsic(hlsl)
    [__NoSideEffect]
    [require(cpp_cuda_glsl_hlsl_spirv, byteaddressbuffer_rw)]
    uint4 Load4(int location)
    {
        return __byteAddressBufferLoad<uint4>(this, location);
    }

    [__NoSideEffect]
    uint4 Load4(int location, out uint status);

    [__NoSideEffect]
    [require(cpp_cuda_glsl_hlsl_spirv, byteaddressbuffer_rw)]
    T Load<T>(int location)
    {
        return __byteAddressBufferLoad<T>(this, location);
    }
${{{{
    if (item.op == kIROp_HLSLRWByteAddressBufferType)
    {
}}}}

    // float32 and int64 atomic support. This is a Slang specific extension, it uses
    // GL_EXT_shader_atomic_float on Vulkan
    // NvAPI support on DX
    // NOTE! To use this feature on HLSL based targets the path to 'nvHLSLExtns.h' from the NvAPI SDK must
    // be set. That this include will be added to the *output* that is passed to a downstram compiler.
    // Also note that you *can* include NVAPI headers in your Slang source, and directly use NVAPI functions
    // Directly using NVAPI functions does *not* add the #include on the output
    // Finally note you can *mix* NVAPI direct calls, and use of NVAPI intrinsics below. This doesn't cause
    // any clashes, as Slang will emit any NVAPI function it parsed (say via a include in Slang source) with
    // unique functions.
    //
    // https://www.khronos.org/registry/vulkan/specs/1.2-extensions/html/vkspec.html#VK_EXT_shader_atomic_float
    // https://htmlpreview.github.io/?https://github.com/KhronosGroup/SPIRV-Registry/blob/master/extensions/EXT/SPV_EXT_shader_atomic_float_add.html

    // F32 Add

    __cuda_sm_version(2.0)
    [__requiresNVAPI]
    [ForceInline]
    [require(cuda_glsl_hlsl_spirv, atomic_glsl_hlsl_cuda_float1)]
    void InterlockedAddF32(uint byteAddress, float valueToAdd, out float originalValue)
    {
        __target_switch
        {
        case hlsl: __intrinsic_asm "($3 = NvInterlockedAddFp32($0, $1, $2))";
        case cuda: __intrinsic_asm "(*$3 = atomicAdd($0._getPtrAt<float>($1), $2))";
        case glsl:
        case spirv:
            {
                let buf = __getEquivalentStructuredBuffer<float>(this);
                originalValue = __atomicAdd(buf[byteAddress / 4], valueToAdd);
                return;
            }
        }
    }

    // FP16x2
    [__requiresNVAPI]
    [ForceInline]
    [require(hlsl, atomic_hlsl_nvapi)]
    uint _NvInterlockedAddFp16x2(uint byteAddress, uint fp16x2Value)
    {
        __target_switch
        {
        case hlsl:
            __intrinsic_asm "NvInterlockedAddFp16x2($0, $1, $2)";
        }
    }

    [__requiresNVAPI]
    [ForceInline]
    void InterlockedAddF16(uint byteAddress, half value, out half originalValue)
    {
        __target_switch
        {
        case hlsl:
            if ((byteAddress & 2) == 0)
            {
                uint packedInput = asuint16(value);
                originalValue = asfloat16((uint16_t)_NvInterlockedAddFp16x2(byteAddress, packedInput));
            }
            else
            {
                byteAddress = byteAddress & ~3;
                uint packedInput = ((uint)asuint16(value)) << 16;
                originalValue = asfloat16((uint16_t)(_NvInterlockedAddFp16x2(byteAddress, packedInput) >> 16));
            }
            return;
        case glsl:
        case spirv:
            {
                let buf = __getEquivalentStructuredBuffer<half2>(this);
                if ((byteAddress & 2) == 0)
                {
                    originalValue = __atomicAdd(buf[byteAddress/4], half2(value, half(0.0))).x;
                }
                else
                {
                    originalValue = __atomicAdd(buf[byteAddress/4], half2(half(0.0), value)).y;
                }
                return;
            }
        }
    }

    // Without returning original value

    [__requiresNVAPI]
    [ForceInline]
    __cuda_sm_version(2.0)
    [ForceInline]
    [require(cuda_glsl_hlsl_spirv, atomic_glsl_hlsl_cuda_float1)]
    void InterlockedAddF32(uint byteAddress, float valueToAdd)
    {
        __target_switch
        {
        case hlsl: __intrinsic_asm "(NvInterlockedAddFp32($0, $1, $2))";
        case cuda: __intrinsic_asm "atomicAdd($0._getPtrAt<float>($1), $2)";
        case glsl:
        case spirv:
            {
                let buf = __getEquivalentStructuredBuffer<float>(this);
                __atomicAdd(buf[byteAddress / 4], valueToAdd);
                return;
            }
        }
    }

    // Int64 Add
    [ForceInline]
    __cuda_sm_version(6.0)
    [ForceInline]
    [require(cuda_glsl_hlsl_spirv, atomic_glsl_hlsl_cuda6_int64)]
    void InterlockedAddI64(uint byteAddress, int64_t valueToAdd, out int64_t originalValue)
    {
        __target_switch
        {
        case cuda: __intrinsic_asm "(*$3 = atomicAdd($0._getPtrAt<uint64_t>($1), $2))";
        case hlsl:
            originalValue = __asuint64(__atomicAdd(this, byteAddress, __asuint2(valueToAdd)));
        case glsl:
        case spirv:
            {
                let buf = __getEquivalentStructuredBuffer<int64_t>(this);
                originalValue = __atomicAdd(buf[byteAddress / 8], valueToAdd);
            }
        }
    }

    // Without returning original value
    __cuda_sm_version(6.0)
    __target_intrinsic(cuda, "atomicAdd($0._getPtrAt<uint64_t>($1), $2)")
    [require(cuda_glsl_hlsl_spirv, atomic_glsl_hlsl_cuda6_int64)]
    void InterlockedAddI64(uint byteAddress, int64_t valueToAdd);

    [ForceInline]
    __specialized_for_target(hlsl)
    [ForceInline]
    void InterlockedAddI64(uint byteAddress, int64_t valueToAdd)
    {
        __atomicAdd(this, byteAddress, __asuint2(valueToAdd));
    }

    [ForceInline]
    __specialized_for_target(glsl)
    __specialized_for_target(spirv)
    [ForceInline]
    void InterlockedAddI64(uint byteAddress, int64_t valueToAdd)
    {
        let buf = __getEquivalentStructuredBuffer<int64_t>(this);
        __atomicAdd(buf[byteAddress / 8], valueToAdd);
    }

    // Cas uint64_t

    __target_intrinsic(cuda, "(*$4 = atomicCAS($0._getPtrAt<uint64_t>($1), $2, $3))")
    [require(cuda_glsl_hlsl_spirv, atomic_glsl_hlsl_cuda9_int64)]
    void InterlockedCompareExchangeU64(uint byteAddress, uint64_t compareValue, uint64_t value, out uint64_t outOriginalValue);

    __specialized_for_target(hlsl)
    [ForceInline]
    void InterlockedCompareExchangeU64(uint byteAddress, uint64_t compareValue, uint64_t value, out uint64_t outOriginalValue)
    {
        outOriginalValue = __asuint64(__cas(this, byteAddress, __asuint2(compareValue), __asuint2(value)));
    }

    __specialized_for_target(glsl)
    __specialized_for_target(spirv)
    [ForceInline]
    void InterlockedCompareExchangeU64(uint byteAddress, uint64_t compareValue, uint64_t value, out uint64_t outOriginalValue)
    {
        let buf = __getEquivalentStructuredBuffer<uint64_t>(this);
        outOriginalValue = __cas(buf[byteAddress / 8], compareValue, value);
    }

    // Max

    __cuda_sm_version(5.0)
    __target_intrinsic(cuda, "atomicMax($0._getPtrAt<uint64_t>($1), $2)")
    [require(cuda_glsl_hlsl_spirv, atomic_glsl_hlsl_cuda5_int64)]
    uint64_t InterlockedMaxU64(uint byteAddress, uint64_t value);

    __specialized_for_target(hlsl)
    uint64_t InterlockedMaxU64(uint byteAddress, uint64_t value) { return __asuint64(__atomicMax(this, byteAddress, __asuint2(value))); }

    __specialized_for_target(glsl)
    __specialized_for_target(spirv)
    [ForceInline]
    uint64_t InterlockedMaxU64(uint byteAddress, uint64_t value)
    {
        let buf = __getEquivalentStructuredBuffer<uint64_t>(this);
        return __atomicMax(buf[byteAddress / 8], value);
    }

    [ForceInline]
    [require(hlsl, atomic_hlsl_sm_6_6)]
    void InterlockedMax64(uint byteAddress, int64_t value)
    {
        __target_switch
        {
        case hlsl: __intrinsic_asm ".InterlockedMax64";
        }
    }

    [ForceInline]
    [require(hlsl, atomic_hlsl_sm_6_6)]
    void InterlockedMax64(uint byteAddress, int64_t value, out int64_t outOriginalValue)
    {
        __target_switch
        {
        case hlsl: __intrinsic_asm ".InterlockedMax64";
        }
    }

    [ForceInline]
    [require(hlsl, atomic_hlsl_sm_6_6)]
    void InterlockedMax64(uint byteAddress, uint64_t value)
    {
        __target_switch
        {
        case hlsl: __intrinsic_asm ".InterlockedMax64";
        }
    }

    [ForceInline]
    [require(hlsl, atomic_hlsl_sm_6_6)]
    void InterlockedMax64(uint byteAddress, uint64_t value, out uint64_t outOriginalValue)
    {
        __target_switch
        {
        case hlsl: __intrinsic_asm ".InterlockedMax64";
        }
    }

    // Min

    __cuda_sm_version(5.0)
    __target_intrinsic(cuda, "atomicMin($0._getPtrAt<uint64_t>($1), $2)")
    [require(cuda_glsl_hlsl_spirv, atomic_glsl_hlsl_cuda5_int64)]
    uint64_t InterlockedMinU64(uint byteAddress, uint64_t value);

    __specialized_for_target(hlsl)
    uint64_t InterlockedMinU64(uint byteAddress, uint64_t value) { return __asuint64(__atomicMin(this, byteAddress, __asuint2(value))); }

    __specialized_for_target(glsl)
    __specialized_for_target(spirv)
    [ForceInline]
    uint64_t InterlockedMinU64(uint byteAddress, uint64_t value)
    {
        let buf = __getEquivalentStructuredBuffer<uint64_t>(this);
        return __atomicMin(buf[byteAddress / 8], value);
    }

    [ForceInline]
    [require(hlsl, atomic_hlsl_sm_6_6)]
    void InterlockedMin64(uint byteAddress, int64_t value)
    {
        __target_switch
        {
        case hlsl: __intrinsic_asm ".InterlockedMin64";
        }
    }

    [ForceInline]
    [require(hlsl, atomic_hlsl_sm_6_6)]
    void InterlockedMin64(uint byteAddress, int64_t value, out int64_t outOriginalValue)
    {
        __target_switch
        {
        case hlsl: __intrinsic_asm ".InterlockedMin64";
        }
    }

    [ForceInline]
    [require(hlsl, atomic_hlsl_sm_6_6)]
    void InterlockedMin64(uint byteAddress, uint64_t value)
    {
        __target_switch
        {
        case hlsl: __intrinsic_asm ".InterlockedMin64";
        }
    }

    [ForceInline]
    [require(hlsl, atomic_hlsl_sm_6_6)]
    void InterlockedMin64(uint byteAddress, uint64_t value, out uint64_t outOriginalValue)
    {
        __target_switch
        {
        case hlsl: __intrinsic_asm ".InterlockedMin64";
        }
    }

    // And

    __cuda_sm_version(5.0)
    __target_intrinsic(cuda, "atomicAnd($0._getPtrAt<uint64_t>($1), $2)")
    [require(cuda_glsl_hlsl_spirv, atomic_glsl_hlsl_cuda5_int64)]
    uint64_t InterlockedAndU64(uint byteAddress, uint64_t value);

    __specialized_for_target(hlsl)
    uint64_t InterlockedAndU64(uint byteAddress, uint64_t value) { return __asuint64(__atomicAnd(this, byteAddress, __asuint2(value))); }

    __specialized_for_target(glsl)
    __specialized_for_target(spirv)
    [ForceInline]
    uint64_t InterlockedAndU64(uint byteAddress, uint64_t value)
    {
        let buf = __getEquivalentStructuredBuffer<uint64_t>(this);
        return __atomicAnd(buf[byteAddress / 8], value);
    }

    [ForceInline]
    [require(hlsl, atomic_hlsl_sm_6_6)]
    void InterlockedAnd64(uint byteAddress, uint64_t value)
    {
        __target_switch
        {
        case hlsl: __intrinsic_asm ".InterlockedAnd64";
        }
    }

    [ForceInline]
    [require(hlsl, atomic_hlsl_sm_6_6)]
    void InterlockedAnd64(uint byteAddress, uint64_t value, out uint64_t outOriginalValue)
    {
        __target_switch
        {
        case hlsl: __intrinsic_asm ".InterlockedAnd64";
        }
    }

    // Or

    __cuda_sm_version(5.0)
    __target_intrinsic(cuda, "atomicOr($0._getPtrAt<uint64_t>($1), $2)")
    [require(cuda_glsl_hlsl_spirv, atomic_glsl_hlsl_cuda5_int64)]
    uint64_t InterlockedOrU64(uint byteAddress, uint64_t value);

    __specialized_for_target(hlsl)
    uint64_t InterlockedOrU64(uint byteAddress, uint64_t value) { return __asuint64(__atomicOr(this, byteAddress, __asuint2(value))); }

    __specialized_for_target(glsl)
    __specialized_for_target(spirv)
    [ForceInline]
    uint64_t InterlockedOrU64(uint byteAddress, uint64_t value)
    {
        let buf = __getEquivalentStructuredBuffer<uint64_t>(this);
        return __atomicOr(buf[byteAddress / 8], value);
    }

    [ForceInline]
    [require(hlsl, atomic_hlsl_sm_6_6)]
    void InterlockedOr64(uint byteAddress, uint64_t value)
    {
        __target_switch
        {
        case hlsl: __intrinsic_asm ".InterlockedOr64";
        }
    }

    [ForceInline]
    [require(hlsl, atomic_hlsl_sm_6_6)]
    void InterlockedOr64(uint byteAddress, uint64_t value, out uint64_t outOriginalValue)
    {
        __target_switch
        {
        case hlsl: __intrinsic_asm ".InterlockedOr64";
        }
    }

    // Xor

    __cuda_sm_version(5.0)
    __target_intrinsic(cuda, "atomicXor($0._getPtrAt<uint64_t>($1), $2)")
    [require(cuda_glsl_hlsl_spirv, atomic_glsl_hlsl_cuda5_int64)]
    uint64_t InterlockedXorU64(uint byteAddress, uint64_t value);

    __specialized_for_target(hlsl)
    uint64_t InterlockedXorU64(uint byteAddress, uint64_t value) { return __asuint64(__atomicXor(this, byteAddress, __asuint2(value))); }

    __specialized_for_target(glsl)
    __specialized_for_target(spirv)
    [ForceInline]
    uint64_t InterlockedXorU64(uint byteAddress, uint64_t value)
    {
        let buf = __getEquivalentStructuredBuffer<uint64_t>(this);
        return __atomicXor(buf[byteAddress / 8], value);
    }

    [ForceInline]
    [require(hlsl, atomic_hlsl_sm_6_6)]
    void InterlockedXor64(uint byteAddress, uint64_t value)
    {
        __target_switch
        {
        case hlsl: __intrinsic_asm ".InterlockedXor64";
        }
    }

    [ForceInline]
    [require(hlsl, atomic_hlsl_sm_6_6)]
    void InterlockedXor64(uint byteAddress, uint64_t value, out uint64_t outOriginalValue)
    {
        __target_switch
        {
        case hlsl: __intrinsic_asm ".InterlockedXor64";
        }
    }

    // Exchange

    __target_intrinsic(cuda, "atomicExch($0._getPtrAt<uint64_t>($1), $2)")
    [require(cuda_glsl_hlsl_spirv, atomic_glsl_hlsl_cuda9_int64)]
    uint64_t InterlockedExchangeU64(uint byteAddress, uint64_t value);

    __specialized_for_target(hlsl)
    uint64_t InterlockedExchangeU64(uint byteAddress, uint64_t value) { return __asuint64(__atomicExchange(this, byteAddress, __asuint2(value))); }

    __specialized_for_target(glsl)
    __specialized_for_target(spirv)
    [ForceInline]
    uint64_t InterlockedExchangeU64(uint byteAddress, uint64_t value)
    {
        let buf = __getEquivalentStructuredBuffer<uint64_t>(this);
        return __atomicExchange(buf[byteAddress / 8], value);
    }

    [ForceInline]
    [require(hlsl, atomic_hlsl_sm_6_6)]
    void InterlockedExchangeFloat(uint byteAddress, float value, out float outOriginalValue)
    {
        __target_switch
        {
        case hlsl: __intrinsic_asm ".InterlockedExchangeFloat";
        }
    }

    [ForceInline]
    [require(hlsl, atomic_hlsl_sm_6_6)]
    void InterlockedExchange64(uint byteAddress, int64_t value, out int64_t outOriginalValue)
    {
        __target_switch
        {
        case hlsl: __intrinsic_asm ".InterlockedExchange64";
        }
    }

    [ForceInline]
    [require(hlsl, atomic_hlsl_sm_6_6)]
    void InterlockedExchange64(uint byteAddress, uint64_t value, out uint64_t outOriginalValue)
    {
        __target_switch
        {
        case hlsl: __intrinsic_asm ".InterlockedExchange64";
        }
    }

    // SM6.6 6 64bit atomics.
    [ForceInline]
    [require(glsl_hlsl_spirv, atomic_glsl_hlsl_cuda9_int64)]
    void InterlockedAdd64(uint byteAddress, int64_t valueToAdd)
    {
        __target_switch
        {
        case hlsl: __intrinsic_asm ".InterlockedAdd64";
        case glsl:
        case spirv:
            let buf = __getEquivalentStructuredBuffer<int64_t>(this);
            __atomicAdd(buf[byteAddress / 8], valueToAdd);
        }
    }

    [ForceInline]
    [require(glsl_hlsl_spirv, atomic_glsl_hlsl_cuda9_int64)]
    void InterlockedAdd64(uint byteAddress, int64_t valueToAdd, out int64_t outOriginalValue)
    {
        __target_switch
        {
        case hlsl: __intrinsic_asm ".InterlockedAdd64";
        case glsl:
        case spirv:
            let buf = __getEquivalentStructuredBuffer<int64_t>(this);
            outOriginalValue = __atomicAdd(buf[byteAddress / 8], valueToAdd);
            return;
        }
    }

    [ForceInline]
    [require(glsl_hlsl_spirv, atomic_glsl_hlsl_cuda9_int64)]
    void InterlockedAdd64(uint byteAddress, uint64_t valueToAdd)
    {
        __target_switch
        {
        case hlsl: __intrinsic_asm ".InterlockedAdd64";
        case glsl:
        case spirv:
            let buf = __getEquivalentStructuredBuffer<uint64_t>(this);
            __atomicAdd(buf[byteAddress / 8], valueToAdd);
        }
    }

    [ForceInline]
    [require(glsl_hlsl_spirv, atomic_glsl_hlsl_cuda9_int64)]
    void InterlockedAdd64(uint byteAddress, uint64_t valueToAdd, out uint64_t outOriginalValue)
    {
        __target_switch
        {
        case hlsl: __intrinsic_asm ".InterlockedAdd64";
        case glsl:
        case spirv:
            let buf = __getEquivalentStructuredBuffer<uint64_t>(this);
            outOriginalValue = __atomicAdd(buf[byteAddress / 8], valueToAdd);
            return;
        }
    }

    [ForceInline]
    void InterlockedCompareExchange64(uint byteAddress, int64_t compareValue, int64_t value, out int64_t outOriginalValue)
    {
        __target_switch
        {
        case hlsl:
            __cas(this, byteAddress, compareValue, value, outOriginalValue);
            return;
        case glsl:
        case spirv:
            let buf = __getEquivalentStructuredBuffer<int64_t>(this);
            outOriginalValue = __cas(buf[byteAddress / 8], compareValue, value);
            return;
        }
    }
    [ForceInline]
    void InterlockedCompareExchange64(uint byteAddress, uint64_t compareValue, uint64_t value, out uint64_t outOriginalValue)
    {
        __target_switch
        {
        case hlsl:
            __cas(this, byteAddress, compareValue, value, outOriginalValue);
            return;
        case glsl:
        case spirv:
            let buf = __getEquivalentStructuredBuffer<uint64_t>(this);
            outOriginalValue = __cas(buf[byteAddress / 8], compareValue, value);
            return;
        }
    }

    [ForceInline]
    [require(hlsl, atomic_hlsl_sm_6_6)]
    void InterlockedCompareStoreFloatBitwise(uint byteAddress, float compareValue, float value)
    {
        __target_switch
        {
        case hlsl: __intrinsic_asm ".InterlockedCompareStoreFloatBitwise";
        }
    }

    [ForceInline]
    [require(hlsl, atomic_hlsl_sm_6_6)]
    void InterlockedCompareExchangeFloatBitwise(uint byteAddress, float compareValue, float value, out float outOriginalValue)
    {
        __target_switch
        {
        case hlsl: __intrinsic_asm ".InterlockedCompareExchangeFloatBitwise";
        }
    }

    [ForceInline]
    [require(hlsl, atomic_hlsl_sm_6_6)]
    void InterlockedCompareStore64(uint byteAddress, int64_t compareValue, int64_t value)
    {
        __target_switch
        {
        case hlsl: __intrinsic_asm ".InterlockedCompareStore64";
        }
    }

    [ForceInline]
    [require(hlsl, atomic_hlsl_sm_6_6)]
    void InterlockedCompareStore64(uint byteAddress, uint64_t compareValue, uint64_t value)
    {
        __target_switch
        {
        case hlsl: __intrinsic_asm ".InterlockedCompareStore64";
        }
    }

${{{{
    } // endif (type == RWByteAddressBuffer)
}}}}

    // Added operations:
    [ForceInline]
    [require(cuda_glsl_hlsl_spirv, byteaddressbuffer_rw)]
    void InterlockedAdd(
        UINT dest,
        UINT value,
        out UINT original_value)
    {
        __target_switch
        {
        case glsl: __intrinsic_asm "($3 = atomicAdd($0._data[$1/4], $2))";
        case cuda: __intrinsic_asm "(*$3 = atomicAdd($0._getPtrAt<uint32_t>($1), $2))";
        case hlsl: __intrinsic_asm ".InterlockedAdd";
        case spirv:
            let buf = __getEquivalentStructuredBuffer<uint>(this);
            ::InterlockedAdd(buf[dest / 4], value, original_value);
        }
    }

    [ForceInline]
    [require(cuda_glsl_hlsl_spirv, byteaddressbuffer_rw)]
    void InterlockedAdd(
        UINT dest,
        UINT value)
    {
        __target_switch
        {
        case glsl: __intrinsic_asm "atomicAdd($0._data[$1/4], $2)";
        case cuda: __intrinsic_asm "atomicAdd($0._getPtrAt<uint32_t>($1), $2)";
        case hlsl: __intrinsic_asm ".InterlockedAdd";
        case spirv:
            let buf = __getEquivalentStructuredBuffer<uint>(this);
            ::InterlockedAdd(buf[dest / 4], value);
        }
    }

    [ForceInline]
    [require(cuda_glsl_hlsl_spirv, byteaddressbuffer_rw)]
    void InterlockedAnd(
        UINT dest,
        UINT value,
        out UINT original_value)
    {
        __target_switch
        {
        case glsl: __intrinsic_asm "$3 = atomicAnd($0._data[$1/4], $2)";
        case cuda: __intrinsic_asm "(*$3 = atomicAnd($0._getPtrAt<uint32_t>($1), $2))";
        case hlsl: __intrinsic_asm ".InterlockedAnd";
        case spirv:
            let buf = __getEquivalentStructuredBuffer<uint>(this);
            ::InterlockedAnd(buf[dest / 4], value, original_value);
        }
    }

    [ForceInline]
    [require(cuda_glsl_hlsl_spirv, byteaddressbuffer_rw)]
    void InterlockedAnd(
        UINT dest,
        UINT value)
    {
        __target_switch
        {
        case glsl: __intrinsic_asm "atomicAnd($0._data[$1/4], $2)";
        case cuda: __intrinsic_asm "atomicAnd($0._getPtrAt<uint32_t>($1), $2)";
        case hlsl: __intrinsic_asm ".InterlockedAnd";
        case spirv:
            let buf = __getEquivalentStructuredBuffer<uint>(this);
            ::InterlockedAnd(buf[dest / 4], value);
        }
    }

    [ForceInline]
    [require(cuda_glsl_hlsl_spirv, byteaddressbuffer_rw)]
    void InterlockedCompareExchange(
        UINT dest,
        UINT compare_value,
        UINT value,
        out UINT original_value)
    {
        __target_switch
        {
        case glsl: __intrinsic_asm "($4 = atomicCompSwap($0._data[$1/4], $2, $3))";
        case cuda: __intrinsic_asm "(*$4 = atomicCAS($0._getPtrAt<uint32_t>($1), $2, $3))";
        case hlsl: __intrinsic_asm ".InterlockedCompareExchange";
        case spirv:
            let buf = __getEquivalentStructuredBuffer<uint>(this);
            ::InterlockedCompareExchange(buf[dest / 4], compare_value, value, original_value);
        }
    }

    [ForceInline]
    [require(cuda_glsl_hlsl_spirv, byteaddressbuffer_rw)]
    void InterlockedCompareStore(
        UINT dest,
        UINT compare_value,
        UINT value)
    {
        __target_switch
        {
        case glsl: __intrinsic_asm "atomicCompSwap($0._data[$1/4], $2, $3)";
        case cuda: __intrinsic_asm "atomicCAS($0._getPtrAt<uint32_t>($1), $2, $3)";
        case hlsl: __intrinsic_asm ".InterlockedCompareStore";
        case spirv:
            let buf = __getEquivalentStructuredBuffer<uint>(this);
            ::InterlockedCompareStore(buf[dest / 4], compare_value, value);
        }
    }

    [ForceInline]
    [require(cuda_glsl_hlsl_spirv, byteaddressbuffer_rw)]
    void InterlockedExchange(
        UINT dest,
        UINT value,
        out UINT original_value)
    {
        __target_switch
        {
        case glsl: __intrinsic_asm "($3 = atomicExchange($0._data[$1/4], $2))";
        case cuda: __intrinsic_asm "(*$3 = atomicExch($0._getPtrAt<uint32_t>($1), $2))";
        case hlsl: __intrinsic_asm ".InterlockedExchange";
        case spirv:
            let buf = __getEquivalentStructuredBuffer<uint>(this);
            ::InterlockedExchange(buf[dest / 4], value, original_value);
        }
    }

    [ForceInline]
    [require(cuda_glsl_hlsl_spirv, byteaddressbuffer_rw)]
    void InterlockedMax(
        UINT dest,
        UINT value,
        out UINT original_value)
    {
        __target_switch
        {
        case glsl: __intrinsic_asm "($3 = atomicMax($0._data[$1/4], $2))";
        case cuda: __intrinsic_asm "(*$3 = atomicMax($0._getPtrAt<uint32_t>($1), $2))";
        case hlsl: __intrinsic_asm ".InterlockedMax";
        case spirv:
            let buf = __getEquivalentStructuredBuffer<uint>(this);
            ::InterlockedMax(buf[dest / 4], value, original_value);
        }
    }

    [ForceInline]
    [require(cuda_glsl_hlsl_spirv, byteaddressbuffer_rw)]
    void InterlockedMax(
        UINT dest,
        UINT value)
    {
        __target_switch
        {
        case glsl: __intrinsic_asm "atomicMax($0._data[$1/4], $2)";
        case cuda: __intrinsic_asm "atomicMax($0._getPtrAt<uint32_t>($1), $2)";
        case hlsl: __intrinsic_asm ".InterlockedMax";
        case spirv:
            let buf = __getEquivalentStructuredBuffer<uint>(this);
            ::InterlockedMax(buf[dest / 4], value);
        }
    }

    [ForceInline]
    [require(cuda_glsl_hlsl_spirv, byteaddressbuffer_rw)]
    void InterlockedMin(
        UINT dest,
        UINT value,
        out UINT original_value)
    {
        __target_switch
        {
        case glsl: __intrinsic_asm "($3 = atomicMin($0._data[$1/4], $2))";
        case cuda: __intrinsic_asm "(*$3 = atomicMin($0._getPtrAt<uint32_t>($1), $2))";
        case hlsl: __intrinsic_asm ".InterlockedMin";
        case spirv:
            let buf = __getEquivalentStructuredBuffer<uint>(this);
            ::InterlockedMin(buf[dest / 4], value, original_value);
        }
    }

    [ForceInline]
    [require(cuda_glsl_hlsl_spirv, byteaddressbuffer_rw)]
    void InterlockedMin(
        UINT dest,
        UINT value)
    {
        __target_switch
        {
        case glsl: __intrinsic_asm "atomicMin($0._data[$1/4], $2)";
        case cuda: __intrinsic_asm "atomicMin($0._getPtrAt<uint32_t>($1), $2)";
        case hlsl: __intrinsic_asm ".InterlockedMin";
        case spirv:
            let buf = __getEquivalentStructuredBuffer<uint>(this);
            ::InterlockedMin(buf[dest / 4], value);
        }
    }

    [ForceInline]
    [require(cuda_glsl_hlsl_spirv, byteaddressbuffer_rw)]
    void InterlockedOr(
        UINT dest,
        UINT value,
        out UINT original_value)
    {
        __target_switch
        {
        case glsl: __intrinsic_asm "($3 = atomicOr($0._data[$1/4], $2))";
        case cuda: __intrinsic_asm "(*$3 = atomicOr($0._getPtrAt<uint32_t>($1), $2))";
        case hlsl: __intrinsic_asm ".InterlockedOr";
        case spirv:
            let buf = __getEquivalentStructuredBuffer<uint>(this);
            ::InterlockedOr(buf[dest / 4], value, original_value);
        }
    }

    [ForceInline]
    [require(cuda_glsl_hlsl_spirv, byteaddressbuffer_rw)]
    void InterlockedOr(
        UINT dest,
        UINT value)
    {
        __target_switch
        {
        case glsl: __intrinsic_asm "atomicOr($0._data[$1/4], $2)";
        case cuda: __intrinsic_asm "atomicOr($0._getPtrAt<uint32_t>($1), $2)";
        case hlsl: __intrinsic_asm ".InterlockedOr";
        case spirv:
            let buf = __getEquivalentStructuredBuffer<uint>(this);
            ::InterlockedOr(buf[dest / 4], value);
        }
    }

    [ForceInline]
    [require(cuda_glsl_hlsl_spirv, byteaddressbuffer_rw)]
    void InterlockedXor(
        UINT dest,
        UINT value,
        out UINT original_value)
    {
        __target_switch
        {
        case glsl: __intrinsic_asm "($3 = atomicXor($0._data[$1/4], $2))";
        case cuda: __intrinsic_asm "(*$3 = atomicXor($0._getPtrAt<uint32_t>($1), $2))";
        case hlsl: __intrinsic_asm ".InterlockedXor";
        case spirv:
            let buf = __getEquivalentStructuredBuffer<uint>(this);
            ::InterlockedXor(buf[dest / 4], value, original_value);
        }
    }

    [ForceInline]
    [require(cuda_glsl_hlsl_spirv, byteaddressbuffer_rw)]
    void InterlockedXor(
        UINT dest,
        UINT value)
    {
        __target_switch
        {
        case glsl: __intrinsic_asm "atomicXor($0._data[$1/4], $2)";
        case cuda: __intrinsic_asm "atomicXor($0._getPtrAt<uint32_t>($1), $2)";
        case hlsl: __intrinsic_asm ".InterlockedXor";
        case spirv:
            let buf = __getEquivalentStructuredBuffer<uint>(this);
            ::InterlockedXor(buf[dest / 4], value);
        }
    }

    __target_intrinsic(hlsl)
    [ForceInline]
    void Store(
        uint address,
        uint value)
    {
        __byteAddressBufferStore(this, address, value);
    }

    __target_intrinsic(hlsl)
    [ForceInline]
    void Store2(uint address, uint2 value)
    {
        __byteAddressBufferStore(this, address, value);
    }

    __target_intrinsic(hlsl)
    [ForceInline]
    void Store3(
        uint address,
        uint3 value)
    {
        __byteAddressBufferStore(this, address, value);
    }

    __target_intrinsic(hlsl)
    [ForceInline]
    void Store4(
        uint address,
        uint4 value)
    {
        __byteAddressBufferStore(this, address, value);
    }

    void Store<T>(int offset, T value)
    {
        __byteAddressBufferStore(this, offset, value);
    }
};

${{{{
}
}}}}

${{{{
static const struct {
    IROp op;
    char const* name;
} kMutableStructuredBufferCases[] =
{
    { kIROp_HLSLRWStructuredBufferType,                "RWStructuredBuffer" },
    { kIROp_HLSLRasterizerOrderedStructuredBufferType, "RasterizerOrderedStructuredBuffer" },
};
for(auto item : kMutableStructuredBufferCases) {
}}}}

__generic<T, L:IBufferDataLayout=DefaultDataLayout>
__magic_type(HLSL$(item.name)Type)
__intrinsic_type($(item.op))
[require(cpp_cuda_glsl_hlsl_spirv, structuredbuffer_rw)]
struct $(item.name)
{
    uint DecrementCounter();

    [__readNone]
    [__unsafeForceInlineEarly]
    __target_intrinsic(hlsl)
    void GetDimensions(
        out uint numStructs,
        out uint stride)
    {
        let rs = __structuredBufferGetDimensions(this);
        numStructs = rs.x;
        stride = rs.y;
    }

    uint IncrementCounter();

    [__NoSideEffect]
    __intrinsic_op($(kIROp_RWStructuredBufferLoad))
    T Load(int location);

    [__NoSideEffect]
    __intrinsic_op($(kIROp_RWStructuredBufferLoadStatus))
    T Load(int location, out uint status);

    __subscript(uint index) -> T
    {
        [__NoSideEffect]
        __intrinsic_op($(kIROp_RWStructuredBufferGetElementPtr))
        ref;
    }
};

${{{{
}
}}}}

__generic<T>
[require(glsl_hlsl_spirv, geometry)]
__magic_type(HLSLPointStreamType)
__intrinsic_type($(kIROp_HLSLPointStreamType))
struct PointStream
{
    [KnownBuiltin("GeometryStreamAppend")]
    void Append(T value)
    {
        __target_switch
        {
        case glsl: __intrinsic_asm "EmitVertex()";
        case hlsl: __intrinsic_asm ".Append";
        case spirv: spirv_asm { OpEmitVertex; };
        }
    }

    [KnownBuiltin("GeometryStreamRestart")]
    void RestartStrip()
    {
        __target_switch
        {
        case glsl: __intrinsic_asm "EndPrimitive()";
        case hlsl: __intrinsic_asm ".RestartStrip";
        case spirv: spirv_asm { OpEndPrimitive; };
        }
    }
};

__generic<T>
[require(glsl_hlsl_spirv, geometry)]
__magic_type(HLSLLineStreamType)
__intrinsic_type($(kIROp_HLSLLineStreamType))
struct LineStream
{
    [KnownBuiltin("GeometryStreamAppend")]
    void Append(T value)
    {
        __target_switch
        {
        case glsl: __intrinsic_asm "EmitVertex()";
        case hlsl: __intrinsic_asm ".Append";
        case spirv: spirv_asm { OpEmitVertex; };
        }
    }

    [KnownBuiltin("GeometryStreamRestart")]
    void RestartStrip()
    {
        __target_switch
        {
        case glsl: __intrinsic_asm "EndPrimitive()";
        case hlsl: __intrinsic_asm ".RestartStrip";
        case spirv: spirv_asm { OpEndPrimitive; };
        }
    }
};

__generic<T>
[require(glsl_hlsl_spirv, geometry)]
__magic_type(HLSLTriangleStreamType)
__intrinsic_type($(kIROp_HLSLTriangleStreamType))
struct TriangleStream
{
    [KnownBuiltin("GeometryStreamAppend")]
    void Append(T value)
    {
        __target_switch
        {
        case glsl: __intrinsic_asm "EmitVertex()";
        case hlsl: __intrinsic_asm ".Append";
        case spirv: spirv_asm { OpEmitVertex; };
        }
    }

    [KnownBuiltin("GeometryStreamRestart")]
    void RestartStrip()
    {
        __target_switch
        {
        case glsl: __intrinsic_asm "EndPrimitive()";
        case hlsl: __intrinsic_asm ".RestartStrip";
        case spirv: spirv_asm { OpEndPrimitive; };
        }
    }
};

#define VECTOR_MAP_UNARY(TYPE, COUNT, FUNC, VALUE) \
    vector<TYPE,COUNT> result; for(int i = 0; i < COUNT; ++i) { result[i] = FUNC(VALUE[i]); } return result

#define MATRIX_MAP_UNARY(TYPE, ROWS, COLS, FUNC, VALUE) \
    matrix<TYPE,ROWS,COLS> result; for(int i = 0; i < ROWS; ++i) { result[i] = FUNC(VALUE[i]); } return result

#define VECTOR_MAP_BINARY(TYPE, COUNT, FUNC, LEFT, RIGHT) \
    vector<TYPE,COUNT> result; for(int i = 0; i < COUNT; ++i) { result[i] = FUNC(LEFT[i], RIGHT[i]); } return result

#define MATRIX_MAP_BINARY(TYPE, ROWS, COLS, FUNC, LEFT, RIGHT) \
    matrix<TYPE,ROWS,COLS> result; for(int i = 0; i < ROWS; ++i) { result[i] = FUNC(LEFT[i], RIGHT[i]); } return result

#define VECTOR_MAP_TRINARY(TYPE, COUNT, FUNC, A, B, C) \
    vector<TYPE,COUNT> result; for(int i = 0; i < COUNT; ++i) { result[i] = FUNC(A[i], B[i], C[i]); } return result

#define MATRIX_MAP_TRINARY(TYPE, ROWS, COLS, FUNC, A, B, C) \
    matrix<TYPE,ROWS,COLS> result; for(int i = 0; i < ROWS; ++i) { result[i] = FUNC(A[i], B[i], C[i]); } return result

// Try to terminate the current draw or dispatch call (HLSL SM 4.0)
void abort();

// Absolute value (HLSL SM 1.0)

__generic<T : __BuiltinIntegerType>
__target_intrinsic(hlsl)
__target_intrinsic(glsl)
__target_intrinsic(cuda, "$P_abs($0)")
__target_intrinsic(cpp, "$P_abs($0)")
__target_intrinsic(spirv, "OpExtInst resultType resultId glsl450 fi(FAbs, SAbs) _0")
[__readNone]
[require(cpp_cuda_glsl_hlsl_spirv, sm_2_0_GLSL_140)]
T abs(T x);
/*{
    // Note: this simple definition may not be appropriate for floating-point inputs
    return x < 0 ? -x : x;
}*/

__generic<T : __BuiltinIntegerType, let N : int>
__target_intrinsic(hlsl)
__target_intrinsic(glsl)
__target_intrinsic(spirv, "OpExtInst resultType resultId glsl450 fi(FAbs, SAbs) _0")
[__readNone]
[require(cpp_cuda_glsl_hlsl_spirv, sm_2_0_GLSL_140)]
vector<T, N> abs(vector<T, N> x)
{
    VECTOR_MAP_UNARY(T, N, abs, x);
}

__generic<T : __BuiltinIntegerType, let N : int, let M : int>
__target_intrinsic(hlsl)
[__readNone]
[require(cpp_cuda_glsl_hlsl_spirv, sm_2_0_GLSL_140)]
matrix<T,N,M> abs(matrix<T,N,M> x)
{
    MATRIX_MAP_UNARY(T, N, M, abs, x);
}

__generic<T : __BuiltinFloatingPointType>
__target_intrinsic(hlsl)
__target_intrinsic(glsl)
__target_intrinsic(cuda, "$P_abs($0)")
__target_intrinsic(cpp, "$P_abs($0)")
__target_intrinsic(spirv, "OpExtInst resultType resultId glsl450 fi(FAbs, SAbs) _0")
[__readNone]
[require(cpp_cuda_glsl_hlsl_spirv, sm_2_0_GLSL_140)]
T abs(T x);

__generic<T : __BuiltinFloatingPointType, let N : int>
__target_intrinsic(hlsl)
__target_intrinsic(glsl)
__target_intrinsic(spirv, "OpExtInst resultType resultId glsl450 fi(FAbs, SAbs) _0")
[__readNone]
[require(cpp_cuda_glsl_hlsl_spirv, sm_2_0_GLSL_140)]
vector<T, N> abs(vector<T, N> x)
{
    VECTOR_MAP_UNARY(T, N, abs, x);
}

__generic<T : __BuiltinFloatingPointType, let N : int, let M : int>
__target_intrinsic(hlsl)
[__readNone]
[require(cpp_cuda_glsl_hlsl_spirv, sm_2_0_GLSL_140)]
matrix<T,N,M> abs(matrix<T,N,M> x)
{
    MATRIX_MAP_UNARY(T, N, M, abs, x);
}

// Inverse cosine (HLSL SM 1.0)

__generic<T : __BuiltinFloatingPointType>
__target_intrinsic(hlsl)
__target_intrinsic(glsl)
__target_intrinsic(cuda, "$P_acos($0)")
__target_intrinsic(cpp, "$P_acos($0)")
__target_intrinsic(spirv, "OpExtInst resultType resultId glsl450 Acos _0")
[__readNone]
[require(cpp_cuda_glsl_hlsl_spirv, sm_2_0_GLSL_140)]
T acos(T x);

__generic<T : __BuiltinFloatingPointType, let N : int>
__target_intrinsic(hlsl)
__target_intrinsic(glsl)
__target_intrinsic(spirv, "OpExtInst resultType resultId glsl450 Acos _0")
[__readNone]
[require(cpp_cuda_glsl_hlsl_spirv, sm_2_0_GLSL_140)]
vector<T, N> acos(vector<T, N> x)
{
    VECTOR_MAP_UNARY(T, N, acos, x);
}

__generic<T : __BuiltinFloatingPointType, let N : int, let M : int>
__target_intrinsic(hlsl)
[__readNone]
[require(cpp_cuda_glsl_hlsl_spirv, sm_2_0_GLSL_140)]
matrix<T, N, M> acos(matrix<T, N, M> x)
{
    MATRIX_MAP_UNARY(T, N, M, acos, x);
}

// Test if all components are non-zero (HLSL SM 1.0)
__generic<T : __BuiltinType>
[__readNone]
bool all(T x)
{
    __target_switch
    {
    default:
        __intrinsic_asm "bool($0)";
    case hlsl:
        __intrinsic_asm "all";
    case spirv:
        let zero = __default<T>();
        if (__isInt<T>())
            return spirv_asm
            {
                OpINotEqual $$bool result $x $zero
            };
        else if (__isFloat<T>())
            return spirv_asm
            {
                OpFUnordNotEqual $$bool result $x $zero
            };
        else if (__isBool<T>())
            return __slang_noop_cast<bool>(x);
        else
            return false;
    }
}

__generic<T : __BuiltinType, let N : int>
[__readNone]
bool all(vector<T,N> x)
{
    __target_switch
    {
    case hlsl:
        __intrinsic_asm "all";
    case glsl:
        __intrinsic_asm "all(bvec$N0($0))";
    case spirv:
        if (__isBool<T>())
            return spirv_asm
            {
                OpAll $$bool result $x
            };
        else if (__isInt<T>())
        {
            let zero = __default<vector<T,N>>();
            return spirv_asm
            {
                OpINotEqual $$vector<bool,N> %castResult $x $zero;
                OpAll $$bool result %castResult
            };
        }
        else
        {
            let zero = __default<vector<T,N>>();
            return spirv_asm
            {
                OpFUnordNotEqual $$vector<bool,N> %castResult $x $zero;
                OpAll $$bool result %castResult
            };
        }
    default:
        bool result = true;
        for(int i = 0; i < N; ++i)
            result = result && all(x[i]);
        return result;
    }
}

__generic<T : __BuiltinType, let N : int, let M : int>
__target_intrinsic(hlsl)
[__readNone]
bool all(matrix<T,N,M> x)
{
    bool result = true;
    for(int i = 0; i < N; ++i)
        result = result && all(x[i]);
    return result;
}

// Barrier for writes to all memory spaces (HLSL SM 5.0)
__glsl_extension(GL_KHR_memory_scope_semantics)
[require(cuda_glsl_hlsl_spirv, memorybarrier_compute)]
void AllMemoryBarrier()
{
    __target_switch
    {
    case hlsl: __intrinsic_asm "AllMemoryBarrier";
    case glsl: __intrinsic_asm "memoryBarrier(gl_ScopeDevice, (gl_StorageSemanticsShared|gl_StorageSemanticsImage|gl_StorageSemanticsBuffer), gl_SemanticsAcquireRelease)";
    case cuda: __intrinsic_asm "__threadfence()";
    case spirv: spirv_asm
        {
            OpMemoryBarrier Device AcquireRelease|UniformMemory|WorkgroupMemory|ImageMemory;
        };
    }
}

// Thread-group sync and barrier for writes to all memory spaces (HLSL SM 5.0)
__glsl_extension(GL_KHR_memory_scope_semantics)
[require(cuda_glsl_hlsl_spirv, memorybarrier_compute)]
void AllMemoryBarrierWithGroupSync()
{
    __target_switch
    {
    case hlsl: __intrinsic_asm "AllMemoryBarrierWithGroupSync";
    case glsl: __intrinsic_asm "controlBarrier(gl_ScopeWorkgroup, gl_ScopeDevice, (gl_StorageSemanticsShared|gl_StorageSemanticsImage|gl_StorageSemanticsBuffer), gl_SemanticsAcquireRelease)";
    case cuda: __intrinsic_asm "__syncthreads()";
    case spirv: spirv_asm
        {
            OpControlBarrier Workgroup Device AcquireRelease|UniformMemory|WorkgroupMemory|ImageMemory;
        };
    }
}

// Returns the workgroup size of the calling entry point.
[require(compute)]
__intrinsic_op($(kIROp_GetWorkGroupSize))
int3 WorkgroupSize();

// Test if any components is non-zero (HLSL SM 1.0)

__generic<T : __BuiltinType>
[__readNone]
bool any(T x)
{
    __target_switch
    {
    default:
        __intrinsic_asm "bool($0)";
    case hlsl:
        __intrinsic_asm "any";
    case spirv:
        let zero = __default<T>();
        if (__isInt<T>())
            return spirv_asm
            {
                OpINotEqual $$bool result $x $zero
            };
        else if (__isFloat<T>())
            return spirv_asm
            {
                OpFUnordNotEqual $$bool result $x $zero
            };
        else if (__isBool<T>())
            return __slang_noop_cast<bool>(x);
        return false;
    }
}

__generic<T : __BuiltinType, let N : int>
[__readNone]
bool any(vector<T, N> x)
{
    __target_switch
    {
    case hlsl:
        __intrinsic_asm "any";
    case glsl:
        __intrinsic_asm "any(bvec$N0($0))";
    case spirv:
        if (__isBool<T>())
            return spirv_asm
            {
                OpAny $$bool result $x
            };
        else if (__isInt<T>())
        {
            let zero = __default<vector<T,N>>();
            return spirv_asm
            {
                OpINotEqual $$vector<bool,N> %castResult $x $zero;
                OpAny $$bool result %castResult
            };
        }
        else
        {
            let zero = __default<vector<T,N>>();
            return spirv_asm
            {
                OpFUnordNotEqual $$vector<bool,N> %castResult $x $zero;
                OpAny $$bool result %castResult
            };
        }
    default:
        bool result = false;
        for(int i = 0; i < N; ++i)
            result = result || any(x[i]);
        return result;
    }
}

__generic<T : __BuiltinType, let N : int, let M : int>
__target_intrinsic(hlsl)
[__readNone]
bool any(matrix<T, N, M> x)
{
    bool result = false;
    for(int i = 0; i < N; ++i)
        result = result || any(x[i]);
    return result;
}


// Reinterpret bits as a double (HLSL SM 5.0)

__target_intrinsic(hlsl)
__target_intrinsic(glsl, "packDouble2x32(uvec2($0, $1))")
__target_intrinsic(cpp, "$P_asdouble($0, $1)")
__target_intrinsic(cuda, "$P_asdouble($0, $1)")
__target_intrinsic(spirv, "%v = OpCompositeConstruct _type(uint2) resultId _0 _1; OpExtInst resultType resultId glsl450 59 %v")
__glsl_extension(GL_ARB_gpu_shader5)
[__readNone]
[require(cpp_cuda_glsl_hlsl_spirv, shader5_sm_5_0)]
double asdouble(uint lowbits, uint highbits);

// Reinterpret bits as a float (HLSL SM 4.0)

__target_intrinsic(hlsl)
__target_intrinsic(glsl, "intBitsToFloat")
__target_intrinsic(cpp, "$P_asfloat($0)")
__target_intrinsic(cuda, "$P_asfloat($0)")
__target_intrinsic(spirv, "OpBitcast resultType resultId _0")
[__readNone]
[require(cpp_cuda_glsl_hlsl_spirv, shader5_sm_4_0)]
float asfloat(int x);

__target_intrinsic(hlsl)
__target_intrinsic(glsl, "uintBitsToFloat")
__target_intrinsic(cpp, "$P_asfloat($0)")
__target_intrinsic(cuda, "$P_asfloat($0)")
__target_intrinsic(spirv, "OpBitcast resultType resultId _0")
[__readNone]
[require(cpp_cuda_glsl_hlsl_spirv, shader5_sm_4_0)]
float asfloat(uint x);

__generic<let N : int>
__target_intrinsic(hlsl)
__target_intrinsic(glsl, "intBitsToFloat")
__target_intrinsic(spirv, "OpBitcast resultType resultId _0")
[__readNone]
[require(cpp_cuda_glsl_hlsl_spirv, shader5_sm_4_0)]
vector<float, N> asfloat(vector< int, N> x)
{
    VECTOR_MAP_UNARY(float, N, asfloat, x);
}

__generic<let N : int>
__target_intrinsic(hlsl)
__target_intrinsic(glsl, "uintBitsToFloat")
__target_intrinsic(spirv, "OpBitcast resultType resultId _0")
[__readNone]
[require(cpp_cuda_glsl_hlsl_spirv, shader5_sm_4_0)]
vector<float,N> asfloat(vector<uint,N> x)
{
    VECTOR_MAP_UNARY(float, N, asfloat, x);
}

__generic<let N : int, let M : int>
__target_intrinsic(hlsl)
[__readNone]
[require(cpp_cuda_glsl_hlsl_spirv, shader5_sm_5_0)]
matrix<float,N,M> asfloat(matrix< int,N,M> x)
{
    MATRIX_MAP_UNARY(float, N, M, asfloat, x);
}

__generic<let N : int, let M : int>
__target_intrinsic(hlsl)
[__readNone]
[require(cpp_cuda_glsl_hlsl_spirv, shader5_sm_5_0)]
matrix<float,N,M> asfloat(matrix<uint,N,M> x)
{
    MATRIX_MAP_UNARY(float, N, M, asfloat, x);
}

// No op
[__unsafeForceInlineEarly]
[__readNone]
[require(cpp_cuda_glsl_hlsl_spirv, sm_2_0_GLSL_140)]
float asfloat(float x)
{ return x; }

__generic<let N : int>
[__unsafeForceInlineEarly]
[__readNone]
[require(cpp_cuda_glsl_hlsl_spirv, sm_2_0_GLSL_140)]
vector<float,N> asfloat(vector<float,N> x)
{ return x; }

__generic<let N : int, let M : int>
[__unsafeForceInlineEarly]
[__readNone]
[require(cpp_cuda_glsl_hlsl_spirv, sm_2_0_GLSL_140)]
matrix<float,N,M> asfloat(matrix<float,N,M> x)
{ return x; }

// Inverse sine (HLSL SM 1.0)
__generic<T : __BuiltinFloatingPointType>
__target_intrinsic(hlsl)
__target_intrinsic(glsl)
__target_intrinsic(cuda, "$P_asin($0)")
__target_intrinsic(cpp, "$P_asin($0)")
__target_intrinsic(spirv, "OpExtInst resultType resultId glsl450 Asin _0")
[__readNone]
[require(cpp_cuda_glsl_hlsl_spirv, sm_2_0_GLSL_140)]
T asin(T x);

__generic<T : __BuiltinFloatingPointType, let N : int>
__target_intrinsic(hlsl)
__target_intrinsic(glsl)
__target_intrinsic(spirv, "OpExtInst resultType resultId glsl450 Asin _0")
[__readNone]
[require(cpp_cuda_glsl_hlsl_spirv, sm_2_0_GLSL_140)]
vector<T, N> asin(vector<T, N> x)
{
    VECTOR_MAP_UNARY(T,N,asin,x);
}

__generic<T : __BuiltinFloatingPointType, let N : int, let M : int>
__target_intrinsic(hlsl)
[__readNone]
[require(cpp_cuda_glsl_hlsl_spirv, sm_2_0_GLSL_140)]
matrix<T, N, M> asin(matrix<T, N, M> x)
{
    MATRIX_MAP_UNARY(T,N,M,asin,x);
}

// Reinterpret bits as an int (HLSL SM 4.0)

__target_intrinsic(hlsl)
__target_intrinsic(glsl, "floatBitsToInt")
__target_intrinsic(cpp, "$P_asint($0)")
__target_intrinsic(cuda, "$P_asint($0)")
__target_intrinsic(spirv, "OpBitcast resultType resultId _0")
[__readNone]
[require(cpp_cuda_glsl_hlsl_spirv, shader5_sm_4_0)]
int asint(float x);

__target_intrinsic(hlsl)
__target_intrinsic(glsl, "int($0)")
__target_intrinsic(cpp, "$P_asint($0)")
__target_intrinsic(cuda, "$P_asint($0)")
__target_intrinsic(spirv, "OpBitcast resultType resultId _0")
[__readNone]
[require(cpp_cuda_glsl_hlsl_spirv, shader5_sm_4_0)]
int asint(uint x);

__generic<let N : int>
__target_intrinsic(hlsl)
__target_intrinsic(glsl, "floatBitsToInt")
__target_intrinsic(spirv, "OpBitcast resultType resultId _0")
[__readNone]
[require(cpp_cuda_glsl_hlsl_spirv, shader5_sm_4_0)]
vector<int, N> asint(vector<float, N> x)
{
    VECTOR_MAP_UNARY(int, N, asint, x);
}

__generic<let N : int>
__target_intrinsic(hlsl)
__target_intrinsic(glsl, "ivec$N0($0)")
__target_intrinsic(spirv, "OpBitcast resultType resultId _0")
[__readNone]
[require(cpp_cuda_glsl_hlsl_spirv, shader5_sm_4_0)]
vector<int, N> asint(vector<uint, N> x)
{
    VECTOR_MAP_UNARY(int, N, asint, x);
}

__generic<let N : int, let M : int>
__target_intrinsic(hlsl)
[__readNone]
[require(cpp_cuda_glsl_hlsl_spirv, shader5_sm_4_0)]
matrix<int, N, M> asint(matrix<float, N, M> x)
{
    MATRIX_MAP_UNARY(int, N, M, asint, x);
}

__generic<let N : int, let M : int>
__target_intrinsic(hlsl)
[__readNone]
[require(cpp_cuda_glsl_hlsl_spirv, shader5_sm_4_0)]
matrix<int, N, M> asint(matrix<uint, N, M> x)
{
    MATRIX_MAP_UNARY(int, N, M, asint, x);
}

// No op
[__unsafeForceInlineEarly]
[__readNone]
[require(cpp_cuda_glsl_hlsl_spirv, shader5_sm_4_0)]
int asint(int x)
{ return x; }

__generic<let N : int>
[__unsafeForceInlineEarly]
[__readNone]
[require(cpp_cuda_glsl_hlsl_spirv, shader5_sm_4_0)]
vector<int,N> asint(vector<int,N> x)
{ return x; }

__generic<let N : int, let M : int>
[__unsafeForceInlineEarly]
[__readNone]
[require(cpp_cuda_glsl_hlsl_spirv, shader5_sm_4_0)]
matrix<int,N,M> asint(matrix<int,N,M> x)
{ return x; }

// Reinterpret bits of double as a uint (HLSL SM 5.0)

__glsl_extension(GL_ARB_gpu_shader5)
[__readNone]
[require(cpp_cuda_glsl_hlsl_spirv, shader5_sm_4_0)]
void asuint(double value, out uint lowbits, out uint highbits)
{
    __target_switch
    {
    case hlsl: __intrinsic_asm "asuint";
    case glsl: __intrinsic_asm "{ uvec2 v = unpackDouble2x32($0); $1 = v.x; $2 = v.y; }";
    case cpp:
    case cuda:
        __intrinsic_asm "$P_asuint($0, $1, $2)";
    case spirv:
        let uv = spirv_asm
        {
            result : $$uint2 = OpBitcast $value;
        };
        lowbits = uv.x;
        highbits = uv.y;
        return;
    }
}

// Reinterpret bits as a uint (HLSL SM 4.0)

__target_intrinsic(hlsl)
__target_intrinsic(glsl, "floatBitsToUint")
__target_intrinsic(spirv, "OpBitcast resultType resultId _0")
__target_intrinsic(cpp, "$P_asuint($0)")
__target_intrinsic(cuda, "$P_asuint($0)")
[__readNone]
[require(cpp_cuda_glsl_hlsl_spirv, shader5_sm_4_0)]
uint asuint(float x);

__target_intrinsic(hlsl)
__target_intrinsic(glsl, "uint($0)")
__target_intrinsic(spirv, "OpBitcast resultType resultId _0")
__target_intrinsic(cpp, "$P_asuint($0)")
__target_intrinsic(cuda, "$P_asuint($0)")
[__readNone]
[require(cpp_cuda_glsl_hlsl_spirv, shader5_sm_4_0)]
uint asuint(int x);

__generic<let N : int>
__target_intrinsic(hlsl)
__target_intrinsic(glsl, "floatBitsToUint")
__target_intrinsic(spirv, "OpBitcast resultType resultId _0")
[__readNone]
[require(cpp_cuda_glsl_hlsl_spirv, shader5_sm_4_0)]
vector<uint,N> asuint(vector<float,N> x)
{
    VECTOR_MAP_UNARY(uint, N, asuint, x);
}

__generic<let N : int>
__target_intrinsic(hlsl)
__target_intrinsic(glsl, "uvec$N0($0)")
__target_intrinsic(spirv, "OpBitcast resultType resultId _0")
[__readNone]
[require(cpp_cuda_glsl_hlsl_spirv, shader5_sm_4_0)]
vector<uint, N> asuint(vector<int, N> x)
{
    VECTOR_MAP_UNARY(uint, N, asuint, x);
}

__generic<let N : int, let M : int>
__target_intrinsic(hlsl)
[__readNone]
[require(cpp_cuda_glsl_hlsl_spirv, shader5_sm_4_0)]
matrix<uint,N,M> asuint(matrix<float,N,M> x)
{
    MATRIX_MAP_UNARY(uint, N, M, asuint, x);
}

__generic<let N : int, let M : int>
__target_intrinsic(hlsl)
[__readNone]
[require(cpp_cuda_glsl_hlsl_spirv, shader5_sm_4_0)]
matrix<uint, N, M> asuint(matrix<int, N, M> x)
{
    MATRIX_MAP_UNARY(uint, N, M, asuint, x);
}

[__unsafeForceInlineEarly]
[__readNone]
uint asuint(uint x)
{ return x; }

__generic<let N : int>
[__unsafeForceInlineEarly]
[__readNone]
vector<uint,N> asuint(vector<uint,N> x)
{ return x; }

__generic<let N : int, let M : int>
[__unsafeForceInlineEarly]
[__readNone]
matrix<uint,N,M> asuint(matrix<uint,N,M> x)
{ return x; }


// 16-bit bitcast ops (HLSL SM 6.2)
//
// TODO: We need to map these to GLSL/SPIR-V
// operations that don't require an intermediate
// conversion to fp32.

// Identity cases:

[__unsafeForceInlineEarly][__readNone] float16_t asfloat16(float16_t value) { return value; }
[__unsafeForceInlineEarly][__readNone] vector<float16_t,N> asfloat16<let N : int>(vector<float16_t,N> value) { return value; }
[__unsafeForceInlineEarly][__readNone] matrix<float16_t,R,C> asfloat16<let R : int, let C : int>(matrix<float16_t,R,C> value) { return value; }

[__unsafeForceInlineEarly][__readNone] int16_t asint16(int16_t value) { return value; }
[__unsafeForceInlineEarly][__readNone] vector<int16_t,N> asint16<let N : int>(vector<int16_t,N> value) { return value; }
[__unsafeForceInlineEarly][__readNone] matrix<int16_t,R,C> asint16<let R : int, let C : int>(matrix<int16_t,R,C> value) { return value; }

[__unsafeForceInlineEarly][__readNone] uint16_t asuint16(uint16_t value) { return value; }
[__unsafeForceInlineEarly][__readNone] vector<uint16_t,N> asuint16<let N : int>(vector<uint16_t,N> value) { return value; }
[__unsafeForceInlineEarly][__readNone] matrix<uint16_t,R,C> asuint16<let R : int, let C : int>(matrix<uint16_t,R,C> value) { return value; }

// Signed<->unsigned cases:

[__unsafeForceInlineEarly][__readNone] int16_t asint16(uint16_t value) { return value; }
[__unsafeForceInlineEarly][__readNone] vector<int16_t,N> asint16<let N : int>(vector<uint16_t,N> value) { return value; }
[__unsafeForceInlineEarly][__readNone] matrix<int16_t,R,C> asint16<let R : int, let C : int>(matrix<uint16_t,R,C> value) { return value; }

[__unsafeForceInlineEarly][__readNone] uint16_t asuint16(int16_t value) { return value; }
[__unsafeForceInlineEarly][__readNone] vector<uint16_t,N> asuint16<let N : int>(vector<int16_t,N> value) { return value; }
[__unsafeForceInlineEarly][__readNone] matrix<uint16_t,R,C> asuint16<let R : int, let C : int>(matrix<int16_t,R,C> value) { return value; }

// Float->unsigned cases:

__target_intrinsic(hlsl)
__target_intrinsic(glsl, "uint16_t(packHalf2x16(vec2($0, 0.0)))")
__target_intrinsic(cuda, "__half_as_ushort")
__target_intrinsic(spirv, "OpBitcast resultType resultId _0")
[__readNone]
[require(cuda_glsl_hlsl_spirv, shader5_sm_5_0)]
uint16_t asuint16(float16_t value);

[__readNone]
[require(cuda_glsl_hlsl_spirv, shader5_sm_5_0)]
vector<uint16_t,N> asuint16<let N : int>(vector<float16_t,N> value)
{ VECTOR_MAP_UNARY(uint16_t, N, asuint16, value); }

[__readNone]
[require(cuda_glsl_hlsl_spirv, shader5_sm_5_0)]
matrix<uint16_t,R,C> asuint16<let R : int, let C : int>(matrix<float16_t,R,C> value)
{ MATRIX_MAP_UNARY(uint16_t, R, C, asuint16, value); }

// Unsigned->float cases:

__target_intrinsic(hlsl)
__target_intrinsic(glsl, "float16_t(unpackHalf2x16($0).x)")
__target_intrinsic(cuda, "__ushort_as_half")
__target_intrinsic(spirv, "OpBitcast resultType resultId _0")
[__readNone]
[require(cuda_glsl_hlsl_spirv, shader5_sm_5_0)]
float16_t asfloat16(uint16_t value);

[__readNone]
vector<float16_t,N> asfloat16<let N : int>(vector<uint16_t,N> value)
{ VECTOR_MAP_UNARY(float16_t, N, asfloat16, value); }

[__readNone]
matrix<float16_t,R,C> asfloat16<let R : int, let C : int>(matrix<uint16_t,R,C> value)
{ MATRIX_MAP_UNARY(float16_t, R, C, asfloat16, value); }

// Float<->signed cases:

__target_intrinsic(hlsl)
__target_intrinsic(cuda, "__half_as_short")
__target_intrinsic(spirv, "OpBitcast resultType resultId _0")
[__unsafeForceInlineEarly]
[__readNone]
[require(cuda_hlsl_spirv, shader5_sm_5_0)]
int16_t asint16(float16_t value) { return asuint16(value); }

__target_intrinsic(hlsl)
[__unsafeForceInlineEarly]
[__readNone] 
[require(cuda_hlsl_spirv, shader5_sm_5_0)]
vector<int16_t,N> asint16<let N : int>(vector<float16_t,N> value) { return asuint16(value); }

__target_intrinsic(hlsl)
[__unsafeForceInlineEarly]
[__readNone]
[require(cuda_hlsl_spirv, shader5_sm_5_0)]
matrix<int16_t,R,C> asint16<let R : int, let C : int>(matrix<float16_t,R,C> value) { return asuint16(value); }

__target_intrinsic(hlsl)
__target_intrinsic(cuda, "__short_as_half")
__target_intrinsic(spirv, "OpBitcast resultType resultId _0")
[__readNone]
[__unsafeForceInlineEarly] 
[require(cuda_hlsl_spirv, shader5_sm_5_0)]
float16_t asfloat16(int16_t value) { return asfloat16(asuint16(value)); }

__target_intrinsic(hlsl)
[__unsafeForceInlineEarly]
[__readNone]
vector<float16_t,N> asfloat16<let N : int>(vector<int16_t,N> value) { return asfloat16(asuint16(value)); }

__target_intrinsic(hlsl)
[__unsafeForceInlineEarly]
[__readNone]
[require(cuda_hlsl_spirv, shader5_sm_5_0)]
matrix<float16_t,R,C> asfloat16<let R : int, let C : int>(matrix<int16_t,R,C> value) { return asfloat16(asuint16(value)); }

// Inverse tangent (HLSL SM 1.0)
__generic<T : __BuiltinFloatingPointType>
__target_intrinsic(hlsl)
__target_intrinsic(glsl)
__target_intrinsic(cuda, "$P_atan($0)")
__target_intrinsic(cpp, "$P_atan($0)")
__target_intrinsic(spirv, "OpExtInst resultType resultId glsl450 Atan _0")
[__readNone]
[require(cpp_cuda_glsl_hlsl_spirv, sm_2_0_GLSL_140)]
T atan(T x);

__generic<T : __BuiltinFloatingPointType, let N : int>
__target_intrinsic(hlsl)
__target_intrinsic(glsl)
__target_intrinsic(spirv, "OpExtInst resultType resultId glsl450 Atan _0")
[__readNone]
[require(cpp_cuda_glsl_hlsl_spirv, sm_2_0_GLSL_140)]
vector<T, N> atan(vector<T, N> x)
{
    VECTOR_MAP_UNARY(T, N, atan, x);
}

__generic<T : __BuiltinFloatingPointType, let N : int, let M : int>
__target_intrinsic(hlsl)
[__readNone]
[require(cpp_cuda_glsl_hlsl_spirv, sm_2_0_GLSL_140)]
matrix<T, N, M> atan(matrix<T, N, M> x)
{
    MATRIX_MAP_UNARY(T, N, M, atan, x);
}

__generic<T : __BuiltinFloatingPointType>
__target_intrinsic(hlsl)
__target_intrinsic(glsl,"atan($0,$1)")
__target_intrinsic(cuda, "$P_atan2($0, $1)")
__target_intrinsic(cpp, "$P_atan2($0, $1)")
__target_intrinsic(spirv, "OpExtInst resultType resultId glsl450 Atan2 _0 _1")
[__readNone]
[require(cpp_cuda_glsl_hlsl_spirv, sm_2_0_GLSL_140)]
T atan2(T y, T x);

__generic<T : __BuiltinFloatingPointType, let N : int>
__target_intrinsic(hlsl)
__target_intrinsic(glsl,"atan($0,$1)")
__target_intrinsic(spirv, "OpExtInst resultType resultId glsl450 Atan2 _0 _1")
[__readNone]
[require(cpp_cuda_glsl_hlsl_spirv, sm_2_0_GLSL_140)]
vector<T, N> atan2(vector<T, N> y, vector<T, N> x)
{
    VECTOR_MAP_BINARY(T, N, atan2, y, x);
}

__generic<T : __BuiltinFloatingPointType, let N : int, let M : int>
__target_intrinsic(hlsl)
[__readNone]
[require(cpp_cuda_glsl_hlsl_spirv, sm_2_0_GLSL_140)]
matrix<T,N,M> atan2(matrix<T,N,M> y, matrix<T,N,M> x)
{
    MATRIX_MAP_BINARY(T, N, M, atan2, y, x);
}

// Ceiling (HLSL SM 1.0)
__generic<T : __BuiltinFloatingPointType>
__target_intrinsic(hlsl)
__target_intrinsic(glsl)
__target_intrinsic(cuda, "$P_ceil($0)")
__target_intrinsic(cpp, "$P_ceil($0)")
__target_intrinsic(spirv, "OpExtInst resultType resultId glsl450 Ceil _0")
[__readNone]
[require(cpp_cuda_glsl_hlsl_spirv, sm_2_0_GLSL_140)]
T ceil(T x);

__generic<T : __BuiltinFloatingPointType, let N : int>
__target_intrinsic(hlsl)
__target_intrinsic(glsl)
__target_intrinsic(spirv, "OpExtInst resultType resultId glsl450 Ceil _0")
[__readNone]
[require(cpp_cuda_glsl_hlsl_spirv, sm_2_0_GLSL_140)]
vector<T, N> ceil(vector<T, N> x)
{
    VECTOR_MAP_UNARY(T, N, ceil, x);
}

__generic<T : __BuiltinFloatingPointType, let N : int, let M : int>
__target_intrinsic(hlsl)
[__readNone]
[require(cpp_cuda_glsl_hlsl_spirv, sm_2_0_GLSL_140)]
matrix<T, N, M> ceil(matrix<T, N, M> x)
{
    MATRIX_MAP_UNARY(T, N, M, ceil, x);
}


// Check access status to tiled resource
bool CheckAccessFullyMapped(uint status);

// Clamp (HLSL SM 1.0)
__generic<T : __BuiltinIntegerType>
__target_intrinsic(hlsl)
__target_intrinsic(glsl)
__target_intrinsic(spirv, "OpExtInst resultType resultId glsl450 fus(FClamp, UClamp, SClamp) _0 _1 _2")
[__readNone]
[require(cpp_cuda_glsl_hlsl_spirv, sm_2_0_GLSL_140)]
T clamp(T x, T minBound, T maxBound)
{
    return min(max(x, minBound), maxBound);
}

__generic<T : __BuiltinIntegerType, let N : int>
__target_intrinsic(hlsl)
__target_intrinsic(glsl)
__target_intrinsic(spirv, "OpExtInst resultType resultId glsl450 fus(FClamp, UClamp, SClamp) _0 _1 _2")
[__readNone]
[require(cpp_cuda_glsl_hlsl_spirv, sm_2_0_GLSL_140)]
vector<T, N> clamp(vector<T, N> x, vector<T, N> minBound, vector<T, N> maxBound)
{
    return min(max(x, minBound), maxBound);
}

__generic<T : __BuiltinIntegerType, let N : int, let M : int>
__target_intrinsic(hlsl)
[__readNone]
[require(cpp_cuda_glsl_hlsl_spirv, sm_2_0_GLSL_140)]
matrix<T,N,M> clamp(matrix<T,N,M> x, matrix<T,N,M> minBound, matrix<T,N,M> maxBound)
{
    return min(max(x, minBound), maxBound);
}

__generic<T : __BuiltinFloatingPointType>
__target_intrinsic(hlsl)
__target_intrinsic(glsl)
__target_intrinsic(spirv, "OpExtInst resultType resultId glsl450 fus(FClamp, UClamp, SClamp) _0 _1 _2")
[__readNone]
[require(cpp_cuda_glsl_hlsl_spirv, sm_2_0_GLSL_140)]
T clamp(T x, T minBound, T maxBound)
{
    return min(max(x, minBound), maxBound);
}

__generic<T : __BuiltinFloatingPointType, let N : int>
__target_intrinsic(hlsl)
__target_intrinsic(glsl)
__target_intrinsic(spirv, "OpExtInst resultType resultId glsl450 fus(FClamp, UClamp, SClamp) _0 _1 _2")
[__readNone]
[require(cpp_cuda_glsl_hlsl_spirv, sm_2_0_GLSL_140)]
vector<T, N> clamp(vector<T, N> x, vector<T, N> minBound, vector<T, N> maxBound)
{
    return min(max(x, minBound), maxBound);
}

__generic<T : __BuiltinFloatingPointType, let N : int, let M : int>
__target_intrinsic(hlsl)
[__readNone]
[require(cpp_cuda_glsl_hlsl_spirv, sm_2_0_GLSL_140)]
matrix<T,N,M> clamp(matrix<T,N,M> x, matrix<T,N,M> minBound, matrix<T,N,M> maxBound)
{
    return min(max(x, minBound), maxBound);
}

// Clip (discard) fragment conditionally
__generic<T : __BuiltinFloatingPointType>
__target_intrinsic(hlsl)
[require(cpp_cuda_glsl_hlsl_spirv, fragment)]
void clip(T x)
{
    if(x < T(0)) discard;
}

__generic<T : __BuiltinFloatingPointType, let N : int>
__target_intrinsic(hlsl)
[require(cpp_cuda_glsl_hlsl_spirv, fragment)]
void clip(vector<T,N> x)
{
    if(any(x < T(0))) discard;
}

__generic<T : __BuiltinFloatingPointType, let N : int, let M : int>
__target_intrinsic(hlsl)
[require(cpp_cuda_glsl_hlsl_spirv, fragment)]
void clip(matrix<T,N,M> x)
{
    if(any(x < T(0))) discard;
}

// Cosine
__generic<T : __BuiltinFloatingPointType>
__target_intrinsic(hlsl)
__target_intrinsic(glsl)
__target_intrinsic(cuda, "$P_cos($0)")
__target_intrinsic(cpp, "$P_cos($0)")
__target_intrinsic(spirv, "OpExtInst resultType resultId glsl450 Cos _0")
[__readNone]
[require(cpp_cuda_glsl_hlsl_spirv, sm_2_0_GLSL_140)]
T cos(T x);

__generic<T : __BuiltinFloatingPointType, let N : int>
__target_intrinsic(hlsl)
__target_intrinsic(glsl)
__target_intrinsic(spirv, "OpExtInst resultType resultId glsl450 Cos _0")
[__readNone]
vector<T, N> cos(vector<T, N> x)
{
    VECTOR_MAP_UNARY(T,N, cos, x);
}

__generic<T : __BuiltinFloatingPointType, let N : int, let M : int>
__target_intrinsic(hlsl)
[__readNone]
matrix<T, N, M> cos(matrix<T, N, M> x)
{
    MATRIX_MAP_UNARY(T, N, M, cos, x);
}

// Hyperbolic cosine
__generic<T : __BuiltinFloatingPointType>
__target_intrinsic(hlsl)
__target_intrinsic(glsl)
__target_intrinsic(cuda, "$P_cosh($0)")
__target_intrinsic(cpp, "$P_cosh($0)")
__target_intrinsic(spirv, "OpExtInst resultType resultId glsl450 Cosh _0")
[__readNone]
T cosh(T x);

__generic<T : __BuiltinFloatingPointType, let N : int>
__target_intrinsic(hlsl)
__target_intrinsic(glsl)
__target_intrinsic(spirv, "OpExtInst resultType resultId glsl450 Cosh _0")
[__readNone]
vector<T,N> cosh(vector<T,N> x)
{
    VECTOR_MAP_UNARY(T,N, cosh, x);
}

__generic<T : __BuiltinFloatingPointType, let N : int, let M : int>
__target_intrinsic(hlsl)
[__readNone]
matrix<T, N, M> cosh(matrix<T, N, M> x)
{
    MATRIX_MAP_UNARY(T, N, M, cosh, x);
}

// Population count
[__readNone]
[require(cpp_cuda_glsl_hlsl_spirv, shader5_sm_5_0)]
uint countbits(uint value)
{
    __target_switch
    {
    case hlsl:
        __intrinsic_asm "countbits";
    case glsl:
        __intrinsic_asm "bitCount";
    case cuda:
    case cpp:
        __intrinsic_asm "$P_countbits($0)";
    case spirv:
        return spirv_asm {OpBitCount $$uint result $value};
    }
}

// Cross product
// TODO: SPIRV does not support integer vectors.
__generic<T : __BuiltinFloatingPointType>
__target_intrinsic(hlsl)
__target_intrinsic(glsl)
__target_intrinsic(spirv, "OpExtInst resultType resultId glsl450 Cross _0 _1")
[__readNone]
[require(cpp_cuda_glsl_hlsl_spirv, sm_2_0_GLSL_140)]
vector<T,3> cross(vector<T,3> left, vector<T,3> right)
{
    return vector<T,3>(
        left.y * right.z - left.z * right.y,
        left.z * right.x - left.x * right.z,
        left.x * right.y - left.y * right.x);
}

__generic<T : __BuiltinIntegerType>
__target_intrinsic(hlsl)
__target_intrinsic(glsl)
__target_intrinsic(spirv, "OpExtInst resultType resultId glsl450 Cross _0 _1")
[__readNone]
[require(cpp_cuda_glsl_hlsl_spirv, sm_2_0_GLSL_140)]
vector<T, 3> cross(vector<T, 3> left, vector<T, 3> right)
{
    return vector<T, 3>(
        left.y * right.z - left.z * right.y,
        left.z * right.x - left.x * right.z,
        left.x * right.y - left.y * right.x);
}

// Convert encoded color
__target_intrinsic(hlsl)
[__readNone]
[require(cpp_cuda_glsl_hlsl_spirv, sm_2_0_GLSL_140)]
int4 D3DCOLORtoUBYTE4(float4 color)
{
    let scaled = color.zyxw * 255.001999f;
    return int4(scaled);
}

// Partial-difference derivatives
${{{{
const char* diffDimensions[2] = {"x", "y"};
for (auto xOrY : diffDimensions) {
}}}}
__generic<T : __BuiltinFloatingPointType>
[__readNone]
[require(cpp_cuda_glsl_hlsl_spirv, fragmentprocessing)]
T dd$(xOrY)(T x)
{
    __target_switch
    {
    case hlsl:
    case cpp:
    case cuda:
        __intrinsic_asm "dd$(xOrY)";
    case glsl:
        __intrinsic_asm "dFd$(xOrY)";
    case spirv:
        return spirv_asm {OpDPd$(xOrY) $$T result $x};
    }
}

__generic<T : __BuiltinFloatingPointType, let N : int>
[__readNone]
[require(cpp_cuda_glsl_hlsl_spirv, fragmentprocessing)]
vector<T, N> dd$(xOrY)(vector<T, N> x)
{
    __target_switch
    {
    case hlsl:
    case cpp:
    case cuda:
        __intrinsic_asm "dd$(xOrY)";
    case glsl:
        __intrinsic_asm "dFd$(xOrY)";
    case spirv:
        return spirv_asm {OpDPd$(xOrY) $$vector<T, N> result $x};
    }
}

__generic<T : __BuiltinFloatingPointType, let N : int, let M : int>
__target_intrinsic(hlsl)
[__readNone]
[require(cpp_cuda_glsl_hlsl_spirv, fragmentprocessing)]
matrix<T, N, M> dd$(xOrY)(matrix<T, N, M> x)
{
    MATRIX_MAP_UNARY(T, N, M, dd$(xOrY), x);
}

__generic<T : __BuiltinFloatingPointType>
__glsl_extension(GL_ARB_derivative_control)
[__readNone]
[require(glsl_hlsl_spirv, fragmentprocessing_derivativecontrol)]
T dd$(xOrY)_coarse(T x)
{
    __target_switch
    {
    case hlsl: __intrinsic_asm "dd$(xOrY)_coarse";
    case glsl: __intrinsic_asm "dFd$(xOrY)Coarse";
    case spirv: return spirv_asm {OpCapability DerivativeControl; result:$$T = OpDPd$(xOrY)Coarse $x};
    }
}

__generic<T : __BuiltinFloatingPointType, let N : int>
__glsl_extension(GL_ARB_derivative_control)
[__readNone]
[require(glsl_hlsl_spirv, fragmentprocessing_derivativecontrol)]
vector<T, N> dd$(xOrY)_coarse(vector<T, N> x)
{
    __target_switch
    {
    case hlsl: __intrinsic_asm "dd$(xOrY)_coarse";
    case glsl: __intrinsic_asm "dFd$(xOrY)Coarse";
    case spirv: return spirv_asm {OpCapability DerivativeControl; result:$$vector<T,N> = OpDPd$(xOrY)Coarse $x};
    }
}

__generic<T : __BuiltinFloatingPointType, let N : int, let M : int>
__target_intrinsic(hlsl)
[__readNone]
matrix<T, N, M> dd$(xOrY)_coarse(matrix<T, N, M> x)
{
    MATRIX_MAP_UNARY(T, N, M, dd$(xOrY)_coarse, x);
}

__generic<T : __BuiltinFloatingPointType>
__glsl_extension(GL_ARB_derivative_control)
[__readNone]
[require(glsl_hlsl_spirv, fragmentprocessing_derivativecontrol)]
T dd$(xOrY)_fine(T x)
{
    __target_switch
    {
    case hlsl: __intrinsic_asm "dd$(xOrY)_fine";
    case glsl: __intrinsic_asm "dFd$(xOrY)Fine";
    case spirv: return spirv_asm {OpCapability DerivativeControl; result:$$T = OpDPd$(xOrY)Fine $x};
    }
}

__generic<T : __BuiltinFloatingPointType, let N : int>
__glsl_extension(GL_ARB_derivative_control)
[__readNone]
[require(cpp_cuda_glsl_hlsl_spirv, fragmentprocessing_derivativecontrol)]
vector<T, N> dd$(xOrY)_fine(vector<T, N> x)
{
    __target_switch
    {
    case hlsl: __intrinsic_asm "dd$(xOrY)_fine";
    case glsl: __intrinsic_asm "dFd$(xOrY)Fine";
    case spirv: return spirv_asm {OpCapability DerivativeControl; result:$$vector<T,N> = OpDPd$(xOrY)Fine $x};
    }
}

__generic<T : __BuiltinFloatingPointType, let N : int, let M : int>
__target_intrinsic(hlsl)
[__readNone]
matrix<T, N, M> dd$(xOrY)_fine(matrix<T, N, M> x)
{
    MATRIX_MAP_UNARY(T, N, M, dd$(xOrY)_fine, x);
}

${{{{
} // for (xOrY)
}}}}


// Radians to degrees

__generic<T : __BuiltinFloatingPointType>
__target_intrinsic(hlsl)
__target_intrinsic(glsl)
__target_intrinsic(spirv, "OpExtInst resultType resultId glsl450 Degrees _0")
[__readNone]
T degrees(T x)
{
    return x * (T(180) / T.getPi());
}

__generic<T : __BuiltinFloatingPointType, let N : int>
__target_intrinsic(hlsl)
__target_intrinsic(glsl)
__target_intrinsic(spirv, "OpExtInst resultType resultId glsl450 Degrees _0")
[__readNone]
vector<T, N> degrees(vector<T, N> x)
{
    VECTOR_MAP_UNARY(T, N, degrees, x);
}

__generic<T : __BuiltinFloatingPointType, let N : int, let M : int>
__target_intrinsic(hlsl)
[__readNone]
matrix<T, N, M> degrees(matrix<T, N, M> x)
{
    MATRIX_MAP_UNARY(T, N, M, degrees, x);
}

// Matrix determinant

__generic<T : __BuiltinFloatingPointType, let N : int>
__target_intrinsic(hlsl)
__target_intrinsic(glsl)
__target_intrinsic(spirv, "OpExtInst resultType resultId glsl450 Determinant _0")
[__readNone]
[PreferCheckpoint]
T determinant(matrix<T,N,N> m);

// Barrier for device memory
__glsl_extension(GL_KHR_memory_scope_semantics)
[require(cuda_glsl_hlsl_spirv, memorybarrier_compute)]
void DeviceMemoryBarrier()
{
    __target_switch
    {
    case hlsl: __intrinsic_asm "DeviceMemoryBarrier";
    case glsl: __intrinsic_asm "memoryBarrier(gl_ScopeDevice, (gl_StorageSemanticsImage|gl_StorageSemanticsBuffer), gl_SemanticsAcquireRelease)";
    case cuda: __intrinsic_asm "__threadfence()";
    case spirv: spirv_asm
        {
            OpMemoryBarrier Device AcquireRelease|UniformMemory|ImageMemory;
        };
    }
}

__glsl_extension(GL_KHR_memory_scope_semantics)
[require(cuda_glsl_hlsl_spirv, memorybarrier_compute)]
void DeviceMemoryBarrierWithGroupSync()
{
    __target_switch
    {
    case hlsl: __intrinsic_asm "DeviceMemoryBarrierWithGroupSync";
    case glsl: __intrinsic_asm "controlBarrier(gl_ScopeWorkgroup, gl_ScopeDevice, (gl_StorageSemanticsImage|gl_StorageSemanticsBuffer), gl_SemanticsAcquireRelease)";
    case cuda: __intrinsic_asm "__syncthreads()";
    case spirv: spirv_asm
        {
            OpControlBarrier Workgroup Device AcquireRelease|UniformMemory|ImageMemory;
        };
    }
}

// Vector distance

__generic<T : __BuiltinFloatingPointType, let N : int>
__target_intrinsic(hlsl)
__target_intrinsic(glsl)
__target_intrinsic(spirv, "OpExtInst resultType resultId glsl450 Distance _0 _1")
[__readNone]
[require(cpp_cuda_glsl_hlsl_spirv, sm_2_0_GLSL_140)]
T distance(vector<T, N> x, vector<T, N> y)
{
    return length(x - y);
}

__generic<T : __BuiltinFloatingPointType>
[__readNone]
[require(cpp_cuda_glsl_hlsl_spirv, sm_2_0_GLSL_140)]
T distance(T x, T y)
{
    return length(x - y);
}

// Vector dot product

__generic<T : __BuiltinFloatingPointType>
__target_intrinsic(hlsl)
__target_intrinsic(glsl)
[__readNone]
[ForceInline]
[require(cpp_cuda_glsl_hlsl_spirv, sm_2_0_GLSL_140)]
T dot(T x, T y)
{
    return x * y;
}

__generic<T : __BuiltinFloatingPointType, let N : int>
__target_intrinsic(hlsl)
__target_intrinsic(glsl)
__target_intrinsic(spirv, "OpDot resultType resultId _0 _1")
[__readNone]
[require(cpp_cuda_glsl_hlsl_spirv, sm_2_0_GLSL_140)]
T dot(vector<T, N> x, vector<T, N> y)
{
    T result = T(0);
    for(int i = 0; i < N; ++i)
        result += x[i] * y[i];
    return result;
}

__generic<T : __BuiltinIntegerType, let N : int>
__target_intrinsic(hlsl)
[__readNone]
[require(cpp_cuda_glsl_hlsl_spirv, sm_2_0_GLSL_140)]
T dot(vector<T, N> x, vector<T, N> y)
{
    T result = T(0);
    for(int i = 0; i < N; ++i)
        result += x[i] * y[i];
    return result;
}


// Helper for computing distance terms for lighting (obsolete)

__generic<T : __BuiltinFloatingPointType> vector<T,4> dst(vector<T,4> x, vector<T,4> y);

// Given a RWByteAddressBuffer allow it to be interpreted as a RWStructuredBuffer
__intrinsic_op($(kIROp_GetEquivalentStructuredBuffer))
RWStructuredBuffer<T> __getEquivalentStructuredBuffer<T>(RWByteAddressBuffer b);

__intrinsic_op($(kIROp_GetEquivalentStructuredBuffer))
StructuredBuffer<T> __getEquivalentStructuredBuffer<T>(ByteAddressBuffer b);

__intrinsic_op($(kIROp_GetEquivalentStructuredBuffer))
RasterizerOrderedStructuredBuffer<T> __getEquivalentStructuredBuffer<T>(RasterizerOrderedByteAddressBuffer b);

// Error message

// void errorf( string format, ... );

// Attribute evaluation

// TODO: The matrix cases of these functions won't actuall work
// when compiled to GLSL, since they only support scalar/vector

// TODO: Should these be constrains to `__BuiltinFloatingPointType`?
// TODO: SPIRV-direct does not support non-floating-point types.

__generic<T : __BuiltinArithmeticType>
__target_intrinsic(glsl, interpolateAtCentroid)
__target_intrinsic(spirv, "OpExtInst resultType resultId glsl450 InterpolateAtCentroid _0")
[__readNone]
[require(glsl_spirv, fragmentprocessing)]
T EvaluateAttributeAtCentroid(T x);

__generic<T : __BuiltinArithmeticType, let N : int>
__target_intrinsic(glsl, interpolateAtCentroid)
__target_intrinsic(spirv, "OpExtInst resultType resultId glsl450 InterpolateAtCentroid _0")
[__readNone]
[require(glsl_spirv, fragmentprocessing)]
vector<T,N> EvaluateAttributeAtCentroid(vector<T,N> x);

__generic<T : __BuiltinArithmeticType, let N : int, let M : int>
__target_intrinsic(glsl, interpolateAtCentroid)
[__readNone]
matrix<T,N,M> EvaluateAttributeAtCentroid(matrix<T,N,M> x)
{
    MATRIX_MAP_UNARY(T, N, M, EvaluateAttributeAtCentroid, x);
}

__generic<T : __BuiltinArithmeticType>
__target_intrinsic(glsl, "interpolateAtSample($0, int($1))")
__target_intrinsic(spirv, "OpExtInst resultType resultId glsl450 InterpolateAtSample _0 _1")
[__readNone]
[require(glsl_spirv, fragmentprocessing)]
T EvaluateAttributeAtSample(T x, uint sampleindex);

__generic<T : __BuiltinArithmeticType, let N : int>
__target_intrinsic(glsl, "interpolateAtSample($0, int($1))")
__target_intrinsic(spirv, "OpExtInst resultType resultId glsl450 InterpolateAtSample _0 _1")
[__readNone]
[require(glsl_spirv, fragmentprocessing)]
vector<T,N> EvaluateAttributeAtSample(vector<T,N> x, uint sampleindex);

__generic<T : __BuiltinArithmeticType, let N : int, let M : int>
__target_intrinsic(glsl, "interpolateAtSample($0, int($1))")
[__readNone]
[require(glsl_spirv, fragmentprocessing)]
matrix<T,N,M> EvaluateAttributeAtSample(matrix<T,N,M> x, uint sampleindex)
{
    matrix<T,N,M> result;
    for(int i = 0; i < N; ++i)
    {
        result[i] = EvaluateAttributeAtSample(x[i], sampleindex);
    }
    return result;
}

__generic<T : __BuiltinArithmeticType>
__target_intrinsic(glsl, "interpolateAtOffset($0, vec2($1) / 16.0f)")
__target_intrinsic(spirv, "%foffset = OpConvertSToF _type(float2) resultId _1; %offsetdiv16 = 136 _type(float2) resultId %foffset const(float2, 16.0, 16.0); OpExtInst resultType resultId glsl450 78 _0 %offsetdiv16")
[__readNone]
[require(glsl_spirv, fragmentprocessing)]
T EvaluateAttributeSnapped(T x, int2 offset);

__generic<T : __BuiltinArithmeticType, let N : int>
__target_intrinsic(glsl, "interpolateAtOffset($0, vec2($1) / 16.0f)")
__target_intrinsic(spirv, "%foffset = OpConvertSToF _type(float2) resultId _1; %offsetdiv16 = 136 _type(float2) resultId %foffset const(float2, 16.0, 16.0); OpExtInst resultType resultId glsl450 78 _0 %offsetdiv16")
[__readNone]
[require(glsl_spirv, fragmentprocessing)]
vector<T,N> EvaluateAttributeSnapped(vector<T,N> x, int2 offset);

__generic<T : __BuiltinArithmeticType, let N : int, let M : int>
__target_intrinsic(glsl, "interpolateAtOffset($0, vec2($1) / 16.0f)")
[__readNone]
matrix<T,N,M> EvaluateAttributeSnapped(matrix<T,N,M> x, int2 offset)
{
    matrix<T,N,M> result;
    for(int i = 0; i < N; ++i)
    {
        result[i] = EvaluateAttributeSnapped(x[i], offset);
    }
    return result;
}

// Base-e exponent

__generic<T : __BuiltinFloatingPointType>
__target_intrinsic(hlsl)
__target_intrinsic(glsl)
__target_intrinsic(cuda, "$P_exp($0)")
__target_intrinsic(cpp, "$P_exp($0)")
__target_intrinsic(spirv, "OpExtInst resultType resultId glsl450 Exp _0")
[__readNone]
[require(cpp_cuda_glsl_hlsl_spirv, sm_2_0_GLSL_140)]
T exp(T x);

__generic<T : __BuiltinFloatingPointType, let N : int>
__target_intrinsic(hlsl)
__target_intrinsic(glsl)
__target_intrinsic(spirv, "OpExtInst resultType resultId glsl450 Exp _0")
[__readNone]
vector<T, N> exp(vector<T, N> x)
{
    VECTOR_MAP_UNARY(T, N, exp, x);
}

__generic<T : __BuiltinFloatingPointType, let N : int, let M : int>
__target_intrinsic(hlsl)
[__readNone]
matrix<T, N, M> exp(matrix<T, N, M> x)
{
    MATRIX_MAP_UNARY(T, N, M, exp, x);
}

// Base-2 exponent

__generic<T : __BuiltinFloatingPointType>
[__readNone]
[require(cpp_cuda_glsl_hlsl_spirv, sm_2_0_GLSL_140)]
T exp2(T x)
{
    __target_switch
    {
    case glsl:
        if (__isHalf<T>())
            __intrinsic_asm "exp2($0)";
        __intrinsic_asm "exp2(float($0))";
    case spirv:
        if (__isHalf<T>())
        {
            return spirv_asm { OpExtInst $$T result glsl450 Exp2 $x };
        }
        else
        {
            float xf = __floatCast<float>(x);
            return T(spirv_asm {
                 result:$$float = OpExtInst glsl450 Exp2 $xf
            });
        }
    case hlsl:
        __intrinsic_asm "exp2($0)";
    case cpp: 
        __intrinsic_asm "$P_exp2($0)";
    case cuda: 
        __intrinsic_asm "$P_exp2($0)";
    }
        
}

__generic<T : __BuiltinFloatingPointType, let N : int>
__target_intrinsic(hlsl)
__target_intrinsic(spirv, "OpExtInst resultType resultId glsl450 Exp2 _0")
[__readNone]
vector<T,N> exp2(vector<T,N> x)
{
    VECTOR_MAP_UNARY(T, N, exp2, x);
}

__generic<T : __BuiltinFloatingPointType, let N : int, let M : int>
__target_intrinsic(hlsl)
[__readNone]
matrix<T,N,M> exp2(matrix<T,N,M> x)
{
    MATRIX_MAP_UNARY(T, N, M, exp2, x);
}


// Convert 16-bit float stored in low bits of integer
__glsl_version(420)
__cuda_sm_version(6.0)
[__readNone]
[require(cpp_cuda_glsl_hlsl_spirv, shader5_sm_5_0)]
float f16tof32(uint value)
{
    __target_switch
    {
    case glsl: __intrinsic_asm "unpackHalf2x16($0).x";
    case hlsl: __intrinsic_asm "f16tof32($0)";
    case cuda: __intrinsic_asm "__half2float(__ushort_as_half($0))";
    case cpp: __intrinsic_asm "f16tof32($0)";
    case spirv:
    {
        return spirv_asm {
            %lowBits = OpUConvert $$uint16_t $value;
            %half = OpBitcast $$half %lowBits;
            result:$$float = OpFConvert %half
        };
    }
    }
}

__generic<let N : int>
__target_intrinsic(hlsl)
[__readNone]
vector<float, N> f16tof32(vector<uint, N> value)
{
    VECTOR_MAP_UNARY(float, N, f16tof32, value);
}



// Convert to 16-bit float stored in low bits of integer
__glsl_version(420)
__cuda_sm_version(6.0)
[__readNone]
[require(cpp_cuda_glsl_hlsl_spirv, shader5_sm_5_0)]
uint f32tof16(float value)
{
    __target_switch
    {
    case glsl: __intrinsic_asm "packHalf2x16(vec2($0,0.0))";
    case hlsl: __intrinsic_asm "f32tof16($0)";
    case cuda: __intrinsic_asm "__half_as_ushort(__float2half($0))";
    case cpp: __intrinsic_asm "f32tof16($0)";
    case spirv:
    {
        return spirv_asm {
            %half = OpFConvert $$half $value;
            %lowBits = OpBitcast $$uint16_t %half;
            result:$$uint = OpUConvert %lowBits
        };
    }
    }
}

__generic<let N : int>
__target_intrinsic(hlsl)
[__readNone]
vector<uint, N> f32tof16(vector<float, N> value)
{
    VECTOR_MAP_UNARY(uint, N, f32tof16, value);
}

// !!!!!!!!!!!!!!!!!!!!!!!!!!!!!!!!!!!!!!!!!!!!!!!!!!!!!!!!!!!!!!!!!!!!!!!!!!!!!!!!!!!!
// The following is Slang specific and NOT part of standard HLSL
// It's not clear what happens with float16 time in HLSL -> can the float16 coerce to uint for example? If so that would
// give the wrong result

__glsl_version(420)
[__readNone]
[require(cpp_cuda_glsl_hlsl_spirv, shader5_sm_5_0)]
float f16tof32(float16_t value)
{
    __target_switch
    {
    case glsl: __intrinsic_asm "unpackHalf2x16($0).x";
    case hlsl: __intrinsic_asm "f16tof32($0)";
    case cuda: __intrinsic_asm "__half2float($0)";
    case cpp: __intrinsic_asm "f16tof32($0)";
    case spirv:
    {
        return spirv_asm {
            result:$$float = OpFConvert $value
        };
    }
    }
}

__generic<let N : int>
__target_intrinsic(hlsl)
__target_intrinsic(cuda, "__half2float")
__target_intrinsic(spirv, "OpFConvert resultType resultId _0")
[__readNone]
vector<float, N> f16tof32(vector<float16_t, N> value)
{
    VECTOR_MAP_UNARY(float, N, f16tof32, value);
}

// Convert to float16_t
__target_intrinsic(glsl, "packHalf2x16(vec2($0,0.0))")
__glsl_version(420)
__target_intrinsic(cuda, "__float2half")
__target_intrinsic(spirv, "OpFConvert resultType resultId _0")
[__readNone]
[require(cuda_glsl_spirv, shader5_sm_5_0)]
float16_t f32tof16_(float value);

__generic<let N : int>
__target_intrinsic(cuda, "__float2half")
__target_intrinsic(spirv, "OpFConvert resultType resultId _0")
[__readNone]
vector<float16_t, N> f32tof16_(vector<float, N> value)
{
    VECTOR_MAP_UNARY(float16_t, N, f32tof16_, value);
}

// !!!!!!!!!!!!!!!!!!!!!!!!!!!!!!!!!!!!!!!!!!!!!!!!!!!!!!!!!!!!!!!!!!!!!!!!!!!!!!!!!!!!

// Flip surface normal to face forward, if needed
__generic<T : __BuiltinFloatingPointType, let N : int>
__target_intrinsic(hlsl)
__target_intrinsic(glsl)
__target_intrinsic(spirv, "OpExtInst resultType resultId glsl450 FaceForward _0 _1 _2")
[__readNone]
[require(cpp_cuda_glsl_hlsl_spirv, sm_2_0_GLSL_400)]
vector<T,N> faceforward(vector<T,N> n, vector<T,N> i, vector<T,N> ng)
{
    return dot(ng, i) < T(0.0f) ? n : -n;
}

// Find first set bit starting at high bit and working down
__target_intrinsic(hlsl)
__target_intrinsic(glsl,"findMSB")
__target_intrinsic(cuda, "$P_firstbithigh($0)")
__target_intrinsic(cpp, "$P_firstbithigh($0)")
__target_intrinsic(spirv, "OpExtInst resultType resultId glsl450 FindSMsb _0")
[__readNone]
[require(cpp_cuda_glsl_hlsl_spirv, shader5_sm_5_0)]
int firstbithigh(int value);

__target_intrinsic(hlsl)
__target_intrinsic(glsl,"findMSB")
__target_intrinsic(spirv, "OpExtInst resultType resultId glsl450 FindSMsb _0")
__generic<let N : int>
[__readNone]
vector<int, N> firstbithigh(vector<int, N> value)
{
    VECTOR_MAP_UNARY(int, N, firstbithigh, value);
}

__target_intrinsic(hlsl)
__target_intrinsic(glsl,"findMSB")
__target_intrinsic(cuda, "$P_firstbithigh($0)")
__target_intrinsic(cpp, "$P_firstbithigh($0)")
__target_intrinsic(spirv, "OpExtInst resultType resultId glsl450 FindUMsb _0")
[__readNone]
[require(cpp_cuda_glsl_hlsl_spirv, shader5_sm_5_0)]
uint firstbithigh(uint value);

__target_intrinsic(hlsl)
__target_intrinsic(glsl,"findMSB")
__target_intrinsic(spirv, "OpExtInst resultType resultId glsl450 FindUMsb _0")
__generic<let N : int>
[__readNone]
vector<uint,N> firstbithigh(vector<uint,N> value)
{
    VECTOR_MAP_UNARY(uint, N, firstbithigh, value);
}

// Find first set bit starting at low bit and working up
__target_intrinsic(hlsl)
__target_intrinsic(glsl,"findLSB")
__target_intrinsic(cuda, "$P_firstbitlow($0)")
__target_intrinsic(cpp, "$P_firstbitlow($0)")
__target_intrinsic(spirv, "OpExtInst resultType resultId glsl450 FindILsb _0")
[__readNone]
[require(cpp_cuda_glsl_hlsl_spirv, shader5_sm_5_0)]
int firstbitlow(int value);

__target_intrinsic(hlsl)
__target_intrinsic(glsl,"findLSB")
__target_intrinsic(spirv, "OpExtInst resultType resultId glsl450 FindILsb _0")
__generic<let N : int>
[__readNone]
vector<int,N> firstbitlow(vector<int,N> value)
{
    VECTOR_MAP_UNARY(int, N, firstbitlow, value);
}

__target_intrinsic(hlsl)
__target_intrinsic(glsl,"findLSB")
__target_intrinsic(cuda, "$P_firstbitlow($0)")
__target_intrinsic(cpp, "$P_firstbitlow($0)")
__target_intrinsic(spirv, "OpExtInst resultType resultId glsl450 FindILsb _0")
[__readNone]
[require(cpp_cuda_glsl_hlsl_spirv, shader5_sm_5_0)]
uint firstbitlow(uint value);

__target_intrinsic(hlsl)
__target_intrinsic(glsl,"findLSB")
__generic<let N : int>
__target_intrinsic(spirv, "OpExtInst resultType resultId glsl450 FindILsb _0")
[__readNone]
vector<uint,N> firstbitlow(vector<uint,N> value)
{
    VECTOR_MAP_UNARY(uint, N, firstbitlow, value);
}

// Floor (HLSL SM 1.0)

__generic<T : __BuiltinFloatingPointType>
__target_intrinsic(hlsl)
__target_intrinsic(glsl)
__target_intrinsic(cuda, "$P_floor($0)")
__target_intrinsic(cpp, "$P_floor($0)")
__target_intrinsic(spirv, "OpExtInst resultType resultId glsl450 Floor _0")
[__readNone]
[require(cpp_cuda_glsl_hlsl_spirv, sm_2_0_GLSL_140)]
T floor(T x);

__generic<T : __BuiltinFloatingPointType, let N : int>
__target_intrinsic(hlsl)
__target_intrinsic(glsl)
__target_intrinsic(spirv, "OpExtInst resultType resultId glsl450 Floor _0")
[__readNone]
vector<T, N> floor(vector<T, N> x)
{
    VECTOR_MAP_UNARY(T, N, floor, x);
}

__generic<T : __BuiltinFloatingPointType, let N : int, let M : int>
__target_intrinsic(hlsl)
[__readNone]
matrix<T, N, M> floor(matrix<T, N, M> x)
{
    MATRIX_MAP_UNARY(T, N, M, floor, x);
}

// Fused multiply-add
__generic<T : __BuiltinFloatingPointType>
__target_intrinsic(glsl)
__target_intrinsic(cuda, "$P_fma($0, $1, $2)")
__target_intrinsic(cpp, "$P_fma($0, $1, $2)")
__target_intrinsic(spirv, "OpExtInst resultType resultId glsl450 Fma _0 _1 _2")
[__readNone]
[require(cpp_cuda_glsl_hlsl_spirv, shader5_sm_5_0)]
T fma(T a, T b, T c)
{
    __target_switch
    {
    case hlsl:
        if (__isFloat<T>() || __isHalf<T>())
            return mad(a, b, c);
        else
            __intrinsic_asm "fma($0, $1, $2)";
    default:
        return a*b + c;
    }
}

__generic<T : __BuiltinFloatingPointType, let N : int>
__target_intrinsic(hlsl)
__target_intrinsic(glsl)
__target_intrinsic(spirv, "OpExtInst resultType resultId glsl450 Fma _0 _1 _2")
[__readNone]
[require(cpp_cuda_glsl_hlsl_spirv, shader5_sm_5_0)]
vector<T, N> fma(vector<T, N> a, vector<T, N> b, vector<T, N> c)
{
    VECTOR_MAP_TRINARY(T, N, fma, a, b, c);
}

__generic<T : __BuiltinFloatingPointType, let N : int, let M : int>
__target_intrinsic(hlsl)
[__readNone]
[require(cpp_cuda_glsl_hlsl_spirv, shader5_sm_5_0)]
matrix<T, N, M> fma(matrix<T, N, M> a, matrix<T, N, M> b, matrix<T, N, M> c)
{
    MATRIX_MAP_TRINARY(T, N, M, fma, a, b, c);
}

// Floating point remainder of x/y
__generic<T : __BuiltinFloatingPointType>
__target_intrinsic(hlsl)
__target_intrinsic(cuda, "$P_fmod($0, $1)")
__target_intrinsic(cpp, "$P_fmod($0, $1)")
[__readNone]
[require(cpp_cuda_glsl_hlsl_spirv, sm_2_0_GLSL_140)]
T fmod(T x, T y)
{
    return x - y * trunc(x/y);
}

__generic<T : __BuiltinFloatingPointType, let N : int>
__target_intrinsic(hlsl)
[__readNone]
vector<T, N> fmod(vector<T, N> x, vector<T, N> y)
{
    VECTOR_MAP_BINARY(T, N, fmod, x, y);
}

__generic<T : __BuiltinFloatingPointType, let N : int, let M : int>
__target_intrinsic(hlsl)
[__readNone]
matrix<T, N, M> fmod(matrix<T, N, M> x, matrix<T, N, M> y)
{
    MATRIX_MAP_BINARY(T, N, M, fmod, x, y);
}

// Fractional part
__generic<T : __BuiltinFloatingPointType>
__target_intrinsic(hlsl)
__target_intrinsic(glsl, fract)
__target_intrinsic(cuda, "$P_frac($0)")
__target_intrinsic(cpp, "$P_frac($0)")
__target_intrinsic(spirv, "OpExtInst resultType resultId glsl450 Fract _0")
[__readNone]
[require(cpp_cuda_glsl_hlsl_spirv, sm_2_0_GLSL_140)]
T frac(T x);

__generic<T : __BuiltinFloatingPointType, let N : int>
__target_intrinsic(hlsl)
__target_intrinsic(glsl, fract)
__target_intrinsic(spirv, "OpExtInst resultType resultId glsl450 Fract _0")
[__readNone]
vector<T, N> frac(vector<T, N> x)
{
    VECTOR_MAP_UNARY(T, N, frac, x);
}

__generic<T : __BuiltinFloatingPointType, let N : int, let M : int>
[__readNone]
matrix<T, N, M> frac(matrix<T, N, M> x)
{
    MATRIX_MAP_UNARY(T, N, M, frac, x);
}

// Split float into mantissa and exponent
__generic<T : __BuiltinFloatingPointType>
__target_intrinsic(cpp, "$P_frexp($0, $1)")
__target_intrinsic(cuda, "$P_frexp($0, $1)")
__target_intrinsic(hlsl)
__target_intrinsic(glsl)
__target_intrinsic(spirv, "OpExtInst resultType resultId glsl450 Frexp _0 _1")
[__readNone]
[require(cpp_cuda_glsl_hlsl_spirv, sm_2_0_GLSL_140)]
T frexp(T x, out int exp);

__generic<T : __BuiltinFloatingPointType, let N : int>
__target_intrinsic(hlsl)
__target_intrinsic(glsl)
__target_intrinsic(spirv, "OpExtInst resultType resultId glsl450 Frexp _0 _1")
[__readNone]
vector<T, N> frexp(vector<T, N> x, out vector<int, N> exp)
{
    VECTOR_MAP_BINARY(T, N, frexp, x, exp);
}

__generic<T : __BuiltinFloatingPointType, let N : int, let M : int, let L : int>
__target_intrinsic(hlsl)
[__readNone]
matrix<T, N, M> frexp(matrix<T, N, M> x, out matrix<int, N, M, L> exp)
{
    MATRIX_MAP_BINARY(T, N, M, frexp, x, exp);
}

// Texture filter width
__generic<T : __BuiltinFloatingPointType>
[__readNone]
__target_intrinsic(hlsl)
__target_intrinsic(glsl)
__target_intrinsic(spirv, "OpFwidth resultType resultId _0")
[require(glsl_hlsl_spirv, fragmentprocessing)]
T fwidth(T x);

__generic<T : __BuiltinFloatingPointType, let N : int>
__target_intrinsic(hlsl)
__target_intrinsic(glsl)
__target_intrinsic(spirv, "OpFwidth resultType resultId _0")
[__readNone]
vector<T, N> fwidth(vector<T, N> x)
{
    VECTOR_MAP_UNARY(T, N, fwidth, x);
}

__generic<T : __BuiltinFloatingPointType, let N : int, let M : int>
__target_intrinsic(hlsl)
[__readNone]
matrix<T, N, M> fwidth(matrix<T, N, M> x)
{
    MATRIX_MAP_UNARY(T, N, M, fwidth, x);
}

/// Get the value of a vertex attribute at a specific vertex.
///
/// The `GetAttributeAtVertex()` function can be used in a fragment shader
/// to get the value of the given `attribute` at the vertex of the primitive
/// that corresponds to the given `vertexIndex`.
///
/// Note that the `attribute` must have been a declared varying input to
/// the fragment shader with the `nointerpolation` modifier.
///
/// This function can be applied to scalars, vectors, and matrices of
/// built-in scalar types.
///
__generic<T : __BuiltinType>
[__readNone]
__glsl_version(450)
[require(glsl_hlsl_spirv, getattributeatvertex)]
T GetAttributeAtVertex(T attribute, uint vertexIndex)
{
    __target_switch
    {
    case hlsl:
        __intrinsic_asm "GetAttributeAtVertex";
    case _GL_EXT_fragment_shader_barycentric: 
        __intrinsic_asm "$0[$1]";
    case spirv:
        return spirv_asm {
            %_ptr_Input_T = OpTypePointer Input $$T;
            %addr = OpAccessChain %_ptr_Input_T $attribute $vertexIndex;
            result:$$T = OpLoad %addr;
        };
    }
}

/// Get the value of a vertex attribute at a specific vertex.
///
/// The `GetAttributeAtVertex()` function can be used in a fragment shader
/// to get the value of the given `attribute` at the vertex of the primitive
/// that corresponds to the given `vertexIndex`.
///
/// Note that the `attribute` must have been a declared varying input to
/// the fragment shader with the `nointerpolation` modifier.
///
/// This function can be applied to scalars, vectors, and matrices of
/// built-in scalar types.
///
__generic<T : __BuiltinType, let N : int>
[__readNone]
__glsl_version(450)
[require(glsl_hlsl_spirv, getattributeatvertex)]
vector<T,N> GetAttributeAtVertex(vector<T,N> attribute, uint vertexIndex)
{
    __target_switch
    {
    case hlsl:
        __intrinsic_asm "GetAttributeAtVertex";
    case _GL_EXT_fragment_shader_barycentric: 
        __intrinsic_asm "$0[$1]";
    case spirv:
        return spirv_asm {
            %_ptr_Input_vectorT = OpTypePointer Input $$vector<T,N>;
            %addr = OpAccessChain %_ptr_Input_vectorT $attribute $vertexIndex;
            result:$$vector<T,N> = OpLoad %addr;
        };
    }
}

/// Get the value of a vertex attribute at a specific vertex.
///
/// The `GetAttributeAtVertex()` function can be used in a fragment shader
/// to get the value of the given `attribute` at the vertex of the primitive
/// that corresponds to the given `vertexIndex`.
///
/// Note that the `attribute` must have been a declared varying input to
/// the fragment shader with the `nointerpolation` modifier.
///
/// This function can be applied to scalars, vectors, and matrices of
/// built-in scalar types.
///
__generic<T : __BuiltinType, let N : int, let M : int>
[__readNone]
__glsl_version(450)
[require(glsl_hlsl_spirv, getattributeatvertex)]
matrix<T,N,M> GetAttributeAtVertex(matrix<T,N,M> attribute, uint vertexIndex)
{
    __target_switch
    {
    case hlsl:
        __intrinsic_asm "GetAttributeAtVertex";
    case _GL_EXT_fragment_shader_barycentric: 
        __intrinsic_asm "$0[$1]";
    case spirv:
        return spirv_asm {
            %_ptr_Input_matrixT = OpTypePointer Input $$matrix<T,N,M>;
            %addr = OpAccessChain %_ptr_Input_matrixT $attribute $vertexIndex;
            result:$$matrix<T,N,M> = OpLoad %addr;
        };
    }
}

// Get number of samples in render target
[__readNone]
[require(sm_4_0)]
uint GetRenderTargetSampleCount();

// Get position of given sample
[__readNone]
[require(sm_4_0)]
float2 GetRenderTargetSamplePosition(int Index);

// Group memory barrier
__glsl_extension(GL_KHR_memory_scope_semantics)
[require(cuda_glsl_hlsl_spirv, memorybarrier_compute)]
void GroupMemoryBarrier()
{
    __target_switch
    {
    case glsl: __intrinsic_asm "memoryBarrier(gl_ScopeWorkgroup, gl_StorageSemanticsShared, gl_SemanticsAcquireRelease)";
    case hlsl: __intrinsic_asm "GroupMemoryBarrier";
    case cuda: __intrinsic_asm "__threadfence_block";
    case spirv:
        spirv_asm
        {
            OpMemoryBarrier Workgroup AcquireRelease|WorkgroupMemory
        };
    }
}

[require(cuda_glsl_hlsl_spirv, memorybarrier_compute)]
void __subgroupBarrier()
{
    __target_switch
    {
    case glsl: __intrinsic_asm "subgroupBarrier";
    case hlsl: __intrinsic_asm "GroupMemoryBarrierWithGroupSync";
    case cuda: __intrinsic_asm "__syncthreads()";
    case spirv:
        spirv_asm
        {
            OpControlBarrier Subgroup Subgroup AcquireRelease|WorkgroupMemory|ImageMemory|UniformMemory
        };
    }
}

__glsl_extension(GL_KHR_memory_scope_semantics)
[require(cuda_glsl_hlsl_spirv, memorybarrier_compute)]
void GroupMemoryBarrierWithGroupSync()
{
    __target_switch
    {
    case glsl: __intrinsic_asm "controlBarrier(gl_ScopeWorkgroup, gl_ScopeWorkgroup, gl_StorageSemanticsShared, gl_SemanticsAcquireRelease)";
    case hlsl: __intrinsic_asm "GroupMemoryBarrierWithGroupSync";
    case cuda: __intrinsic_asm "__syncthreads()";
    case spirv:
        spirv_asm
        {
            OpControlBarrier Workgroup Workgroup AcquireRelease|WorkgroupMemory
        };
    }
}

// Atomics

[ForceInline]
__glsl_version(430)
[require(cuda_glsl_hlsl_spirv, atomic_glsl_hlsl_cuda)]
void InterlockedAdd(__ref  int dest,  int value)
{
    __target_switch
    {
    case hlsl: __intrinsic_asm "InterlockedAdd";
    case cuda: __intrinsic_asm "atomicAdd($0, $1)";
    case glsl: __intrinsic_asm "$atomicAdd($A, $1)";
    case spirv:
        spirv_asm
        {
            result:$$int = OpAtomicIAdd &dest Device None $value 
        };
    }
}

[ForceInline]
__glsl_version(430)
[require(cuda_glsl_hlsl_spirv, atomic_glsl_hlsl_cuda)]
void InterlockedAdd(__ref uint dest, uint value)
{
    __target_switch
    {
    case hlsl: __intrinsic_asm "InterlockedAdd";
    case cuda: __intrinsic_asm "atomicAdd((int*)$0, $1)";
    case glsl: __intrinsic_asm "$atomicAdd($A, $1)";
    case spirv:
        spirv_asm
        {
            result:$$uint = OpAtomicIAdd &dest Device None $value 
        };
    }
}

[ForceInline]
void InterlockedAdd(__ref uint dest, int value)
{
    InterlockedAdd(dest, (uint)value);
}

[ForceInline]
__glsl_version(430)
[require(cuda_glsl_hlsl_spirv, atomic_glsl_hlsl_cuda)]
void InterlockedAdd(__ref  int dest,  int value, out  int original_value)
{
    __target_switch
    {
    case hlsl: __intrinsic_asm "InterlockedAdd";
    case cuda: __intrinsic_asm "(*$2 = atomicAdd($0, $1))";
    case glsl: __intrinsic_asm "($2 = $atomicAdd($A, $1))";
    case spirv:
        spirv_asm
        {
            %original:$$int = OpAtomicIAdd &dest Device None $value;
            OpStore &original_value %original
        };
    }
}

[ForceInline]
__glsl_version(430)
[require(cuda_glsl_hlsl_spirv, atomic_glsl_hlsl_cuda)]
void InterlockedAdd(__ref uint dest, uint value, out uint original_value)
{
    __target_switch
    {
    case hlsl: __intrinsic_asm "InterlockedAdd";
    case cuda: __intrinsic_asm "(*$2 = (uint)atomicAdd((int*)$0, $1))";
    case glsl: __intrinsic_asm "($2 = $atomicAdd($A, $1))";
    case spirv:
        spirv_asm
        {
            %original:$$uint = OpAtomicIAdd &dest Device None $value;
            OpStore &original_value %original
        };
    }
}

[ForceInline]
void InterlockedAdd(__ref  int64_t dest,  int64_t value)
{
    __target_switch
    {
    case hlsl: __intrinsic_asm "InterlockedAdd";
    }
}

[ForceInline]
void InterlockedAdd(__ref  int64_t dest,  int64_t value, out  int64_t original_value)
{
    __target_switch
    {
    case hlsl: __intrinsic_asm "InterlockedAdd";
    }
}

[ForceInline]
void InterlockedAdd(__ref  uint64_t dest,  uint64_t value)
{
    __target_switch
    {
    case hlsl: __intrinsic_asm "InterlockedAdd";
    }
}

[ForceInline]
void InterlockedAdd(__ref  uint64_t dest,  uint64_t value, out  uint64_t original_value)
{
    __target_switch
    {
    case hlsl: __intrinsic_asm "InterlockedAdd";
    }
}

__glsl_version(430)
[require(cuda_glsl_hlsl_spirv, atomic_glsl_hlsl_cuda)]
void InterlockedAnd(__ref  int dest,  int value)
{
    __target_switch
    {
    case hlsl: __intrinsic_asm "InterlockedAnd";
    case cuda: __intrinsic_asm "atomicAnd($0, $1)";
    case glsl: __intrinsic_asm "$atomicAnd($A, $1)";
    case spirv:
        spirv_asm
        {
            result:$$int = OpAtomicAnd &dest Device None $value;
        };
    }
}

__glsl_version(430)
[require(cuda_glsl_hlsl_spirv, atomic_glsl_hlsl_cuda)]
void InterlockedAnd(__ref uint dest, uint value)
{
    __target_switch
    {
    case hlsl: __intrinsic_asm "InterlockedAnd";
    case cuda: __intrinsic_asm "atomicAnd((int*)$0, $1)";
    case glsl: __intrinsic_asm "$atomicAnd($A, $1)";
    case spirv:
        spirv_asm
        {
            result:$$uint = OpAtomicAnd &dest Device None $value;
        };
    }
}

__glsl_version(430)
[require(cuda_glsl_hlsl_spirv, atomic_glsl_hlsl_cuda)]
void InterlockedAnd(__ref  int dest,  int value, out  int original_value)
{
    __target_switch
    {
    case hlsl: __intrinsic_asm "InterlockedAnd";
    case cuda: __intrinsic_asm "(*$2 = atomicAnd($0, $1))";
    case glsl: __intrinsic_asm "($2 = $atomicAnd($A, $1))";
    case spirv:
        spirv_asm
        {
            %original:$$int = OpAtomicAnd &dest Device None $value;
            OpStore &original_value %original
        };
    }
}

__glsl_version(430)
[require(cuda_glsl_hlsl_spirv, atomic_glsl_hlsl_cuda)]
void InterlockedAnd(__ref uint dest, uint value, out uint original_value)
{
    __target_switch
    {
    case hlsl: __intrinsic_asm "InterlockedAnd";
    case glsl: __intrinsic_asm "($2 = atomicAnd($0, $1))";
    case cuda: __intrinsic_asm "(*$2 = atomicAnd((int*)$0, $1))";
    case spirv:
        spirv_asm
        {
            %original:$$uint = OpAtomicAnd &dest Device None $value;
            OpStore &original_value %original
        };
    }
}

[ForceInline]
void InterlockedAnd(__ref  uint64_t dest,  uint64_t value)
{
    __target_switch
    {
    case hlsl: __intrinsic_asm "InterlockedAnd";
    }
}

[ForceInline]
void InterlockedAnd(__ref  uint64_t dest,  uint64_t value, out  uint64_t original_value)
{
    __target_switch
    {
    case hlsl: __intrinsic_asm "InterlockedAnd";
    }
}

__glsl_version(430)
[require(cuda_glsl_hlsl_spirv, atomic_glsl_hlsl_cuda)]
void InterlockedCompareExchange(__ref  int dest,  int compare_value,  int value, out  int original_value)
{
    __target_switch
    {
    case hlsl: __intrinsic_asm "InterlockedCompareExchange";
    case glsl: __intrinsic_asm "($3 = $atomicCompSwap($A, $1, $2))";
    case cuda: __intrinsic_asm "(*$3 = atomicCAS($0, $1, $2))";
    case spirv:
        spirv_asm
        {
            %original:$$int = OpAtomicCompareExchange &dest Device None None $value $compare_value;
            OpStore &original_value %original
        };
    }
}

__glsl_version(430)
[require(cuda_glsl_hlsl_spirv, atomic_glsl_hlsl_cuda)]
void InterlockedCompareExchange(__ref uint dest, uint compare_value, uint value, out uint original_value)
{
    __target_switch
    {
    case hlsl: __intrinsic_asm "InterlockedCompareExchange";
    case glsl: __intrinsic_asm "($3 = $atomicCompSwap($A, $1, $2))";
    case cuda: __intrinsic_asm "(*$3 = (uint)atomicCAS((int*)$0, $1, $2))";
    case spirv:
        spirv_asm
        {
            %original:$$uint = OpAtomicCompareExchange &dest Device None None $value $compare_value;
            OpStore &original_value %original
        };
    }
}

[ForceInline]
void InterlockedCompareExchangeFloatBitwise(__ref  float dest, float compare_value, float value)
{
    __target_switch
    {
    case hlsl: __intrinsic_asm "InterlockedCompareExchangeFloatBitwise";
    }
}

[ForceInline]
void InterlockedCompareExchangeFloatBitwise(__ref  float dest, float compare_value, float value, out float original_value)
{
    __target_switch
    {
    case hlsl: __intrinsic_asm "InterlockedCompareExchangeFloatBitwise";
    }
}

[ForceInline]
void InterlockedCompareExchange(__ref  int64_t dest,  int64_t compare_value,  int64_t value)
{
    __target_switch
    {
    case hlsl: __intrinsic_asm "InterlockedCompareExchange";
    }
}

[ForceInline]
void InterlockedCompareExchange(__ref  int64_t dest,  int64_t compare_value,  int64_t value, out  int64_t original_value)
{
    __target_switch
    {
    case hlsl: __intrinsic_asm "InterlockedCompareExchange";
    }
}

[ForceInline]
void InterlockedCompareExchange(__ref  uint64_t dest,  uint64_t compare_value,  uint64_t value)
{
    __target_switch
    {
    case hlsl: __intrinsic_asm "InterlockedCompareExchange";
    }
}

[ForceInline]
void InterlockedCompareExchange(__ref  uint64_t dest,  uint64_t compare_value,  uint64_t value, out  uint64_t original_value)
{
    __target_switch
    {
    case hlsl: __intrinsic_asm "InterlockedCompareExchange";
    }
}

__glsl_version(430)
[require(cuda_glsl_hlsl_spirv, atomic_glsl_hlsl_cuda)]
void InterlockedCompareStore(__ref int dest,  int compare_value,  int value)
{
    __target_switch
    {
    case hlsl: __intrinsic_asm "InterlockedCompareStore";
    case glsl: __intrinsic_asm "$atomicCompSwap($A, $1, $2)";
    case cuda: __intrinsic_asm "atomicCAS($0, $1, $2)";
    case spirv:
        spirv_asm
        {
            result:$$int = OpAtomicCompareExchange &dest Device None None $value $compare_value;
        };
    }
}

__glsl_version(430)
[require(cuda_glsl_hlsl_spirv, atomic_glsl_hlsl_cuda)]
void InterlockedCompareStore(__ref uint dest, uint compare_value, uint value)
{
    __target_switch
    {
    case hlsl: __intrinsic_asm "InterlockedCompareStore";
    case glsl: __intrinsic_asm "$atomicCompSwap($A, $1, $2)";
    case cuda: __intrinsic_asm "atomicCAS((int*)$0, $1, $2)";
    case spirv:
        spirv_asm
        {
            result:$$uint = OpAtomicCompareExchange &dest Device None None $value $compare_value;
        };
    }
}

[ForceInline]
void InterlockedCompareStoreFloatBitwise(__ref  float dest,  float compare_value, float value)
{
    __target_switch
    {
    case hlsl: __intrinsic_asm "InterlockedCompareStoreFloatBitwise";
    }
}

[ForceInline]
void InterlockedCompareStore(__ref int64_t dest, int64_t compare_value, int64_t value);
{
    __target_switch
    {
    case hlsl: __intrinsic_asm "InterlockedCompareStore";
    }
}

[ForceInline]
void InterlockedCompareStore(__ref uint64_t dest, uint64_t compare_value, uint64_t value);
{
    __target_switch
    {
    case hlsl: __intrinsic_asm "InterlockedCompareStore";
    }
}

__glsl_version(430)
[require(cuda_glsl_hlsl_spirv, atomic_glsl_hlsl_cuda)]
void InterlockedExchange(__ref  int dest,  int value, out  int original_value)
{
    __target_switch
    {
    case hlsl: __intrinsic_asm "InterlockedExchange";
    case glsl: __intrinsic_asm "($2 = $atomicExchange($A, $1))";
    case cuda: __intrinsic_asm "(*$2 = atomicExch($0, $1))";
    case spirv:
        spirv_asm
        {
            %r:$$int = OpAtomicExchange &dest Device None $value;
            OpStore &original_value %r
        };
    }
}

__glsl_version(430)
[require(cuda_glsl_hlsl_spirv, atomic_glsl_hlsl_cuda)]
void InterlockedExchange(__ref uint dest, uint value, out uint original_value)
{
    __target_switch
    {
    case hlsl: __intrinsic_asm "InterlockedExchange";
    case glsl: __intrinsic_asm "($2 = $atomicExchange($A, $1))";
    case cuda: __intrinsic_asm "(*$2 = (uint)atomicExch((int*)$0, $1))";
    case spirv:
        spirv_asm
        {
            %r:$$uint = OpAtomicExchange &dest Device None $value;
            OpStore &original_value %r
        };
    }
}

[ForceInline]
void InterlockedExchange(__ref  float dest,  float value)
{
    __target_switch
    {
    case hlsl: __intrinsic_asm "InterlockedExchange";
    }
}

[ForceInline]
void InterlockedExchange(__ref  float dest,  float value, out  float original_value)
{
    __target_switch
    {
    case hlsl: __intrinsic_asm "InterlockedExchange";
    }
}

[ForceInline]
void InterlockedExchange(__ref  int64_t dest,  int64_t value)
{
    __target_switch
    {
    case hlsl: __intrinsic_asm "InterlockedExchange";
    }
}

[ForceInline]
void InterlockedExchange(__ref  int64_t dest,  int64_t value, out  int64_t original_value)
{
    __target_switch
    {
    case hlsl: __intrinsic_asm "InterlockedExchange";
    }
}

[ForceInline]
void InterlockedExchange(__ref  uint64_t dest,  uint64_t value)
{
    __target_switch
    {
    case hlsl: __intrinsic_asm "InterlockedExchange";
    }
}

[ForceInline]
void InterlockedExchange(__ref  uint64_t dest,  uint64_t value, out  uint64_t original_value)
{
    __target_switch
    {
    case hlsl: __intrinsic_asm "InterlockedExchange";
    }
}

__glsl_version(430)
[require(cuda_glsl_hlsl_spirv, atomic_glsl_hlsl_cuda)]
void InterlockedMax(__ref  int dest,  int value)
{
    __target_switch
    {
    case hlsl: __intrinsic_asm "InterlockedMax";
    case glsl: __intrinsic_asm "$atomicMax($A, $1)";
    case cuda: __intrinsic_asm "atomicMax($0, $1)";
    case spirv:
        spirv_asm
        {
            result:$$int = OpAtomicSMax &dest Device None $value;
        };
    }
}

__glsl_version(430)
[require(cuda_glsl_hlsl_spirv, atomic_glsl_hlsl_cuda)]
void InterlockedMax(__ref uint dest, uint value)
{
    __target_switch
    {
    case hlsl: __intrinsic_asm "InterlockedMax";
    case glsl: __intrinsic_asm "$atomicMax($A, $1)";
    case cuda: __intrinsic_asm "atomicMax((int*)$0, $1)";
    case spirv:
        spirv_asm
        {
            result:$$uint = OpAtomicUMax &dest Device None $value;
        };
    }
}

__glsl_version(430)
[require(cuda_glsl_hlsl_spirv, atomic_glsl_hlsl_cuda)]
void InterlockedMax(__ref  int dest,  int value, out  int original_value)
{
    __target_switch
    {
    case hlsl: __intrinsic_asm "InterlockedMax";
    case glsl: __intrinsic_asm "($2 = $atomicMax($A, $1))";
    case cuda: __intrinsic_asm "(*$2 = atomicMax($0, $1))";
    case spirv:
        spirv_asm
        {
            %v:$$int = OpAtomicSMax &dest Device None $value;
            OpStore &original_value %v
        };
    }
}

__glsl_version(430)
[require(cuda_glsl_hlsl_spirv, atomic_glsl_hlsl_cuda)]
void InterlockedMax(__ref uint dest, uint value, out uint original_value)
{
    __target_switch
    {
    case hlsl: __intrinsic_asm "InterlockedMax";
    case glsl: __intrinsic_asm "($2 = $atomicMax($A, $1))";
    case cuda: __intrinsic_asm "(*$2 = (uint)atomicMax((int*)$0, $1))";
    case spirv:
        spirv_asm
        {
            %v:$$uint = OpAtomicUMax &dest Device None $value;
            OpStore &original_value %v
        };
    }
}

[ForceInline]
void InterlockedMax(__ref  int64_t dest,  int64_t value)
{
    __target_switch
    {
    case hlsl: __intrinsic_asm "InterlockedMax";
    }
}

[ForceInline]
void InterlockedMax(__ref  int64_t dest,  int64_t value, out  int64_t original_value)
{
    __target_switch
    {
    case hlsl: __intrinsic_asm "InterlockedMax";
    }
}

[ForceInline]
void InterlockedMax(__ref  uint64_t dest,  uint64_t value)
{
    __target_switch
    {
    case hlsl: __intrinsic_asm "InterlockedMax";
    }
}

[ForceInline]
void InterlockedMax(__ref  uint64_t dest,  uint64_t value, out  uint64_t original_value)
{
    __target_switch
    {
    case hlsl: __intrinsic_asm "InterlockedMax";
    }
}

__glsl_version(430)
[require(cuda_glsl_hlsl_spirv, atomic_glsl_hlsl_cuda)]
void InterlockedMin(__ref  int dest,  int value)
{
    __target_switch
    {
    case hlsl: __intrinsic_asm "InterlockedMin";
    case glsl: __intrinsic_asm "$atomicMin($A, $1)";
    case cuda: __intrinsic_asm "atomicMin($0, $1)";
    case spirv:
        spirv_asm
        {
            result:$$int = OpAtomicSMin &dest Device None $value;
        };
    }
}

__glsl_version(430)
[require(cuda_glsl_hlsl_spirv, atomic_glsl_hlsl_cuda)]
void InterlockedMin(__ref uint dest, uint value)
{
    __target_switch
    {
    case hlsl: __intrinsic_asm "InterlockedMin";
    case glsl: __intrinsic_asm "$atomicMin($A, $1)";
    case cuda: __intrinsic_asm "atomicMin((int*)$0, $1)";
    case spirv:
        spirv_asm
        {
            result:$$uint = OpAtomicUMin &dest Device None $value;
        };
    }
}

__glsl_version(430)
[require(cuda_glsl_hlsl_spirv, atomic_glsl_hlsl_cuda)]
void InterlockedMin(__ref  int dest,  int value, out  int original_value)
{
    __target_switch
    {
    case hlsl: __intrinsic_asm "InterlockedMin";
    case glsl: __intrinsic_asm "($2 = $atomicMin($A, $1))";
    case cuda: __intrinsic_asm "(*$2 = atomicMin($0, $1))";
    case spirv:
        spirv_asm
        {
            %v:$$int = OpAtomicSMin &dest Device None $value;
            OpStore &original_value %v
        };
    }
}

__glsl_version(430)
[require(cuda_glsl_hlsl_spirv, atomic_glsl_hlsl_cuda)]
void InterlockedMin(__ref uint dest, uint value, out uint original_value)
{
    __target_switch
    {
    case hlsl: __intrinsic_asm "InterlockedMin";
    case glsl: __intrinsic_asm "($2 = $atomicMin($A, $1))";
    case cuda: __intrinsic_asm "(*$2 = (uint)atomicMin((int*)$0, $1))";
    case spirv:
        spirv_asm
        {
            %v:$$uint = OpAtomicUMin &dest Device None $value;
            OpStore &original_value %v
        };
    }
}

[ForceInline]
void InterlockedMin(__ref  int64_t dest,  int64_t value)
{
    __target_switch
    {
    case hlsl: __intrinsic_asm "InterlockedMin";
    }
}

[ForceInline]
void InterlockedMin(__ref  int64_t dest,  int64_t value, out  int64_t original_value)
{
    __target_switch
    {
    case hlsl: __intrinsic_asm "InterlockedMin";
    }
}

[ForceInline]
void InterlockedMin(__ref  uint64_t dest,  uint64_t value)
{
    __target_switch
    {
    case hlsl: __intrinsic_asm "InterlockedMin";
    }
}

[ForceInline]
void InterlockedMin(__ref  uint64_t dest,  uint64_t value, out  uint64_t original_value)
{
    __target_switch
    {
    case hlsl: __intrinsic_asm "InterlockedMin";
    }
}

__glsl_version(430)
[require(cuda_glsl_hlsl_spirv, atomic_glsl_hlsl_cuda)]
void InterlockedOr(__ref  int dest,  int value)
{
    __target_switch
    {
    case hlsl: __intrinsic_asm "InterlockedOr";
    case cuda: __intrinsic_asm "atomicOr((int*)$0, $1)";
    case glsl: __intrinsic_asm "$atomicOr($A, $1)";
    case spirv:
        spirv_asm
        {
            result:$$int = OpAtomicOr &dest Device None $value;
        };
    }
}

__glsl_version(430)
[require(cuda_glsl_hlsl_spirv, atomic_glsl_hlsl_cuda)]
void InterlockedOr(__ref uint dest, uint value)
{
    __target_switch
    {
    case hlsl: __intrinsic_asm "InterlockedOr";
    case cuda: __intrinsic_asm "atomicOr((int*)$0, $1)";
    case glsl: __intrinsic_asm "$atomicOr($A, $1)";
    case spirv:
        spirv_asm
        {
            result:$$uint = OpAtomicOr &dest Device None $value;
        };
    }
}

__glsl_version(430)
[require(cuda_glsl_hlsl_spirv, atomic_glsl_hlsl_cuda)]
void InterlockedOr(__ref  int dest,  int value, out  int original_value)
{
     __target_switch
    {
    case hlsl: __intrinsic_asm "InterlockedOr";
    case glsl: __intrinsic_asm "($2 = atomicOr($0, $1))";
    case cuda: __intrinsic_asm "(*$2 = atomicOr($0, $1))";
    case spirv:
        spirv_asm
        {
            %original:$$int = OpAtomicOr &dest Device None $value;
            OpStore &original_value %original
        };
    }
}

__glsl_version(430)
[require(cuda_glsl_hlsl_spirv, atomic_glsl_hlsl_cuda)]
void InterlockedOr(__ref uint dest, uint value, out uint original_value)
{
     __target_switch
    {
    case hlsl: __intrinsic_asm "InterlockedOr";
    case glsl: __intrinsic_asm "($2 = atomicOr($0, $1))";
    case cuda: __intrinsic_asm "(*$2 = atomicOr((int*)$0, $1))";
    case spirv:
        spirv_asm
        {
            %original:$$uint = OpAtomicOr &dest Device None $value;
            OpStore &original_value %original
        };
    }
}

[ForceInline]
void InterlockedOr(__ref  uint64_t dest,  uint64_t value)
{
    __target_switch
    {
    case hlsl: __intrinsic_asm "InterlockedOr";
    }
}

[ForceInline]
void InterlockedOr(__ref  uint64_t dest,  uint64_t value, out  uint64_t original_value)
{
    __target_switch
    {
    case hlsl: __intrinsic_asm "InterlockedOr";
    }
}

__glsl_version(430)
[require(cuda_glsl_hlsl_spirv, atomic_glsl_hlsl_cuda)]
void InterlockedXor(__ref  int dest,  int value)
{
    __target_switch
    {
    case hlsl: __intrinsic_asm "InterlockedXor";
    case cuda: __intrinsic_asm "atomicXor((int*)$0, $1)";
    case glsl: __intrinsic_asm "$atomicXor($A, $1)";
    case spirv:
        spirv_asm
        {
            result:$$int = OpAtomicXor &dest Device None $value;
        };
    }
}

__glsl_version(430)
[require(cuda_glsl_hlsl_spirv, atomic_glsl_hlsl_cuda)]
void InterlockedXor(__ref uint dest, uint value)
{
    __target_switch
    {
    case hlsl: __intrinsic_asm "InterlockedXor";
    case cuda: __intrinsic_asm "atomicXor((int*)$0, $1)";
    case glsl: __intrinsic_asm "$atomicXor($A, $1)";
    case spirv:
        spirv_asm
        {
            result:$$uint = OpAtomicXor &dest Device None $value;
        };
    }
}

__glsl_version(430)
[require(cuda_glsl_hlsl_spirv, atomic_glsl_hlsl_cuda)]
void InterlockedXor(__ref  int dest,  int value, out  int original_value)
{
     __target_switch
    {
    case hlsl: __intrinsic_asm "InterlockedXor";
    case glsl: __intrinsic_asm "($2 = atomicXor($0, $1))";
    case cuda: __intrinsic_asm "(*$2 = atomicXor($0, $1))";
    case spirv:
        spirv_asm
        {
            %original:$$int = OpAtomicXor &dest Device None $value;
            OpStore &original_value %original
        };
    }
}

__glsl_version(430)
[require(cuda_glsl_hlsl_spirv, atomic_glsl_hlsl_cuda)]
void InterlockedXor(__ref uint dest, uint value, out uint original_value)
{
     __target_switch
    {
    case hlsl: __intrinsic_asm "InterlockedXor";
    case glsl: __intrinsic_asm "($2 = atomicXor($0, $1))";
    case cuda: __intrinsic_asm "(*$2 = (uint)atomicXor((int*)$0, $1))";
    case spirv:
        spirv_asm
        {
            %original:$$uint = OpAtomicXor &dest Device None $value;
            OpStore &original_value %original
        };
    }
}

[ForceInline]
void InterlockedXor(__ref  uint64_t dest,  uint64_t value)
{
    __target_switch
    {
    case hlsl: __intrinsic_asm "InterlockedXor";
    }
}

[ForceInline]
void InterlockedXor(__ref  uint64_t dest,  uint64_t value, out  uint64_t original_value)
{
    __target_switch
    {
    case hlsl: __intrinsic_asm "InterlockedXor";
    }
}


// Is floating-point value finite?

__generic<T : __BuiltinFloatingPointType>
__target_intrinsic(hlsl)
[__readNone]
[require(cpp_cuda_glsl_hlsl_spirv, sm_2_0_GLSL_140)]
bool isfinite(T x)
{
    __target_switch
    {
    case hlsl: __intrinsic_asm "isfinite";
    case cuda:
    case cpp:
        __intrinsic_asm "$P_isfinite($0)";
    default:
        return !(isinf(x) || isnan(x));
    }
}

__generic<T : __BuiltinFloatingPointType, let N : int>
[__readNone]
[require(cpp_cuda_glsl_hlsl_spirv, sm_2_0_GLSL_140)]
vector<bool, N> isfinite(vector<T, N> x)
{
    __target_switch
    {
    case hlsl: __intrinsic_asm "isfinite";
    default:
        VECTOR_MAP_UNARY(bool, N, isfinite, x);
    }
}

__generic<T : __BuiltinFloatingPointType, let N : int, let M : int>
__target_intrinsic(hlsl)
[__readNone]
[require(cpp_cuda_glsl_hlsl_spirv, sm_2_0_GLSL_140)]
matrix<bool, N, M> isfinite(matrix<T, N, M> x)
{
    MATRIX_MAP_UNARY(bool, N, M, isfinite, x);
}

// Is floating-point value infinite?
__generic<T : __BuiltinFloatingPointType>
[__readNone]
[require(cpp_cuda_glsl_hlsl_spirv, sm_2_0_GLSL_140)]
bool isinf(T x)
{
    __target_switch
    {
    case hlsl:
    case glsl:
        __intrinsic_asm "isinf";
    case cuda:
    case cpp:
        __intrinsic_asm "$P_isinf($0)";
    case spirv:
        return spirv_asm { result:$$bool = OpIsInf $x};
    }
}

__generic<T : __BuiltinFloatingPointType, let N : int>
[__readNone]
[require(cpp_cuda_glsl_hlsl_spirv, sm_2_0_GLSL_140)]
vector<bool, N> isinf(vector<T, N> x)
{
    __target_switch
    {
    case hlsl:
    case glsl:
        __intrinsic_asm "isinf";
    case spirv:
        return spirv_asm { result:$$vector<bool,N> = OpIsInf $x};
    default:
        VECTOR_MAP_UNARY(bool, N, isinf, x);
    }
}

__generic<T : __BuiltinFloatingPointType, let N : int, let M : int>
__target_intrinsic(hlsl)
[__readNone]
[require(cpp_cuda_glsl_hlsl_spirv, sm_2_0_GLSL_140)]
matrix<bool, N, M> isinf(matrix<T, N, M> x)
{
    MATRIX_MAP_UNARY(bool, N, M, isinf, x);
}

// Is floating-point value not-a-number?
__generic<T : __BuiltinFloatingPointType>
[__readNone]
[require(cpp_cuda_glsl_hlsl_spirv, sm_2_0_GLSL_140)]
bool isnan(T x)
{
    __target_switch
    {
    case hlsl:
    case glsl:
        __intrinsic_asm "isnan";
    case cuda:
    case cpp:
        __intrinsic_asm "$P_isnan($0)";
    case spirv:
        return spirv_asm { result:$$bool = OpIsNan $x};
    }
}

__generic<T : __BuiltinFloatingPointType, let N : int>
[__readNone]
[require(cpp_cuda_glsl_hlsl_spirv, sm_2_0_GLSL_140)]
vector<bool, N> isnan(vector<T, N> x)
{
    __target_switch
    {
    case hlsl:
    case glsl:
        __intrinsic_asm "isnan";
    case spirv:
        return spirv_asm { result:$$vector<bool, N> = OpIsNan $x};
    default:
        VECTOR_MAP_UNARY(bool, N, isnan, x);
    }
}

__generic<T : __BuiltinFloatingPointType, let N : int, let M : int>
__target_intrinsic(hlsl)
[__readNone]
[require(cpp_cuda_glsl_hlsl_spirv, sm_2_0_GLSL_140)]
matrix<bool, N, M> isnan(matrix<T, N, M> x)
{
    MATRIX_MAP_UNARY(bool, N, M, isnan, x);
}

// Construct float from mantissa and exponent

__generic<T : __BuiltinFloatingPointType>
__target_intrinsic(hlsl)
[__readNone]
[require(cpp_cuda_glsl_hlsl_spirv, sm_2_0_GLSL_140)]
T ldexp(T x, T exp)
{
    return x * exp2(exp);
}

__generic<T : __BuiltinFloatingPointType, let N : int>
__target_intrinsic(hlsl)
[__readNone]
[require(cpp_cuda_glsl_hlsl_spirv, sm_2_0_GLSL_140)]
vector<T, N> ldexp(vector<T, N> x, vector<T, N> exp)
{
    return x * exp2(exp);
}

__generic<T : __BuiltinFloatingPointType, let N : int, let M : int>
__target_intrinsic(hlsl)
[__readNone]
[require(cpp_cuda_glsl_hlsl_spirv, sm_2_0_GLSL_140)]
matrix<T, N, M> ldexp(matrix<T, N, M> x, matrix<T, N, M> exp)
{
    MATRIX_MAP_BINARY(T, N, M, ldexp, x, exp);
}

// Vector length
__generic<T : __BuiltinFloatingPointType, let N : int>
__target_intrinsic(hlsl)
__target_intrinsic(glsl)
__target_intrinsic(spirv, "OpExtInst resultType resultId glsl450 Length _0")
[__readNone]
[require(cpp_cuda_glsl_hlsl_spirv, sm_2_0_GLSL_140)]
T length(vector<T, N> x)
{
    return sqrt(dot(x, x));
}

// Scalar float length
__generic<T : __BuiltinFloatingPointType>
[require(cpp_cuda_glsl_hlsl_spirv, sm_2_0_GLSL_140)]
T length(T x)
{
    return abs(x);
}

// Linear interpolation
__generic<T : __BuiltinFloatingPointType>
__target_intrinsic(hlsl)
__target_intrinsic(glsl, mix)
__target_intrinsic(spirv, "OpExtInst resultType resultId glsl450 FMix _0 _1 _2")
[__readNone]
[require(cpp_cuda_glsl_hlsl_spirv, sm_2_0_GLSL_140)]
T lerp(T x, T y, T s)
{
    return x * (T(1.0f) - s) + y * s;
}

__generic<T : __BuiltinFloatingPointType, let N : int>
__target_intrinsic(hlsl)
__target_intrinsic(glsl, mix)
__target_intrinsic(spirv, "OpExtInst resultType resultId glsl450 FMix _0 _1 _2")
[__readNone]
[require(cpp_cuda_glsl_hlsl_spirv, sm_2_0_GLSL_140)]
vector<T, N> lerp(vector<T, N> x, vector<T, N> y, vector<T, N> s)
{
    return x * (T(1.0f) - s) + y * s;
}

__generic<T : __BuiltinFloatingPointType, let N : int, let M : int>
__target_intrinsic(hlsl)
[__readNone]
[require(cpp_cuda_glsl_hlsl_spirv, sm_2_0_GLSL_140)]
matrix<T,N,M> lerp(matrix<T,N,M> x, matrix<T,N,M> y, matrix<T,N,M> s)
{
    MATRIX_MAP_TRINARY(T, N, M, lerp, x, y, s);
}

// Legacy lighting function (obsolete)
__target_intrinsic(hlsl)
[__readNone]
[require(cpp_cuda_glsl_hlsl_spirv, sm_2_0_GLSL_140)]
float4 lit(float n_dot_l, float n_dot_h, float m)
{
    let ambient = 1.0f;
    let diffuse = max(n_dot_l, 0.0f);
    let specular = step(0.0f, n_dot_l) * max(pow(n_dot_h, m), 0.0f);
    return float4(ambient, diffuse, specular, 1.0f);
}

// Base-e logarithm
__generic<T : __BuiltinFloatingPointType>
__target_intrinsic(hlsl)
__target_intrinsic(glsl)
__target_intrinsic(cuda, "$P_log($0)")
__target_intrinsic(cpp, "$P_log($0)")
__target_intrinsic(spirv, "OpExtInst resultType resultId glsl450 Log _0")
[__readNone]
[require(cpp_cuda_glsl_hlsl_spirv, sm_2_0_GLSL_140)]
T log(T x);

__generic<T : __BuiltinFloatingPointType, let N : int>
__target_intrinsic(hlsl)
__target_intrinsic(glsl)
__target_intrinsic(spirv, "OpExtInst resultType resultId glsl450 Log _0")
[__readNone]
[require(cpp_cuda_glsl_hlsl_spirv, sm_2_0_GLSL_140)]
vector<T, N> log(vector<T, N> x)
{
    VECTOR_MAP_UNARY(T, N, log, x);
}

__generic<T : __BuiltinFloatingPointType, let N : int, let M : int>
__target_intrinsic(hlsl)
[__readNone]
[require(cpp_cuda_glsl_hlsl_spirv, sm_2_0_GLSL_140)]
matrix<T, N, M> log(matrix<T, N, M> x)
{
    MATRIX_MAP_UNARY(T, N, M, log, x);
}

// Base-10 logarithm
__generic<T : __BuiltinFloatingPointType>
__target_intrinsic(hlsl)
__target_intrinsic(glsl, "(log( $0 ) * $S0( 0.43429448190325182765112891891661) )" )
__target_intrinsic(cuda, "$P_log10($0)")
__target_intrinsic(cpp, "$P_log10($0)")
__target_intrinsic(spirv, "%baseElog = OpExtInst resultType resultId glsl450 Log _0; OpFMul resultType resultId %baseElog const(_p,0.43429448190325182765112891891661)")
[__readNone]
[require(cpp_cuda_glsl_hlsl_spirv, sm_2_0_GLSL_140)]
T log10(T x);

__generic<T : __BuiltinFloatingPointType, let N : int>
__target_intrinsic(hlsl)
__target_intrinsic(glsl, "(log( $0 ) * $S0(0.43429448190325182765112891891661) )" )
__target_intrinsic(spirv, "%baseElog = OpExtInst resultType resultId glsl450 Log _0; OpVectorTimesScalar resultType resultId %baseElog const(_p,0.43429448190325182765112891891661)")
[__readNone]
[require(cpp_cuda_glsl_hlsl_spirv, sm_2_0_GLSL_140)]
vector<T,N> log10(vector<T,N> x)
{
    VECTOR_MAP_UNARY(T, N, log10, x);
}

__generic<T : __BuiltinFloatingPointType, let N : int, let M : int>
__target_intrinsic(hlsl)
[__readNone]
[require(cpp_cuda_glsl_hlsl_spirv, sm_2_0_GLSL_140)]
matrix<T,N,M> log10(matrix<T,N,M> x)
{
    MATRIX_MAP_UNARY(T, N, M, log10, x);
}

// Base-2 logarithm
__generic<T : __BuiltinFloatingPointType>
__target_intrinsic(hlsl)
__target_intrinsic(glsl)
__target_intrinsic(cuda, "$P_log2($0)")
__target_intrinsic(cpp, "$P_log2($0)")
__target_intrinsic(spirv, "OpExtInst resultType resultId glsl450 Log2 _0")
[__readNone]
[require(cpp_cuda_glsl_hlsl_spirv, sm_2_0_GLSL_140)]
T log2(T x);

__generic<T : __BuiltinFloatingPointType, let N : int>
__target_intrinsic(hlsl)
__target_intrinsic(glsl)
__target_intrinsic(spirv, "OpExtInst resultType resultId glsl450 Log2 _0")
[__readNone]
[require(cpp_cuda_glsl_hlsl_spirv, sm_2_0_GLSL_140)]
vector<T,N> log2(vector<T,N> x)
{
    VECTOR_MAP_UNARY(T, N, log2, x);
}

__generic<T : __BuiltinFloatingPointType, let N : int, let M : int>
__target_intrinsic(hlsl)
[__readNone]
[require(cpp_cuda_glsl_hlsl_spirv, sm_2_0_GLSL_140)]
matrix<T,N,M> log2(matrix<T,N,M> x)
{
    MATRIX_MAP_UNARY(T, N, M, log2, x);
}

// multiply-add

__generic<T : __BuiltinFloatingPointType>
__target_intrinsic(hlsl)
__target_intrinsic(glsl, fma)
__target_intrinsic(cuda, "$P_fma($0, $1, $2)")
__target_intrinsic(cpp, "$P_fma($0, $1, $2)")
__target_intrinsic(spirv, "OpExtInst resultType resultId glsl450 Fma _0 _1 _2")
[__readNone]
[require(cpp_cuda_glsl_hlsl_spirv, shader5_sm_5_0)]
T mad(T mvalue, T avalue, T bvalue);

__generic<T : __BuiltinFloatingPointType, let N : int>
__target_intrinsic(hlsl)
__target_intrinsic(glsl, fma)
__target_intrinsic(spirv, "OpExtInst resultType resultId glsl450 Fma _0 _1 _2")
[__readNone]
[require(cpp_cuda_glsl_hlsl_spirv, shader5_sm_5_0)]
vector<T, N> mad(vector<T, N> mvalue, vector<T, N> avalue, vector<T, N> bvalue)
{
    VECTOR_MAP_TRINARY(T, N, mad, mvalue, avalue, bvalue);
}

__generic<T : __BuiltinFloatingPointType, let N : int, let M : int>
__target_intrinsic(hlsl)
[__readNone]
[require(cpp_cuda_glsl_hlsl_spirv, shader5_sm_5_0)]
matrix<T, N, M> mad(matrix<T, N, M> mvalue, matrix<T, N, M> avalue, matrix<T, N, M> bvalue)
{
    MATRIX_MAP_TRINARY(T, N, M, mad, mvalue, avalue, bvalue);
}

__generic<T : __BuiltinIntegerType>
__target_intrinsic(hlsl)
__target_intrinsic(glsl, fma)
__target_intrinsic(cuda, "$P_fma($0, $1, $2)")
__target_intrinsic(cpp, "$P_fma($0, $1, $2)")
__target_intrinsic(spirv, "OpExtInst resultType resultId glsl450 Fma _0 _1 _2")
[__readNone]
[require(cpp_cuda_glsl_hlsl_spirv, shader5_sm_5_0)]
T mad(T mvalue, T avalue, T bvalue);

__generic<T : __BuiltinIntegerType, let N : int>
__target_intrinsic(hlsl)
__target_intrinsic(glsl, fma)
__target_intrinsic(spirv, "OpExtInst resultType resultId glsl450 Fma _0 _1 _2")
[__readNone]
[require(cpp_cuda_glsl_hlsl_spirv, shader5_sm_5_0)]
vector<T, N> mad(vector<T, N> mvalue, vector<T, N> avalue, vector<T, N> bvalue)
{
    VECTOR_MAP_TRINARY(T, N, mad, mvalue, avalue, bvalue);
}

__generic<T : __BuiltinIntegerType, let N : int, let M : int>
__target_intrinsic(hlsl)
[__readNone]
[require(cpp_cuda_glsl_hlsl_spirv, shader5_sm_5_0)]
matrix<T, N, M> mad(matrix<T, N, M> mvalue, matrix<T, N, M> avalue, matrix<T, N, M> bvalue)
{
    MATRIX_MAP_TRINARY(T, N, M, mad, mvalue, avalue, bvalue);
}


// maximum
__generic<T : __BuiltinIntegerType>
__target_intrinsic(hlsl)
__target_intrinsic(glsl)
__target_intrinsic(cuda, "$P_max($0, $1)")
__target_intrinsic(cpp, "$P_max($0, $1)")
__target_intrinsic(spirv, "OpExtInst resultType resultId glsl450 fus(FMax, UMax, SMax) _0 _1")
[__readNone]
[require(cpp_cuda_glsl_hlsl_spirv, sm_2_0_GLSL_140)]
T max(T x, T y);
// Note: a stdlib implementation of `max` (or `min`) will require splitting
// floating-point and integer cases apart, because the floating-point
// version needs to correctly handle the case where one of the inputs
// is not-a-number.

__generic<T : __BuiltinIntegerType, let N : int>
__target_intrinsic(hlsl)
__target_intrinsic(glsl)
__target_intrinsic(spirv, "OpExtInst resultType resultId glsl450 fus(FMax, UMax, SMax) _0 _1")
[__readNone]
[require(cpp_cuda_glsl_hlsl_spirv, sm_2_0_GLSL_140)]
vector<T, N> max(vector<T, N> x, vector<T, N> y)
{
    VECTOR_MAP_BINARY(T, N, max, x, y);
}

__generic<T : __BuiltinIntegerType, let N : int, let M : int>
__target_intrinsic(hlsl)
[__readNone]
[require(cpp_cuda_glsl_hlsl_spirv, sm_2_0_GLSL_140)]
matrix<T, N, M> max(matrix<T, N, M> x, matrix<T, N, M> y)
{
    MATRIX_MAP_BINARY(T, N, M, max, x, y);
}

__generic<T : __BuiltinFloatingPointType>
__target_intrinsic(hlsl)
__target_intrinsic(glsl)
__target_intrinsic(cuda, "$P_max($0, $1)")
__target_intrinsic(cpp, "$P_max($0, $1)")
__target_intrinsic(spirv, "OpExtInst resultType resultId glsl450 fus(FMax, UMax, SMax) _0 _1")
[__readNone]
[require(cpp_cuda_glsl_hlsl_spirv, sm_2_0_GLSL_140)]
T max(T x, T y);

__generic<T : __BuiltinFloatingPointType, let N : int>
__target_intrinsic(hlsl)
__target_intrinsic(glsl)
__target_intrinsic(spirv, "OpExtInst resultType resultId glsl450 fus(FMax, UMax, SMax) _0 _1")
[__readNone]
[require(cpp_cuda_glsl_hlsl_spirv, sm_2_0_GLSL_140)]
vector<T, N> max(vector<T, N> x, vector<T, N> y)
{
    VECTOR_MAP_BINARY(T, N, max, x, y);
}

__generic<T : __BuiltinFloatingPointType, let N : int, let M : int>
__target_intrinsic(hlsl)
[__readNone]
[require(cpp_cuda_glsl_hlsl_spirv, sm_2_0_GLSL_140)]
matrix<T, N, M> max(matrix<T, N, M> x, matrix<T, N, M> y)
{
    MATRIX_MAP_BINARY(T, N, M, max, x, y);
}

// minimum
__generic<T : __BuiltinIntegerType>
__target_intrinsic(hlsl)
__target_intrinsic(glsl)
__target_intrinsic(cuda, "$P_min($0, $1)")
__target_intrinsic(cpp, "$P_min($0, $1)")
__target_intrinsic(spirv, "OpExtInst resultType resultId glsl450 fus(FMin, UMin, SMin) _0 _1")
[__readNone]
[require(cpp_cuda_glsl_hlsl_spirv, sm_2_0_GLSL_140)]
T min(T x, T y);

__generic<T : __BuiltinIntegerType, let N : int>
__target_intrinsic(hlsl)
__target_intrinsic(glsl)
__target_intrinsic(spirv, "OpExtInst resultType resultId glsl450 fus(FMin, UMin, SMin) _0 _1")
[__readNone]
[require(cpp_cuda_glsl_hlsl_spirv, sm_2_0_GLSL_140)]
vector<T,N> min(vector<T,N> x, vector<T,N> y)
{
    VECTOR_MAP_BINARY(T, N, min, x, y);
}

__generic<T : __BuiltinIntegerType, let N : int, let M : int>
__target_intrinsic(hlsl)
[__readNone]
[require(cpp_cuda_glsl_hlsl_spirv, sm_2_0_GLSL_140)]
matrix<T,N,M> min(matrix<T,N,M> x, matrix<T,N,M> y)
{
    MATRIX_MAP_BINARY(T, N, M, min, x, y);
}

__generic<T : __BuiltinFloatingPointType>
__target_intrinsic(hlsl)
__target_intrinsic(glsl)
__target_intrinsic(cuda, "$P_min($0, $1)")
__target_intrinsic(cpp, "$P_min($0, $1)")
__target_intrinsic(spirv, "OpExtInst resultType resultId glsl450 fus(FMin, UMin, SMin) _0 _1")
[__readNone]
[require(cpp_cuda_glsl_hlsl_spirv, sm_2_0_GLSL_140)]
T min(T x, T y);

__generic<T : __BuiltinFloatingPointType, let N : int>
__target_intrinsic(hlsl)
__target_intrinsic(glsl)
__target_intrinsic(spirv, "OpExtInst resultType resultId glsl450 fus(FMin, UMin, SMin) _0 _1")
[__readNone]
[require(cpp_cuda_glsl_hlsl_spirv, sm_2_0_GLSL_140)]
vector<T,N> min(vector<T,N> x, vector<T,N> y)
{
    VECTOR_MAP_BINARY(T, N, min, x, y);
}

__generic<T : __BuiltinFloatingPointType, let N : int, let M : int>
__target_intrinsic(hlsl)
[__readNone]
[require(cpp_cuda_glsl_hlsl_spirv, sm_2_0_GLSL_140)]
matrix<T,N,M> min(matrix<T,N,M> x, matrix<T,N,M> y)
{
    MATRIX_MAP_BINARY(T, N, M, min, x, y);
}

// split into integer and fractional parts (both with same sign)
__generic<T : __BuiltinFloatingPointType>
__target_intrinsic(hlsl)
__target_intrinsic(glsl)
__target_intrinsic(spirv, "OpExtInst resultType resultId glsl450 Modf _0 _1")
[__readNone]
[require(cpp_cuda_glsl_hlsl_spirv, sm_2_0_GLSL_140)]
T modf(T x, out T ip);

__generic<T : __BuiltinFloatingPointType, let N : int>
__target_intrinsic(hlsl)
__target_intrinsic(glsl)
[__readNone]
[require(cpp_cuda_glsl_hlsl_spirv, sm_2_0_GLSL_140)]
vector<T,N> modf(vector<T,N> x, out vector<T,N> ip)
{
    VECTOR_MAP_BINARY(T, N, modf, x, ip);
}

__generic<T : __BuiltinFloatingPointType, let N : int, let M : int, let L : int>
__target_intrinsic(hlsl)
[__readNone]
[require(cpp_cuda_glsl_hlsl_spirv, sm_2_0_GLSL_140)]
matrix<T,N,M> modf(matrix<T,N,M> x, out matrix<T,N,M,L> ip)
{
    MATRIX_MAP_BINARY(T, N, M, modf, x, ip);
}

// msad4 (whatever that is)
__target_intrinsic(hlsl)
[__readNone]
[require(cpp_cuda_glsl_hlsl_spirv, sm_2_0_GLSL_140)]
uint4 msad4(uint reference, uint2 source, uint4 accum)
{
    int4 bytesRef = (reference >> uint4(24, 16, 8, 0)) & 0xFF;
    int4 bytesX   = (source.x  >> uint4(24, 16, 8, 0)) & 0xFF;
    int4 bytesY   = (source.y  >> uint4(24, 16, 8, 0)) & 0xFF;

    uint4 mask = select(bytesRef == 0, 0, 0xFFFFFFFFu);

    uint4 result = accum;
    result += mask.x & abs(bytesRef - int4(bytesX.x,           bytesY.y, bytesY.z, bytesY.w));
    result += mask.y & abs(bytesRef - int4(bytesX.x, bytesX.y,           bytesY.z, bytesY.w));
    result += mask.z & abs(bytesRef - int4(bytesX.x, bytesX.y, bytesX.z,           bytesY.w));
    result += mask.w & abs(bytesRef - int4(bytesX.x, bytesX.y, bytesX.z, bytesX.w));
    return result;
}

// General inner products

// scalar-scalar
__generic<T : __BuiltinArithmeticType>
__intrinsic_op($(kIROp_Mul))
[__readNone]
[require(cpp_cuda_glsl_hlsl_spirv, sm_2_0_GLSL_140)]
T mul(T x, T y);

// scalar-vector and vector-scalar
__generic<T : __BuiltinArithmeticType, let N : int>
__intrinsic_op($(kIROp_Mul))
[__readNone]
[require(cpp_cuda_glsl_hlsl_spirv, sm_2_0_GLSL_140)]
vector<T, N> mul(vector<T, N> x, T y);

__generic<T : __BuiltinArithmeticType, let N : int>
__intrinsic_op($(kIROp_Mul))
[__readNone]
[require(cpp_cuda_glsl_hlsl_spirv, sm_2_0_GLSL_140)]
vector<T, N> mul(T x, vector<T, N> y);

// scalar-matrix and matrix-scalar
__generic<T : __BuiltinArithmeticType, let N : int, let M :int>
__intrinsic_op($(kIROp_Mul))
[__readNone]
[require(cpp_cuda_glsl_hlsl_spirv, sm_2_0_GLSL_140)]
matrix<T, N, M> mul(matrix<T, N, M> x, T y);

__generic<T : __BuiltinArithmeticType, let N : int, let M :int>
__intrinsic_op($(kIROp_Mul))
[__readNone]
[require(cpp_cuda_glsl_hlsl_spirv, sm_2_0_GLSL_140)]
matrix<T, N, M> mul(T x, matrix<T, N, M> y);

// vector-vector (dot product)
__generic<T : __BuiltinFloatingPointType, let N : int>
__target_intrinsic(hlsl)
__target_intrinsic(glsl, "dot")
[__readNone]
[require(cpp_cuda_glsl_hlsl_spirv, sm_2_0_GLSL_140)]
T mul(vector<T, N> x, vector<T, N> y)
{
    return dot(x, y);
}
__generic<T : __BuiltinIntegerType, let N : int>
__target_intrinsic(hlsl)
[__readNone]
[require(cpp_cuda_glsl_hlsl_spirv, sm_2_0_GLSL_140)]
T mul(vector<T, N> x, vector<T, N> y)
{
    return dot(x, y);
}

// vector-matrix
__generic<T : __BuiltinFloatingPointType, let N : int, let M : int>
__target_intrinsic(hlsl)
__target_intrinsic(glsl, "($1 * $0)")
__target_intrinsic(spirv, "OpMatrixTimesVector resultType resultId _1 _0")
[__readNone]
[require(cpp_cuda_glsl_hlsl_spirv, sm_2_0_GLSL_140)]
vector<T, M> mul(vector<T, N> left, matrix<T, N, M> right)
{
    vector<T,M> result;
    for( int j = 0; j < M; ++j )
    {
        T sum = T(0);
        for( int i = 0; i < N; ++i )
        {
            sum += left[i] * right[i][j];
        }
        result[j] = sum;
    }
    return result;
}
__generic<T : __BuiltinIntegerType, let N : int, let M : int>
__target_intrinsic(hlsl)
__target_intrinsic(glsl, "($1 * $0)")
[__readNone]
[require(cpp_cuda_glsl_hlsl_spirv, sm_2_0_GLSL_140)]
vector<T, M> mul(vector<T, N> left, matrix<T, N, M> right)
{
    vector<T,M> result;
    for( int j = 0; j < M; ++j )
    {
        T sum = T(0);
        for( int i = 0; i < N; ++i )
        {
            sum += left[i] * right[i][j];
        }
        result[j] = sum;
    }
    return result;
}
__generic<T : __BuiltinLogicalType, let N : int, let M : int>
__target_intrinsic(hlsl)
__target_intrinsic(glsl, "($1 * $0)")
[__readNone]
[require(cpp_cuda_glsl_hlsl_spirv, sm_2_0_GLSL_140)]
vector<T, M> mul(vector<T, N> left, matrix<T, N, M> right)
{
    vector<T,M> result;
    for( int j = 0; j < M; ++j )
    {
        T sum = T(0);
        for( int i = 0; i < N; ++i )
        {
            sum |= left[i] & right[i][j];
        }
        result[j] = sum;
    }
    return result;
}

// matrix-vector
__generic<T : __BuiltinFloatingPointType, let N : int, let M : int>
__target_intrinsic(hlsl)
__target_intrinsic(glsl, "($1 * $0)")
__target_intrinsic(spirv, "OpVectorTimesMatrix resultType resultId _1 _0")
[__readNone]
[require(cpp_cuda_glsl_hlsl_spirv, sm_2_0_GLSL_140)]
vector<T,N> mul(matrix<T,N,M> left, vector<T,M> right)
{
    vector<T,N> result;
    for( int i = 0; i < N; ++i )
    {
        T sum = T(0);
        for( int j = 0; j < M; ++j )
        {
            sum += left[i][j] * right[j];
        }
        result[i] = sum;
    }
    return result;
}
__generic<T : __BuiltinIntegerType, let N : int, let M : int>
__target_intrinsic(hlsl)
__target_intrinsic(glsl, "($1 * $0)")
[__readNone]
[require(cpp_cuda_glsl_hlsl_spirv, sm_2_0_GLSL_140)]
vector<T,N> mul(matrix<T,N,M> left, vector<T,M> right)
{
    vector<T,N> result;
    for( int i = 0; i < N; ++i )
    {
        T sum = T(0);
        for( int j = 0; j < M; ++j )
        {
            sum += left[i][j] * right[j];
        }
        result[i] = sum;
    }
    return result;
}
__generic<T : __BuiltinLogicalType, let N : int, let M : int>
__target_intrinsic(hlsl)
__target_intrinsic(glsl, "($1 * $0)")
[__readNone]
[require(cpp_cuda_glsl_hlsl_spirv, sm_2_0_GLSL_140)]
vector<T,N> mul(matrix<T,N,M> left, vector<T,M> right)
{
    vector<T,N> result;
    for( int i = 0; i < N; ++i )
    {
        T sum = T(0);
        for( int j = 0; j < M; ++j )
        {
            sum |= left[i][j] & right[j];
        }
        result[i] = sum;
    }
    return result;
}

// matrix-matrix
__generic<T : __BuiltinFloatingPointType, let R : int, let N : int, let C : int>
__target_intrinsic(hlsl)
__target_intrinsic(glsl, "($1 * $0)")
__target_intrinsic(spirv, "OpMatrixTimesMatrix resultType resultId _1 _0")
[__readNone]
[require(cpp_cuda_glsl_hlsl_spirv, sm_2_0_GLSL_140)]
matrix<T,R,C> mul(matrix<T,R,N> left, matrix<T,N,C> right)
{
    matrix<T,R,C> result;
    for( int r = 0; r < R; ++r)
    for( int c = 0; c < C; ++c)
    {
        T sum = T(0);
        for( int i = 0; i < N; ++i )
        {
            sum += left[r][i] * right[i][c];
        }
        result[r][c] = sum;
    }
    return result;
}
__generic<T : __BuiltinIntegerType, let R : int, let N : int, let C : int>
__target_intrinsic(hlsl)
__target_intrinsic(glsl, "($1 * $0)")
[__readNone]
[require(cpp_cuda_glsl_hlsl_spirv, sm_2_0_GLSL_140)]
matrix<T,R,C> mul(matrix<T,R,N> left, matrix<T,N,C> right)
{
    matrix<T,R,C> result;
    for( int r = 0; r < R; ++r)
    for( int c = 0; c < C; ++c)
    {
        T sum = T(0);
        for( int i = 0; i < N; ++i )
        {
            sum += left[r][i] * right[i][c];
        }
        result[r][c] = sum;
    }
    return result;
}
__generic<T : __BuiltinLogicalType, let R : int, let N : int, let C : int>
__target_intrinsic(hlsl)
__target_intrinsic(glsl, "($1 * $0)")
[__readNone]
[require(cpp_cuda_glsl_hlsl_spirv, sm_2_0_GLSL_140)]
matrix<T,R,C> mul(matrix<T,R,N> left, matrix<T,N,C> right)
{
    matrix<T,R,C> result;
    for( int r = 0; r < R; ++r)
    for( int c = 0; c < C; ++c)
    {
        T sum = T(0);
        for( int i = 0; i < N; ++i )
        {
            sum |= left[r][i] & right[i][c];
        }
        result[r][c] = sum;
    }
    return result;
}

// noise (deprecated)

[__readNone]
[deprecated("Always returns 0")]
float noise(float x)
{
    return 0;
}

[__readNone]
[deprecated("Always returns 0")]
__generic<let N : int> float noise(vector<float, N> x)
{
    return 0;
}

/// Indicate that an index may be non-uniform at execution time.
///
/// Shader Model 5.1 and 6.x introduce support for dynamic indexing
/// of arrays of resources, but place the restriction that *by default*
/// the implementation can assume that any value used as an index into
/// such arrays will be dynamically uniform across an entire `Draw` or `Dispatch`
/// (when using instancing, the value must be uniform across all instances;
/// it does not seem that the restriction extends to draws within a multi-draw).
///
/// In order to indicate to the implementation that it cannot make the
/// uniformity assumption, a shader programmer is required to pass the index
/// to the `NonUniformResourceIndex` function before using it as an index.
/// The function superficially acts like an identity function.
///
/// Note: a future version of Slang may take responsibility for inserting calls
/// to this function as necessary in output code, rather than make this
/// the user's responsibility, so that the default behavior of the language
/// is more semantically "correct."
[ForceInline]
[require(spirv)]
T __copyObject<T>(T v)
{
    __target_switch {
    case spirv:
        return spirv_asm {
           result:$$T = OpCopyObject $v;
        };
   }
}


__glsl_extension(GL_EXT_nonuniform_qualifier)
[__readNone]
[ForceInline]
[require(cpp_cuda_glsl_hlsl_spirv, nonuniformqualifier)]
uint NonUniformResourceIndex(uint index)
{
    __target_switch
    {
    case hlsl:
        __intrinsic_asm "NonUniformResourceIndex";
    case glsl:
        __intrinsic_asm "nonuniformEXT";
    case spirv:
        var indexCopy = __copyObject(index);
        spirv_asm
        {
            OpCapability ShaderNonUniform;
            OpDecorate $indexCopy NonUniform;
        };
        return indexCopy;
    case cpp:
    case cuda:
        return index;
    }
}

__glsl_extension(GL_EXT_nonuniform_qualifier)
[__readNone]
[ForceInline]
[NonUniformReturn]
[require(cpp_cuda_glsl_hlsl_spirv, nonuniformqualifier)]
int NonUniformResourceIndex(int index)
{
    __target_switch
    {
    case hlsl:
        __intrinsic_asm "NonUniformResourceIndex";
    case glsl:
        __intrinsic_asm "nonuniformEXT";
    case spirv:
        var indexCopy = __copyObject(index);
        spirv_asm
        {
            OpCapability ShaderNonUniform;
            OpDecorate $indexCopy NonUniform;
        };
        return indexCopy;
    case cpp:
    case cuda:
        return index;
    }
}

/// HLSL allows NonUniformResourceIndex around non int/uint types.
/// It's effect is presumably to ignore it, which the following implementation does.
/// We should also look to add a warning for this scenario.
[__unsafeForceInlineEarly]
[deprecated("NonUniformResourceIndex on a type other than uint/int is deprecated and has no effect")]
T NonUniformResourceIndex<T>(T value) { return value; }

// Normalize a vector
__generic<T : __BuiltinFloatingPointType, let N : int>
__target_intrinsic(hlsl)
__target_intrinsic(glsl)
__target_intrinsic(spirv, "OpExtInst resultType resultId glsl450 Normalize _0")
[__readNone]
[require(cpp_cuda_glsl_hlsl_spirv, sm_2_0_GLSL_140)]
vector<T,N> normalize(vector<T,N> x)
{
    return x / length(x);
}

__generic<T : __BuiltinFloatingPointType>
__target_intrinsic(hlsl)
__target_intrinsic(glsl)
__target_intrinsic(spirv, "OpExtInst resultType resultId glsl450 Normalize _0")
[__readNone]
[require(cpp_cuda_glsl_hlsl_spirv, sm_2_0_GLSL_140)]
T normalize(T x)
{
    return x / length(x);
}

// Raise to a power
__generic<T : __BuiltinFloatingPointType>
__target_intrinsic(hlsl)
__target_intrinsic(glsl)
__target_intrinsic(cuda, "$P_pow($0, $1)")
__target_intrinsic(cpp, "$P_pow($0, $1)")
__target_intrinsic(spirv, "OpExtInst resultType resultId glsl450 Pow _0 _1")
[__readNone]
[require(cpp_cuda_glsl_hlsl_spirv, sm_2_0_GLSL_140)]
T pow(T x, T y);

__generic<T : __BuiltinFloatingPointType, let N : int>
__target_intrinsic(hlsl)
__target_intrinsic(glsl)
__target_intrinsic(spirv, "OpExtInst resultType resultId glsl450 Pow _0 _1")
[__readNone]
[require(cpp_cuda_glsl_hlsl_spirv, sm_2_0_GLSL_140)]
vector<T, N> pow(vector<T, N> x, vector<T, N> y)
{
    VECTOR_MAP_BINARY(T, N, pow, x, y);
}

__generic<T : __BuiltinFloatingPointType, let N : int, let M : int>
__target_intrinsic(hlsl)
[__readNone]
[require(cpp_cuda_glsl_hlsl_spirv, sm_2_0_GLSL_140)]
matrix<T,N,M> pow(matrix<T,N,M> x, matrix<T,N,M> y)
{
    MATRIX_MAP_BINARY(T, N, M, pow, x, y);
}

// Output message
// TODO: add check to ensure format is const literal.

${{{{
for (int argCount = 0; argCount < 12; argCount++)
{
    StringBuilder paramList;
    StringBuilder argList;
    StringBuilder spirvArgList;
    StringBuilder genericParamList;
    if (argCount > 0)
        genericParamList << "<";
    for (int i = 0; i < argCount; i++)
    {
        if (i > 0)
            genericParamList << ", ";
        genericParamList << "T" << i;

        paramList << ", T" << i << " v" << i;
        argList << ", $" << i+1;
        spirvArgList << " $v" << i;
    }
    if (argCount > 0)
        genericParamList << ">";
    auto params = paramList.toString();
    auto args = argList.toString();
    auto spirvArgs = spirvArgList.toString();
}}}}
__glsl_extension(GL_EXT_debug_printf)
[require(cpp_cuda_glsl_hlsl_spirv, printf)]
void printf$(genericParamList.toString())(NativeString format $(paramList))
{
    __target_switch
    {
    case hlsl:
    case cpp:
    case cuda:
        __intrinsic_asm "printf";
    case glsl:
        __intrinsic_asm "debugPrintfEXT($0 $(argList))";
    case spirv:
        spirv_asm {
          OpExtension "SPV_KHR_non_semantic_info";
          result:$$void = OpExtInst debugPrintf 1 $format $(spirvArgs);
        };
    }
}
${{{{
}
}}}}

// Tessellation factor fixup routines

[require(hlsl, sm_5_0)]
void Process2DQuadTessFactorsAvg(
    in  float4 RawEdgeFactors,
    in  float2 InsideScale,
    out float4 RoundedEdgeTessFactors,
    out float2 RoundedInsideTessFactors,
    out float2 UnroundedInsideTessFactors);

[require(hlsl, sm_5_0)]
void Process2DQuadTessFactorsMax(
    in  float4 RawEdgeFactors,
    in  float2 InsideScale,
    out float4 RoundedEdgeTessFactors,
    out float2 RoundedInsideTessFactors,
    out float2 UnroundedInsideTessFactors);

[require(hlsl, sm_5_0)]
void Process2DQuadTessFactorsMin(
    in  float4 RawEdgeFactors,
    in  float2 InsideScale,
    out float4 RoundedEdgeTessFactors,
    out float2 RoundedInsideTessFactors,
    out float2 UnroundedInsideTessFactors);

[require(hlsl, sm_5_0)]
void ProcessIsolineTessFactors(
    in  float RawDetailFactor,
    in  float RawDensityFactor,
    out float RoundedDetailFactor,
    out float RoundedDensityFactor);

[require(hlsl, sm_5_0)]
void ProcessQuadTessFactorsAvg(
    in  float4 RawEdgeFactors,
    in  float InsideScale,
    out float4 RoundedEdgeTessFactors,
    out float2 RoundedInsideTessFactors,
    out float2 UnroundedInsideTessFactors);

[require(hlsl, sm_5_0)]
void ProcessQuadTessFactorsMax(
    in  float4 RawEdgeFactors,
    in  float InsideScale,
    out float4 RoundedEdgeTessFactors,
    out float2 RoundedInsideTessFactors,
    out float2 UnroundedInsideTessFactors);

[require(hlsl, sm_5_0)]
void ProcessQuadTessFactorsMin(
    in  float4 RawEdgeFactors,
    in  float InsideScale,
    out float4 RoundedEdgeTessFactors,
    out float2 RoundedInsideTessFactors,
    out float2 UnroundedInsideTessFactors);

[require(hlsl, sm_5_0)]
void ProcessTriTessFactorsAvg(
    in  float3 RawEdgeFactors,
    in  float InsideScale,
    out float3 RoundedEdgeTessFactors,
    out float RoundedInsideTessFactor,
    out float UnroundedInsideTessFactor);

[require(hlsl, sm_5_0)]
void ProcessTriTessFactorsMax(
    in  float3 RawEdgeFactors,
    in  float InsideScale,
    out float3 RoundedEdgeTessFactors,
    out float RoundedInsideTessFactor,
    out float UnroundedInsideTessFactor);

[require(hlsl, sm_5_0)]
void ProcessTriTessFactorsMin(
    in  float3 RawEdgeFactors,
    in  float InsideScale,
    out float3 RoundedEdgeTessFactors,
    out float RoundedInsideTessFactors,
    out float UnroundedInsideTessFactors);

// Degrees to radians
__generic<T : __BuiltinFloatingPointType>
__target_intrinsic(hlsl)
__target_intrinsic(glsl)
__target_intrinsic(spirv, "OpExtInst resultType resultId glsl450 Radians _0")
[__readNone]
[require(cpp_cuda_glsl_hlsl_spirv, sm_2_0_GLSL_140)]
T radians(T x)
{
    return x * (T.getPi() / T(180.0f));
}

__generic<T : __BuiltinFloatingPointType, let N : int>
__target_intrinsic(hlsl)
__target_intrinsic(glsl)
__target_intrinsic(spirv, "OpExtInst resultType resultId glsl450 Radians _0")
[__readNone]
[require(cpp_cuda_glsl_hlsl_spirv, sm_2_0_GLSL_140)]
vector<T, N> radians(vector<T, N> x)
{
    return x * (T.getPi() / T(180.0f));
}

__generic<T : __BuiltinFloatingPointType, let N : int, let M : int>
__target_intrinsic(hlsl)
[__readNone]
[require(cpp_cuda_glsl_hlsl_spirv, sm_2_0_GLSL_140)]
matrix<T, N, M> radians(matrix<T, N, M> x)
{
    return x * (T.getPi() / T(180.0f));
}

// Approximate reciprocal
__generic<T : __BuiltinFloatingPointType>
__target_intrinsic(hlsl)
[__readNone]
[require(cpp_cuda_glsl_hlsl_spirv, sm_2_0_GLSL_140)]
T rcp(T x)
{
    return T(1.0) / x;
}

__generic<T : __BuiltinFloatingPointType, let N : int>
__target_intrinsic(hlsl)
[__readNone]
[require(cpp_cuda_glsl_hlsl_spirv, sm_2_0_GLSL_140)]
vector<T, N> rcp(vector<T, N> x)
{
    VECTOR_MAP_UNARY(T, N, rcp, x);
}

__generic<T : __BuiltinFloatingPointType, let N : int, let M : int>
__target_intrinsic(hlsl)
[__readNone]
[require(cpp_cuda_glsl_hlsl_spirv, sm_2_0_GLSL_140)]
matrix<T, N, M> rcp(matrix<T, N, M> x)
{
    MATRIX_MAP_UNARY(T, N, M, rcp, x);
}

// Reflect incident vector across plane with given normal
__generic<T : __BuiltinFloatingPointType>
__target_intrinsic(hlsl)
__target_intrinsic(glsl)
__target_intrinsic(spirv, "OpExtInst resultType resultId glsl450 Reflect _0 _1")
[__readNone]
[require(cpp_cuda_glsl_hlsl_spirv, sm_2_0_GLSL_140)]
T reflect(T i, T n)
{
    return i - T(2) * dot(n,i) * n;
}

__generic<T : __BuiltinFloatingPointType, let N : int>
__target_intrinsic(hlsl)
__target_intrinsic(glsl)
__target_intrinsic(spirv, "OpExtInst resultType resultId glsl450 Reflect _0 _1")
[__readNone]
[require(cpp_cuda_glsl_hlsl_spirv, sm_2_0_GLSL_140)]
vector<T,N> reflect(vector<T,N> i, vector<T,N> n)
{
    return i - T(2) * dot(n,i) * n;
}

// Refract incident vector given surface normal and index of refraction
__generic<T : __BuiltinFloatingPointType, let N : int>
__target_intrinsic(hlsl)
__target_intrinsic(glsl)
__target_intrinsic(spirv, "OpExtInst resultType resultId glsl450 Refract _0 _1 _2")
[__readNone]
[require(cpp_cuda_glsl_hlsl_spirv, sm_2_0_GLSL_140)]
vector<T,N> refract(vector<T,N> i, vector<T,N> n, T eta)
{
    let dotNI = dot(n,i);
    let k = T(1) - eta*eta*(T(1) - dotNI * dotNI);
    if(k < T(0)) return vector<T,N>(T(0));
    return eta * i - (eta * dotNI + sqrt(k)) * n;
}

__generic<T : __BuiltinFloatingPointType>
__target_intrinsic(hlsl)
__target_intrinsic(glsl)
__target_intrinsic(spirv, "OpExtInst resultType resultId glsl450 Refract _0 _1 _2")
[__readNone]
[require(cpp_cuda_glsl_hlsl_spirv, sm_2_0_GLSL_140)]
T refract(T i, T n, T eta)
{
    let dotNI = dot(n,i);
    let k = T(1) - eta*eta*(T(1) - dotNI * dotNI);
    if(k < T(0)) return T(0);
    return eta * i - (eta * dotNI + sqrt(k)) * n;
}

// Reverse order of bits
[__readNone]
[require(cpp_cuda_glsl_hlsl_spirv, shader5_sm_5_0)]
uint reversebits(uint value)
{
    __target_switch
    {
    case hlsl:
        __intrinsic_asm "reversebits";
    case glsl:
        __intrinsic_asm "bitfieldReverse";
    case cuda:
    case cpp:
        __intrinsic_asm "$P_reversebits($0)";
    case spirv:
        return spirv_asm {OpBitReverse $$uint result $value};
    }
}

__target_intrinsic(glsl, "bitfieldReverse")
__generic<let N : int>
[__readNone]
[require(cpp_cuda_glsl_hlsl_spirv, shader5_sm_5_0)]
vector<uint, N> reversebits(vector<uint, N> value)
{
    __target_switch
    {
    default:
        VECTOR_MAP_UNARY(uint, N, reversebits, value);
    case glsl:
        __intrinsic_asm "bitfieldReverse";
    case spirv:
        return spirv_asm {OpBitReverse $$vector<uint, N> result $value};
    }
}

// Round-to-nearest
__generic<T : __BuiltinFloatingPointType>
__target_intrinsic(hlsl)
__target_intrinsic(glsl)
__target_intrinsic(cuda, "$P_round($0)")
__target_intrinsic(cpp, "$P_round($0)")
__target_intrinsic(spirv, "OpExtInst resultType resultId glsl450 Round _0")
[__readNone]
[require(cpp_cuda_glsl_hlsl_spirv, sm_2_0_GLSL_140)]
T round(T x);

__generic<T : __BuiltinFloatingPointType, let N : int>
__target_intrinsic(hlsl)
__target_intrinsic(glsl)
__target_intrinsic(spirv, "OpExtInst resultType resultId glsl450 Round _0")
[__readNone]
[require(cpp_cuda_glsl_hlsl_spirv, sm_2_0_GLSL_140)]
vector<T, N> round(vector<T, N> x)
{
    VECTOR_MAP_UNARY(T, N, round, x);
}

__generic<T : __BuiltinFloatingPointType, let N : int, let M : int>
__target_intrinsic(hlsl)
[__readNone]
[require(cpp_cuda_glsl_hlsl_spirv, sm_2_0_GLSL_140)]
matrix<T,N,M> round(matrix<T,N,M> x)
{
    MATRIX_MAP_UNARY(T, N, M, round, x);
}

// Reciprocal of square root
__generic<T : __BuiltinFloatingPointType>
__target_intrinsic(hlsl)
__target_intrinsic(glsl, "inversesqrt($0)")
__target_intrinsic(cuda, "$P_rsqrt($0)")
__target_intrinsic(cpp, "$P_rsqrt($0)")
__target_intrinsic(spirv, "OpExtInst resultType resultId glsl450 InverseSqrt _0")
[__readNone]
[require(cpp_cuda_glsl_hlsl_spirv, sm_2_0_GLSL_140)]
T rsqrt(T x)
{
    return T(1.0) / sqrt(x);
}

__generic<T : __BuiltinFloatingPointType, let N : int>
__target_intrinsic(hlsl)
__target_intrinsic(glsl, "inversesqrt($0)")
__target_intrinsic(spirv, "OpExtInst resultType resultId glsl450 InverseSqrt _0")
[__readNone]
[require(cpp_cuda_glsl_hlsl_spirv, sm_2_0_GLSL_140)]
vector<T, N> rsqrt(vector<T, N> x)
{
    VECTOR_MAP_UNARY(T, N, rsqrt, x);
}

__generic<T : __BuiltinFloatingPointType, let N : int, let M : int>
__target_intrinsic(hlsl)
[__readNone]
[require(cpp_cuda_glsl_hlsl_spirv, sm_2_0_GLSL_140)]
matrix<T, N, M> rsqrt(matrix<T, N, M> x)
{
    MATRIX_MAP_UNARY(T, N, M, rsqrt, x);
}

// Clamp value to [0,1] range

__generic<T : __BuiltinFloatingPointType>
__target_intrinsic(hlsl)
[__readNone]
[require(cpp_cuda_glsl_hlsl_spirv, sm_2_0_GLSL_140)]
T saturate(T x)
{
    return clamp<T>(x, T(0), T(1));
}

__generic<T : __BuiltinFloatingPointType, let N : int>
__target_intrinsic(hlsl)
[__readNone]
[require(cpp_cuda_glsl_hlsl_spirv, sm_2_0_GLSL_140)]
vector<T,N> saturate(vector<T,N> x)
{
    return clamp<T,N>(x,
        vector<T,N>(T(0)),
        vector<T,N>(T(1)));
}

__generic<T : __BuiltinFloatingPointType, let N : int, let M : int>
__target_intrinsic(hlsl)
[__readNone]
[require(cpp_cuda_glsl_hlsl_spirv, sm_2_0_GLSL_140)]
matrix<T,N,M> saturate(matrix<T,N,M> x)
{
    MATRIX_MAP_UNARY(T, N, M, saturate, x);
}

__generic<T:__BuiltinArithmeticType, U:__BuiltinArithmeticType>
__intrinsic_op($(kIROp_IntCast))
T __int_cast(U val);

__generic<T:__BuiltinArithmeticType, U:__BuiltinArithmeticType, let N : int>
__intrinsic_op($(kIROp_IntCast))
vector<T,N> __int_cast(vector<U,N> val);

// Extract sign of value
__generic<T : __BuiltinSignedArithmeticType>
[__readNone]
int sign(T x)
{
    __target_switch
    {
    case hlsl: __intrinsic_asm "sign";
    case glsl: __intrinsic_asm "int(sign($0))";
    case cuda:
    case cpp:
        __intrinsic_asm "$P_sign($0)";
    case spirv:
        if (__isFloat<T>())
            return spirv_asm
            {
                %fsign:$$T = OpExtInst glsl450 FSign $x;
                result:$$int = OpConvertFToS %fsign
            };
        else
            return __int_cast<int>(spirv_asm {OpExtInst $$T result glsl450 SSign $x});
    }
}

__generic<T : __BuiltinSignedArithmeticType, let N : int>
[__readNone]
vector<int, N> sign(vector<T, N> x)
{
    __target_switch
    {
    case hlsl: __intrinsic_asm "sign";
    case glsl: __intrinsic_asm "ivec$N0(sign($0))";
    case spirv:
        if (__isFloat<T>())
            return spirv_asm
            {
                %fsign:$$vector<T, N> = OpExtInst glsl450 FSign $x;
                result:$$vector<int, N> = OpConvertFToS %fsign
            };
        else
            return __int_cast<int>(spirv_asm {OpExtInst $$vector<T,N> result glsl450 SSign $x});
    default:
        VECTOR_MAP_UNARY(int, N, sign, x);
    }
}

__generic<T : __BuiltinSignedArithmeticType, let N : int, let M : int>
__target_intrinsic(hlsl)
[__readNone]
matrix<int, N, M> sign(matrix<T, N, M> x)
{
    MATRIX_MAP_UNARY(int, N, M, sign, x);
}


// Sine

__generic<T : __BuiltinFloatingPointType>
__target_intrinsic(hlsl)
__target_intrinsic(glsl)
__target_intrinsic(cuda, "$P_sin($0)")
__target_intrinsic(cpp, "$P_sin($0)")
__target_intrinsic(spirv, "OpExtInst resultType resultId glsl450 Sin _0")
[__readNone]
[require(cpp_cuda_glsl_hlsl_spirv, sm_2_0_GLSL_140)]
T sin(T x);

__generic<T : __BuiltinFloatingPointType, let N : int>
__target_intrinsic(hlsl)
__target_intrinsic(glsl)
__target_intrinsic(spirv, "OpExtInst resultType resultId glsl450 Sin _0")
[__readNone]
[require(cpp_cuda_glsl_hlsl_spirv, sm_2_0_GLSL_140)]
vector<T, N> sin(vector<T, N> x)
{
    VECTOR_MAP_UNARY(T, N, sin, x);
}

__generic<T : __BuiltinFloatingPointType, let N : int, let M : int>
__target_intrinsic(hlsl)
[__readNone]
[require(cpp_cuda_glsl_hlsl_spirv, sm_2_0_GLSL_140)]
matrix<T, N, M> sin(matrix<T, N, M> x)
{
    MATRIX_MAP_UNARY(T, N, M, sin, x);
}

// Sine and cosine
__generic<T : __BuiltinFloatingPointType>
__target_intrinsic(hlsl)
__target_intrinsic(cuda, "$P_sincos($0, $1, $2)")
[__readNone]
[require(cpp_cuda_glsl_hlsl_spirv, sm_2_0_GLSL_140)]
void sincos(T x, out T s, out T c)
{
    s = sin(x);
    c = cos(x);
}

__generic<T : __BuiltinFloatingPointType, let N : int>
__target_intrinsic(hlsl)
[__readNone]
[require(cpp_cuda_glsl_hlsl_spirv, sm_2_0_GLSL_140)]
void sincos(vector<T,N> x, out vector<T,N> s, out vector<T,N> c)
{
    s = sin(x);
    c = cos(x);
}

__generic<T : __BuiltinFloatingPointType, let N : int, let M : int, let L1: int, let L2 : int>
__target_intrinsic(hlsl)
[__readNone]
[require(cpp_cuda_glsl_hlsl_spirv, sm_2_0_GLSL_140)]
void sincos(matrix<T,N,M> x, out matrix<T,N,M,L1> s, out matrix<T,N,M,L2> c)
{
    s = sin(x);
    c = cos(x);
}

// Hyperbolic Sine
__generic<T : __BuiltinFloatingPointType>
__target_intrinsic(hlsl)
__target_intrinsic(glsl)
__target_intrinsic(cuda, "$P_sinh($0)")
__target_intrinsic(cpp, "$P_sinh($0)")
__target_intrinsic(spirv, "OpExtInst resultType resultId glsl450 Sinh _0")
[__readNone]
[require(cpp_cuda_glsl_hlsl_spirv, sm_2_0_GLSL_140)]
T sinh(T x);

__generic<T : __BuiltinFloatingPointType, let N : int>
__target_intrinsic(hlsl)
__target_intrinsic(glsl)
__target_intrinsic(spirv, "OpExtInst resultType resultId glsl450 Sinh _0")
[__readNone]
[require(cpp_cuda_glsl_hlsl_spirv, sm_2_0_GLSL_140)]
vector<T, N> sinh(vector<T, N> x)
{
    VECTOR_MAP_UNARY(T, N, sinh, x);
}

__generic<T : __BuiltinFloatingPointType, let N : int, let M : int>
__target_intrinsic(hlsl)
[__readNone]
[require(cpp_cuda_glsl_hlsl_spirv, sm_2_0_GLSL_140)]
matrix<T, N, M> sinh(matrix<T, N, M> x)
{
    MATRIX_MAP_UNARY(T, N, M, sinh, x);
}

// Smooth step (Hermite interpolation)
__generic<T : __BuiltinFloatingPointType>
__target_intrinsic(hlsl)
__target_intrinsic(glsl)
__target_intrinsic(spirv, "OpExtInst resultType resultId glsl450 SmoothStep _0 _1 _2")
[__readNone]
[require(cpp_cuda_glsl_hlsl_spirv, sm_2_0_GLSL_140)]
T smoothstep(T min, T max, T x)
{
    let t = saturate((x - min) / (max - min));
    return t * t * (T(3.0f) - (t + t));
}

__generic<T : __BuiltinFloatingPointType, let N : int>
__target_intrinsic(hlsl)
__target_intrinsic(glsl)
__target_intrinsic(spirv, "OpExtInst resultType resultId glsl450 SmoothStep _0 _1 _2")
[__readNone]
[require(cpp_cuda_glsl_hlsl_spirv, sm_2_0_GLSL_140)]
vector<T, N> smoothstep(vector<T, N> min, vector<T, N> max, vector<T, N> x)
{
    VECTOR_MAP_TRINARY(T, N, smoothstep, min, max, x);
}

__generic<T : __BuiltinFloatingPointType, let N : int, let M : int>
__target_intrinsic(hlsl)
[__readNone]
[require(cpp_cuda_glsl_hlsl_spirv, sm_2_0_GLSL_140)]
matrix<T, N, M> smoothstep(matrix<T, N, M> min, matrix<T, N, M> max, matrix<T, N, M> x)
{
    MATRIX_MAP_TRINARY(T, N, M, smoothstep, min, max, x);
}

// Square root
__generic<T : __BuiltinFloatingPointType>
__target_intrinsic(hlsl)
__target_intrinsic(glsl)
__target_intrinsic(cuda, "$P_sqrt($0)")
__target_intrinsic(cpp, "$P_sqrt($0)")
__target_intrinsic(spirv, "OpExtInst resultType resultId glsl450 Sqrt _0")
[__readNone]
[require(cpp_cuda_glsl_hlsl_spirv, sm_2_0_GLSL_140)]
T sqrt(T x);

__generic<T : __BuiltinFloatingPointType, let N : int>
__target_intrinsic(hlsl)
__target_intrinsic(glsl)
__target_intrinsic(spirv, "OpExtInst resultType resultId glsl450 Sqrt _0")
[__readNone]
[require(cpp_cuda_glsl_hlsl_spirv, sm_2_0_GLSL_140)]
vector<T, N> sqrt(vector<T, N> x)
{
    VECTOR_MAP_UNARY(T, N, sqrt, x);
}

__generic<T : __BuiltinFloatingPointType, let N : int, let M : int>
__target_intrinsic(hlsl)
[__readNone]
[require(cpp_cuda_glsl_hlsl_spirv, sm_2_0_GLSL_140)]
matrix<T, N, M> sqrt(matrix<T, N, M> x)
{
    MATRIX_MAP_UNARY(T, N, M, sqrt, x);
}

// Step function
__generic<T : __BuiltinFloatingPointType>
__target_intrinsic(hlsl)
__target_intrinsic(glsl)
__target_intrinsic(spirv, "OpExtInst resultType resultId glsl450 Step _0 _1")
[__readNone]
[require(cpp_cuda_glsl_hlsl_spirv, sm_2_0_GLSL_140)]
T step(T y, T x)
{
    return x < y ? T(0.0f) : T(1.0f);
}

__generic<T : __BuiltinFloatingPointType, let N : int>
__target_intrinsic(hlsl)
__target_intrinsic(glsl)
__target_intrinsic(spirv, "OpExtInst resultType resultId glsl450 Step _0 _1")
[__readNone]
[require(cpp_cuda_glsl_hlsl_spirv, sm_2_0_GLSL_140)]
vector<T,N> step(vector<T,N> y, vector<T,N> x)
{
    VECTOR_MAP_BINARY(T, N, step, y, x);
}

__generic<T : __BuiltinFloatingPointType, let N : int, let M : int>
__target_intrinsic(hlsl)
[__readNone]
[require(cpp_cuda_glsl_hlsl_spirv, sm_2_0_GLSL_140)]
matrix<T, N, M> step(matrix<T, N, M> y, matrix<T, N, M> x)
{
    MATRIX_MAP_BINARY(T, N, M, step, y, x);
}

// Tangent
__generic<T : __BuiltinFloatingPointType>
__target_intrinsic(hlsl)
__target_intrinsic(glsl)
__target_intrinsic(cuda, "$P_tan($0)")
__target_intrinsic(cpp, "$P_tan($0)")
__target_intrinsic(spirv, "OpExtInst resultType resultId glsl450 Tan _0")
[__readNone]
[require(cpp_cuda_glsl_hlsl_spirv, sm_2_0_GLSL_140)]
T tan(T x);

__generic<T : __BuiltinFloatingPointType, let N : int>
__target_intrinsic(hlsl)
__target_intrinsic(glsl)
__target_intrinsic(spirv, "OpExtInst resultType resultId glsl450 Tan _0")
[__readNone]
[require(cpp_cuda_glsl_hlsl_spirv, sm_2_0_GLSL_140)]
vector<T, N> tan(vector<T, N> x)
{
    VECTOR_MAP_UNARY(T, N, tan, x);
}

__generic<T : __BuiltinFloatingPointType, let N : int, let M : int>
__target_intrinsic(hlsl)
[__readNone]
[require(cpp_cuda_glsl_hlsl_spirv, sm_2_0_GLSL_140)]
matrix<T, N, M> tan(matrix<T, N, M> x)
{
    MATRIX_MAP_UNARY(T, N, M, tan, x);
}

// Hyperbolic tangent
__generic<T : __BuiltinFloatingPointType>
__target_intrinsic(hlsl)
__target_intrinsic(glsl)
__target_intrinsic(cuda, "$P_tanh($0)")
__target_intrinsic(cpp, "$P_tanh($0)")
__target_intrinsic(spirv, "OpExtInst resultType resultId glsl450 Tanh _0")
[__readNone]
[require(cpp_cuda_glsl_hlsl_spirv, sm_2_0_GLSL_140)]
T tanh(T x);

__generic<T : __BuiltinFloatingPointType, let N : int>
__target_intrinsic(hlsl)
__target_intrinsic(glsl)
__target_intrinsic(spirv, "OpExtInst resultType resultId glsl450 Tanh _0")
[__readNone]
[require(cpp_cuda_glsl_hlsl_spirv, sm_2_0_GLSL_140)]
vector<T,N> tanh(vector<T,N> x)
{
    VECTOR_MAP_UNARY(T, N, tanh, x);
}

__generic<T : __BuiltinFloatingPointType, let N : int, let M : int>
__target_intrinsic(hlsl)
[__readNone]
[require(cpp_cuda_glsl_hlsl_spirv, sm_2_0_GLSL_140)]
matrix<T,N,M> tanh(matrix<T,N,M> x)
{
    MATRIX_MAP_UNARY(T, N, M, tanh, x);
}

// Matrix transpose
__generic<T : __BuiltinFloatingPointType, let N : int, let M : int>
__target_intrinsic(hlsl)
__target_intrinsic(glsl)
__target_intrinsic(spirv, "OpTranspose resultType resultId _0")
[__readNone]
[require(cpp_cuda_glsl_hlsl_spirv, sm_2_0_GLSL_140)]
[PreferRecompute]
matrix<T, M, N> transpose(matrix<T, N, M> x)
{
    matrix<T,M,N> result;
    for(int r = 0; r < M; ++r)
        for(int c = 0; c < N; ++c)
            result[r][c] = x[c][r];
    return result;
}
__generic<T : __BuiltinIntegerType, let N : int, let M : int>
__target_intrinsic(hlsl)
__target_intrinsic(glsl)
__target_intrinsic(spirv, "OpTranspose resultType resultId _0")
[__readNone]
[require(cpp_cuda_glsl_hlsl_spirv, sm_2_0_GLSL_140)]
[PreferRecompute]
matrix<T, M, N> transpose(matrix<T, N, M> x)
{
    matrix<T, M, N> result;
    for (int r = 0; r < M; ++r)
        for (int c = 0; c < N; ++c)
            result[r][c] = x[c][r];
    return result;
}
__generic<T : __BuiltinLogicalType, let N : int, let M : int>
__target_intrinsic(hlsl)
__target_intrinsic(glsl)
__target_intrinsic(spirv, "OpTranspose resultType resultId _0")
[__readNone]
[require(cpp_cuda_glsl_hlsl_spirv, sm_2_0_GLSL_140)]
[PreferRecompute]
[OverloadRank(-1)]
matrix<T, M, N> transpose(matrix<T, N, M> x)
{
    matrix<T, M, N> result;
    for (int r = 0; r < M; ++r)
        for (int c = 0; c < N; ++c)
            result[r][c] = x[c][r];
    return result;
}

// Truncate to integer
__generic<T : __BuiltinFloatingPointType>
__target_intrinsic(hlsl)
__target_intrinsic(glsl)
__target_intrinsic(cuda, "$P_trunc($0)")
__target_intrinsic(cpp, "$P_trunc($0)")
__target_intrinsic(spirv, "OpExtInst resultType resultId glsl450 Trunc _0")
[__readNone]
[require(cpp_cuda_glsl_hlsl_spirv, sm_2_0_GLSL_140)]
T trunc(T x);

__generic<T : __BuiltinFloatingPointType, let N : int>
__target_intrinsic(hlsl)
__target_intrinsic(glsl)
__target_intrinsic(spirv, "OpExtInst resultType resultId glsl450 Trunc _0")
[__readNone]
[require(cpp_cuda_glsl_hlsl_spirv, sm_2_0_GLSL_140)]
vector<T, N> trunc(vector<T, N> x)
{
    VECTOR_MAP_UNARY(T, N, trunc, x);
}

__generic<T : __BuiltinFloatingPointType, let N : int, let M : int>
__target_intrinsic(hlsl)
[__readNone]
[require(cpp_cuda_glsl_hlsl_spirv, sm_2_0_GLSL_140)]
matrix<T, N, M> trunc(matrix<T, N, M> x)
{
    MATRIX_MAP_UNARY(T, N, M, trunc, x);
}

// Slang Specific 'Mask' Wave Intrinsics

typedef uint WaveMask;

__glsl_extension(GL_KHR_shader_subgroup_ballot)
__spirv_version(1.3)
[require(cuda_glsl_hlsl_spirv, subgroup_ballot)]
WaveMask WaveGetConvergedMask()
{
    __target_switch
    {
    case glsl:
        __intrinsic_asm "subgroupBallot(true).x";
    case hlsl:
        __intrinsic_asm "WaveActiveBallot(true).x";
    case cuda:
        __intrinsic_asm "__activemask()";
    case spirv:
        let _true = true;
        return (spirv_asm
        {
            OpCapability GroupNonUniformBallot;
            OpGroupNonUniformBallot $$uint4 result Subgroup $_true
        }).x;
    }
}

__intrinsic_op($(kIROp_WaveGetActiveMask))
WaveMask __WaveGetActiveMask();

__glsl_extension(GL_KHR_shader_subgroup_ballot)
__spirv_version(1.3)
[require(cuda_glsl_hlsl_spirv, subgroup_ballot)]
WaveMask WaveGetActiveMask()
{
    __target_switch
    {
    case glsl:
        __intrinsic_asm "subgroupBallot(true).x";
    case hlsl:
        __intrinsic_asm "WaveActiveBallot(true).x";
    case spirv:
        let _true = true;
        return (spirv_asm
        {
            OpCapability GroupNonUniformBallot;
            OpGroupNonUniformBallot $$uint4 result Subgroup $_true
        }).x;
    case cuda:
        return __WaveGetActiveMask();
    }
}

__glsl_extension(GL_KHR_shader_subgroup_basic)
__spirv_version(1.3)
[require(cuda_glsl_hlsl_spirv, subgroup_basic)]
bool WaveMaskIsFirstLane(WaveMask mask)
{
    __target_switch
    {
    case glsl:
        __intrinsic_asm "subgroupElect()";
    case cuda:
        __intrinsic_asm "(($0 & -$0) == (WarpMask(1) << _getLaneId()))";
    case hlsl:
        __intrinsic_asm "WaveIsFirstLane()";
    case spirv:
        return spirv_asm
        {
            OpCapability GroupNonUniformBallot;
            OpGroupNonUniformElect $$bool result Subgroup
        };
    }
}

__glsl_extension(GL_KHR_shader_subgroup_vote)
__spirv_version(1.3)
[require(cuda_glsl_hlsl_spirv, subgroup_vote)]
bool WaveMaskAllTrue(WaveMask mask, bool condition)
{
    __target_switch
    {
    case glsl:
        __intrinsic_asm "subgroupAll($1)";
    case cuda:
        __intrinsic_asm "(__all_sync($0, $1) != 0)";
    case hlsl:
        __intrinsic_asm "WaveActiveAllTrue($1)";
    case spirv:
        return spirv_asm
        {
            OpCapability GroupNonUniformBallot;
            OpGroupNonUniformAll $$bool result Subgroup $condition
        };
    }
}

__glsl_extension(GL_KHR_shader_subgroup_vote)
__spirv_version(1.3)
[require(cuda_glsl_hlsl_spirv, subgroup_vote)]
bool WaveMaskAnyTrue(WaveMask mask, bool condition)
{
    __target_switch
    {
    case glsl:
        __intrinsic_asm "subgroupAny($1)";
    case cuda:
        __intrinsic_asm "(__any_sync($0, $1) != 0)";
    case hlsl:
        __intrinsic_asm "WaveActiveAnyTrue($1)";
    case spirv:
        return spirv_asm
        {
            OpCapability GroupNonUniformBallot;
            OpGroupNonUniformAny $$bool result Subgroup $condition
        };
    }
}

__glsl_extension(GL_KHR_shader_subgroup_ballot)
__spirv_version(1.3)
[require(cuda_glsl_hlsl_spirv, subgroup_ballot)]
WaveMask WaveMaskBallot(WaveMask mask, bool condition)
{
    __target_switch
    {
    case glsl:
        __intrinsic_asm "subgroupBallot($1).x";
    case cuda:
        __intrinsic_asm "__ballot_sync($0, $1)";
    case hlsl:
        __intrinsic_asm "WaveActiveBallot($1)";
    case spirv:
        return (spirv_asm
        {
            OpCapability GroupNonUniformBallot;
            OpGroupNonUniformBallot $$uint4 result Subgroup $condition
        }).x;
    }
}

[require(cuda_glsl_hlsl_spirv, subgroup_ballot)]
uint WaveMaskCountBits(WaveMask mask, bool value)
{
    __target_switch
    {
    case cuda:
        __intrinsic_asm  "__popc(__ballot_sync($0, $1))";
    case hlsl:
        __intrinsic_asm  "WaveActiveCountBits($1)";
    default:
        return _WaveCountBits(WaveActiveBallot(value));
    }
}

// Waits until all warp lanes named in mask have executed a WaveMaskSharedSync (with the same mask)
// before resuming execution. Guarantees memory ordering in shared memory among threads participating
// in the barrier.
//
// The CUDA intrinsic says it orders *all* memory accesses, which appears to match most closely subgroupBarrier.
//
// TODO(JS):
// For HLSL it's not clear what to do. There is no explicit mechanism to 'reconverge' threads. In the docs it describes
// behavior as
// "These intrinsics are dependent on active lanes and therefore flow control. In the model of this document, implementations
// must enforce that the number of active lanes exactly corresponds to the programmer’s view of flow control."
//
// It seems this can only mean the active threads are the "threads the program flow would lead to". This implies a lockstep
// "straight SIMD" style interpretation. That being the case this op on HLSL is just a memory barrier without any Sync.

[require(cuda_glsl_hlsl_spirv, memorybarrier_compute)]
void AllMemoryBarrierWithWaveMaskSync(WaveMask mask)
{
    __target_switch
    {
    case cuda:
        __intrinsic_asm "__syncwarp($0)";
    case hlsl:
        __intrinsic_asm "AllMemoryBarrier()";
    case glsl:
    case spirv:
        __subgroupBarrier();
        return;
    }
}

// On GLSL, it appears we can't use subgroupMemoryBarrierShared, because it only implies a memory ordering, it does not
// imply convergence. For subgroupBarrier we have from the docs..
// "The function subgroupBarrier() enforces that all active invocations within a subgroup must execute this function before any
// are allowed to continue their execution"
// TODO(JS):
// It's not entirely clear what to do here on HLSL.
// Reading the dxc wiki (https://github.com/Microsoft/DirectXShaderCompiler/wiki/Wave-Intrinsics), we have statements like:
//    ... these intrinsics enable the elimination of barrier constructs when the scope of synchronization is within the width of the SIMD processor.
//    Wave: A set of lanes executed simultaneously in the processor. No explicit barriers are required to guarantee that they execute in parallel.
// Which seems to imply at least some memory barriers like Shared might not be needed.
//
// The barrier is left here though, because not only is the barrier make writes before the barrier across the wave appear to others afterwards, it's
// also there to inform the compiler on what order reads and writes can take place. This might seem to be silly because of the 'Active' lanes
// aspect of HLSL seems to make everything in lock step - but that's not quite so, it only has to apparently be that way as far as the programmers
// model appears - divergence could perhaps potentially still happen.

[require(cuda_glsl_hlsl_spirv, memorybarrier_compute)]
void GroupMemoryBarrierWithWaveMaskSync(WaveMask mask)
{
    __target_switch
    {
    case cuda:
        __intrinsic_asm "__syncwarp($0)";
    case hlsl:
        __intrinsic_asm "GroupMemoryBarrier()";
    case glsl:
    case spirv:
        __subgroupBarrier();
        return;
    }
}

[require(cuda_glsl_hlsl_spirv, memorybarrier_compute)]
void AllMemoryBarrierWithWaveSync()
{
    __target_switch
    {
    case cuda:
        __intrinsic_asm "__syncwarp()";
    case hlsl:
        __intrinsic_asm "AllMemoryBarrier()";
    case glsl:
    case spirv:
        __subgroupBarrier();
        return;
    }
}

[require(cuda_glsl_hlsl_spirv, memorybarrier_compute)]
void GroupMemoryBarrierWithWaveSync()
{
    __target_switch
    {
    case cuda:
        __intrinsic_asm "__syncwarp()";
    case hlsl:
        __intrinsic_asm "GroupMemoryBarrier()";
    case glsl:
    case spirv:
        __subgroupBarrier();
        return;
    }
}

// NOTE! WaveMaskBroadcastLaneAt is *NOT* standard HLSL
// It is provided as access to subgroupBroadcast which can only take a
// constexpr laneId.
// https://github.com/KhronosGroup/GLSL/blob/master/extensions/khr/GL_KHR_shader_subgroup.txt
// Versions SPIR-V greater than 1.4 loosen this restriction, and allow 'dynamic uniform' index
// If that's the behavior required then client code should use WaveReadLaneAt which works this way.

__generic<T : __BuiltinType>
__glsl_extension(GL_KHR_shader_subgroup_ballot)
__spirv_version(1.3)
[require(cuda_glsl_hlsl_spirv, subgroup_ballot)]
T WaveMaskBroadcastLaneAt(WaveMask mask, T value, constexpr int lane)
{
    __target_switch
    {
    case glsl: __intrinsic_asm "subgroupBroadcast($1, $2)";
    case cuda: __intrinsic_asm "__shfl_sync($0, $1, $2)";
    case hlsl: __intrinsic_asm "WaveReadLaneAt($1, $2)";
    case spirv:
        let ulane = uint(lane);
        return spirv_asm {
            OpCapability GroupNonUniformBallot;
            OpGroupNonUniformBroadcast $$T result Subgroup $value $ulane;
        };
    }
}

__generic<T : __BuiltinType, let N : int>
__glsl_extension(GL_KHR_shader_subgroup_ballot)
__spirv_version(1.3)
[require(cuda_glsl_hlsl_spirv, subgroup_ballot)]
vector<T,N> WaveMaskBroadcastLaneAt(WaveMask mask, vector<T,N> value, constexpr int lane)
{
    __target_switch
    {
    case glsl: __intrinsic_asm "subgroupBroadcast($1, $2)";
    case cuda: __intrinsic_asm "_waveShuffleMultiple($0, $1, $2)";
    case hlsl: __intrinsic_asm "WaveReadLaneAt($1, $2)";
    case spirv:
        let ulane = uint(lane);
        return spirv_asm {
            OpCapability GroupNonUniformBallot;
            OpGroupNonUniformBroadcast $$vector<T,N> result Subgroup $value $ulane;
        };
    }
}
__generic<T : __BuiltinType, let N : int, let M : int>
__target_intrinsic(cuda, "_waveShuffleMultiple($0, $1, $2)")
__target_intrinsic(hlsl, "WaveReadLaneAt($1, $2)")
matrix<T,N,M> WaveMaskBroadcastLaneAt(WaveMask mask, matrix<T,N,M> value, constexpr int lane);

// TODO(JS): If it can be determines that the `laneId` is constExpr, then subgroupBroadcast
// could be used on GLSL. For now we just use subgroupShuffle
__generic<T : __BuiltinType>
__glsl_extension(GL_KHR_shader_subgroup_shuffle)
__spirv_version(1.3)
[require(cuda_glsl_hlsl_spirv, subgroup_shuffle)]
T WaveMaskReadLaneAt(WaveMask mask, T value, int lane)
{
    __target_switch
    {
    case glsl: __intrinsic_asm "subgroupShuffle($1, $2)";
    case cuda: __intrinsic_asm "__shfl_sync($0, $1, $2)";
    case hlsl: __intrinsic_asm "WaveReadLaneAt($1, $2)";
    case spirv:
        let ulane = uint(lane);
        return spirv_asm {
            OpCapability GroupNonUniformShuffle;
            OpGroupNonUniformShuffle $$T result Subgroup $value $ulane;
        };
    }
}
__generic<T : __BuiltinType, let N : int>
__glsl_extension(GL_KHR_shader_subgroup_shuffle)
__spirv_version(1.3)
[require(cuda_glsl_hlsl_spirv, subgroup_shuffle)]
vector<T,N> WaveMaskReadLaneAt(WaveMask mask, vector<T,N> value, int lane)
{
    __target_switch
    {
    case glsl: __intrinsic_asm "subgroupShuffle($1, $2)";
    case cuda: __intrinsic_asm "_waveShuffleMultiple($0, $1, $2)";
    case hlsl: __intrinsic_asm "WaveReadLaneAt($1, $2)";
    case spirv:
        let ulane = uint(lane);
        return spirv_asm {
            OpCapability GroupNonUniformShuffle;
            OpGroupNonUniformShuffle $$vector<T,N> result Subgroup $value $ulane;
        };
    }
}
__generic<T : __BuiltinType, let N : int, let M : int>
__target_intrinsic(cuda, "_waveShuffleMultiple($0, $1, $2)")
__target_intrinsic(hlsl, "WaveReadLaneAt($1, $2)")
matrix<T,N,M> WaveMaskReadLaneAt(WaveMask mask, matrix<T,N,M> value, int lane);

// NOTE! WaveMaskShuffle is a NON STANDARD HLSL intrinsic! It will map to WaveReadLaneAt on HLSL
// which means it will only work on hardware which allows arbitrary laneIds which is not true
// in general because it breaks the HLSL standard, which requires it's 'dynamically uniform' across the Wave.
__generic<T : __BuiltinType>
[__unsafeForceInlineEarly]
T WaveMaskShuffle(WaveMask mask, T value, int lane)
{
    return WaveMaskReadLaneAt(mask, value, lane);
}
__generic<T : __BuiltinType, let N : int>
[__unsafeForceInlineEarly]
vector<T,N> WaveMaskShuffle(WaveMask mask, vector<T,N> value, int lane)
{
    return WaveMaskReadLaneAt(mask, value, lane);
}
__generic<T : __BuiltinType, let N : int, let M : int>
[__unsafeForceInlineEarly]
matrix<T,N,M> WaveMaskShuffle(WaveMask mask, matrix<T,N,M> value, int lane)
{
    return WaveMaskReadLaneAt(mask, value, lane);
}

__glsl_extension(GL_KHR_shader_subgroup_ballot)
__spirv_version(1.3)
[require(cuda_glsl_hlsl_spirv, subgroup_ballot)]
uint WaveMaskPrefixCountBits(WaveMask mask, bool value)
{
    __target_switch
    {
    case glsl: __intrinsic_asm "subgroupBallotExclusiveBitCount(subgroupBallot($1))";
    case cuda: __intrinsic_asm "__popc(__ballot_sync($0, $1)  & _getLaneLtMask())";
    case hlsl: __intrinsic_asm "WavePrefixCountBits($1)";
    case spirv:
        return spirv_asm
        {
            OpCapability GroupNonUniformBallot;
            %mask:$$uint4 = OpGroupNonUniformBallot Subgroup $value;
            OpGroupNonUniformBallotBitCount $$uint result Subgroup 2 %mask
        };
    }
}

// Across lane ops

__generic<T : __BuiltinIntegerType>
__glsl_extension(GL_KHR_shader_subgroup_arithmetic)
__spirv_version(1.3)
[require(cuda_glsl_hlsl_spirv, subgroup_arithmetic)]
T WaveMaskBitAnd(WaveMask mask, T expr)
{
    __target_switch
    {
    case glsl: __intrinsic_asm "subgroupAnd($1)";
    case cuda: __intrinsic_asm "_waveAnd($0, $1)";
    case hlsl: __intrinsic_asm "WaveActiveBitAnd($1)";
    case spirv:
        return spirv_asm {
            OpCapability GroupNonUniformArithmetic;
            OpGroupNonUniformBitwiseAnd $$T result Subgroup 0 $expr
        };
    }
}

__generic<T : __BuiltinIntegerType, let N : int>
__glsl_extension(GL_KHR_shader_subgroup_arithmetic)
__spirv_version(1.3)
[require(cuda_glsl_hlsl_spirv, subgroup_arithmetic)]
vector<T,N> WaveMaskBitAnd(WaveMask mask, vector<T,N> expr)
{
    __target_switch
    {
    case glsl: __intrinsic_asm "subgroupAnd($1)";
    case cuda: __intrinsic_asm "_waveAndMultiple($0, $1)";
    case hlsl: __intrinsic_asm "WaveActiveBitAnd($1)";
    case spirv:
        return spirv_asm {
            OpCapability GroupNonUniformArithmetic;
            OpGroupNonUniformBitwiseAnd $$vector<T,N> result Subgroup 0 $expr
        };
    }
}
__generic<T : __BuiltinIntegerType, let N : int, let M : int>
__target_intrinsic(cuda, "_waveAndMultiple($0, $1)")
__target_intrinsic(hlsl, "WaveActiveBitAnd($1)")
matrix<T,N,M> WaveMaskBitAnd(WaveMask mask, matrix<T,N,M> expr);

__generic<T : __BuiltinIntegerType>
__glsl_extension(GL_KHR_shader_subgroup_arithmetic)
__spirv_version(1.3)
[require(cuda_glsl_hlsl_spirv, subgroup_arithmetic)]
T WaveMaskBitOr(WaveMask mask, T expr)
{
    __target_switch
    {
    case glsl: __intrinsic_asm "subgroupOr($1)";
    case cuda: __intrinsic_asm "_waveOr($0, $1)";
    case hlsl: __intrinsic_asm "WaveActiveBitOr($1)";
    case spirv:
        return spirv_asm {
            OpCapability GroupNonUniformArithmetic;
            OpGroupNonUniformBitwiseOr $$T result Subgroup 0 $expr
        };
    }
}
__generic<T : __BuiltinIntegerType, let N : int>
__glsl_extension(GL_KHR_shader_subgroup_arithmetic)
__spirv_version(1.3)
[require(cuda_glsl_hlsl_spirv, subgroup_arithmetic)]
vector<T,N> WaveMaskBitOr(WaveMask mask, vector<T,N> expr)
{
    __target_switch
    {
    case glsl: __intrinsic_asm "subgroupOr($1)";
    case cuda: __intrinsic_asm "_waveOrMultiple($0, $1)";
    case hlsl: __intrinsic_asm "WaveActiveBitOr($1)";
    case spirv:
        return spirv_asm {
            OpCapability GroupNonUniformArithmetic;
            OpGroupNonUniformBitwiseOr $$vector<T,N> result Subgroup 0 $expr
        };
    }
}
__generic<T : __BuiltinIntegerType, let N : int, let M : int>
__target_intrinsic(cuda, "_waveOrMultiple($0, $1)")
__target_intrinsic(hlsl, "WaveActiveBitOr($1)")
matrix<T,N,M> WaveMaskBitOr(WaveMask mask, matrix<T,N,M> expr);

__generic<T : __BuiltinIntegerType>
__glsl_extension(GL_KHR_shader_subgroup_arithmetic)
__spirv_version(1.3)
[require(cuda_glsl_hlsl_spirv, subgroup_arithmetic)]
T WaveMaskBitXor(WaveMask mask, T expr)
{
    __target_switch
    {
    case glsl: __intrinsic_asm "subgroupXor($1)";
    case cuda: __intrinsic_asm "_waveXor($0, $1)";
    case hlsl: __intrinsic_asm "WaveActiveBitXor($1)";
    case spirv:
        return spirv_asm {
            OpCapability GroupNonUniformArithmetic;
            OpGroupNonUniformBitwiseXor $$T result Subgroup 0 $expr
        };
    }
}
__generic<T : __BuiltinIntegerType, let N : int>
__glsl_extension(GL_KHR_shader_subgroup_arithmetic)
__spirv_version(1.3)
[require(cuda_glsl_hlsl_spirv, subgroup_arithmetic)]
vector<T,N> WaveMaskBitXor(WaveMask mask, vector<T,N> expr)
{
    __target_switch
    {
    case glsl: __intrinsic_asm "subgroupXor($1)";
    case cuda: __intrinsic_asm "_waveXorMultiple($0, $1)";
    case hlsl: __intrinsic_asm "WaveActiveBitXor($1)";
    case spirv:
        return spirv_asm {
            OpCapability GroupNonUniformArithmetic;
            OpGroupNonUniformBitwiseXor $$vector<T,N> result Subgroup 0 $expr
        };
    }
}
__generic<T : __BuiltinIntegerType, let N : int, let M : int>
__target_intrinsic(cuda, "_waveXorMultiple($0, $1)")
__target_intrinsic(hlsl, "WaveActiveBitXor($1)")
matrix<T,N,M> WaveMaskBitXor(WaveMask mask, matrix<T,N,M> expr);

__generic<T : __BuiltinArithmeticType>
__glsl_extension(GL_KHR_shader_subgroup_arithmetic)
__spirv_version(1.3)
[require(cuda_glsl_hlsl_spirv, subgroup_arithmetic)]
T WaveMaskMax(WaveMask mask, T expr)
{
    __target_switch
    {
    case glsl: __intrinsic_asm "subgroupMax($1)";
    case cuda: __intrinsic_asm "_waveMax($0, $1)";
    case hlsl: __intrinsic_asm "WaveActiveMax($1)";
    case spirv:
        if (__isFloat<T>())
            return spirv_asm {OpCapability GroupNonUniformArithmetic; OpGroupNonUniformFMax $$T result Subgroup 0 $expr};
        else if (__isSignedInt<T>())
            return spirv_asm {OpCapability GroupNonUniformArithmetic; OpGroupNonUniformSMax $$T result Subgroup 0 $expr};
        else if (__isUnsignedInt<T>())
            return spirv_asm {OpCapability GroupNonUniformArithmetic; OpGroupNonUniformUMax $$T result Subgroup 0 $expr};
        else return expr;
    }
}
__generic<T : __BuiltinArithmeticType, let N : int>
__glsl_extension(GL_KHR_shader_subgroup_arithmetic)
__spirv_version(1.3)
[require(cuda_glsl_hlsl_spirv, subgroup_arithmetic)]
vector<T,N> WaveMaskMax(WaveMask mask, vector<T,N> expr)
{
    __target_switch
    {
    case glsl: __intrinsic_asm "subgroupMax($1)";
    case cuda: __intrinsic_asm "_waveMaxMultiple($0, $1)";
    case hlsl: __intrinsic_asm "WaveActiveMax($1)";
    case spirv:
        if (__isFloat<T>())
            return spirv_asm {OpCapability GroupNonUniformArithmetic; OpGroupNonUniformFMax $$vector<T,N> result Subgroup 0 $expr};
        else if (__isSignedInt<T>())
            return spirv_asm {OpCapability GroupNonUniformArithmetic; OpGroupNonUniformSMax $$vector<T,N> result Subgroup 0 $expr};
        else if (__isUnsignedInt<T>())
            return spirv_asm {OpCapability GroupNonUniformArithmetic; OpGroupNonUniformUMax $$vector<T,N> result Subgroup 0 $expr};
        else return expr;
    }
}

__generic<T : __BuiltinArithmeticType, let N : int, let M : int>
__target_intrinsic(cuda, "_waveMaxMultiple($0, $1)")
__target_intrinsic(hlsl, "WaveActiveMax($1)")
matrix<T,N,M> WaveMaskMax(WaveMask mask, matrix<T,N,M> expr);

__generic<T : __BuiltinArithmeticType>
__glsl_extension(GL_KHR_shader_subgroup_arithmetic)
__spirv_version(1.3)
[require(cuda_glsl_hlsl_spirv, subgroup_arithmetic)]
T WaveMaskMin(WaveMask mask, T expr)
{
    __target_switch
    {
    case glsl: __intrinsic_asm "subgroupMin($1)";
    case cuda: __intrinsic_asm "_waveMin($0, $1)";
    case hlsl: __intrinsic_asm "WaveActiveMin($1)";
    case spirv:
        if (__isFloat<T>())
            return spirv_asm {OpCapability GroupNonUniformArithmetic; OpGroupNonUniformFMin $$T result Subgroup 0 $expr};
        else if (__isSignedInt<T>())
            return spirv_asm {OpCapability GroupNonUniformArithmetic; OpGroupNonUniformSMin $$T result Subgroup 0 $expr};
        else if (__isUnsignedInt<T>())
            return spirv_asm {OpCapability GroupNonUniformArithmetic; OpGroupNonUniformUMin $$T result Subgroup 0 $expr};
        else return expr;
    }
}

__generic<T : __BuiltinArithmeticType, let N : int>
__glsl_extension(GL_KHR_shader_subgroup_arithmetic)
__spirv_version(1.3)
[require(cuda_glsl_hlsl_spirv, subgroup_arithmetic)]
vector<T,N> WaveMaskMin(WaveMask mask, vector<T,N> expr)
{
    __target_switch
    {
    case glsl: __intrinsic_asm "subgroupMin($1)";
    case cuda: __intrinsic_asm "_waveMinMultiple($0, $1)";
    case hlsl: __intrinsic_asm "WaveActiveMin($1)";
    case spirv:
        if (__isFloat<T>())
            return spirv_asm {OpCapability GroupNonUniformArithmetic; OpGroupNonUniformFMin $$vector<T,N>  result Subgroup 0 $expr};
        else if (__isSignedInt<T>())
            return spirv_asm {OpCapability GroupNonUniformArithmetic; OpGroupNonUniformSMin $$vector<T,N>  result Subgroup 0 $expr};
        else if (__isUnsignedInt<T>())
            return spirv_asm {OpCapability GroupNonUniformArithmetic; OpGroupNonUniformUMin $$vector<T,N>  result Subgroup 0 $expr};
        else return expr;
    }
}

__generic<T : __BuiltinArithmeticType, let N : int, let M : int>
__target_intrinsic(cuda, "_waveMinMultiple($0, $1)")
__target_intrinsic(hlsl, "WaveActiveMin($1)")
matrix<T,N,M> WaveMaskMin(WaveMask mask, matrix<T,N,M> expr);

__generic<T : __BuiltinArithmeticType>
__glsl_extension(GL_KHR_shader_subgroup_arithmetic)
__spirv_version(1.3)
[require(cuda_glsl_hlsl_spirv, subgroup_arithmetic)]
T WaveMaskProduct(WaveMask mask, T expr)
{
    __target_switch
    {
    case glsl: __intrinsic_asm "subgroupMul($1)";
    case cuda: __intrinsic_asm "_waveProduct($0, $1)";
    case hlsl: __intrinsic_asm "WaveActiveProduct($1)";
    case spirv:
        if (__isFloat<T>())
            return spirv_asm {OpCapability GroupNonUniformArithmetic; OpGroupNonUniformFMul $$T result Subgroup 0 $expr};
        else if (__isInt<T>())
        {
            return spirv_asm
            {
                OpCapability GroupNonUniformArithmetic;
                OpGroupNonUniformIMul $$T result Subgroup 0 $expr;
            };
        }
        else return expr;
    }
}

__generic<T : __BuiltinArithmeticType, let N : int>
__glsl_extension(GL_KHR_shader_subgroup_arithmetic)
__spirv_version(1.3)
[require(cuda_glsl_hlsl_spirv, subgroup_arithmetic)]
vector<T,N> WaveMaskProduct(WaveMask mask, vector<T,N> expr)
{
    __target_switch
    {
    case glsl: __intrinsic_asm "subgroupMul($1)";
    case cuda: __intrinsic_asm "_waveProductMultiple($0, $1)";
    case hlsl: __intrinsic_asm "WaveActiveProduct($1)";
    case spirv:
        if (__isFloat<T>())
            return spirv_asm {OpCapability GroupNonUniformArithmetic; OpGroupNonUniformFMul $$vector<T,N> result Subgroup 0 $expr};
        else if (__isInt<T>())
        {
            return spirv_asm
            {
                OpCapability GroupNonUniformArithmetic;
                OpGroupNonUniformIMul $$vector<T,N> result Subgroup 0 $expr;
            };
        }
        else return expr;
    }
}

__generic<T : __BuiltinArithmeticType, let N : int, let M : int>
__target_intrinsic(cuda, "_waveProductMultiple($0, $1)")
__target_intrinsic(hlsl, "WaveActiveProduct($1)")
matrix<T,N,M> WaveMaskProduct(WaveMask mask, matrix<T,N,M> expr);

__generic<T : __BuiltinArithmeticType>
__glsl_extension(GL_KHR_shader_subgroup_arithmetic)
__spirv_version(1.3)
[require(cuda_glsl_hlsl_spirv, subgroup_arithmetic)]
T WaveMaskSum(WaveMask mask, T expr)
{
    __target_switch
    {
    case glsl:
        if (__isHalf<T>()) __requireGLSLExtension("GL_EXT_shader_subgroup_extended_types_float16");
        __intrinsic_asm "subgroupAdd($1)";
    case cuda: __intrinsic_asm "_waveSum($0, $1)";
    case hlsl: __intrinsic_asm "WaveActiveSum($1)";
    case spirv:
        if (__isFloat<T>())
            return spirv_asm {OpCapability GroupNonUniformArithmetic; OpGroupNonUniformFAdd $$T result Subgroup 0 $expr};
        else if (__isInt<T>())
        {
            return spirv_asm
            {
                OpCapability GroupNonUniformArithmetic;
                OpGroupNonUniformIAdd $$T result Subgroup 0 $expr;
            };
        }
        else return expr;
    }
}
__generic<T : __BuiltinArithmeticType, let N : int>
__glsl_extension(GL_KHR_shader_subgroup_arithmetic)
__spirv_version(1.3)
[require(cuda_glsl_hlsl_spirv, subgroup_arithmetic)]
vector<T,N> WaveMaskSum(WaveMask mask, vector<T,N> expr)
{
    __target_switch
    {
    case glsl:
        if (__isHalf<T>()) __requireGLSLExtension("GL_EXT_shader_subgroup_extended_types_float16");
        __intrinsic_asm "subgroupAdd($1)";
    case cuda: __intrinsic_asm "_waveSumMultiple($0, $1)";
    case hlsl: __intrinsic_asm "WaveActiveSum($1)";
    case spirv:
        if (__isFloat<T>())
            return spirv_asm {OpCapability GroupNonUniformArithmetic; OpGroupNonUniformFAdd $$vector<T,N> result Subgroup 0 $expr};
        else if (__isInt<T>())
        {
            return spirv_asm
            {
                OpCapability GroupNonUniformArithmetic; 
                OpGroupNonUniformIAdd $$vector<T,N> result Subgroup 0 $expr;
            };
        }
        else return expr;
    }
}
__generic<T : __BuiltinArithmeticType, let N : int, let M : int>
__target_intrinsic(cuda, "_waveSumMultiple($0, $1)")
__target_intrinsic(hlsl, "WaveActiveSum($1)")
matrix<T,N,M> WaveMaskSum(WaveMask mask, matrix<T,N,M> expr);

__generic<T : __BuiltinType>
__glsl_extension(GL_KHR_shader_subgroup_vote)
__spirv_version(1.3)
__cuda_sm_version(7.0)
[require(cuda_glsl_hlsl_spirv, subgroup_vote)]
bool WaveMaskAllEqual(WaveMask mask, T value)
{
    __target_switch
    {
    case glsl:
        if (__isHalf<T>()) __requireGLSLExtension("GL_EXT_shader_subgroup_extended_types_float16");
        __intrinsic_asm "subgroupAllEqual($1)";
    case hlsl:
        __intrinsic_asm "WaveActiveAllEqual($1)";
    case cuda:
        __intrinsic_asm "_waveAllEqual($0, $1)";
    case spirv:
        return spirv_asm
        {
            OpCapability GroupNonUniformVote;
            OpGroupNonUniformAllEqual $$bool result Subgroup $value
        };
    }
}
__generic<T : __BuiltinType, let N : int>
__glsl_extension(GL_KHR_shader_subgroup_vote)
__spirv_version(1.3)
__cuda_sm_version(7.0)
[require(cuda_glsl_hlsl_spirv, subgroup_vote)]
bool WaveMaskAllEqual(WaveMask mask, vector<T,N> value)
{
    __target_switch
    {
    case glsl:
        if (__isHalf<T>()) __requireGLSLExtension("GL_EXT_shader_subgroup_extended_types_float16");
        __intrinsic_asm "subgroupAllEqual($1)";
    case hlsl:
        __intrinsic_asm "WaveActiveAllEqual($1)";
    case cuda:
        __intrinsic_asm "_waveAllEqualMultiple($0, $1)";
    case spirv:
        return spirv_asm
        {
            OpCapability GroupNonUniformVote;
            OpGroupNonUniformAllEqual $$bool result Subgroup $value
        };
    }
}
__generic<T : __BuiltinType, let N : int, let M : int>
__cuda_sm_version(7.0)
__target_intrinsic(cuda, "_waveAllEqualMultiple($0, $1)")
__target_intrinsic(hlsl, "WaveActiveAllEqual($1)")
bool WaveMaskAllEqual(WaveMask mask, matrix<T,N,M> value);

// Prefix

__generic<T : __BuiltinArithmeticType>
__glsl_extension(GL_KHR_shader_subgroup_arithmetic)
__spirv_version(1.3)
[require(cuda_glsl_hlsl_spirv, subgroup_arithmetic)]
T WaveMaskPrefixProduct(WaveMask mask, T expr)
{
    __target_switch
    {
    case glsl:
        if (__isHalf<T>()) __requireGLSLExtension("GL_EXT_shader_subgroup_extended_types_float16");
        __intrinsic_asm "subgroupExclusiveMul($1)";
    case cuda: __intrinsic_asm "_wavePrefixProduct($0, $1)";
    case hlsl: __intrinsic_asm "WavePrefixProduct($1)";
    case spirv:
        if (__isFloat<T>())
            return spirv_asm {OpCapability GroupNonUniformArithmetic; OpGroupNonUniformFMul $$T result Subgroup ExclusiveScan $expr};
        else if (__isInt<T>())
        {
            return spirv_asm
            {
                OpCapability GroupNonUniformArithmetic;
                OpGroupNonUniformIMul $$T result Subgroup ExclusiveScan $expr;
            };
        }
        else return expr;
    }
}
__generic<T : __BuiltinArithmeticType, let N : int>
__glsl_extension(GL_KHR_shader_subgroup_arithmetic)
__spirv_version(1.3)
[require(cuda_glsl_hlsl_spirv, subgroup_arithmetic)]
vector<T,N> WaveMaskPrefixProduct(WaveMask mask, vector<T,N> expr)
{
    __target_switch
    {
    case glsl:
        if (__isHalf<T>()) __requireGLSLExtension("GL_EXT_shader_subgroup_extended_types_float16");
        __intrinsic_asm "subgroupExclusiveMul($1)";
    case cuda: __intrinsic_asm "_wavePrefixProductMultiple($0, $1)";
    case hlsl: __intrinsic_asm "WavePrefixProduct($1)";
    case spirv:
        if (__isFloat<T>())
            return spirv_asm {OpCapability GroupNonUniformArithmetic; OpGroupNonUniformFMul $$vector<T,N> result Subgroup ExclusiveScan $expr};
        else if (__isInt<T>())
        {
            return spirv_asm
            {
                OpCapability GroupNonUniformArithmetic;
                OpGroupNonUniformIMul $$vector<T,N> result Subgroup ExclusiveScan $expr;
            };
        }
        else return expr;
    }
}
__generic<T : __BuiltinArithmeticType, let N : int, let M : int>
__target_intrinsic(cuda, "_wavePrefixProductMultiple($0, $1)")
__target_intrinsic(hlsl, "WavePrefixProduct($1)")
matrix<T,N,M> WaveMaskPrefixProduct(WaveMask mask, matrix<T,N,M> expr);

__generic<T : __BuiltinArithmeticType>
__glsl_extension(GL_KHR_shader_subgroup_arithmetic)
__spirv_version(1.3)
[require(cuda_glsl_hlsl_spirv, subgroup_arithmetic)]
T WaveMaskPrefixSum(WaveMask mask, T expr)
{
    __target_switch
    {
    case glsl:
        if (__isHalf<T>()) __requireGLSLExtension("GL_EXT_shader_subgroup_extended_types_float16");
        __intrinsic_asm "subgroupExclusiveAdd($1)";
    case cuda: __intrinsic_asm "_wavePrefixSum($0, $1)";
    case hlsl: __intrinsic_asm "WavePrefixSum($1)";
    case spirv:
        if (__isFloat<T>())
            return spirv_asm {OpCapability GroupNonUniformArithmetic; OpGroupNonUniformFAdd $$T result Subgroup ExclusiveScan $expr};
        else if (__isInt<T>())
        {
            return spirv_asm
            {
                OpCapability GroupNonUniformArithmetic;
                result:$$T = OpGroupNonUniformIAdd Subgroup ExclusiveScan $expr;
            };
        }
        else return expr;
    }
}

__generic<T : __BuiltinArithmeticType, let N : int>
__glsl_extension(GL_KHR_shader_subgroup_arithmetic)
__spirv_version(1.3)
[require(cuda_glsl_hlsl_spirv, subgroup_arithmetic)]
vector<T,N> WaveMaskPrefixSum(WaveMask mask, vector<T,N> expr)
{
    __target_switch
    {
    case glsl:
        if (__isHalf<T>()) __requireGLSLExtension("GL_EXT_shader_subgroup_extended_types_float16");
        __intrinsic_asm "subgroupExclusiveAdd($1)";
    case cuda: __intrinsic_asm "_wavePrefixSumMultiple($0, $1)";
    case hlsl: __intrinsic_asm "WavePrefixSum($1)";
    case spirv:
        if (__isFloat<T>())
            return spirv_asm {OpCapability GroupNonUniformArithmetic; OpGroupNonUniformFAdd $$vector<T,N> result Subgroup ExclusiveScan $expr};
        else if (__isInt<T>())
        {
            return spirv_asm
            {
                OpCapability GroupNonUniformArithmetic;
                result:$$vector<T,N> = OpGroupNonUniformIAdd Subgroup ExclusiveScan $expr;
            };
        }
        else return expr;
    }
}
__generic<T : __BuiltinArithmeticType, let N : int, let M : int>
__target_intrinsic(cuda, "_wavePrefixSumMultiple($0, $1)")
__target_intrinsic(hlsl, "WavePrefixSum($1)")
matrix<T,N,M> WaveMaskPrefixSum(WaveMask mask, matrix<T,N,M> expr);

__generic<T : __BuiltinType>
__glsl_extension(GL_KHR_shader_subgroup_ballot)
__spirv_version(1.3)
[require(cuda_glsl_hlsl_spirv, subgroup_ballot)]
T WaveMaskReadLaneFirst(WaveMask mask, T expr)
{
    __target_switch
    {
    case glsl: __intrinsic_asm "subgroupBroadcastFirst($1)";
    case cuda: __intrinsic_asm "_waveReadFirst($0, $1)";
    case hlsl: __intrinsic_asm "WaveReadLaneFirst($1)";
    case spirv:
        return spirv_asm {OpCapability GroupNonUniformBallot; OpGroupNonUniformBroadcastFirst $$T result Subgroup $expr};
    }
}
__generic<T : __BuiltinType, let N : int>
__glsl_extension(GL_KHR_shader_subgroup_ballot)
__spirv_version(1.3)
[require(cuda_glsl_hlsl_spirv, subgroup_ballot)]
vector<T,N> WaveMaskReadLaneFirst(WaveMask mask, vector<T,N> expr)
{
    __target_switch
    {
    case glsl: __intrinsic_asm "subgroupBroadcastFirst($1)";
    case cuda: __intrinsic_asm "_waveReadFirstMultiple($0, $1)";
    case hlsl: __intrinsic_asm "WaveReadLaneFirst($1)";
    case spirv:
        return spirv_asm {OpCapability GroupNonUniformBallot; OpGroupNonUniformBroadcastFirst $$vector<T,N> result Subgroup $expr};
    }
}

__generic<T : __BuiltinType, let N : int, let M : int>
__target_intrinsic(cuda, "_waveReadFirstMultiple($0, $1)")
matrix<T,N,M> WaveMaskReadLaneFirst(WaveMask mask, matrix<T,N,M> expr);

// WaveMask SM6.5 like intrinsics

// TODO(JS): On HLSL it only works for 32 bits or less

__generic<T : __BuiltinType>
__glsl_extension(GL_NV_shader_subgroup_partitioned)
__spirv_version(1.1)
__cuda_sm_version(7.0)
[require(cuda_glsl_hlsl_spirv, subgroup_partitioned)]
WaveMask WaveMaskMatch(WaveMask mask, T value)
{
    __target_switch
    {
    case glsl: __intrinsic_asm "subgroupPartitionNV($1).x";
    case cuda: __intrinsic_asm "_waveMatchScalar($0, $1).x";
    case hlsl: __intrinsic_asm "WaveMatch($1).x";
    case spirv:
        return (spirv_asm
        {
            OpCapability GroupNonUniformPartitionedNV;
            OpExtension "SPV_NV_shader_subgroup_partitioned";
            OpGroupNonUniformPartitionNV $$uint4 result $value
        }).x;
    }
}
__generic<T : __BuiltinType, let N : int>
__glsl_extension(GL_NV_shader_subgroup_partitioned)
__spirv_version(1.1)
__cuda_sm_version(7.0)
[require(cuda_glsl_hlsl_spirv, subgroup_partitioned)]
WaveMask WaveMaskMatch(WaveMask mask, vector<T,N> value)
{
    __target_switch
    {
    case glsl: __intrinsic_asm "subgroupPartitionNV($1).x";
    case cuda: __intrinsic_asm "_waveMatchMultiple($0, $1).x";
    case hlsl: __intrinsic_asm "WaveMatch($1).x";
    case spirv:
        return (spirv_asm
        {
            OpCapability GroupNonUniformPartitionedNV;
            OpExtension "SPV_NV_shader_subgroup_partitioned";
            OpGroupNonUniformPartitionNV $$uint4 result $value
        }).x;
    }
}

__generic<T : __BuiltinType, let N : int, let M : int>
__target_intrinsic(hlsl, "WaveMatch($1).x")
__glsl_extension(GL_NV_shader_subgroup_partitioned)
__spirv_version(1.3)
__target_intrinsic(glsl, "subgroupPartitionNV($1).x")
__cuda_sm_version(7.0)
__target_intrinsic(cuda, "_waveMatchMultiple($0, $1)")
WaveMask WaveMaskMatch(WaveMask mask, matrix<T,N,M> value);

__generic<T : __BuiltinArithmeticType>
__glsl_extension(GL_KHR_shader_subgroup_arithmetic)
__spirv_version(1.3)
[require(cuda_glsl_hlsl_spirv, subgroup_arithmetic)]
T WaveMaskPrefixBitAnd(WaveMask mask, T expr)
{
    __target_switch
    {
    case glsl: __intrinsic_asm "subgroupExclusiveAnd($1)";
    case cuda: __intrinsic_asm "_wavePrefixAnd($0, $1)";
    case hlsl: __intrinsic_asm "WaveMultiPrefixBitAnd($1, uint4($0, 0, 0, 0))";
    case spirv:
        return spirv_asm {OpCapability GroupNonUniformArithmetic; OpGroupNonUniformBitwiseAnd $$T result Subgroup ExclusiveScan $expr};
    }
}

__generic<T : __BuiltinArithmeticType, let N : int>
__glsl_extension(GL_KHR_shader_subgroup_arithmetic)
__spirv_version(1.3)
[require(cuda_glsl_hlsl_spirv, subgroup_arithmetic)]
vector<T,N> WaveMaskPrefixBitAnd(WaveMask mask, vector<T,N> expr)
{
    __target_switch
    {
    case glsl: __intrinsic_asm "subgroupExclusiveAnd($1)";
    case cuda: __intrinsic_asm "_wavePrefixAndMultiple($0, $1)";
    case hlsl: __intrinsic_asm "WaveMultiPrefixBitAnd($1, uint4($0, 0, 0, 0))";
    case spirv:
        return spirv_asm {OpCapability GroupNonUniformArithmetic; OpGroupNonUniformBitwiseAnd $$vector<T,N> result Subgroup ExclusiveScan $expr};
    }
}

__generic<T : __BuiltinArithmeticType, let N : int, let M : int>
__target_intrinsic(hlsl, "WaveMultiPrefixBitAnd($1, uint4($0, 0, 0, 0))")
__target_intrinsic(cuda, "_wavePrefixAndMultiple(_getMultiPrefixMask($0, $1)")
matrix<T,N,M> WaveMaskPrefixBitAnd(WaveMask mask, matrix<T,N,M> expr);

__generic<T : __BuiltinArithmeticType>
__glsl_extension(GL_KHR_shader_subgroup_arithmetic)
__spirv_version(1.3)
[require(cuda_glsl_hlsl_spirv, subgroup_arithmetic)]
T WaveMaskPrefixBitOr(WaveMask mask, T expr)
{
    __target_switch
    {
    case glsl: __intrinsic_asm "subgroupExclusiveOr($1)";
    case cuda: __intrinsic_asm "_wavePrefixOr($0, $1)";
    case hlsl: __intrinsic_asm "WaveMultiPrefixBitOr($1, uint4($0, 0, 0, 0))";
    case spirv:
        return spirv_asm {OpCapability GroupNonUniformArithmetic; OpGroupNonUniformBitwiseAnd $$T result Subgroup ExclusiveScan $expr};
    }
}

__generic<T : __BuiltinArithmeticType, let N : int>
__glsl_extension(GL_KHR_shader_subgroup_arithmetic)
__spirv_version(1.3)
[require(cuda_glsl_hlsl_spirv, subgroup_arithmetic)]
vector<T,N> WaveMaskPrefixBitOr(WaveMask mask, vector<T,N> expr)
{
    __target_switch
    {
    case glsl: __intrinsic_asm "subgroupExclusiveOr($1)";
    case cuda: __intrinsic_asm "_wavePrefixOrMultiple($0, $1)";
    case hlsl: __intrinsic_asm "WaveMultiPrefixBitOr($1, uint4($0, 0, 0, 0))";
    case spirv:
        return spirv_asm {OpCapability GroupNonUniformArithmetic; OpGroupNonUniformBitwiseOr $$vector<T,N> result Subgroup ExclusiveScan $expr};
    }
}

__generic<T : __BuiltinArithmeticType, let N : int, let M : int>
__target_intrinsic(hlsl, "WaveMultiPrefixBitOr($1, uint4($0, 0, 0, 0))")
__target_intrinsic(cuda, "_wavePrefixOrMultiple($0, $1)")
matrix<T,N,M> WaveMaskPrefixBitOr(WaveMask mask, matrix<T,N,M> expr);

__generic<T : __BuiltinArithmeticType>
__glsl_extension(GL_KHR_shader_subgroup_arithmetic)
__spirv_version(1.3)
[require(cuda_glsl_hlsl_spirv, subgroup_arithmetic)]
T WaveMaskPrefixBitXor(WaveMask mask, T expr)
{
    __target_switch
    {
    case glsl: __intrinsic_asm "subgroupExclusiveXor($1)";
    case cuda: __intrinsic_asm "_wavePrefixXor($0, $1)";
    case hlsl: __intrinsic_asm "WaveMultiPrefixBitXor($1, uint4($0, 0, 0, 0))";
    case spirv:
        return spirv_asm {OpCapability GroupNonUniformArithmetic; OpGroupNonUniformBitwiseXor $$T result Subgroup ExclusiveScan $expr};
    }
}

__generic<T : __BuiltinArithmeticType, let N : int>
__glsl_extension(GL_KHR_shader_subgroup_arithmetic)
__spirv_version(1.3)
[require(cuda_glsl_hlsl_spirv, subgroup_arithmetic)]
vector<T,N> WaveMaskPrefixBitXor(WaveMask mask, vector<T,N> expr)
{
    __target_switch
    {
    case glsl: __intrinsic_asm "subgroupExclusiveXor($1)";
    case cuda: __intrinsic_asm "_wavePrefixXorMultiple($0, $1)";
    case hlsl: __intrinsic_asm "WaveMultiPrefixBitXor($1, uint4($0, 0, 0, 0))";
    case spirv:
        return spirv_asm {OpCapability GroupNonUniformArithmetic; OpGroupNonUniformBitwiseXor $$vector<T,N> result Subgroup ExclusiveScan $expr};
    }
}

__generic<T : __BuiltinArithmeticType, let N : int, let M : int>
__target_intrinsic(hlsl, "WaveMultiPrefixBitXor($1, uint4($0, 0, 0, 0))")
__target_intrinsic(cuda, "_wavePrefixXorMultiple($0, $1)")
matrix<T,N,M> WaveMaskPrefixBitXor(WaveMask mask, matrix<T,N,M> expr);

// Shader model 6.0 stuff

// Information for GLSL wave/subgroup support
// https://github.com/KhronosGroup/GLSL/blob/master/extensions/khr/GL_KHR_shader_subgroup.txt

__generic<T : __BuiltinType>
__glsl_extension(GL_KHR_shader_subgroup_quad)
__spirv_version(1.3)
[require(glsl_hlsl_spirv, subgroup_quad)]
T QuadReadLaneAt(T sourceValue, uint quadLaneID)
{
    __target_switch
    {
    case hlsl:
        __intrinsic_asm "QuadReadLaneAt";
    case glsl:
        __intrinsic_asm "subgroupQuadBroadcast";
    case spirv:
        return spirv_asm {
            OpCapability GroupNonUniformQuad;
            result:$$T = OpGroupNonUniformQuadBroadcast Subgroup $sourceValue $quadLaneID;
        };
    }
}
__generic<T : __BuiltinType, let N : int>
__glsl_extension(GL_KHR_shader_subgroup_quad)
__spirv_version(1.3)
[require(glsl_hlsl_spirv, subgroup_quad)]
vector<T,N> QuadReadLaneAt(vector<T,N> sourceValue, uint quadLaneID)
{
    __target_switch
    {
    case hlsl:
        __intrinsic_asm "QuadReadLaneAt";
    case glsl:
        __intrinsic_asm "subgroupQuadBroadcast";
    case spirv:
        return spirv_asm {
            OpCapability GroupNonUniformQuad;
            result:$$vector<T,N> = OpGroupNonUniformQuadBroadcast Subgroup $sourceValue $quadLaneID;
        };
    }
}
__generic<T : __BuiltinType, let N : int, let M : int> matrix<T,N,M> QuadReadLaneAt(matrix<T,N,M> sourceValue, uint quadLaneID);


__generic<T : __BuiltinType>
__glsl_extension(GL_KHR_shader_subgroup_quad)
__spirv_version(1.3)
[require(glsl_hlsl_spirv, subgroup_quad)]
T QuadReadAcrossX(T localValue)
{
    __target_switch
    {
    case hlsl:
        __intrinsic_asm "QuadReadAcrossX";
    case glsl:
        __intrinsic_asm "subgroupQuadSwapHorizontal($0)";
    case spirv:
        uint direction = 0u;
        return spirv_asm {
            OpCapability GroupNonUniformQuad;
            result:$$T = OpGroupNonUniformQuadSwap Subgroup $localValue $direction;
        };
    }
}

__generic<T : __BuiltinType, let N : int>
__glsl_extension(GL_KHR_shader_subgroup_quad)
__spirv_version(1.3)
[require(glsl_hlsl_spirv, subgroup_quad)]
vector<T,N> QuadReadAcrossX(vector<T,N> localValue)
{
    __target_switch
    {
    case hlsl:
        __intrinsic_asm "QuadReadAcrossX";
    case glsl:
        __intrinsic_asm "subgroupQuadSwapHorizontal($0)";
    case spirv:
        uint direction = 0u;
        return spirv_asm {
            OpCapability GroupNonUniformQuad;
            result:$$vector<T,N> = OpGroupNonUniformQuadSwap Subgroup $localValue $direction;
        };
    }
}
__generic<T : __BuiltinType, let N : int, let M : int> matrix<T,N,M> QuadReadAcrossX(matrix<T,N,M> localValue);

__generic<T : __BuiltinType>
__glsl_extension(GL_KHR_shader_subgroup_quad)
__spirv_version(1.3)
[require(glsl_hlsl_spirv, subgroup_quad)]
T QuadReadAcrossY(T localValue)
{
    __target_switch
    {
    case hlsl:
        __intrinsic_asm "QuadReadAcrossY";
    case glsl:
        __intrinsic_asm "subgroupQuadSwapVertical($0)";
    case spirv:
        uint direction = 1u;
        return spirv_asm {
            OpCapability GroupNonUniformQuad;
            result:$$T = OpGroupNonUniformQuadSwap Subgroup $localValue $direction;
        };
    }
}
__generic<T : __BuiltinType, let N : int>
__glsl_extension(GL_KHR_shader_subgroup_quad)
__spirv_version(1.3)
[require(glsl_hlsl_spirv, subgroup_quad)]
vector<T,N> QuadReadAcrossY(vector<T,N> localValue)
{
    __target_switch
    {
    case hlsl:
        __intrinsic_asm "QuadReadAcrossY";
    case glsl:
        __intrinsic_asm "subgroupQuadSwapVertical($0)";
    case spirv:
        uint direction = 1u;
        return spirv_asm {
            OpCapability GroupNonUniformQuad;
            result:$$vector<T,N> = OpGroupNonUniformQuadSwap Subgroup $localValue $direction;
        };
    }
}

__generic<T : __BuiltinType, let N : int, let M : int> matrix<T,N,M> QuadReadAcrossY(matrix<T,N,M> localValue);

__generic<T : __BuiltinType>
__glsl_extension(GL_KHR_shader_subgroup_quad)
__spirv_version(1.3)
[require(glsl_hlsl_spirv, subgroup_quad)]
T QuadReadAcrossDiagonal(T localValue)
{
    __target_switch
    {
    case hlsl:
        __intrinsic_asm "QuadReadAcrossDiagonal";
    case glsl:
        __intrinsic_asm "subgroupQuadSwapDiagonal($0)";
    case spirv:
        uint direction = 2u;
        return spirv_asm {
            OpCapability GroupNonUniformQuad;
            result:$$T = OpGroupNonUniformQuadSwap Subgroup $localValue $direction;
        };
    }
}
__generic<T : __BuiltinType, let N : int>
__glsl_extension(GL_KHR_shader_subgroup_quad)
__spirv_version(1.3)
[require(glsl_hlsl_spirv, subgroup_quad)]
vector<T,N> QuadReadAcrossDiagonal(vector<T,N> localValue)
{
    __target_switch
    {
    case hlsl:
        __intrinsic_asm "QuadReadAcrossDiagonal";
    case glsl:
        __intrinsic_asm "subgroupQuadSwapDiagonal($0)";
    case spirv:
        uint direction = 2u;
        return spirv_asm {
            OpCapability GroupNonUniformQuad;
            result:$$vector<T,N> = OpGroupNonUniformQuadSwap Subgroup $localValue $direction;
        };
    }
}
__generic<T : __BuiltinType, let N : int, let M : int> matrix<T,N,M> QuadReadAcrossDiagonal(matrix<T,N,M> localValue);

// WaveActiveBitAnd, WaveActiveBitOr, WaveActiveBitXor
${{{{
struct WaveActiveBitOpEntry { const char* hlslName; const char* glslName; const char* spirvName; };
const WaveActiveBitOpEntry kWaveActiveBitOpEntries[] = {{"BitAnd", "And", "BitwiseAnd"}, {"BitOr", "Or", "BitwiseOr"}, {"BitXor", "Xor", "BitwiseXor"}};
for (auto opName : kWaveActiveBitOpEntries) {
}}}}

__generic<T : __BuiltinIntegerType>
__glsl_extension(GL_KHR_shader_subgroup_arithmetic)
__spirv_version(1.3)
[require(cuda_glsl_hlsl_spirv, subgroup_arithmetic)]
T WaveActive$(opName.hlslName)(T expr)
{
    __target_switch
    {
    case glsl: __intrinsic_asm "subgroup$(opName.glslName)($0)";
    case hlsl: __intrinsic_asm "WaveActive$(opName.hlslName)";
    case spirv:
        return spirv_asm {OpCapability GroupNonUniformArithmetic; OpGroupNonUniform$(opName.spirvName) $$T result Subgroup Reduce $expr};
    default:
        return WaveMask$(opName.hlslName)(WaveGetActiveMask(), expr);
    }
}

__generic<T : __BuiltinIntegerType, let N : int>
__glsl_extension(GL_KHR_shader_subgroup_arithmetic)
__spirv_version(1.3)
[require(cuda_glsl_hlsl_spirv, subgroup_arithmetic)]
vector<T, N> WaveActive$(opName.hlslName)(vector<T, N> expr)
{
    __target_switch
    {
    case glsl: __intrinsic_asm "subgroup$(opName.glslName)($0)";
    case hlsl: __intrinsic_asm "WaveActive$(opName.hlslName)";
    case spirv:
        return spirv_asm {OpCapability GroupNonUniformArithmetic; OpGroupNonUniform$(opName.spirvName) $$vector<T, N> result Subgroup Reduce $expr};
    default:
        return WaveMask$(opName.hlslName)(WaveGetActiveMask(), expr);
    }
}

__generic<T : __BuiltinIntegerType, let N : int, let M : int>
__target_intrinsic(hlsl)
matrix<T, N, M> WaveActive$(opName.hlslName)(matrix<T, N, M> expr)
{
    return WaveMask$(opName.hlslName)(WaveGetActiveMask(), expr);
}
${{{{
} // WaveActiveBitAnd, WaveActiveBitOr, WaveActiveBitXor
}}}}

// WaveActiveMin/Max
${{{{
const char* kWaveActiveMinMaxNames[] = {"Min", "Max"};
for (const char* opName : kWaveActiveMinMaxNames) {
}}}}

__generic<T : __BuiltinArithmeticType>
__glsl_extension(GL_KHR_shader_subgroup_arithmetic)
__spirv_version(1.3)
[require(cuda_glsl_hlsl_spirv, subgroup_arithmetic)]
T WaveActive$(opName)(T expr)
{
    __target_switch
    {
    case glsl: __intrinsic_asm "subgroup$(opName)($0)";
    case hlsl: __intrinsic_asm "WaveActive$(opName)";
    case spirv:
        if (__isFloat<T>())
            return spirv_asm {OpCapability GroupNonUniformArithmetic; OpGroupNonUniformF$(opName) $$T result Subgroup Reduce $expr};
        else if (__isUnsignedInt<T>())
            return spirv_asm {OpCapability GroupNonUniformArithmetic; OpGroupNonUniformU$(opName) $$T result Subgroup Reduce $expr};
        else
            return spirv_asm {OpCapability GroupNonUniformArithmetic; OpGroupNonUniformS$(opName) $$T result Subgroup Reduce $expr};
    default:
        return WaveMask$(opName)(WaveGetActiveMask(), expr);
    }
}

__generic<T : __BuiltinArithmeticType, let N : int>
__glsl_extension(GL_KHR_shader_subgroup_arithmetic)
__spirv_version(1.3)
[require(cuda_glsl_hlsl_spirv, subgroup_arithmetic)]
vector<T, N> WaveActive$(opName)(vector<T, N> expr)
{
    __target_switch
    {
    case glsl: __intrinsic_asm "subgroup$(opName)($0)";
    case hlsl: __intrinsic_asm "WaveActive$(opName)";
    case spirv:
        if (__isFloat<T>())
            return spirv_asm {OpCapability GroupNonUniformArithmetic; OpGroupNonUniformF$(opName) $$vector<T, N> result Subgroup Reduce $expr};
        else if (__isUnsignedInt<T>())
            return spirv_asm {OpCapability GroupNonUniformArithmetic; OpGroupNonUniformU$(opName) $$vector<T, N> result Subgroup Reduce $expr};
        else
            return spirv_asm {OpCapability GroupNonUniformArithmetic; OpGroupNonUniformS$(opName) $$vector<T, N> result Subgroup Reduce $expr};
    default:
        return WaveMask$(opName)(WaveGetActiveMask(), expr);
    }
}

__generic<T : __BuiltinArithmeticType, let N : int, let M : int>
__target_intrinsic(hlsl)
matrix<T, N, M> WaveActive$(opName)(matrix<T, N, M> expr)
{
    return WaveMask$(opName)(WaveGetActiveMask(), expr);
}

${{{{
} // WaveActiveMinMax.
}}}}

// WaveActiveProduct/Sum
${{{{
struct WaveActiveProductSumEntry { const char* hlslName; const char* glslName; };
const WaveActiveProductSumEntry kWaveActivProductSumNames[] = {{"Product", "Mul"}, {"Sum", "Add"}};
for (auto opName : kWaveActivProductSumNames) {
}}}}

__generic<T : __BuiltinArithmeticType>
__glsl_extension(GL_KHR_shader_subgroup_arithmetic)
__spirv_version(1.3)
[require(cuda_glsl_hlsl_spirv, subgroup_arithmetic)]
T WaveActive$(opName.hlslName)(T expr)
{
    __target_switch
    {
    case glsl:
        if (__isHalf<T>()) __requireGLSLExtension("GL_EXT_shader_subgroup_extended_types_float16");
        __intrinsic_asm "subgroup$(opName.glslName)($0)";
    case hlsl: __intrinsic_asm "WaveActive$(opName.hlslName)";
    case spirv:
        if (__isFloat<T>())
            return spirv_asm {
                OpCapability GroupNonUniformArithmetic;
                OpGroupNonUniformF$(opName.glslName) $$T result Subgroup 0 $expr
            };
        else if (__isInt<T>())
        {
            return spirv_asm
            {
                OpCapability GroupNonUniformArithmetic;
                OpGroupNonUniformI$(opName.glslName) $$T result Subgroup 0 $expr;
            };
        }
        else return expr;
    default:
        return WaveMask$(opName.hlslName)(WaveGetActiveMask(), expr);
    }
}

__generic<T : __BuiltinArithmeticType, let N : int>
__glsl_extension(GL_KHR_shader_subgroup_arithmetic)
__spirv_version(1.3)
__target_intrinsic(hlsl)
[require(cuda_glsl_hlsl_spirv, subgroup_arithmetic)]
vector<T,N> WaveActive$(opName.hlslName)(vector<T,N> expr)
{
    __target_switch
    {
    case glsl:
        if (__isHalf<T>()) __requireGLSLExtension("GL_EXT_shader_subgroup_extended_types_float16");
        __intrinsic_asm "subgroup$(opName.glslName)($0)";
    case hlsl: __intrinsic_asm "WaveActive$(opName.hlslName)";
    case spirv:
        if (__isFloat<T>())
            return spirv_asm {
                OpCapability GroupNonUniformArithmetic;
                OpGroupNonUniformF$(opName.glslName) $$vector<T,N> result Subgroup 0 $expr
            };
        else if (__isInt<T>())
        {
            return spirv_asm
            {
                OpCapability GroupNonUniformArithmetic;
                OpGroupNonUniformI$(opName.glslName) $$vector<T,N> result Subgroup 0 $expr;
            };
        }
        else return expr;
    default:
        return WaveMask$(opName.hlslName)(WaveGetActiveMask(), expr);
    }
}

__generic<T : __BuiltinArithmeticType, let N : int, let M : int>
__target_intrinsic(hlsl)
matrix<T, N, M> WaveActive$(opName.hlslName)(matrix<T, N, M> expr)
{
    return WaveMask$(opName.hlslName)(WaveGetActiveMask(), expr);
}
${{{{
} // WaveActiveProduct/WaveActiveProductSum.
}}}}

__generic<T : __BuiltinType>
__glsl_extension(GL_KHR_shader_subgroup_vote)
__spirv_version(1.3)
[require(cuda_glsl_hlsl_spirv, subgroup_vote)]
bool WaveActiveAllEqual(T value)
{
    __target_switch
    {
    case glsl:
        __intrinsic_asm "subgroupAllEqual($0)";
    case hlsl:
        __intrinsic_asm "WaveActiveAllEqual";
    case spirv:
        return spirv_asm
        {
            OpCapability GroupNonUniformVote;
            OpGroupNonUniformAllEqual $$bool result Subgroup $value
        };
    default:
        return WaveMaskAllEqual(WaveGetActiveMask(), value);
    }
}

__generic<T : __BuiltinType, let N : int>
__glsl_extension(GL_KHR_shader_subgroup_vote)
__spirv_version(1.3)
[require(cuda_glsl_hlsl_spirv, subgroup_vote)]
bool WaveActiveAllEqual(vector<T,N> value)
{
    __target_switch
    {
    case glsl:
        __intrinsic_asm "subgroupAllEqual($0)";
    case hlsl:
        __intrinsic_asm "WaveActiveAllEqual";
    case spirv:
        return spirv_asm
        {
            OpCapability GroupNonUniformVote;
            OpGroupNonUniformAllEqual $$bool result Subgroup $value
        };
    default:
        return WaveMaskAllEqual(WaveGetActiveMask(), value);
    }
}

__generic<T : __BuiltinType, let N : int, let M : int>
__target_intrinsic(hlsl)
bool WaveActiveAllEqual(matrix<T, N, M> value)
{
    return WaveMaskAllEqual(WaveGetActiveMask(), value);
}

__glsl_extension(GL_KHR_shader_subgroup_vote)
__spirv_version(1.3)
[require(cuda_glsl_hlsl_spirv, subgroup_vote)]
bool WaveActiveAllTrue(bool condition)
{
    __target_switch
    {
    case glsl:
        __intrinsic_asm "subgroupAll($0)";
    case hlsl:
        __intrinsic_asm "WaveActiveAllTrue($0)";
    case spirv:
        return spirv_asm
        {
            OpCapability GroupNonUniformVote;
            OpGroupNonUniformAll $$bool result Subgroup $condition
        };
    default:
        return WaveMaskAllTrue(WaveGetActiveMask(), condition);
    }
}

__glsl_extension(GL_KHR_shader_subgroup_vote)
__spirv_version(1.3)
[require(cuda_glsl_hlsl_spirv, subgroup_vote)]
bool WaveActiveAnyTrue(bool condition)
{
    __target_switch
    {
    case glsl:
        __intrinsic_asm "subgroupAny($0)";
    case hlsl:
        __intrinsic_asm "WaveActiveAnyTrue($0)";
    case spirv:
        return spirv_asm
        {
            OpCapability GroupNonUniformVote;
            OpGroupNonUniformAny $$bool result Subgroup $condition
        };
    default:
        return WaveMaskAnyTrue(WaveGetActiveMask(), condition);
    }
}

__glsl_extension(GL_KHR_shader_subgroup_ballot)
__spirv_version(1.3)
[NonUniformReturn]
[require(cuda_glsl_hlsl_spirv, subgroup_ballot)]
uint4 WaveActiveBallot(bool condition)
{
    __target_switch
    {
    case glsl:
        __intrinsic_asm "subgroupBallot($0)";
    case hlsl:
        __intrinsic_asm "WaveActiveBallot";
    case spirv:
        return spirv_asm
        {
            OpCapability GroupNonUniformBallot;
            OpGroupNonUniformBallot $$uint4 result Subgroup $condition
        };
    default:
        return WaveMaskBallot(WaveGetActiveMask(), condition);
    }
}

__target_intrinsic(hlsl)
uint WaveActiveCountBits(bool value)
{
    return WaveMaskCountBits(WaveGetActiveMask(), value);
}

__glsl_extension(GL_KHR_shader_subgroup_basic)
__spirv_version(1.3)
[NonUniformReturn]
[require(cuda_glsl_hlsl_spirv, subgroup_basic)]
uint WaveGetLaneCount()
{
    __target_switch
    {
    case glsl: __intrinsic_asm  "(gl_SubgroupSize)";
    case cuda: __intrinsic_asm  "(warpSize)";
    case hlsl: __intrinsic_asm  "WaveGetLaneCount()";
    case spirv:
        return spirv_asm
        {
            OpCapability GroupNonUniform;
            result:$$uint = OpLoad builtin(SubgroupSize:uint)
        };
    }
}

__glsl_extension(GL_KHR_shader_subgroup_basic)
__spirv_version(1.3)
[NonUniformReturn]
[require(cuda_glsl_hlsl_spirv, subgroup_basic)]
uint WaveGetLaneIndex()
{
    __target_switch
    {
    case glsl: __intrinsic_asm  "(gl_SubgroupInvocationID)";
    case cuda: __intrinsic_asm  "_getLaneId()";
    case hlsl: __intrinsic_asm  "WaveGetLaneIndex()";
    case spirv:
        return spirv_asm
        {
            OpCapability GroupNonUniform;
            result:$$uint = OpLoad builtin(SubgroupLocalInvocationId:uint)
        };
    }
}

__glsl_extension(GL_KHR_shader_subgroup_basic)
__spirv_version(1.3)
[NonUniformReturn]
[require(cuda_glsl_hlsl_spirv, subgroup_basic)]
bool WaveIsFirstLane()
{
    __target_switch
    {
    case glsl:
        __intrinsic_asm "subgroupElect()";
    case hlsl:
        __intrinsic_asm "WaveIsFirstLane()";
    case spirv:
        return spirv_asm
        {
            OpCapability GroupNonUniformBallot;
            OpGroupNonUniformElect $$bool result Subgroup
        };
    default:
        return WaveMaskIsFirstLane(WaveGetActiveMask());
    }
}

// It's useful to have a wave uint4 version of countbits, because some wave functions return uint4.
// This implementation tries to limit the amount of work required by the actual lane count.
__spirv_version(1.3)
[require(cpp_cuda_glsl_hlsl_spirv, subgroup_ballot)]
uint _WaveCountBits(uint4 value)
{
    __target_switch
    {
    case spirv:
        return spirv_asm
        {
            OpCapability GroupNonUniformBallot;
            OpGroupNonUniformBallotBitCount $$uint result Subgroup Reduce $value
        };
    default:
        // Assume since WaveGetLaneCount should be known at compile time, the branches will hopefully boil away
        const uint waveLaneCount = WaveGetLaneCount();
        switch ((waveLaneCount - 1) / 32)
        {
            default:
            case 0: return countbits(value.x);
            case 1: return countbits(value.x) + countbits(value.y);
            case 2: return countbits(value.x) + countbits(value.y) + countbits(value.z);
            case 3: return countbits(value.x) + countbits(value.y) + countbits(value.z) + countbits(value.w);
        }
    }
}


// Prefix

__generic<T : __BuiltinArithmeticType>
__glsl_extension(GL_KHR_shader_subgroup_arithmetic)
__spirv_version(1.3)
[require(cuda_glsl_hlsl_spirv, subgroup_arithmetic)]
T WavePrefixProduct(T expr)
{
    __target_switch
    {
    case glsl:
        if (__isHalf<T>()) __requireGLSLExtension("GL_EXT_shader_subgroup_extended_types_float16");
        __intrinsic_asm "subgroupExclusiveMul($0)";
    case hlsl: __intrinsic_asm "WavePrefixProduct";
    case spirv:
        if (__isFloat<T>())
            return spirv_asm {
                OpCapability GroupNonUniformArithmetic;
                OpGroupNonUniformFMul $$T result Subgroup ExclusiveScan $expr
            };
        else if (__isInt<T>())
        {
            return spirv_asm
            {
                OpCapability GroupNonUniformArithmetic;
                OpGroupNonUniformIMul $$T result Subgroup ExclusiveScan $expr;
            };
        }
        else return expr;
    default:
        return WaveMaskPrefixProduct(WaveGetActiveMask(), expr);
    }
}


__generic<T : __BuiltinArithmeticType, let N : int>
__glsl_extension(GL_KHR_shader_subgroup_arithmetic)
__spirv_version(1.3)
[require(cuda_glsl_hlsl_spirv, subgroup_arithmetic)]
vector<T,N> WavePrefixProduct(vector<T,N> expr)
{
    __target_switch
    {
    case glsl:
        if (__isHalf<T>()) __requireGLSLExtension("GL_EXT_shader_subgroup_extended_types_float16");
        __intrinsic_asm "subgroupExclusiveMul($0)";
    case hlsl: __intrinsic_asm "WavePrefixProduct";
    case spirv:
        if (__isFloat<T>())
            return spirv_asm {OpCapability GroupNonUniformArithmetic; OpGroupNonUniformFMul $$vector<T,N> result Subgroup ExclusiveScan $expr};
        else if (__isInt<T>())
        {
            return spirv_asm
            {
                OpCapability GroupNonUniformArithmetic;
                OpGroupNonUniformIMul $$vector<T,N> result Subgroup ExclusiveScan $expr;
            };
        }
        else return expr;
    default:
        return WaveMaskPrefixProduct(WaveGetActiveMask(), expr);
    }
}

__generic<T : __BuiltinArithmeticType, let N : int, let M : int>
__target_intrinsic(hlsl)
[require(cuda_glsl_hlsl_spirv, subgroup_arithmetic)]
matrix<T, N, M> WavePrefixProduct(matrix<T, N, M> expr)
{
    return WaveMaskPrefixProduct(WaveGetActiveMask(), expr);
}

__generic<T : __BuiltinArithmeticType>
__glsl_extension(GL_KHR_shader_subgroup_arithmetic)
__spirv_version(1.3)
[require(cuda_glsl_hlsl_spirv, subgroup_arithmetic)]
T WavePrefixSum(T expr)
{
    __target_switch
    {
    case glsl:
        if (__isHalf<T>()) __requireGLSLExtension("GL_EXT_shader_subgroup_extended_types_float16");
        __intrinsic_asm "subgroupExclusiveAdd($0)";
    case hlsl: __intrinsic_asm "WavePrefixSum";
    case spirv:
        if (__isFloat<T>())
            return spirv_asm {OpCapability GroupNonUniformArithmetic; OpGroupNonUniformFAdd $$T result Subgroup ExclusiveScan $expr};
        else if (__isInt<T>())
        {
            return spirv_asm
            {
                OpCapability GroupNonUniformArithmetic;
                result:$$T = OpGroupNonUniformIAdd Subgroup ExclusiveScan $expr;
            };
        }
        else return expr;
    default:
        return WaveMaskPrefixSum(WaveGetActiveMask(), expr);
    }
}

__generic<T : __BuiltinArithmeticType, let N : int>
__glsl_extension(GL_KHR_shader_subgroup_arithmetic)
__spirv_version(1.3)
[require(cuda_glsl_hlsl_spirv, subgroup_arithmetic)]
vector<T,N> WavePrefixSum(vector<T,N> expr)
{
    __target_switch
    {
    case glsl:
        if (__isHalf<T>()) __requireGLSLExtension("GL_EXT_shader_subgroup_extended_types_float16");
        __intrinsic_asm "subgroupExclusiveAdd($0)";
    case hlsl: __intrinsic_asm "WavePrefixSum";
    case spirv:
        if (__isFloat<T>())
            return spirv_asm {OpCapability GroupNonUniformArithmetic; OpGroupNonUniformFAdd $$vector<T,N> result Subgroup ExclusiveScan $expr};
        else if (__isInt<T>())
        {
            return spirv_asm
            {
                OpCapability GroupNonUniformArithmetic;
                result:$$vector<T,N> = OpGroupNonUniformIAdd Subgroup ExclusiveScan $expr;
            };
        }
        else return expr;
    default:
        return WaveMaskPrefixSum(WaveGetActiveMask(), expr);
    }
}

__generic<T : __BuiltinArithmeticType, let N : int, let M : int>
__target_intrinsic(hlsl)
matrix<T,N,M> WavePrefixSum(matrix<T,N,M> expr)
{
    return WaveMaskPrefixSum(WaveGetActiveMask(), expr);
}

__generic<T : __BuiltinType>
__glsl_extension(GL_KHR_shader_subgroup_ballot)
__spirv_version(1.3)
[require(cuda_glsl_hlsl_spirv, subgroup_ballot)]
T WaveReadLaneFirst(T expr)
{
    __target_switch
    {
    case glsl:
        if (__isHalf<T>()) __requireGLSLExtension("GL_EXT_shader_subgroup_extended_types_float16");
        __intrinsic_asm "subgroupBroadcastFirst($0)";
    case hlsl: __intrinsic_asm "WaveReadLaneFirst";
    case spirv:
        return spirv_asm {OpCapability GroupNonUniformBallot; OpGroupNonUniformBroadcastFirst $$T result Subgroup $expr};
    default:
        return WaveMaskReadLaneFirst(WaveGetActiveMask(), expr);
    }
}

__generic<T : __BuiltinType, let N : int>
__glsl_extension(GL_KHR_shader_subgroup_ballot)
__spirv_version(1.3)
[require(cuda_glsl_hlsl_spirv, subgroup_ballot)]
vector<T,N> WaveReadLaneFirst(vector<T,N> expr)
{
    __target_switch
    {
    case glsl:
        if (__isHalf<T>()) __requireGLSLExtension("GL_EXT_shader_subgroup_extended_types_float16");
        __intrinsic_asm "subgroupBroadcastFirst($0)";
    case hlsl: __intrinsic_asm "WaveReadLaneFirst";
    case spirv:
        return spirv_asm {OpCapability GroupNonUniformBallot; OpGroupNonUniformBroadcastFirst $$vector<T,N> result Subgroup $expr};
    default:
        return WaveMaskReadLaneFirst(WaveGetActiveMask(), expr);
    }
}

__generic<T : __BuiltinType, let N : int, let M : int>
__target_intrinsic(hlsl)
matrix<T,N,M> WaveReadLaneFirst(matrix<T,N,M> expr)
{
    return WaveMaskReadLaneFirst(WaveGetActiveMask(), expr);
}

// NOTE! WaveBroadcastLaneAt is *NOT* standard HLSL
// It is provided as access to subgroupBroadcast which can only take a
// constexpr laneId.
// https://github.com/KhronosGroup/GLSL/blob/master/extensions/khr/GL_KHR_shader_subgroup.txt
// Versions SPIR-V greater than 1.4 loosen this restriction, and allow 'dynamic uniform' index
// If that's the behavior required then client code should use WaveReadLaneAt which works this way.
__generic<T : __BuiltinType>
__glsl_extension(GL_KHR_shader_subgroup_ballot)
__spirv_version(1.3)
[require(cuda_glsl_hlsl_spirv, subgroup_ballot)]
T WaveBroadcastLaneAt(T value, constexpr int lane)
{
    __target_switch
    {
    case glsl:
        if (__isHalf<T>()) __requireGLSLExtension("GL_EXT_shader_subgroup_extended_types_float16");
        __intrinsic_asm "subgroupBroadcast($0, $1)";
    case hlsl: __intrinsic_asm "WaveReadLaneAt";
    case spirv:
        let ulane = uint(lane);
        return spirv_asm {OpCapability GroupNonUniformBallot; OpGroupNonUniformBroadcast $$T result Subgroup $value $ulane};
    default:
        return WaveMaskBroadcastLaneAt(WaveGetActiveMask(), value, lane);
    }
}

__generic<T : __BuiltinType, let N : int>
__glsl_extension(GL_KHR_shader_subgroup_ballot)
__spirv_version(1.3)
[require(cuda_glsl_hlsl_spirv, subgroup_ballot)]
vector<T,N> WaveBroadcastLaneAt(vector<T,N> value, constexpr int lane)
{
    __target_switch
    {
    case glsl:
        if (__isHalf<T>()) __requireGLSLExtension("GL_EXT_shader_subgroup_extended_types_float16");
        __intrinsic_asm "subgroupBroadcast($0, $1)";
    case hlsl: __intrinsic_asm "WaveReadLaneAt";
    case spirv:
        let ulane = uint(lane);
        return spirv_asm {OpCapability GroupNonUniformBallot; OpGroupNonUniformBroadcast $$vector<T,N> result Subgroup $value $ulane};
    default:
        return WaveMaskBroadcastLaneAt(WaveGetActiveMask(), value, lane);
    }
}

__generic<T : __BuiltinType, let N : int, let M : int>
__target_intrinsic(cuda, "_waveShuffleMultiple(_getActiveMask(), $0, $1)")
__target_intrinsic(hlsl, "WaveReadLaneAt")
matrix<T, N, M> WaveBroadcastLaneAt(matrix<T, N, M> value, constexpr int lane)
{
    return WaveMaskBroadcastLaneAt(WaveGetActiveMask(), value, lane);
}

// TODO(JS): If it can be determines that the `laneId` is constExpr, then subgroupBroadcast
// could be used on GLSL. For now we just use subgroupShuffle
__generic<T : __BuiltinType>
__glsl_extension(GL_KHR_shader_subgroup_shuffle)
__spirv_version(1.3)
[require(cuda_glsl_hlsl_spirv, subgroup_shuffle)]
T WaveReadLaneAt(T value, int lane)
{
    __target_switch
    {
    case glsl:
        if (__isHalf<T>()) __requireGLSLExtension("GL_EXT_shader_subgroup_extended_types_float16");
        __intrinsic_asm "subgroupShuffle($0, $1)";
    case hlsl: __intrinsic_asm "WaveReadLaneAt";
    case spirv:
        let ulane = uint(lane);
        return spirv_asm {OpCapability GroupNonUniformShuffle; OpGroupNonUniformShuffle $$T result Subgroup $value $ulane};
    default:
        return WaveMaskReadLaneAt(WaveGetActiveMask(), value, lane);
    }
}

__generic<T : __BuiltinType, let N : int>
__spirv_version(1.3)
__glsl_extension(GL_KHR_shader_subgroup_shuffle)
[require(cuda_glsl_hlsl_spirv, subgroup_shuffle)]
vector<T,N> WaveReadLaneAt(vector<T,N> value, int lane)
{
    __target_switch
    {
    case glsl:
        if (__isHalf<T>()) __requireGLSLExtension("GL_EXT_shader_subgroup_extended_types_float16");
        __intrinsic_asm "subgroupShuffle($0, $1)";
    case hlsl: __intrinsic_asm "WaveReadLaneAt";
    case spirv:
        let ulane = uint(lane);
        return spirv_asm {OpCapability GroupNonUniformShuffle; OpGroupNonUniformShuffle $$vector<T,N> result Subgroup $value $ulane};
    default:
        return WaveMaskReadLaneAt(WaveGetActiveMask(), value, lane);
    }
}

__generic<T : __BuiltinType, let N : int, let M : int>
__target_intrinsic(cuda, "_waveShuffleMultiple(_getActiveMask(), $0, $1)")
__target_intrinsic(hlsl)
matrix<T, N, M> WaveReadLaneAt(matrix<T, N, M> value, int lane)
{
    return WaveMaskReadLaneAt(WaveGetActiveMask(), value, lane);
}

// NOTE! WaveShuffle is a NON STANDARD HLSL intrinsic! It will map to WaveReadLaneAt on HLSL
// which means it will only work on hardware which allows arbitrary laneIds which is not true
// in general because it breaks the HLSL standard, which requires it's 'dynamically uniform' across the Wave.
__generic<T : __BuiltinType>
__glsl_extension(GL_KHR_shader_subgroup_shuffle)
__spirv_version(1.3)
[require(cuda_glsl_hlsl_spirv, subgroup_shuffle)]
T WaveShuffle(T value, int lane)
{
    __target_switch
    {
    case glsl:
        if (__isHalf<T>()) __requireGLSLExtension("GL_EXT_shader_subgroup_extended_types_float16");
        __intrinsic_asm "subgroupShuffle($0, $1)";
    case hlsl: __intrinsic_asm "WaveReadLaneAt";
    case spirv:
        let ulane = uint(lane);
        return spirv_asm {OpCapability GroupNonUniformShuffle; OpGroupNonUniformShuffle $$T result Subgroup $value $ulane};
    default:
        return WaveMaskShuffle(WaveGetActiveMask(), value, lane);
    }
}

__generic<T : __BuiltinType, let N : int>
__glsl_extension(GL_KHR_shader_subgroup_shuffle)
__spirv_version(1.3)
[require(cuda_glsl_hlsl_spirv, subgroup_shuffle)]
vector<T,N> WaveShuffle(vector<T,N> value, int lane)
{
    __target_switch
    {
    case glsl:
        if (__isHalf<T>()) __requireGLSLExtension("GL_EXT_shader_subgroup_extended_types_float16");
        __intrinsic_asm "subgroupShuffle($0, $1)";
    case hlsl: __intrinsic_asm "WaveReadLaneAt";
    case spirv:
        let ulane = uint(lane);
        return spirv_asm {OpCapability GroupNonUniformShuffle; OpGroupNonUniformShuffle $$vector<T,N> result Subgroup $value $ulane};
    default:
        return WaveMaskShuffle(WaveGetActiveMask(), value, lane);
    }
}

__generic<T : __BuiltinType, let N : int, let M : int>
__target_intrinsic(hlsl, "WaveReadLaneAt")
matrix<T, N, M> WaveShuffle(matrix<T, N, M> value, int lane)
{
    return WaveMaskShuffle(WaveGetActiveMask(), value, lane);
}

__glsl_extension(GL_KHR_shader_subgroup_ballot)
__spirv_version(1.3)
[require(cuda_glsl_hlsl_spirv, subgroup_ballot)]
uint WavePrefixCountBits(bool value)
{
    __target_switch
    {
    case glsl:
        __intrinsic_asm "subgroupBallotExclusiveBitCount(subgroupBallot($0))";
    case hlsl: __intrinsic_asm "WavePrefixCountBits($0)";
    case spirv:
        return spirv_asm
        {
            OpCapability GroupNonUniformBallot;
            %mask:$$uint4 = OpGroupNonUniformBallot Subgroup $value;
            OpGroupNonUniformBallotBitCount $$uint result Subgroup 2 %mask
        };
    default:
        return WaveMaskPrefixCountBits(WaveGetActiveMask(), value);
    }
}

__glsl_extension(GL_KHR_shader_subgroup_ballot)
__spirv_version(1.3)
[require(cuda_glsl_hlsl_spirv, subgroup_ballot)]
uint4 WaveGetConvergedMulti()
{
    __target_switch
    {
    case glsl:
        __intrinsic_asm "subgroupBallot(true)";
    case hlsl: __intrinsic_asm "WaveActiveBallot(true)";
    case cuda: __intrinsic_asm "make_uint4(__activemask(), 0, 0, 0)";
    case spirv:
        let _true = true;
        return spirv_asm
        {
            OpCapability GroupNonUniformBallot;
            OpGroupNonUniformBallot $$uint4 result Subgroup $_true
        };
    }
}

[ForceInline]
uint4 WaveGetActiveMulti()
{
    return WaveGetConvergedMulti();
}

// Shader model 6.5 stuff
// https://github.com/microsoft/DirectX-Specs/blob/master/d3d/HLSL_ShaderModel6_5.md

__generic<T : __BuiltinType>
__target_intrinsic(hlsl)
uint4 WaveMatch(T value)
{
    return WaveMaskMatch(WaveGetActiveMask(), value);
}

__generic<T : __BuiltinType, let N : int>
__target_intrinsic(hlsl)
uint4 WaveMatch(vector<T,N> value)
{
    return WaveMaskMatch(WaveGetActiveMask(), value);
}

__generic<T : __BuiltinType, let N : int, let M : int>
__target_intrinsic(hlsl)
uint4 WaveMatch(matrix<T,N,M> value)
{
    return WaveMaskMatch(WaveGetActiveMask(), value);
}

__target_intrinsic(hlsl)
__target_intrinsic(cuda, "_popc(__ballot_sync(($1).x, $0) & _getLaneLtMask())")
[require(cuda_hlsl, waveprefix)]
uint WaveMultiPrefixCountBits(bool value, uint4 mask);

__generic<T : __BuiltinArithmeticType>
__target_intrinsic(hlsl)
__glsl_extension(GL_KHR_shader_subgroup_arithmetic)
__spirv_version(1.3)
__target_intrinsic(glsl, "subgroupExclusiveAnd($0)")
__target_intrinsic(cuda, "_wavePrefixAnd(_getMultiPrefixMask(($1).x), $0)")
[require(cuda_glsl_hlsl, waveprefix)]
T WaveMultiPrefixBitAnd(T expr, uint4 mask);

__target_intrinsic(hlsl)
__glsl_extension(GL_KHR_shader_subgroup_arithmetic)
__spirv_version(1.3)
__target_intrinsic(glsl, "subgroupExclusiveAnd($0)")
__target_intrinsic(cuda, "_wavePrefixAndMultiple(_getMultiPrefixMask(($1).x), $0)")
__generic<T : __BuiltinArithmeticType, let N : int>
[require(cuda_glsl_hlsl, waveprefix)]
vector<T,N> WaveMultiPrefixBitAnd(vector<T,N> expr, uint4 mask);

__generic<T : __BuiltinArithmeticType, let N : int, let M : int>
__target_intrinsic(hlsl)
__target_intrinsic(cuda, "_wavePrefixAndMultiple(_getMultiPrefixMask(($1).x), $0)")
[require(cuda_hlsl, waveprefix)]
matrix<T,N,M> WaveMultiPrefixBitAnd(matrix<T,N,M> expr, uint4 mask);

__generic<T : __BuiltinArithmeticType>
__target_intrinsic(hlsl)
__glsl_extension(GL_KHR_shader_subgroup_arithmetic)
__spirv_version(1.3)
__target_intrinsic(glsl, "subgroupExclusiveOr($0)")
__target_intrinsic(cuda, "_wavePrefixOr(, _getMultiPrefixMask(($1).x), $0)")
[require(cuda_glsl_hlsl, waveprefix)]
T WaveMultiPrefixBitOr(T expr, uint4 mask);

__generic<T : __BuiltinArithmeticType, let N : int>
__target_intrinsic(hlsl)
__glsl_extension(GL_KHR_shader_subgroup_arithmetic)
__spirv_version(1.3)
__target_intrinsic(glsl, "subgroupExclusiveOr($0)")
__target_intrinsic(cuda, "_wavePrefixOrMultiple(_getMultiPrefixMask(($1).x), $0)")
[require(cuda_glsl_hlsl, waveprefix)]
vector<T,N> WaveMultiPrefixBitOr(vector<T,N> expr, uint4 mask);

__generic<T : __BuiltinArithmeticType, let N : int, let M : int>
__target_intrinsic(hlsl)
__target_intrinsic(cuda, "_wavePrefixOrMultiple(_getMultiPrefixMask(($1).x), $0)")
[require(cuda_hlsl, waveprefix)]
matrix<T,N,M> WaveMultiPrefixBitOr(matrix<T,N,M> expr, uint4 mask);

__generic<T : __BuiltinArithmeticType>
__target_intrinsic(hlsl)
__glsl_extension(GL_KHR_shader_subgroup_arithmetic)
__spirv_version(1.3)
__target_intrinsic(glsl, "subgroupExclusiveXor($0)")
__target_intrinsic(cuda, "_wavePrefixXor(_getMultiPrefixMask(($1).x), $0)")
[require(cuda_glsl_hlsl, waveprefix)]
T WaveMultiPrefixBitXor(T expr, uint4 mask);

__generic<T : __BuiltinArithmeticType, let N : int>
__target_intrinsic(hlsl)
__glsl_extension(GL_KHR_shader_subgroup_arithmetic)
__spirv_version(1.3)
__target_intrinsic(glsl, "subgroupExclusiveXor($0)")
__target_intrinsic(cuda, "_wavePrefixXorMultiple(_getMultiPrefixMask(($1).x), $0)")
[require(cuda_glsl_hlsl, waveprefix)]
vector<T,N> WaveMultiPrefixBitXor(vector<T,N> expr, uint4 mask);

__generic<T : __BuiltinArithmeticType, let N : int, let M : int>
__target_intrinsic(hlsl)
__target_intrinsic(cuda, "_wavePrefixXorMultiple(_getMultiPrefixMask(($1).x), $0)")
[require(cuda_hlsl, waveprefix)]
matrix<T,N,M> WaveMultiPrefixBitXor(matrix<T,N,M> expr, uint4 mask);

__generic<T : __BuiltinArithmeticType>
__target_intrinsic(hlsl)
__target_intrinsic(cuda, "_wavePrefixProduct(_getMultiPrefixMask(($1).x), $0)")
[require(cuda_hlsl, waveprefix)]
T WaveMultiPrefixProduct(T value, uint4 mask);

__generic<T : __BuiltinArithmeticType, let N : int>
__target_intrinsic(hlsl)
__target_intrinsic(cuda, "_wavePrefixProductMultiple(_getMultiPrefixMask(($1).x), $0)")
[require(cuda_hlsl, waveprefix)]
vector<T,N> WaveMultiPrefixProduct(vector<T,N> value, uint4 mask);

__generic<T : __BuiltinArithmeticType, let N : int, let M : int>
__target_intrinsic(hlsl)
__target_intrinsic(cuda, "_wavePrefixProductMultiple(_getMultiPrefixMask(($1).x), $0)")
[require(cuda_hlsl, waveprefix)]
matrix<T,N,M> WaveMultiPrefixProduct(matrix<T,N,M> value, uint4 mask);

__generic<T : __BuiltinArithmeticType>
__target_intrinsic(hlsl)
__target_intrinsic(cuda, "_wavePrefixSum(_getMultiPrefixMask(($1).x), $0)")
[require(cuda_hlsl, waveprefix)]
T WaveMultiPrefixSum(T value, uint4 mask);

__generic<T : __BuiltinArithmeticType, let N : int>
__target_intrinsic(hlsl)
__target_intrinsic(cuda, "_wavePrefixSumMultiple(_getMultiPrefixMask(($1).x), $0 )")
[require(cuda_hlsl, waveprefix)]
vector<T,N> WaveMultiPrefixSum(vector<T,N> value, uint4 mask);

__generic<T : __BuiltinArithmeticType, let N : int, let M : int>
__target_intrinsic(hlsl)
__target_intrinsic(cuda, "_wavePrefixSumMultiple(_getMultiPrefixMask(($1).x), $0)")
[require(cuda_hlsl, waveprefix)]
matrix<T,N,M> WaveMultiPrefixSum(matrix<T,N,M> value, uint4 mask);

// `typedef`s to help with the fact that HLSL has been sorta-kinda case insensitive at various points
typedef Texture2D texture2D;

${{{{

// Buffer types

static const struct {
    char const*         name;
    SlangResourceAccess access;
} kBaseBufferAccessLevels[] = {
    { "",                   SLANG_RESOURCE_ACCESS_READ },
    { "RW",                 SLANG_RESOURCE_ACCESS_READ_WRITE },
    { "RasterizerOrdered",  SLANG_RESOURCE_ACCESS_RASTER_ORDERED },
};
static const int kBaseBufferAccessLevelCount = sizeof(kBaseBufferAccessLevels) / sizeof(kBaseBufferAccessLevels[0]);

for (int aa = 0; aa < kBaseBufferAccessLevelCount; ++aa)
{
    auto access = kBaseBufferAccessLevels[aa].access;
    sb << "__generic<T,let format:int=0>\n";
    sb << "typealias ";
    sb << kBaseBufferAccessLevels[aa].name;
    sb << "Buffer = __TextureImpl<T, __ShapeBuffer, 0, 0, 0, " << aa << ", 0, 0, format>;\n";
    
    bool isReadOnly = aa == 0;

    char const* glslTextureSizeFunc = (isReadOnly) ? "textureSize" : "imageSize";
    char const* glslLoadFuncName = (isReadOnly) ? "texelFetch" : "imageLoad";
    char const* spvLoadInstName = (isReadOnly) ? "OpImageFetch" : "OpImageRead";
    char const* requireToSetQuery = (isReadOnly) ? "[require(glsl_hlsl_spirv, texture_size)]" : "[require(glsl_hlsl_spirv, image_size)]";
    char const* requireToSet = (isReadOnly) ? "[require(glsl_hlsl_spirv, texture_sm_4_1)]" : "[require(glsl_hlsl_spirv, texture_sm_4_1_compute_fragment)]";
}}}}

__generic<T, let format:int>
extension __TextureImpl<T, __ShapeBuffer, 0, 0, 0, $(aa), 0, 0, format>
{
    [__readNone]
    $(requireToSetQuery)
    void GetDimensions(out uint dim)
    {
        __target_switch
        {
        case hlsl: __intrinsic_asm ".GetDimensions";
        case glsl: __intrinsic_asm "($1 = $(glslTextureSizeFunc)($0))";
        case spirv:
            dim = spirv_asm {
                OpCapability ImageQuery;
                result:$$uint = OpImageQuerySize $this;
            };
        }
    }

    __glsl_extension(GL_EXT_samplerless_texture_functions)
    $(isReadOnly?"[__readNone] ":"")
    $(requireToSet)
    T Load(int location)
    {
        __target_switch
        {
        case hlsl: __intrinsic_asm ".Load";
        case glsl: __intrinsic_asm "$(glslLoadFuncName)($0, $1)$z";
        case spirv: return spirv_asm {
                %sampled:__sampledType(T) = $(spvLoadInstName) $this $location;
                __truncate $$T result __sampledType(T) %sampled;
            };
        }
    }

    $(isReadOnly?"[__readNone] ":"")
    $(requireToSet)
    T Load(int location, out uint status);

    __subscript(uint index) -> T {

        $(isReadOnly?"[__readNone] ":"")
        [ForceInline]
        $(requireToSet)
        get { return Load((int)index); }
${{{{
        if (access != SLANG_RESOURCE_ACCESS_READ) {
}}}}
            [nonmutating] 
            $(requireToSet)
            set
            {
                __target_switch
                {
                case hlsl: __intrinsic_asm "($0)[$1] = $2";
                case glsl: __intrinsic_asm "imageStore($0, int($1), $V2)";
                case spirv: spirv_asm {
                        OpImageWrite $this $index $newValue;
                    };
                }
            }

            __intrinsic_op($(kIROp_ImageSubscript))
            ref;
${{{{
        } // access != SLANG_RESOURCE_ACCESS_READ
}}}}

        }
    

    };  // end extension
${{{{
}
}}}}


// DirectX Raytracing (DXR) Support
//
// The following is based on the experimental DXR SDK v0.09.01.
//
// Numbering follows the sections in the "D3D12 Raytracing Functional Spec" v0.09 (2018-03-12)
//

// 10.1.1 - Ray Flags

typedef uint RAY_FLAG;

static const RAY_FLAG RAY_FLAG_NONE                             = 0x00;
static const RAY_FLAG RAY_FLAG_FORCE_OPAQUE                     = 0x01;
static const RAY_FLAG RAY_FLAG_FORCE_NON_OPAQUE                 = 0x02;
static const RAY_FLAG RAY_FLAG_ACCEPT_FIRST_HIT_AND_END_SEARCH  = 0x04;
static const RAY_FLAG RAY_FLAG_SKIP_CLOSEST_HIT_SHADER          = 0x08;
static const RAY_FLAG RAY_FLAG_CULL_BACK_FACING_TRIANGLES       = 0x10;
static const RAY_FLAG RAY_FLAG_CULL_FRONT_FACING_TRIANGLES      = 0x20;
static const RAY_FLAG RAY_FLAG_CULL_OPAQUE                      = 0x40;
static const RAY_FLAG RAY_FLAG_CULL_NON_OPAQUE                  = 0x80;
static const RAY_FLAG RAY_FLAG_SKIP_TRIANGLES                   = 0x100;
static const RAY_FLAG RAY_FLAG_SKIP_PROCEDURAL_PRIMITIVES       = 0x200;

// 10.1.2 - Ray Description Structure

__target_intrinsic(hlsl, RayDesc)
__target_intrinsic(cuda, RayDesc)
struct RayDesc
{
    __target_intrinsic(hlsl, Origin)
    __target_intrinsic(cuda, Origin)
    float3 Origin;

    __target_intrinsic(hlsl, TMin)
    __target_intrinsic(cuda, TMin)
    float  TMin;

    __target_intrinsic(hlsl, Direction)
    __target_intrinsic(cuda, Direction)
    float3 Direction;

    __target_intrinsic(hlsl, TMax)
    __target_intrinsic(cuda, TMax)
    float  TMax;
};

// 10.1.3 - Ray Acceleration Structure

__builtin
__magic_type(RaytracingAccelerationStructureType)
__intrinsic_type($(kIROp_RaytracingAccelerationStructureType))
struct RaytracingAccelerationStructure {};

// 10.1.4 - Subobject Definitions

// TODO: We may decide to support these, but their reliance on C++ implicit
// constructor call syntax (`SomeType someVar(arg0, arg1);`) makes them
// annoying for the current Slang parsing strategy, and using global variables
// for this stuff comes across as a kludge rather than the best possible design.

// 10.1.5 - Intersection Attributes Structure

__target_intrinsic(hlsl, BuiltInTriangleIntersectionAttributes)
[require(cpp_cuda_glsl_hlsl_spirv, rayobject)]
struct BuiltInTriangleIntersectionAttributes
{
    __target_intrinsic(hlsl, barycentrics)
    float2 barycentrics;
};

// 10.2 Shaders

// Right now new shader stages need to be added directly to the compiler
// implementation, rather than being something that can be declared in the stdlib.

// 10.3 - Intrinsics

// 10.3.1

// `executeCallableNV` is the GLSL intrinsic that will be used to implement
// `CallShader()` for GLSL-based targets.
//
__target_intrinsic(glsl, "executeCallableEXT")
[require(glsl, raytracing_raygen_closesthit_miss_callable)]
void __executeCallable(uint shaderIndex, int payloadLocation);

// Next is the custom intrinsic that will compute the payload location
// for a type being used in a `CallShader()` call for GLSL-based targets.
//
__generic<Payload>
[__readNone]
__intrinsic_op($(kIROp_GetVulkanRayTracingPayloadLocation))
int __callablePayloadLocation(__ref Payload payload);

// Now we provide a hard-coded definition of `CallShader()` for GLSL-based
// targets, which maps the generic HLSL operation into the non-generic
// GLSL equivalent.
//
__generic<Payload>
[require(glsl_hlsl_spirv, raytracing_raygen_closesthit_miss_callable)]
void CallShader(uint shaderIndex, inout Payload payload)
{
    __target_switch
    {
    case hlsl: __intrinsic_asm "CallShader";
    case glsl:
        {
            [__vulkanCallablePayload]
            static Payload p;

            p = payload;
            __executeCallable(shaderIndex, __callablePayloadLocation(p));
            payload = p;
        }
    case spirv:
        {
            [__vulkanCallablePayload]
            static Payload p;

            p = payload;
            spirv_asm 
            {
                OpExecuteCallableKHR $shaderIndex &p
            };
            payload = p;
        }
    }
}

// 10.3.2

// Some functions only accept a "struct type" parameter. The 
// following function addresses this issue by transforming non-struct
// parameters into a struct. 
// side effect typed use locations (`inout`,`out`, etc.) are managed.
__generic<T>
__intrinsic_op($(kIROp_ForceVarIntoStructTemporarily))
Ref<T> __forceVarIntoStructTemporarily(inout T maybeStruct);

__target_intrinsic(hlsl, "TraceRay")
__generic<payload_t>
[require(hlsl, raytracing)]
void __traceRayHLSL(
        RaytracingAccelerationStructure AccelerationStructure,
        uint RayFlags,
        uint InstanceInclusionMask,
        uint RayContributionToHitGroupIndex,
        uint MultiplierForGeometryContributionToHitGroupIndex,
        uint MissShaderIndex,
        RayDesc Ray,
        inout payload_t Payload);

__target_intrinsic(glsl, "traceRayEXT")
[require(glsl, raytracing_raygen_closesthit_miss)]
void __traceRay(
    RaytracingAccelerationStructure AccelerationStructure,
    uint                            RayFlags,
    uint                            InstanceInclusionMask,
    uint                            RayContributionToHitGroupIndex,
    uint                            MultiplierForGeometryContributionToHitGroupIndex,
    uint                            MissShaderIndex,
    float3                          Origin,
    float                           TMin,
    float3                          Direction,
    float                           TMax,
    int                             PayloadLocation);

// TODO: Slang's parsing logic currently puts modifiers on
// the `GenericDecl` rather than the inner decl when
// using our default syntax, which seems wrong. We need
// to fix this, but for now using the expanded `__generic`
// syntax works in a pinch.
//
__generic<Payload>
[__readNone]
__intrinsic_op($(kIROp_GetVulkanRayTracingPayloadLocation))
int __rayPayloadLocation(__ref Payload payload);

[ForceInline]
__generic<payload_t>
[require(cuda_glsl_hlsl_spirv, raytracing_raygen_closesthit_miss)]
void TraceRay(
    RaytracingAccelerationStructure AccelerationStructure,
    uint                            RayFlags,
    uint                            InstanceInclusionMask,
    uint                            RayContributionToHitGroupIndex,
    uint                            MultiplierForGeometryContributionToHitGroupIndex,
    uint                            MissShaderIndex,
    RayDesc                         Ray,
    inout payload_t                 Payload)
{
    __target_switch
    {
    case hlsl:
        __traceRayHLSL(
            AccelerationStructure,
            RayFlags,
            InstanceInclusionMask,
            RayContributionToHitGroupIndex,
            MultiplierForGeometryContributionToHitGroupIndex,
            MissShaderIndex,
            Ray,
            __forceVarIntoStructTemporarily(Payload));
        return;
    case cuda: __intrinsic_asm "traceOptiXRay";
    case glsl:
    {
        [__vulkanRayPayload]
        static payload_t p;

        p = Payload;
        __traceRay(
            AccelerationStructure,
            RayFlags,
            InstanceInclusionMask,
            RayContributionToHitGroupIndex,
            MultiplierForGeometryContributionToHitGroupIndex,
            MissShaderIndex,
            Ray.Origin,
            Ray.TMin,
            Ray.Direction,
            Ray.TMax,
            __rayPayloadLocation(p));
        Payload = p;
    }
    case spirv:
    {
        [__vulkanRayPayload]
        static payload_t p;

        p = Payload;
        let origin = Ray.Origin;
        let direction = Ray.Direction;
        let tmin = Ray.TMin;
        let tmax = Ray.TMax;
        spirv_asm 
        {
            OpTraceRayKHR 
                /**/ $AccelerationStructure
                /**/ $RayFlags
                /**/ $InstanceInclusionMask
                /**/ $RayContributionToHitGroupIndex
                /**/ $MultiplierForGeometryContributionToHitGroupIndex
                /**/ $MissShaderIndex
                /**/ $origin
                /**/ $tmin
                /**/ $direction
                /**/ $tmax
                /**/ &p;
        };
        Payload = p;
    }
    }
}

// NOTE!
// The name of the following functions may change when DXR supports
// a feature similar to the `GL_NV_ray_tracing_motion_blur` extension
//
// https://github.com/KhronosGroup/GLSL/blob/master/extensions/nv/GLSL_NV_ray_tracing_motion_blur.txt

__target_intrinsic(hlsl, "TraceMotionRay")
__generic<payload_t>
[require(hlsl, raytracing_motionblur)]
void __traceMotionRayHLSL(
        RaytracingAccelerationStructure AccelerationStructure,
        uint RayFlags,
        uint InstanceInclusionMask,
        uint RayContributionToHitGroupIndex,
        uint MultiplierForGeometryContributionToHitGroupIndex,
        uint MissShaderIndex,
        RayDesc Ray,
        float CurrentTime,
        inout payload_t Payload);

__glsl_extension(GL_NV_ray_tracing_motion_blur)
__target_intrinsic(glsl, "traceRayMotionNV")
[require(glsl, raytracing_motionblur_raygen_closesthit_miss)]
void __traceMotionRay(
    RaytracingAccelerationStructure AccelerationStructure,
    uint                            RayFlags,
    uint                            InstanceInclusionMask,
    uint                            RayContributionToHitGroupIndex,
    uint                            MultiplierForGeometryContributionToHitGroupIndex,
    uint                            MissShaderIndex,
    float3                          Origin,
    float                           TMin,
    float3                          Direction,
    float                           TMax,
    float                           CurrentTime,
    int                             PayloadLocation);

[ForceInline]
[require(glsl_hlsl_spirv, raytracing_motionblur_raygen_closesthit_miss)]
__generic<payload_t>
void TraceMotionRay(
    RaytracingAccelerationStructure AccelerationStructure,
    uint                            RayFlags,
    uint                            InstanceInclusionMask,
    uint                            RayContributionToHitGroupIndex,
    uint                            MultiplierForGeometryContributionToHitGroupIndex,
    uint                            MissShaderIndex,
    RayDesc                         Ray,
    float                           CurrentTime,
    inout payload_t                 Payload)
{
    __target_switch
    {
    case hlsl:
        __traceMotionRayHLSL(
            AccelerationStructure,
            RayFlags,
            InstanceInclusionMask,
            RayContributionToHitGroupIndex,
            MultiplierForGeometryContributionToHitGroupIndex,
            MissShaderIndex,
            Ray,
            CurrentTime,
            __forceVarIntoStructTemporarily(Payload));
        return;
    case glsl:
    {
        [__vulkanRayPayload]
        static payload_t p;

        p = Payload;
        __traceMotionRay(
            AccelerationStructure,
            RayFlags,
            InstanceInclusionMask,
            RayContributionToHitGroupIndex,
            MultiplierForGeometryContributionToHitGroupIndex,
            MissShaderIndex,
            Ray.Origin,
            Ray.TMin,
            Ray.Direction,
            Ray.TMax,
            CurrentTime,
            __rayPayloadLocation(p));
        Payload = p;
    }
    case spirv:
    {
        [__vulkanRayPayload]
        static payload_t p;
        
        let origin = Ray.Origin;
        let direction = Ray.Direction;
        let tmin = Ray.TMin;
        let tmax = Ray.TMax;

        p = Payload;
        spirv_asm 
        {
            OpCapability RayTracingMotionBlurNV;
            OpExtension "SPV_NV_ray_tracing_motion_blur";

            OpTraceRayMotionNV
                /**/ $AccelerationStructure
                /**/ $RayFlags
                /**/ $InstanceInclusionMask
                /**/ $RayContributionToHitGroupIndex
                /**/ $MultiplierForGeometryContributionToHitGroupIndex
                /**/ $MissShaderIndex
                /**/ $origin
                /**/ $tmin
                /**/ $direction
                /**/ $tmax
                /**/ $CurrentTime
                /**/ &p;
        };
        Payload = p;
    }
    }
}

// 10.3.3

[require(glsl_spirv, raytracing_intersection)]
bool __reportIntersection(float tHit, uint hitKind)
{
    __target_switch
    {
    case glsl: __intrinsic_asm "reportIntersectionEXT";
    case spirv:
        return spirv_asm 
        {
            result:$$bool = OpReportIntersectionKHR $tHit $hitKind;
        };
    }
}

__generic<A>
[ForceInline]
[require(glsl_hlsl_spirv, raytracing_intersection)]
bool ReportHit(float tHit, uint hitKind, A attributes)
{
    __target_switch
    {
    case hlsl:
        __intrinsic_asm "ReportHit($0, $1, $2)";
    case glsl:
    case spirv:
        [__vulkanHitAttributes]
        static A a;
        a = attributes;
        return __reportIntersection(tHit, hitKind);
    }
}

// 10.3.4
[require(cuda_glsl_hlsl_spirv, raytracing_anyhit)]
void IgnoreHit()
{
    __target_switch
    {
    case hlsl: __intrinsic_asm "IgnoreHit";
    case glsl: __intrinsic_asm "ignoreIntersectionEXT;";
    case cuda: __intrinsic_asm "optixIgnoreIntersection";
    case spirv: 
        spirv_asm 
        { 
            OpIgnoreIntersectionKHR; %_ = OpLabel 
        };
    }
}

// 10.3.5
[require(cuda_glsl_hlsl_spirv, raytracing_anyhit)]
void AcceptHitAndEndSearch()
{
    __target_switch
    {
    case hlsl: __intrinsic_asm "AcceptHitAndEndSearch";
    case glsl: __intrinsic_asm "terminateRayEXT;";
    case cuda: __intrinsic_asm "optixTerminateRay";
    case spirv: 
        spirv_asm 
        { 
            OpTerminateRayKHR; %_ = OpLabel 
        };
    }
}

// 10.4 - System Values and Special Semantics

// TODO: Many of these functions need to be restricted so that
// they can only be accessed from specific stages.

// 10.4.1 - Ray Dispatch System Values

[NonUniformReturn]
[require(cuda_glsl_hlsl_spirv, raytracing_allstages)]
uint3 DispatchRaysIndex()
{
    __target_switch
    {
    case hlsl: __intrinsic_asm "DispatchRaysIndex";
    case glsl: __intrinsic_asm "(gl_LaunchIDEXT)";
    case cuda: __intrinsic_asm "optixGetLaunchIndex";
    case spirv:
        return spirv_asm 
        {
            result:$$uint3 = OpLoad builtin(LaunchIdKHR:uint3);
        };
    }
}

[require(cuda_glsl_hlsl_spirv, raytracing_allstages)]
uint3 DispatchRaysDimensions()
{
    __target_switch
    {
    case hlsl:  __intrinsic_asm "DispatchRaysDimensions";
    case glsl: __intrinsic_asm "(gl_LaunchSizeEXT)";
    case cuda: __intrinsic_asm "optixGetLaunchDimensions";
    case spirv:
        return spirv_asm 
        {
            result:$$uint3 = OpLoad builtin(LaunchSizeKHR:uint3);
        };
    }
}

// 10.4.2 - Ray System Values

[NonUniformReturn]
[require(cuda_glsl_hlsl_spirv, raytracing_anyhit_closesthit_intersection_miss)]
float3 WorldRayOrigin()
{
    __target_switch
    {
    case hlsl:  __intrinsic_asm "WorldRayOrigin";
    case glsl: __intrinsic_asm "(gl_WorldRayOriginEXT)";
    case cuda: __intrinsic_asm "optixGetWorldRayOrigin";
    case spirv:
        return spirv_asm 
        {
            result:$$float3 = OpLoad builtin(WorldRayOriginKHR:float3);
        };
    }
}

[NonUniformReturn]
[require(cuda_glsl_hlsl_spirv, raytracing_anyhit_closesthit_intersection_miss)]
float3 WorldRayDirection()
{
    __target_switch
    {
    case hlsl:  __intrinsic_asm "WorldRayDirection";
    case glsl: __intrinsic_asm "(gl_WorldRayDirectionEXT)";
    case cuda: __intrinsic_asm "optixGetWorldRayDirection";
    case spirv:
        return spirv_asm 
        {
            result:$$float3 = OpLoad builtin(WorldRayDirectionKHR:float3);
        };
    }
}

[NonUniformReturn]
[require(cuda_glsl_hlsl_spirv, raytracing_anyhit_closesthit_intersection_miss)]
float RayTMin()
{
    __target_switch
    {
    case hlsl:  __intrinsic_asm "RayTMin";
    case glsl: __intrinsic_asm "(gl_RayTminEXT)";
    case cuda: __intrinsic_asm "optixGetRayTmin";
    case spirv:
        return spirv_asm 
        {
            result:$$float = OpLoad builtin(RayTminKHR:float);
        };
    }
}

// Note: The `RayTCurrent()` intrinsic should translate to
// either `gl_HitTNV` (for hit shaders) or `gl_RayTmaxNV`
// (for intersection shaders). Right now we are handling this
// during code emission, for simplicity.
//
// TODO: Once the compiler supports a more refined concept
// of profiles/capabilities and overloading based on them,
// we should simply provide two overloads here, specialized
// to the appropriate Vulkan stages.
//
[NonUniformReturn]
[require(cuda_glsl_hlsl_spirv, raytracing_anyhit_closesthit_intersection_miss)]
float RayTCurrent()
{
    __target_switch
    {
    case hlsl:  __intrinsic_asm "RayTCurrent";
    case glsl: __intrinsic_asm "(gl_RayTmaxEXT)";
    case cuda: __intrinsic_asm "optixGetRayTmax";
    case spirv:
        return spirv_asm 
        {
            result:$$float = OpLoad builtin(RayTmaxKHR:float);
        };
    }
}

[require(cuda_glsl_hlsl_spirv, raytracing_anyhit_closesthit_intersection_miss)]
uint RayFlags()
{
    __target_switch
    {
    case hlsl:  __intrinsic_asm "RayFlags";
    case glsl: __intrinsic_asm "(gl_IncomingRayFlagsEXT)";
    case cuda: __intrinsic_asm "optixGetRayFlags";
    case spirv:
        return spirv_asm 
        {
            result:$$uint = OpLoad builtin(IncomingRayFlagsKHR:uint);
        };
    }
}

// 10.4.3 - Primitive/Object Space System Values

[NonUniformReturn]
[require(cuda_glsl_hlsl_spirv, raytracing_anyhit_closesthit_intersection)]
uint InstanceIndex()
{
    __target_switch
    {
    case hlsl:  __intrinsic_asm "InstanceIndex";
    case glsl: __intrinsic_asm "(gl_InstanceID)";
    case cuda: __intrinsic_asm "optixGetInstanceIndex";
    case spirv:
        return spirv_asm 
        {
            result:$$uint = OpLoad builtin(InstanceId:uint);
        };
    }
}

[NonUniformReturn]
[require(cuda_glsl_hlsl_spirv, raytracing_anyhit_closesthit_intersection)]
uint InstanceID()
{
    __target_switch
    {
    case hlsl:  __intrinsic_asm "InstanceID";
    case glsl: __intrinsic_asm "(gl_InstanceCustomIndexEXT)";
    case cuda: __intrinsic_asm "optixGetInstanceId";
    case spirv:
        return spirv_asm 
        {
            result:$$uint = OpLoad builtin(InstanceCustomIndexKHR:uint);
        };
    }
}

[NonUniformReturn]
[require(cuda_glsl_hlsl_spirv, raytracing_anyhit_closesthit_intersection)]
uint PrimitiveIndex()
{
    __target_switch
    {
    case hlsl:  __intrinsic_asm "PrimitiveIndex";
    case glsl: __intrinsic_asm "(gl_PrimitiveID)";
    case cuda: __intrinsic_asm "optixGetPrimitiveIndex";
    case spirv:
        return spirv_asm 
        {
            result:$$uint = OpLoad builtin(PrimitiveId:uint);
        };
    }
}

[NonUniformReturn]
[require(cuda_glsl_hlsl_spirv, raytracing_anyhit_closesthit_intersection)]
float3 ObjectRayOrigin()
{
    __target_switch
    {
    case hlsl:  __intrinsic_asm "ObjectRayOrigin";
    case glsl: __intrinsic_asm "(gl_ObjectRayOriginEXT)";
    case cuda: __intrinsic_asm "optixGetObjectRayOrigin";
    case spirv:
        return spirv_asm 
        {
            result:$$float3 = OpLoad builtin(ObjectRayOriginKHR:float3);
        };
    }
}

[NonUniformReturn]
[require(cuda_glsl_hlsl_spirv, raytracing_anyhit_closesthit_intersection)]
float3 ObjectRayDirection()
{
    __target_switch
    {
    case hlsl:  __intrinsic_asm "ObjectRayDirection";
    case glsl: __intrinsic_asm "(gl_ObjectRayDirectionEXT)";
    case cuda: __intrinsic_asm "optixGetObjectRayDirection";
    case spirv:
        return spirv_asm 
        {
            result:$$float3 = OpLoad builtin(ObjectRayDirectionKHR:float3);
        };
    }
}

// TODO: optix has an optixGetObjectToWorldTransformMatrix function that returns 12
// floats by reference.
[NonUniformReturn]
[require(glsl_hlsl_spirv, raytracing_anyhit_closesthit_intersection)]
float3x4 ObjectToWorld3x4()
{
    __target_switch
    {
    case hlsl:  __intrinsic_asm "ObjectToWorld3x4";
    case glsl: __intrinsic_asm "transpose(gl_ObjectToWorldEXT)";
    case spirv:
        return spirv_asm 
        {
            %mat:$$float4x3 = OpLoad builtin(ObjectToWorldKHR:float4x3);
            result:$$float3x4 = OpTranspose %mat;
        };
    }
}

[NonUniformReturn]
[require(glsl_hlsl_spirv, raytracing_anyhit_closesthit_intersection)]
float3x4 WorldToObject3x4()
{
    __target_switch
    {
    case hlsl:  __intrinsic_asm "WorldToObject3x4";
    case glsl: __intrinsic_asm "transpose(gl_WorldToObjectEXT)";
    case spirv:
        return spirv_asm 
        {
            %mat:$$float4x3 = OpLoad builtin(WorldToObjectKHR:float4x3);
            result:$$float3x4 = OpTranspose %mat;
        };
    }
}

[NonUniformReturn]
[require(glsl_hlsl_spirv, raytracing_anyhit_closesthit_intersection)]
float4x3 ObjectToWorld4x3()
{
    __target_switch
    {
    case hlsl:  __intrinsic_asm "ObjectToWorld4x3";
    case glsl: __intrinsic_asm "(gl_ObjectToWorldEXT)";
    case spirv:
        return spirv_asm 
        {
            result:$$float4x3 = OpLoad builtin(ObjectToWorldKHR:float4x3);
        };
    }
}

[NonUniformReturn]
[require(glsl_hlsl_spirv, raytracing_anyhit_closesthit_intersection)]
float4x3 WorldToObject4x3()
{
    __target_switch
    {
    case hlsl:  __intrinsic_asm "WorldToObject4x3";
    case glsl: __intrinsic_asm "(gl_WorldToObjectEXT)";
    case spirv:
        return spirv_asm 
        {
            result:$$float4x3 = OpLoad builtin(WorldToObjectKHR:float4x3);
        };
    }
}

// NOTE!
// The name of the following functions may change when DXR supports
// a feature similar to the `GL_NV_ray_tracing_motion_blur` extension

__glsl_extension(GL_NV_ray_tracing_motion_blur)
__glsl_extension(GL_EXT_ray_tracing)
[NonUniformReturn]
[require(glsl_hlsl_spirv, raytracing_motionblur_anyhit_closesthit_intersection_miss)]
float RayCurrentTime()
{
    __target_switch
    {
    case hlsl:  __intrinsic_asm "RayCurrentTime";
    case glsl:  __intrinsic_asm "(gl_CurrentRayTimeNV)";
    case spirv:
        return spirv_asm 
        {
            result:$$float = OpLoad builtin(CurrentRayTimeNV:float);
        };
    }
}

// Note: The provisional DXR spec included these unadorned
// `ObjectToWorld()` and `WorldToObject()` functions, so
// we will forward them to the new names as a convience
// for users who are porting their code.
//
// TODO: Should we provide a deprecation warning on these
// declarations, so that users can know they aren't coding
// against the final spec?
//
[NonUniformReturn] float3x4 ObjectToWorld() { return ObjectToWorld3x4(); }
[NonUniformReturn] float3x4 WorldToObject() { return WorldToObject3x4(); }

// 10.4.4 - Hit Specific System values
[NonUniformReturn]
[require(cuda_glsl_hlsl_spirv, raytracing_anyhit_closesthit)]
uint HitKind()
{
    __target_switch
    {
    case hlsl:  __intrinsic_asm "HitKind";
    case glsl: __intrinsic_asm "(gl_HitKindEXT)";
    case cuda:  __intrinsic_asm "optixGetHitKind";
    case spirv:
        return spirv_asm 
        {
            result:$$uint = OpLoad builtin(HitKindKHR:uint);
        };
    }
}

// Pre-defined hit kinds (not documented explicitly)
static const uint HIT_KIND_TRIANGLE_FRONT_FACE  = 254;
static const uint HIT_KIND_TRIANGLE_BACK_FACE   = 255;

//
// Shader Model 6.4
//

// Treats `left` and `right` as 4-component vectors of `UInt8` and computes `dot(left, right) + acc`
uint dot4add_u8packed(uint left, uint right, uint acc);

// Treats `left` and `right` as 4-component vectors of `Int8` and computes `dot(left, right) + acc`
int dot4add_i8packed(uint left, uint right, int acc);

// Computes `dot(left, right) + acc`.
//
// May not produce infinities or NaNs for intermediate results that overflow the range of `half`
float dot2add(float2 left, float2 right, float acc);

//
// Shader Model 6.5
//

//
// Mesh Shaders
//

// Set the number of output vertices and primitives for a mesh shader invocation.
__glsl_extension(GL_EXT_mesh_shader)
__glsl_version(450)
[require(glsl_hlsl_spirv, meshshading)]
void SetMeshOutputCounts(uint vertexCount, uint primitiveCount)
{
    __target_switch
    {
    case hlsl:
        __intrinsic_asm "SetMeshOutputCounts";
    case glsl:
        __intrinsic_asm "SetMeshOutputsEXT";
    case spirv:
        return spirv_asm
        {
            OpCapability MeshShadingEXT;
            OpExtension "SPV_EXT_mesh_shader";
            OpSetMeshOutputsEXT $vertexCount $primitiveCount;
        };
    }
}

// Specify the number of downstream mesh shader thread groups to invoke from an amplification shader,
// and provide the values for per-mesh payload parameters.
//
// This function doesn't return.
//
[KnownBuiltin("DispatchMesh")]
[require(glsl_hlsl_spirv, meshshading)]
void DispatchMesh<P>(uint threadGroupCountX, uint threadGroupCountY, uint threadGroupCountZ, __ref P meshPayload)
{
    __target_switch
    {
    case hlsl:
        __intrinsic_asm "DispatchMesh";
    case glsl:
        // This intrinsic doesn't take into account writing meshPayload. That
        // is dealt with separately by 'legalizeDispatchMeshPayloadForGLSL'.
        __intrinsic_asm "EmitMeshTasksEXT($0, $1, $2)";
    case spirv:
        return spirv_asm
        {
            OpCapability MeshShadingEXT;
            OpExtension "SPV_EXT_mesh_shader";
            OpEmitMeshTasksEXT $threadGroupCountX $threadGroupCountY $threadGroupCountZ &meshPayload;
            // OpEmitMeshTasksExt is a terminator, so we need to start a new
            // block to hold whatever comes after this intrinsic
            %_ = OpLabel
        };
    }
}

//
// "Sampler feedback" types `FeedbackTexture2D` and `FeedbackTexture2DArray`.
//

// https://microsoft.github.io/DirectX-Specs/d3d/SamplerFeedback.html

// The docs describe these as 'types' but their syntax makes them seem enum like, and enum is a simpler way to implement them
// But slang enums are always 'enum class like', so I use an empty struct type here

[sealed]
[builtin]
interface __BuiltinSamplerFeedbackType {};

[sealed]
__magic_type(FeedbackType, $(int(FeedbackType::Kind::MinMip)))
__target_intrinsic(hlsl, SAMPLER_FEEDBACK_MIN_MIP)
struct SAMPLER_FEEDBACK_MIN_MIP : __BuiltinSamplerFeedbackType {};

[sealed]
__magic_type(FeedbackType, $(int(FeedbackType::Kind::MipRegionUsed)))
__target_intrinsic(hlsl, SAMPLER_FEEDBACK_MIP_REGION_USED)
struct SAMPLER_FEEDBACK_MIP_REGION_USED : __BuiltinSamplerFeedbackType {};

// All of these objects are write-only resources that point to a special kind of unordered access view meant for sampler feedback.
__generic<T:__BuiltinSamplerFeedbackType>
extension __TextureImpl<T,__Shape2D, 0, 0, 0, $(kStdlibResourceAccessFeedback), 0, 0, 0>
{
    // With Clamp

    __target_intrinsic(hlsl, "($0).WriteSamplerFeedback($1, $2, $3, $4)")
    __target_intrinsic(cpp, "($0).WriteSamplerFeedback($1, $2, $3, $4)")
    void WriteSamplerFeedback<S>(Texture2D<S> tex, SamplerState samp, float2 location, float clamp);

    __target_intrinsic(hlsl, "($0).WriteSamplerFeedbackBias($1, $2, $3, $4, $5)")
    __target_intrinsic(cpp, "($0).WriteSamplerFeedbackBias($1, $2, $3, $4, $5)")
    void WriteSamplerFeedbackBias<S>(Texture2D<S> tex, SamplerState samp, float2 location, float bias, float clamp);

    __target_intrinsic(hlsl, "($0).WriteSamplerFeedbackGrad($1, $2, $3, $4, $5, $6)")
    __target_intrinsic(cpp, "($0).WriteSamplerFeedbackGrad($1, $2, $3, $4, $5, $6)")
    void WriteSamplerFeedbackGrad<S>(Texture2D<S> tex, SamplerState samp, float2 location, float2 ddx, float2 ddy, float clamp);

    // Level

    __target_intrinsic(hlsl, "($0).WriteSamplerFeedbackLevel($1, $2, $3, $4)")
    __target_intrinsic(cpp, "($0).WriteSamplerFeedbackLevel($1, $2, $3, $4)")
    void WriteSamplerFeedbackLevel<S>(Texture2D<S> tex, SamplerState samp, float2 location, float lod);

    // Without Clamp

    __target_intrinsic(hlsl, "($0).WriteSamplerFeedback($1, $2, $3)")
    __target_intrinsic(cpp, "($0).WriteSamplerFeedback($1, $2, $3)")
    void WriteSamplerFeedback<S>(Texture2D<S> tex, SamplerState samp, float2 location);

    __target_intrinsic(hlsl, "($0).WriteSamplerFeedbackBias($1, $2, $3, $4)")
    __target_intrinsic(cpp, "($0).WriteSamplerFeedbackBias($1, $2, $3, $4)")
    void WriteSamplerFeedbackBias<S>(Texture2D<S> tex, SamplerState samp, float2 location, float bias);

    __target_intrinsic(hlsl, "($0).WriteSamplerFeedbackGrad($1, $2, $3, $4, $5)")
    __target_intrinsic(cpp, "($0).WriteSamplerFeedbackGrad($1, $2, $3, $4, $5)")
    void WriteSamplerFeedbackGrad<S>(Texture2D<S> tex, SamplerState samp, float2 location, float2 ddx, float2 ddy);
};

__generic<T:__BuiltinSamplerFeedbackType>
extension __TextureImpl<T,__Shape2D, 1, 0, 0, $(kStdlibResourceAccessFeedback), 0, 0, 0>
{
    // With Clamp

    __target_intrinsic(hlsl, "($0).WriteSamplerFeedback($1, $2, $3, $4)")
    __target_intrinsic(cpp, "($0).WriteSamplerFeedback($1, $2, $3, $4)")
    void WriteSamplerFeedback<S>(Texture2DArray<S> texArray, SamplerState samp, float3 location, float clamp);

    __target_intrinsic(hlsl, "($0).WriteSamplerFeedbackBias($1, $2, $3, $4, $5)")
    __target_intrinsic(cpp, "($0).WriteSamplerFeedbackBias($1, $2, $3, $4, $5)")
    void WriteSamplerFeedbackBias<S>(Texture2DArray<S> texArray, SamplerState samp, float3 location, float bias, float clamp);

    __target_intrinsic(hlsl, "($0).WriteSamplerFeedbackGrad($1, $2, $3, $4, $5, $6)")
    __target_intrinsic(cpp, "($0).WriteSamplerFeedbackGrad($1, $2, $3, $4, $5, $6)")
    void WriteSamplerFeedbackGrad<S>(Texture2DArray<S> texArray, SamplerState samp, float3 location, float3 ddx, float3 ddy, float clamp);

    // Level

    __target_intrinsic(hlsl, "($0).WriteSamplerFeedbackLevel($1, $2, $3, $4)")
    __target_intrinsic(cpp, "($0).WriteSamplerFeedbackLevel($1, $2, $3, $4)")
    void WriteSamplerFeedbackLevel<S>(Texture2DArray<S> texArray, SamplerState samp, float3 location, float lod);

    // Without Clamp

    __target_intrinsic(hlsl, "($0).WriteSamplerFeedback($1, $2, $3)")
    __target_intrinsic(cpp, "($0).WriteSamplerFeedback($1, $2, $3)")
    void WriteSamplerFeedback<S>(Texture2DArray<S> texArray, SamplerState samp, float3 location);

    __target_intrinsic(hlsl, "($0).WriteSamplerFeedbackBias($1, $2, $3, $4)")
    __target_intrinsic(cpp, "($0).WriteSamplerFeedbackBias($1, $2, $3, $4)")
    void WriteSamplerFeedbackBias<S>(Texture2DArray<S> texArray, SamplerState samp, float3 location, float bias);

    __target_intrinsic(hlsl, "($0).WriteSamplerFeedbackGrad($1, $2, $3, $4, $5)")
    __target_intrinsic(cpp, "($0).WriteSamplerFeedbackGrad($1, $2, $3, $4, $5)")
    void WriteSamplerFeedbackGrad<S>(Texture2DArray<S> texArray, SamplerState samp, float3 location, float3 ddx, float3 ddy);
};

//
// DXR 1.1 and `TraceRayInline` support
//

// Get the index of the geometry that was hit in an intersection, any-hit, or closest-hit shader
__glsl_extension(GL_EXT_ray_tracing)
[NonUniformReturn]
[require(glsl_hlsl_spirv, raytracing_anyhit_closesthit_intersection)]
uint GeometryIndex()
{
    __target_switch
    {
    case hlsl: __intrinsic_asm "GeometryIndex";
    case glsl: __intrinsic_asm "(gl_GeometryIndexEXT)";
    case spirv: return spirv_asm {
            result:$$uint = OpLoad builtin(RayGeometryIndexKHR:uint);
        };
    }
}

// Get the vertex positions of the currently hit triangle in any-hit or closest-hit shader.
// https://github.com/KhronosGroup/GLSL/blob/master/extensions/ext/GLSL_EXT_ray_tracing_position_fetch.txt
__glsl_extension(GL_EXT_ray_tracing)
__glsl_extension(GL_EXT_ray_tracing_position_fetch)
[ForceInline]
[require(glsl_spirv, raytracing_position)]
float3 HitTriangleVertexPosition(uint index)
{
    __target_switch
    {
        case glsl:
            __intrinsic_asm "gl_HitTriangleVertexPositionsEXT[$0]";
        case spirv:
            return spirv_asm {
                OpCapability RayTracingKHR;
                OpCapability RayTracingPositionFetchKHR;
                OpExtension "SPV_KHR_ray_tracing";
                OpExtension "SPV_KHR_ray_tracing_position_fetch";
                %_ptr_Input_v3float = OpTypePointer Input $$float3;
                %addr : %_ptr_Input_v3float = OpAccessChain builtin(HitTriangleVertexPositionsKHR:float3[3]) $index;
                result:$$float3 = OpLoad %addr;
            };
    }
}

// Status of whether a (closest) hit has been committed in a `RayQuery`.
typedef uint COMMITTED_STATUS;

// No hit committed.
static const COMMITTED_STATUS COMMITTED_NOTHING = 0;

// Closest hit is a triangle.
//
// This could be an opaque triangle hit found by the fixed-function
// traversal and intersection implementation, or a non-opaque
// triangle hit committed by user code with `RayQuery.CommitNonOpaqueTriangleHit`
//
static const COMMITTED_STATUS COMMITTED_TRIANGLE_HIT = 1;

// Closest hit is a procedural primitive.
//
// A procedural hit primitive is committed using `RayQuery.CommitProceduralPrimitiveHit`.
static const COMMITTED_STATUS COMMITTED_PROCEDURAL_PRIMITIVE_HIT = 2;

// Type of candidate hit that a `RayQuery` is pausing at.
//
// A `RayQuery` can automatically commit hits with opaque triangles,
// but yields to user code for other hits to allow them to be
// dismissed or committed.
//
typedef uint CANDIDATE_TYPE;

// Candidate hit is a non-opaque triangle.
static const CANDIDATE_TYPE CANDIDATE_NON_OPAQUE_TRIANGLE = 0;

// Candidate hit is a procedural primitive.
static const CANDIDATE_TYPE CANDIDATE_PROCEDURAL_PRIMITIVE = 1;

// Handle to state of an in-progress ray-tracing query.
//
// The ray query is effectively a coroutine that user shader
// code can resume to continue tracing the ray, and which yields
// back to the user code at interesting events along the ray.
//
// Note: The treatment of the `RayQuery` type in Slang does not
// perfectly match its semantics in vanilla HLSL in some corner
// cases. Specifically, a `RayQuery` in vanilla HLSL is an
// opaque handle to mutable storage, and assigning a `RayQuery`
// or passing one as a parameter will only copy the *handle*,
// potentially resulting in aliasing of the underlying mutable
// storage.
//
// In contrast, Slang considers a `RayQuery` to own its mutable
// state, and (because the API does not support cloning of queries),
// `RayQuery` values are non-copyable (aka "move-only").
//
// The main place where this arises as a consideration is when
// passing a `RayQuery` down into a function that will perform
// mutating operations on it (e.g., `TraceRay` or `Proceed`):
//
//      void myFunc( inout RayQuery<FLAGS> q )
//      {
//          q.Proceed();
//      }
//
// In Slang, a parameter like `q` above should be declared `inout`.
// HLSL does not care about whether `q` is declared `inout` or not.
//
//cannot use a cap for struct with unequal target support
//since it will propegate rules to children
__glsl_extension(GL_EXT_ray_query)
[__NonCopyableType]
__intrinsic_type($(kIROp_RayQueryType))
struct RayQuery <let rayFlagsGeneric : RAY_FLAG = RAY_FLAG_NONE>
{
    // Create a new ray query, initialized to its default state.
    //
    __intrinsic_op($(kIROp_AllocateOpaqueHandle))
    __init();


    __target_intrinsic(glsl, "rayQueryInitializeEXT($0, $1, $2, $3, $4, $5, $6, $7)")
    __glsl_extension(GL_EXT_ray_query)
    [require(glsl_spirv, rayquery)]
    [mutating]
    void __rayQueryInitializeEXT(
        RaytracingAccelerationStructure accelerationStructure,
        RAY_FLAG                        rayFlags,
        uint                            instanceInclusionMask,
        float3                          origin,
        float                           tMin,
        float3                          direction,
        float                           tMax)
    {
        __target_switch
        {
        case glsl: __intrinsic_asm "rayQueryInitializeEXT($0, $1, $2, $3, $4, $5, $6, $7)";
        case spirv:
            spirv_asm {
                OpRayQueryInitializeKHR &this $accelerationStructure $rayFlags $instanceInclusionMask $origin $tMin $direction $tMax;
            };
        }
    }

    // Initialize a ray-tracing query.
    //
    // This method may be called on a "fresh" ray query, or
    // on one that is already tracing a ray. In the latter
    // case any state related to the ray previously being
    // traced is overwritten.
    //
    // The `rayFlags` here will be bitwise ORed with
    // the `rayFlags` passed as a generic argument to
    // `RayQuery` to get the effective ray flags, which
    // must obey any API-imposed restrictions.
    //
    [__unsafeForceInlineEarly]
    [mutating]
    [require(glsl_hlsl_spirv, rayquery)]
    void TraceRayInline(
        RaytracingAccelerationStructure accelerationStructure,
        RAY_FLAG                        rayFlags,
        uint                            instanceInclusionMask,
        RayDesc                         ray)
    {
        __target_switch
        {
        case hlsl: __intrinsic_asm ".TraceRayInline";
        case glsl:
        case spirv:
            __rayQueryInitializeEXT(
                accelerationStructure,
                rayFlags | rayFlagsGeneric,
                instanceInclusionMask,
                ray.Origin,
                ray.TMin,
                ray.Direction,
                ray.TMax);
        }
    }
    
    // Resume the ray query coroutine.
    //
    // If the coroutine suspends because of encountering
    // a candidate hit that cannot be resolved with fixed-funciton
    // logic, this function returns `true`, and the `Candidate*()`
    // functions should be used by application code to resolve
    // the candidate hit (by either committing or ignoring it).
    //
    // If the coroutine terminates because traversal is
    // complete (or has been aborted), this function returns
    // `false`, and application code should use the `Committed*()`
    // functions to appropriately handle the closest hit (it any)
    // that was found.
    //
    __glsl_extension(GL_EXT_ray_query)
    [mutating]
    [require(glsl_hlsl_spirv, rayquery)]
    bool Proceed()
    {
        __target_switch
        {
        case hlsl: __intrinsic_asm ".Proceed";
        case glsl: __intrinsic_asm "rayQueryProceedEXT";
        case spirv: return spirv_asm
            {
                result:$$bool = OpRayQueryProceedKHR &this
            };
        }
    }

    // Causes the ray query to terminate.
    //
    // This function cases the ray query to act as if
    // traversal has terminated, so that subsequent
    // `Proceed()` calls will return `false`.
    //
    __glsl_extension(GL_EXT_ray_query)
    [mutating]
    [require(glsl_hlsl_spirv, rayquery)]
    void Abort()
    {
        __target_switch
        {
        case hlsl: __intrinsic_asm ".Abort";
        case glsl: __intrinsic_asm "rayQueryTerminateEXT";
        case spirv: spirv_asm { OpRayQueryTerminateKHR &this };
        }
    }

    // Commit the current non-opaque triangle hit.
    __glsl_extension(GL_EXT_ray_query)
    [__NoSideEffect]
    [mutating]
    [require(glsl_hlsl_spirv, rayquery)]
    void CommitNonOpaqueTriangleHit()
    {
        __target_switch
        {
        case hlsl: __intrinsic_asm ".CommitNonOpaqueTriangleHit";
        case glsl: __intrinsic_asm "rayQueryConfirmIntersectionEXT";
        case spirv: spirv_asm { OpRayQueryConfirmIntersectionKHR &this };
        }
    }

    // Commit the current procedural primitive hit, with hit time `t`.
    __glsl_extension(GL_EXT_ray_query)
    [__NoSideEffect]
    [mutating]
    [require(glsl_hlsl_spirv, rayquery)]
    void CommitProceduralPrimitiveHit(float t)
    {
        __target_switch
        {
        case hlsl: __intrinsic_asm ".CommitProceduralPrimitiveHit";
        case glsl: __intrinsic_asm "rayQueryGenerateIntersectionEXT";
        case spirv: spirv_asm { OpRayQueryGenerateIntersectionKHR &this $t };
        }
    }

    // Get the type of candidate hit being considered.
    //
    // The ray query coroutine will suspend when it encounters
    // a hit that cannot be resolved with fixed-function logic
    // (either a non-opaque triangle or a procedural primitive).
    // In either of those cases, `CandidateType()` will return
    // the kind of candidate hit that must be resolved by
    // user code.
    //
    __glsl_extension(GL_EXT_ray_query)
    [__NoSideEffect]
    [NonUniformReturn]
    [require(glsl_hlsl_spirv, rayquery)]
    CANDIDATE_TYPE CandidateType()
    {
        __target_switch
        {
        case hlsl: __intrinsic_asm ".CandidateType";
        case glsl: __intrinsic_asm "rayQueryGetIntersectionTypeEXT($0, false)";
        case spirv:
            uint RayQueryCandidateIntersectionKHR = 0;
            return spirv_asm {
                result:$$CANDIDATE_TYPE = OpRayQueryGetIntersectionTypeKHR &this $RayQueryCandidateIntersectionKHR;
            };
        }
    }

    // Get the status of the committed (closest) hit, if any.
    __glsl_extension(GL_EXT_ray_query)
    [__NoSideEffect]
    [NonUniformReturn]
    [require(glsl_hlsl_spirv, rayquery)]
    COMMITTED_STATUS CommittedStatus()
    {
        __target_switch
        {
        case hlsl: __intrinsic_asm ".CommittedStatus";
        case glsl: __intrinsic_asm "rayQueryGetIntersectionTypeEXT($0, true)";
        case spirv:
            uint RayQueryCommittedIntersectionKHR = 1;
            return spirv_asm
            {
                result:$$COMMITTED_STATUS = OpRayQueryGetIntersectionTypeKHR &this $RayQueryCommittedIntersectionKHR;
            };
        }
    }

    __glsl_extension(GL_EXT_ray_query)
    [__NoSideEffect]
    [NonUniformReturn]
    [require(glsl_hlsl_spirv, rayquery)]
    bool CandidateProceduralPrimitiveNonOpaque()
    {
        __target_switch
        {
        case hlsl: __intrinsic_asm ".CandidateProceduralPrimitiveNonOpaque";
        case glsl: __intrinsic_asm "(!rayQueryGetIntersectionCandidateAABBOpaqueEXT($0))";
        case spirv:
            uint iCandidateOrCommitted = 0;
            return spirv_asm
            {
                %rr:$$bool = OpRayQueryGetIntersectionCandidateAABBOpaqueKHR &this;
                result:$$bool = OpLogicalNot %rr;
            };
        }
    }

    __glsl_extension(GL_EXT_ray_query)
    [__NoSideEffect]
    [NonUniformReturn]
    [require(glsl_hlsl_spirv, rayquery)]
    float CandidateTriangleRayT()
    {
        __target_switch
        {
        case hlsl: __intrinsic_asm ".CandidateTriangleRayT";
        case glsl: __intrinsic_asm "rayQueryGetIntersectionTEXT($0, false)";
        case spirv:
            uint iCandidateOrCommitted = 0;
            return spirv_asm
            {
                result:$$float = OpRayQueryGetIntersectionTKHR &this $iCandidateOrCommitted;
            };
        }
    }
    __glsl_extension(GL_EXT_ray_query)
    [__NoSideEffect]
    [NonUniformReturn]
    [require(glsl_hlsl_spirv, rayquery)]
    float CommittedRayT()
    {
        __target_switch
        {
        case hlsl: __intrinsic_asm ".CommittedRayT";
        case glsl: __intrinsic_asm "rayQueryGetIntersectionTEXT($0, true)";
        case spirv:
            uint iCandidateOrCommitted = 1;
            return spirv_asm
            {
                result:$$float = OpRayQueryGetIntersectionTKHR &this $iCandidateOrCommitted;
            };
        }
    }

///missing hlsl equivlent; only implemented for glsl & spirv
    __glsl_extension(GL_EXT_ray_query)
    [__NoSideEffect]
    [require(glsl_spirv, rayquery)]
    int CandidateRayInstanceCustomIndex()
    {
        __target_switch
        {
        case glsl: __intrinsic_asm "rayQueryGetIntersectionInstanceCustomIndexEXT($0, false)";
        case spirv:
            uint iCandidateOrCommitted = 0;
            return spirv_asm
            {
                result:$$int = OpRayQueryGetIntersectionInstanceCustomIndexKHR &this $iCandidateOrCommitted;
            };
        }
    }

    __glsl_extension(GL_EXT_ray_query)
    [__NoSideEffect]
    [require(glsl_spirv, rayquery)]
    int CommittedRayInstanceCustomIndex()
    {
        __target_switch
        {
        case glsl: __intrinsic_asm "rayQueryGetIntersectionInstanceCustomIndexEXT($0, true)";
        case spirv:
            uint iCandidateOrCommitted = 1;
            return spirv_asm
            {
                result:$$int = OpRayQueryGetIntersectionInstanceCustomIndexKHR &this $iCandidateOrCommitted;
            };
        }
    }

    __glsl_extension(GL_EXT_ray_query)
    [__NoSideEffect]
    [require(glsl_spirv, rayquery)]
    int CandidateRayInstanceId()
    {
        __target_switch
        {
        case glsl: __intrinsic_asm "rayQueryGetIntersectionInstanceIdEXT($0, false)";
        case spirv:
            uint iCandidateOrCommitted = 0;
            return spirv_asm
            {
                result:$$int = OpRayQueryGetIntersectionInstanceIdKHR &this $iCandidateOrCommitted;
            };
        }
    }

    __glsl_extension(GL_EXT_ray_query)
    [__NoSideEffect]
    [require(glsl_spirv, rayquery)]
    int CommittedRayInstanceId()
    {
        __target_switch
        {
        case glsl: __intrinsic_asm "rayQueryGetIntersectionInstanceIdEXT($0, true)";
        case spirv:
            uint iCandidateOrCommitted = 1;
            return spirv_asm
            {
                result:$$int = OpRayQueryGetIntersectionInstanceIdKHR &this $iCandidateOrCommitted;
            };
        }
    }

    __glsl_extension(GL_EXT_ray_query)
    [__NoSideEffect]
    [require(glsl_spirv, rayquery)]
    uint CandidateRayInstanceShaderBindingTableRecordOffset()
    {
        __target_switch
        {
        case glsl: __intrinsic_asm "rayQueryGetIntersectionInstanceShaderBindingTableRecordOffsetEXT($0, false)";
        case spirv:
            uint iCandidateOrCommitted = 0;
            return spirv_asm
            {
                result:$$uint = OpRayQueryGetIntersectionInstanceShaderBindingTableRecordOffsetKHR &this $iCandidateOrCommitted;
            };
        }
    }

    __glsl_extension(GL_EXT_ray_query)
    [__NoSideEffect]
    [require(glsl_spirv, rayquery)]
    uint CommittedRayInstanceShaderBindingTableRecordOffset()
    {
        __target_switch
        {
        case glsl: __intrinsic_asm "rayQueryGetIntersectionInstanceShaderBindingTableRecordOffsetEXT($0, true)";
        case spirv:
            uint iCandidateOrCommitted = 1;
            return spirv_asm
            {
                result:$$uint = OpRayQueryGetIntersectionInstanceShaderBindingTableRecordOffsetKHR &this $iCandidateOrCommitted;
            };
        }
    }

    __glsl_extension(GL_EXT_ray_query)
    [__NoSideEffect]
    [require(glsl_spirv, rayquery)]
    int CandidateRayGeometryIndex()
    {
        __target_switch
        {
        case glsl: __intrinsic_asm "rayQueryGetIntersectionGeometryIndexEXT($0, false)";
        case spirv:
            uint iCandidateOrCommitted = 0;
            return spirv_asm
            {
                result:$$int = OpRayQueryGetIntersectionGeometryIndexKHR &this $iCandidateOrCommitted;
            };
        }
    }

    __glsl_extension(GL_EXT_ray_query)
    [__NoSideEffect]
    [require(glsl_spirv, rayquery)]
    int CommittedRayGeometryIndex()
    {
        __target_switch
        {
        case glsl: __intrinsic_asm "rayQueryGetIntersectionGeometryIndexEXT($0, true)";
        case spirv:
            uint iCandidateOrCommitted = 1;
            return spirv_asm
            {
                result:$$int = OpRayQueryGetIntersectionGeometryIndexKHR &this $iCandidateOrCommitted;
            };
        }
    }

    __glsl_extension(GL_EXT_ray_query)
    [__NoSideEffect]
    [require(glsl_spirv, rayquery)]
    int CandidateRayPrimitiveIndex()
    {
        __target_switch
        {
        case glsl: __intrinsic_asm "rayQueryGetIntersectionPrimitiveIndexEXT($0, false)";
        case spirv:
            uint iCandidateOrCommitted = 0;
            return spirv_asm
            {
                result:$$int = OpRayQueryGetIntersectionPrimitiveIndexKHR &this $iCandidateOrCommitted;
            };
        }
    }

    __glsl_extension(GL_EXT_ray_query)
    [__NoSideEffect]
    [require(glsl_spirv, rayquery)]
    int CommittedRayPrimitiveIndex()
    {
        __target_switch
        {
        case glsl: __intrinsic_asm "rayQueryGetIntersectionPrimitiveIndexEXT($0, true)";
        case spirv:
            uint iCandidateOrCommitted = 1;
            return spirv_asm
            {
                result:$$int = OpRayQueryGetIntersectionPrimitiveIndexKHR &this $iCandidateOrCommitted;
            };
        }
    }

    __glsl_extension(GL_EXT_ray_query)
    [__NoSideEffect]
    [require(glsl_spirv, rayquery)]
    float2 CandidateRayBarycentrics()
    {
        __target_switch
        {
        case glsl: __intrinsic_asm "rayQueryGetIntersectionBarycentricsEXT($0, false)";
        case spirv:
            uint iCandidateOrCommitted = 0;
            return spirv_asm
            {
                result:$$float2 = OpRayQueryGetIntersectionBarycentricsKHR &this $iCandidateOrCommitted;
            };
        }
    }

    __glsl_extension(GL_EXT_ray_query)
    [__NoSideEffect]
    [require(glsl_spirv, rayquery)]
    float2 CommittedRayBarycentrics()
    {
        __target_switch
        {
        case glsl: __intrinsic_asm "rayQueryGetIntersectionBarycentricsEXT($0, true)";
        case spirv:
            uint iCandidateOrCommitted = 1;
            return spirv_asm
            {
                result:$$float2 = OpRayQueryGetIntersectionBarycentricsKHR &this $iCandidateOrCommitted;
            };
        }
    }

    __glsl_extension(GL_EXT_ray_query)
    [__NoSideEffect]
    [require(glsl_spirv, rayquery)]
    bool CandidateRayFrontFace()
    {
        __target_switch
        {
        case glsl: __intrinsic_asm "rayQueryGetIntersectionFrontFaceEXT($0, false)";
        case spirv:
            uint iCandidateOrCommitted = 0;
            return spirv_asm
            {
                result:$$bool = OpRayQueryGetIntersectionFrontFaceKHR &this $iCandidateOrCommitted;
            };
        }
    }

    __glsl_extension(GL_EXT_ray_query)
    [__NoSideEffect]
    [require(glsl_spirv, rayquery)]
    bool CommittedRayFrontFace()
    {
        __target_switch
        {
        case glsl: __intrinsic_asm "rayQueryGetIntersectionFrontFaceEXT($0, true)";
        case spirv:
            uint iCandidateOrCommitted = 1;
            return spirv_asm
            {
                result:$$bool = OpRayQueryGetIntersectionFrontFaceKHR &this $iCandidateOrCommitted;
            };
        }
    }

    __glsl_extension(GL_EXT_ray_query)
    [__NoSideEffect]
    [require(glsl_spirv, rayquery)]
    float3 CandidateRayObjectRayDirection()
    {
        __target_switch
        {
        case glsl: __intrinsic_asm "rayQueryGetIntersectionObjectRayDirectionEXT($0, false)";
        case spirv:
            uint iCandidateOrCommitted = 0;
            return spirv_asm
            {
                result:$$float3 = OpRayQueryGetIntersectionObjectRayDirectionKHR &this $iCandidateOrCommitted;
            };
        }
    }

    __glsl_extension(GL_EXT_ray_query)
    [__NoSideEffect]
    [require(glsl_spirv, rayquery)]
    float3 CommittedRayObjectRayDirection()
    {
        __target_switch
        {
        case glsl: __intrinsic_asm "rayQueryGetIntersectionObjectRayDirectionEXT($0, true)";
        case spirv:
            uint iCandidateOrCommitted = 1;
            return spirv_asm
            {
                result:$$float3 = OpRayQueryGetIntersectionObjectRayDirectionKHR &this $iCandidateOrCommitted;
            };
        }
    }

    __glsl_extension(GL_EXT_ray_query)
    [__NoSideEffect]
    [require(glsl_spirv, rayquery)]
    float3 CandidateRayObjectRayOrigin()
    {
        __target_switch
        {
        case glsl: __intrinsic_asm "rayQueryGetIntersectionObjectRayOriginEXT($0, false)";
        case spirv:
            uint iCandidateOrCommitted = 0;
            return spirv_asm
            {
                result:$$float3 = OpRayQueryGetIntersectionObjectRayOriginKHR &this $iCandidateOrCommitted;
            };
        }
    }

    __glsl_extension(GL_EXT_ray_query)
    [__NoSideEffect]
    [require(glsl_spirv, rayquery)]
    float3 CommittedRayObjectRayOrigin()
    {
        __target_switch
        {
        case glsl: __intrinsic_asm "rayQueryGetIntersectionObjectRayOriginEXT($0, true)";
        case spirv:
            uint iCandidateOrCommitted = 1;
            return spirv_asm
            {
                result:$$float3 = OpRayQueryGetIntersectionObjectRayOriginKHR &this $iCandidateOrCommitted;
            };
        }
    }

    __glsl_extension(GL_EXT_ray_query)
    [__NoSideEffect]
    [require(glsl_spirv, rayquery)]
    float4x3 CandidateRayObjectToWorld()
    {
        __target_switch
        {
        case glsl: __intrinsic_asm "rayQueryGetIntersectionObjectToWorldEXT($0, false)";
        case spirv:
            uint iCandidateOrCommitted = 0;
            return spirv_asm
            {
                result:$$float4x3 = OpRayQueryGetIntersectionObjectToWorldKHR &this $iCandidateOrCommitted;
            };
        }
    }

    __glsl_extension(GL_EXT_ray_query)
    [__NoSideEffect]
    [require(glsl_spirv, rayquery)]
    float4x3 CommittedRayObjectToWorld()
    {
        __target_switch
        {
        case glsl: __intrinsic_asm "rayQueryGetIntersectionObjectToWorldEXT($0, true)";
        case spirv:
            uint iCandidateOrCommitted = 1;
            return spirv_asm
            {
                result:$$float4x3 = OpRayQueryGetIntersectionObjectToWorldKHR &this $iCandidateOrCommitted;
            };
        }
    }

    __glsl_extension(GL_EXT_ray_query)
    [__NoSideEffect]
    [require(glsl_spirv, rayquery)]
    float4x3 CandidateRayWorldToObject()
    {
        __target_switch
        {
        case glsl: __intrinsic_asm "rayQueryGetIntersectionWorldToObjectEXT($0, false)";
        case spirv:
            uint iCandidateOrCommitted = 0;
            return spirv_asm
            {
                result:$$float4x3 = OpRayQueryGetIntersectionWorldToObjectKHR &this $iCandidateOrCommitted;
            };
        }
    }

    __glsl_extension(GL_EXT_ray_query)
    [__NoSideEffect]
    [require(glsl_spirv, rayquery)]
    float4x3 CommittedRayWorldToObject()
    {
        __target_switch
        {
        case glsl: __intrinsic_asm "rayQueryGetIntersectionWorldToObjectEXT($0, true)";
        case spirv:
            uint iCandidateOrCommitted = 1;
            return spirv_asm
            {
                OpRayQueryGetIntersectionWorldToObjectKHR $$float4x3 result &this $iCandidateOrCommitted;
            };
        }
    }
///~

${{{{
    const char* kCandidateCommitted[] = {"Candidate", "Committed"};

    // Access Candidate and Committed Matrices.
    for (uint32_t candidateOrCommitted = 0; candidateOrCommitted < 2; candidateOrCommitted++)
    {
        auto ccName = kCandidateCommitted[candidateOrCommitted];
        auto ccTF = candidateOrCommitted == 0 ? "false" : "true";
}}}}

    __glsl_extension(GL_EXT_ray_query)
    __glsl_extension(GL_EXT_ray_tracing_position_fetch)
    [require(glsl, rayquery_position)]
    [__NoSideEffect]
    void __glslGetIntersectionTriangleVertexPositions$(ccName)(out float3 arr[3])
    {
        __intrinsic_asm "rayQueryGetIntersectionTriangleVertexPositionsEXT($0, $(ccTF), $1)";
    };

    __glsl_extension(GL_EXT_ray_query)
    [require(glsl, rayquery_position)]
    [require(spirv, rayquery_position)]
    [__NoSideEffect]
    float3[3] $(ccName)GetIntersectionTriangleVertexPositions()
    {
        typedef float3[3] float3Arr3;
        __target_switch
        {
        case glsl:
            float3 output[3];
            __glslGetIntersectionTriangleVertexPositions$(ccName)(output);
            return output;
        case spirv:
            uint iCandidateOrCommitted = $(candidateOrCommitted);
            return spirv_asm
            {
                OpCapability RayQueryKHR;
                OpCapability RayTracingPositionFetchKHR;
                OpCapability RayQueryPositionFetchKHR;
                OpExtension "SPV_KHR_ray_query";
                OpExtension "SPV_KHR_ray_tracing_position_fetch";
                result: $$float3Arr3 = OpRayQueryGetIntersectionTriangleVertexPositionsKHR &this $iCandidateOrCommitted;
            };
        }
    };

    // CandidateObjectToWorld3x4, CandidateWorldToObject4x3
    // CommittedObjectToWorld3x4, CommittedObjectToWorld4x3
    ${{{{
    const char* kRayQueryMatrixNames[] = {"ObjectToWorld", "WorldToObject"};
    for (auto matName : kRayQueryMatrixNames) {
    }}}}

    __glsl_extension(GL_EXT_ray_query)
    [__NoSideEffect]
    [NonUniformReturn]
    [require(glsl_hlsl_spirv, rayquery)]
    float3x4 $(ccName)$(matName)3x4()
    {
        __target_switch
        {
        case glsl: __intrinsic_asm "transpose(rayQueryGetIntersection$(matName)EXT($0, $(ccTF)))";
        case hlsl: __intrinsic_asm ".$(ccName)$(matName)3x4";
        case spirv:
            uint iCandidateOrCommitted = $(candidateOrCommitted);
            return spirv_asm 
            {
                %m:$$float4x3 = OpRayQueryGetIntersection$(matName)KHR &this $iCandidateOrCommitted;
                result:$$float3x4 = OpTranspose %m;
            };
        }
    }

    __glsl_extension(GL_EXT_ray_query)
    [__readNone]
    [NonUniformReturn]
    [require(glsl_hlsl_spirv, rayquery)]
    float4x3 $(ccName)$(matName)4x3()
    {
        __target_switch
        {
        case glsl: __intrinsic_asm "rayQueryGetIntersection$(matName)EXT($0, $(ccTF))";
        case hlsl: __intrinsic_asm ".$(ccName)$(matName)4x3";
        case spirv:
            uint iCandidateOrCommitted = $(candidateOrCommitted);
            return spirv_asm 
            {
                result:$$float4x3 = OpRayQueryGetIntersection$(matName)KHR &this $iCandidateOrCommitted;
            };
        }
    }

${{{{
    } // ObjectToWorld/WorldToObject.

    // Access Candidate and Committed properties.
    struct RayQueryMethodEntry
    {
        const char* type;
        const char* hlslName;
        const char* glslName;
    };
    const RayQueryMethodEntry rayQueryMethods[] = {
        {"uint", "InstanceIndex", "InstanceId"},
        {"uint", "InstanceID", "InstanceCustomIndex"},
        {"uint", "PrimitiveIndex", "PrimitiveIndex"},
        {"uint", "GeometryIndex", "GeometryIndex"},
        {"uint", "InstanceContributionToHitGroupIndex", "InstanceShaderBindingTableRecordOffset"},
        {"float3", "ObjectRayOrigin", "ObjectRayOrigin"},
        {"float3", "ObjectRayDirection", "ObjectRayDirection"},
        {"bool", "TriangleFrontFace", "FrontFace"},
        {"float2", "TriangleBarycentrics", "Barycentrics"},
    };
    for (auto method : rayQueryMethods) {
}}}}

    __glsl_extension(GL_EXT_ray_query)
    [__NoSideEffect]
    [NonUniformReturn]
    [require(glsl_hlsl_spirv, rayquery)]
    $(method.type) $(ccName)$(method.hlslName)()
    {
        __target_switch
        {
        case hlsl: __intrinsic_asm ".$(ccName)$(method.hlslName)";
        case glsl: __intrinsic_asm "rayQueryGetIntersection$(method.glslName)EXT($0, $(ccTF))";
        case spirv:
            uint iCandidateOrCommitted = $(candidateOrCommitted);
            return spirv_asm 
            {
                result:$$$(method.type) = OpRayQueryGetIntersection$(method.glslName)KHR &this $iCandidateOrCommitted;
            };
        }
    }
${{{{
    } // Candidate/Committed properties.
    } // for ("Candidate", "Committed")
}}}}

    // Access properties of the ray being traced.

    __glsl_extension(GL_EXT_ray_query)
    [__NoSideEffect]
    [NonUniformReturn]
    [require(glsl_hlsl_spirv, rayquery)]
    uint RayFlags()
    {
        __target_switch
        {
        case hlsl: __intrinsic_asm ".RayFlags";
        case glsl: __intrinsic_asm "rayQueryGetRayFlagsEXT";
        case spirv:
            return spirv_asm 
            {
                result:$$uint = OpRayQueryGetRayFlagsKHR &this;
            };
        }
    }

    __glsl_extension(GL_EXT_ray_query)
    [__NoSideEffect]
    [NonUniformReturn]
    [require(glsl_hlsl_spirv, rayquery)]
    float3 WorldRayOrigin()
    {
        __target_switch
        {
        case hlsl: __intrinsic_asm ".WorldRayOrigin";
        case glsl: __intrinsic_asm "rayQueryGetWorldRayOriginEXT";
        case spirv:
            return spirv_asm 
            {
                result:$$float3 = OpRayQueryGetWorldRayOriginKHR &this;
            };
        }
    }

    __glsl_extension(GL_EXT_ray_query)
    [__NoSideEffect]
    [NonUniformReturn]
    [require(glsl_hlsl_spirv, rayquery)]
    float3 WorldRayDirection()
    {
        __target_switch
        {
        case hlsl: __intrinsic_asm ".WorldRayDirection";
        case glsl: __intrinsic_asm "rayQueryGetWorldRayDirectionEXT";
        case spirv:
            return spirv_asm 
            {
                result:$$float3 = OpRayQueryGetWorldRayDirectionKHR &this;
            };
        }
    }

    __glsl_extension(GL_EXT_ray_query)
    [__NoSideEffect]
    [NonUniformReturn]
    [require(glsl_hlsl_spirv, rayquery)]
    float RayTMin()
    {
        __target_switch
        {
        case hlsl: __intrinsic_asm ".RayTMin";
        case glsl: __intrinsic_asm "rayQueryGetRayTMinEXT";
        case spirv:
            return spirv_asm 
            {
                result:$$float = OpRayQueryGetRayTMinKHR &this;
            };
        }
    };
}

//
// SubpassInput
//

__magic_type(SubpassInputType)
__intrinsic_type($(kIROp_SubpassInputType))
[require(glsl_hlsl_spirv, subpass)]
struct __SubpassImpl<T, let isMS:int>
{
}

__generic<T, let isMS:int=0>
typealias SubpassInput = __SubpassImpl<T, isMS>;

__generic<T>
extension __SubpassImpl<T, 0>
{
    [ForceInline]
    [require(hlsl_spirv, subpass)]
    T SubpassLoad()
    {
        __target_switch
        {
        case hlsl: __intrinsic_asm "$0.SubpassLoad()";
        case spirv:
        {
            let zeroVec = int2(0);
            return spirv_asm
            {
                OpCapability StorageImageReadWithoutFormat;
                result:$$T = OpImageRead $this $zeroVec
            };
        }
        }
    }
}

__generic<T, let isMS:int=1>
typealias SubpassInputMS = __SubpassImpl<T, isMS>;

__generic<T>
extension __SubpassImpl<T, 1>
{
    [ForceInline]
    [require(hlsl_spirv, subpass)]
    T SubpassLoad(int sample)
    {
        __target_switch
        {
        case hlsl: __intrinsic_asm "$0.SubpassLoad($1)";
        case spirv:
        {
            let zeroVec = int2(0);
            return spirv_asm
            {
                OpCapability StorageImageReadWithoutFormat;
                result:$$T = OpImageRead $this $zeroVec Sample $sample
            };
        }
        }
    }
}

///
/// Shader Execution Reordering (SER)
///
/// NOTE! This API is currently experimental and may change in the future as SER is made available
/// in different APIs and downstream compilers.
///
/// Based on the NVAPI on D3D12 only currently.
///
/// White paper on SER on NVAPI https://developer.nvidia.com/sites/default/files/akamai/gameworks/ser-whitepaper.pdf
///
/// The NVAPI headers (R520) required for this functionality to work can be found here...
///
/// https://developer.nvidia.com/rtx/path-tracing/nvapi/get-started
///
/// For VK the specification is currently in this PR
///
/// https://github.com/KhronosGroup/GLSL/pull/196/files

/// Internal helper functions

// This is a bit of a hack for GLSL HitObjectAttributes
// It relies on [ForceInline] removing the surrounding function and just inserting the *contained* `t` as a global
// The __ref should indicate the desire for the returned value to not be a copy of t, but *t*.
// In practive __ref doesn't have this effect in practice.
// 
// We need this to be able access the payload outside of a function (which is all that TraceRay for example needs)
// We access the HitObjectAttributes via this function for the desired type, and it acts *as if* it's just an access
// to the global t.
[ForceInline]
Ref<T> __hitObjectAttributes<T>()
{
    [__vulkanHitObjectAttributes]   
    static T t;
    return t;
}
[ForceInline]
Ptr<T> __allocHitObjectAttributes<T>()
{
    [__vulkanHitObjectAttributes]   
    static T t;
    return &t;
}

// Next is the custom intrinsic that will compute the hitObjectAttributes location
// for GLSL-based targets.
//
__generic<Attributes>
__intrinsic_op($(kIROp_GetVulkanRayTracingPayloadLocation))
int __hitObjectAttributesLocation(__ref Attributes attributes);

    /// Immutable data type representing a ray hit or a miss. Can be used to invoke hit or miss shading,
    /// or as a key in ReorderThread. Created by one of several methods described below. HitObject
    /// and its related functions are available in raytracing shader types only.
__glsl_extension(GL_NV_shader_invocation_reorder)
__glsl_extension(GL_EXT_ray_tracing)
[__NonCopyableType]
__intrinsic_type($(kIROp_HitObjectType))
struct HitObject
{
    __intrinsic_op($(kIROp_AllocateOpaqueHandle))
    __init();

        /// Executes ray traversal (including anyhit and intersection shaders) like TraceRay, but returns the
        /// resulting hit information as a HitObject and does not trigger closesthit or miss shaders.
    [ForceInline]
    [require(glsl_hlsl_spirv, ser_raygen_closesthit_miss)]
    static HitObject TraceRay<payload_t>(
        RaytracingAccelerationStructure AccelerationStructure,
        uint RayFlags,
        uint InstanceInclusionMask,
        uint RayContributionToHitGroupIndex,
        uint MultiplierForGeometryContributionToHitGroupIndex,
        uint MissShaderIndex,
        RayDesc Ray,
        inout payload_t Payload)
    {
        __target_switch
        {
        case hlsl:
            {
                HitObject hitObj;
                __hlslTraceRay(
                    AccelerationStructure, 
                    RayFlags, 
                    InstanceInclusionMask, 
                    RayContributionToHitGroupIndex, 
                    MultiplierForGeometryContributionToHitGroupIndex, 
                    MissShaderIndex, 
                    Ray, 
                    __forceVarIntoStructTemporarily(Payload),
                    hitObj);
                return hitObj;
            }
        case glsl:
            {
                [__vulkanRayPayload]
                static payload_t p;

                // Save the payload
                p = Payload;

                __glslTraceRay(
                    __return_val,
                    AccelerationStructure,
                    RayFlags,                                           // Assumes D3D/VK have some RayFlags values
                    InstanceInclusionMask,                              // cullMask
                    RayContributionToHitGroupIndex,                     // sbtRecordOffset
                    MultiplierForGeometryContributionToHitGroupIndex,   // sbtRecordStride
                    MissShaderIndex,
                    Ray.Origin,
                    Ray.TMin,
                    Ray.Direction, 
                    Ray.TMax,
                    __rayPayloadLocation(p));
        
                // Write the payload out
                Payload = p;
            }
        case spirv:
            {
                [__vulkanRayPayload]
                static payload_t p;

                // Save the payload
                p = Payload;

                let origin = Ray.Origin;
                let direction = Ray.Direction;
                let tmin = Ray.TMin;
                let tmax = Ray.TMax;
                spirv_asm 
                {
                    OpExtension "SPV_NV_shader_invocation_reorder";
                    OpCapability ShaderInvocationReorderNV;
                    OpHitObjectTraceRayNV
                        /**/ &__return_val
                        /**/ $AccelerationStructure
                        /**/ $RayFlags
                        /**/ $InstanceInclusionMask
                        /**/ $RayContributionToHitGroupIndex
                        /**/ $MultiplierForGeometryContributionToHitGroupIndex
                        /**/ $MissShaderIndex
                        /**/ $origin
                        /**/ $tmin
                        /**/ $direction
                        /**/ $tmax
                        /**/ &p;
                };

                // Write the payload out
                Payload = p;
            }
        }
    }

        /// Executes motion ray traversal (including anyhit and intersection shaders) like TraceRay, but returns the
        /// resulting hit information as a HitObject and does not trigger closesthit or miss shaders.
    [ForceInline]
    [require(glsl_hlsl_spirv, ser_motion_raygen_closesthit_miss)]
    static HitObject TraceMotionRay<payload_t>( 
        RaytracingAccelerationStructure AccelerationStructure, 
        uint RayFlags, 
        uint InstanceInclusionMask, 
        uint RayContributionToHitGroupIndex, 
        uint MultiplierForGeometryContributionToHitGroupIndex, 
        uint MissShaderIndex, 
        RayDesc Ray,
        float CurrentTime,
        inout payload_t Payload)
    {
        __target_switch
        {
        case hlsl:
            __traceMotionRayHLSL(
                AccelerationStructure,
                RayFlags,
                InstanceInclusionMask,
                RayContributionToHitGroupIndex,
                MultiplierForGeometryContributionToHitGroupIndex,
                MissShaderIndex,
                Ray,
                CurrentTime,
                __forceVarIntoStructTemporarily(Payload));
        case glsl:
            {
                [__vulkanRayPayload]
                static payload_t p;

                // Save the payload
                p = Payload;

                __glslTraceMotionRay(
                    __return_val,
                    AccelerationStructure,
                    RayFlags,                                           // Assumes D3D/VK have some RayFlags values
                    InstanceInclusionMask,                              // cullMask
                    RayContributionToHitGroupIndex,                     // sbtRecordOffset
                    MultiplierForGeometryContributionToHitGroupIndex,   // sbtRecordStride
                    MissShaderIndex,
                    Ray.Origin,
                    Ray.TMin,
                    Ray.Direction, 
                    Ray.TMax,
                    CurrentTime,
                    __rayPayloadLocation(p));
        
                // Write the payload out
                Payload = p;
            }
        case spirv:
            {
                [__vulkanRayPayload]
                static payload_t p;

                // Save the payload
                p = Payload;

                let origin = Ray.Origin;
                let direction = Ray.Direction;
                let tmin = Ray.TMin;
                let tmax = Ray.TMax;
                spirv_asm 
                {
                    OpExtension "SPV_NV_shader_invocation_reorder";
                    OpCapability ShaderInvocationReorderNV;
                    OpExtension "SPV_NV_ray_tracing_motion_blur";
                    OpCapability RayTracingMotionBlurNV;
                    OpHitObjectTraceRayMotionNV
                        /**/ &__return_val
                        /**/ $AccelerationStructure
                        /**/ $RayFlags
                        /**/ $InstanceInclusionMask
                        /**/ $RayContributionToHitGroupIndex
                        /**/ $MultiplierForGeometryContributionToHitGroupIndex
                        /**/ $MissShaderIndex
                        /**/ $origin
                        /**/ $tmin
                        /**/ $direction
                        /**/ $tmax
                        /**/ $CurrentTime
                        /**/ &p;
                };
        
                // Write the payload out
                Payload = p;
            }
        }
        
    }

        /// Creates a HitObject representing a hit based on values explicitly passed as arguments, without
        /// tracing a ray. The primitive specified by AccelerationStructure, InstanceIndex, GeometryIndex,
        /// and PrimitiveIndex must exist. The shader table index is computed using the formula used with
        /// TraceRay. The computed index must reference a valid hit group record in the shader table. The
        /// Attributes parameter must either be an attribute struct, such as
        /// BuiltInTriangleIntersectionAttributes, or another HitObject to copy the attributes from.
    [ForceInline]
    [require(glsl_hlsl_spirv, ser_raygen_closesthit_miss)]
    static HitObject MakeHit<attr_t>(
        RaytracingAccelerationStructure AccelerationStructure,
        uint InstanceIndex,
        uint GeometryIndex,
        uint PrimitiveIndex,
        uint HitKind,
        uint RayContributionToHitGroupIndex,
        uint MultiplierForGeometryContributionToHitGroupIndex,
        RayDesc Ray,
        attr_t attributes)
    {
        __target_switch
        {
        case hlsl:
            HitObject hitObj;
            __hlslMakeHit(
                AccelerationStructure, 
                InstanceIndex,
                GeometryIndex,
                PrimitiveIndex,
                HitKind,
                RayContributionToHitGroupIndex,
                MultiplierForGeometryContributionToHitGroupIndex,
                Ray,
                attributes,
                hitObj);
            return hitObj;
        case glsl:
            {
                // Save the attributes
                __hitObjectAttributes<attr_t>() = attributes;

                __glslMakeHit(
                    __return_val,
                    AccelerationStructure,
                    InstanceIndex,
                    PrimitiveIndex,
                    GeometryIndex,
                    HitKind,
                    RayContributionToHitGroupIndex,                         /// sbtRecordOffset?
                    MultiplierForGeometryContributionToHitGroupIndex,       /// sbtRecordStride?
                    Ray.Origin,
                    Ray.TMin,
                    Ray.Direction, 
                    Ray.TMax,
                    __hitObjectAttributesLocation(__hitObjectAttributes<attr_t>()));
            }
        case spirv:
            {
                // Save the attributes
                Ptr<attr_t> attr = __allocHitObjectAttributes<attr_t>();

                *attr = attributes;

                let origin = Ray.Origin;
                let direction = Ray.Direction;
                let tmin = Ray.TMin;
                let tmax = Ray.TMax;
                spirv_asm 
                {
                    OpExtension "SPV_NV_shader_invocation_reorder";
                    OpCapability ShaderInvocationReorderNV;
                    OpHitObjectRecordHitNV
                        /**/ &__return_val
                        /**/ $AccelerationStructure
                        /**/ $InstanceIndex
                        /**/ $PrimitiveIndex
                        /**/ $GeometryIndex
                        /**/ $HitKind
                        /**/ $RayContributionToHitGroupIndex
                        /**/ $MultiplierForGeometryContributionToHitGroupIndex
                        /**/ $origin
                        /**/ $tmin
                        /**/ $direction
                        /**/ $tmax
                        /**/ $attr;
                };
            }
        }
    }

        /// See MakeHit but handles Motion 
        /// Currently only supported on VK
    [ForceInline]    
    [require(glsl_hlsl_spirv, ser_motion_raygen_closesthit_miss)]
    static HitObject MakeMotionHit<attr_t>( 
        RaytracingAccelerationStructure AccelerationStructure, 
        uint InstanceIndex, 
        uint GeometryIndex, 
        uint PrimitiveIndex, 
        uint HitKind, 
        uint RayContributionToHitGroupIndex, 
        uint MultiplierForGeometryContributionToHitGroupIndex, 
        RayDesc Ray,
        float CurrentTime,
        attr_t attributes)
    {
        __target_switch
        {
        case hlsl: __intrinsic_asm "MakeMotionHit";
        case glsl:
        {
            // Save the attributes
            __hitObjectAttributes<attr_t>() = attributes;

            __glslMakeMotionHit(
                __return_val,
                AccelerationStructure,
                InstanceIndex,
                PrimitiveIndex,
                GeometryIndex,
                HitKind,
                RayContributionToHitGroupIndex,                         /// sbtRecordOffset?
                MultiplierForGeometryContributionToHitGroupIndex,       /// sbtRecordStride?
                Ray.Origin,
                Ray.TMin,
                Ray.Direction, 
                Ray.TMax,
                CurrentTime,
                __hitObjectAttributesLocation(__hitObjectAttributes<attr_t>()));
        }
        case spirv:
        {
            // Save the attributes
            Ptr<attr_t> attr = __allocHitObjectAttributes<attr_t>();

            *attr = attributes;

            let origin = Ray.Origin;
            let direction = Ray.Direction;
            let tmin = Ray.TMin;
            let tmax = Ray.TMax;
            spirv_asm 
            {
                OpExtension "SPV_NV_ray_tracing_motion_blur";
                OpCapability RayTracingMotionBlurNV;
                OpExtension "SPV_NV_shader_invocation_reorder";
                OpCapability ShaderInvocationReorderNV;
                OpHitObjectRecordHitMotionNV
                    /**/ &__return_val
                    /**/ $AccelerationStructure
                    /**/ $InstanceIndex
                    /**/ $PrimitiveIndex
                    /**/ $GeometryIndex
                    /**/ $HitKind
                    /**/ $RayContributionToHitGroupIndex
                    /**/ $MultiplierForGeometryContributionToHitGroupIndex
                    /**/ $origin
                    /**/ $tmin
                    /**/ $direction
                    /**/ $tmax
                    /**/ $CurrentTime
                    /**/ $attr;
            };
        }
        }
    }

        /// Creates a HitObject representing a hit based on values explicitly passed as arguments, without
        /// tracing a ray. The primitive specified by AccelerationStructure, InstanceIndex, GeometryIndex,
        /// and PrimitiveIndex must exist. The shader table index is explicitly provided as an argument
        /// instead of being computed from the indexing formula used in TraceRay. The provided index must
        /// reference a valid hit group record in the shader table. The Attributes parameter must either be an
        /// attribute struct, such as BuiltInTriangleIntersectionAttributes, or another HitObject to copy the
        /// attributes from.
    [ForceInline]
    [require(glsl_hlsl_spirv, ser_raygen_closesthit_miss)]
    static HitObject MakeHit<attr_t>(
        uint HitGroupRecordIndex,
        RaytracingAccelerationStructure AccelerationStructure,
        uint InstanceIndex,
        uint GeometryIndex,
        uint PrimitiveIndex,
        uint HitKind,
        RayDesc Ray,
        attr_t attributes)
    {
        __target_switch
        {
        case hlsl:
            HitObject hitObj;
            __hlslMakeHitWithRecordIndex(
                HitGroupRecordIndex, 
                AccelerationStructure, 
                InstanceIndex,
                GeometryIndex,
                PrimitiveIndex,
                HitKind,
                Ray,
                attributes,
                hitObj);
            return hitObj;
        case glsl:
        {
            // Save the attributes
            __hitObjectAttributes<attr_t>() = attributes;

            __glslMakeHitWithIndex(
                __return_val,
                AccelerationStructure,
                InstanceIndex,              ///? Same as instanceid ?
                PrimitiveIndex,
                GeometryIndex,
                HitKind,                    /// Assuming HitKinds are compatible
                HitGroupRecordIndex,        /// sbtRecordIndex
                Ray.Origin,
                Ray.TMin,
                Ray.Direction, 
                Ray.TMax,
                __hitObjectAttributesLocation(__hitObjectAttributes<attr_t>()));
        }
        case spirv:
        {
            // Save the attributes
            Ptr<attr_t> attr = __allocHitObjectAttributes<attr_t>();
            *attr = attributes;
            let origin = Ray.Origin;
            let direction = Ray.Direction;
            let tmin = Ray.TMin;
            let tmax = Ray.TMax;
            spirv_asm 
            {
                OpExtension "SPV_NV_shader_invocation_reorder";
                OpCapability ShaderInvocationReorderNV;
                OpHitObjectRecordHitWithIndexNV
                    /**/ &__return_val
                    /**/ $AccelerationStructure
                    /**/ $InstanceIndex
                    /**/ $PrimitiveIndex
                    /**/ $GeometryIndex
                    /**/ $HitKind
                    /**/ $HitGroupRecordIndex
                    /**/ $origin
                    /**/ $tmin
                    /**/ $direction
                    /**/ $tmax
                    /**/ $attr;
            };
        }
        }
    }
        /// See MakeHit but handles Motion 
        /// Currently only supported on VK
    [ForceInline]
    [require(glsl_spirv, ser_motion_raygen_closesthit_miss)]
    static HitObject MakeMotionHit<attr_t>( 
        uint HitGroupRecordIndex, 
        RaytracingAccelerationStructure AccelerationStructure, 
        uint InstanceIndex, 
        uint GeometryIndex, 
        uint PrimitiveIndex, 
        uint HitKind, 
        RayDesc Ray, 
        float CurrentTime,
        attr_t attributes)
    {
        __target_switch
        {
        case glsl:
        {
            // Save the attributes
            __hitObjectAttributes<attr_t>() = attributes;

            __glslMakeMotionHitWithIndex(
                __return_val,
                AccelerationStructure,
                InstanceIndex,              ///? Same as instanceid ?
                PrimitiveIndex, 
                GeometryIndex,
                HitKind,                    /// Assuming HitKinds are compatible
                HitGroupRecordIndex,        /// sbtRecordIndex
                Ray.Origin,
                Ray.TMin,
                Ray.Direction, 
                Ray.TMax,
                CurrentTime,
                __hitObjectAttributesLocation(__hitObjectAttributes<attr_t>()));
        }
        case spirv:
        {
            // Save the attributes
            Ptr<attr_t> attr = __allocHitObjectAttributes<attr_t>();
            *attr = attributes;
            let origin = Ray.Origin;
            let direction = Ray.Direction;
            let tmin = Ray.TMin;
            let tmax = Ray.TMax;
            spirv_asm 
            {
                OpExtension "SPV_NV_ray_tracing_motion_blur";
                OpCapability RayTracingMotionBlurNV;
                OpHitObjectRecordHitWithIndexMotionNV
                    /**/ &__return_val
                    /**/ $AccelerationStructure
                    /**/ $InstanceIndex
                    /**/ $PrimitiveIndex
                    /**/ $GeometryIndex
                    /**/ $HitKind
                    /**/ $HitGroupRecordIndex
                    /**/ $origin
                    /**/ $tmin
                    /**/ $direction
                    /**/ $tmax
                    /**/ $CurrentTime
                    /**/ $attr;
            };
        }
        }
    }

        /// Creates a HitObject representing a miss based on values explicitly passed as arguments, without
        /// tracing a ray. The provided shader table index must reference a valid miss record in the shader
        /// table.
    [__requiresNVAPI]
    [ForceInline]
    [require(glsl_hlsl_spirv, ser_raygen_closesthit_miss)]
    static HitObject MakeMiss( 
        uint MissShaderIndex, 
        RayDesc Ray)
    {
        __target_switch
        {
        case hlsl: __intrinsic_asm "($2=NvMakeMiss($0,$1))";
        case glsl:
            __glslMakeMiss(__return_val, MissShaderIndex, Ray.Origin, Ray.TMin, Ray.Direction, Ray.TMax);
        case spirv:
            {
                let origin = Ray.Origin;
                let direction = Ray.Direction;
                let tmin = Ray.TMin;
                let tmax = Ray.TMax;
                spirv_asm 
                {
                    OpExtension "SPV_NV_shader_invocation_reorder";
                    OpCapability ShaderInvocationReorderNV;
                    OpHitObjectRecordMissNV
                        /**/ &__return_val
                        /**/ $MissShaderIndex
                        /**/ $origin
                        /**/ $tmin
                        /**/ $direction
                        /**/ $tmax;
                };
            }
        }
    }

        /// See MakeMiss but handles Motion 
        /// Currently only supported on VK
    [ForceInline]
    [require(glsl_hlsl_spirv, ser_motion_raygen_closesthit_miss)]
    static HitObject MakeMotionMiss( 
        uint MissShaderIndex, 
        RayDesc Ray,
        float CurrentTime)
    {
        __target_switch
        {
        case hlsl: __intrinsic_asm "($3=NvMakeMotionMiss($0,$1,$2))";
        case glsl:
            __glslMakeMotionMiss(__return_val, MissShaderIndex, Ray.Origin, Ray.TMin, Ray.Direction, Ray.TMax, CurrentTime);
        case spirv:
            {
                let origin = Ray.Origin;
                let direction = Ray.Direction;
                let tmin = Ray.TMin;
                let tmax = Ray.TMax;
                spirv_asm 
                {
                    OpExtension "SPV_NV_ray_tracing_motion_blur";
                    OpCapability RayTracingMotionBlurNV;
                    OpExtension "SPV_NV_shader_invocation_reorder";
                    OpCapability ShaderInvocationReorderNV;
                    OpHitObjectRecordMissMotionNV
                        /**/ &__return_val
                        /**/ $MissShaderIndex
                        /**/ $origin
                        /**/ $tmin
                        /**/ $direction
                        /**/ $tmax
                        /**/ $CurrentTime;
                };
            }
        }
    }

        /// Creates a HitObject representing “NOP” (no operation) which is neither a hit nor a miss. Invoking a
        /// NOP hit object using HitObject::Invoke has no effect. Reordering by hit objects using
        /// ReorderThread will group NOP hit objects together. This can be useful in some reordering
        /// scenarios where future control flow for some threads is known to process neither a hit nor a
        /// miss.
    [__requiresNVAPI]
    [ForceInline]
    [require(glsl_hlsl_spirv, ser_raygen_closesthit_miss)]
    static HitObject MakeNop()
    {
        __target_switch
        {
        case hlsl:
            __intrinsic_asm "($0 = NvMakeNop())";
        case glsl:
            __glslMakeNop(__return_val);
        case spirv:
            spirv_asm 
            {
                OpExtension "SPV_NV_shader_invocation_reorder";
                OpCapability ShaderInvocationReorderNV;
                OpHitObjectRecordEmptyNV
                    /**/ &__return_val;
            };
        }
    }

    __target_intrinsic(hlsl, "NvInvokeHitObject")
    [require(hlsl, ser)]
    __generic<payload_t>
    static void __InvokeHLSL(
        RaytracingAccelerationStructure AccelerationStructure,
        HitObject HitOrMiss,
        inout payload_t Payload);

        /// Invokes closesthit or miss shading for the specified hit object. In case of a NOP HitObject, no
        /// shader is invoked.
    [__requiresNVAPI]
    [ForceInline]
    [require(glsl_hlsl_spirv, ser_raygen_closesthit_miss)]
    static void Invoke<payload_t>(
        RaytracingAccelerationStructure AccelerationStructure,
        HitObject HitOrMiss,
        inout payload_t Payload)
    {
        __target_switch
        {
        case hlsl:
            __InvokeHLSL(
                AccelerationStructure,
                HitOrMiss,
                __forceVarIntoStructTemporarily(Payload));
        case glsl:
            {
                [__vulkanRayPayload]
                static payload_t p;

                // Save the payload
                p = Payload;

                __glslInvoke(HitOrMiss, __rayPayloadLocation(p));

                // Write payload result
                Payload = p;
            }
        case spirv:
            {
                [__vulkanRayPayload]
                static payload_t p;

                // Save the payload
                p = Payload;

                spirv_asm 
                {     
                OpExtension "SPV_NV_shader_invocation_reorder";
                OpCapability ShaderInvocationReorderNV;   
                    OpHitObjectExecuteShaderNV
                        /**/ &HitOrMiss
                        /**/ &p;
                };

                // Write payload result
                Payload = p;
            }
        }
    }

        /// Returns true if the HitObject encodes a miss, otherwise returns false.
    [__requiresNVAPI]
    [ForceInline]
    [require(glsl_hlsl_spirv, ser_raygen_closesthit_miss)]
    bool IsMiss()
    {
        __target_switch
        {
        case hlsl: __intrinsic_asm ".IsMiss";
        case glsl: __intrinsic_asm "hitObjectIsMissNV($0)";
        case spirv:
            return spirv_asm 
            {
                OpExtension "SPV_NV_shader_invocation_reorder";
                OpCapability ShaderInvocationReorderNV;
                result:$$bool = OpHitObjectIsMissNV &this;
            };
        }
    }

        /// Returns true if the HitObject encodes a hit, otherwise returns false.
    [__requiresNVAPI]
    [ForceInline]
    [require(glsl_hlsl_spirv, ser_raygen_closesthit_miss)]
    bool IsHit()
    {
        __target_switch
        {
        case hlsl: __intrinsic_asm ".IsHit";
        case glsl: __intrinsic_asm "hitObjectIsHitNV($0)";
        case spirv: 
            return spirv_asm 
            {
                OpExtension "SPV_NV_shader_invocation_reorder";
                OpCapability ShaderInvocationReorderNV;
                result:$$bool = OpHitObjectIsHitNV &this;
            };
        }
    }

        /// Returns true if the HitObject encodes a nop, otherwise returns false.
    [__requiresNVAPI]
    [ForceInline]
    [require(glsl_hlsl_spirv, ser_raygen_closesthit_miss)]
    bool IsNop()
    {
        __target_switch
        {
        case hlsl: __intrinsic_asm ".IsNop";
        case glsl: __intrinsic_asm "hitObjectIsEmptyNV($0)";
        case spirv: 
            return spirv_asm 
            {
                OpExtension "SPV_NV_shader_invocation_reorder";
                OpCapability ShaderInvocationReorderNV;
                result:$$bool = OpHitObjectIsEmptyNV &this;
            };
        }
    }

        /// Queries ray properties from HitObject. Valid if the hit object represents a hit or a miss.
    [__requiresNVAPI]
    [ForceInline]
    [require(glsl_hlsl_spirv, ser_raygen_closesthit_miss)]
    RayDesc GetRayDesc()
    {
        __target_switch
        {
        case hlsl:
            __intrinsic_asm ".GetRayDesc";
        case glsl:
            {
                RayDesc ray = { __glslGetRayWorldOrigin(), __glslGetTMin(), __glslGetRayWorldDirection(), __glslGetTMax() };
                return ray;
            }
        case spirv:
            return spirv_asm 
            {
                OpExtension "SPV_NV_shader_invocation_reorder";
                OpCapability ShaderInvocationReorderNV;
                %origin:$$float3 = OpHitObjectGetWorldRayOriginNV &this;
                %tmin:$$float = OpHitObjectGetRayTMinNV &this;
                %direction:$$float3 = OpHitObjectGetWorldRayDirectionNV &this;
                %tmax:$$float = OpHitObjectGetRayTMaxNV &this;
                result:$$RayDesc = OpCompositeConstruct %origin %tmin %direction %tmax;
            };
        }
    }

        /// Queries shader table index from HitObject. Valid if the hit object represents a hit or a miss.
    [__requiresNVAPI]
    __glsl_extension(GL_EXT_ray_tracing)
    [ForceInline]
    [require(glsl_hlsl_spirv, ser_raygen_closesthit_miss)]
    uint GetShaderTableIndex()
    {
        __target_switch
        {
        case hlsl: __intrinsic_asm ".GetShaderTableIndex";
        case glsl: __intrinsic_asm "hitObjectGetShaderBindingTableRecordIndexNV($0)";
        case spirv: 
            return spirv_asm 
            {
                OpExtension "SPV_NV_shader_invocation_reorder";
                OpCapability ShaderInvocationReorderNV;
                result:$$uint = OpHitObjectGetShaderBindingTableRecordIndexNV &this;
            };
        }
    }

        /// Returns the instance index of a hit. Valid if the hit object represents a hit.
    [__requiresNVAPI]
    __glsl_extension(GL_EXT_ray_tracing)
    [ForceInline]
    [require(glsl_hlsl_spirv, ser_raygen_closesthit_miss)]
    uint GetInstanceIndex()
    {
        __target_switch
        {
        case hlsl: __intrinsic_asm ".GetInstanceIndex";
        case glsl: __intrinsic_asm "hitObjectGetInstanceIdNV($0)";
        case spirv: 
            return spirv_asm 
            {
                OpExtension "SPV_NV_shader_invocation_reorder";
                OpCapability ShaderInvocationReorderNV;
                result:$$uint = OpHitObjectGetInstanceIdNV &this;
            };
        }
    }

        /// Returns the instance ID of a hit. Valid if the hit object represents a hit.
    [__requiresNVAPI]
    __glsl_extension(GL_EXT_ray_tracing)
    [ForceInline]
    [require(glsl_hlsl_spirv, ser_raygen_closesthit_miss)]
    uint GetInstanceID()
    {
        __target_switch
        {
        case hlsl: __intrinsic_asm ".GetInstanceID";
        case glsl: __intrinsic_asm "hitObjectGetInstanceCustomIndexNV($0)";
        case spirv:
            return spirv_asm 
            {
                OpExtension "SPV_NV_shader_invocation_reorder";
                OpCapability ShaderInvocationReorderNV;
                result:$$uint = OpHitObjectGetInstanceCustomIndexNV &this;
            };
        }
    }

        /// Returns the geometry index of a hit. Valid if the hit object represents a hit.
    [__requiresNVAPI]
    __glsl_extension(GL_EXT_ray_tracing)
    [ForceInline]
    [require(glsl_hlsl_spirv, ser_raygen_closesthit_miss)]
    uint GetGeometryIndex()
    {
        __target_switch
        {
        case hlsl: __intrinsic_asm ".GetGeometryIndex";
        case glsl: __intrinsic_asm "hitObjectGetGeometryIndexNV($0)";
        case spirv: 
            return spirv_asm 
            {
                OpExtension "SPV_NV_shader_invocation_reorder";
                OpCapability ShaderInvocationReorderNV;
                result:$$uint = OpHitObjectGetGeometryIndexNV &this;
            };
        }
    }

        /// Returns the primitive index of a hit. Valid if the hit object represents a hit.
    [__requiresNVAPI]
    __glsl_extension(GL_EXT_ray_tracing)
    [ForceInline]
    [require(glsl_hlsl_spirv, ser_raygen_closesthit_miss)]
    uint GetPrimitiveIndex()
    {
        __target_switch
        {
        case hlsl: __intrinsic_asm ".GetPrimitiveIndex";
        case glsl: __intrinsic_asm "hitObjectGetPrimitiveIndexNV($0)";
        case spirv: 
            return spirv_asm 
            {
                OpExtension "SPV_NV_shader_invocation_reorder";
                OpCapability ShaderInvocationReorderNV;
                result:$$uint = OpHitObjectGetPrimitiveIndexNV &this;
            };
        }
    }

        /// Returns the hit kind. Valid if the hit object represents a hit.
    [__requiresNVAPI]
    __glsl_extension(GL_EXT_ray_tracing)
    [ForceInline]
    [require(glsl_hlsl_spirv, ser_raygen_closesthit_miss)]
    uint GetHitKind()
    {
        __target_switch
        {
        case hlsl: __intrinsic_asm ".GetHitKind";
        case glsl: __intrinsic_asm "hitObjectGetHitKindNV($0)";
        case spirv: 
            return spirv_asm 
            {
                OpExtension "SPV_NV_shader_invocation_reorder";
                OpCapability ShaderInvocationReorderNV;
                result:$$uint = OpHitObjectGetHitKindNV &this;
            };
        }
    }

    [__requiresNVAPI]
    __glsl_extension(GL_EXT_ray_tracing)
    [ForceInline]
    [require(glsl_hlsl_spirv, ser_raygen_closesthit_miss)]
    float4x3 GetWorldToObject()
    {
        __target_switch
        {
        case hlsl: __intrinsic_asm ".GetWorldToObject";
        case glsl: __intrinsic_asm "hitObjectGetWorldToObjectNV($0)";
        case spirv: 
            return spirv_asm 
            {
                OpExtension "SPV_NV_shader_invocation_reorder";
                OpCapability ShaderInvocationReorderNV;
                result:$$float4x3 = OpHitObjectGetWorldToObjectNV &this;
            };
        }
    }

    [__requiresNVAPI]
    __glsl_extension(GL_EXT_ray_tracing)
    [ForceInline]
    [require(glsl_hlsl_spirv, ser_raygen_closesthit_miss)]
    float4x3 GetObjectToWorld()
    {
        __target_switch
        {
        case hlsl: __intrinsic_asm ".GetObjectToWorld";
        case glsl: __intrinsic_asm "hitObjectGetObjectToWorldNV($0)";
        case spirv: 
            return spirv_asm 
            {
                OpExtension "SPV_NV_shader_invocation_reorder";
                OpCapability ShaderInvocationReorderNV;
                result:$$float4x3 = OpHitObjectGetObjectToWorldNV &this;
            };
        }
    }

    [ForceInline]
    [require(glsl_spirv, ser_raygen_closesthit_miss)]
    float GetCurrentTime() {
        __target_switch
        {
        case glsl:
            __intrinsic_asm "hitObjectGetCurrentTimeNV($0)";
        case spirv:
            return spirv_asm 
            {
                OpExtension "SPV_NV_shader_invocation_reorder";
                OpCapability ShaderInvocationReorderNV;
                result:$$float = OpHitObjectGetCurrentTimeNV &this
            };
        }
    }

    [ForceInline]
    [require(glsl_spirv, ser_raygen_closesthit_miss)]
    float3 GetObjectRayOrigin() {
        __target_switch
        {
        case glsl:
            __intrinsic_asm "hitObjectGetObjectRayOriginNV($0)";
        case spirv:
            return spirv_asm 
            {
                OpExtension "SPV_NV_shader_invocation_reorder";
                OpCapability ShaderInvocationReorderNV;
                result:$$float3 = OpHitObjectGetObjectRayOriginNV &this
            };
        }
    }

    [ForceInline]
    [require(glsl_spirv, ser_raygen_closesthit_miss)]
    float3 GetObjectRayDirection() {
        __target_switch
        {
        case glsl:
            __intrinsic_asm "hitObjectGetObjectRayDirectionNV($0)";
        case spirv:
            return spirv_asm 
            {
                OpExtension "SPV_NV_shader_invocation_reorder";
                OpCapability ShaderInvocationReorderNV;
                result:$$float3 = OpHitObjectGetObjectRayDirectionNV &this
            };
        }
    }

    [ForceInline]
    [require(glsl_spirv, ser_raygen_closesthit_miss)]
    uint2 GetShaderRecordBufferHandle() {
        __target_switch
        {
        case glsl:
            __intrinsic_asm "hitObjectGetShaderRecordBufferHandleNV($0)";
        case spirv:
            return spirv_asm 
            {
                OpExtension "SPV_NV_shader_invocation_reorder";
                OpCapability ShaderInvocationReorderNV;
                result:$$uint2 = OpHitObjectGetShaderRecordBufferHandleNV &this
            };
        }
    }

    /// Returns the attributes of a hit. Valid if the hit object represents a hit or a miss.
    [ForceInline]
    [require(glsl_spirv, ser_raygen_closesthit_miss)]
    attr_t GetAttributes<attr_t>()
    {
        __target_switch
        {
        case hlsl:
            {
                attr_t v;
                __hlslGetAttributesFromHitObject(v);
                return v;
            }
        case glsl:
            {
                // Work out the location
                int attributeLocation = __hitObjectAttributesLocation(__hitObjectAttributes<attr_t>());

                // Load the attributes from the location
                __glslGetAttributes(attributeLocation);

                // Return the attributes
                return __hitObjectAttributes<attr_t>();
            }
        case spirv:
            {
                Ptr<attr_t> attr = __allocHitObjectAttributes<attr_t>();
                spirv_asm 
                {
                    OpExtension "SPV_NV_shader_invocation_reorder";
                    OpCapability ShaderInvocationReorderNV;
                    OpHitObjectGetAttributesNV &this $attr;
                };
                return *attr;
            }
        }
    }
        /// Loads a root constant from the local root table referenced by the hit object. Valid if the hit object
        /// represents a hit or a miss. RootConstantOffsetInBytes must be a multiple of 4.
    __target_intrinsic(hlsl)
    [__requiresNVAPI]
    [require(hlsl, ser)]
    uint LoadLocalRootTableConstant(uint RootConstantOffsetInBytes);

    /// 
    /// !!!! Internal NVAPI HLSL impl. Not part of interface! !!!!!!!!!!!!
    /// 

    __target_intrinsic(hlsl, "NvGetAttributesFromHitObject($0, $1)")
    [__requiresNVAPI]
    [require(hlsl, ser_raygen_closesthit_miss)]
    void __hlslGetAttributesFromHitObject<T>(out T t);

    __target_intrinsic(hlsl, "NvMakeHitWithRecordIndex")
    [__requiresNVAPI]
    [require(hlsl, ser_raygen_closesthit_miss)]
    static void __hlslMakeHitWithRecordIndex<attr_t>(
        uint HitGroupRecordIndex, 
        RaytracingAccelerationStructure AccelerationStructure, 
        uint InstanceIndex, 
        uint GeometryIndex, 
        uint PrimitiveIndex, 
        uint HitKind, 
        RayDesc Ray, 
        attr_t attributes, 
        out HitObject hitObj);

    __target_intrinsic(hlsl, "NvMakeHit")
    [__requiresNVAPI]
    [require(hlsl, ser_raygen_closesthit_miss)]
    static void __hlslMakeHit<attr_t>(RaytracingAccelerationStructure AccelerationStructure, 
        uint InstanceIndex, 
        uint GeometryIndex, 
        uint PrimitiveIndex, 
        uint HitKind, 
        uint RayContributionToHitGroupIndex, 
        uint MultiplierForGeometryContributionToHitGroupIndex, 
        RayDesc Ray, 
        attr_t attributes, 
        out HitObject hitObj);

    __target_intrinsic(hlsl, "NvTraceRayHitObject")
    [__requiresNVAPI]
    [require(hlsl, ser_raygen_closesthit_miss)]
    static void __hlslTraceRay<payload_t>( 
        RaytracingAccelerationStructure AccelerationStructure, 
        uint RayFlags, 
        uint InstanceInclusionMask, 
        uint RayContributionToHitGroupIndex, 
        uint MultiplierForGeometryContributionToHitGroupIndex, 
        uint MissShaderIndex, 
        RayDesc Ray, 
        inout payload_t Payload,
        out HitObject hitObj);

    /// 
    /// !!!! Internal GLSL GL_NV_shader_invocation_reorder impl. Not part of interface! !!!!!!!!!!!!
    /// 

    __glsl_extension(GL_NV_shader_invocation_reorder)
    __glsl_extension(GL_EXT_ray_tracing)
    __target_intrinsic(glsl, "hitObjectRecordMissNV")
    [require(glsl, ser_raygen_closesthit_miss)]
    static void __glslMakeMiss(
        out HitObject hitObj,
        uint MissShaderIndex,
        float3 Origin,
        float TMin,
        float3 Direction,
        float TMax);

    // "void hitObjectRecordMissNV(hitObjectNV, uint, vec3, float, vec3, float);"
    __glsl_extension(GL_NV_shader_invocation_reorder)
    __glsl_extension(GL_EXT_ray_tracing)
    __glsl_extension(GL_NV_ray_tracing_motion_blur)    
    __target_intrinsic(glsl, "hitObjectRecordMissMotionNV")
    [require(glsl, ser_motion_raygen_closesthit_miss)]
    static void __glslMakeMotionMiss(
        out HitObject hitObj,
        uint MissShaderIndex,
        float3 Origin,
        float TMin,
        float3 Direction,
        float TMax, 
        float CurrentTime);

    __glsl_extension(GL_EXT_ray_tracing)
    __glsl_extension(GL_NV_shader_invocation_reorder)
    __target_intrinsic(glsl, "hitObjectRecordEmptyNV")
    [require(glsl, ser_raygen_closesthit_miss)]
    static void __glslMakeNop(out HitObject hitObj);

    __glsl_extension(GL_EXT_ray_tracing)
    __glsl_extension(GL_NV_shader_invocation_reorder)
    __target_intrinsic(glsl, "hitObjectGetObjectRayDirectionNV($0)")
    [require(glsl, ser_raygen_closesthit_miss)]
    float3 __glslGetRayDirection();
    
    __glsl_extension(GL_EXT_ray_tracing)
    __glsl_extension(GL_NV_shader_invocation_reorder)
    __target_intrinsic(glsl, "hitObjectGetWorldRayDirectionNV($0)")
    [require(glsl, ser_raygen_closesthit_miss)]
    float3 __glslGetRayWorldDirection();

    __glsl_extension(GL_EXT_ray_tracing)
    __glsl_extension(GL_NV_shader_invocation_reorder)
    __target_intrinsic(glsl, "hitObjectGetWorldRayOriginNV($0)")
    [require(glsl, ser_raygen_closesthit_miss)]
    float3 __glslGetRayWorldOrigin();

    __glsl_extension(GL_EXT_ray_tracing)
    __glsl_extension(GL_NV_shader_invocation_reorder)
    __target_intrinsic(glsl, "hitObjectGetRayTMaxNV($0)")
    [require(glsl, ser_raygen_closesthit_miss)]
    float __glslGetTMax();

    __glsl_extension(GL_EXT_ray_tracing)
    __glsl_extension(GL_NV_shader_invocation_reorder)
    __target_intrinsic(glsl, "hitObjectGetRayTMinNV($0)")
    [require(glsl, ser_raygen_closesthit_miss)]
    float __glslGetTMin();

    // "void hitObjectRecordHitWithIndexNV(hitObjectNV, accelerationStructureEXT,int,int,int,uint,uint,vec3,float,vec3,float,int);"
    __glsl_extension(GL_EXT_ray_tracing)
    __glsl_extension(GL_NV_shader_invocation_reorder)
    __target_intrinsic(glsl, "hitObjectRecordHitWithIndexNV")
    [require(glsl, ser_raygen_closesthit_miss)]
    static void __glslMakeHitWithIndex(
        out HitObject hitObj,
        RaytracingAccelerationStructure accelerationStructure,
        int instanceid,
        int primitiveid,
        int geometryindex,
        uint hitKind,
        uint sbtRecordIndex,
        float3 origin,
        float Tmin,
        float3 direction,
        float Tmax,
        int attributeLocation);

    //  "void hitObjectRecordHitWithIndexMotionNV(hitObjectNV, accelerationStructureEXT,int,int,int,uint,uint,vec3,float,vec3,float,float,int);"
    __glsl_extension(GL_EXT_ray_tracing)
    __glsl_extension(GL_NV_shader_invocation_reorder)
    __glsl_extension(GL_NV_ray_tracing_motion_blur)
    __target_intrinsic(glsl, "hitObjectRecordHitWithIndexMotionNV")
    [require(glsl, ser_motion_raygen_closesthit_miss)]
    static void __glslMakeMotionHitWithIndex(
        out HitObject hitObj,
        RaytracingAccelerationStructure accelerationStructure,
        int instanceid,
        int primitiveid,
        int geometryindex,
        uint hitKind,
        uint sbtRecordIndex,
        float3 origin,
        float Tmin,
        float3 direction,
        float Tmax,
        float CurrentTime,
        int attributeLocation);

    // "void hitObjectRecordHitNV(hitObjectNV,accelerationStructureEXT,int,int,int,uint,uint,uint,vec3,float,vec3,float,int);"
    __glsl_extension(GL_EXT_ray_tracing)
    __glsl_extension(GL_NV_shader_invocation_reorder)
    __target_intrinsic(glsl, "hitObjectRecordHitNV")
    [require(glsl, ser_raygen_closesthit_miss)]
    static void __glslMakeHit(
        out HitObject hitObj,
        RaytracingAccelerationStructure accelerationStructure,
        int instanceid,
        int primitiveid,
        int geometryindex,
        uint hitKind,
        uint sbtRecordOffset,
        uint sbtRecordStride,
        float3 origin,
        float Tmin,
        float3 direction,
        float Tmax,
        int attributeLocation);

        // "void hitObjectRecordHitMotionNV(hitObjectNV,accelerationStructureEXT,int,int,int,uint,uint,uint,vec3,float,vec3,float,float,int);"
    __glsl_extension(GL_EXT_ray_tracing)
    __glsl_extension(GL_NV_shader_invocation_reorder)
    __glsl_extension(GL_NV_ray_tracing_motion_blur)
    __target_intrinsic(glsl, "hitObjectRecordHitMotionNV")
    [require(glsl, ser_motion_raygen_closesthit_miss)]
    static void __glslMakeMotionHit(
        out HitObject hitObj,
        RaytracingAccelerationStructure accelerationStructure,
        int instanceid,
        int primitiveid,
        int geometryindex,
        uint hitKind,
        uint sbtRecordOffset,
        uint sbtRecordStride,
        float3 origin,
        float Tmin,
        float3 direction,
        float Tmax,
        float CurrentTime,
        int attributeLocation);

    
    __glsl_extension(GL_EXT_ray_tracing)
    __glsl_extension(GL_NV_shader_invocation_reorder)
    __target_intrinsic(glsl, "hitObjectGetAttributesNV($0, $1)")
    [require(glsl, ser_raygen_closesthit_miss)]
    void __glslGetAttributes(int attributeLocation);

    __glsl_extension(GL_EXT_ray_tracing)
    __glsl_extension(GL_NV_shader_invocation_reorder)
    __target_intrinsic(glsl, "hitObjectTraceRayNV")
    [require(glsl, ser_raygen_closesthit_miss)]
    static void __glslTraceRay(
        out HitObject hitObject,
        RaytracingAccelerationStructure accelerationStructure,
        uint rayFlags,
        uint cullMask,
        uint sbtRecordOffset,
        uint sbtRecordStride,
        uint missIndex,
        float3 origin,
        float Tmin,
        float3 direction,
        float Tmax,
        int payload);

    __glsl_extension(GL_EXT_ray_tracing)
    __glsl_extension(GL_NV_shader_invocation_reorder)
    __glsl_extension(GL_NV_ray_tracing_motion_blur)
    __target_intrinsic(glsl, "hitObjectTraceRayMotionNV")
    [require(glsl, ser_motion_raygen_closesthit_miss)]
    static void __glslTraceMotionRay(
        out HitObject hitObject,
        RaytracingAccelerationStructure accelerationStructure,
        uint rayFlags,
        uint cullMask,
        uint sbtRecordOffset,
        uint sbtRecordStride,
        uint missIndex,
        float3 origin,
        float Tmin,
        float3 direction,
        float Tmax,
        float currentTime,
        int payload);

    __glsl_extension(GL_EXT_ray_tracing)
    __glsl_extension(GL_NV_shader_invocation_reorder)
    __target_intrinsic(glsl, "hitObjectExecuteShaderNV")
    [require(glsl, ser_raygen_closesthit_miss)]
    static void __glslInvoke(
        HitObject hitObj,
        int payload);
};

    /// Reorders threads based on a coherence hint value. NumCoherenceHintBits indicates how many of
    /// the least significant bits of CoherenceHint should be considered during reordering (max: 16).
    /// Applications should set this to the lowest value required to represent all possible values in
    /// CoherenceHint. For best performance, all threads should provide the same value for
    /// NumCoherenceHintBits.
    /// Where possible, reordering will also attempt to retain locality in the thread’s launch indices
    /// (DispatchRaysIndex in DXR).
[__requiresNVAPI]
__glsl_extension(GL_EXT_ray_tracing)
__glsl_extension(GL_NV_shader_invocation_reorder)
[ForceInline]
[require(glsl_hlsl_spirv, ser_raygen)]
void ReorderThread( uint CoherenceHint, uint NumCoherenceHintBitsFromLSB )
{
    __target_switch
    {
    case hlsl: __intrinsic_asm "NvReorderThread";
    case glsl: __intrinsic_asm "reorderThreadNV";
    case spirv:
        spirv_asm 
        {
            OpExtension "SPV_NV_shader_invocation_reorder";
            OpCapability ShaderInvocationReorderNV;
            OpReorderThreadWithHintNV $CoherenceHint $NumCoherenceHintBitsFromLSB;
        };
    }
}

    /// Reorders threads based on a hit object, optionally extended by a coherence hint value. Coherence
    /// hints behave as described in the generic variant of ReorderThread. The maximum number of
    /// coherence hint bits in this variant of ReorderThread is 8. If no coherence hint is desired, set
    /// NumCoherenceHitBits to zero.
    /// Reordering will consider information in the HitObject and coherence hint with the following
    /// priority:
    ///
    /// 1. Shader ID stored in the HitObject
    /// 2. Coherence hint, with the most significant hint bit having highest priority
    /// 3. Spatial information stored in the HitObject
    ///
    /// That is, ReorderThread will first attempt to group threads whose HitObject references the
    /// same shader ID. (Miss shaders and NOP HitObjects are grouped separately). Within each of these
    /// groups, it will attempt to order threads by the value of their coherence hints. And within ranges
    /// of equal coherence hints, it will attempt to maximize locality in 3D space of the ray hit (if any).

[__requiresNVAPI]
__glsl_extension(GL_EXT_ray_tracing)
__glsl_extension(GL_NV_shader_invocation_reorder)
[ForceInline]
[require(glsl_hlsl_spirv, ser_raygen)]
void ReorderThread( HitObject HitOrMiss, uint CoherenceHint, uint NumCoherenceHintBitsFromLSB )
{
    __target_switch
    {
    case hlsl: __intrinsic_asm "NvReorderThread";
    case glsl: __intrinsic_asm "reorderThreadNV";
    case spirv:
        spirv_asm 
        {
            OpExtension "SPV_NV_shader_invocation_reorder";
            OpCapability ShaderInvocationReorderNV;
            OpReorderThreadWithHitObjectNV &HitOrMiss $CoherenceHint $NumCoherenceHintBitsFromLSB;
        };
    }
}

    /// Is equivalent to
    /// ```
    /// void ReorderThread( HitObject HitOrMiss, uint CoherenceHint, uint NumCoherenceHintBitsFromLSB );
    /// ```
    /// With CoherenceHint and NumCoherenceHintBitsFromLSB as 0, meaning they are ignored.

[__requiresNVAPI]
__glsl_extension(GL_EXT_ray_tracing)
__glsl_extension(GL_NV_shader_invocation_reorder)
[ForceInline]
[require(glsl_hlsl_spirv, ser_raygen)]
void ReorderThread( HitObject HitOrMiss )
{
    __target_switch
    {
    case hlsl: __intrinsic_asm "NvReorderThread";
    case glsl: __intrinsic_asm "reorderThreadNV";
    case spirv:
        spirv_asm 
        {
            OpExtension "SPV_NV_shader_invocation_reorder";
            OpCapability ShaderInvocationReorderNV;
            OpReorderThreadWithHitObjectNV &HitOrMiss;
        };
    }
}

///
/// DebugBreak support 
///
/// There doesn't appear to be an equivalent for debugBreak for HLSL


__specialized_for_target(glsl)
[[vk::spirv_instruction(1, "NonSemantic.DebugBreak")]]
void __glslDebugBreak();

[ForceInline]
[require(cpp_cuda_glsl_hlsl, breakpoint)]
void debugBreak() 
{
    __target_switch
    {
    case hlsl: __intrinsic_asm "/* debugBreak() not currently supported for HLSL */";
    case cuda: __intrinsic_asm "__brkpt()";
    case cpp: __intrinsic_asm "SLANG_BREAKPOINT(0)";
    case glsl:
        __glslDebugBreak();
        return;
    }
}


// 
// Realtime Clock support
//

// https://github.com/KhronosGroup/GLSL/blob/master/extensions/ext/GL_EXT_shader_realtime_clock.txt

[__requiresNVAPI]
__glsl_extension(GL_EXT_shader_realtime_clock)
[NonUniformReturn]
[require(cpp_cuda_glsl_hlsl_spirv, shaderclock)]
uint getRealtimeClockLow()
{
    __target_switch
    {
    case hlsl:
        __intrinsic_asm "NvGetSpecial( NV_SPECIALOP_GLOBAL_TIMER_LO)";
    case glsl:
        return getRealtimeClock().x;
    case cuda:
        __intrinsic_asm "clock";
    case spirv:
        return getRealtimeClock().x;
    case cpp:
        __intrinsic_asm "(uint32_t)std::chrono::high_resolution_clock::now().time_since_epoch().count()";
    }
}

__target_intrinsic(cpp, "std::chrono::high_resolution_clock::now().time_since_epoch().count()")
__target_intrinsic(cuda, "clock64")
[NonUniformReturn]
[require(cpp_cuda, shaderclock)]
int64_t __cudaCppGetRealtimeClock();

[__requiresNVAPI]
__glsl_extension(GL_EXT_shader_realtime_clock)
[NonUniformReturn]
[require(cpp_cuda_glsl_hlsl_spirv, shaderclock)]
uint2 getRealtimeClock()
{
    __target_switch
    {
    case hlsl:
        __intrinsic_asm "uint2(NvGetSpecial(NV_SPECIALOP_GLOBAL_TIMER_LO), NvGetSpecial( NV_SPECIALOP_GLOBAL_TIMER_HI))";
    case glsl:
        __intrinsic_asm "clockRealtime2x32EXT()";
    case cuda:
    case cpp:
        int64_t ticks = __cudaCppGetRealtimeClock();
        return uint2(uint(ticks), uint(uint64_t(ticks) >> 32));
    case spirv:
        return spirv_asm
        {
            OpCapability ShaderClockKHR;
            OpExtension "SPV_KHR_shader_clock";
            result : $$uint2 = OpReadClockKHR Device
        };
    }
}

// 
// CUDA specific 
// 

__target_intrinsic(cuda, "(threadIdx)")
[__readNone]
[NonUniformReturn]
[require(cuda)]
uint3 cudaThreadIdx();

__target_intrinsic(cuda, "(blockIdx)")
[__readNone]
[NonUniformReturn]
[require(cuda)]
uint3 cudaBlockIdx();

__target_intrinsic(cuda, "(blockDim)")
[__readNone]
[NonUniformReturn]
[require(cuda)]
uint3 cudaBlockDim();

//
// Workgroup cooperation
//

//
// `saturated_cooperation(c, f, s, u)` will call `f(s, u)` if not all lanes in the
// workgroup are currently executing. however if all lanes are saturated, then
// for each unique `s` across all the active lanes `c(s, u)` is called. The
// return value is the one corresponding to the input `s` from this lane.
//
// Adjacent calls to saturated_cooperation are subject to fusion, i.e.
//      saturated_cooperation(c1, f1, s, u1);
//      saturated_cooperation(c2, f2, s, u2);
// will be transformed to:
//      saturated_cooperation(c1c2, f1f2, s, u1u2);
// where
//      c1c2 is a function which calls c1(s, u1) and then c2(s, u2);
//      f1f2 is a function which calls f1(s, u1) and then f2(s, u2);
//
// When the input differs, calls are fused
//      saturated_cooperation(c1, f1, s1, u1);
//      saturated_cooperation(c2, f2, s2, u2);
// will be transformed to:
//      saturated_cooperation(c1c2, f1f2, s1s2, u1u2);
// where
//      s1s2 is a tuple of s1 and s2
//      c1c2 is a function which calls c1(s1, u1) and then c2(s2, u2);
//      f1f2 is a function which calls f1(s1, u1) and then f2(s2, u2);
// Note that in this case, we will make a call to c1c2 for every unique pair
// s1s2 across all lanes
//
// (This fusion takes place in the fuse-satcoop pass, and as such any changes to
// the signature or behavior of this function should be adjusted for there).
//
[KnownBuiltin("saturated_cooperation")]
func saturated_cooperation<A : __BuiltinType, B, C>(
    cooperate : functype (A, B) -> C,
    fallback : functype (A, B) -> C,
    A input,
    B otherArg)
    -> C
{
    return saturated_cooperation_using(cooperate, fallback, __WaveMatchBuitin<A>, __WaveReadLaneAtBuiltin<A>, input, otherArg);
}

// These two functions are a temporary (circa May 2023) workaround to the fact
// that we can't deduce which overload to pass to saturated_cooperation_using
// in the call above
[__unsafeForceInlineEarly]
func __WaveMatchBuitin<T : __BuiltinType>(T t) -> uint4
{
    return WaveMatch(t);
}
[__unsafeForceInlineEarly]
func __WaveReadLaneAtBuiltin<T : __BuiltinType>(T t, int i) -> T
{
    return WaveReadLaneAt(t, i);
}

//
// saturated_cooperation, but you're able to specify manually the functions:
//
// waveMatch: a function to return a mask of lanes with the same input as this one
// broadcast: a function which returns the value passed into it on the specified lane
//
[KnownBuiltin("saturated_cooperation_using")]
func saturated_cooperation_using<A, B, C>(
    cooperate : functype (A, B) -> C,
    fallback : functype (A, B) -> C,
    waveMatch : functype (A) -> uint4,
    broadcast : functype (A, int) -> A,
    A input,
    B otherArg)
    -> C
{
    const bool isWaveSaturated = WaveActiveCountBits(true) == WaveGetLaneCount();
    if(isWaveSaturated)
    {
        let lanesWithSameInput = waveMatch(input).x;
        // Keep least significant lane in our set
        let ourRepresentative = lanesWithSameInput & -lanesWithSameInput;
        // The representative lanes for all lanes
        var allRepresentatives = WaveActiveBitOr(ourRepresentative);

        C ret;

        // Iterate over set bits in mask from low to high.
        // In each iteration the lowest bit is cleared.
        while(bool(allRepresentatives))
        {
            // Broadcast input across warp.
            let laneIdx = firstbitlow(allRepresentatives);
            let uniformInput = broadcast(input, int(laneIdx));

            // All lanes perform some cooperative computation with dynamic
            // uniform input
            C c = cooperate(uniformInput, otherArg);

            // Update our return value until it
            if(bool(allRepresentatives & ourRepresentative))
                ret = c;

            // Clear the lowest bit
            allRepresentatives &= allRepresentatives - 1;
        }

        return ret;
    }
    else
    {
        return fallback(input, otherArg);
    }
}


${
// The NVAPI operations are defined to take the space/register
// indices of their texture and sampler parameters, rather than
// taking the texture/sampler objects directly.
//
// In order to support this approach, we need intrinsics that
// can magically fetch the binding information for a resource.
//
// TODO: These operations are kind of *screaming* for us to
// have a built-in `interface` that all of the opaque resource
// types conform to, so that we can define builtins that work
// for any resource type.
}

__intrinsic_op($(kIROp_GetRegisterSpace)) uint __getRegisterSpace<T, Shape: __ITextureShape, let isArray:int, let isMS:int, let sampleCount:int, let access:int, let isShadow:int, let isCombined:int, let format:int>(__TextureImpl<T,Shape,isArray,isMS,sampleCount,access,isShadow,isCombined,format> texture);
__intrinsic_op($(kIROp_GetRegisterSpace)) uint __getRegisterSpace(SamplerState sampler);

__intrinsic_op($(kIROp_GetRegisterIndex)) uint __getRegisterIndex<T, Shape: __ITextureShape, let isArray:int, let isMS:int, let sampleCount:int, let access:int, let isShadow:int, let isCombined:int, let format:int>(__TextureImpl<T,Shape,isArray,isMS,sampleCount,access,isShadow,isCombined,format> texture);
__intrinsic_op($(kIROp_GetRegisterIndex)) uint __getRegisterIndex(SamplerState sampler);


${{{{
//
// Texture Footprint Queries
//
// This section introduces the types and methods related
// to the `GL_NV_shader_texture_footprint` GLSL extension,
// and the matching NVAPI operations.
//
// Footprint queries are allowed on both 2D and 3D textures,
// and are structurally similar for the two, so we will
// use a meta-loop to deduplicate the code for the two
// cases.
//

// A footprint query yields a data structure
// that describes blocks of texels that
// conservatively cover the data that might
// be fetched in the query.
//
// A given sampling operation might access two
// mip levels of a texture when, e.g., trilinear
// filtering is on. A footprint query may ask for
// a footprint in either the coarse or fine level
// of the pair.
//
// We first define a `struct` type that closely maps
// to how a footprint is defined for each of the
// implementations we support, and then wrap that
// in a derived `struct` that includes the extra
// data that is returned by the GLSL API via the
// function reuslt.
//
}}}}

[__NoSideEffect]
[__requiresNVAPI]
[require(glsl_hlsl_spirv, texturefootprint)]
vector<uint, ND> __textureFootprintGetAnchor<let ND:int>(__TextureFootprintData<ND> data, int nd)
{
    __target_switch
    {
    case hlsl:
        __intrinsic_asm "NvFootprintExtractAnchorTileLoc$!1D($0)";
    case glsl:
        __intrinsic_asm "$0.anchor";
    case spirv:
        return spirv_asm {
            result:$$vector<uint,ND> = OpCompositeExtract $data 1;
        };
    }
}

[__NoSideEffect]
[__requiresNVAPI]
[require(glsl_hlsl_spirv, texturefootprint)]
vector<uint, ND> __textureFootprintGetOffset<let ND:int>(__TextureFootprintData<ND> data, int nd)
{
    __target_switch
    {
    case hlsl:
        __intrinsic_asm "NvFootprintExtractOffset$!1D($0)";
    case glsl:
        __intrinsic_asm "$0.offset";
    case spirv:
        return spirv_asm {
            result:$$vector<uint,ND> = OpCompositeExtract $data 2;
        };
    }
}

__intrinsic_type($(kIROp_TextureFootprintType))
[require(glsl_hlsl_spirv, texturefootprint)]
struct __TextureFootprintData<let ND:int>
{
    typealias Anchor        = vector<uint, ND>;
    typealias Offset        = vector<uint, ND>;
    typealias Mask          = uint2;
    typealias LOD           = uint;
    typealias Granularity   = uint;

    property anchor : Anchor
    {
        [__NoSideEffect]
        [__requiresNVAPI]
        [ForceInline]
        get { return __textureFootprintGetAnchor(this, ND); }
    }

    property offset : Offset
    {
        [__NoSideEffect]
        [__requiresNVAPI]
        [ForceInline]
        get { return __textureFootprintGetOffset(this, ND); }
    }

    property mask : Mask
    {
        [__NoSideEffect]
        [__requiresNVAPI]
        get
        {
            __target_switch
            {
            case hlsl:
                __intrinsic_asm "NvFootprintExtractBitmask";
            case glsl:
                __intrinsic_asm "$0.mask";
            case spirv:
                return spirv_asm {
                    result:$$Mask = OpCompositeExtract $this 3;
                };
            }
        }
    }

    property lod : LOD
    {
        [__NoSideEffect]
        [__requiresNVAPI]
        get
        {
            __target_switch
            {
            case hlsl:
                __intrinsic_asm "NvFootprintExtractLOD";
            case glsl:
                __intrinsic_asm "$0.lod";
            case spirv:
                return spirv_asm {
                    result:$$LOD = OpCompositeExtract $this 4;
                };
            }
        }
    }

    property granularity : Granularity
    {
        [__NoSideEffect]
        [__requiresNVAPI]
        get
        {
            __target_switch
            {
            case hlsl:
                __intrinsic_asm "NvFootprintExtractReturnGran";
            case glsl:
                __intrinsic_asm "$0.granularity";
            case spirv:
                return spirv_asm {
                    result:$$Granularity = OpCompositeExtract $this 5;
                };
            }
        }
    }
}

struct TextureFootprint<let ND:int> : __TextureFootprintData<ND>
{
    bool _isSingleLevel;

    property isSingleLevel : bool
    {
        [__NoSideEffect]
        get
        {
            return _isSingleLevel;
        }
    }
}

typealias TextureFootprint2D = TextureFootprint<2>;
typealias TextureFootprint3D = TextureFootprint<3>;

${
// We define the new operations via an `extension`
// on the relevant texture type(s), rather than
// further clutter the original type declarations.
}

__generic<T, Shape: __ITextureShape, let sampleCount:int, let isShadow:int, let format:int>
extension __TextureImpl<T,Shape,0,0,sampleCount,0,isShadow,0,format>
{
${
// We introduce a few convenience type aliases here,
// which both keep our declarations simpler and easier
// to understand, but which might *also* be useful to
// users of the stdlib, so that they can write things
// like `Texture2D.Footprint`, and also have auto-complete
// help them find such members.
//
// TODO: The `Coords` type really ought to be something
// defined on the base texture types, rather than via
// this `extension`.
}
    typealias Coords = vector<float, Shape.dimensions>;
    typealias Footprint = TextureFootprint<Shape.dimensions>;
    typealias __FootprintData = __TextureFootprintData<Shape.dimensions>;
    typealias FootprintGranularity = Footprint.Granularity;

${
// For the GLSL extension, the choice between the
// coarse and fine level is modeled as a `bool`
// parameter to the query operation(s). We define
// the GLSL functions here as intrinsics, so that
// we can refer to them later in the definitions
// of our stdlib operaitons.
//
// Note: despite the GLSL extension defining the `granularity`
// member of the query result as having type `uint`, the
// function signatures all take `int` parameters for the
// granularity instead.
//
}

    [__NoSideEffect]
    __glsl_version(450)
    __glsl_extension(GL_NV_shader_texture_footprint)
    [require(glsl_spirv, texturefootprint)]
    bool __queryFootprintGLSL(
            SamplerState    sampler,
            Coords          coords,
            int             granularity,
            bool            useCoarseLevel,
            out __FootprintData footprint)
    {
        __target_switch
        {
        case glsl:
            __intrinsic_asm "textureFootprintNV($p, $*2)";
        case spirv:
            return spirv_asm {
                OpCapability ImageFootprintNV;
                OpExtension "SPV_NV_shader_image_footprint";
                %sampledImage:__sampledImageType(this) = OpSampledImage $this $sampler;
                %resultVal:$$__FootprintData = OpImageSampleFootprintNV %sampledImage $coords $granularity $useCoarseLevel;
                OpStore &footprint %resultVal;
                result:$$bool = OpCompositeExtract %resultVal 0;
            };
        }
    }

    [__NoSideEffect]
    __glsl_version(450)
    __glsl_extension(GL_NV_shader_texture_footprint)
    [require(glsl_spirv, texturefootprint)]
    bool __queryFootprintGLSL(
            SamplerState    sampler,
            Coords          coords,
            int             granularity,
            bool            useCoarseLevel,
            out __FootprintData footprint,
            float           bias)
    {
        __target_switch
        {
        case glsl:
            __intrinsic_asm "textureFootprintNV($p, $*2)";
        case spirv:
            return spirv_asm {
                OpCapability ImageFootprintNV;
                OpExtension "SPV_NV_shader_image_footprint";
                %sampledImage:__sampledImageType(this) = OpSampledImage $this $sampler;
                %resultVal:$$__FootprintData = OpImageSampleFootprintNV %sampledImage $coords $granularity $useCoarseLevel Bias $bias;
                OpStore &footprint %resultVal;
                result:$$bool = OpCompositeExtract %resultVal 0;
            };
        }
    }

    [__NoSideEffect]
    __glsl_version(450)
    __glsl_extension(GL_NV_shader_texture_footprint)
    __glsl_extension(GL_ARB_sparse_texture_clamp)
    [require(glsl_spirv, texturefootprintclamp)]
    bool __queryFootprintClampGLSL(
            SamplerState    sampler,
            Coords          coords,
            float           lodClamp,
            int             granularity,
            bool            useCoarseLevel,
            out __FootprintData footprint)
    {
        __target_switch
        {
        case glsl:
            __intrinsic_asm "textureFootprintClampNV($p, $*2)";
        case spirv:
            return spirv_asm {
                OpCapability ImageFootprintNV;
                OpCapability MinLod;
                OpExtension "SPV_NV_shader_image_footprint";
                %sampledImage:__sampledImageType(this) = OpSampledImage $this $sampler;
                %resultVal:$$__FootprintData = OpImageSampleFootprintNV %sampledImage $coords $granularity $useCoarseLevel MinLod $lodClamp;
                OpStore &footprint %resultVal;
                result:$$bool = OpCompositeExtract %resultVal 0;
            };
        }
    }

    [__NoSideEffect]
    __glsl_version(450)
    __glsl_extension(GL_NV_shader_texture_footprint)
    __glsl_extension(GL_ARB_sparse_texture_clamp)
    [require(glsl_spirv, texturefootprintclamp)]
    bool __queryFootprintClampGLSL(
            SamplerState    sampler,
            Coords          coords,
            float           lodClamp,
            int             granularity,
            bool            useCoarseLevel,
            out __FootprintData footprint,
            float           bias)
    {
        __target_switch
        {
        case glsl:
            __intrinsic_asm "textureFootprintClampNV($p, $*2)";
        case spirv:
            return spirv_asm {
                OpCapability ImageFootprintNV;
                OpCapability MinLod;
                OpExtension "SPV_NV_shader_image_footprint";
                %sampledImage:__sampledImageType(this) = OpSampledImage $this $sampler;
                %resultVal:$$__FootprintData = OpImageSampleFootprintNV %sampledImage $coords $granularity $useCoarseLevel Bias|MinLod $bias $lodClamp;
                OpStore &footprint %resultVal;
                result:$$bool = OpCompositeExtract %resultVal 0;
            };
        }
    }

    [__NoSideEffect]
    __glsl_version(450)
    __glsl_extension(GL_NV_shader_texture_footprint)
    [__requiresNVAPI]
    [require(glsl_spirv, texturefootprint)]
    bool __queryFootprintLodGLSL(
            SamplerState            sampler,
            Coords                  coords,
            float                   lod,
            int                     granularity,
            bool                    useCoarseLevel,
            out __FootprintData         footprint)
    {
        __target_switch
        {
        case glsl:
            __intrinsic_asm "textureFootprintLodNV($p, $*2)";
        case spirv:
            return spirv_asm {
                OpCapability ImageFootprintNV;
                OpExtension "SPV_NV_shader_image_footprint";
                %sampledImage:__sampledImageType(this) = OpSampledImage $this $sampler;
                %resultVal:$$__FootprintData = OpImageSampleFootprintNV %sampledImage $coords $granularity $useCoarseLevel Lod $lod;
                OpStore &footprint %resultVal;
                result:$$bool = OpCompositeExtract %resultVal 0;
            };
        }
    }


${{{
    // Texture sampling with gradient is only available for 2D textures.
}}}
    [__NoSideEffect]
    __glsl_version(450)
    __glsl_extension(GL_NV_shader_texture_footprint)
    [__requiresNVAPI]
    [require(glsl_spirv, texturefootprint)]
    bool __queryFootprintGradGLSL(
            SamplerState    sampler,
            Coords          coords,
            Coords          dx,
            Coords          dy,
            int             granularity,
            bool            useCoarseLevel,
            out __FootprintData footprint)
    {
        __target_switch
        {
        case glsl:
            __intrinsic_asm "textureFootprintGradNV($p, $*2)";
        case spirv:
            return spirv_asm {
                OpCapability ImageFootprintNV;
                OpExtension "SPV_NV_shader_image_footprint";
                %sampledImage:__sampledImageType(this) = OpSampledImage $this $sampler;
                %resultVal:$$__FootprintData = OpImageSampleFootprintNV %sampledImage $coords $granularity $useCoarseLevel Grad $dx $dy;
                OpStore &footprint %resultVal;
                result:$$bool = OpCompositeExtract %resultVal 0;
            };
        }
    }

    [__NoSideEffect]
    __glsl_version(450)
    __glsl_extension(GL_NV_shader_texture_footprint)
    __glsl_extension(GL_ARB_sparse_texture_clamp)
    [require(glsl_spirv, texturefootprintclamp)]
    bool __queryFootprintGradClampGLSL(
            SamplerState    sampler,
            Coords          coords,
            Coords          dx,
            Coords          dy,
            float           lodClamp,
            int             granularity,
            bool            useCoarseLevel,
            out __FootprintData footprint)
    {
        __target_switch
        {
        case glsl:
            __intrinsic_asm "textureFootprintGradClampNV($p, $*2)";
        case spirv:
            return spirv_asm {
                OpCapability ImageFootprintNV;
                OpCapability MinLod;
                OpExtension "SPV_NV_shader_image_footprint";
                %sampledImage:__sampledImageType(this) = OpSampledImage $this $sampler;
                %resultVal:$$__FootprintData = OpImageSampleFootprintNV %sampledImage $coords $granularity $useCoarseLevel Grad|MinLod $dx $dy $lodClamp;
                OpStore &footprint %resultVal;
                result:$$bool = OpCompositeExtract %resultVal 0;
            };
        }
    }
${{{
    // End texture2D specific functions.
}}}


${{{{
// The NVAPI texture query operations encode the choice
// between coarse and fine levels as part of the function
// name, and so we are forced to match this convention
// if we want to provide a more portable API.
//
// TODO: We could conceivably define the functions to use
// a parameter for the coarse/fine choice, which is required
// to be `constexpr` for the HLSL/NVAPI target.
//
static const struct LevelChoice
{
char const* name;
char const* isCoarseVal;
} kLevelChoices[] =
{
    { "Coarse", "true" },
    { "Fine", "false" },
};
for(auto levelChoice : kLevelChoices)
{
    auto CoarseOrFine = levelChoice.name;
    auto isCoarseVal = levelChoice.isCoarseVal;

// We now go ahead and define the intrinsics provided by NVAPI,
// which have a very different signature from the GLSL ones.
//
// Note: the NVAPI functions also support an optional texel
// offset parameter. For now we are not including overloads
// with that parameter, since they have no equivalent in
// the GLSL extension.
//
}}}}

    [__NoSideEffect]
    [__requiresNVAPI]
    __target_intrinsic(hlsl,
        "NvFootprint$(CoarseOrFine)($1, $2, $3, $4, NV_EXTN_TEXTURE_$!0D, $*5)")
    [require(hlsl, texturefootprint)]
    static __FootprintData __queryFootprint$(CoarseOrFine)NVAPI(
        int                     nd,
        uint                    textureSpace,
        uint                    textureIndex,
        uint                    samplerSpace,
        uint                    samplerIndex,
        float3                  coords,
        FootprintGranularity    granularity, 
        out uint                isSingleLod);

    [__NoSideEffect]
    [__requiresNVAPI]
    __target_intrinsic(hlsl,
        "NvFootprint$(CoarseOrFine)Bias($1, $2, $3, $4, NV_EXTN_TEXTURE_$!0D, $*5)")
    [require(hlsl, texturefootprint)]
    static __FootprintData __queryFootprint$(CoarseOrFine)BiasNVAPI(
        int                     nd,
        uint                    textureSpace,
        uint                    textureIndex,
        uint                    samplerSpace,
        uint                    samplerIndex,
        float3                  coords,
        FootprintGranularity    granularity,
        float                   lodBias, 
        out uint                isSingleLod);

    [__NoSideEffect]
    [__requiresNVAPI]
    __target_intrinsic(hlsl,
        "NvFootprint$(CoarseOrFine)Level($1, $2, $3, $4, NV_EXTN_TEXTURE_$!0D, $*5)")
    [require(hlsl, texturefootprint)]
    static __FootprintData __queryFootprint$(CoarseOrFine)LevelNVAPI(
        int                     nd,
        uint                    textureSpace,
        uint                    textureIndex,
        uint                    samplerSpace,
        uint                    samplerIndex,
        float3                  coords,
        FootprintGranularity    granularity,
        float                   lod, 
        out uint                isSingleLod);

    [__NoSideEffect]
    [__requiresNVAPI]
    __target_intrinsic(hlsl,
        "NvFootprint$(CoarseOrFine)Grad($1, $2, $3, $4, NV_EXTN_TEXTURE_$!0D, $*5)")
    [require(hlsl, texturefootprint)]
    static __FootprintData __queryFootprint$(CoarseOrFine)GradNVAPI(
        int                     nd,
        uint                    textureSpace,
        uint                    textureIndex,
        uint                    samplerSpace,
        uint                    samplerIndex,
        float3                  coords,
        FootprintGranularity    granularity,
        float3                  dx,
        float3                  dy, 
        out uint                isSingleLod);

${
// We now define the portable operations that will be officially
// supported by the standard library. For each operation, we
// need to provide both a version that maps to the GLSL extension,
// and a version that uses the NVAPI functions.
//
// Some function variations are only available with one extension
// or the other, so we try our best to only define them where
// each is available.
//
// Note that these functions cannot be marked as [ForceInline] for now
// because the texture resource may get removed after DCE, since the only
// use of those resources are done through __GetRegisterIndex/Space, which is
// replaced early with their binding slot in the compilation process.
// Not inlining these function is a quick way to make sure the texture always
// has live uses.
//
}

    /// Query the footprint that would be accessed by a texture sampling operation.
    ///
    /// This operation queries the footprint that would be accessed
    /// by a comparable call to:
    ///
    ///     t.Sample(sampler, coords);
    ///
    [__NoSideEffect]
    Footprint queryFootprint$(CoarseOrFine)(
            FootprintGranularity    granularity,
            SamplerState            sampler,
            Coords                  coords)
    {
        __target_switch
        {
        case glsl:
        case spirv:
            Footprint footprint;
            footprint._isSingleLevel = __queryFootprintGLSL(sampler, coords, granularity, $(isCoarseVal), footprint);
            return footprint;

        case hlsl:
            uint isSingleLod = 0;
            Footprint footprint =  {__queryFootprint$(CoarseOrFine)NVAPI(
                Shape.dimensions,
                __getRegisterSpace(this), __getRegisterIndex(this),
                __getRegisterSpace(sampler), __getRegisterIndex(sampler),
                __vectorReshape<3>(coords), granularity, /* out */isSingleLod), false};
            footprint._isSingleLevel = (isSingleLod != 0);
            return footprint;
        }
    }

    /// Query the footprint that would be accessed by a texture sampling operation.
    ///
    /// This operation queries the footprint that would be accessed
    /// by a comparable call to:
    ///
    ///     t.SampleBias(sampler, coords, lodBias);
    ///
    [__NoSideEffect]
    Footprint queryFootprint$(CoarseOrFine)Bias(
            FootprintGranularity    granularity,
            SamplerState            sampler,
            Coords                  coords,
            float                   lodBias)
    {
        __target_switch
        {
        case glsl:
        case spirv:
            Footprint footprint;
            footprint._isSingleLevel = __queryFootprintGLSL(sampler, coords, granularity, $(isCoarseVal), footprint, lodBias);
            return footprint;
        case hlsl:
            uint isSingleLod = 0;
            Footprint footprint = {__queryFootprint$(CoarseOrFine)BiasNVAPI(
                Shape.dimensions,
                __getRegisterSpace(this), __getRegisterIndex(this),
                __getRegisterSpace(sampler), __getRegisterIndex(sampler),
                __vectorReshape<3>(coords), granularity, lodBias, /* out */isSingleLod), false}; 
            
            footprint._isSingleLevel = (isSingleLod != 0);
            return footprint;
        }
    }

    /// Query the footprint that would be accessed by a texture sampling operation.
    ///
    /// This operation queries the footprint that would be accessed
    /// by a comparable call to:
    ///
    ///     t.SampleClamp(sampler, coords, lodClamp);
    ///
    [__NoSideEffect]
    Footprint queryFootprint$(CoarseOrFine)Clamp(
            FootprintGranularity    granularity,
            SamplerState            sampler,
            Coords                  coords,
            float                   lodClamp)
    {
        __target_switch
        {
        case glsl:
        case spirv:
            Footprint footprint;
            footprint._isSingleLevel = __queryFootprintClampGLSL(sampler, coords, lodClamp, granularity, $(isCoarseVal), footprint);
            return footprint;
        }
    }

    /// Query the footprint that would be accessed by a texture sampling operation.
    ///
    /// This operation queries the footprint that would be accessed
    /// by a comparable call to:
    ///
    ///     t.SampleBiasClamp(sampler, coords, lodBias, lodClamp);
    ///
    [__NoSideEffect]
    Footprint queryFootprint$(CoarseOrFine)BiasClamp(
            FootprintGranularity    granularity,
            SamplerState            sampler,
            Coords                  coords,
            float                   lodBias,
            float                   lodClamp)
    {
        __target_switch
        {
        case glsl:
        case spirv:
            Footprint footprint;
            footprint._isSingleLevel = __queryFootprintClampGLSL(sampler, coords, lodClamp, granularity, $(isCoarseVal), footprint, lodBias);
            return footprint;
        }
    }

    /// Query the footprint that would be accessed by a texture sampling operation.
    ///
    /// This operation queries the footprint that would be accessed
    /// by a comparable call to:
    ///
    ///     t.SampleLevel(sampler, coords, lod);
    ///
    [__NoSideEffect]
    Footprint queryFootprint$(CoarseOrFine)Level(
            FootprintGranularity    granularity,
            SamplerState            sampler,
            Coords                  coords,
            float                   lod)
    {
        __target_switch
        {
        case glsl:
        case spirv:
            Footprint footprint;
            footprint._isSingleLevel = __queryFootprintLodGLSL(sampler, coords, lod, granularity, $(isCoarseVal), footprint);
            return footprint;
        case hlsl:
            uint isSingleLod = 0;
            Footprint footprint = {__queryFootprint$(CoarseOrFine)LevelNVAPI(
                Shape.dimensions,
                __getRegisterSpace(this), __getRegisterIndex(this),
                __getRegisterSpace(sampler), __getRegisterIndex(sampler),
                __vectorReshape<3>(coords), granularity, lod, /* out */isSingleLod), false};
            
            footprint._isSingleLevel = (isSingleLod != 0);
            return footprint;
        }
    }

${{{
    // TODO: Texture sampling with gradient is only available for 2D textures.
}}}

    /// Query the footprint that would be accessed by a texture sampling operation.
    ///
    /// This operation queries the footprint that would be accessed
    /// by a comparable call to:
    ///
    ///     t.SampleGrad(sampler, coords, dx, dy);
    ///
    [__NoSideEffect] [ForceInline]
    Footprint queryFootprint$(CoarseOrFine)Grad(
            FootprintGranularity    granularity,
            SamplerState            sampler,
            Coords                  coords,
            Coords                  dx,
            Coords                  dy)
    {
        __target_switch
        {
        case glsl:
        case spirv:
            Footprint footprint;
            footprint._isSingleLevel = __queryFootprintGradGLSL(sampler, coords, dx, dy, granularity, $(isCoarseVal), footprint);
            return footprint;
        case hlsl:
            uint isSingleLod = 0;
            Footprint footprint = {__queryFootprint$(CoarseOrFine)GradNVAPI(
                Shape.dimensions,
                __getRegisterSpace(this), __getRegisterIndex(this),
                __getRegisterSpace(sampler), __getRegisterIndex(sampler),
                __vectorReshape<3>(coords), granularity, __vectorReshape<3>(dx), __vectorReshape<3>(dy), /* out */isSingleLod), false};

            footprint._isSingleLevel = (isSingleLod != 0);
            return footprint;
        }
    }

    /// Query the footprint that would be accessed by a texture sampling operation.
    ///
    /// This operation queries the footprint that would be accessed
    /// by a comparable call to:
    ///
    ///     t.SampleGradClamp(sampler, coords, dx, dy, lodClamp);
    ///
    [__NoSideEffect][ForceInline]
    Footprint queryFootprint$(CoarseOrFine)GradClamp(
            FootprintGranularity    granularity,
            SamplerState            sampler,
            Coords                  coords,
            Coords                  dx,
            Coords                  dy,
            float                   lodClamp)
    {
        __target_switch
        {
        case glsl:
        case spirv:
            Footprint footprint;
            footprint._isSingleLevel = __queryFootprintGradClampGLSL(sampler, coords, dx, dy, lodClamp, granularity, $(isCoarseVal), footprint);
            return footprint;
        }
    }

${{{
    // TODO: end texture2D specific functions.
}}}

${{{{
}
}}}}

} // extension


//<T, Shape: __ITextureShape, let isArray:int, let isMS:int, let sampleCount:int, let access:int, let isShadow:int, let isCombined:int, let format:int>
__generic<Shape:__ITextureShape1D2D3D, let format : int>
extension __TextureImpl<float, Shape, 0, 0, 0, $(kStdlibResourceAccessReadWrite), 0, 0, format>
{
    [__requiresNVAPI]
    [ForceInline]
    __glsl_extension(GL_EXT_shader_atomic_float)
    [require(glsl_hlsl_spirv, atomic_glsl_hlsl_cuda_float1)]
    void InterlockedAddF32(vector<uint, Shape.dimensions> coord, float value, out float originalValue)
    {
        __target_switch
        {
        case spirv:
            originalValue = __atomicAdd(this[coord], value);
            return;
        case glsl:
            __intrinsic_asm "$3 = imageAtomicAdd($0, $1, $2)";
        case hlsl:
            __intrinsic_asm "$3 = NvInterlockedAddFp32($0, $1, $2)";
        }
    }

    [ForceInline]
    float InterlockedAddF32(vector<uint, Shape.dimensions> coord, float value)
    {
        float originalValue;
        InterlockedAddF32(coord, value, originalValue);
        return originalValue;
    }
}

// Buffer Pointer

namespace vk
{
    // Partial implementation of the vk::buffer_ref proposal:
    // https://github.com/microsoft/hlsl-specs/blob/main/proposals/0010-vk-buffer-ref.md
    struct BufferPointer<T, let Alignment : int = 0>
    {
        T *_ptr;
        [ForceInline] __init(T *ptr) { _ptr = ptr; }
        [ForceInline] __init(uint64_t val) { _ptr = (T *)val; }
        [ForceInline] Ref<T> Get() { return *_ptr; }
        [ForceInline] T *getPtr() { return _ptr;}
    }
    [ForceInline]
    BufferPointer<U, alignment> static_pointer_cast<U, let alignment : int = 0, T, let a : int>(BufferPointer<T, a> src)
    {
        return BufferPointer<U, alignment>((U*)(src.getPtr()));
    }
    [ForceInline]
    BufferPointer<U, alignment> reinterpret_pointer_cast<U, let alignment : int = 0, T, let a : int>(BufferPointer<T, a> src)
    {
        return BufferPointer<U, alignment>((U *)(src.getPtr()));
    }
}

attribute_syntax[vk_aliased_pointer] : VkAliasedPointerAttribute;
attribute_syntax[vk_restrict_pointer] : VkRestrictPointerAttribute;

extension uint64_t
{
    __init<T, let alignment : int>(vk::BufferPointer<T, alignment> ptr)
    {
        this = (uint64_t)ptr._ptr;
    }
}

__generic<T, let Alignment : int = 16>
__intrinsic_type($(kIROp_HLSLConstBufferPointerType))
__glsl_extension(GL_EXT_buffer_reference)
__magic_type(ConstBufferPointerType)
[require(glsl_spirv, bufferreference)]
struct ConstBufferPointer
{
    __glsl_version(450)
    __glsl_extension(GL_EXT_buffer_reference)
    [__NoSideEffect]
    T get()
    {
        __target_switch
        {
        case glsl:
            __intrinsic_asm "$0._data";
        case spirv:
            return spirv_asm {
                result:$$T = OpLoad $this Aligned !Alignment;
            };
        }
    }



    __subscript(int index) -> T
    {
        [ForceInline]
        get {return ConstBufferPointer<T>.fromUInt(toUInt() + __naturalStrideOf<T>() * index).get(); }
    }

    __glsl_version(450)
    __glsl_extension(GL_EXT_shader_explicit_arithmetic_types_int64)
    __glsl_extension(GL_EXT_buffer_reference)
    [require(glsl_spirv, bufferreference_int64)]
    static ConstBufferPointer<T> fromUInt(uint64_t val)
    {
        __target_switch
        {
        case glsl:
            __intrinsic_asm "$TR($0)";
        case spirv:
            return spirv_asm {
                result:$$ConstBufferPointer<T> = OpConvertUToPtr $val;
            };
        }
    }

    __glsl_version(450)
    __glsl_extension(GL_EXT_shader_explicit_arithmetic_types_int64)
    __glsl_extension(GL_EXT_buffer_reference)
    [require(glsl_spirv, bufferreference_int64)]
    uint64_t toUInt()
    {
        __target_switch
        {
        case glsl:
            __intrinsic_asm "uint64_t($0)";
        case spirv:
            return spirv_asm {
                result:$$uint64_t = OpConvertPtrToU $this;
            };
        }
    }

    __glsl_version(450)
    __glsl_extension(GL_EXT_shader_explicit_arithmetic_types_int64)
    __glsl_extension(GL_EXT_buffer_reference)
    [__NoSideEffect]
    [ForceInline]
    [require(glsl_spirv, bufferreference_int64)]
    bool isValid()
    {
        __target_switch
        {
        case glsl:
            __intrinsic_asm "(uint64_t($0) != 0)";
        case spirv:
            uint64_t zero = 0ULL;
            return spirv_asm {
                %ptrval:$$uint64_t = OpConvertPtrToU $this;
                result:$$bool = OpINotEqual %ptrval $zero;
            };
        }
    }
}<|MERGE_RESOLUTION|>--- conflicted
+++ resolved
@@ -654,11 +654,8 @@
     }
 
     [__readNone]
-<<<<<<< HEAD
+    [ForceInline]
     [require(cpp_cuda_glsl_hlsl_spirv, texture_sm_4_1)]
-=======
-    [ForceInline]
->>>>>>> a2b9e376
     T SampleLevel(vector<float, Shape.dimensions+isArray> location, float level)
     {
         __target_switch
@@ -709,11 +706,8 @@
     }
 
     [__readNone]
-<<<<<<< HEAD
+    [ForceInline]
     [require(cpp_glsl_hlsl_spirv, texture_sm_4_1)]
-=======
-    [ForceInline]
->>>>>>> a2b9e376
     T SampleLevel(vector<float, Shape.dimensions+isArray> location, float level, constexpr vector<int, Shape.planeDimensions> offset)
     {
         __target_switch
@@ -1102,11 +1096,8 @@
     }
 
     [__readNone]
-<<<<<<< HEAD
+    [ForceInline]
     [require(cpp_cuda_glsl_hlsl_spirv, texture_sm_4_1)]
-=======
-    [ForceInline]
->>>>>>> a2b9e376
     T SampleLevel(SamplerState s, vector<float, Shape.dimensions+isArray> location, float level)
     {
         __target_switch
@@ -1158,11 +1149,8 @@
     }
 
     [__readNone]
-<<<<<<< HEAD
+    [ForceInline]
     [require(cpp_glsl_hlsl_spirv, texture_sm_4_1)]
-=======
-    [ForceInline]
->>>>>>> a2b9e376
     T SampleLevel(SamplerState s, vector<float, Shape.dimensions+isArray> location, float level, constexpr vector<int, Shape.planeDimensions> offset)
     {
         __target_switch
