// slang-state-serialize.h
#ifndef SLANG_STATE_SERIALIZE_H_INCLUDED
#define SLANG_STATE_SERIALIZE_H_INCLUDED

#include "../core/slang-riff.h"
#include "../core/slang-string.h"

// For TranslationUnitRequest
#include "slang-compiler.h"

#include "../core/slang-offset-container.h"

#include "slang-file-system.h"

namespace Slang {

struct StateSerializeUtil
{
    enum
    {
        kMajorVersion = 0,
        kMinorVersion = 0,
        kPatchVersion = 0,
    };

    static const uint32_t kSlangStateFourCC = SLANG_FOUR_CC('S', 'L', 'S', 'T');             ///< Holds all the slang specific chunks
    static const RiffSemanticVersion g_semanticVersion;

    struct Header
    {
        RiffChunk m_chunk;                              ///< The chunk 
        RiffSemanticVersion m_semanticVersion;          ///< The semantic version
        uint32_t m_typeHash;                            ///< A hash based on the binary representation. If doesn't match then not binary compatible (extra check over semantic versioning)
    };

    struct FileState
    {
        Offset32Ptr<OffsetString> uniqueIdentity;           ///< The unique identity for the file (from ISlangFileSystem), or nullptr
        Offset32Ptr<OffsetString> contents;                 ///< The contents of this file
        Offset32Ptr<OffsetString> canonicalPath;            ///< The canonical name of this file (or nullptr)
        Offset32Ptr<OffsetString> foundPath;                ///< The 'found' path

        Offset32Ptr<OffsetString> uniqueName;               ///< A generated unique name (not used by slang, but used as mechanism to replace files)
    };

    struct PathInfoState
    {
        typedef CacheFileSystem::CompressedResult CompressedResult;

        SlangPathType pathType = SLANG_PATH_TYPE_FILE;
        CompressedResult loadFileResult = CompressedResult::Uninitialized;
        CompressedResult getPathTypeResult = CompressedResult::Uninitialized;
        CompressedResult getCanonicalPathResult = CompressedResult::Uninitialized;

        Offset32Ptr<FileState> file;                          ///< File contents
    };

    struct PathAndPathInfo
    {
        Offset32Ptr<OffsetString> path;
        Offset32Ptr<PathInfoState> pathInfo;
    };

    struct OutputState
    {
        int32_t entryPointIndex;
        Offset32Ptr<OffsetString> outputPath;
    };

        // spSetCodeGenTarget/spAddCodeGenTarget
        // spSetTargetProfile
        // spSetTargetFlags
        // spSetTargetFloatingPointMode
        // spSetTargetMatrixLayoutMode
    struct TargetRequestState
    {
        Profile profile;
        CodeGenTarget target;
        SlangTargetFlags targetFlags;
        FloatingPointMode floatingPointMode;

        Offset32Array<OutputState> outputStates;
    };

<<<<<<< HEAD
    struct FileReference
    {
        Offset32Ptr<OffsetString> name;
        Offset32Ptr<FileState> file;
    };

=======
>>>>>>> 73dcec67
    struct StringPair
    {
        Offset32Ptr<OffsetString> first;
        Offset32Ptr<OffsetString> second;
    };

    struct SourceFileState
    {
        PathInfo::Type type;                           ///< The type of this file
        Offset32Ptr<OffsetString> foundPath;       ///< The Path this was found along
        Offset32Ptr<FileState> file;                 ///< The file contents
    };

        // spAddTranslationUnit
    struct TranslationUnitRequestState
    {
        SourceLanguage language;

        Offset32Ptr<OffsetString> moduleName;

        // spTranslationUnit_addPreprocessorDefine
        Offset32Array<StringPair> preprocessorDefinitions;

        Offset32Array<Offset32Ptr<SourceFileState> > sourceFiles;
    };

    struct EntryPointState
    {
        Offset32Ptr<OffsetString> name;
        Profile profile; 
        uint32_t translationUnitIndex;
        Offset32Array<Offset32Ptr<OffsetString>> specializationArgStrings;
    };

    struct RequestState
    {
        Offset32Array<Offset32Ptr<FileState>> files;                   ///< All of the files
        Offset32Array<Offset32Ptr<SourceFileState>> sourceFiles;       ///< All of the source files (from source manager)

            // spSetCompileFlags
        SlangCompileFlags compileFlags;
            // spSetDumpIntermediates
        bool shouldDumpIntermediates;
            // spSetLineDirectiveMode
        LineDirectiveMode lineDirectiveMode;

        Offset32Array<TargetRequestState> targetRequests;

            // spSetDebugInfoLevel
        DebugInfoLevel debugInfoLevel;
            // spSetOptimizationLevel
        OptimizationLevel optimizationLevel;
            // spSetOutputContainerFormat
        ContainerFormat containerFormat;
            // spSetPassThrough
        PassThroughMode passThroughMode;

            // spAddSearchPath
        Offset32Array<Offset32Ptr<OffsetString> > searchPaths;

            // spAddPreprocessorDefine
        Offset32Array<StringPair> preprocessorDefinitions;

        bool useUnknownImageFormatAsDefault = false;
        bool obfuscateCode = false;

        Offset32Array<PathAndPathInfo> pathInfoMap;                  ///< Stores all the accesses to the file system

        Offset32Array<TranslationUnitRequestState> translationUnits;

        Offset32Array<EntryPointState> entryPoints;

        SlangMatrixLayoutMode defaultMatrixLayoutMode;
    };

    static SlangResult store(EndToEndCompileRequest* request, OffsetContainer& inOutContainer, Offset32Ptr<RequestState>& outRequest);
    
    static SlangResult saveState(EndToEndCompileRequest* request, const String& filename);

    static SlangResult saveState(EndToEndCompileRequest* request, Stream* stream);

        /// Load the requestState into request
        /// The fileSystem is optional and can be passed as nullptr. If set, as each file is loaded
        /// it will attempt to load from fileSystem the *uniqueName*
    static SlangResult load(OffsetBase& base, RequestState* requestState, ISlangFileSystem* fileSystem, EndToEndCompileRequest* request);

    static SlangResult loadState(const String& filename, List<uint8_t>& outBuffer);
    static SlangResult loadState(Stream* stream, List<uint8_t>& outBuffer);
    static SlangResult loadState(const uint8_t* data, size_t size, List<uint8_t>& outBuffer);

    static RequestState* getRequest(const List<uint8_t>& inBuffer);

    static SlangResult extractFilesToDirectory(const String& file);

    static SlangResult extractFiles(OffsetBase& base, RequestState* requestState, ISlangFileSystemExt* fileSystem);

        /// Given the repo file work out a suitable path
    static SlangResult calcDirectoryPathFromFilename(const String& filename, String& outPath);
};

} // namespace Slang

#endif<|MERGE_RESOLUTION|>--- conflicted
+++ resolved
@@ -82,15 +82,6 @@
         Offset32Array<OutputState> outputStates;
     };
 
-<<<<<<< HEAD
-    struct FileReference
-    {
-        Offset32Ptr<OffsetString> name;
-        Offset32Ptr<FileState> file;
-    };
-
-=======
->>>>>>> 73dcec67
     struct StringPair
     {
         Offset32Ptr<OffsetString> first;
