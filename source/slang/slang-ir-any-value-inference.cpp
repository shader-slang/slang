#include "slang-ir-any-value-inference.h"

#include "../core/slang-func-ptr.h"
#include "slang-ir-insts.h"
#include "slang-ir-layout.h"
#include "slang-ir-util.h"
#include "slang-ir.h"

namespace Slang
{

void _findDependenciesOfTypeInSet(
    IRType* type,
    HashSet<IRInterfaceType*>& targetSet,
    List<IRInterfaceType*>& result)
{
    switch (type->getOp())
    {
    case kIROp_InterfaceType:
        {
            auto interfaceType = cast<IRInterfaceType>(type);
            if (targetSet.contains(interfaceType))
            {
                result.add(interfaceType);
                return;
            }
        }
        break;
    case kIROp_StructType:
        {
            auto structType = cast<IRStructType>(type);
            for (auto field : structType->getFields())
            {
                _findDependenciesOfTypeInSet(field->getFieldType(), targetSet, result);
            }
        }
        break;
    default:
        {
            for (UInt i = 0; i < type->getOperandCount(); i++)
            {
                if (auto operandType = as<IRType>(type->getOperand(i)))
                    _findDependenciesOfTypeInSet(operandType, targetSet, result);
            }
        }
        break;
    }
}

List<IRInterfaceType*> findDependenciesOfTypeInSet(
    IRType* type,
    HashSet<IRInterfaceType*> targetSet)
{
    List<IRInterfaceType*> result;
    _findDependenciesOfTypeInSet(type, targetSet, result);

    return result;
}

void _sortTopologically(
    IRInterfaceType* interfaceType,
    HashSet<IRInterfaceType*>& visited,
    List<IRInterfaceType*>& sortedInterfaceTypes,
    const Func<HashSet<IRInterfaceType*>, IRInterfaceType*>& getDependencies)
{
    if (visited.contains(interfaceType))
        return;

    visited.add(interfaceType);

    for (auto dependency : getDependencies(interfaceType))
    {
        _sortTopologically(dependency, visited, sortedInterfaceTypes, getDependencies);
    }

    sortedInterfaceTypes.add(interfaceType);
}

List<IRInterfaceType*> sortTopologically(
    HashSet<IRInterfaceType*> interfaceTypes,
    const Func<HashSet<IRInterfaceType*>, IRInterfaceType*>& getDependencies)
{
    List<IRInterfaceType*> sortedInterfaceTypes;
    HashSet<IRInterfaceType*> visited;
    for (auto interfaceType : interfaceTypes)
    {
        _sortTopologically(interfaceType, visited, sortedInterfaceTypes, getDependencies);
    }
    return sortedInterfaceTypes;
}

<<<<<<< HEAD
void inferAnyValueSizeWhereNecessary(
    TargetProgram* targetProgram,
    IRModule* module,
    DiagnosticSink* sink)
=======
void inferAnyValueSizeWhereNecessary(IRModule* module, TargetProgram* targetProgram)
>>>>>>> 3f1798af
{
    // Go through the global insts and collect all interface types.
    // For each interface type, infer its any-value-size, by looking up
    // all witness tables whose conformance type matches the interface type.
    // then using _calcNaturalSizeAndAlignment to find the max size.
    //
    // Note: we only infer any-value-size for interface types that are used
    // as a generic type parameter, because we don't want to infer any-value-size
    // for interface types that are used as a witness table type.
    //

    HashSet<IRInst*> implementedInterfaces;
    // Add all interface type that are implemented by at least one type to a set.
    for (auto inst : module->getGlobalInsts())
    {
        if (inst->getOp() == kIROp_WitnessTable)
        {
            auto interfaceType =
                cast<IRWitnessTableType>(inst->getDataType())->getConformanceType();
            implementedInterfaces.add(interfaceType);
        }
    }

    // Collect all interface types that require inference.
    HashSet<IRInterfaceType*> interfaceTypes;
    for (auto inst : module->getGlobalInsts())
    {
        if (inst->getOp() == kIROp_InterfaceType)
        {
            auto interfaceType = cast<IRInterfaceType>(inst);

            // Do not infer anything for COM interfaces.
            if (isComInterfaceType((IRType*)interfaceType))
                continue;

            // Also skip builtin types.
            if (interfaceType->findDecoration<IRBuiltinDecoration>())
                continue;

            /* If the interface already has an explicit any-value-size, don't infer anything.
            if (interfaceType->findDecoration<IRAnyValueSizeDecoration>())
                continue;
            */

            // Skip interfaces that are not implemented by any type.
            if (!implementedInterfaces.contains(interfaceType))
                continue;

            interfaceTypes.add(interfaceType);
        }
    }

    Dictionary<IRInterfaceType*, List<IRInst*>> mapInterfaceToImplementations;

    // Collect all concrete types that conform to this interface type.
    for (auto interfaceType : interfaceTypes)
    {
        IRWitnessTableType* witnessTableType = nullptr;
        // Find witness table type corresponding to this interface.
        for (auto use = interfaceType->firstUse; use; use = use->nextUse)
        {
            if (auto _witnessTableType = as<IRWitnessTableType>(use->getUser()))
            {
                if (_witnessTableType->getConformanceType() == interfaceType &&
                    _witnessTableType->hasUses())
                {
                    witnessTableType = _witnessTableType;
                    break;
                }
            }
        }

        // If we hit this case, we have an interface without any conforming implementations.
        // This case should be handled before this point.
        //
        SLANG_ASSERT(witnessTableType);

        List<IRInst*> implList;

        // Walk through all the uses of this witness table type to find the witness tables.
        for (auto use = witnessTableType->firstUse; use; use = use->nextUse)
        {
            auto witnessTable = as<IRWitnessTable>(use->getUser());
            if (!witnessTable || witnessTable->getDataType() != witnessTableType)
                continue;

            auto concreteImpl = witnessTable->getConcreteType();

            // Only consider implementations at the top-level (ignore those nested
            // in generics)
            //
            if (concreteImpl->getParent() == module->getModuleInst())
                implList.add(concreteImpl);
        }

        mapInterfaceToImplementations.add(interfaceType, implList);
    }

    Dictionary<IRInterfaceType*, HashSet<IRInterfaceType*>> interfaceDependencyMap;

    // Collect dependencies for each interface.
    for (auto interfaceType : interfaceTypes)
    {
        HashSet<IRInterfaceType*> dependencySet;
        for (auto impl : mapInterfaceToImplementations[interfaceType])
        {
            auto dependencies = findDependenciesOfTypeInSet((IRType*)impl, interfaceTypes);
            for (auto dependency : dependencies)
                dependencySet.add(dependency);
        }
        interfaceDependencyMap.add(interfaceType, dependencySet);
    }

    // Sort the interface types in topological order.
    // This is necessary because we need to infer the any-value-size of an interface type
    // before we infer the any-value-size of an interface type that depends on it.
    //
    List<IRInterfaceType*> sortedInterfaceTypes = sortTopologically(
        interfaceTypes,
        [&](IRInterfaceType* interfaceType) { return interfaceDependencyMap[interfaceType]; });

    for (auto interfaceType : sortedInterfaceTypes)
    {
        IRIntegerValue existingMaxSize = (IRIntegerValue)kMaxInt; // Default to max int.
        if (auto existingAnyValueDecor = interfaceType->findDecoration<IRAnyValueSizeDecoration>())
        {
            existingMaxSize = existingAnyValueDecor->getSize();
        }

        IRIntegerValue maxAnyValueSize = -1;
        for (auto implType : mapInterfaceToImplementations[interfaceType])
        {
            IRSizeAndAlignment sizeAndAlignment;
            getNaturalSizeAndAlignment(
                targetProgram->getOptionSet(),
                (IRType*)implType,
                &sizeAndAlignment);

            maxAnyValueSize = Math::Max(maxAnyValueSize, sizeAndAlignment.size);

            // Diagnose if the existing any-value-size is smaller than the inferred size.
            if (existingMaxSize < sizeAndAlignment.size)
            {
                sink->diagnose(implType, Diagnostics::typeDoesNotFitAnyValueSize, implType);
                sink->diagnoseWithoutSourceView(
                    implType,
                    Diagnostics::typeAndLimit,
                    implType,
                    sizeAndAlignment.size,
                    existingMaxSize);
            }
        }

        // Should not encounter interface types without any conforming implementations.
        SLANG_ASSERT(maxAnyValueSize >= 0);

        // If we found a max size, add an any-value-size decoration to the interface type.
        if (maxAnyValueSize >= 0)
        {
            IRBuilder builder(module);
            if (!interfaceType->findDecoration<IRAnyValueSizeDecoration>())
            {
                builder.addAnyValueSizeDecoration(interfaceType, maxAnyValueSize);
            }
        }
    }
}
}; // namespace Slang<|MERGE_RESOLUTION|>--- conflicted
+++ resolved
@@ -89,14 +89,10 @@
     return sortedInterfaceTypes;
 }
 
-<<<<<<< HEAD
 void inferAnyValueSizeWhereNecessary(
+    IRModule* module,
     TargetProgram* targetProgram,
-    IRModule* module,
     DiagnosticSink* sink)
-=======
-void inferAnyValueSizeWhereNecessary(IRModule* module, TargetProgram* targetProgram)
->>>>>>> 3f1798af
 {
     // Go through the global insts and collect all interface types.
     // For each interface type, infer its any-value-size, by looking up
