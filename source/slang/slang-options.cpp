// slang-options.cpp

// Implementation of options parsing for `slangc` command line,
// and also for API interface that takes command-line argument strings.

#include "slang-options.h"

#include "../../slang.h"

#include "slang-compiler.h"
#include "slang-profile.h"

#include "../compiler-core/slang-artifact-desc-util.h"

#include "../compiler-core/slang-artifact-impl.h"
#include "../compiler-core/slang-artifact-representation-impl.h"

#include "../compiler-core/slang-name-convention-util.h"

#include "slang-repro.h"
#include "slang-serialize-ir.h"
#include "slang-hlsl-to-vulkan-layout-options.h"

#include "../core/slang-castable.h"
#include "../core/slang-file-system.h"
#include "../core/slang-type-text-util.h"
#include "../core/slang-hex-dump-util.h"

#include "../compiler-core/slang-command-line-args.h"
#include "../compiler-core/slang-artifact-desc-util.h"
#include "../compiler-core/slang-core-diagnostics.h"
#include "../compiler-core/slang-source-embed-util.h"

#include "../core/slang-string-slice-pool.h"
#include "../core/slang-char-util.h"

#include "../core/slang-name-value.h"
#include "../core/slang-command-options-writer.h"
#include "slang-compiler-options.h"

#include <assert.h>

namespace Slang {

namespace { // anonymous

// All of the options are given an unique enum
typedef CompilerOptionName OptionKind;

struct Option
{
    OptionKind optionKind;
    const char* name;
    const char* usage = nullptr;
    const char* description = nullptr;
};

enum class ValueCategory
{
    Compiler,
    Target,
    Language,
    FloatingPointMode,
    ArchiveType,
    Stage,
    LineDirectiveMode,
    DebugInfoFormat,
    HelpStyle,
    OptimizationLevel,
    DebugLevel, 
    FileSystemType,
    VulkanShift,
    SourceEmbedStyle,

    CountOf,
};

template <typename T>
struct GetValueCategory;

#define SLANG_GET_VALUE_CATEGORY(cat, type) template <> struct GetValueCategory<type> { enum { Value = Index(ValueCategory::cat) }; }; 

SLANG_GET_VALUE_CATEGORY(Compiler, SlangPassThrough)
SLANG_GET_VALUE_CATEGORY(ArchiveType, SlangArchiveType)
SLANG_GET_VALUE_CATEGORY(LineDirectiveMode, SlangLineDirectiveMode)
SLANG_GET_VALUE_CATEGORY(FloatingPointMode, FloatingPointMode)
SLANG_GET_VALUE_CATEGORY(FileSystemType, TypeTextUtil::FileSystemType)
SLANG_GET_VALUE_CATEGORY(HelpStyle, CommandOptionsWriter::Style)
SLANG_GET_VALUE_CATEGORY(OptimizationLevel, SlangOptimizationLevel)
SLANG_GET_VALUE_CATEGORY(VulkanShift, HLSLToVulkanLayoutOptions::Kind)
SLANG_GET_VALUE_CATEGORY(SourceEmbedStyle, SourceEmbedUtil::Style)
SLANG_GET_VALUE_CATEGORY(Language, SourceLanguage)

} // anonymous

static void _addOptions(const ConstArrayView<Option>& options, CommandOptions& cmdOptions)
{
    for (auto& opt : options)
    {
        cmdOptions.add(opt.name, opt.usage, opt.description, CommandOptions::UserValue(opt.optionKind));
    }
}

void initCommandOptions(CommandOptions& options)
{
    typedef CommandOptions::Flag::Enum Flag;
    typedef CommandOptions::CategoryKind CategoryKind;
    typedef CommandOptions::UserValue UserValue;

    // Add all the option categories

    options.addCategory(CategoryKind::Option, "General", "General options");
    options.addCategory(CategoryKind::Option, "Target", "Target code generation options");
    options.addCategory(CategoryKind::Option, "Downstream", "Downstream compiler options");
    options.addCategory(CategoryKind::Option, "Debugging", "Compiler debugging/instrumentation options");
    options.addCategory(CategoryKind::Option, "Repro", "Slang repro system related");
    options.addCategory(CategoryKind::Option, "Experimental", "Experimental options (use at your own risk)");
    options.addCategory(CategoryKind::Option, "Internal", "Internal-use options (use at your own risk)");
    options.addCategory(CategoryKind::Option, "Deprecated", "Deprecated options (allowed but ignored; may be removed in future)");

    // Do the easy ones
    {
        options.addCategory(CategoryKind::Value, "compiler", "Downstream Compilers (aka Pass through)", UserValue(ValueCategory::Compiler));
        options.addValues(TypeTextUtil::getCompilerInfos());
    
        options.addCategory(CategoryKind::Value, "language", "Language", UserValue(ValueCategory::Language));
        options.addValues(TypeTextUtil::getLanguageInfos());

        options.addCategory(CategoryKind::Value, "archive-type", "Archive Type", UserValue(ValueCategory::ArchiveType));
        options.addValues(TypeTextUtil::getArchiveTypeInfos());

        options.addCategory(CategoryKind::Value, "line-directive-mode", "Line Directive Mode", UserValue(ValueCategory::LineDirectiveMode));
        options.addValues(TypeTextUtil::getLineDirectiveInfos());

        options.addCategory(CategoryKind::Value, "debug-info-format", "Debug Info Format", UserValue(ValueCategory::DebugInfoFormat));
        options.addValues(TypeTextUtil::getDebugInfoFormatInfos());

        options.addCategory(CategoryKind::Value, "fp-mode", "Floating Point Mode", UserValue(ValueCategory::FloatingPointMode));
        options.addValues(TypeTextUtil::getFloatingPointModeInfos());

        options.addCategory(CategoryKind::Value, "help-style", "Help Style", UserValue(ValueCategory::HelpStyle));
        options.addValues(CommandOptionsWriter::getStyleInfos());

        options.addCategory(CategoryKind::Value, "optimization-level", "Optimization Level", UserValue(ValueCategory::OptimizationLevel));
        options.addValues(TypeTextUtil::getOptimizationLevelInfos());

        options.addCategory(CategoryKind::Value, "debug-level", "Debug Level", UserValue(ValueCategory::DebugLevel));
        options.addValues(TypeTextUtil::getDebugLevelInfos());

        options.addCategory(CategoryKind::Value, "file-system-type", "File System Type", UserValue(ValueCategory::FileSystemType));
        options.addValues(TypeTextUtil::getFileSystemTypeInfos());

        options.addCategory(CategoryKind::Value, "source-embed-style", "Source Embed Style", UserValue(ValueCategory::SourceEmbedStyle));
        options.addValues(SourceEmbedUtil::getStyleInfos());
    }

    /* !!!!!!!!!!!!!!!!!!!!!!!!!!!!!!!! target !!!!!!!!!!!!!!!!!!!!!!!!!!!!!!! */

    {
        options.addCategory(CategoryKind::Value, "target", "Target", UserValue(ValueCategory::Target));
        for (auto opt : TypeTextUtil::getCompileTargetInfos())
        {
            options.addValue(opt.names, opt.description, UserValue(opt.target));
        }
    }

    /* !!!!!!!!!!!!!!!!!!!!!!!!!!!!!!!! stage !!!!!!!!!!!!!!!!!!!!!!!!!!!!!!! */

    {
        options.addCategory(CategoryKind::Value, "stage", "Stage", UserValue(ValueCategory::Stage));
        List<NameValue> opts;
        for (auto& info: getStageInfos())
        {
            opts.add({ValueInt(info.stage), info.name });
        }
        options.addValuesWithAliases(opts.getArrayView());
    }

    /* !!!!!!!!!!!!!!!!!!!!!!!!!!!!!!!! vulkan-shift !!!!!!!!!!!!!!!!!!!!!!!!!!!!!!! */

    {
        options.addCategory(CategoryKind::Value, "vulkan-shift", "Vulkan Shift", UserValue(ValueCategory::VulkanShift));
        options.addValues(HLSLToVulkanLayoutOptions::getKindInfos());
    }
    
    /* !!!!!!!!!!!!!!!!!!!!!!!!!!!!!!!! capabilities !!!!!!!!!!!!!!!!!!!!!!!!!!!!!!! */

    {
        options.addCategory(CategoryKind::Value, "capability", 
            "A capability describes an optional feature that a target may or "
            "may not support. When a -capability is specified, the compiler "
            "may assume that the target supports that capability, and generate "
            "code accordingly.");

        List<UnownedStringSlice> names;
        getCapabilityNames(names);

        // We'll just add to keep the list more simple...
        options.addValue("spirv_1_{ 0,1,2,3,4,5 }", "minimum supported SPIR - V version");

        for (auto name : names)
        {
            if (name.startsWith("__") || 
                name.startsWith("spirv_1_") ||
                name.startsWith("_"))
            {
                continue;
            }
            else if (name.startsWith("GL_") || name.startsWith("SPV_") || name.startsWith("GLSL_"))
            {
                // We'll assume it is an extension..
                StringBuilder buf;
                buf << "enables the " << name << " extension";
                options.addValue(name, buf.getUnownedSlice());
            }
            else
            {
                options.addValue(name);
            }
        }
    }

    /* !!!!!!!!!!!!!!!!!!!!!!!!!!!!!!!!! extension !!!!!!!!!!!!!!!!!!!!!!!!!!!!!!! */

    {
        options.addCategory(CategoryKind::Value, "file-extension",
            "A <language>, <format>, and/or <stage> may be inferred from the "
            "extension of an input or -o path");

        // TODO(JS): It's concevable that these are enumerated via some other system
        // rather than just being listed here

        const CommandOptions::ValuePair pairs[] = 
        {
            {"hlsl,fx", "hlsl"},
            {"dxbc", nullptr},
            {"dxbc-asm", "dxbc-assembly"},
            {"dxil", nullptr},
            {"dxil-asm", "dxil-assembly"},
            {"glsl", nullptr},
            {"vert", "glsl (vertex)"},
            {"frag", "glsl (fragment)"},
            {"geom", "glsl (geoemtry)"},
            {"tesc", "glsl (hull)"},
            {"tese", "glsl (domain)"},
            {"comp", "glsl (compute)"},
            {"slang", nullptr},
            {"spv", "SPIR-V"},
            {"spv-asm", "SPIR-V assembly"},
            {"c", nullptr},
            {"cpp,c++,cxx", "C++"},
            {"exe", "executable"},
            {"dll,so", "sharedlibrary/dll"},
            {"cu", "CUDA"},
            {"ptx", "PTX"},
            {"obj,o", "object-code"},
            {"zip", "container"},
            {"slang-module,slang-library", "Slang Module/Library"},
            {"dir", "Container as a directory"},
        };
        options.addValues(pairs, SLANG_COUNT_OF(pairs));
    }

    /* !!!!!!!!!!!!!!!!!!!!!!!!!!!!!!!!! General !!!!!!!!!!!!!!!!!!!!!!!!!!!!!!! */

    options.setCategory("General");

    const Option generalOpts[] = 
    {
        { OptionKind::MacroDefine,  "-D?...",   "-D<name>[=<value>], -D <name>[=<value>]",
        "Insert a preprocessor macro.\n"
        "The space between - D and <name> is optional. If no <value> is specified, Slang will define the macro with an empty value." },
        { OptionKind::DepFile,      "-depfile", "-depfile <path>", "Save the source file dependency list in a file." },
        { OptionKind::EntryPointName, "-entry", "-entry <name>",
        "Specify the name of an entry-point function.\n"
        "When compiling from a single file, this defaults to main if you specify a stage using -stage.\n"
        "Multiple -entry options may be used in a single invocation. "
        "When they do, the file associated with the entry point will be the first one found when searching to the left in the command line.\n"
        "If no -entry options are given, compiler will use [shader(...)] "
        "attributes to detect entry points."},
        { OptionKind::Specialize, "-specialize", "-specialize <typename>",
            "Specialize the last entrypoint with <typename>.\n"},
        { OptionKind::EmitIr,       "-emit-ir", nullptr, "Emit IR typically as a '.slang-module' when outputting to a container." },
        { OptionKind::Help,         "-h,-help,--help", "-h or -h <help-category>", "Print this message, or help in specified category." },
        { OptionKind::HelpStyle,    "-help-style", "-help-style <help-style>", "Help formatting style" },
        { OptionKind::Include,      "-I?...", "-I<path>, -I <path>",
        "Add a path to be used in resolving '#include' "
        "and 'import' operations."},
        { OptionKind::Language,     "-lang", "-lang <language>", "Set the language for the following input files."},
        { OptionKind::MatrixLayoutColumn, "-matrix-layout-column-major", nullptr, "Set the default matrix layout to column-major."},
        { OptionKind::MatrixLayoutRow,"-matrix-layout-row-major", nullptr, "Set the default matrix layout to row-major."},
        { OptionKind::ZeroInitialize, "-zero-initialize", nullptr, 
        "Set all variables which lack an init expression to zero."
        "Structs will only default struct-fields to 0 if the field lacks an init expression and assignment in default constructor."},
        { OptionKind::ModuleName,     "-module-name", "-module-name <name>", 
        "Set the module name to use when compiling multiple .slang source files into a single module."},
        { OptionKind::Output, "-o", "-o <path>", 
        "Specify a path where generated output should be written.\n"
        "If no -target or -stage is specified, one may be inferred "
        "from file extension (see <file-extension>). "
        "If multiple -target options and a single -entry are present, each -o "
        "associates with the first -target to its left. "
        "Otherwise, if multiple -entry options are present, each -o associates "
        "with the first -entry to its left, and with the -target that matches "
        "the one inferred from <path>."},
        { OptionKind::Profile, "-profile", "-profile <profile>[+<capability>...]",
        "Specify the shader profile for code generation.\n"
        "Accepted profiles are:\n"
        "* sm_{4_0,4_1,5_0,5_1,6_0,6_1,6_2,6_3,6_4,6_5,6_6}\n"
        "* glsl_{110,120,130,140,150,330,400,410,420,430,440,450,460}\n"
        "Additional profiles that include -stage information:\n"
        "* {vs,hs,ds,gs,ps}_<version>\n"
        "See -capability for information on <capability>\n"
        "When multiple -target options are present, each -profile associates "
        "with the first -target to its left."},
        { OptionKind::Stage, "-stage", "-stage <stage>",
        "Specify the stage of an entry-point function.\n"
        "When multiple -entry options are present, each -stage associated with "
        "the first -entry to its left.\n"
        "May be omitted if entry-point function has a [shader(...)] attribute; "
        "otherwise required for each -entry option."},
        { OptionKind::Target, "-target", "-target <target>", "Specifies the format in which code should be generated."},
        { OptionKind::Version, "-v,-version", nullptr, 
            "Display the build version. This is the contents of git describe --tags.\n"
            "It is typically only set from automated builds(such as distros available on github).A user build will by default be 'unknown'."},
        { OptionKind::WarningsAsErrors, "-warnings-as-errors", "-warnings-as-errors all or -warnings-as-errors <id>[,<id>...]", 
        "all - Treat all warnings as errors.\n"
        "<id>[,<id>...]: Treat specific warning ids as errors.\n"},
        { OptionKind::DisableWarnings, "-warnings-disable", "-warnings-disable <id>[,<id>...]", "Disable specific warning ids."},
        { OptionKind::EnableWarning, "-W...", "-W<id>", "Enable a warning with the specified id."},
        { OptionKind::DisableWarning, "-Wno-...", "-Wno-<id>", "Disable warning with <id>"},
        { OptionKind::DumpWarningDiagnostics, "-dump-warning-diagnostics", nullptr, "Dump to output list of warning diagnostic numeric and name ids." },
        { OptionKind::InputFilesRemain, "--", nullptr, "Treat the rest of the command line as input files."},
        { OptionKind::ReportDownstreamTime, "-report-downstream-time", nullptr, "Reports the time spent in the downstream compiler." },
        { OptionKind::ReportPerfBenchmark, "-report-perf-benchmark", nullptr, "Reports compiler performance benchmark results." },
        { OptionKind::SkipSPIRVValidation, "-skip-spirv-validation", nullptr, "Skips spirv validation." },
        { OptionKind::SourceEmbedStyle, "-source-embed-style", "-source-embed-style <source-embed-style>",
        "If source embedding is enabled, defines the style used. When enabled (with any style other than `none`), "
        "will write compile results into embeddable source for the target language. "
        "If no output file is specified, the output is written to stdout. If an output file is specified "
        "it is written either to that file directly (if it is appropriate for the target language), "
        "or it will be output to the filename with an appropriate extension.\n\n"
        "Note for C/C++ with u16/u32/u64 types it is necessary to have \"#include <stdint.h>\" before the generated file.\n" },
        { OptionKind::SourceEmbedName, "-source-embed-name", "-source-embed-name <name>",
        "The name used as the basis for variables output for source embedding."},
        { OptionKind::SourceEmbedLanguage, "-source-embed-language", "-source-embed-language <language>",
        "The language to be used for source embedding. Defaults to C/C++. Currently only C/C++ are supported"},
    };

    _addOptions(makeConstArrayView(generalOpts), options);

    /* !!!!!!!!!!!!!!!!!!!!!!!!!!!!!!!!! Target !!!!!!!!!!!!!!!!!!!!!!!!!!!!!!! */

    options.setCategory("Target");

    StringBuilder vkShiftNames;
    {
        for (auto nameSlice : NameValueUtil::getNames(NameValueUtil::NameKind::All, HLSLToVulkanLayoutOptions::getKindInfos()))
        {
            // -fvk-{b|s|t|u}-shift
            vkShiftNames << "-fvk-" << nameSlice << "-shift,";
        }
        // remove last ,
        vkShiftNames.reduceLength(vkShiftNames.getLength() - 1);
    }

    const Option targetOpts[] = 
    {
        { OptionKind::Capability, "-capability", "-capability <capability>[+<capability>...]",
        "Add optional capabilities to a code generation target. See Capabilities below."},
        { OptionKind::DefaultImageFormatUnknown, "-default-image-format-unknown", nullptr,
        "Set the format of R/W images with unspecified format to 'unknown'. Otherwise try to guess the format."},
        { OptionKind::DisableDynamicDispatch, "-disable-dynamic-dispatch", nullptr, "Disables generating dynamic dispatch code." },
        { OptionKind::DisableSpecialization, "-disable-specialization", nullptr, "Disables generics and specialization pass." },
        { OptionKind::FloatingPointMode, "-fp-mode,-floating-point-mode", "-fp-mode <fp-mode>, -floating-point-mode <fp-mode>", 
        "Control floating point optimizations"},
        { OptionKind::DebugInformation, "-g...", "-g, -g<debug-info-format>, -g<debug-level>", 
        "Include debug information in the generated code, where possible.\n"
        "<debug-level> is the amount of information, 0..3, unspecified means 2\n" 
        "<debug-info-format> specifies a debugging info format\n"
        "It is valid to have multiple -g options, such as a <debug-level> and a <debug-info-format>" },
        { OptionKind::LineDirectiveMode, "-line-directive-mode", "-line-directive-mode <line-directive-mode>", 
        "Sets how the `#line` directives should be produced. Available options are:\n"
        "If not specified, default behavior is to use C-style `#line` directives "
        "for HLSL and C/C++ output, and traditional GLSL-style `#line` directives "
        "for GLSL output." },
        { OptionKind::Optimization, "-O...", "-O<optimization-level>", "Set the optimization level."},
        { OptionKind::Obfuscate, "-obfuscate", nullptr, "Remove all source file information from outputs." },
        { OptionKind::GLSLForceScalarLayout,
         "-force-glsl-scalar-layout", nullptr,
         "Force using scalar block layout for uniform and shader storage buffers in GLSL output."},
        { OptionKind::VulkanBindShift, vkShiftNames.getBuffer(), "-fvk-<vulkan-shift>-shift <N> <space>", 
        "For example '-fvk-b-shift <N> <space>' shifts by N the inferred binding numbers for all resources in 'b' registers of space <space>. "
        "For a resource attached with :register(bX, <space>) but not [vk::binding(...)], "
        "sets its Vulkan descriptor set to <space> and binding number to X + N. If you need to shift the "
        "inferred binding numbers for more than one space, provide more than one such option. "
        "If more than one such option is provided for the same space, the last one takes effect. "
        "If you need to shift the inferred binding numbers for all sets, use 'all' as <space>. " 
        "\n"
        "* [DXC description](https://github.com/Microsoft/DirectXShaderCompiler/blob/main/docs/SPIR-V.rst#implicit-binding-number-assignment)\n" 
        "* [GLSL wiki](https://github.com/KhronosGroup/glslang/wiki/HLSL-FAQ#auto-mapped-binding-numbers)\n" },
        { OptionKind::VulkanBindGlobals, "-fvk-bind-globals", "-fvk-bind-globals <N> <descriptor-set>",
        "Places the $Globals cbuffer at descriptor set <descriptor-set> and binding <N>."},
        { OptionKind::VulkanInvertY, "-fvk-invert-y", nullptr, "Negates (additively inverts) SV_Position.y before writing to stage output."},
        { OptionKind::VulkanUseDxPositionW, "-fvk-use-dx-position-w", nullptr, "Reciprocates (multiplicatively inverts) SV_Position.w after reading from stage input. For use in fragment shaders only."},
        { OptionKind::VulkanUseEntryPointName, "-fvk-use-entrypoint-name", nullptr, "Uses the entrypoint name from the source instead of 'main' in the spirv output."},
        { OptionKind::VulkanUseGLLayout, "-fvk-use-gl-layout", nullptr, "Use std430 layout instead of D3D buffer layout for raw buffer load/stores."},
        { OptionKind::VulkanEmitReflection, "-fspv-reflect", nullptr, "Include reflection decorations in the resulting SPIRV for shader parameters."},
        { OptionKind::EnableEffectAnnotations,
         "-enable-effect-annotations", nullptr, 
         "Enables support for legacy effect annotation syntax."},
#if defined(SLANG_CONFIG_DEFAULT_SPIRV_DIRECT)
        { OptionKind::EmitSpirvViaGLSL, "-emit-spirv-via-glsl", nullptr,
        "Generate SPIR-V output by compiling generated GLSL with glslang" },
        { OptionKind::EmitSpirvDirectly, "-emit-spirv-directly", nullptr,
        "Generate SPIR-V output direclty (default)" },
#else
        { OptionKind::EmitSpirvViaGLSL, "-emit-spirv-via-glsl", nullptr,
        "Generate SPIR-V output by compiling generated GLSL with glslang (default)" },
        { OptionKind::EmitSpirvDirectly, "-emit-spirv-directly", nullptr,
        "Generate SPIR-V output direclty rather than by compiling generated GLSL with glslang" },
        { OptionKind::SPIRVCoreGrammarJSON, "-spirv-core-grammar", nullptr,
        "A path to a specific spirv.core.grammar.json to use when generating SPIR-V output" },
        { OptionKind::IncompleteLibrary, "-incomplete-library", nullptr,
        "Allow generating code from incomplete libraries with unresolved external functions" },
#endif
    };

    _addOptions(makeConstArrayView(targetOpts), options);

    /* !!!!!!!!!!!!!!!!!!!!!!!!!!!!!!!!! Downstream !!!!!!!!!!!!!!!!!!!!!!!!!!!!!!! */

    options.setCategory("Downstream");

    {
        auto namesList = NameValueUtil::getNames(NameValueUtil::NameKind::First, TypeTextUtil::getCompilerInfos());
        StringBuilder names;
        for (auto name : namesList)
        {
            names << "-" << name << "-path,";
        }
        // remove last ,
        names.reduceLength(names.getLength() - 1);

        options.add(names.getBuffer(), "-<compiler>-path <path>", 
            "Specify path to a downstream <compiler> "
            "executable or library.\n", 
            UserValue(OptionKind::CompilerPath));
    }

    const Option downstreamOpts[] = 
    {
        { OptionKind::DefaultDownstreamCompiler, "-default-downstream-compiler", "-default-downstream-compiler <language> <compiler>",
        "Set a default compiler for the given language. See -lang for the list of languages." },
        { OptionKind::DownstreamArgs, "-X...", "-X<compiler> <option> -X<compiler>... <options> -X.", 
        "Pass arguments to downstream <compiler>. Just -X<compiler> passes just the next argument "
        "to the downstream compiler. -X<compiler>... options -X. will pass *all* of the options "
        "inbetween the opening -X and -X. to the downstream compiler."},
        { OptionKind::PassThrough, "-pass-through", "-pass-through <compiler>", 
        "Pass the input through mostly unmodified to the "
        "existing compiler <compiler>.\n" 
        "These are intended for debugging/testing purposes, when you want to be able to see what these existing compilers do with the \"same\" input and options"},
    };

    _addOptions(makeConstArrayView(downstreamOpts), options);

    /* !!!!!!!!!!!!!!!!!!!!!!!!!!!!!!!!! Repro !!!!!!!!!!!!!!!!!!!!!!!!!!!!!!! */

    options.setCategory("Repro");

    const Option reproOpts[] =
    {
        { OptionKind::DumpReproOnError, "-dump-repro-on-error", nullptr, "Dump `.slang-repro` file on any compilation error." },
        { OptionKind::ExtractRepro, "-extract-repro", "-extract-repro <name>", "Extract the repro files into a folder." },
        { OptionKind::LoadReproDirectory, "-load-repro-directory", "-load-repro-directory <path>", "Use repro along specified path" },
        { OptionKind::LoadRepro, "-load-repro", "-load-repro <name>", "Load repro"},
        { OptionKind::ReproFileSystem, "-repro-file-system", "-repro-file-system <name>", "Use a repro as a file system" },
        { OptionKind::DumpRepro, "-dump-repro", nullptr, "Dump a `.slang-repro` file that can be used to reproduce "
        "a compilation on another machine.\n"},
        { OptionKind::ReproFallbackDirectory, "-repro-fallback-directory <path>", 
        "Specify a directory to use if a file isn't found in a repro. Should be specified *before* any repro usage such as `load-repro`. \n"
        "There are two *special* directories: \n\n"
        " * 'none:' indicates no fallback, so if the file isn't found in the repro compliation will fail\n" 
        " * 'default:' is the default (which is the OS file system)"}
    };

    _addOptions(makeConstArrayView(reproOpts), options);

    /* !!!!!!!!!!!!!!!!!!!!!!!!!!!!!!!!! Debugging !!!!!!!!!!!!!!!!!!!!!!!!!!!!!!! */

    options.setCategory("Debugging");

    const Option debuggingOpts[] = 
    {
        { OptionKind::DumpAst, "-dump-ast", nullptr, "Dump the AST to a .slang-ast file next to the input." },
        { OptionKind::DumpIntermediatePrefix, "-dump-intermediate-prefix", "-dump-intermediate-prefix <prefix>", 
        "File name prefix for -dump-intermediates outputs, default is 'slang-dump-'"},
        { OptionKind::DumpIntermediates, "-dump-intermediates", nullptr, "Dump intermediate outputs for debugging." },
        { OptionKind::DumpIr, "-dump-ir", nullptr, "Dump the IR for debugging." },
        { OptionKind::DumpIrIds, "-dump-ir-ids", nullptr, "Dump the IDs with -dump-ir (debug builds only)" },
        { OptionKind::PreprocessorOutput, "-E,-output-preprocessor", nullptr, "Output the preprocessing result and exit." },
        { OptionKind::NoCodeGen, "-no-codegen", nullptr, "Skip the code generation step, just check the code and generate layout." },
        { OptionKind::OutputIncludes, "-output-includes", nullptr, "Print the hierarchy of the processed source files." },
        { OptionKind::SerialIr, "-serial-ir", nullptr, "Serialize the IR between front-end and back-end." },
        { OptionKind::SkipCodeGen, "-skip-codegen", nullptr, "Skip the code generation phase." },
        { OptionKind::ValidateIr, "-validate-ir", nullptr, "Validate the IR between the phases." },
        { OptionKind::VerbosePaths, "-verbose-paths", nullptr, "When displaying diagnostic output aim to display more detailed path information. "
        "In practice this is typically the complete 'canonical' path to the source file used." },
        { OptionKind::VerifyDebugSerialIr, "-verify-debug-serial-ir", nullptr, "Verify IR in the front-end." }
    };
    _addOptions(makeConstArrayView(debuggingOpts), options);
    
    /* !!!!!!!!!!!!!!!!!!!!!!!!!!!!!!!!! Experimental !!!!!!!!!!!!!!!!!!!!!!!!!!!!!!! */

    options.setCategory("Experimental");

    const Option experimentalOpts[] = 
    {
        { OptionKind::FileSystem, "-file-system", "-file-system <file-system-type>", 
        "Set the filesystem hook to use for a compile request."},
        { OptionKind::Heterogeneous, "-heterogeneous", nullptr, "Output heterogeneity-related code." },
        { OptionKind::NoMangle, "-no-mangle", nullptr, "Do as little mangling of names as possible." },
        { OptionKind::NoHLSLBinding, "-no-hlsl-binding", nullptr, "Do not include explicit parameter binding semantics in the output HLSL code,"
                                                                  "except for parameters that has explicit bindings in the input source." },
        { OptionKind::ValidateUniformity, "-validate-uniformity", nullptr, "Perform uniformity validation analysis." },
        { OptionKind::AllowGLSL, "-allow-glsl", nullptr, "Enable GLSL as an input language." },
    };
    _addOptions(makeConstArrayView(experimentalOpts), options);

    /* !!!!!!!!!!!!!!!!!!!!!!!!!!!!!!!!! Internal !!!!!!!!!!!!!!!!!!!!!!!!!!!!!!! */

    options.setCategory("Internal");

    const Option internalOpts[] = 
    {
        { OptionKind::ArchiveType, "-archive-type", "-archive-type <archive-type>", "Set the archive type for -save-stdlib. Default is zip." },
        { OptionKind::CompileStdLib, "-compile-stdlib", nullptr, 
        "Compile the StdLib from embedded sources. "
        "Will return a failure if there is already a StdLib available."},
        { OptionKind::Doc, "-doc", nullptr, "Write documentation for -compile-stdlib" },
        { OptionKind::IrCompression,"-ir-compression", "-ir-compression <type>", 
        "Set compression for IR and AST outputs.\n"
        "Accepted compression types: none, lite"},
        { OptionKind::LoadStdLib, "-load-stdlib", "-load-stdlib <filename>", "Load the StdLib from file." },
        { OptionKind::ReferenceModule, "-r", "-r <name>", "reference module <name>" },
        { OptionKind::SaveStdLib, "-save-stdlib", "-save-stdlib <filename>", "Save the StdLib modules to an archive file." },
        { OptionKind::SaveStdLibBinSource, "-save-stdlib-bin-source","-save-stdlib-bin-source <filename>", "Same as -save-stdlib but output "
        "the data as a C array.\n"},
        { OptionKind::TrackLiveness, "-track-liveness", nullptr, "Enable liveness tracking. Places SLANG_LIVE_START, and SLANG_LIVE_END in output source to indicate value liveness." },
    };
    _addOptions(makeConstArrayView(internalOpts), options);

    /* !!!!!!!!!!!!!!!!!!!!!!!!!!!!!!!!! Deprecated !!!!!!!!!!!!!!!!!!!!!!!!!!!!!!! */

    options.setCategory("Deprecated");

    const Option deprecatedOpts[] =
    {
        { OptionKind::ParameterBlocksUseRegisterSpaces, "-parameter-blocks-use-register-spaces", nullptr, "Parameter blocks will use register spaces" },
    };
    _addOptions(makeConstArrayView(deprecatedOpts), options);

    // We can now check that the whole range is available. If this fails it means there 
    // is an enum in the list that hasn't been setup as an option!
    SLANG_ASSERT(options.hasContiguousUserValueRange(CommandOptions::LookupKind::Option, UserValue(0), UserValue(OptionKind::CountOfParsableOptions)));
    SLANG_ASSERT(options.hasContiguousUserValueRange(CommandOptions::LookupKind::Category, UserValue(0), UserValue(ValueCategory::CountOf)));
}

SlangResult _addLibraryReference(EndToEndCompileRequest* req, String path, IArtifact* artifact, bool includeEntryPoint);

class ReproPathVisitor : public Slang::Path::Visitor
{
public:
    virtual void accept(Slang::Path::Type type, const Slang::UnownedStringSlice& filename) SLANG_OVERRIDE
    {
        if (type == Path::Type::File && Path::getPathExt(filename) == "slang-repro")
        {
            m_filenames.add(filename);
        }
    }

    Slang::List<String> m_filenames;
};

struct OptionsParser
{
    // A "translation unit" represents one or more source files
    // that are processed as a single entity when it comes to
    // semantic checking.
    //
    // For languages like HLSL, GLSL, and C, a translation unit
    // is usually a single source file (which can then go on
    // to `#include` other files into the same translation unit).
    //
    // For Slang, we support having multiple source files in
    // a single translation unit, and indeed command-line `slangc`
    // will always put all the source files into a single translation
    // unit.
    //
    // We track information on the translation units that we
    // create during options parsing, so that we can assocaite
    // other entities with these translation units:
    //
    struct RawTranslationUnit
    {
        // What language is the translation unit using?
        //
        // Note: We do not support translation units that mix
        // languages.
        //
        SlangSourceLanguage sourceLanguage;

        // Certain naming conventions imply a stage for
        // a file with only a single entry point, and in
        // those cases we will try to infer the stage from
        // the file when it is possible.
        //
        Stage impliedStage;

        // We retain the Slang API level translation unit index,
        // which we will call an "ID" inside the options parsing code.
        //
        // This will almost always be the index into the
        // `rawTranslationUnits` array below, but could conceivably,
        // be mismatched if we were parsing options for a compile
        // request that already had some translation unit(s) added
        // manually.
        //
        int                 translationUnitID;
    };
    
    // An entry point represents a function to be checked and possibly have
    // code generated in one of our translation units. An entry point
    // needs to have an associated stage, which might come via the
    // `-stage` command line option, or a `[shader("...")]` attribute
    // in the source code.
    //
    struct RawEntryPoint
    {
        String  name;
        Stage   stage = Stage::Unknown;
        int     translationUnitIndex = -1;
        int     entryPointID = -1;
        List<String> specializationArgs;
        // State for tracking command-line errors
        bool conflictingStagesSet = false;
        bool redundantStageSet = false;
    };
    
    struct RawOutput
    {
        String          path;
        CodeGenTarget   impliedFormat = CodeGenTarget::Unknown;
        int             targetIndex = -1;
        int             entryPointIndex = -1;
        bool            isWholeProgram = false;
    };
    
    struct RawTarget
    {
        CodeGenTarget       format = CodeGenTarget::Unknown;
        int                 targetID = -1;
        CompilerOptionSet   optionSet;

        // State for tracking command-line errors
        bool conflictingProfilesSet = false;
        bool redundantProfileSet = false;

    };
    
    int addTranslationUnit(SlangSourceLanguage language, Stage impliedStage);

    void addInputSlangPath(String const& path);

    void addInputForeignShaderPath(
        String const&           path,
        SlangSourceLanguage     language,
        Stage                   impliedStage);

    static Profile::RawVal findGlslProfileFromPath(const String& path);

    SlangResult addInputPath(char const* inPath, SourceLanguage langOverride = SourceLanguage::Unknown);

    void addOutputPath(String const& path, CodeGenTarget impliedFormat);

    void addOutputPath(char const* inPath);
    RawEntryPoint* getCurrentEntryPoint();

    void setStage(RawEntryPoint* rawEntryPoint, Stage stage);

    RawTarget* getCurrentTarget();
    void setProfileVersion(RawTarget* rawTarget, ProfileVersion profileVersion);
    void addCapabilityAtom(RawTarget* rawTarget, CapabilityName atom);
    
    void setFloatingPointMode(RawTarget* rawTarget, FloatingPointMode mode);
    
    SlangResult parse(
        SlangCompileRequest* compileRequest,
        int             argc,
        char const* const* argv);

    SlangResult _parse(
        int             argc,
        char const* const* argv);

    static bool _passThroughRequiresStage(PassThroughMode passThrough);

    SlangResult _compileReproDirectory(SlangSession* session, EndToEndCompileRequest* originalRequest, const String& dir);

        // Pass Severity::Disabled to allow any original severity
    SlangResult _overrideDiagnostics(const UnownedStringSlice& identifierList, Severity originalSeverity, Severity overrideSeverity);

        // Pass Severity::Disabled to allow any original severity
    SlangResult _overrideDiagnostic(const UnownedStringSlice& identifier, Severity originalSeverity, Severity overrideSeverity);

    SlangResult _dumpDiagnostics(Severity originalSeverity);

    template <typename T>
    SlangResult _getValue(const CommandLineArg& arg, const UnownedStringSlice& name, T& ioValue)
    {
        CommandOptions::UserValue value;
        SLANG_RETURN_ON_FAIL(_getValue(ValueCategory(GetValueCategory<T>::Value), arg, name, value));
        ioValue = T(value);
        return SLANG_OK;
    }

    SlangResult _getValue(ValueCategory valueCategory, const CommandLineArg& arg, const UnownedStringSlice& name, CommandOptions::UserValue& outValue);
    SlangResult _getValue(ValueCategory valueCategory, const CommandLineArg& arg, CommandOptions::UserValue& outValue);
    SlangResult _getValue(const ConstArrayView<ValueCategory>& valueCategories, const CommandLineArg& arg, const UnownedStringSlice& name, ValueCategory& outCat, CommandOptions::UserValue& outValue);
    
    SlangResult _expectValue(ValueCategory valueCategory, CommandOptions::UserValue& outValue);
    SlangResult _expectInt(const CommandLineArg& arg, Int& outInt);

    template <typename T>
    SlangResult _expectValue(T& ioValue)
    {
        CommandOptions::UserValue value;
        SLANG_RETURN_ON_FAIL(_expectValue(ValueCategory(GetValueCategory<T>::Value), value));
        ioValue = T(value);
        return SLANG_OK;
    }

    void _appendUsageTitle(StringBuilder& out);
    void _appendMinimalUsage(StringBuilder& out);
    void _outputMinimalUsage();

    SlangResult addReferencedModule(String path, SourceLoc loc, bool includeEntryPoint);
    SlangResult _parseReferenceModule(const CommandLineArg& arg);
    SlangResult _parseReproFileSystem(const CommandLineArg& arg);
    SlangResult _parseLoadRepro(const CommandLineArg& arg);
    SlangResult _parseDebugInformation(const CommandLineArg& arg);
    SlangResult _parseProfile(const CommandLineArg& arg);
    SlangResult _parseHelp(const CommandLineArg& arg);

    SlangSession* m_session = nullptr;
    SlangCompileRequest* m_compileRequest = nullptr;

    Slang::EndToEndCompileRequest* m_requestImpl = nullptr;

    List<RawTarget> m_rawTargets;

    RawTarget m_defaultTarget;

    //
    // We collect the entry points in a "raw" array so that we can
    // possibly associate them with a stage or translation unit
    // after the fact.
    //
    List<RawEntryPoint> m_rawEntryPoints;

    // In the case where we have only a single entry point,
    // the entry point and its options might be specified out
    // of order, so we will keep a single `RawEntryPoint` around
    // and use it as the target for any state-setting options
    // before the first "proper" entry point is specified.
    RawEntryPoint m_defaultEntryPoint;

    List<RawTranslationUnit> m_rawTranslationUnits;

    // If we already have a translation unit for Slang code, then this will give its index.
    // If not, it will be `-1`.
    int m_slangTranslationUnitIndex = -1;

    int m_translationUnitCount = 0;
    int m_currentTranslationUnitIndex = -1;

    bool m_hasLoadedRepro = false;
    bool m_compileStdLib = false;
    slang::CompileStdLibFlags m_compileStdLibFlags;

    SlangArchiveType m_archiveType = SLANG_ARCHIVE_TYPE_RIFF_LZ4;
    
    List<RawOutput> m_rawOutputs;

    DiagnosticSink m_parseSink;
    DiagnosticSink* m_sink = nullptr;

    FrontEndCompileRequest* m_frontEndReq = nullptr;

    CommandLineReader m_reader;

    CommandOptionsWriter::Style m_helpStyle = CommandOptionsWriter::Style::Text;

    CommandOptions* m_cmdOptions = nullptr;
    CommandLineContext* m_cmdLineContext = nullptr;
};

int OptionsParser::addTranslationUnit(
    SlangSourceLanguage language,
    Stage               impliedStage)
{
    auto translationUnitIndex = m_rawTranslationUnits.getCount();
    auto translationUnitID = m_compileRequest->addTranslationUnit(language, nullptr);

    // As a sanity check: the API should be returning the same translation
    // unit index as we maintain internally. This invariant would only
    // be broken if we decide to support a mix of translation units specified
    // via API, and ones specified via command-line arguments.
    //
    SLANG_RELEASE_ASSERT(Index(translationUnitID) == translationUnitIndex);

    RawTranslationUnit rawTranslationUnit;
    rawTranslationUnit.sourceLanguage = language;
    rawTranslationUnit.translationUnitID = translationUnitID;
    rawTranslationUnit.impliedStage = impliedStage;

    m_rawTranslationUnits.add(rawTranslationUnit);

    return int(translationUnitIndex);
}

void OptionsParser::addInputSlangPath(
    String const& path)
{
    // All of the input .slang files will be grouped into a single logical translation unit,
    // which we create lazily when the first .slang file is encountered.
    if (m_slangTranslationUnitIndex == -1)
    {
        m_translationUnitCount++;
        m_slangTranslationUnitIndex = addTranslationUnit(SLANG_SOURCE_LANGUAGE_SLANG, Stage::Unknown);
    }

    m_compileRequest->addTranslationUnitSourceFile(m_rawTranslationUnits[m_slangTranslationUnitIndex].translationUnitID, path.begin());

    // Set the translation unit to be used by subsequent entry points
    m_currentTranslationUnitIndex = m_slangTranslationUnitIndex;
}

void OptionsParser::addInputForeignShaderPath(
    String const& path,
    SlangSourceLanguage     language,
    Stage                   impliedStage)
{
    m_translationUnitCount++;
    m_currentTranslationUnitIndex = addTranslationUnit(language, impliedStage);

    m_compileRequest->addTranslationUnitSourceFile(m_rawTranslationUnits[m_currentTranslationUnitIndex].translationUnitID, path.begin());
}

/* static */Profile::RawVal OptionsParser::findGlslProfileFromPath(const String& path)
{
    struct Entry
    {
        const char* ext;
        Profile::RawVal profileId;
    };

    static const Entry entries[] =
    {
        { ".frag", Profile::GLSL_Fragment },
        { ".geom", Profile::GLSL_Geometry },
        { ".tesc", Profile::GLSL_TessControl },
        { ".tese", Profile::GLSL_TessEval },
        { ".comp", Profile::GLSL_Compute }
    };

    for (Index i = 0; i < SLANG_COUNT_OF(entries); ++i)
    {
        const Entry& entry = entries[i];
        if (path.endsWith(entry.ext))
        {
            return entry.profileId;
        }
    }
    return Profile::Unknown;
}

SlangSourceLanguage findSourceLanguageFromPath(const String& path, Stage& outImpliedStage)
{
    struct Entry
    {
        const char* ext;
        SlangSourceLanguage sourceLanguage;
        SlangStage          impliedStage;
    };

    static const Entry entries[] =
    {
        { ".slang", SLANG_SOURCE_LANGUAGE_SLANG, SLANG_STAGE_NONE },

        { ".hlsl",  SLANG_SOURCE_LANGUAGE_HLSL, SLANG_STAGE_NONE },
        { ".fx",    SLANG_SOURCE_LANGUAGE_HLSL, SLANG_STAGE_NONE },

        { ".glsl", SLANG_SOURCE_LANGUAGE_GLSL,  SLANG_STAGE_NONE },
        { ".vert", SLANG_SOURCE_LANGUAGE_GLSL,  SLANG_STAGE_VERTEX },
        { ".frag", SLANG_SOURCE_LANGUAGE_GLSL,  SLANG_STAGE_FRAGMENT },
        { ".geom", SLANG_SOURCE_LANGUAGE_GLSL,  SLANG_STAGE_GEOMETRY },
        { ".tesc", SLANG_SOURCE_LANGUAGE_GLSL,  SLANG_STAGE_HULL },
        { ".tese", SLANG_SOURCE_LANGUAGE_GLSL,  SLANG_STAGE_DOMAIN },
        { ".comp", SLANG_SOURCE_LANGUAGE_GLSL,  SLANG_STAGE_COMPUTE },
        { ".mesh", SLANG_SOURCE_LANGUAGE_GLSL,  SLANG_STAGE_MESH },
        { ".task", SLANG_SOURCE_LANGUAGE_GLSL,  SLANG_STAGE_AMPLIFICATION },
        { ".rgen", SLANG_SOURCE_LANGUAGE_GLSL,  SLANG_STAGE_RAY_GENERATION },
        { ".rint", SLANG_SOURCE_LANGUAGE_GLSL,  SLANG_STAGE_INTERSECTION },
        { ".rahit", SLANG_SOURCE_LANGUAGE_GLSL, SLANG_STAGE_ANY_HIT },
        { ".rchit", SLANG_SOURCE_LANGUAGE_GLSL, SLANG_STAGE_CLOSEST_HIT },
        { ".rmiss", SLANG_SOURCE_LANGUAGE_GLSL, SLANG_STAGE_MISS },
        { ".rcall", SLANG_SOURCE_LANGUAGE_GLSL, SLANG_STAGE_CALLABLE },

        { ".c",    SLANG_SOURCE_LANGUAGE_C,     SLANG_STAGE_NONE },
        { ".cpp",  SLANG_SOURCE_LANGUAGE_CPP,   SLANG_STAGE_NONE },
        { ".cu",   SLANG_SOURCE_LANGUAGE_CUDA,  SLANG_STAGE_NONE }

    };

    for (Index i = 0; i < SLANG_COUNT_OF(entries); ++i)
    {
        const Entry& entry = entries[i];
        if (path.endsWith(entry.ext))
        {
            outImpliedStage = Stage(entry.impliedStage);
            return entry.sourceLanguage;
        }
    }
    return SLANG_SOURCE_LANGUAGE_UNKNOWN;
}

SlangResult OptionsParser::addInputPath(char const* inPath, SourceLanguage langOverride )
{
    // look at the extension on the file name to determine
    // how we should handle it.
    String path = String(inPath);

    if (path.endsWith(".slang-module") || path.endsWith(".slang-lib"))
    {
        return addReferencedModule(path, SourceLoc(), false);
    }
    else if (path.endsWith(".slang") || langOverride == SourceLanguage::Slang)
    {
        // Plain old slang code
        addInputSlangPath(path);
        return SLANG_OK;
    }

    Stage impliedStage = Stage::Unknown;
    SlangSourceLanguage sourceLanguage = SlangSourceLanguage(langOverride);
    if (sourceLanguage == SLANG_SOURCE_LANGUAGE_UNKNOWN)
    {
        if (m_requestImpl->getLinkage()->m_optionSet.hasOption(CompilerOptionName::Language))
            sourceLanguage = SlangSourceLanguage(m_requestImpl->getLinkage()->m_optionSet.getEnumOption<SlangSourceLanguage>(CompilerOptionName::Language));
        else
            sourceLanguage = findSourceLanguageFromPath(path, impliedStage);
    }
    if (sourceLanguage == SLANG_SOURCE_LANGUAGE_UNKNOWN)
    {
        m_requestImpl->getSink()->diagnose(SourceLoc(), Diagnostics::cannotDeduceSourceLanguage, inPath);
        return SLANG_FAIL;
    }

    addInputForeignShaderPath(path, sourceLanguage, impliedStage);

    return SLANG_OK;
}

void OptionsParser::addOutputPath(
    String const& path,
    CodeGenTarget   impliedFormat)
{
    RawOutput rawOutput;
    rawOutput.path = path;
    rawOutput.impliedFormat = impliedFormat;
    m_rawOutputs.add(rawOutput);
}

void OptionsParser::addOutputPath(char const* inPath)
{
    String path = String(inPath);
    String ext = Path::getPathExt(path);

    if (ext == toSlice("slang-module") ||
        ext == toSlice("slang-lib") ||
        ext == toSlice("dir") ||
        ext == toSlice("zip"))
    {
        // These extensions don't indicate a artifact container, just that we want to emit IR
        // We want to emit IR
        m_requestImpl->m_emitIr = true;

        // We want to write out in an artfact "container", that can hold multiple artifacts.
        m_compileRequest->setOutputContainerFormat(SLANG_CONTAINER_FORMAT_SLANG_MODULE);

        m_requestImpl->m_containerOutputPath = path;
    }
    else
    {
        const SlangCompileTarget target = TypeTextUtil::findCompileTargetFromExtension(ext.getUnownedSlice());
        // If the target is not found the value returned is Unknown. This is okay because
        // we allow an unknown-format `-o`, assuming we get a target format
        // from another argument.
        addOutputPath(path, CodeGenTarget(target));
    }
}

OptionsParser::RawEntryPoint* OptionsParser::getCurrentEntryPoint()
{
    auto rawEntryPointCount = m_rawEntryPoints.getCount();
    return rawEntryPointCount ? &m_rawEntryPoints[rawEntryPointCount - 1] : &m_defaultEntryPoint;
}

void OptionsParser::setStage(RawEntryPoint* rawEntryPoint, Stage stage)
{
    if (rawEntryPoint->stage != Stage::Unknown)
    {
        rawEntryPoint->redundantStageSet = true;
        if (stage != rawEntryPoint->stage)
        {
            rawEntryPoint->conflictingStagesSet = true;
        }
    }
    rawEntryPoint->stage = stage;
}

OptionsParser::RawTarget* OptionsParser::getCurrentTarget()
{
    auto rawTargetCount = m_rawTargets.getCount();
    return rawTargetCount ? &m_rawTargets[rawTargetCount - 1] : &m_defaultTarget;
}

void OptionsParser::setProfileVersion(RawTarget* rawTarget, ProfileVersion profileVersion)
{
    if (rawTarget->optionSet.getProfileVersion() != ProfileVersion::Unknown)
    {
        rawTarget->redundantProfileSet = true;

        if (profileVersion != rawTarget->optionSet.getProfileVersion())
        {
            rawTarget->conflictingProfilesSet = true;
        }
    }
    rawTarget->optionSet.setProfileVersion(profileVersion);
}

void OptionsParser::addCapabilityAtom(RawTarget* rawTarget, CapabilityName atom)
{
    rawTarget->optionSet.addCapabilityAtom(atom);
}

void OptionsParser::setFloatingPointMode(RawTarget* rawTarget, FloatingPointMode mode)
{
    rawTarget->optionSet.set(CompilerOptionName::FloatingPointMode, mode);
}

/* static */bool OptionsParser::_passThroughRequiresStage(PassThroughMode passThrough)
{
    switch (passThrough)
    {
        case PassThroughMode::Glslang:
        case PassThroughMode::Dxc:
        case PassThroughMode::Fxc:
        {
            return true;
        }
        default:
        {
            return false;
        }
    }
}

static SlangResult _loadRepro(const String& path, DiagnosticSink* sink, EndToEndCompileRequest* request)
{
    List<uint8_t> buffer;
    SLANG_RETURN_ON_FAIL(ReproUtil::loadState(path, sink, buffer));

    auto requestState = ReproUtil::getRequest(buffer);
    MemoryOffsetBase base;
    base.set(buffer.getBuffer(), buffer.getCount());

    // If we can find a directory, that exists, we will set up a file system to load from that directory
    ComPtr<ISlangFileSystem> optionalFileSystem;
    String dirPath;
    if (SLANG_SUCCEEDED(ReproUtil::calcDirectoryPathFromFilename(path, dirPath)))
    {
        SlangPathType pathType;
        if (SLANG_SUCCEEDED(Path::getPathType(dirPath, &pathType)) && pathType == SLANG_PATH_TYPE_DIRECTORY)
        {
            optionalFileSystem = new RelativeFileSystem(OSFileSystem::getExtSingleton(), dirPath);
        }
    }

    SLANG_RETURN_ON_FAIL(ReproUtil::load(base, requestState, optionalFileSystem, request));

    return SLANG_OK;
}

SlangResult OptionsParser::_compileReproDirectory(SlangSession* session, EndToEndCompileRequest* originalRequest, const String& dir)
{
    auto stdOut = originalRequest->getWriter(WriterChannel::StdOutput);

    ReproPathVisitor visitor;
    Path::find(dir, nullptr, &visitor);

    for (auto filename : visitor.m_filenames)
    {
        // Create a fresh request
        ComPtr<slang::ICompileRequest> request;
        SLANG_RETURN_ON_FAIL(session->createCompileRequest(request.writeRef()));

        auto requestImpl = asInternal(request);

        // Copy over the fallback file system
        requestImpl->m_reproFallbackFileSystem = originalRequest->m_reproFallbackFileSystem;

        // Load the repro into it
        auto path = Path::combine(dir, filename);

        if (SLANG_FAILED(_loadRepro(path, m_sink, requestImpl)))
        {
            if (stdOut)
            {
                StringBuilder buf;
                buf << filename << " - Failed to load!\n";
            }
            continue;
        }

        if (stdOut)
        {
            StringBuilder buf;
            buf << filename << "\n";
            stdOut->write(buf.getBuffer(), buf.getLength());
        }

        StringBuilder bufs[Index(WriterChannel::CountOf)];
        ComPtr<ISlangWriter> writers[Index(WriterChannel::CountOf)];
        for (Index i = 0; i < Index(WriterChannel::CountOf); ++i)
        {
            writers[i] = new StringWriter(&bufs[0], 0);
            requestImpl->setWriter(WriterChannel(i), writers[i]);
        }

        if (SLANG_FAILED(requestImpl->compile()))
        {
            const char failed[] = "FAILED!\n";
            stdOut->write(failed, SLANG_COUNT_OF(failed) - 1);

            const auto& diagnostics = bufs[Index(WriterChannel::Diagnostic)];

            stdOut->write(diagnostics.getBuffer(), diagnostics.getLength());

            return SLANG_FAIL;
        }
    }

    if (stdOut)
    {
        const char end[] = "(END)\n";
        stdOut->write(end, SLANG_COUNT_OF(end) - 1);
    }

    return SLANG_OK;
}

SlangResult OptionsParser::_dumpDiagnostics(Severity originalSeverity)
{
    // Get the diagnostics and dump them
    auto diagnosticsLookup = getDiagnosticsLookup();

    StringBuilder buf;

    for (const auto& diagnostic : diagnosticsLookup->getDiagnostics())
    {
        if (originalSeverity != Severity::Disable &&
            diagnostic->severity != originalSeverity)
        {
            continue;
        }

        buf.clear();

        buf << diagnostic->id << " : ";
        NameConventionUtil::convert(NameStyle::Camel, UnownedStringSlice(diagnostic->name), NameConvention::LowerKabab, buf);
        buf << "\n";
        m_sink->diagnoseRaw(Severity::Note, buf.getUnownedSlice());
    }

    return SLANG_OK;
}

void OptionsParser::_appendUsageTitle(StringBuilder& out)
{
    out << "Usage: slangc [options...] [--] <input files>\n\n";
}

void OptionsParser::_outputMinimalUsage()
{
    // Output usage info
    StringBuilder buf;
    _appendMinimalUsage(buf);

    m_sink->diagnoseRaw(Severity::Note, buf.getUnownedSlice());
}

void OptionsParser::_appendMinimalUsage(StringBuilder& out)
{
    _appendUsageTitle(out);
    out << "For help: slangc -h\n";
}


SlangResult OptionsParser::_getValue(ValueCategory valueCategory, const CommandLineArg& arg, const UnownedStringSlice& name, CommandOptions::UserValue& outValue)
{
    const auto optionIndex = m_cmdOptions->findOptionByCategoryUserValue(CommandOptions::UserValue(valueCategory), name);
    if (optionIndex < 0)
    {
        const auto categoryIndex = m_cmdOptions->findCategoryByUserValue(CommandOptions::UserValue(valueCategory));
        SLANG_ASSERT(categoryIndex >= 0);
        if (categoryIndex < 0)
        {
            return SLANG_FAIL;
        }

        List<UnownedStringSlice> names;
        m_cmdOptions->getCategoryOptionNames(categoryIndex, names);

        StringBuilder buf;
        StringUtil::join(names.getBuffer(), names.getCount(), toSlice(", "), buf);

        m_sink->diagnose(arg.loc, Diagnostics::unknownCommandLineValue, buf);
        return SLANG_FAIL;
    }

    outValue = m_cmdOptions->getOptionAt(optionIndex).userValue;
    return SLANG_OK;
}

SlangResult OptionsParser::_getValue(ValueCategory valueCategory, const CommandLineArg& arg, CommandOptions::UserValue& outValue)
{
    return _getValue(valueCategory, arg, arg.value.getUnownedSlice(), outValue);
}

SlangResult OptionsParser::_getValue(const ConstArrayView<ValueCategory>& valueCategories, const CommandLineArg& arg, const UnownedStringSlice& name, ValueCategory& outCat, CommandOptions::UserValue& outValue)
{
    auto& cmdOptions = asInternal(m_session)->m_commandOptions;

    for (auto valueCategory : valueCategories)
    {
        const auto optionIndex = cmdOptions.findOptionByCategoryUserValue(CommandOptions::UserValue(valueCategory), name);
        if (optionIndex >= 0)
        {
            outCat = valueCategory;
            outValue = cmdOptions.getOptionAt(optionIndex).userValue;
            return SLANG_OK;
        }
    }

    List<UnownedStringSlice> names;
    for (auto valueCategory : valueCategories)
    {
        const auto categoryIndex = cmdOptions.findCategoryByUserValue(CommandOptions::UserValue(valueCategory));
        SLANG_ASSERT(categoryIndex >= 0);
        if (categoryIndex < 0)
        {
            return SLANG_FAIL;
        }
        cmdOptions.appendCategoryOptionNames(categoryIndex, names);
    }

    StringBuilder buf;
    StringUtil::join(names.getBuffer(), names.getCount(), toSlice(", "), buf);

    m_sink->diagnose(arg.loc, Diagnostics::unknownCommandLineValue, buf);
    return SLANG_FAIL;
}

SlangResult OptionsParser::_expectValue(ValueCategory valueCategory, CommandOptions::UserValue& outValue)
{
    CommandLineArg arg;
    SLANG_RETURN_ON_FAIL(m_reader.expectArg(arg));
    SLANG_RETURN_ON_FAIL(_getValue(valueCategory, arg, outValue));
    return SLANG_OK;
}

SlangResult OptionsParser::_expectInt(const CommandLineArg& initArg, Int& outInt)
{
    SLANG_UNUSED(initArg);

    CommandLineArg arg;
    SLANG_RETURN_ON_FAIL(m_reader.expectArg(arg));
    
    if (SLANG_FAILED(StringUtil::parseInt(arg.value.getUnownedSlice(), outInt)))
    {
        m_sink->diagnose(arg.loc, Diagnostics::expectingAnInteger);
        return SLANG_FAIL;
    }
    return SLANG_OK;
}

SlangResult OptionsParser::addReferencedModule(String path, SourceLoc loc, bool includeEntryPoint)
{
    auto desc = ArtifactDescUtil::getDescFromPath(path.getUnownedSlice());

    if (desc.kind == ArtifactKind::Unknown)
    {
        m_sink->diagnose(loc, Diagnostics::unknownLibraryKind, Path::getPathExt(path));
        return SLANG_FAIL;
    }

    // If it's a GPU binary, then we'll assume it's a library
    if (ArtifactDescUtil::isGpuUsable(desc))
    {
        desc.kind = ArtifactKind::Library;
    }

    // If its a zip we'll *assume* its a zip holding compilation results
    if (desc.kind == ArtifactKind::Zip)
    {
        desc.payload = ArtifactPayload::CompileResults;
    }

    if (!ArtifactDescUtil::isLinkable(desc))
    {
        m_sink->diagnose(loc, Diagnostics::kindNotLinkable, Path::getPathExt(path));
        return SLANG_FAIL;
    }

    const String name = ArtifactDescUtil::getBaseNameFromPath(desc, path.getUnownedSlice());

    // Create the artifact
    auto artifact = Artifact::create(desc, name.getUnownedSlice());

    // There is a problem here if I want to reference a library that is a 'system' library or is not directly a file
    // In that case the path shouldn't be set and the name should completely define the library.
    // Seeing as on all targets the baseName doesn't have an extension, and all library types do
    // if the name doesn't have an extension we can assume there is no path to it.

    ComPtr<IOSFileArtifactRepresentation> fileRep;
    if (Path::getPathExt(path).getLength() <= 0)
    {
        // If there is no extension *assume* it is the name of a system level library
        fileRep = new OSFileArtifactRepresentation(IOSFileArtifactRepresentation::Kind::NameOnly, path.getUnownedSlice(), nullptr);
    }
    else
    {
        fileRep = new OSFileArtifactRepresentation(IOSFileArtifactRepresentation::Kind::Reference, path.getUnownedSlice(), nullptr);
        if (!fileRep->exists())
        {
            m_sink->diagnose(loc, Diagnostics::libraryDoesNotExist, path);
            return SLANG_FAIL;
        }
    }
    artifact->addRepresentation(fileRep);

    SLANG_RETURN_ON_FAIL(_addLibraryReference(m_requestImpl, path, artifact, includeEntryPoint));
    for (Index i = m_rawTranslationUnits.getCount(); i < m_requestImpl->getTranslationUnitCount(); i++)
    {
        RawTranslationUnit rawTU;
        rawTU.translationUnitID = (int)i;
        rawTU.impliedStage = Stage::Unknown;
        rawTU.sourceLanguage = SLANG_SOURCE_LANGUAGE_SLANG;
        m_rawTranslationUnits.add(rawTU);
    }
    m_currentTranslationUnitIndex = m_requestImpl->getTranslationUnitCount() - 1;
    m_slangTranslationUnitIndex = m_currentTranslationUnitIndex;
    return SLANG_OK;
}

SlangResult OptionsParser::_parseReferenceModule(const CommandLineArg& arg)
{
    SLANG_UNUSED(arg);

    CommandLineArg referenceModuleName;
    SLANG_RETURN_ON_FAIL(m_reader.expectArg(referenceModuleName));

    return addReferencedModule(referenceModuleName.value, referenceModuleName.loc, true);
}

SlangResult OptionsParser::_parseReproFileSystem(const CommandLineArg& arg)
{
    SLANG_UNUSED(arg);

    CommandLineArg reproName;
    SLANG_RETURN_ON_FAIL(m_reader.expectArg(reproName));

    List<uint8_t> buffer;
    {
        const Result res = ReproUtil::loadState(reproName.value, m_sink, buffer);
        if (SLANG_FAILED(res))
        {
            m_sink->diagnose(reproName.loc, Diagnostics::unableToReadFile, reproName.value);
            return res;
        }
    }

    auto requestState = ReproUtil::getRequest(buffer);
    MemoryOffsetBase base;
    base.set(buffer.getBuffer(), buffer.getCount());

    // If we can find a directory, that exists, we will set up a file system to load from that directory
    ComPtr<ISlangFileSystem> dirFileSystem;
    String dirPath;
    if (SLANG_SUCCEEDED(ReproUtil::calcDirectoryPathFromFilename(reproName.value, dirPath)))
    {
        SlangPathType pathType;
        if (SLANG_SUCCEEDED(Path::getPathType(dirPath, &pathType)) && pathType == SLANG_PATH_TYPE_DIRECTORY)
        {
            dirFileSystem = new RelativeFileSystem(OSFileSystem::getExtSingleton(), dirPath, true);
        }
    }

    ComPtr<ISlangFileSystemExt> fileSystem;
    SLANG_RETURN_ON_FAIL(ReproUtil::loadFileSystem(base, requestState, dirFileSystem, fileSystem));

    auto cacheFileSystem = as<CacheFileSystem>(fileSystem);
    SLANG_ASSERT(cacheFileSystem);

    // I might want to make the dir file system the fallback file system...
    cacheFileSystem->setInnerFileSystem(dirFileSystem, cacheFileSystem->getUniqueIdentityMode(), cacheFileSystem->getPathStyle());

    // Set as the file system
    m_compileRequest->setFileSystem(fileSystem);
    return SLANG_OK;
}

SlangResult OptionsParser::_parseHelp(const CommandLineArg& arg)
{
    SLANG_UNUSED(arg);

    Index categoryIndex = -1;

    if (m_reader.hasArg())
    {
        auto catArg = m_reader.getArgAndAdvance();

        categoryIndex = m_cmdOptions->findCategoryByCaseInsensitiveName(catArg.value.getUnownedSlice());
        if (categoryIndex < 0)
        {
            m_sink->diagnose(catArg.loc, Diagnostics::unknownHelpCategory);
            return SLANG_FAIL;
        }
    }

    CommandOptionsWriter::Options writerOptions;
    writerOptions.style = m_helpStyle;

    auto writer = CommandOptionsWriter::create(writerOptions);

    auto& buf = writer->getBuilder();

    if (categoryIndex < 0)
    {
        // If it's the text style we can inject usage at the top
        if (m_helpStyle == CommandOptionsWriter::Style::Text)
        {
            _appendUsageTitle(buf);
        }
        else
        {
            // NOTE! We need this preamble because if we have links,
            // we have to make sure the first thing in markdown *isn't* <>

            buf << "# Slang Command Line Options\n\n";
            buf << "*Usage:*\n";
            buf << "```\n";
            buf << "slangc [options...] [--] <input files>\n\n";
            buf << "# For help\n";
            buf << "slangc -h\n\n";
            buf << "# To generate this file\n";
            buf << "slangc -help-style markdown -h\n";
            buf << "```\n";
        }

        writer->appendDescription(m_cmdOptions);
    }
    else
    {
        writer->appendDescriptionForCategory(m_cmdOptions, categoryIndex);
    }

    m_sink->diagnoseRaw(Severity::Note, buf.getBuffer());

    return SLANG_OK;
}

SlangResult OptionsParser::_parseLoadRepro(const CommandLineArg& arg)
{
    SLANG_UNUSED(arg);

    CommandLineArg reproName;
    SLANG_RETURN_ON_FAIL(m_reader.expectArg(reproName));

    if (SLANG_FAILED(_loadRepro(reproName.value, m_sink, m_requestImpl)))
    {
        m_sink->diagnose(reproName.loc, Diagnostics::unableToReadFile, reproName.value);
        return SLANG_FAIL;
    }

    m_hasLoadedRepro = true;
    return SLANG_OK;
}

SlangResult OptionsParser::_parseDebugInformation(const CommandLineArg& arg)
{
    auto name = arg.value.getUnownedSlice().tail(2);

    // Note: unlike with `-O` above, we have to consider that other
    // options might have names that start with `-g` and so cannot
    // just detect it as a prefix.
    if (name.getLength() == 0)
    {
        // The default is standard
        m_compileRequest->setDebugInfoLevel(SLANG_DEBUG_INFO_LEVEL_STANDARD);
    }
    else
    {
        CommandOptions::UserValue value;
        ValueCategory valueCat;
        ValueCategory valueCats[] = { ValueCategory::DebugLevel, ValueCategory::DebugInfoFormat };
        SLANG_RETURN_ON_FAIL(_getValue(makeConstArrayView(valueCats), arg, name, valueCat, value));

        if (valueCat == ValueCategory::DebugLevel)
        {
            const auto level = (SlangDebugInfoLevel)value;
            m_compileRequest->setDebugInfoLevel(level);
        }
        else
        {
            const auto debugFormat = (SlangDebugInfoFormat)value;
            m_compileRequest->setDebugInfoFormat(debugFormat);
        }
    }
    return SLANG_OK;
}


SlangResult OptionsParser::_parseProfile(const CommandLineArg& arg)
{
    SLANG_UNUSED(arg);

    // A "profile" can specify both a general capability level for
    // a target, and also (as a legacy/compatibility feature) a
    // specific stage to use for an entry point.

    CommandLineArg operand;
    SLANG_RETURN_ON_FAIL(m_reader.expectArg(operand));

    // A a convenience, the `-profile` option supports an operand that consists
    // of multiple tokens separated with `+`. The eventual goal is that each
    // of these tokens will represent a capability that should be assumed to
    // be present on the target.
    //
    List<UnownedStringSlice> slices;
    StringUtil::split(operand.value.getUnownedSlice(), '+', slices);
    Index sliceCount = slices.getCount();

    // For now, we will require that the *first* capability in the list is
    // special, and represents the traditional `Profile` to compile for in
    // the existing Slang model.
    //
    UnownedStringSlice profileName = sliceCount >= 1 ? slices[0] : UnownedTerminatedStringSlice("");

    SlangProfileID profileID = SlangProfileID(Slang::Profile::lookUp(profileName).raw);
    if (profileID == SLANG_PROFILE_UNKNOWN)
    {
        m_sink->diagnose(operand.loc, Diagnostics::unknownProfile, profileName);
        return SLANG_FAIL;
    }
    else
    {
        auto profile = Profile(profileID);

        setProfileVersion(getCurrentTarget(), profile.getVersion());

        // A `-profile` option that also specifies a stage (e.g., `-profile vs_5_0`)
        // should be treated like a composite (e.g., `-profile sm_5_0 -stage vertex`)
        auto stage = profile.getStage();
        if (stage != Stage::Unknown)
        {
            setStage(getCurrentEntryPoint(), stage);
        }
    }

    // Any additional capability tokens will be assumed to represent `CapabilityAtom`s.
    // Those atoms will need to be added to the supported capabilities of the target.
    // 
    for (Index i = 1; i < sliceCount; ++i)
    {
        UnownedStringSlice atomName = slices[i];
        CapabilityName atom = findCapabilityName(atomName);
        if (atom == CapabilityName::Invalid)
        {
            m_sink->diagnose(operand.loc, Diagnostics::unknownProfile, atomName);
            return SLANG_FAIL;
        }

        addCapabilityAtom(getCurrentTarget(), atom);
    }

    return SLANG_OK;
}

SlangResult OptionsParser::_parse(
    int             argc,
    char const* const* argv)
{
    // Set up the args
    CommandLineArgs args(m_cmdLineContext);

    // Converts input args into args in 'args'.
    // Doing so will allocate some SourceLoc space from the CommandLineContext.
    args.setArgs(argv, argc);

    auto linkage = m_requestImpl->getLinkage();

    // Before we do anything else lets strip out all of the downstream arguments.
    DownstreamArgs downstreamArgs(m_cmdLineContext);


    SLANG_RETURN_ON_FAIL(downstreamArgs.stripDownstreamArgs(args, 0, m_sink));
    for (auto& entry : downstreamArgs.m_entries)
    {
        String serializedArgs = entry.args.serialize();
        CompilerOptionValue v;
        v.kind = CompilerOptionValueKind::String;
        v.stringValue = entry.name;
        v.stringValue2 = serializedArgs;
        linkage->m_optionSet.add(CompilerOptionName::DownstreamArgs, v);
    }

    m_reader.init(&args, m_sink);

    while (m_reader.hasArg())
    {
        auto arg = m_reader.getArgAndAdvance();
        const auto& argValue = arg.value;

        // If it's not an option we assume it's a path
        if (argValue[0] != '-')
        {
            SLANG_RETURN_ON_FAIL(addInputPath(argValue.getBuffer()));
            continue;
        }

        const Index optionIndex = m_cmdOptions->findOptionByName(argValue.getUnownedSlice());

        if (optionIndex < 0)
        {
            m_sink->diagnose(arg.loc, Diagnostics::unknownCommandLineOption, argValue);
            _outputMinimalUsage();
            return SLANG_FAIL;
        }

        const auto optionKind = OptionKind(m_cmdOptions->getOptionAt(optionIndex).userValue);

        switch (optionKind)
        {
            case OptionKind::NoMangle:
            case OptionKind::ValidateUniformity:
            case OptionKind::AllowGLSL:
            case OptionKind::EmitIr:
            case OptionKind::DumpIntermediates:
            case OptionKind::DumpReproOnError:
            case OptionKind::ReportDownstreamTime:
            case OptionKind::ReportPerfBenchmark:
            case OptionKind::SkipSPIRVValidation:
            case OptionKind::DisableSpecialization:
            case OptionKind::DisableDynamicDispatch:
            case OptionKind::TrackLiveness:
            case OptionKind::SkipCodeGen:
            case OptionKind::ParameterBlocksUseRegisterSpaces:
            case OptionKind::ValidateIr:
            case OptionKind::DumpIr:
            case OptionKind::VulkanInvertY:
            case OptionKind::VulkanUseDxPositionW:
            case OptionKind::VulkanUseEntryPointName:
            case OptionKind::VulkanUseGLLayout:
            case OptionKind::VulkanEmitReflection:
<<<<<<< HEAD
            case OptionKind::MatrixLayoutRow:
            case OptionKind::MatrixLayoutColumn:
            case OptionKind::ZeroInitialize:
=======
>>>>>>> 7c162eba
            case OptionKind::DefaultImageFormatUnknown:
            case OptionKind::Obfuscate:
            case OptionKind::OutputIncludes:
            case OptionKind::PreprocessorOutput:
            case OptionKind::DumpAst:
            case OptionKind::IncompleteLibrary:
            case OptionKind::NoHLSLBinding:
                linkage->m_optionSet.set(optionKind, true); break;
                break;
            case OptionKind::MatrixLayoutRow:
            case OptionKind::MatrixLayoutColumn:
                linkage->m_optionSet.setMatrixLayoutMode((optionKind == OptionKind::MatrixLayoutRow) ? MatrixLayoutMode::kMatrixLayoutMode_RowMajor : MatrixLayoutMode::kMatrixLayoutMode_ColumnMajor);
                break;
            case OptionKind::NoCodeGen:
                linkage->m_optionSet.set(OptionKind::SkipCodeGen, true); break;
                break;
            case OptionKind::LoadStdLib:
            {
                CommandLineArg fileName;
                SLANG_RETURN_ON_FAIL(m_reader.expectArg(fileName));

                // Load the file
                ScopedAllocation contents;
                SLANG_RETURN_ON_FAIL(File::readAllBytes(fileName.value, contents));
                SLANG_RETURN_ON_FAIL(m_session->loadStdLib(contents.getData(), contents.getSizeInBytes()));
                break;
            }
            case OptionKind::CompileStdLib: m_compileStdLib = true; break;
            case OptionKind::ArchiveType:
            {
                SLANG_RETURN_ON_FAIL(_expectValue(m_archiveType));
                break;
            }
            case OptionKind::SaveStdLib:
            {
                CommandLineArg fileName;
                SLANG_RETURN_ON_FAIL(m_reader.expectArg(fileName));

                ComPtr<ISlangBlob> blob;

                SLANG_RETURN_ON_FAIL(m_session->saveStdLib(m_archiveType, blob.writeRef()));
                SLANG_RETURN_ON_FAIL(File::writeAllBytes(fileName.value, blob->getBufferPointer(), blob->getBufferSize()));
                break;
            }
            case OptionKind::SaveStdLibBinSource:
            {
                CommandLineArg fileName;
                SLANG_RETURN_ON_FAIL(m_reader.expectArg(fileName));

                ComPtr<ISlangBlob> blob;

                SLANG_RETURN_ON_FAIL(m_session->saveStdLib(m_archiveType, blob.writeRef()));

                StringBuilder builder;
                StringWriter writer(&builder, 0);

                SLANG_RETURN_ON_FAIL(HexDumpUtil::dumpSourceBytes((const uint8_t*)blob->getBufferPointer(), blob->getBufferSize(), 16, &writer));

                File::writeAllText(fileName.value, builder);
                break;
            }
            case OptionKind::DumpIrIds:
            {
                m_frontEndReq->m_irDumpOptions.flags |= IRDumpOptions::Flag::DumpDebugIds;
                break;
            }
            case OptionKind::DumpIntermediatePrefix:
            {
                CommandLineArg prefix;
                SLANG_RETURN_ON_FAIL(m_reader.expectArg(prefix));
                linkage->m_optionSet.set(CompilerOptionName::DumpIntermediatePrefix, prefix.value);
                break;
            }
            case OptionKind::Doc:
            {
                // If compiling stdlib is enabled, will write out documentation
                m_compileStdLibFlags |= slang::CompileStdLibFlag::WriteDocumentation;

                // Enable writing out documentation on the req
                linkage->m_optionSet.set(CompilerOptionName::Doc, true);
                break;
            }
            case OptionKind::DumpRepro:
            {
                CommandLineArg dumpRepro;
                SLANG_RETURN_ON_FAIL(m_reader.expectArg(dumpRepro));
                linkage->m_optionSet.set(OptionKind::DumpRepro, dumpRepro.value);
                m_compileRequest->enableReproCapture();
                break;
            }
            case OptionKind::ExtractRepro:
            {
                CommandLineArg reproName;
                SLANG_RETURN_ON_FAIL(m_reader.expectArg(reproName));

                {
                    const Result res = ReproUtil::extractFilesToDirectory(reproName.value, m_sink);
                    if (SLANG_FAILED(res))
                    {
                        m_sink->diagnose(reproName.loc, Diagnostics::unableExtractReproToDirectory, reproName.value);
                        return res;
                    }
                }
                break;
            }
            case OptionKind::ModuleName:
            {
                CommandLineArg moduleName;
                SLANG_RETURN_ON_FAIL(m_reader.expectArg(moduleName));

                m_compileRequest->setDefaultModuleName(moduleName.value.getBuffer());
                break;
            }
            case OptionKind::LoadRepro: SLANG_RETURN_ON_FAIL(_parseLoadRepro(arg)); break;
            case OptionKind::LoadReproDirectory:
            {
                CommandLineArg reproDirectory;
                SLANG_RETURN_ON_FAIL(m_reader.expectArg(reproDirectory));

                SLANG_RETURN_ON_FAIL(_compileReproDirectory(m_session, m_requestImpl, reproDirectory.value));
                break;
            }
            case OptionKind::ReproFallbackDirectory:
            {
                CommandLineArg reproDirectory;
                SLANG_RETURN_ON_FAIL(m_reader.expectArg(reproDirectory));

                if (reproDirectory.value == toSlice("default:"))
                {
                    // The default is to use the OS file system
                    m_requestImpl->m_reproFallbackFileSystem = OSFileSystem::getExtSingleton();
                }
                else if (reproDirectory.value == toSlice("none:"))
                {
                    // None, means that there isn't a fallback
                    m_requestImpl->m_reproFallbackFileSystem.setNull();
                }
                else
                {
                    auto osFileSystem = OSFileSystem::getExtSingleton();

                    SlangPathType pathType;
                    if (SLANG_FAILED(osFileSystem->getPathType(reproDirectory.value.getBuffer(), &pathType) )
                        || pathType != SLANG_PATH_TYPE_DIRECTORY)
                    {
                        return SLANG_FAIL;
                    }
                    // Make the fallback directory use a relative file system, to the specified directory
                    m_requestImpl->m_reproFallbackFileSystem = new RelativeFileSystem(osFileSystem, reproDirectory.value);
                }
                break;
            }
            case OptionKind::ReproFileSystem: SLANG_RETURN_ON_FAIL(_parseReproFileSystem(arg)); break;
            case OptionKind::SerialIr: m_frontEndReq->useSerialIRBottleneck = true; break;
            case OptionKind::VerbosePaths:
                m_requestImpl->getSink()->setFlag(DiagnosticSink::Flag::VerbosePath); break;
            case OptionKind::DumpWarningDiagnostics: _dumpDiagnostics(Severity::Warning); break;
            case OptionKind::WarningsAsErrors:
            {
                CommandLineArg operand;
                SLANG_RETURN_ON_FAIL(m_reader.expectArg(operand));
                linkage->m_optionSet.add(OptionKind::WarningsAsErrors, operand.value.getUnownedSlice());
                break;
            }
            case OptionKind::DisableWarnings:
            {
                CommandLineArg operand;
                SLANG_RETURN_ON_FAIL(m_reader.expectArg(operand));
                //SLANG_RETURN_ON_FAIL(_overrideDiagnostics(operand.value.getUnownedSlice(), Severity::Warning, Severity::Disable));
                linkage->m_optionSet.add(OptionKind::DisableWarnings, operand.value.getUnownedSlice());
                break;
            }
            case OptionKind::DisableWarning:
            {
                // 5 because -Wno-
                auto name = argValue.getUnownedSlice().tail(5);
                linkage->m_optionSet.add(OptionKind::DisableWarning, name);

                //SLANG_RETURN_ON_FAIL(_overrideDiagnostic(name, Severity::Warning, Severity::Disable));
                break;
            }
            case OptionKind::EnableWarning:
            {
                // 2 because -W
                auto name = argValue.getUnownedSlice().tail(2);
                linkage->m_optionSet.add(OptionKind::EnableWarning, name);
                // Enable the warning
                //SLANG_RETURN_ON_FAIL(_overrideDiagnostic(name, Severity::Warning, Severity::Warning));
                break;
            }
            case OptionKind::VerifyDebugSerialIr: m_frontEndReq->verifyDebugSerialization = true; break;
            case OptionKind::IrCompression:
            {
                CommandLineArg name;
                SLANG_RETURN_ON_FAIL(m_reader.expectArg(name));
                SerialCompressionType compressionType;
                SLANG_RETURN_ON_FAIL(SerialParseUtil::parseCompressionType(name.value.getUnownedSlice(), compressionType));
                linkage->m_optionSet.set(optionKind, compressionType);
                break;
            }
            case OptionKind::Target:
            {
                CommandLineArg name;
                SLANG_RETURN_ON_FAIL(m_reader.expectArg(name));

                const CodeGenTarget format = (CodeGenTarget)TypeTextUtil::findCompileTargetFromName(name.value.getUnownedSlice());

                if (format == CodeGenTarget::Unknown)
                {
                    m_sink->diagnose(name.loc, Diagnostics::unknownCodeGenerationTarget, name.value);
                    return SLANG_FAIL;
                }

                RawTarget rawTarget;
                rawTarget.format = CodeGenTarget(format);
                // Silently allow redundant targets if it is the same as the last specified target.
                if (m_rawTargets.getCount() != 0 && m_rawTargets.getLast().format == rawTarget.format)
                    break;
                m_rawTargets.add(rawTarget);
                break;
            }
            case OptionKind::VulkanBindShift:
            {
                // -fvk-{b|s|t|u}-shift <binding-shift> <set>
                const auto slice = arg.value.getUnownedSlice().subString(5, 1);
                HLSLToVulkanLayoutOptions::Kind kind;
                SLANG_RETURN_ON_FAIL(_getValue(arg, slice, kind));

                Int shift;
                SLANG_RETURN_ON_FAIL(_expectInt(arg, shift));
                
                if (m_reader.hasArg() && m_reader.peekArg().value == toSlice("all"))
                {
                    m_reader.advance();
                    linkage->m_optionSet.add(CompilerOptionName::VulkanBindShiftAll, (int)kind, (int)shift);
                }
                else
                {
                    Int set;
                    SLANG_RETURN_ON_FAIL(_expectInt(arg, set));
                    linkage->m_optionSet.add(CompilerOptionName::VulkanBindShift, (uint8_t)kind, (int)set, (int)shift);
                }
                break;
            }
            case OptionKind::VulkanBindGlobals:
            {
                // -fvk-bind-globals <index> <set>
                Int binding, bindingSet;
                SLANG_RETURN_ON_FAIL(_expectInt(arg, binding));
                SLANG_RETURN_ON_FAIL(_expectInt(arg, bindingSet));
                linkage->m_optionSet.set(OptionKind::VulkanBindGlobals, (int)binding, (int)bindingSet);
                break;
            }
            case OptionKind::Profile: SLANG_RETURN_ON_FAIL(_parseProfile(arg)); break;
            case OptionKind::Capability:
            {
                // The `-capability` option is similar to `-profile` but does not set the actual profile
                // for a target (it just adds capabilities).
                //
                // TODO: Once profiles are treated as capabilities themselves, it might be possible
                // to treat `-profile` and `-capability` as aliases, although there might still be
                // value in only allowing a single `-profile` option per target while still allowing
                // zero or more `-capability` options.

                CommandLineArg operand;
                SLANG_RETURN_ON_FAIL(m_reader.expectArg(operand));

                List<UnownedStringSlice> slices;
                StringUtil::split(operand.value.getUnownedSlice(), '+', slices);
                Index sliceCount = slices.getCount();
                for (Index i = 0; i < sliceCount; ++i)
                {
                    UnownedStringSlice atomName = slices[i];
                    CapabilityName atom = findCapabilityName(atomName);
                    if (atom == CapabilityName::Invalid)
                    {
                        m_sink->diagnose(operand.loc, Diagnostics::unknownProfile, atomName);
                        return SLANG_FAIL;
                    }

                    addCapabilityAtom(getCurrentTarget(), atom);
                }
                break;
            }
            case OptionKind::Stage:
            {
                CommandLineArg name;
                SLANG_RETURN_ON_FAIL(m_reader.expectArg(name));

                Stage stage = findStageByName(name.value);
                if (stage == Stage::Unknown)
                {
                    m_sink->diagnose(name.loc, Diagnostics::unknownStage, name.value);
                    return SLANG_FAIL;
                }
                else
                {
                    setStage(getCurrentEntryPoint(), stage);
                }
                break;
            }
            case OptionKind::GLSLForceScalarLayout:
            {
                getCurrentTarget()->optionSet.add(CompilerOptionName::GLSLForceScalarLayout, true);
                break;
            }
            case OptionKind::EnableEffectAnnotations:
            {
                m_compileRequest->setEnableEffectAnnotations(true);
                break;
            }

            case OptionKind::EntryPointName:
            {
                CommandLineArg name;
                SLANG_RETURN_ON_FAIL(m_reader.expectArg(name));

                RawEntryPoint rawEntryPoint;
                rawEntryPoint.name = name.value;
                rawEntryPoint.translationUnitIndex = m_currentTranslationUnitIndex;
                // Silently allow duplicate entrypoints if it is the same as the last specified one.
                if (m_rawEntryPoints.getCount() != 0 && m_rawEntryPoints.getLast().name == rawEntryPoint.name)
                    break;
                m_rawEntryPoints.add(rawEntryPoint);
                break;
            }
            case OptionKind::Specialize:
            {
                for (;;)
                {
                    CommandLineArg name;
                    SLANG_RETURN_ON_FAIL(m_reader.expectArg(name));
                    if (m_rawEntryPoints.getCount() > 0)
                    {
                        auto& lastEntryPoint = m_rawEntryPoints.getLast();
                        lastEntryPoint.specializationArgs.add(name.value);
                    }
                    if (m_reader.hasArg() && m_reader.peekArg().value == ",")
                        m_reader.advance();
                    else
                        break;
                }
                break;
            }
            case OptionKind::Language:
            {
                CommandLineArg name;
                SLANG_RETURN_ON_FAIL(m_reader.expectArg(name));

                const SourceLanguage sourceLanguage = (SourceLanguage)TypeTextUtil::findSourceLanguage(name.value.getUnownedSlice());

                if (sourceLanguage == SourceLanguage::Unknown)
                {
                    m_sink->diagnose(name.loc, Diagnostics::unknownSourceLanguage, name.value);
                    return SLANG_FAIL;
                }
                else
                {
                    while (m_reader.hasArg() && !m_reader.peekValue().startsWith("-"))
                    {
                        SLANG_RETURN_ON_FAIL(addInputPath(m_reader.getValueAndAdvance().getBuffer(), sourceLanguage));
                    }
                }
                linkage->m_optionSet.add(CompilerOptionName::Language, (int)sourceLanguage);
                break;
            }
            case OptionKind::PassThrough:
            {
                CommandLineArg name;
                SLANG_RETURN_ON_FAIL(m_reader.expectArg(name));

                SlangPassThrough passThrough = SLANG_PASS_THROUGH_NONE;
                if (SLANG_FAILED(TypeTextUtil::findPassThrough(name.value.getUnownedSlice(), passThrough)))
                {
                    m_sink->diagnose(name.loc, Diagnostics::unknownPassThroughTarget, name.value);
                    return SLANG_FAIL;
                }

                m_compileRequest->setPassThrough(passThrough);
                break;
            }
            case OptionKind::MacroDefine:
            {
                // The value to be defined might be part of the same option, as in:
                //     -DFOO
                // or it might come separately, as in:
                //     -D FOO

                UnownedStringSlice slice = argValue.getUnownedSlice().tail(2);

                CommandLineArg nextArg;
                if (slice.getLength() <= 0)
                {
                    SLANG_RETURN_ON_FAIL(m_reader.expectArg(nextArg));
                    slice = nextArg.value.getUnownedSlice();
                }

                // The string that sets up the define can have an `=` between
                // the name to be defined and its value, so we search for one.
                const Index equalIndex = slice.indexOf('=');

                // Now set the preprocessor define

                if (equalIndex >= 0)
                {
                    // If we found an `=`, we split the string...
                    m_compileRequest->addPreprocessorDefine(String(slice.head(equalIndex)).getBuffer(), String(slice.tail(equalIndex + 1)).getBuffer());
                }
                else
                {
                    // If there was no `=`, then just #define it to an empty string
                    m_compileRequest->addPreprocessorDefine(String(slice).getBuffer(), "");
                }
                break;
            }
            case OptionKind::Include:
            {
                // The value to be defined might be part of the same option, as in:
                //     -IFOO
                // or it might come separately, as in:
                //     -I FOO
                // (see handling of `-D` above)
                UnownedStringSlice slice = argValue.getUnownedSlice().tail(2);

                CommandLineArg nextArg;
                if (slice.getLength() <= 0)
                {
                    // Need to read another argument from the command line
                    SLANG_RETURN_ON_FAIL(m_reader.expectArg(nextArg));
                    slice = nextArg.value.getUnownedSlice();
                }

                m_compileRequest->addSearchPath(String(slice).getBuffer());
                break;
            }
            case OptionKind::Output:
            {
                //
                // A `-o` option is used to specify a desired output file.
                CommandLineArg outputPath;
                SLANG_RETURN_ON_FAIL(m_reader.expectArg(outputPath));

                addOutputPath(outputPath.value.getBuffer());
                break;
            }
            case OptionKind::DepFile:
            {
                CommandLineArg dependencyPath;
                SLANG_RETURN_ON_FAIL(m_reader.expectArg(dependencyPath));

                if (m_requestImpl->m_dependencyOutputPath.getLength() == 0)
                {
                    m_requestImpl->m_dependencyOutputPath = dependencyPath.value;
                }
                else
                {
                    m_sink->diagnose(dependencyPath.loc, Diagnostics::duplicateDependencyOutputPaths);
                    return SLANG_FAIL;
                }
                break;
            }
            case OptionKind::LineDirectiveMode: 
            {
                SlangLineDirectiveMode value;
                SLANG_RETURN_ON_FAIL(_expectValue(value));
                m_compileRequest->setLineDirectiveMode(value);
                break;
            }
            case OptionKind::FloatingPointMode:
            {
                FloatingPointMode value;
                SLANG_RETURN_ON_FAIL(_expectValue(value));
                setFloatingPointMode(getCurrentTarget(), value);
                break;
            }
            case OptionKind::Optimization:
            {
                UnownedStringSlice levelSlice = argValue.getUnownedSlice().tail(2);
                SlangOptimizationLevel level = SLANG_OPTIMIZATION_LEVEL_DEFAULT;
            
                if (levelSlice.getLength())
                {
                    SLANG_RETURN_ON_FAIL(_getValue(arg, levelSlice, level));
                }

                m_compileRequest->setOptimizationLevel(level);
                break;
            }
            case OptionKind::DebugInformation: SLANG_RETURN_ON_FAIL(_parseDebugInformation(arg)); break;
            case OptionKind::FileSystem:
            {
                typedef TypeTextUtil::FileSystemType FileSystemType;
                FileSystemType value;
                SLANG_RETURN_ON_FAIL(_expectValue(value));
                
                switch (value)
                {
                    case FileSystemType::Default:   m_compileRequest->setFileSystem(nullptr); break;
                    case FileSystemType::LoadFile:  m_compileRequest->setFileSystem(OSFileSystem::getLoadSingleton()); break;
                    case FileSystemType::Os:        m_compileRequest->setFileSystem(OSFileSystem::getExtSingleton()); break;
                }
                break;
            }
            case OptionKind::ReferenceModule:   SLANG_RETURN_ON_FAIL(_parseReferenceModule(arg)); break;
            case OptionKind::Version:
            {
                m_sink->diagnoseRaw(Severity::Note, m_session->getBuildTagString());
                break;
            }
            case OptionKind::HelpStyle:     SLANG_RETURN_ON_FAIL(_expectValue(m_helpStyle)); break;
            case OptionKind::Help:
            {
                SLANG_RETURN_ON_FAIL(_parseHelp(arg));

                // We retun an error so after this has successfully passed, we quit
                return SLANG_FAIL;
            }
            case OptionKind::EmitSpirvViaGLSL:
            case OptionKind::EmitSpirvDirectly:
            {
                getCurrentTarget()->optionSet.add(optionKind, true);
            }
            break;
            case OptionKind::SPIRVCoreGrammarJSON:
            {
                CommandLineArg path;
                SLANG_RETURN_ON_FAIL(m_reader.expectArg(path));
                m_session->setSPIRVCoreGrammar(path.value.getBuffer());
            }
            break;

            case OptionKind::DefaultDownstreamCompiler:
            {
                CommandLineArg sourceLanguageArg, compilerArg;
                SLANG_RETURN_ON_FAIL(m_reader.expectArg(sourceLanguageArg));
                SLANG_RETURN_ON_FAIL(m_reader.expectArg(compilerArg));

                SlangSourceLanguage sourceLanguage = TypeTextUtil::findSourceLanguage(sourceLanguageArg.value.getUnownedSlice());
                if (sourceLanguage == SLANG_SOURCE_LANGUAGE_UNKNOWN)
                {
                    m_sink->diagnose(sourceLanguageArg.loc, Diagnostics::unknownSourceLanguage, sourceLanguageArg.value);
                    return SLANG_FAIL;
                }

                SlangPassThrough compiler;
                if (SLANG_FAILED(TypeTextUtil::findPassThrough(compilerArg.value.getUnownedSlice(), compiler)))
                {
                    m_sink->diagnose(compilerArg.loc, Diagnostics::unknownPassThroughTarget, compilerArg.value);
                    return SLANG_FAIL;
                }

                if (SLANG_FAILED(m_session->setDefaultDownstreamCompiler(sourceLanguage, compiler)))
                {
                    m_sink->diagnose(arg.loc, Diagnostics::unableToSetDefaultDownstreamCompiler, compilerArg.value, sourceLanguageArg.value);
                    return SLANG_FAIL;
                }
                break;
            }
            case OptionKind::CompilerPath:
            {
                const Index index = argValue.lastIndexOf('-');
                if (index >= 0)
                {
                    CommandLineArg name;
                    SLANG_RETURN_ON_FAIL(m_reader.expectArg(name));

                    UnownedStringSlice passThroughSlice = argValue.getUnownedSlice().head(index).tail(1);

                    // Skip the initial -, up to the last -
                    SlangPassThrough passThrough = SLANG_PASS_THROUGH_NONE;
                    if (SLANG_SUCCEEDED(TypeTextUtil::findPassThrough(passThroughSlice, passThrough)))
                    {
                        m_session->setDownstreamCompilerPath(passThrough, name.value.getBuffer());
                        continue;
                    }
                    else
                    {
                        m_sink->diagnose(arg.loc, Diagnostics::unknownDownstreamCompiler, passThroughSlice);
                        return SLANG_FAIL;
                    }
                }
                break;
            }
            case OptionKind::InputFilesRemain:
            {
                // The `--` option causes us to stop trying to parse options,
                // and treat the rest of the command line as input file names:
                while (m_reader.hasArg())
                {
                    SLANG_RETURN_ON_FAIL(addInputPath(m_reader.getValueAndAdvance().getBuffer()));
                }
                break;
            }
            case OptionKind::SourceEmbedStyle:
            {
                SLANG_RETURN_ON_FAIL(_expectValue(m_requestImpl->m_sourceEmbedStyle));
                break;
            }
            case OptionKind::SourceEmbedName:
            {
                CommandLineArg name;
                SLANG_RETURN_ON_FAIL(m_reader.expectArg(name));
                m_requestImpl->m_sourceEmbedName = name.value;
                break;
            }
            case OptionKind::SourceEmbedLanguage:
            {
                SLANG_RETURN_ON_FAIL(_expectValue(m_requestImpl->m_sourceEmbedLanguage));

                if (!SourceEmbedUtil::isSupported((SlangSourceLanguage)m_requestImpl->m_sourceEmbedLanguage))
                {
                    m_sink->diagnose(arg.loc, Diagnostics::unhandledLanguageForSourceEmbedding);
                    return SLANG_FAIL;
                }

                break;
            }
            default:
            {
                // Hmmm, we looked up and produced a valid enum, but it wasn't handled in the switch... 
                m_sink->diagnose(arg.loc, Diagnostics::unknownCommandLineOption, argValue);

                _outputMinimalUsage();
                return SLANG_FAIL;
            }
        }
    }

    if (m_compileStdLib)
    {
        SLANG_RETURN_ON_FAIL(m_session->compileStdLib(m_compileStdLibFlags));
    }

    // TODO(JS): This is a restriction because of how setting of state works for load repro
    // If a repro has been loaded, then many of the following options will overwrite
    // what was set up. So for now they are ignored, and only parameters set as part
    // of the loop work if they are after -load-repro
    if (m_hasLoadedRepro)
    {
        return SLANG_OK;
    }

    // As a compatability feature, if the user didn't list any explicit entry
    // point names, *and* they are compiling a single translation unit, *and* they
    // have either specified a stage, or we can assume one from the naming
    // of the translation unit, then we assume they wanted to compile a single
    // entry point named `main`.
    //
    if (m_rawEntryPoints.getCount() == 0
        && m_rawTranslationUnits.getCount() == 1
        && (m_defaultEntryPoint.stage != Stage::Unknown
            || m_rawTranslationUnits[0].impliedStage != Stage::Unknown))
    {
        RawEntryPoint entry;
        entry.name = "main";
        entry.translationUnitIndex = 0;
        m_rawEntryPoints.add(entry);
    }

    // If the user (manually or implicitly) specified only a single entry point,
    // then we allow the associated stage to be specified either before or after
    // the entry point. This means that if there is a stage attached
    // to the "default" entry point, we should copy it over to the
    // explicit one.
    //
    if (m_rawEntryPoints.getCount() == 1)
    {
        if (m_defaultEntryPoint.stage != Stage::Unknown)
        {
            setStage(getCurrentEntryPoint(), m_defaultEntryPoint.stage);
        }

        if (m_defaultEntryPoint.redundantStageSet)
            getCurrentEntryPoint()->redundantStageSet = true;
        if (m_defaultEntryPoint.conflictingStagesSet)
            getCurrentEntryPoint()->conflictingStagesSet = true;
    }
    else
    {
        // If the "default" entry point has had a stage (or
        // other state, if we add other per-entry-point state)
        // specified, but there is more than one entry point,
        // then that state doesn't apply to anything and we
        // should issue an error to tell the user something
        // funky is going on.
        //
        if (m_defaultEntryPoint.stage != Stage::Unknown)
        {
            if (m_rawEntryPoints.getCount() == 0)
            {
                m_sink->diagnose(SourceLoc(), Diagnostics::stageSpecificationIgnoredBecauseNoEntryPoints);
            }
            else
            {
                m_sink->diagnose(SourceLoc(), Diagnostics::stageSpecificationIgnoredBecauseBeforeAllEntryPoints);
            }
        }
    }

    // Slang requires that every explicit entry point indicate the translation
    // unit it comes from. If there is only one translation unit specified,
    // then implicitly all entry points come from it.
    //
    if (m_translationUnitCount == 1)
    {
        for (auto& entryPoint : m_rawEntryPoints)
        {
            entryPoint.translationUnitIndex = 0;
        }
    }
    else if (m_frontEndReq->additionalLoadedModules &&
        m_frontEndReq->additionalLoadedModules->getCount() == 0)
    {
        // Otherwise, we require that all entry points be specified after
        // the translation unit to which tye belong.
        bool anyEntryPointWithoutTranslationUnit = false;
        for (auto& entryPoint : m_rawEntryPoints)
        {
            // Skip entry points that are already associated with a translation unit...
            if (entryPoint.translationUnitIndex != -1)
                continue;

            anyEntryPointWithoutTranslationUnit = true;
        }
        if (anyEntryPointWithoutTranslationUnit)
        {
            m_sink->diagnose(SourceLoc(), Diagnostics::entryPointsNeedToBeAssociatedWithTranslationUnits);
            return SLANG_FAIL;
        }
    }

    // Now that entry points are associated with translation units,
    // we can make one additional pass where if an entry point has
    // no specified stage, but the nameing of its translation unit
    // implies a stage, we will use that (a manual `-stage` annotation
    // will always win out in such a case).
    //
    for (auto& rawEntryPoint : m_rawEntryPoints)
    {
        // Skip entry points that already have a stage.
        if (rawEntryPoint.stage != Stage::Unknown)
            continue;

        // Sanity check: don't process entry points with no associated translation unit.
        if (rawEntryPoint.translationUnitIndex == -1)
            continue;

        auto impliedStage = m_rawTranslationUnits[rawEntryPoint.translationUnitIndex].impliedStage;
        if (impliedStage != Stage::Unknown)
            rawEntryPoint.stage = impliedStage;
    }

    // Note: it is possible that some entry points still won't have associated
    // stages at this point, but we don't want to error out here, because
    // those entry points might get stages later, as part of semantic checking,
    // if the corresponding function has a `[shader("...")]` attribute.

    // Now that we've tried to establish stages for entry points, we can
    // issue diagnostics for cases where stages were set redundantly or
    // in conflicting ways.
    //
    for (auto& rawEntryPoint : m_rawEntryPoints)
    {
        if (rawEntryPoint.conflictingStagesSet)
        {
            m_sink->diagnose(SourceLoc(), Diagnostics::conflictingStagesForEntryPoint, rawEntryPoint.name);
        }
        else if (rawEntryPoint.redundantStageSet)
        {
            m_sink->diagnose(SourceLoc(), Diagnostics::sameStageSpecifiedMoreThanOnce, rawEntryPoint.stage, rawEntryPoint.name);
        }
        else if (rawEntryPoint.translationUnitIndex != -1)
        {
            // As a quality-of-life feature, if the file name implies a particular
            // stage, but the user manually specified something different for
            // their entry point, give a warning in case they made a mistake.

            auto& rawTranslationUnit = m_rawTranslationUnits[rawEntryPoint.translationUnitIndex];
            if (rawTranslationUnit.impliedStage != Stage::Unknown
                && rawEntryPoint.stage != Stage::Unknown
                && rawTranslationUnit.impliedStage != rawEntryPoint.stage)
            {
                m_sink->diagnose(SourceLoc(), Diagnostics::explicitStageDoesntMatchImpliedStage, rawEntryPoint.name, rawEntryPoint.stage, rawTranslationUnit.impliedStage);
            }
        }
    }

    // If the user is requesting code generation via pass-through,
    // then any entry points they specify need to have a stage set,
    // because fxc/dxc/glslang don't have a facility for taking
    // a named entry point and pulling its stage from an attribute.
    //
    if (_passThroughRequiresStage(m_requestImpl->m_passThrough))
    {
        for (auto& rawEntryPoint : m_rawEntryPoints)
        {
            if (rawEntryPoint.stage == Stage::Unknown)
            {
                m_sink->diagnose(SourceLoc(), Diagnostics::noStageSpecifiedInPassThroughMode, rawEntryPoint.name);
            }
        }
    }

    // We now have inferred enough information to add the
    // entry points to our compile request.
    //
    for (auto& rawEntryPoint : m_rawEntryPoints)
    {
        if (rawEntryPoint.translationUnitIndex < 0)
            continue;

        auto translationUnitID = m_rawTranslationUnits[rawEntryPoint.translationUnitIndex].translationUnitID;

        List<const char*> specializationArgs;
        for (auto& arg : rawEntryPoint.specializationArgs)
            specializationArgs.add(arg.getBuffer());

        int entryPointID = m_compileRequest->addEntryPointEx(
            translationUnitID,
            rawEntryPoint.name.begin(),
            SlangStage(rawEntryPoint.stage),
            (int)specializationArgs.getCount(),
            specializationArgs.getBuffer());

        rawEntryPoint.entryPointID = entryPointID;
    }

    // We are going to build a mapping from target formats to the
    // target that handles that format.
    Dictionary<CodeGenTarget, int> mapFormatToTargetIndex;

    // If there was no explicit `-target` specified, then we will look
    // at the `-o` options to see what we can infer.
    //
    if (m_rawTargets.getCount() == 0)
    {
        // If there are no targets and no outputs
        if (m_rawOutputs.getCount() == 0)
        {
            m_requestImpl->m_emitIr = true;
        }
        else
        {
            for (auto& rawOutput : m_rawOutputs)
            {
                // Some outputs don't imply a target format, and we shouldn't use those for inference.
                auto impliedFormat = rawOutput.impliedFormat;
                if (impliedFormat == CodeGenTarget::Unknown)
                    continue;

                int targetIndex = 0;
                if (!mapFormatToTargetIndex.tryGetValue(impliedFormat, targetIndex))
                {
                    targetIndex = (int)m_rawTargets.getCount();

                    RawTarget rawTarget;
                    rawTarget.format = impliedFormat;
                    m_rawTargets.add(rawTarget);

                    mapFormatToTargetIndex[impliedFormat] = targetIndex;
                }

                rawOutput.targetIndex = targetIndex;
            }
        }
    }
    else
    {
        // If there were explicit targets, then we will use those, but still
        // build up our mapping. We should object if the same target format
        // is specified more than once (just because of the ambiguities
        // it will create).
        //
        int targetCount = (int)m_rawTargets.getCount();
        for (int targetIndex = 0; targetIndex < targetCount; ++targetIndex)
        {
            auto format = m_rawTargets[targetIndex].format;

            if (mapFormatToTargetIndex.containsKey(format))
            {
                m_sink->diagnose(SourceLoc(), Diagnostics::duplicateTargets, format);
            }
            else
            {
                mapFormatToTargetIndex[format] = targetIndex;
            }
        }
    }

    // If we weren't able to infer any targets from output paths (perhaps
    // because there were no output paths), but there was a profile specified,
    // then we can try to infer a target from the profile.
    //
    if (m_rawTargets.getCount() == 0
        && m_defaultTarget.optionSet.getProfileVersion() != ProfileVersion::Unknown
        && !m_defaultTarget.conflictingProfilesSet)
    {
        // Let's see if the chosen profile allows us to infer
        // the code gen target format that the user probably meant.
        //
        CodeGenTarget inferredFormat = CodeGenTarget::Unknown;
        auto profileVersion = m_defaultTarget.optionSet.getProfileVersion();
        switch (Profile(profileVersion).getFamily())
        {
            default:
                break;

                // For GLSL profile versions, we will assume SPIR-V
                // is the output format the user intended.
            case ProfileFamily::GLSL:
                inferredFormat = CodeGenTarget::SPIRV;
                break;

                // For DX profile versions, we will assume that the
                // user wants DXIL for Shader Model 6.0 and up,
                // and DXBC for all earlier versions.
                //
                // Note: There is overlap where both DXBC and DXIL
                // nominally support SM 5.1, but in general we
                // expect users to prefer to make a clean break
                // at SM 6.0. Anybody who cares about the overlap
                // cases should manually specify `-target dxil`.
                //
            case ProfileFamily::DX:
                if (profileVersion >= ProfileVersion::DX_6_0)
                {
                    inferredFormat = CodeGenTarget::DXIL;
                }
                else
                {
                    inferredFormat = CodeGenTarget::DXBytecode;
                }
                break;
        }

        if (inferredFormat != CodeGenTarget::Unknown)
        {
            RawTarget rawTarget;
            rawTarget.format = inferredFormat;
            m_rawTargets.add(rawTarget);
        }
    }

    // Similar to the case for entry points, if there is a single target,
    // then we allow some of its options to come from the "default"
    // target state.
    auto defaultTargetFloatingPointMode = m_defaultTarget.optionSet.getEnumOption<FloatingPointMode>(CompilerOptionName::FloatingPointMode);

    if (m_rawTargets.getCount() == 1)
    {
        m_rawTargets[0].optionSet.overrideWith(m_defaultTarget.optionSet);
    }
    else
    {
        // If the "default" target has had a profile (or other state)
        // specified, but there is != 1 taget, then that state doesn't
        // apply to anythign and we should give the user an error.
        //
        if (m_defaultTarget.optionSet.getProfileVersion() != ProfileVersion::Unknown)
        {
            if (m_rawTargets.getCount() == 0)
            {
                // This should only happen if there were multiple `-profile` options,
                // so we didn't try to infer a target, or if the `-profile` option
                // somehow didn't imply a target.
                //
                m_sink->diagnose(SourceLoc(), Diagnostics::profileSpecificationIgnoredBecauseNoTargets);
            }
            else
            {
                m_sink->diagnose(SourceLoc(), Diagnostics::profileSpecificationIgnoredBecauseBeforeAllTargets);
            }
        }

        if (defaultTargetFloatingPointMode != FloatingPointMode::Default)
        {
            if (m_rawTargets.getCount() == 0)
            {
                m_sink->diagnose(SourceLoc(), Diagnostics::targetFlagsIgnoredBecauseNoTargets);
            }
            else
            {
                m_sink->diagnose(SourceLoc(), Diagnostics::targetFlagsIgnoredBecauseBeforeAllTargets);
            }
        }

    }
    for (auto& rawTarget : m_rawTargets)
    {
        if (rawTarget.conflictingProfilesSet)
        {
            m_sink->diagnose(SourceLoc(), Diagnostics::conflictingProfilesSpecifiedForTarget, rawTarget.format);
        }
        else if (rawTarget.redundantProfileSet)
        {
            m_sink->diagnose(SourceLoc(), Diagnostics::sameProfileSpecifiedMoreThanOnce, rawTarget.optionSet.getProfileVersion(), rawTarget.format);
        }
    }

    // TODO: do we need to require that a target must have a profile specified,
    // or will we continue to allow the profile to be inferred from the target?

    // We now have enough information to go ahead and declare the targets
    // through the Slang API:
    //
    for (auto& rawTarget : m_rawTargets)
    {
        int targetID = m_compileRequest->addCodeGenTarget(SlangCompileTarget(rawTarget.format));
        rawTarget.targetID = targetID;

        if (rawTarget.optionSet.getProfileVersion() != ProfileVersion::Unknown)
        {
            m_compileRequest->setTargetProfile(targetID, SlangProfileID(Profile(rawTarget.optionSet.getProfileVersion()).raw));
        }
        for (auto atom : rawTarget.optionSet.getArray(CompilerOptionName::Capability))
        {
            m_requestImpl->addTargetCapability(targetID, SlangCapabilityID(atom.intValue));
        }

        auto floatingPointMode = rawTarget.optionSet.getEnumOption<FloatingPointMode>(CompilerOptionName::FloatingPointMode);
        if (floatingPointMode != FloatingPointMode::Default)
        {
            m_compileRequest->setTargetFloatingPointMode(targetID, SlangFloatingPointMode(floatingPointMode));
        }

        if (rawTarget.optionSet.shouldUseScalarLayout())
        {
            m_compileRequest->setTargetForceGLSLScalarBufferLayout(targetID, true);
        }
    }

    // Next we need to sort out the output files specified with `-o`, and
    // figure out which entry point and/or target they apply to.
    //
    // If there is only a single entry point, then that is automatically
    // the entry point that should be associated with all outputs.
    //
    if (m_rawEntryPoints.getCount() == 1)
    {
        for (auto& rawOutput : m_rawOutputs)
        {
            rawOutput.entryPointIndex = 0;
        }
    }
    //
    // Similarly, if there is only one target, then all outputs must
    // implicitly appertain to that target.
    //
    if (m_rawTargets.getCount() == 1)
    {
        for (auto& rawOutput : m_rawOutputs)
        {
            rawOutput.targetIndex = 0;
        }
    }

    // If we don't have any raw outputs but do have a raw target,
    // add an empty' rawOutput for certain targets where the expected behavior is obvious.
    if (m_rawOutputs.getCount() == 0 &&
        m_rawTargets.getCount() == 1 &&
        (m_rawTargets[0].format == CodeGenTarget::HostCPPSource ||
            m_rawTargets[0].format == CodeGenTarget::PyTorchCppBinding ||
            m_rawTargets[0].format == CodeGenTarget::CUDASource ||
            m_rawTargets[0].format == CodeGenTarget::SPIRV ||
            m_rawTargets[0].format == CodeGenTarget::SPIRVAssembly ||
            ArtifactDescUtil::makeDescForCompileTarget(asExternal(m_rawTargets[0].format)).kind == ArtifactKind::HostCallable))
    {
        RawOutput rawOutput;
        rawOutput.impliedFormat = m_rawTargets[0].format;
        rawOutput.targetIndex = 0;
        m_rawOutputs.add(rawOutput);
    }

    // Consider the output files specified via `-o` and try to figure
    // out how to deal with them.
    //
    for (auto& rawOutput : m_rawOutputs)
    {
        // For now, most output formats need to be tightly bound to
        // both a target and an entry point.

        // If an output doesn't have a target associated with
        // it, then search for the target with the matching format.
        if (rawOutput.targetIndex == -1)
        {
            auto impliedFormat = rawOutput.impliedFormat;
            int targetIndex = -1;

            if (impliedFormat == CodeGenTarget::Unknown)
            {
                
                // If we hit this case, then it means that we need to pick the
                // target to assocaite with this output based on its implied
                // format, but the file path doesn't direclty imply a format
                // (it doesn't have a suffix like `.spv` that tells us what to write).
                //
                m_sink->diagnose(SourceLoc(), Diagnostics::cannotDeduceOutputFormatFromPath, rawOutput.path);
            }
            else if (mapFormatToTargetIndex.tryGetValue(rawOutput.impliedFormat, targetIndex))
            {
                rawOutput.targetIndex = targetIndex;
            }
            else
            {
                m_sink->diagnose(SourceLoc(), Diagnostics::cannotMatchOutputFileToTarget, rawOutput.path, rawOutput.impliedFormat);
            }
        }

        // We won't do any searching to match an output file
        // with an entry point, since the case of a single entry
        // point was handled above, and the user is expected to
        // follow the ordering rules when using multiple entry points.
        if (rawOutput.entryPointIndex == -1)
        {
            if (rawOutput.targetIndex != -1)
            {
                auto outputFormat = m_rawTargets[rawOutput.targetIndex].format;
                // Here we check whether the given output format supports multiple entry points
                // When we add targets with support for multiple entry points,
                // we should update this switch with those new formats
                switch (outputFormat)
                {
                    case CodeGenTarget::CPPSource:
                    case CodeGenTarget::PTX:
                    case CodeGenTarget::CUDASource:

                    case CodeGenTarget::HostHostCallable:
                    case CodeGenTarget::ShaderHostCallable:
                    case CodeGenTarget::HostExecutable:
                    case CodeGenTarget::ShaderSharedLibrary:
                    case CodeGenTarget::PyTorchCppBinding:
                    case CodeGenTarget::DXIL:
                        rawOutput.isWholeProgram = true;
                        break;
                    case CodeGenTarget::SPIRV:
                    case CodeGenTarget::SPIRVAssembly:
                        if (getCurrentTarget()->optionSet.shouldEmitSPIRVDirectly())
                        {
                            rawOutput.isWholeProgram = true;
                            break;
                        }
                        else if (m_rawEntryPoints.getCount() != 0)
                        {
                            rawOutput.entryPointIndex = (int)m_rawEntryPoints.getCount() - 1;
                            break;
                        }
                        [[fallthrough]];
                    default:
                        if (rawOutput.path.getLength() != 0)
                        {
                            m_sink->diagnose(SourceLoc(), Diagnostics::cannotMatchOutputFileToEntryPoint, rawOutput.path);
                        }
                        break;
                }
            }
        }
    }


    // Now that we've diagnosed the output paths, we can add them
    // to the compile request at the appropriate locations.
    //
    // We will consider the output files specified via `-o` and try to figure
    // out how to deal with them.
    //
    for (auto& rawOutput : m_rawOutputs)
    {
        if (rawOutput.targetIndex == -1) continue;
        auto targetID = m_rawTargets[rawOutput.targetIndex].targetID;
        auto target = m_requestImpl->getLinkage()->targets[targetID];
        RefPtr<EndToEndCompileRequest::TargetInfo> targetInfo;
        if (!m_requestImpl->m_targetInfos.tryGetValue(target, targetInfo))
        {
            targetInfo = new EndToEndCompileRequest::TargetInfo();
            m_requestImpl->m_targetInfos[target] = targetInfo;
        }
        target->getOptionSet().overrideWith(m_rawTargets[rawOutput.targetIndex].optionSet);
        if (rawOutput.isWholeProgram)
        {
            if (targetInfo->wholeTargetOutputPath != "")
            {
                m_sink->diagnose(SourceLoc(), Diagnostics::duplicateOutputPathsForTarget, target->getTarget());
            }
            else
            {
                target->getOptionSet().addTargetFlags(SLANG_TARGET_FLAG_GENERATE_WHOLE_PROGRAM);
                targetInfo->wholeTargetOutputPath = rawOutput.path;
            }
        }
        else
        {
            if (rawOutput.entryPointIndex == -1) continue;

            auto entryPoint = m_rawEntryPoints[rawOutput.entryPointIndex];
            Int entryPointID = entryPoint.entryPointID;
            if (entryPointID == -1)
            {
                m_sink->diagnose(SourceLoc(), Diagnostics::entryPointFunctionNotFound, entryPoint.name);
                continue;
            }
            auto entryPointReq = m_requestImpl->getFrontEndReq()->getEntryPointReqs()[entryPointID];

            //String outputPath;
            if (targetInfo->entryPointOutputPaths.containsKey(entryPointID))
            {
                m_sink->diagnose(SourceLoc(), Diagnostics::duplicateOutputPathsForEntryPointAndTarget, entryPointReq->getName(), target->getTarget());
            }
            else
            {
                targetInfo->entryPointOutputPaths[entryPointID] = rawOutput.path;
            }
        }
    }

    // Copy all settings from linkage to targets.
    for (auto target : linkage->targets)
        target->getOptionSet().inheritFrom(linkage->m_optionSet);
    
    applySettingsToDiagnosticSink(m_requestImpl->getSink(), m_sink, linkage->m_optionSet);

    return (m_sink->getErrorCount() == 0) ? SLANG_OK : SLANG_FAIL;
}

SlangResult OptionsParser::parse(
    SlangCompileRequest* compileRequest,
    int             argc,
    char const* const* argv)
{
    m_compileRequest = compileRequest;
 
    // Set up useful members
    m_requestImpl = asInternal(compileRequest);

    auto session = asInternal(m_requestImpl->getSession());

    m_session = session;
    m_frontEndReq = m_requestImpl->getFrontEndReq();

    m_cmdOptions = &session->m_commandOptions;
    m_cmdLineContext = m_requestImpl->getLinkage()->m_cmdLineContext.get();

    DiagnosticSink* requestSink = m_requestImpl->getSink();

    // Why create a new DiagnosticSink?
    // We *don't* want the lexer that comes as default (it's for Slang source!)
    // We may want to set flags that are different
    // We will need to use a new sourceManager that will just last for this parse and will map locs to
    // source lines.
    //
    // The *problem* is that we still need to communicate to the requestSink in some suitable way.
    //
    // 1) We could have some kind of scoping mechanism (and only one sink)
    // 2) We could have a 'parent' diagnostic sink, that if we set we route output too
    // 3) We use something like the ISlangWriter to always be the thing output too (this has problems because
    // some code assumes the diagnostics are accessible as a string)
    //
    // The solution used here is to have DiagnosticsSink have a 'parent' that also gets diagnostics reported to.

    m_parseSink.init(m_cmdLineContext->getSourceManager(), nullptr);
    {
        m_parseSink.setFlags(requestSink->getFlags());
        // Allow HumaneLoc - it won't display much for command line parsing - just (1):
        // Leaving allows for diagnostics to be compatible with other Slang diagnostic parsing.
        //parseSink.resetFlag(DiagnosticSink::Flag::HumaneLoc);
        m_parseSink.setFlag(DiagnosticSink::Flag::SourceLocationLine);
    }

    // All diagnostics will also be sent to requestSink
    m_parseSink.setParentSink(requestSink);
    m_sink = &m_parseSink;

    Result res = _parse(argc, argv);
    
    m_sink = nullptr;

    if (m_parseSink.getErrorCount() > 0)
    {
        // Put the errors in the diagnostic 
        m_requestImpl->m_diagnosticOutput = m_parseSink.outputBuffer.produceString();
    }

    return res;
}

SlangResult parseOptions(
    SlangCompileRequest*    inCompileRequest,
    int                     argc,
    char const* const*      argv)
{
    OptionsParser parser;
    return parser.parse(inCompileRequest, argc, argv);
}


} // namespace Slang

<|MERGE_RESOLUTION|>--- conflicted
+++ resolved
@@ -1685,12 +1685,7 @@
             case OptionKind::VulkanUseEntryPointName:
             case OptionKind::VulkanUseGLLayout:
             case OptionKind::VulkanEmitReflection:
-<<<<<<< HEAD
-            case OptionKind::MatrixLayoutRow:
-            case OptionKind::MatrixLayoutColumn:
             case OptionKind::ZeroInitialize:
-=======
->>>>>>> 7c162eba
             case OptionKind::DefaultImageFormatUnknown:
             case OptionKind::Obfuscate:
             case OptionKind::OutputIncludes:
