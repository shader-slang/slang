--- conflicted
+++ resolved
@@ -1685,12 +1685,9 @@
             case OptionKind::VulkanUseGLLayout:
             case OptionKind::VulkanEmitReflection:
             case OptionKind::IgnoreCapabilities:
-<<<<<<< HEAD
             case OptionKind::RestrictiveCapabilityCheck:
-=======
             case OptionKind::MinimumSlangOptimization:
             case OptionKind::DisableNonEssentialValidations:
->>>>>>> 83f176ba
             case OptionKind::DefaultImageFormatUnknown:
             case OptionKind::Obfuscate:
             case OptionKind::OutputIncludes:
