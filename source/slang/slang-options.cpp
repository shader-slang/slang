--- conflicted
+++ resolved
@@ -3419,38 +3419,17 @@
             }
         }
 
-<<<<<<< HEAD
-    // If we don't have any raw outputs but do have a raw target,
-    // add an empty' rawOutput for certain targets where the expected behavior is obvious.
-    if (m_rawOutputs.getCount() == 0 &&
-        m_rawTargets.getCount() == 1 &&
-        (m_rawTargets[0].format == CodeGenTarget::HostCPPSource ||
-            m_rawTargets[0].format == CodeGenTarget::PyTorchCppBinding ||
-            m_rawTargets[0].format == CodeGenTarget::CUDASource ||
-            m_rawTargets[0].format == CodeGenTarget::CUDAHeader ||
-            m_rawTargets[0].format == CodeGenTarget::SPIRV ||
-            m_rawTargets[0].format == CodeGenTarget::SPIRVAssembly ||
-            m_rawTargets[0].format == CodeGenTarget::Metal ||
-            m_rawTargets[0].format == CodeGenTarget::MetalHeader ||
-            m_rawTargets[0].format == CodeGenTarget::MetalLib ||
-            m_rawTargets[0].format == CodeGenTarget::MetalLibAssembly ||
-            ArtifactDescUtil::makeDescForCompileTarget(asExternal(m_rawTargets[0].format)).kind == ArtifactKind::HostCallable))
-    {
-        RawOutput rawOutput;
-        rawOutput.impliedFormat = m_rawTargets[0].format;
-        rawOutput.targetIndex = 0;
-        m_rawOutputs.add(rawOutput);
-    }
-=======
         // If we don't have any raw outputs but do have a raw target,
         // add an empty' rawOutput for certain targets where the expected behavior is obvious.
         if (m_rawOutputs.getCount() == 0 && m_rawTargets.getCount() == 1 &&
             (m_rawTargets[0].format == CodeGenTarget::HostCPPSource ||
              m_rawTargets[0].format == CodeGenTarget::PyTorchCppBinding ||
              m_rawTargets[0].format == CodeGenTarget::CUDASource ||
+             m_rawTargets[0].format == CodeGenTarget::CUDAHeader ||
              m_rawTargets[0].format == CodeGenTarget::SPIRV ||
              m_rawTargets[0].format == CodeGenTarget::SPIRVAssembly ||
              m_rawTargets[0].format == CodeGenTarget::Metal ||
+             m_rawTargets[0].format == CodeGenTarget::MetalHeader ||
              m_rawTargets[0].format == CodeGenTarget::MetalLib ||
              m_rawTargets[0].format == CodeGenTarget::MetalLibAssembly ||
              ArtifactDescUtil::makeDescForCompileTarget(asExternal(m_rawTargets[0].format)).kind ==
@@ -3461,7 +3440,6 @@
             rawOutput.targetIndex = 0;
             m_rawOutputs.add(rawOutput);
         }
->>>>>>> 965f9626
 
         // Consider the output files specified via `-o` and try to figure
         // out how to deal with them.
@@ -3535,11 +3513,8 @@
                     case CodeGenTarget::MetalLib:
                     case CodeGenTarget::MetalLibAssembly:
                     case CodeGenTarget::Metal:
-<<<<<<< HEAD
                     case CodeGenTarget::MetalHeader:
-=======
                     case CodeGenTarget::WGSL:
->>>>>>> 965f9626
                         rawOutput.isWholeProgram = true;
                         break;
                     case CodeGenTarget::SPIRV:
