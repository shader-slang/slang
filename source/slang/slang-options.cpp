--- conflicted
+++ resolved
@@ -289,16 +289,12 @@
         { OptionKind::Language,     "-lang", "-lang <language>", "Set the language for the following input files."},
         { OptionKind::MatrixLayoutColumn, "-matrix-layout-column-major", nullptr, "Set the default matrix layout to column-major."},
         { OptionKind::MatrixLayoutRow,"-matrix-layout-row-major", nullptr, "Set the default matrix layout to row-major."},
-<<<<<<< HEAD
-        { OptionKind::IgnoreCapabilities,"-ignore-capabilities", nullptr, "Do not warn or error if capabilities are violated."},
         { OptionKind::RestrictiveCapabilityCheck,"-restrictive-capability-check", nullptr, "Many capability warnings will become an error."},
-=======
         { OptionKind::ZeroInitialize, "-zero-initialize", nullptr, 
         "Initialize all variables to zero."
         "Structs will set all struct-fields without an init expression to 0."
         "All variables will call their default constructor if not explicitly initialized as usual."},
         { OptionKind::IgnoreCapabilities,"-ignore-capabilities", nullptr, "Do not warn or error if capabilities are violated"},
->>>>>>> b7e82434
         { OptionKind::MinimumSlangOptimization, "-minimum-slang-optimization", nullptr, "Perform minimum code optimization in Slang to favor compilation time."},
         { OptionKind::DisableNonEssentialValidations, "-disable-non-essential-validations", nullptr, "Disable non-essential IR validations such as use of uninitialized variables."},
         { OptionKind::DisableSourceMap, "-disable-source-map", nullptr, "Disable source mapping in the Obfuscation."},
