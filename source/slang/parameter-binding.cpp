// parameter-binding.cpp
#include "parameter-binding.h"

#include "lookup.h"
#include "compiler.h"
#include "type-layout.h"

#include "../../slang.h"

namespace Slang {

struct ParameterInfo;

// Information on ranges of registers already claimed/used
struct UsedRange
{
    // What parameter has claimed this range?
    VarLayout* parameter;

    // Begin/end of the range (half-open interval)
    UInt begin;
    UInt end;
};
bool operator<(UsedRange left, UsedRange right)
{
    if (left.begin != right.begin)
        return left.begin < right.begin;
    if (left.end != right.end)
        return left.end < right.end;
    return false;
}

static bool rangesOverlap(UsedRange const& x, UsedRange const& y)
{
    SLANG_ASSERT(x.begin <= x.end);
    SLANG_ASSERT(y.begin <= y.end);

    // If they don't overlap, then one must be earlier than the other,
    // and that one must therefore *end* before the other *begins*

    if (x.end <= y.begin) return false;
    if (y.end <= x.begin) return false;

    // Otherwise they must overlap
    return true;
}


struct UsedRanges
{
    // The `ranges` array maintains a sorted list of `UsedRange`
    // objects such that the `end` of a range is <= the `begin`
    // of any range that comes after it.
    //
    // The values covered by each `[begin,end)` range are marked
    // as used, and anything not in such an interval is implicitly
    // free.
    //
    // TODO: if it ever starts to matter for performance, we
    // could encode this information as a tree instead of an array.
    //
    List<UsedRange> ranges;

    // Add a range to the set, either by extending
    // existing range(s), or by adding a new one.
    //
    // If we find that the new range overlaps with
    // an existing range for a *different* parameter
    // then we return that parameter so that the
    // caller can issue an error.
    //
    VarLayout* Add(UsedRange range)
    {
        // The invariant on entry to this
        // function is that the `ranges` array
        // is sorted and no two entries in the
        // array intersect. We must preserve
        // that property as a postcondition.
        //
        // The other postcondition is that the
        // interval covered by the input `range`
        // must be marked as consumed.

        // We will try track any parameter associated
        // with an overlapping range that doesn't
        // match the parameter on `range`, so that
        // the compiler can issue useful diagnostics.
        //
        VarLayout* newParam = range.parameter;
        VarLayout* existingParam = nullptr;

        // A clever algorithm might use a binary
        // search to identify the first entry in `ranges`
        // that might overlap `range`, but we are going
        // to settle for being less clever for now, in
        // the hopes that we can at least be correct.
        //
        // Note: we are going to iterate over `ranges`
        // using indices, because we may actually modify
        // the array as we go.
        //
        Int rangeCount = ranges.Count();
        for(Int rr = 0; rr < rangeCount; ++rr)
        {
            auto existingRange = ranges[rr];

            // The invariant on entry to each loop
            // iteration will be that `range` does
            // *not* intersect any preceding entry
            // in the array.
            //
            // Note that this invariant might be
            // true only because we modified
            // `range` along the way.
            //
            // If `range` does not intertsect `existingRange`
            // then our invariant will be trivially
            // true for the next iteration.
            //
            if(!rangesOverlap(existingRange, range))
            {
                continue;
            }

            // We now know that `range` and `existingRange`
            // intersect. The first thing to do
            // is to check if we have a parameter
            // associated with `existingRange`, so
            // that we can use it for emitting diagnostics
            // about the overlap:
            //
            if( existingRange.parameter
                && existingRange.parameter != newParam)
            {
                // There was an overlap with a range that
                // had a parameter specified, so we will
                // use that parameter in any subsequent
                // diagnostics.
                //
                existingParam = existingRange.parameter;
            }

            // Before we can move on in our iteration,
            // we need to re-establish our invariant by modifying
            // `range` so that it doesn't overlap with `existingRange`.
            // Of course we also want to end up with a correct
            // result for the overall operation, so we can't just
            // throw away intervals.
            //
            // We first note that if `range` starts before `existingRange`,
            // then the interval from `range.begin` to `existingRange.begin`
            // needs to be accounted for in the final result. Furthermore,
            // the interval `[range.begin, existingRange.begin)` could not
            // intersect with any range already in the `ranges` array,
            // because it comes strictly before `existingRange`, and our
            // invariant says there is no intersection with preceding ranges.
            //
            if(range.begin < existingRange.begin)
            {
                UsedRange prefix;
                prefix.begin = range.begin;
                prefix.end = existingRange.begin;
                prefix.parameter = range.parameter;
                ranges.Add(prefix);
            }
            //
            // Now we know that the interval `[range.begin, existingRange.begin)`
            // is claimed, if it exists, and clearly the interval
            // `[existingRange.begin, existingRange.end)` is already claimed,
            // so the only interval left to consider would be
            // `[existingRange.end, range.end)`, if it is non-empty.
            // That range might intersect with others in the array, so
            // we will need to continue iterating to deal with that
            // possibility.
            //
            range.begin = existingRange.end;

            // If the range would be empty, then of course we have nothing
            // left to do.
            //
            if(range.begin >= range.end)
                break;

            // Otherwise, have can be sure that `range` now comes
            // strictly *after* `existingRange`, and thus our invariant
            // is preserved.
        }

        // If we manage to exit the loop, then we have resolved
        // an intersection with existing entries - possibly by
        // adding some new entries.
        //
        // If the `range` we are left with is still non-empty,
        // then we should go ahead and add it.
        //
        if(range.begin < range.end)
        {
            ranges.Add(range);
        }

        // Any ranges that got added along the way might not
        // be in the proper sorted order, so we'll need to
        // sort the array to restore our global invariant.
        //
        ranges.Sort();

        // We end by returning an overlapping parameter that
        // we found along the way, if any.
        //
        return existingParam;
    }

    VarLayout* Add(VarLayout* param, UInt begin, UInt end)
    {
        UsedRange range;
        range.parameter = param;
        range.begin = begin;
        range.end = end;
        return Add(range);
    }

    VarLayout* Add(VarLayout* param, UInt begin, LayoutSize end)
    {
        UsedRange range;
        range.parameter = param;
        range.begin = begin;
        range.end = end.isFinite() ? end.getFiniteValue() : UInt(-1);
        return Add(range);
    }

    bool contains(UInt index)
    {
        for (auto rr : ranges)
        {
            if (index < rr.begin)
                return false;

            if (index >= rr.end)
                continue;

            return true;
        }

        return false;
    }


    // Try to find space for `count` entries
    UInt Allocate(VarLayout* param, UInt count)
    {
        UInt begin = 0;

        UInt rangeCount = ranges.Count();
        for (UInt rr = 0; rr < rangeCount; ++rr)
        {
            // try to fit in before this range...

            UInt end = ranges[rr].begin;

            // If there is enough space...
            if (end >= begin + count)
            {
                // ... then claim it and be done
                Add(param, begin, begin + count);
                return begin;
            }

            // ... otherwise, we need to look at the
            // space between this range and the next
            begin = ranges[rr].end;
        }

        // We've run out of ranges to check, so we
        // can safely go after the last one!
        Add(param, begin, begin + count);
        return begin;
    }
};

struct ParameterBindingInfo
{
    size_t              space = 0;
    size_t              index = 0;
    LayoutSize          count;
};

struct ParameterBindingAndKindInfo : ParameterBindingInfo
{
    LayoutResourceKind kind = LayoutResourceKind::None;
};

enum
{
    kLayoutResourceKindCount = SLANG_PARAMETER_CATEGORY_COUNT,
};

struct UsedRangeSet : RefObject
{
    // Information on what ranges of "registers" have already
    // been claimed, for each resource type
    UsedRanges usedResourceRanges[kLayoutResourceKindCount];
};

// Information on a single parameter
struct ParameterInfo : RefObject
{
    // Layout info for the concrete variables that will make up this parameter
    List<RefPtr<VarLayout>> varLayouts;

    ParameterBindingInfo    bindingInfo[kLayoutResourceKindCount];

    // The next parameter that has the same name...
    ParameterInfo* nextOfSameName;

    // The translation unit this parameter is specific to, if any
    TranslationUnitRequest* translationUnit = nullptr;

    ParameterInfo()
    {
        // Make sure we aren't claiming any resources yet
        for( int ii = 0; ii < kLayoutResourceKindCount; ++ii )
        {
            bindingInfo[ii].count = 0;
        }
    }
};

struct EntryPointParameterBindingContext
{
    // What ranges of resources bindings are already claimed for this translation unit
    UsedRangeSet usedRangeSet;
};

// State that is shared during parameter binding,
// across all translation units
struct SharedParameterBindingContext
{
    // The base compile request
    CompileRequest* compileRequest;

    // The target request that is triggering layout
    //
    // TODO: We should eventually strip this down to
    // just the subset of fields on the target that
    // can influence layout decisions.
    TargetRequest*  targetRequest = nullptr;

    LayoutRulesFamilyImpl* defaultLayoutRules;

    // All shader parameters we've discovered so far, and started to lay out...
    List<RefPtr<ParameterInfo>> parameters;

    // The program layout we are trying to construct
    RefPtr<ProgramLayout> programLayout;

    // What ranges of resources bindings are already claimed at the global scope?
    // We store one of these for each declared binding space/set.
    //
    Dictionary<UInt, RefPtr<UsedRangeSet>> globalSpaceUsedRangeSets;

    // Which register spaces have been claimed so far?
    UsedRanges usedSpaces;

    // The space to use for auto-generated bindings.
    UInt defaultSpace = 0;

    TargetRequest* getTargetRequest() { return targetRequest; }
};

static DiagnosticSink* getSink(SharedParameterBindingContext* shared)
{
    return &shared->compileRequest->mSink;
}

// State that might be specific to a single translation unit
// or event to an entry point.
struct ParameterBindingContext
{
    // The translation unit we are processing right now
    TranslationUnitRequest* translationUnit;

    // All the shared state needs to be available
    SharedParameterBindingContext* shared;

    // The type layout context to use when computing
    // the resource usage of shader parameters.
    TypeLayoutContext layoutContext;

    // A dictionary to accellerate looking up parameters by name
    Dictionary<Name*, ParameterInfo*> mapNameToParameterInfo;

    // What stage (if any) are we compiling for?
    Stage stage;

    // The entry point that is being processed right now.
    EntryPointLayout*   entryPointLayout = nullptr;

    // The source language we are trying to use
    SourceLanguage sourceLanguage;

    TargetRequest* getTargetRequest() { return shared->getTargetRequest(); }
    LayoutRulesFamilyImpl* getRulesFamily() { return layoutContext.getRulesFamily(); }
};

static DiagnosticSink* getSink(ParameterBindingContext* context)
{
    return getSink(context->shared);
}


struct LayoutSemanticInfo
{
    LayoutResourceKind  kind; // the register kind
    UInt                space;
    UInt                index;

    // TODO: need to deal with component-granularity binding...
};

static bool isDigit(char c)
{
    return (c >= '0') && (c <= '9');
}

/// Given a string that specifies a name and index (e.g., `COLOR0`),
/// split it into slices for the name part and the index part.
static void splitNameAndIndex(
    UnownedStringSlice const&       text,
    UnownedStringSlice& outName,
    UnownedStringSlice& outDigits)
{
    char const* nameBegin = text.begin();
    char const* digitsEnd = text.end();

    char const* nameEnd = digitsEnd;
    while( nameEnd != nameBegin && isDigit(*(nameEnd - 1)) )
    {
        nameEnd--;
    }
    char const* digitsBegin = nameEnd;

    outName = UnownedStringSlice(nameBegin, nameEnd);
    outDigits = UnownedStringSlice(digitsBegin, digitsEnd);
}

LayoutResourceKind findRegisterClassFromName(UnownedStringSlice const& registerClassName)
{
    switch( registerClassName.size() )
    {
    case 1:
        switch (*registerClassName.begin())
        {
        case 'b': return LayoutResourceKind::ConstantBuffer;
        case 't': return LayoutResourceKind::ShaderResource;
        case 'u': return LayoutResourceKind::UnorderedAccess;
        case 's': return LayoutResourceKind::SamplerState;

        default:
            break;
        }
        break;

    case 5:
        if( registerClassName == "space" )
        {
            return LayoutResourceKind::RegisterSpace;
        }
        break;

    default:
        break;
    }
    return LayoutResourceKind::None;
}

LayoutSemanticInfo ExtractLayoutSemanticInfo(
    ParameterBindingContext*    context,
    HLSLLayoutSemantic*         semantic)
{
    LayoutSemanticInfo info;
    info.space = 0;
    info.index = 0;
    info.kind = LayoutResourceKind::None;

    UnownedStringSlice registerName = semantic->registerName.Content;
    if (registerName.size() == 0)
        return info;

    // The register name is expected to be in the form:
    //
    //      identifier-char+ digit+
    //
    // where the identifier characters name a "register class"
    // and the digits identify a register index within that class.
    //
    // We are going to split the string the user gave us
    // into these constituent parts:
    //
    UnownedStringSlice registerClassName;
    UnownedStringSlice registerIndexDigits;
    splitNameAndIndex(registerName, registerClassName, registerIndexDigits);

    LayoutResourceKind kind = findRegisterClassFromName(registerClassName);
    if(kind == LayoutResourceKind::None)
    {
        getSink(context)->diagnose(semantic->registerName, Diagnostics::unknownRegisterClass, registerClassName);
        return info;
    }

    // For a `register` semantic, the register index is not optional (unlike
    // how it works for varying input/output semantics).
    if( registerIndexDigits.size() == 0 )
    {
        getSink(context)->diagnose(semantic->registerName, Diagnostics::expectedARegisterIndex, registerClassName);
    }

    UInt index = 0;
    for(auto c : registerIndexDigits)
    {
        SLANG_ASSERT(isDigit(c));
        index = index * 10 + (c - '0');
    }


    UInt space = 0;
    if( auto registerSemantic = dynamic_cast<HLSLRegisterSemantic*>(semantic) )
    {
        auto const& spaceName = registerSemantic->spaceName.Content;
        if(spaceName.size() != 0)
        {
            UnownedStringSlice spaceSpelling;
            UnownedStringSlice spaceDigits;
            splitNameAndIndex(spaceName, spaceSpelling, spaceDigits);

            if( kind == LayoutResourceKind::RegisterSpace )
            {
                getSink(context)->diagnose(registerSemantic->spaceName, Diagnostics::unexpectedSpecifierAfterSpace, spaceName);
            }
            else if( spaceSpelling != UnownedTerminatedStringSlice("space") )
            {
                getSink(context)->diagnose(registerSemantic->spaceName, Diagnostics::expectedSpace, spaceSpelling);
            }
            else if( spaceDigits.size() == 0 )
            {
                getSink(context)->diagnose(registerSemantic->spaceName, Diagnostics::expectedSpaceIndex);
            }
            else
            {
                for(auto c : spaceDigits)
                {
                    SLANG_ASSERT(isDigit(c));
                    space = space * 10 + (c - '0');
                }
            }
        }
    }

    // TODO: handle component mask part of things...
    if( semantic->componentMask.Content.size() != 0 )
    {
        getSink(context)->diagnose(semantic->componentMask, Diagnostics::componentMaskNotSupported);
    }

    info.kind = kind;
    info.index = (int) index;
    info.space = space;
    return info;
}

static Name* getReflectionName(VarDeclBase* varDecl)
{
    if (auto reflectionNameModifier = varDecl->FindModifier<ParameterGroupReflectionName>())
        return reflectionNameModifier->nameAndLoc.name;

    return varDecl->getName();
}

// Information tracked when doing a structural
// match of types.
struct StructuralTypeMatchStack
{
    DeclRef<VarDeclBase>        leftDecl;
    DeclRef<VarDeclBase>        rightDecl;
    StructuralTypeMatchStack*   parent;
};

static void diagnoseParameterTypeMismatch(
    ParameterBindingContext*    context,
    StructuralTypeMatchStack*   inStack)
{
    SLANG_ASSERT(inStack);

    // The bottom-most entry in the stack should represent
    // the shader parameters that kicked things off
    auto stack = inStack;
    while(stack->parent)
        stack = stack->parent;

    getSink(context)->diagnose(stack->leftDecl, Diagnostics::shaderParameterDeclarationsDontMatch, getReflectionName(stack->leftDecl));
    getSink(context)->diagnose(stack->rightDecl, Diagnostics::seeOtherDeclarationOf, getReflectionName(stack->rightDecl));
}

// Two types that were expected to match did not.
// Inform the user with a suitable message.
static void diagnoseTypeMismatch(
    ParameterBindingContext*    context,
    StructuralTypeMatchStack*   inStack)
{
    auto stack = inStack;
    SLANG_ASSERT(stack);
    diagnoseParameterTypeMismatch(context, stack);

    auto leftType = GetType(stack->leftDecl);
    auto rightType = GetType(stack->rightDecl);

    if( stack->parent )
    {
        getSink(context)->diagnose(stack->leftDecl, Diagnostics::fieldTypeMisMatch, getReflectionName(stack->leftDecl), leftType, rightType);
        getSink(context)->diagnose(stack->rightDecl, Diagnostics::seeOtherDeclarationOf, getReflectionName(stack->rightDecl));

        stack = stack->parent;
        if( stack )
        {
            while( stack->parent )
            {
                getSink(context)->diagnose(stack->leftDecl, Diagnostics::usedInDeclarationOf, getReflectionName(stack->leftDecl));
                stack = stack->parent;
            }
        }
    }
    else
    {
        getSink(context)->diagnose(stack->leftDecl, Diagnostics::shaderParameterTypeMismatch, leftType, rightType);
    }
}

// Two types that were expected to match did not.
// Inform the user with a suitable message.
static void diagnoseTypeFieldsMismatch(
    ParameterBindingContext*    context,
    DeclRef<Decl> const&        left,
    DeclRef<Decl> const&        right,
    StructuralTypeMatchStack*   stack)
{
    diagnoseParameterTypeMismatch(context, stack);

    getSink(context)->diagnose(left, Diagnostics::fieldDeclarationsDontMatch, left.GetName());
    getSink(context)->diagnose(right, Diagnostics::seeOtherDeclarationOf, right.GetName());

    if( stack )
    {
        while( stack->parent )
        {
            getSink(context)->diagnose(stack->leftDecl, Diagnostics::usedInDeclarationOf, getReflectionName(stack->leftDecl));
            stack = stack->parent;
        }
    }
}

static void collectFields(
    DeclRef<AggTypeDecl>    declRef,
    List<DeclRef<VarDecl>>& outFields)
{
    for( auto fieldDeclRef : getMembersOfType<VarDecl>(declRef) )
    {
        if(fieldDeclRef.getDecl()->HasModifier<HLSLStaticModifier>())
            continue;

        outFields.Add(fieldDeclRef);
    }
}

static bool validateTypesMatch(
    ParameterBindingContext*    context,
    Type*                       left,
    Type*                       right,
    StructuralTypeMatchStack*   stack);

static bool validateIntValuesMatch(
    ParameterBindingContext*    context,
    IntVal*                     left,
    IntVal*                     right,
    StructuralTypeMatchStack*   stack)
{
    if(left->EqualsVal(right))
        return true;

    // TODO: are there other cases we need to handle here?

    diagnoseTypeMismatch(context, stack);
    return false;
}


static bool validateValuesMatch(
    ParameterBindingContext*    context,
    Val*                        left,
    Val*                        right,
    StructuralTypeMatchStack*   stack)
{
    if( auto leftType = dynamic_cast<Type*>(left) )
    {
        if( auto rightType = dynamic_cast<Type*>(right) )
        {
            return validateTypesMatch(context, leftType, rightType, stack);
        }
    }

    if( auto leftInt = dynamic_cast<IntVal*>(left) )
    {
        if( auto rightInt = dynamic_cast<IntVal*>(right) )
        {
            return validateIntValuesMatch(context, leftInt, rightInt, stack);
        }
    }

    if( auto leftWitness = dynamic_cast<SubtypeWitness*>(left) )
    {
        if( auto rightWitness = dynamic_cast<SubtypeWitness*>(right) )
        {
            return true;
        }
    }

    diagnoseTypeMismatch(context, stack);
    return false;
}

static bool validateGenericSubstitutionsMatch(
    ParameterBindingContext*    context,
    GenericSubstitution*        left,
    GenericSubstitution*        right,
    StructuralTypeMatchStack*   stack)
{
    if( !left )
    {
        if( !right )
        {
            return true;
        }

        diagnoseTypeMismatch(context, stack);
        return false;
    }



    UInt argCount = left->args.Count();
    if( argCount != right->args.Count() )
    {
        diagnoseTypeMismatch(context, stack);
        return false;
    }

    for( UInt aa = 0; aa < argCount; ++aa )
    {
        auto leftArg = left->args[aa];
        auto rightArg = right->args[aa];

        if(!validateValuesMatch(context, leftArg, rightArg, stack))
            return false;
    }

    return true;
}

static bool validateThisTypeSubstitutionsMatch(
    ParameterBindingContext*    /*context*/,
    ThisTypeSubstitution*       /*left*/,
    ThisTypeSubstitution*       /*right*/,
    StructuralTypeMatchStack*   /*stack*/)
{
    // TODO: actual checking.
    return true;
}

static bool validateSpecializationsMatch(
    ParameterBindingContext*    context,
    SubstitutionSet             left,
    SubstitutionSet             right,
    StructuralTypeMatchStack*   stack)
{
    auto ll = left.substitutions;
    auto rr = right.substitutions;
    for(;;)
    {
        // Skip any global generic substitutions.
        if(auto leftGlobalGeneric = ll.as<GlobalGenericParamSubstitution>())
        {
            ll = leftGlobalGeneric->outer;
            continue;
        }
        if(auto rightGlobalGeneric = rr.as<GlobalGenericParamSubstitution>())
        {
            rr = rightGlobalGeneric->outer;
            continue;
        }

        // If either ran out, then we expect both to have run out.
        if(!ll || !rr)
            return !ll && !rr;

        auto leftSubst = ll;
        auto rightSubst = rr;

        ll = ll->outer;
        rr = rr->outer;

        if(auto leftGeneric = leftSubst.as<GenericSubstitution>())
        {
            if(auto rightGeneric = as<GenericSubstitution>(rightSubst))
            {
                if(validateGenericSubstitutionsMatch(context, leftGeneric, rightGeneric, stack))
                {
                    continue;
                }
            }
        }
        else if(auto leftThisType = leftSubst.as<ThisTypeSubstitution>())
        {
            if(auto rightThisType = rightSubst.as<ThisTypeSubstitution>())
            {
                if(validateThisTypeSubstitutionsMatch(context, leftThisType, rightThisType, stack))
                {
                    continue;
                }
            }
        }

        return false;
    }

    return true;
}

// Determine if two types "match" for the purposes of `cbuffer` layout rules.
//
static bool validateTypesMatch(
    ParameterBindingContext*    context,
    Type*                       left,
    Type*                       right,
    StructuralTypeMatchStack*   stack)
{
    if(left->Equals(right))
        return true;

    // It is possible that the types don't match exactly, but
    // they *do* match structurally.

    // Note: the following code will lead to infinite recursion if there
    // are ever recursive types. We'd need a more refined system to
    // cache the matches we've already found.

    if( auto leftDeclRefType = as<DeclRefType>(left) )
    {
        if( auto rightDeclRefType = as<DeclRefType>(right) )
        {
            // Are they references to matching decl refs?
            auto leftDeclRef = leftDeclRefType->declRef;
            auto rightDeclRef = rightDeclRefType->declRef;

            // Do the reference the same declaration? Or declarations
            // with the same name?
            //
            // TODO: we should only consider the same-name case if the
            // declarations come from translation units being compiled
            // (and not an imported module).
            if( leftDeclRef.getDecl() == rightDeclRef.getDecl()
                || leftDeclRef.GetName() == rightDeclRef.GetName() )
            {
                // Check that any generic arguments match
                if( !validateSpecializationsMatch(
                    context,
                    leftDeclRef.substitutions,
                    rightDeclRef.substitutions,
                    stack) )
                {
                    return false;
                }

                // Check that any declared fields match too.
                if( auto leftStructDeclRef = leftDeclRef.as<AggTypeDecl>() )
                {
                    if( auto rightStructDeclRef = rightDeclRef.as<AggTypeDecl>() )
                    {
                        List<DeclRef<VarDecl>> leftFields;
                        List<DeclRef<VarDecl>> rightFields;

                        collectFields(leftStructDeclRef, leftFields);
                        collectFields(rightStructDeclRef, rightFields);

                        UInt leftFieldCount = leftFields.Count();
                        UInt rightFieldCount = rightFields.Count();

                        if( leftFieldCount != rightFieldCount )
                        {
                            diagnoseTypeFieldsMismatch(context, leftDeclRef, rightDeclRef, stack);
                            return false;
                        }

                        for( UInt ii = 0; ii < leftFieldCount; ++ii )
                        {
                            auto leftField = leftFields[ii];
                            auto rightField = rightFields[ii];

                            if( leftField.GetName() != rightField.GetName() )
                            {
                                diagnoseTypeFieldsMismatch(context, leftDeclRef, rightDeclRef, stack);
                                return false;
                            }

                            auto leftFieldType = GetType(leftField);
                            auto rightFieldType = GetType(rightField);

                            StructuralTypeMatchStack subStack;
                            subStack.parent = stack;
                            subStack.leftDecl = leftField;
                            subStack.rightDecl = rightField;

                            if(!validateTypesMatch(context, leftFieldType,rightFieldType, &subStack))
                                return false;
                        }
                    }
                }

                // Everything seemed to match recursively.
                return true;
            }
        }
    }

    // If we are looking at `T[N]` and `U[M]` we want to check that
    // `T` is structurally equivalent to `U` and `N` is the same as `M`.
    else if( auto leftArrayType = as<ArrayExpressionType>(left) )
    {
        if( auto rightArrayType = as<ArrayExpressionType>(right) )
        {
            if(!validateTypesMatch(context, leftArrayType->baseType, rightArrayType->baseType, stack) )
                return false;

            if(!validateValuesMatch(context, leftArrayType->ArrayLength, rightArrayType->ArrayLength, stack))
                return false;

            return true;
        }
    }

    diagnoseTypeMismatch(context, stack);
    return false;
}

// This function is supposed to determine if two global shader
// parameter declarations represent the same logical parameter
// (so that they should get the exact same binding(s) allocated).
//
static bool doesParameterMatch(
    ParameterBindingContext* context,
    RefPtr<VarLayout>   varLayout,
    ParameterInfo* parameterInfo)
{
    // Any "varying" parameter should automatically be excluded
    //
    // Note that we use the `typeLayout` field rather than
    // looking at resource information on the variable directly,
    // because this may be called when binding hasn't been performed.
    for (auto rr : varLayout->typeLayout->resourceInfos)
    {
        switch (rr.kind)
        {
        case LayoutResourceKind::VertexInput:
        case LayoutResourceKind::FragmentOutput:
            return false;

        default:
            break;
        }
    }

    StructuralTypeMatchStack stack;
    stack.parent = nullptr;
    stack.leftDecl = varLayout->varDecl;
    stack.rightDecl = parameterInfo->varLayouts[0]->varDecl;

    validateTypesMatch(context, varLayout->typeLayout->type, parameterInfo->varLayouts[0]->typeLayout->type, &stack);

    return true;
}

//

// Given a GLSL `layout` modifier, we need to be able to check for
// a particular sub-argument and extract its value if present.
template<typename T>
static bool findLayoutArg(
    RefPtr<ModifiableSyntaxNode>    syntax,
    UInt*                           outVal)
{
    for( auto modifier : syntax->GetModifiersOfType<T>() )
    {
        if( modifier )
        {
            *outVal = (UInt) strtoull(String(modifier->valToken.Content).Buffer(), nullptr, 10);
            return true;
        }
    }
    return false;
}

template<typename T>
static bool findLayoutArg(
    DeclRef<Decl>   declRef,
    UInt*           outVal)
{
    return findLayoutArg<T>(declRef.getDecl(), outVal);
}

//

static bool isGLSLBuiltinName(VarDeclBase* varDecl)
{
    return getText(getReflectionName(varDecl)).StartsWith("gl_");
}

RefPtr<Type> tryGetEffectiveTypeForGLSLVaryingInput(
    ParameterBindingContext*    context,
    VarDeclBase*                varDecl)
{
    if (isGLSLBuiltinName(varDecl))
        return nullptr;

    auto type = varDecl->getType();
    if( varDecl->HasModifier<InModifier>() || as<GLSLInputParameterGroupType>(type))
    {
        // Special case to handle "arrayed" shader inputs, as used
        // for Geometry and Hull input
        switch( context->stage )
        {
        case Stage::Geometry:
        case Stage::Hull:
        case Stage::Domain:
            // Tessellation `patch` variables should stay as written
            if( !varDecl->HasModifier<GLSLPatchModifier>() )
            {
                // Unwrap array type, if present
                if( auto arrayType = as<ArrayExpressionType>(type) )
                {
                    type = arrayType->baseType.Ptr();
                }
            }
            break;

        default:
            break;
        }

        return type;
    }

    return nullptr;
}

RefPtr<Type> tryGetEffectiveTypeForGLSLVaryingOutput(
    ParameterBindingContext*    context,
    VarDeclBase*                varDecl)
{
    if (isGLSLBuiltinName(varDecl))
        return nullptr;

    auto type = varDecl->getType();
    if( varDecl->HasModifier<OutModifier>() || as<GLSLOutputParameterGroupType>(type))
    {
        // Special case to handle "arrayed" shader outputs, as used
        // for Hull Shader output
        //
        // Note(tfoley): there is unfortunate code duplication
        // with the `in` case above.
        switch( context->stage )
        {
        case Stage::Hull:
            // Tessellation `patch` variables should stay as written
            if( !varDecl->HasModifier<GLSLPatchModifier>() )
            {
                // Unwrap array type, if present
                if( auto arrayType = as<ArrayExpressionType>(type) )
                {
                    type = arrayType->baseType.Ptr();
                }
            }
            break;

        default:
            break;
        }

        return type;
    }

    return nullptr;
}

    /// Determine how to lay out a global variable that might be a shader parameter.
    ///
    /// Returns `nullptr` if the declaration does not represent a shader parameter.
RefPtr<TypeLayout> getTypeLayoutForGlobalShaderParameter(
    ParameterBindingContext*    context,
<<<<<<< HEAD
    VarDeclBase*                varDecl,
    Type*                       type)
=======
    VarDeclBase*                varDecl)
{
    auto layoutContext = context->layoutContext;
    auto rules = layoutContext.getRulesFamily();
    auto type = varDecl->getType();

    // A GLSL shader parameter will be marked with
    // a qualifier to match the boundary it uses
    //
    // In the case of a parameter block, we will have
    // consumed this qualifier as part of parsing,
    // so that it won't be present on the declaration
    // any more. As such we also inspect the type
    // of the variable.

    // We want to check for a constant-buffer type with a `push_constant` layout
    // qualifier before we move on to anything else.
    if( varDecl->HasModifier<PushConstantAttribute>() && as<ConstantBufferType>(type) )
    {
        return CreateTypeLayout(
            layoutContext.with(rules->getPushConstantBufferRules()),
            type);
    }

    // TODO(tfoley): We have multiple variations of
    // the `uniform` modifier right now, and that
    // needs to get fixed...
    if( varDecl->HasModifier<HLSLUniformModifier>() || as<ConstantBufferType>(type) )
    {
        return CreateTypeLayout(
            layoutContext.with(rules->getConstantBufferRules()),
            type);
    }

    if( varDecl->HasModifier<GLSLBufferModifier>() || as<GLSLShaderStorageBufferType>(type) )
    {
        return CreateTypeLayout(
            layoutContext.with(rules->getShaderStorageBufferRules()),
            type);
    }

    if (auto effectiveVaryingInputType = tryGetEffectiveTypeForGLSLVaryingInput(context, varDecl))
    {
        // We expect to handle these elsewhere
        SLANG_DIAGNOSE_UNEXPECTED(getSink(context), varDecl, "GLSL varying input");
        return CreateTypeLayout(
            layoutContext.with(rules->getVaryingInputRules()),
            effectiveVaryingInputType);
    }

    if (auto effectiveVaryingOutputType = tryGetEffectiveTypeForGLSLVaryingOutput(context, varDecl))
    {
        // We expect to handle these elsewhere
        SLANG_DIAGNOSE_UNEXPECTED(getSink(context), varDecl, "GLSL varying output");
        return CreateTypeLayout(
            layoutContext.with(rules->getVaryingOutputRules()),
            effectiveVaryingOutputType);
    }

    // A `const` global with a `layout(constant_id = ...)` modifier
    // is a declaration of a specialization constant.
    if( varDecl->HasModifier<GLSLConstantIDLayoutModifier>() )
    {
        return CreateTypeLayout(
            layoutContext.with(rules->getSpecializationConstantRules()),
            type);
    }

    // GLSL says that an "ordinary" global  variable
    // is just a (thread local) global and not a
    // parameter
    return nullptr;
}

RefPtr<TypeLayout>
getTypeLayoutForGlobalShaderParameter_HLSL(
    ParameterBindingContext*    context,
    VarDeclBase*                varDecl)
>>>>>>> 11c547d1
{
    auto layoutContext = context->layoutContext;
    auto rules = layoutContext.getRulesFamily();

    if( varDecl->HasModifier<ShaderRecordNVLayoutModifier>() && as<ConstantBufferType>(type) )
    {
        return CreateTypeLayout(
            layoutContext.with(rules->getShaderRecordConstantBufferRules()),
            type);
    }

    // We want to check for a constant-buffer type with a `push_constant` layout
    // qualifier before we move on to anything else.
    if (varDecl->HasModifier<PushConstantAttribute>() && as<ConstantBufferType>(type))
    {
        return CreateTypeLayout(
            layoutContext.with(rules->getPushConstantBufferRules()),
            type);
    }

    // HLSL `static` modifier indicates "thread local"
    if(varDecl->HasModifier<HLSLStaticModifier>())
        return nullptr;

    // HLSL `groupshared` modifier indicates "thread-group local"
    if(varDecl->HasModifier<HLSLGroupSharedModifier>())
        return nullptr;

    // TODO(tfoley): there may be other cases that we need to handle here

    // An "ordinary" global variable is implicitly a uniform
    // shader parameter.
    return CreateTypeLayout(
        layoutContext.with(rules->getConstantBufferRules()),
        type);
}

RefPtr<TypeLayout> getTypeLayoutForGlobalShaderParameter(
    ParameterBindingContext*    context,
    VarDeclBase*                varDecl)
{
    return getTypeLayoutForGlobalShaderParameter(context, varDecl, varDecl->getType());
}

//

enum EntryPointParameterDirection
{
    kEntryPointParameterDirection_Input  = 0x1,
    kEntryPointParameterDirection_Output = 0x2,
};
typedef unsigned int EntryPointParameterDirectionMask;

struct EntryPointParameterState
{
    String*                             optSemanticName = nullptr;
    int*                                ioSemanticIndex = nullptr;
    EntryPointParameterDirectionMask    directionMask;
    int                                 semanticSlotCount;
    Stage                               stage = Stage::Unknown;
    bool                                isSampleRate = false;
    SourceLoc                           loc;
};


static RefPtr<TypeLayout> processEntryPointVaryingParameter(
    ParameterBindingContext*        context,
    RefPtr<Type>          type,
    EntryPointParameterState const& state,
    RefPtr<VarLayout>               varLayout);

// Collect a single declaration into our set of parameters
static void collectGlobalGenericParameter(
    ParameterBindingContext*    context,
    RefPtr<GlobalGenericParamDecl>         paramDecl)
{
    RefPtr<GenericParamLayout> layout = new GenericParamLayout();
    layout->decl = paramDecl;
    layout->index = (int)context->shared->programLayout->globalGenericParams.Count();
    context->shared->programLayout->globalGenericParams.Add(layout);
    context->shared->programLayout->globalGenericParamsMap[layout->decl->getName()->text] = layout.Ptr();
}

// Collect a single declaration into our set of parameters
static void collectGlobalScopeParameter(
    ParameterBindingContext*    context,
    RefPtr<VarDeclBase>         varDecl)
{
    // We use a single operation to both check whether the
    // variable represents a shader parameter, and to compute
    // the layout for that parameter's type.
    auto typeLayout = getTypeLayoutForGlobalShaderParameter(
        context,
        varDecl.Ptr());

    // If we did not find appropriate layout rules, then it
    // must mean that this global variable is *not* a shader
    // parameter.
    if(!typeLayout)
        return;

    // Now create a variable layout that we can use
    RefPtr<VarLayout> varLayout = new VarLayout();
    varLayout->typeLayout = typeLayout;
    varLayout->varDecl = DeclRef<Decl>(varDecl.Ptr(), nullptr).as<VarDeclBase>();

    // This declaration may represent the same logical parameter
    // as a declaration that came from a different translation unit.
    // If that is the case, we want to re-use the same `VarLayout`
    // across both parameters.
    //
    // First we look for an existing entry matching the name
    // of this parameter:
    auto parameterName = getReflectionName(varDecl);
    ParameterInfo* parameterInfo = nullptr;
    if( context->mapNameToParameterInfo.TryGetValue(parameterName, parameterInfo) )
    {
        // If the parameters have the same name, but don't "match" according to some reasonable rules,
        // then we need to bail out.
        if( !doesParameterMatch(context, varLayout, parameterInfo) )
        {
            parameterInfo = nullptr;
        }
    }

    // If we didn't find a matching parameter, then we need to create one here
    if( !parameterInfo )
    {
        parameterInfo = new ParameterInfo();
        context->shared->parameters.Add(parameterInfo);
        context->mapNameToParameterInfo.AddIfNotExists(parameterName, parameterInfo);
    }
    else
    {
        varLayout->flags |= VarLayoutFlag::IsRedeclaration;
    }

    // Add this variable declaration to the list of declarations for the parameter
    parameterInfo->varLayouts.Add(varLayout);
}

static RefPtr<UsedRangeSet> findUsedRangeSetForSpace(
    ParameterBindingContext*    context,
    UInt                        space)
{
    RefPtr<UsedRangeSet> usedRangeSet;
    if (context->shared->globalSpaceUsedRangeSets.TryGetValue(space, usedRangeSet))
        return usedRangeSet;

    usedRangeSet = new UsedRangeSet();
    context->shared->globalSpaceUsedRangeSets.Add(space, usedRangeSet);
    return usedRangeSet;
}

// Record that a particular register space (or set, in the GLSL case)
// has been used in at least one binding, and so it should not
// be used by auto-generated bindings that need to claim entire
// spaces.
static void markSpaceUsed(
    ParameterBindingContext*    context,
    UInt                        space)
{
    context->shared->usedSpaces.Add(nullptr, space, space+1);
}

static UInt allocateUnusedSpaces(
    ParameterBindingContext*    context,
    UInt                        count)
{
    return context->shared->usedSpaces.Allocate(nullptr, count);
}

static void addExplicitParameterBinding(
    ParameterBindingContext*    context,
    RefPtr<ParameterInfo>       parameterInfo,
    VarDeclBase*                varDecl,
    LayoutSemanticInfo const&   semanticInfo,
    LayoutSize                  count,
    RefPtr<UsedRangeSet>        usedRangeSet = nullptr)
{
    auto kind = semanticInfo.kind;

    auto& bindingInfo = parameterInfo->bindingInfo[(int)kind];
    if( bindingInfo.count != 0 )
    {
        // We already have a binding here, so we want to
        // confirm that it matches the new one that is
        // incoming...
        if( bindingInfo.count != count
            || bindingInfo.index != semanticInfo.index
            || bindingInfo.space != semanticInfo.space )
        {
            getSink(context)->diagnose(varDecl, Diagnostics::conflictingExplicitBindingsForParameter, getReflectionName(varDecl));

            auto firstVarDecl = parameterInfo->varLayouts[0]->varDecl.getDecl();
            if( firstVarDecl != varDecl )
            {
                getSink(context)->diagnose(firstVarDecl, Diagnostics::seeOtherDeclarationOf, getReflectionName(firstVarDecl));
            }
        }

        // TODO(tfoley): `register` semantics can technically be
        // profile-specific (not sure if anybody uses that)...
    }
    else
    {
        bindingInfo.count = count;
        bindingInfo.index = semanticInfo.index;
        bindingInfo.space = semanticInfo.space;

        if (!usedRangeSet)
        {
            usedRangeSet = findUsedRangeSetForSpace(context, semanticInfo.space);

            // Record that the particular binding space was
            // used by an explicit binding, so that we don't
            // claim it for auto-generated bindings that
            // need to grab a full space
            markSpaceUsed(context, semanticInfo.space);
        }
        auto overlappedVarLayout = usedRangeSet->usedResourceRanges[(int)semanticInfo.kind].Add(
            parameterInfo->varLayouts[0],
            semanticInfo.index,
            semanticInfo.index + count);

        if (overlappedVarLayout)
        {
            auto paramA = parameterInfo->varLayouts[0]->varDecl.getDecl();
            auto paramB = overlappedVarLayout->varDecl.getDecl();

            getSink(context)->diagnose(paramA, Diagnostics::parameterBindingsOverlap,
                getReflectionName(paramA),
                getReflectionName(paramB));

            getSink(context)->diagnose(paramB, Diagnostics::seeDeclarationOf, getReflectionName(paramB));
        }
    }
}

static void addExplicitParameterBindings_HLSL(
    ParameterBindingContext*    context,
    RefPtr<ParameterInfo>       parameterInfo,
    RefPtr<VarLayout>           varLayout)
{
    // We only want to apply D3D `register` modifiers when compiling for
    // D3D targets.
    //
    // TODO: Nominally, the `register` keyword allows for a shader
    // profile to be specified, so that a given binding only
    // applies for a specific profile:
    //
    //      https://docs.microsoft.com/en-us/windows/desktop/direct3dhlsl/dx-graphics-hlsl-variable-register
    //
    // We might want to consider supporting that syntax in the
    // long run, in order to handle bindings for multiple targets
    // in a more consistent fashion (whereas using `register` for D3D
    // and `[[vk::binding(...)]]` for Vulkan creates a lot of
    // visual noise).
    //
    // For now we do the filtering on target in a very direct fashion:
    //
    if(!isD3DTarget(context->getTargetRequest()))
        return;

    auto typeLayout = varLayout->typeLayout;
    auto varDecl = varLayout->varDecl;

    // If the declaration has explicit binding modifiers, then
    // here is where we want to extract and apply them...

    // Look for HLSL `register` or `packoffset` semantics.
    for (auto semantic : varDecl.getDecl()->GetModifiersOfType<HLSLLayoutSemantic>())
    {
        // Need to extract the information encoded in the semantic
        LayoutSemanticInfo semanticInfo = ExtractLayoutSemanticInfo(context, semantic);
        auto kind = semanticInfo.kind;
        if (kind == LayoutResourceKind::None)
            continue;

        // TODO: need to special-case when this is a `c` register binding...

        // Find the appropriate resource-binding information
        // inside the type, to see if we even use any resources
        // of the given kind.

        auto typeRes = typeLayout->FindResourceInfo(kind);
        LayoutSize count = 0;
        if (typeRes)
        {
            count = typeRes->count;
        }
        else
        {
            // TODO: warning here!
        }

        addExplicitParameterBinding(context, parameterInfo, varDecl, semanticInfo, count);
    }
}

static void maybeDiagnoseMissingVulkanLayoutModifier(
    ParameterBindingContext*    context,
    DeclRef<VarDeclBase> const& varDecl)
{
    // If the user didn't specify a `binding` (and optional `set`) for Vulkan,
    // but they *did* specify a `register` for D3D, then that is probably an
    // oversight on their part.
    if( auto registerModifier = varDecl.getDecl()->FindModifier<HLSLRegisterSemantic>() )
    {
        getSink(context)->diagnose(registerModifier, Diagnostics::registerModifierButNoVulkanLayout, varDecl.GetName());
    }
}

static void addExplicitParameterBindings_GLSL(
    ParameterBindingContext*    context,
    RefPtr<ParameterInfo>       parameterInfo,
    RefPtr<VarLayout>           varLayout)
{

    // We only want to apply GLSL-style layout modifers
    // when compiling for a Khronos-related target.
    //
    // TODO: This should have some finer granularity
    // so that we are able to distinguish between
    // Vulkan and OpenGL as targets.
    //
    if(!isKhronosTarget(context->getTargetRequest()))
        return;

    auto typeLayout = varLayout->typeLayout;
    auto varDecl = varLayout->varDecl;

    // The catch in GLSL is that the expected resource type
    // is implied by the parameter declaration itself, and
    // the `layout` modifier is only allowed to adjust
    // the index/offset/etc.
    //

    // We also may need to store explicit binding info in a different place,
    // in the case of varying input/output, since we don't want to collect
    // things globally;
    RefPtr<UsedRangeSet> usedRangeSet;

    TypeLayout::ResourceInfo* resInfo = nullptr;
    LayoutSemanticInfo semanticInfo;
    semanticInfo.index = 0;
    semanticInfo.space = 0;
    if( (resInfo = typeLayout->FindResourceInfo(LayoutResourceKind::DescriptorTableSlot)) != nullptr )
    {
        // Try to find `binding` and `set`
        auto attr = varDecl.getDecl()->FindModifier<GLSLBindingAttribute>();
        if (!attr)
        {
            maybeDiagnoseMissingVulkanLayoutModifier(context, varDecl);
            return;
        }
        semanticInfo.index = attr->binding;
        semanticInfo.space = attr->set;
    }
    else if( (resInfo = typeLayout->FindResourceInfo(LayoutResourceKind::RegisterSpace)) != nullptr )
    {
        // Try to find `set`
        auto attr = varDecl.getDecl()->FindModifier<GLSLBindingAttribute>();
        if (!attr)
        {
            maybeDiagnoseMissingVulkanLayoutModifier(context, varDecl);
            return;
        }
        if( attr->binding != 0)
        {
            getSink(context)->diagnose(attr, Diagnostics::wholeSpaceParameterRequiresZeroBinding, varDecl.GetName(), attr->binding);
        }
        semanticInfo.index = attr->set;
        semanticInfo.space = 0;
    }
    else if( (resInfo = typeLayout->FindResourceInfo(LayoutResourceKind::SpecializationConstant)) != nullptr )
    {
        // Try to find `constant_id` binding
        if(!findLayoutArg<GLSLConstantIDLayoutModifier>(varDecl, &semanticInfo.index))
            return;
    }

    // If we didn't find any matches, then bail
    if(!resInfo)
        return;

    auto kind = resInfo->kind;
    auto count = resInfo->count;
    semanticInfo.kind = kind;

    addExplicitParameterBinding(context, parameterInfo, varDecl, semanticInfo, count, usedRangeSet);
}

// Given a single parameter, collect whatever information we have on
// how it has been explicitly bound, which may come from multiple declarations
void generateParameterBindings(
    ParameterBindingContext*    context,
    RefPtr<ParameterInfo>       parameterInfo)
{
    // There must be at least one declaration for the parameter.
    SLANG_RELEASE_ASSERT(parameterInfo->varLayouts.Count() != 0);

    // Iterate over all declarations looking for explicit binding information.
    for( auto& varLayout : parameterInfo->varLayouts )
    {
        // Handle HLSL `register` and `packoffset` modifiers
        addExplicitParameterBindings_HLSL(context, parameterInfo, varLayout);


        // Handle GLSL `layout` modifiers
        addExplicitParameterBindings_GLSL(context, parameterInfo, varLayout);
    }
}

// Generate the binding information for a shader parameter.
static void completeBindingsForParameterImpl(
    ParameterBindingContext*    context,
    RefPtr<VarLayout>           firstVarLayout,
    ParameterBindingInfo        bindingInfos[kLayoutResourceKindCount],
    RefPtr<ParameterInfo>       parameterInfo)
{
    // For any resource kind used by the parameter
    // we need to update its layout information
    // to include a binding for that resource kind.
    //
    auto firstTypeLayout = firstVarLayout->typeLayout;

    // We need to deal with allocation of full register spaces first,
    // since that is the most complicated bit of logic.
    //
    // We will compute how many full register spaces the parameter
    // needs to allocate, across all the kinds of resources it
    // consumes, so that we can allocate a contiguous range of
    // spaces.
    //
    UInt spacesToAllocateCount = 0;
    for(auto typeRes : firstTypeLayout->resourceInfos)
    {
        auto kind = typeRes.kind;

        // We want to ignore resource kinds for which the user
        // has specified an explicit binding, since those won't
        // go into our contiguously allocated range.
        //
        auto& bindingInfo = bindingInfos[(int)kind];
        if( bindingInfo.count != 0 )
        {
            continue;
        }

        // Now we inspect the kind of resource to figure out
        // its space requirements:
        //
        switch( kind )
        {
        default:
            // An unbounded-size array will need its own space.
            //
            if( typeRes.count.isInfinite() )
            {
                spacesToAllocateCount++;
            }
            break;

        case LayoutResourceKind::RegisterSpace:
            // If the parameter consumes any full spaces (e.g., it
            // is a `struct` type with one or more unbounded arrays
            // for fields), then we will include those spaces in
            // our allocaiton.
            //
            // We assume/require here that we never end up needing
            // an unbounded number of spaces.
            // TODO: we should enforce that somewhere with an error.
            //
            spacesToAllocateCount += typeRes.count.getFiniteValue();
            break;

        case LayoutResourceKind::Uniform:
            // We want to ignore uniform data for this calculation,
            // since any uniform data in top-level shader parameters
            // needs to go into a global constant buffer.
            //
            break;

        case LayoutResourceKind::GenericResource:
            // This is more of a marker case, and shouldn't ever
            // need a space allocated to it.
            break;
        }
    }

    // If we compute that the parameter needs some number of full
    // spaces allocated to it, then we will go ahead and allocate
    // contiguous spaces here.
    //
    UInt firstAllocatedSpace = 0;
    if(spacesToAllocateCount)
    {
        firstAllocatedSpace = allocateUnusedSpaces(context, spacesToAllocateCount);
    }

    // We'll then dole the allocated spaces (if any) out to the resource
    // categories that need them.
    //
    UInt currentAllocatedSpace = firstAllocatedSpace;

    for(auto typeRes : firstTypeLayout->resourceInfos)
    {
        // Did we already apply some explicit binding information
        // for this resource kind?
        auto kind = typeRes.kind;
        auto& bindingInfo = bindingInfos[(int)kind];
        if( bindingInfo.count != 0 )
        {
            // If things have already been bound, our work is done.
            //
            // TODO: it would be good to handle the case where a
            // binding specified a space, but not an offset/index
            // for some kind of resource.
            //
            continue;
        }

        auto count = typeRes.count;

        // Certain resource kinds require special handling.
        //
        // Note: This `switch` statement should have a `case` for
        // all of the special cases above that affect the computation of
        // `spacesToAllocateCount`.
        //
        switch( kind )
        {
        case LayoutResourceKind::RegisterSpace:
            {
                // The parameter's type needs to consume some number of whole
                // register spaces, and we have already allocated a contiguous
                // range of spaces above.
                //
                // As always, we can't handle the case of a parameter that needs
                // an infinite number of spaces.
                //
                SLANG_ASSERT(count.isFinite());
                bindingInfo.count = count;

                // We will use the spaces we've allocated, and bump
                // the variable tracking the "current" space by
                // the number of spaces consumed.
                //
                bindingInfo.index = currentAllocatedSpace;
                currentAllocatedSpace += count.getFiniteValue();

                // TODO: what should we store as the "space" for
                // an allocation of register spaces? Either zero
                // or `space` makes sense, but it isn't clear
                // which is a better choice.
                bindingInfo.space = 0;

                continue;
            }

        case LayoutResourceKind::GenericResource:
            {
                // `GenericResource` is somewhat confusingly named,
                // but simply indicates that the type of this parameter
                // in some way depends on a generic parameter that has
                // not been bound to a concrete value, so that asking
                // specific questions about its resource usage isn't
                // really possible.
                //
                bindingInfo.space = 0;
                bindingInfo.count = 1;
                bindingInfo.index = 0;
                continue;
            }

        case LayoutResourceKind::Uniform:
            // TODO: we don't currently handle global-scope uniform parameters.
            break;
        }

        // At this point, we know the parameter consumes some resource
        // (e.g., D3D `t` registers or Vulkan `binding`s), and the user
        // didn't specify an explicit binding, so we will have to
        // assign one for them.
        //
        // If we are consuming an infinite amount of the given resource
        // (e.g., an unbounded array of `Texure2D` requires an infinite
        // number of `t` regisers in D3D), then we will go ahead
        // and assign a full space:
        //
        if( count.isInfinite() )
        {
            bindingInfo.count = count;
            bindingInfo.index = 0;
            bindingInfo.space = currentAllocatedSpace;
            currentAllocatedSpace++;
        }
        else
        {
            // If we have a finite amount of resources, then
            // we will go ahead and allocate from the "default"
            // space.

            UInt space = context->shared->defaultSpace;
            RefPtr<UsedRangeSet> usedRangeSet = findUsedRangeSetForSpace(context, space);

            bindingInfo.count = count;
            bindingInfo.index = usedRangeSet->usedResourceRanges[(int)kind].Allocate(firstVarLayout, count.getFiniteValue());
            bindingInfo.space = space;
        }
    }
}

static void applyBindingInfoToParameter(
    RefPtr<VarLayout>       varLayout,
    ParameterBindingInfo    bindingInfos[kLayoutResourceKindCount])
{
    for(auto k = 0; k < kLayoutResourceKindCount; ++k)
    {
        auto kind = LayoutResourceKind(k);
        auto& bindingInfo = bindingInfos[k];

        // skip resources we aren't consuming
        if(bindingInfo.count == 0)
            continue;

        // Add a record to the variable layout
        auto varRes = varLayout->AddResourceInfo(kind);
        varRes->space = (int) bindingInfo.space;
        varRes->index = (int) bindingInfo.index;
    }
}

// Generate the binding information for a shader parameter.
static void completeBindingsForParameter(
    ParameterBindingContext*    context,
    RefPtr<ParameterInfo>       parameterInfo)
{
    // We will use the first declaration of the parameter as
    // a stand-in for all the declarations, so it is important
    // that earlier code has validated that the declarations
    // "match".

    SLANG_RELEASE_ASSERT(parameterInfo->varLayouts.Count() != 0);
    auto firstVarLayout = parameterInfo->varLayouts.First();

    completeBindingsForParameterImpl(
        context,
        firstVarLayout,
        parameterInfo->bindingInfo,
        parameterInfo);

    // At this point we should have explicit binding locations chosen for
    // all the relevant resource kinds, so we can apply these to the
    // declarations:

    for(auto& varLayout : parameterInfo->varLayouts)
    {
        applyBindingInfoToParameter(varLayout, parameterInfo->bindingInfo);
    }
}

static void completeBindingsForParameter(
    ParameterBindingContext*    context,
    RefPtr<VarLayout>           varLayout)
{
    ParameterBindingInfo bindingInfos[kLayoutResourceKindCount];
    completeBindingsForParameterImpl(
        context,
        varLayout,
        bindingInfos,
        nullptr);
    applyBindingInfoToParameter(varLayout, bindingInfos);
}



static void collectGlobalScopeParameters(
    ParameterBindingContext*    context,
    ModuleDecl*          program)
{
    // First enumerate parameters at global scope
    // We collect two things here:
    // 1. A shader parameter, which is always a variable
    // 2. A global entry-point generic parameter type (`__generic_param`),
    //    which is a GlobalGenericParamDecl
    // We collect global generic type parameters in the first pass,
    // So we can fill in the correct index into ordinary type layouts 
    // for generic types in the second pass.
    for (auto decl : program->Members)
    {
        if (auto genParamDecl = as<GlobalGenericParamDecl>(decl))
            collectGlobalGenericParameter(context, genParamDecl);
    }
    for (auto decl : program->Members)
    {
        if (auto varDecl = as<VarDeclBase>(decl))
            collectGlobalScopeParameter(context, varDecl);
    }

    // Next, we need to enumerate the parameters of
    // each entry point (which requires knowing what the
    // entry points *are*)

    // TODO(tfoley): Entry point functions should be identified
    // by looking for a generated modifier that is attached
    // to global-scope function declarations.
}

struct SimpleSemanticInfo
{
    String  name;
    int     index;
};

SimpleSemanticInfo decomposeSimpleSemantic(
    HLSLSimpleSemantic* semantic)
{
    auto composedName = semantic->name.Content;

    // look for a trailing sequence of decimal digits
    // at the end of the composed name
    UInt length = composedName.size();
    UInt indexLoc = length;
    while( indexLoc > 0 )
    {
        auto c = composedName[indexLoc-1];
        if( c >= '0' && c <= '9' )
        {
            indexLoc--;
            continue;
        }
        else
        {
            break;
        }
    }

    SimpleSemanticInfo info;

    // 
    if( indexLoc == length )
    {
        // No index suffix
        info.name = composedName;
        info.index = 0;
    }
    else
    {
        // The name is everything before the digits
        String stringComposedName(composedName);

        info.name = stringComposedName.SubString(0, indexLoc);
        info.index = strtol(stringComposedName.begin() + indexLoc, nullptr, 10);
    }
    return info;
}

static RefPtr<TypeLayout> processSimpleEntryPointParameter(
    ParameterBindingContext*        context,
    RefPtr<Type>          type,
    EntryPointParameterState const& inState,
    RefPtr<VarLayout>               varLayout,
    int                             semanticSlotCount = 1)
{
    EntryPointParameterState state = inState;
    state.semanticSlotCount = semanticSlotCount;

    auto optSemanticName    =  state.optSemanticName;
    auto semanticIndex      = *state.ioSemanticIndex;

    String semanticName = optSemanticName ? *optSemanticName : "";
    String sn = semanticName.ToLower();

    RefPtr<TypeLayout> typeLayout =  new TypeLayout();
    if (sn.StartsWith("sv_")
        || sn.StartsWith("nv_"))
    {
        // System-value semantic.

        if (state.directionMask & kEntryPointParameterDirection_Output)
        {
            // Note: I'm just doing something expedient here and detecting `SV_Target`
            // outputs and claiming the appropriate register range right away.
            //
            // TODO: we should really be building up some representation of all of this,
            // once we've gone to the trouble of looking it all up...
            if( sn == "sv_target" )
            {
                // TODO: construct a `ParameterInfo` we can use here so that
                // overlapped layout errors get reported nicely.

                auto usedResourceSet = findUsedRangeSetForSpace(context, 0);
                usedResourceSet->usedResourceRanges[int(LayoutResourceKind::UnorderedAccess)].Add(nullptr, semanticIndex, semanticIndex + semanticSlotCount);


                // We also need to track this as an ordinary varying output from the stage,
                // since that is how GLSL will want to see it.
                auto rules = context->getRulesFamily()->getVaryingOutputRules();
                SimpleLayoutInfo layout = GetLayout(
                    context->layoutContext.with(rules),
                    type);
                typeLayout->addResourceUsage(layout.kind, layout.size);
            }
        }

        if (state.directionMask & kEntryPointParameterDirection_Input)
        {
            if (sn == "sv_sampleindex")
            {
                state.isSampleRate = true;
            }
        }

        // Remember the system-value semantic so that we can query it later
        if (varLayout)
        {
            varLayout->systemValueSemantic = semanticName;
            varLayout->systemValueSemanticIndex = semanticIndex;
        }

        // TODO: add some kind of usage information for system input/output
    }
    else
    {
        // user-defined semantic

        if (state.directionMask & kEntryPointParameterDirection_Input)
        {
            auto rules = context->getRulesFamily()->getVaryingInputRules();
            SimpleLayoutInfo layout = GetLayout(
                context->layoutContext.with(rules),
                type);
            typeLayout->addResourceUsage(layout.kind, layout.size);
        }

        if (state.directionMask & kEntryPointParameterDirection_Output)
        {
            auto rules = context->getRulesFamily()->getVaryingOutputRules();
            SimpleLayoutInfo layout = GetLayout(
                context->layoutContext.with(rules),
                type);
            typeLayout->addResourceUsage(layout.kind, layout.size);
        }
    }

    if (state.isSampleRate
        && (state.directionMask & kEntryPointParameterDirection_Input)
        && (context->stage == Stage::Fragment))
    {
        if (auto entryPointLayout = context->entryPointLayout)
        {
            entryPointLayout->flags |= EntryPointLayout::Flag::usesAnySampleRateInput;
        }
    }

    *state.ioSemanticIndex += state.semanticSlotCount;
    typeLayout->type = type;

    return typeLayout;
}

static RefPtr<TypeLayout> processEntryPointVaryingParameterDecl(
    ParameterBindingContext*        context,
    Decl*                           decl,
    RefPtr<Type>                    type,
    EntryPointParameterState const& inState,
    RefPtr<VarLayout>               varLayout)
{
    SimpleSemanticInfo semanticInfo;
    int semanticIndex = 0;

    EntryPointParameterState state = inState;

    // If there is no explicit semantic already in effect, *and* we find an explicit
    // semantic on the associated declaration, then we'll use it.
    if( !state.optSemanticName )
    {
        if( auto semantic = decl->FindModifier<HLSLSimpleSemantic>() )
        {
            semanticInfo = decomposeSimpleSemantic(semantic);
            semanticIndex = semanticInfo.index;

            state.optSemanticName = &semanticInfo.name;
            state.ioSemanticIndex = &semanticIndex;
        }
    }

    if (decl)
    {
        if (decl->FindModifier<HLSLSampleModifier>())
        {
            state.isSampleRate = true;
        }
    }

    // Default case: either there was an explicit semantic in effect already,
    // *or* we couldn't find an explicit semantic to apply on the given
    // declaration, so we will just recursive with whatever we have at
    // the moment.
    return processEntryPointVaryingParameter(context, type, state, varLayout);
}

static RefPtr<TypeLayout> processEntryPointVaryingParameter(
    ParameterBindingContext*        context,
    RefPtr<Type>                    type,
    EntryPointParameterState const& state,
    RefPtr<VarLayout>               varLayout)
{
    // The default handling of varying parameters should not apply
    // to geometry shader output streams; they have their own special rules.
    if( auto gsStreamType = as<HLSLStreamOutputType>(type) )
    {
        //

        auto elementType = gsStreamType->getElementType();

        int semanticIndex = 0;

        EntryPointParameterState elementState;
        elementState.directionMask = kEntryPointParameterDirection_Output;
        elementState.ioSemanticIndex = &semanticIndex;
        elementState.isSampleRate = false;
        elementState.optSemanticName = nullptr;
        elementState.semanticSlotCount = 0;
        elementState.stage = state.stage;
        elementState.loc = state.loc;

        auto elementTypeLayout = processEntryPointVaryingParameter(context, elementType, elementState, nullptr);

        RefPtr<StreamOutputTypeLayout> typeLayout = new StreamOutputTypeLayout();
        typeLayout->type = type;
        typeLayout->rules = elementTypeLayout->rules;
        typeLayout->elementTypeLayout = elementTypeLayout;

        for(auto resInfo : elementTypeLayout->resourceInfos)
            typeLayout->addResourceUsage(resInfo);

        return typeLayout;
    }

    // Raytracing shaders have a slightly different interpretation of their
    // "varying" input/output parameters, since they don't have the same
    // idea of previous/next stage as the rasterization shader types.
    //
    if( state.directionMask & kEntryPointParameterDirection_Output )
    {
        // Note: we are silently treating `out` parameters as if they
        // were `in out` for this test, under the assumption that
        // an `out` parameter represents a write-only payload.

        switch(state.stage)
        {
        default:
            // Not a raytracing shader.
            break;

        case Stage::Intersection:
        case Stage::RayGeneration:
            // Don't expect this case to have any `in out` parameters.
            getSink(context)->diagnose(state.loc, Diagnostics::dontExpectOutParametersForStage, getStageName(state.stage));
            break;

        case Stage::AnyHit:
        case Stage::ClosestHit:
        case Stage::Miss:
            // `in out` or `out` parameter is payload
            return CreateTypeLayout(context->layoutContext.with(
                context->getRulesFamily()->getRayPayloadParameterRules()),
                type);

        case Stage::Callable:
            // `in out` or `out` parameter is payload
            return CreateTypeLayout(context->layoutContext.with(
                context->getRulesFamily()->getCallablePayloadParameterRules()),
                type);

        }
    }
    else
    {
        switch(state.stage)
        {
        default:
            // Not a raytracing shader.
            break;

        case Stage::Intersection:
        case Stage::RayGeneration:
        case Stage::Miss:
        case Stage::Callable:
            // Don't expect this case to have any `in` parameters.
            //
            // TODO: For a miss or callable shader we could interpret
            // an `in` parameter as indicating a payload that the
            // programmer doesn't intend to write to.
            //
            getSink(context)->diagnose(state.loc, Diagnostics::dontExpectInParametersForStage, getStageName(state.stage));
            break;

        case Stage::AnyHit:
        case Stage::ClosestHit:
            // `in` parameter is hit attributes
            return CreateTypeLayout(context->layoutContext.with(
                context->getRulesFamily()->getHitAttributesParameterRules()),
                type);
        }
    }

    // If there is an available semantic name and index,
    // then we should apply it to this parameter unconditionally
    // (that is, not just if it is a leaf parameter).
    auto optSemanticName    =  state.optSemanticName;
    if (optSemanticName && varLayout)
    {
        // Always store semantics in upper-case for
        // reflection information, since they are
        // supposed to be case-insensitive and
        // upper-case is the dominant convention.
        String semanticName = *optSemanticName;
        String sn = semanticName.ToUpper();

        auto semanticIndex      = *state.ioSemanticIndex;

        varLayout->semanticName = sn;
        varLayout->semanticIndex = semanticIndex;
        varLayout->flags |= VarLayoutFlag::HasSemantic;
    }

    // Scalar and vector types are treated as outputs directly
    if(auto basicType = as<BasicExpressionType>(type))
    {
        return processSimpleEntryPointParameter(context, basicType, state, varLayout);
    }
    else if(auto vectorType = as<VectorExpressionType>(type))
    {
        return processSimpleEntryPointParameter(context, vectorType, state, varLayout);
    }
    // A matrix is processed as if it was an array of rows
    else if( auto matrixType = as<MatrixExpressionType>(type) )
    {
        auto rowCount = GetIntVal(matrixType->getRowCount());
        return processSimpleEntryPointParameter(context, matrixType, state, varLayout, (int) rowCount);
    }
    else if( auto arrayType = as<ArrayExpressionType>(type) )
    {
        // Note: Bad Things will happen if we have an array input
        // without a semantic already being enforced.
        
        auto elementCount = (UInt) GetIntVal(arrayType->ArrayLength);

        // We use the first element to derive the layout for the element type
        auto elementTypeLayout = processEntryPointVaryingParameter(context, arrayType->baseType, state, varLayout);

        // We still walk over subsequent elements to make sure they consume resources
        // as needed
        for( UInt ii = 1; ii < elementCount; ++ii )
        {
            processEntryPointVaryingParameter(context, arrayType->baseType, state, nullptr);
        }

        RefPtr<ArrayTypeLayout> arrayTypeLayout = new ArrayTypeLayout();
        arrayTypeLayout->elementTypeLayout = elementTypeLayout;
        arrayTypeLayout->type = arrayType;

        for (auto rr : elementTypeLayout->resourceInfos)
        {
            arrayTypeLayout->findOrAddResourceInfo(rr.kind)->count = rr.count * elementCount;
        }

        return arrayTypeLayout;
    }
    // Ignore a bunch of types that don't make sense here...
    else if (auto textureType = as<TextureType>(type)) { return nullptr;  }
    else if(auto samplerStateType = as<SamplerStateType>(type)) { return nullptr;  }
    else if(auto constantBufferType = as<ConstantBufferType>(type)) { return nullptr;  }
    // Catch declaration-reference types late in the sequence, since
    // otherwise they will include all of the above cases...
    else if( auto declRefType = as<DeclRefType>(type) )
    {
        auto declRef = declRefType->declRef;

        if (auto structDeclRef = declRef.as<StructDecl>())
        {
            RefPtr<StructTypeLayout> structLayout = new StructTypeLayout();
            structLayout->type = type;

            // Need to recursively walk the fields of the structure now...
            for( auto field : GetFields(structDeclRef) )
            {
                RefPtr<VarLayout> fieldVarLayout = new VarLayout();
                fieldVarLayout->varDecl = field;

                auto fieldTypeLayout = processEntryPointVaryingParameterDecl(
                    context,
                    field.getDecl(),
                    GetType(field),
                    state,
                    fieldVarLayout);

                if(fieldTypeLayout)
                {
                    fieldVarLayout->typeLayout = fieldTypeLayout;

                    for (auto rr : fieldTypeLayout->resourceInfos)
                    {
                        SLANG_RELEASE_ASSERT(rr.count != 0);

                        auto structRes = structLayout->findOrAddResourceInfo(rr.kind);
                        fieldVarLayout->findOrAddResourceInfo(rr.kind)->index = structRes->count.getFiniteValue();
                        structRes->count += rr.count;
                    }
                }

                structLayout->fields.Add(fieldVarLayout);
                structLayout->mapVarToLayout.Add(field.getDecl(), fieldVarLayout);
            }

            return structLayout;
        }
        else if (auto globalGenericParam = declRef.as<GlobalGenericParamDecl>())
        {
            auto genParamTypeLayout = new GenericParamTypeLayout();
            // we should have already populated ProgramLayout::genericEntryPointParams list at this point,
            // so we can find the index of this generic param decl in the list
            genParamTypeLayout->type = type;
            genParamTypeLayout->paramIndex = findGenericParam(context->shared->programLayout->globalGenericParams, globalGenericParam.getDecl());
            genParamTypeLayout->findOrAddResourceInfo(LayoutResourceKind::GenericResource)->count += 1;
            return genParamTypeLayout;
        }
        else
        {
            SLANG_UNEXPECTED("unhandled type kind");
        }
    }
    // If we ran into an error in checking the user's code, then skip this parameter
    else if( auto errorType = as<ErrorType>(type) )
    {
        return nullptr;
    }

    SLANG_UNEXPECTED("unhandled type kind");
    UNREACHABLE_RETURN(nullptr);
}

    /// Compute the type layout for a parameter declared directly on an entry point.
static RefPtr<TypeLayout> computeEntryPointParameterTypeLayout(
    ParameterBindingContext*        context,
    SubstitutionSet                 typeSubst,
    RefPtr<ParamDecl>               paramDecl,
    RefPtr<VarLayout>               paramVarLayout,
    EntryPointParameterState&       state)
{
    auto paramType = paramDecl->type.type->Substitute(typeSubst).As<Type>();

    if( paramDecl->HasModifier<HLSLUniformModifier>() )
    {
        // An entry-point parameter that is explicitly marked `uniform` represents
        // a uniform shader parameter passed via the implicitly-defined
        // constant buffer (e.g., the `$Params` constant buffer seen in fxc/dxc output).
        //
        return CreateTypeLayout(
            context->layoutContext.with(context->getRulesFamily()->getConstantBufferRules()),
            paramType);
    }
    else
    {
        // The default case is a varying shader parameter, which could be used for
        // input, output, or both.
        //
        // The varying case needs to not only compute a layout, but also assocaite
        // "semantic" strings/indices with the varying parameters by recursively
        // walking their structure.

        state.directionMask = 0;

        // If it appears to be an input, process it as such.
        if( paramDecl->HasModifier<InModifier>() || paramDecl->HasModifier<InOutModifier>() || !paramDecl->HasModifier<OutModifier>() )
        {
            state.directionMask |= kEntryPointParameterDirection_Input;
        }

        // If it appears to be an output, process it as such.
        if(paramDecl->HasModifier<OutModifier>() || paramDecl->HasModifier<InOutModifier>())
        {
            state.directionMask |= kEntryPointParameterDirection_Output;
        }

        return processEntryPointVaryingParameterDecl(
            context,
            paramDecl.Ptr(),
            paramDecl->type.type->Substitute(typeSubst).As<Type>(),
            state,
            paramVarLayout);
    }
}

// There are multiple places where we need to compute the layout
// for a "scope" such as the global scope or an entry point.
// The `ScopeLayoutBuilder` encapsulates the logic around:
//
// * Doing layout for the ordinary/uniform fields, which involves
//   using the `struct` layout rules for constant buffers on
//   the target.
//
// * Creating a final type/var layout that reflects whether the
//   scope needs a constant buffer to be allocated to it.
//
struct ScopeLayoutBuilder
{
    ParameterBindingContext*    m_context = nullptr;
    LayoutRulesImpl*            m_rules = nullptr;
    RefPtr<StructTypeLayout>    m_structLayout;
    UniformLayoutInfo           m_structLayoutInfo;
    bool                        m_needConstantBuffer = false;

    void beginLayout(
        ParameterBindingContext* context)
    {
        m_context = context;
        m_rules = context->getRulesFamily()->getConstantBufferRules();
        m_structLayout = new StructTypeLayout();
        m_structLayout->rules = m_rules;

        m_structLayoutInfo = m_rules->BeginStructLayout();
    }

    void _addParameter(
        RefPtr<VarLayout>   firstVarLayout,
        ParameterInfo*      parameterInfo)
    {
        // Does the parameter have any uniform data?
        auto layoutInfo = firstVarLayout->typeLayout->FindResourceInfo(LayoutResourceKind::Uniform);
        LayoutSize uniformSize = layoutInfo ? layoutInfo->count : 0;
        if( uniformSize != 0 )
        {
            m_needConstantBuffer = true;

            // Make sure uniform fields get laid out properly...

            UniformLayoutInfo fieldInfo(
                uniformSize,
                firstVarLayout->typeLayout->uniformAlignment);

            LayoutSize uniformOffset = m_rules->AddStructField(
                &m_structLayoutInfo,
                fieldInfo);

            if( parameterInfo )
            {
                for( auto& varLayout : parameterInfo->varLayouts )
                {
                    varLayout->findOrAddResourceInfo(LayoutResourceKind::Uniform)->index = uniformOffset.getFiniteValue();
                }
            }
            else
            {
                firstVarLayout->findOrAddResourceInfo(LayoutResourceKind::Uniform)->index = uniformOffset.getFiniteValue();
            }
        }

        m_structLayout->fields.Add(firstVarLayout);

        if( parameterInfo )
        {
            for( auto& varLayout : parameterInfo->varLayouts )
            {
                m_structLayout->mapVarToLayout.Add(varLayout->varDecl.getDecl(), varLayout);
            }
        }
        else
        {
            m_structLayout->mapVarToLayout.Add(firstVarLayout->varDecl.getDecl(), firstVarLayout);
        }
    }

    void addParameter(
        RefPtr<VarLayout> varLayout)
    {
        _addParameter(varLayout, nullptr);
    }

    void addParameter(
        ParameterInfo* parameterInfo)
    {
        SLANG_RELEASE_ASSERT(parameterInfo->varLayouts.Count() != 0);
        auto firstVarLayout = parameterInfo->varLayouts.First();

        _addParameter(firstVarLayout, parameterInfo);
    }

    RefPtr<VarLayout> endLayout()
    {
        m_rules->EndStructLayout(&m_structLayoutInfo);

        RefPtr<TypeLayout> scopeTypeLayout = m_structLayout;

        // If the caller decided to allocate a constant buffer for
        // the ordinary data, then we need to wrap up the structure
        // type (layout) in a constant buffer type (layout).
        //
        if( m_needConstantBuffer )
        {
            auto constantBufferLayout = createParameterGroupTypeLayout(
                m_context->layoutContext,
                nullptr,
                m_rules,
                m_rules->GetObjectLayout(ShaderParameterKind::ConstantBuffer),
                m_structLayout);

            scopeTypeLayout = constantBufferLayout;
        }

        // We now have a bunch of layout information, which we should
        // record into a suitable object that represents the scope
        RefPtr<VarLayout> scopeVarLayout = new VarLayout();
        scopeVarLayout->typeLayout = scopeTypeLayout;
        return scopeVarLayout;
    }
};

    /// Helper routine to allocate a constant buffer binding if one is needed.
    ///
    /// This function primarily exists to encapsulate the logic for allocating
    /// the resources required for a constant buffer in the appropriate
    /// target-specific fashion.
    ///
static ParameterBindingAndKindInfo maybeAllocateConstantBufferBinding(
    ParameterBindingContext*    context,
    bool                        needConstantBuffer)
{
    if( !needConstantBuffer ) return ParameterBindingAndKindInfo();

    UInt space = context->shared->defaultSpace;
    auto usedRangeSet = findUsedRangeSetForSpace(context, space);

    auto layoutInfo = context->getRulesFamily()->getConstantBufferRules()->GetObjectLayout(
        ShaderParameterKind::ConstantBuffer);

    ParameterBindingAndKindInfo info;
    info.kind = layoutInfo.kind;
    info.count = layoutInfo.size;
    info.index = usedRangeSet->usedResourceRanges[(int)layoutInfo.kind].Allocate(nullptr, layoutInfo.size.getFiniteValue());
    info.space = space;
    return info;
}

    /// Iterate over the parameters of an entry point to compute its requirements.
    ///
static void collectEntryPointParameters(
    ParameterBindingContext*        context,
    EntryPointRequest*              entryPoint,
    SubstitutionSet                 typeSubst)
{
    FuncDecl* entryPointFuncDecl = entryPoint->decl;
    if (!entryPointFuncDecl)
    {
        // Something must have failed earlier, so that
        // we didn't find a declaration to match this
        // entry point request.
        //
        return;
    }

    // We will take responsibility for creating and filling in
    // the `EntryPointLayout` object here.
    //
    RefPtr<EntryPointLayout> entryPointLayout = new EntryPointLayout();
    entryPointLayout->profile = entryPoint->profile;
    entryPointLayout->entryPoint = entryPointFuncDecl;

    // The entry point layout must be added to the output
    // program layout so that it can be accessed by reflection.
    //
    context->shared->programLayout->entryPoints.Add(entryPointLayout);

    // For the duration of our parameter collection work we will
    // establish this entry point as the current one in the context.
    //
    context->entryPointLayout = entryPointLayout;

    // Note: this isn't really the best place for this logic to sit,
    // but it is the simplest place where we have a direct correspondence
    // between a single `EntryPointRequest` and its matching `EntryPointLayout`,
    // so we'll use it.
    //
    for( auto taggedUnionType : entryPoint->taggedUnionTypes )
    {
        auto substType = taggedUnionType->Substitute(typeSubst).dynamicCast<Type>();
        auto typeLayout = CreateTypeLayout(context->layoutContext, substType);
        entryPointLayout->taggedUnionTypeLayouts.Add(typeLayout);
    }

    // We are going to iterate over the entry-point parameters,
    // and while we do so we will go ahead and perform layout/binding
    // assignment for two cases:
    //
    // First, the varying parameters of the entry point will have
    // their semantics and locations assigned, so we set up state
    // for tracking that layout.
    //
    int defaultSemanticIndex = 0;
    EntryPointParameterState state;
    state.ioSemanticIndex = &defaultSemanticIndex;
    state.optSemanticName = nullptr;
    state.semanticSlotCount = 0;
    state.stage = entryPoint->getStage();

<<<<<<< HEAD
    // Second, we will compute offsets for any "ordinary" data
    // in the parameter list (e.g., a `uniform float4x4 mvp` parameter),
    // which is what the `ScopeLayoutBuilder` is designed to help with.
    //
    ScopeLayoutBuilder scopeBuilder;
    scopeBuilder.beginLayout(context);
    auto paramsStructLayout = scopeBuilder.m_structLayout;
=======
    for( auto m : entryPointFuncDecl->Members )
    {
        auto paramDecl = as<VarDeclBase>(m);
        if(!paramDecl)
            continue;
>>>>>>> 11c547d1

    for( auto paramDecl : entryPointFuncDecl->getMembersOfType<ParamDecl>() )
    {
        // Any error messages we emit during the process should
        // refer to the location of this parameter.
        //
        state.loc = paramDecl->loc;

        // We are going to construct the variable layout for this
        // parameter *before* computing the type layout, because
        // the type layout computation is also determining the effective
        // semantic of the parameter, which needs to be stored
        // back onto the `VarLayout`.
        //
        RefPtr<VarLayout> paramVarLayout = new VarLayout();
<<<<<<< HEAD
        paramVarLayout->varDecl = makeDeclRef(paramDecl.Ptr());
        paramVarLayout->stage = state.stage;
=======
        paramVarLayout->varDecl = makeDeclRef(paramDecl);
>>>>>>> 11c547d1

        auto paramTypeLayout = computeEntryPointParameterTypeLayout(
            context,
<<<<<<< HEAD
            typeSubst,
            paramDecl,
            paramVarLayout,
            state);
        paramVarLayout->typeLayout = paramTypeLayout;
=======
            paramDecl,
            paramDecl->type.type->Substitute(typeSubst).dynamicCast<Type>(),
            state,
            paramVarLayout);
>>>>>>> 11c547d1

        // We expect to always be able to compute a layout for
        // entry-point parameters, but to be defensive we will
        // skip parameters that couldn't have a layout computed
        // when assertions are disabled.
        //
        SLANG_ASSERT(paramTypeLayout);
        if(!paramTypeLayout)
            continue;

        // Now that we've computed the layout to use for the parameter,
        // we need to add its resource usage to that of the entry
        // point as a whole.
        //
        // Any "ordinary" data (e.g., a `float4x4`) needs to be accounted
        // for using the `ScopeLayoutBuilder`, since it will handle
        // the details of target-specific `struct` type layout.
        //
        scopeBuilder.addParameter(paramVarLayout);

        // All of the other resources types will be handled in a
        // simpler loop that just increments the relevant counters.
        //
        for (auto paramTypeResInfo : paramTypeLayout->resourceInfos)
        {
            // We need to skip ordinary data because it is being
            // handled by the `scopeBuilder`.
            //
            if(paramTypeResInfo.kind == LayoutResourceKind::Uniform)
                continue;

            // Whatever resources the parameter uses, we need to
            // assign the parameter's location/register/binding offset to
            // be the sum of everything added so far.
            //
            auto entryPointResInfo = paramsStructLayout->findOrAddResourceInfo(paramTypeResInfo.kind);
            paramVarLayout->findOrAddResourceInfo(paramTypeResInfo.kind)->index = entryPointResInfo->count.getFiniteValue();

            // We then need to add the resources consumed by the parameter
            // to those consumed by the entry point.
            //
            entryPointResInfo->count += paramTypeResInfo.count;
        }
    }
    entryPointLayout->parametersLayout = scopeBuilder.endLayout();

    // For an entry point with a non-`void` return type, we need to process the
    // return type as a varying output parameter.
    //
    // TODO: Ideally we should make the layout process more robust to empty/void
    // types and apply this logic unconditionally.
    //
    auto resultType = entryPointFuncDecl->ReturnType.type;
    if( !resultType->Equals(resultType->getSession()->getVoidType()) )
    {
        state.loc = entryPointFuncDecl->loc;
        state.directionMask = kEntryPointParameterDirection_Output;

        RefPtr<VarLayout> resultLayout = new VarLayout();
        resultLayout->stage = state.stage;

        auto resultTypeLayout = processEntryPointVaryingParameterDecl(
            context,
            entryPointFuncDecl,
            resultType->Substitute(typeSubst).dynamicCast<Type>(),
            state,
            resultLayout);

        if( resultTypeLayout )
        {
            resultLayout->typeLayout = resultTypeLayout;

            for (auto rr : resultTypeLayout->resourceInfos)
            {
                auto entryPointRes = paramsStructLayout->findOrAddResourceInfo(rr.kind);
                resultLayout->findOrAddResourceInfo(rr.kind)->index = entryPointRes->count.getFiniteValue();
                entryPointRes->count += rr.count;
            }
        }

        entryPointLayout->resultLayout = resultLayout;
    }
}

// When doing parameter binding for global-scope stuff in GLSL,
// we may need to know what stage we are compiling for, so that
// we can handle special cases appropriately (e.g., "arrayed"
// inputs and outputs).
static Stage
inferStageForTranslationUnit(
    TranslationUnitRequest* translationUnit)
{
    // In the specific case where we are compiling GLSL input,
    // and have only a single entry point, use the stage
    // of the entry point.
    //
    // TODO: now that we've dropped official GLSL support,
    // we probably should drop this as well.
    //
    if( translationUnit->sourceLanguage == SourceLanguage::GLSL )
    {
        if( translationUnit->entryPoints.Count() == 1 )
        {
            return translationUnit->entryPoints[0]->getStage();
        }
    }

    return Stage::Unknown;
}

static void collectModuleParameters(
    ParameterBindingContext*    inContext,
    ModuleDecl*          module)
{
    // Each loaded module provides a separate (logical) namespace for
    // parameters, so that two parameters with the same name, in
    // distinct modules, should yield different bindings.
    //
    ParameterBindingContext contextData = *inContext;
    auto context = &contextData;

    context->translationUnit = nullptr;

    context->stage = Stage::Unknown;

    // All imported modules are implicitly Slang code
    context->sourceLanguage = SourceLanguage::Slang;

    // A loaded module cannot define entry points that
    // we'll expose (for now), so we just need to
    // consider global-scope parameters.
    collectGlobalScopeParameters(context, module);
}

static void collectParameters(
    ParameterBindingContext*        inContext,
    CompileRequest*                 request)
{
    // All of the parameters in translation units directly
    // referenced in the compile request are part of one
    // logical namespace/"linkage" so that two parameters
    // with the same name should represent the same
    // parameter, and get the same binding(s)
    ParameterBindingContext contextData = *inContext;
    auto context = &contextData;

    for( auto& translationUnit : request->translationUnits )
    {
        context->translationUnit = translationUnit;
        context->stage = inferStageForTranslationUnit(translationUnit.Ptr());
        context->sourceLanguage = translationUnit->sourceLanguage;

        // First look at global-scope parameters
        collectGlobalScopeParameters(context, translationUnit->SyntaxNode.Ptr());

        // Next consider parameters for entry points
        for( auto& entryPoint : translationUnit->entryPoints )
        {
            context->stage = entryPoint->getStage();
            collectEntryPointParameters(context, entryPoint.Ptr(), SubstitutionSet());
        }
        context->entryPointLayout = nullptr;
    }

    // Now collect parameters from loaded modules
    for (auto& loadedModule : request->loadedModulesList)
    {
        collectModuleParameters(context, loadedModule->moduleDecl.Ptr());
    }
}

    /// Emit a diagnostic about a uniform parameter at global scope.
void diagnoseGlobalUniform(
    SharedParameterBindingContext*  sharedContext,
    VarDeclBase*                    varDecl)
{
    // It is entirely possible for Slang to support uniform parameters at the global scope,
    // by bundling them into an implicit constant buffer, and indeed the layout algorithm
    // implemented in this file computes a layout *as if* the Slang compiler does just that.
    //
    // The missing link is the downstream IR and code generation steps, where we would need
    // to collect all of the global-scope uniforms into a common `struct` type and then
    // create a new constant buffer parameter over that type.
    //
    // For now it is easier to simply ban this case, since most shader authors have
    // switched to modern HLSL/GLSL style with `cbuffer` or `uniform` block declarations.
    //
    // TODO: In the long run it may be best to require *all* global-scope shader parameters
    // to be marked with a keyword (e.g., `uniform`) so that ordinary global variable syntax can be
    // used safely.
    //
    getSink(sharedContext)->diagnose(varDecl, Diagnostics::globalUniformsNotSupported, varDecl->getName());
}

void generateParameterBindings(
    TargetRequest*     targetReq)
{
    CompileRequest* compileReq = targetReq->compileRequest;

    // Try to find rules based on the selected code-generation target
    auto layoutContext = getInitialLayoutContextForTarget(targetReq);

    // If there was no target, or there are no rules for the target,
    // then bail out here.
    if (!layoutContext.rules)
        return;

    RefPtr<ProgramLayout> programLayout = new ProgramLayout();
    programLayout->targetRequest = targetReq;

    targetReq->layout = programLayout;

    // Create a context to hold shared state during the process
    // of generating parameter bindings
    SharedParameterBindingContext sharedContext;
    sharedContext.compileRequest = compileReq;
    sharedContext.defaultLayoutRules = layoutContext.getRulesFamily();
    sharedContext.programLayout = programLayout;
    sharedContext.targetRequest = targetReq;

    // Create a sub-context to collect parameters that get
    // declared into the global scope
    ParameterBindingContext context;
    context.shared = &sharedContext;
    context.translationUnit = nullptr;
    context.layoutContext = layoutContext;

    // Walk through AST to discover all the parameters
    collectParameters(&context, compileReq);

    // Now walk through the parameters to generate initial binding information
    for( auto& parameter : sharedContext.parameters )
    {
        generateParameterBindings(&context, parameter);
    }

    // Determine if there are any global-scope parameters that use `Uniform`
    // resources, and thus need to get packaged into a constant buffer.
    //
    // Note: this doesn't account for GLSL's support for "legacy" uniforms
    // at global scope, which don't get assigned a CB.
    bool needDefaultConstantBuffer = false;
    for( auto& parameterInfo : sharedContext.parameters )
    {
        SLANG_RELEASE_ASSERT(parameterInfo->varLayouts.Count() != 0);
        auto firstVarLayout = parameterInfo->varLayouts.First();

        // Does the field have any uniform data?
        if( firstVarLayout->typeLayout->FindResourceInfo(LayoutResourceKind::Uniform) )
        {
            needDefaultConstantBuffer = true;
            diagnoseGlobalUniform(&sharedContext, firstVarLayout->varDecl);
        }
    }

    // Next, we want to determine if there are any global-scope parameters
    // that don't just allocate a whole register space to themselves; these
    // parameters will need to go into a "default" space, which should always
    // be the first space we allocate.
    //
    // As a starting point, we will definitely need a "default" space if
    // we are creating a default constant buffer, since it should get
    // a binding in that "default" space.
    bool needDefaultSpace = needDefaultConstantBuffer;
    if (!needDefaultSpace)
    {
        for (auto& parameterInfo : sharedContext.parameters)
        {
            SLANG_RELEASE_ASSERT(parameterInfo->varLayouts.Count() != 0);
            auto firstVarLayout = parameterInfo->varLayouts.First();

            // Does the parameter have any resource usage that isn't just
            // allocating a whole register space?
            for (auto resInfo : firstVarLayout->typeLayout->resourceInfos)
            {
                if (resInfo.kind != LayoutResourceKind::RegisterSpace)
                {
                    needDefaultSpace = true;
                    break;
                }
            }
        }
    }

    // If we need a space for default bindings, then allocate it here.
    if (needDefaultSpace)
    {
        UInt defaultSpace = 0;

        // Check if space #0 has been allocated yet. If not, then we'll
        // want to use it.
        if (sharedContext.usedSpaces.contains(0))
        {
            // Somebody has already put things in space zero.
            //
            // TODO: There are two cases to handle here:
            //
            // 1) If there is any free register ranges in space #0,
            // then we should keep using it as the default space.
            //
            // 2) If somebody went and put an HLSL unsized array into space #0,
            // *or* if they manually placed something like a paramter block
            // there (which should consume whole spaces), then we need to
            // allocate an unused space instead.
            //
            // For now we don't deal with the concept of unsized arrays, or
            // manually assigning parameter blocks to spaces, so we punt
            // on this and assume case (1).

            defaultSpace = 0;
        }
        else
        {
            // Nobody has used space zero yet, so we need
            // to make sure to reserve it for defaults.
            defaultSpace = allocateUnusedSpaces(&context, 1);

            // The result of this allocation had better be that
            // we got space #0, or else something has gone wrong.
            SLANG_ASSERT(defaultSpace == 0);
        }

        sharedContext.defaultSpace = defaultSpace;
    }

    // If there are any global-scope uniforms, then we need to
    // allocate a constant-buffer binding for them here.
    //
    ParameterBindingAndKindInfo globalConstantBufferBinding = maybeAllocateConstantBufferBinding(
        &context,
        needDefaultConstantBuffer);

    // Now walk through again to actually give everything
    // ranges of registers...
    for( auto& parameter : sharedContext.parameters )
    {
        completeBindingsForParameter(&context, parameter);
    }

    // After we have allocated registers/bindings to everything
    // in the global scope we will process the parameters
    // of each entry point in order.
    //
    // Note: the effect of the current implemetnation is to
    // allocate non-overlapping registers/bindings between all
    // the entry points in the compile request (e.g., if you
    // have a vertex and fragment shader being compiled together,
    // we will allocate distinct constant buffer registers for
    // their uniform parameters).
    //
    // TODO: We probably need to provide some more nuanced control
    // over whether entry points get overlapping or non-overlapping
    // bindings. It seems clear that if we were compiling multiple
    // compute kernels in one invocation we'd want them to get
    // overlapping bindings, because we cannot ever have them bound
    // together in a single pipeline state.
    //
    // Similarly, entry point parameters of DirectX Raytracing (DXR)
    // shaders should probably be allowed to overlap by default,
    // since those parameters should really go into the "local root signature."
    // (Note: there is a bit more subtlety around ray tracing
    // shaders that will be assembled into a "hit group")
    //
    // For now we are just doing the simplest thing, which will be
    // appropriate for:
    //
    // * Compiling a single compute shader in a compile request.
    // * Compiling some number of rasterization shader entry points
    //   in a single request, to be used together.
    // * Compiling a single ray-tracing shader in a compile request.
    //
    for( auto entryPoint : sharedContext.programLayout->entryPoints )
    {
        auto entryPointParamsLayout = entryPoint->parametersLayout;
        completeBindingsForParameter(&context, entryPointParamsLayout);
    }

    // Next we need to create a type layout to reflect the information
    // we have collected, and we will use the `ScopeLayoutBuilder`
    // to encapsulate the logic that can be shared with the entry-point
    // case.
    //
    ScopeLayoutBuilder globalScopeLayoutBuilder;
    globalScopeLayoutBuilder.beginLayout(&context);
    for( auto& parameterInfo : sharedContext.parameters )
    {
        globalScopeLayoutBuilder.addParameter(parameterInfo);
    }

    auto globalScopeVarLayout = globalScopeLayoutBuilder.endLayout();
    if( globalConstantBufferBinding.count != 0 )
    {
        auto cbInfo = globalScopeVarLayout->findOrAddResourceInfo(globalConstantBufferBinding.kind);
        cbInfo->space = globalConstantBufferBinding.space;
        cbInfo->index = globalConstantBufferBinding.index;
    }
    programLayout->parametersLayout = globalScopeVarLayout;
}

RefPtr<ProgramLayout> specializeProgramLayout(
    TargetRequest*  targetReq,
    ProgramLayout*  oldProgramLayout, 
    SubstitutionSet typeSubst)
{
    // The goal of the layout specialization step is to take an existing `ProgramLayout`,
    // and add a layout to any parameter(s) that could not be laid out previously, because
    // they had a dependence on generic type parameters that made layout impossible at
    // the time.
    //
    // TODO: It would be far simpler to just "re-do" the entire layout process, just
    // with knowledge of what the global type substitution is, but that would mean that
    // global parameters that come after a generic-dependent parameter might change
    // their location/binding/register depending on what types are plugged in.
    // Our current design preserves the layout for any global parameter that was placed during
    // the initial layout of a program (before the generic arguments were know).
    // It isn't clear that this design choice pays off in practice, since there is  lot
    // of complexity in this function.

    RefPtr<ProgramLayout> newProgramLayout;
    newProgramLayout = new ProgramLayout();
    newProgramLayout->targetRequest = targetReq;
    newProgramLayout->globalGenericParams = oldProgramLayout->globalGenericParams;

    // The basic idea will be to iterate over the parameters in the old layout,
    // and "pick up where we left off" in terms of allocating registers to things.
    //
    // That means we will look at the existing parameters (that were laid out already)
    // and mark any registers/bytes/bindings/etc. that they occupy as "used" so
    // that the subsequent layout of the generic-dependency parameters will not
    // collide with them.
    //
    // We will use the same kind of context type as the original parameter binding
    // step did, so we initialize its state here:

    auto layoutContext = getInitialLayoutContextForTarget(targetReq);
    SLANG_ASSERT(layoutContext.rules);

    SharedParameterBindingContext sharedContext;
    sharedContext.compileRequest = targetReq->compileRequest;
    sharedContext.defaultLayoutRules = layoutContext.getRulesFamily();
    sharedContext.programLayout = newProgramLayout;
    sharedContext.targetRequest = targetReq;

    ParameterBindingContext context;
    context.shared = &sharedContext;
    context.translationUnit = nullptr;
    context.layoutContext = layoutContext;

    // We will also need state for laying out any global-scope parameters
    // that include ordinary/uniform data.
    //
    auto oldGlobalStructLayout = getGlobalStructLayout(oldProgramLayout);
    SLANG_ASSERT(oldGlobalStructLayout);

    ScopeLayoutBuilder newGlobalScopeLayoutBuilder;
    newGlobalScopeLayoutBuilder.beginLayout(&context);
    auto& newGlobalStructLayoutInfo = newGlobalScopeLayoutBuilder.m_structLayoutInfo;
    auto newGlobalStructLayout = newGlobalScopeLayoutBuilder.m_structLayout;

    // The initial state for uniform layout will be based on whatever
    // global-scope ordinary/uniform parameters were laid out before.
    // The alignment can be read directly from the old global layout.
    //
    newGlobalStructLayoutInfo.alignment = oldGlobalStructLayout->uniformAlignment;
    newGlobalStructLayoutInfo.size = 0;

    // The remaining information needs to be collected by looking at
    // the individual parameters in the existing layout.
    //
    bool oldAnyUniforms = false;
    for(auto oldVarLayout : oldGlobalStructLayout->fields)
    {
        // If a parameter made use of a global generic parameter, then we would
        // have skipped applying layout to it in the original layout process,
        // and so we should skip it for the process of recovering the existing
        // layout information.
        //
        if (oldVarLayout->FindResourceInfo(LayoutResourceKind::GenericResource))
            continue;

        // Otherwise, we will "reserve" any resources that the parameter was
        // determined to consume.
        //
        // The easy case is any registers/bindings used for textures/sampler/etc.
        // We iterate over the kinds of resources consumed by teh parameter.
        //
        for( auto varResInfo : oldVarLayout->resourceInfos )
        {
            // For each kind of resource consumed the `varResInfo` will tell us
            // the start of the consumed range, whle the type will be needed
            // to tell us the amount of resources consumed.
            //
            if( auto typeResInfo = oldVarLayout->typeLayout->FindResourceInfo(varResInfo.kind) )
            {
                // We will mark the range of resources consumed by theis parameter
                // as "used" so that it cannot be claimed by later parameters.
                //
                auto usedRangeSet = findUsedRangeSetForSpace(&context, varResInfo.space);
                markSpaceUsed(&context, varResInfo.space);
                usedRangeSet->usedResourceRanges[(int)varResInfo.kind].Add(
                    nullptr, // we don't need to track parameter info here
                    varResInfo.index,
                    varResInfo.index + typeResInfo->count);
            }
        }

        // The more subtle case is when the parameter consumes ordinary bytes
        // of uniform (constant buffer) memory, because we do not use the
        // same "used range" model to allocate space for ordinary data.
        //
        // Instead, we simply track the highest byte offset covered by any parameter.
        //
        if (auto varUniformInfo = oldVarLayout->FindResourceInfo(LayoutResourceKind::Uniform))
        {
            oldAnyUniforms = true;

            if( auto typeUniformInfo = oldVarLayout->typeLayout->FindResourceInfo(LayoutResourceKind::Uniform) )
            {
                newGlobalStructLayoutInfo.size = maximum(
                    newGlobalStructLayoutInfo.size,
                    varUniformInfo->index + typeUniformInfo->count);
            }
        }
    }

    // Rather than attempt to re-use the entry-point layout information
    // that was collected in the first pass, we will re-collect the
    // information for entry points from scratch.
    //
    // This ensures that when an entry point makes use of a generic type
    // parameter, the layout of its parameter list strictly follows
    // the declaration order.
    //
    for (auto & translationUnit : targetReq->compileRequest->translationUnits)
    {
        for (auto & entryPoint : translationUnit->entryPoints)
        {
            collectEntryPointParameters(&context, entryPoint, typeSubst);
        }
        context.entryPointLayout = nullptr;
    }

    // Now that we've marked thing as being used, we can make a second
    // sweep to compute the requirements of any generic-dependent parameters.
    //
    // Along the way we will build up the new layout for the global-scope
    // structure type, including the offsets of all ordinary/uniform fields.
    //

    bool newAnyUniforms = oldAnyUniforms;
    List<RefPtr<VarLayout>> newVarLayouts;
    Dictionary<RefPtr<VarLayout>, RefPtr<VarLayout>> mapOldLayoutToNew;
    for(auto oldVarLayout : oldGlobalStructLayout->fields)
    {
        // In this pass, the variables that *don't* depend on generic parameters
        // are the easy ones to handle. We can just copy them over to the new layout.
        //
        if(!oldVarLayout->FindResourceInfo(LayoutResourceKind::GenericResource))
        {
            newGlobalStructLayout->fields.Add(oldVarLayout);
            continue;
        }

        // In the case where things are generic-dependent, we need to re-do
        // the type layout process on the type that results from doing
        // substutition with the global generic arguments.
        //
        RefPtr<Type> oldType = oldVarLayout->getTypeLayout()->getType();
        RefPtr<Type> newType = oldType->Substitute(typeSubst).As<Type>();

        RefPtr<TypeLayout> newTypeLayout = getTypeLayoutForGlobalShaderParameter(
            &context,
            oldVarLayout->varDecl,
            newType);

        RefPtr<VarLayout> newVarLayout = new VarLayout();
        newVarLayout->varDecl = oldVarLayout->varDecl;
        newVarLayout->stage = oldVarLayout->stage;
        newVarLayout->typeLayout = newTypeLayout;

        newGlobalScopeLayoutBuilder.addParameter(newVarLayout);
        newVarLayouts.Add(newVarLayout);
        mapOldLayoutToNew.Add(oldVarLayout, newVarLayout);

        if(auto uniformInfo = newTypeLayout->FindResourceInfo(LayoutResourceKind::Uniform))
        {
            if(uniformInfo->count != 0)
            {
                newAnyUniforms = true;
                diagnoseGlobalUniform(&sharedContext, newVarLayout->varDecl);
            }
        }

    }
    auto newGlobalScopeVarLayout = newGlobalScopeLayoutBuilder.endLayout();

    // We had better have made a copy of every field in the original layout.
    //
    SLANG_ASSERT(oldGlobalStructLayout->fields.Count() == newGlobalStructLayout->fields.Count());

    // If there were no global-scope uniforms before, but there
    // are now that we've done global substitution, then we
    // need to allocate a global constant buffer to hold them.
    //
    auto newGlobalConstantBufferBinding = maybeAllocateConstantBufferBinding(&context, newAnyUniforms && !oldAnyUniforms);

    // Now we need to "complete" finding for each of the new parameters,
    // which is the step that actually allocates resource to them.
    //
    // Note: we don't support generic-dependent parameters with explicit bindings,
    // so we should probably emit an error message about that in the original
    // layout step.
    //
    for(auto newVarLayout : newVarLayouts)
    {
        completeBindingsForParameter(&context, newVarLayout);
    }

    // One remaining missing step is that the `StructLayout` type maintains
    // a map from variable declarations to their layouts, and in some cases
    // multiple declarations will map to the same layout (because, e.g., the
    // same `cbuffer` was declared in both a vertex and fragment shader file).
    //
    // We need to clone that remapping information over from the old program
    // layout. This is why we created the `mapOldLayoutToNew` mapping in
    // the preceding loop.
    //
    // TODO: This step would be easier if the `StructLayout::mapVarToLayout`
    // dictionary were instead a mapping from variable declaration to the
    // *index* of the corresponding layout in the `fields` array.
    //
    for(auto entry : oldGlobalStructLayout->mapVarToLayout)
    {
<<<<<<< HEAD
        RefPtr<VarLayout> varLayout = entry.Value;
        mapOldLayoutToNew.TryGetValue(varLayout, varLayout);
        newGlobalStructLayout->mapVarToLayout[entry.Key] = varLayout;
=======
        auto &varLayout = globalStructLayout->fields[varId];
        if (varLayout->typeLayout->FindResourceInfo(LayoutResourceKind::GenericResource))
        {
            RefPtr<Type> newType = varLayout->typeLayout->type->Substitute(typeSubst).dynamicCast<Type>();
            RefPtr<TypeLayout> newTypeLayout = CreateTypeLayout(
                layoutContext.with(constantBufferRules),
                newType);
            auto layoutInfo = newTypeLayout->FindResourceInfo(LayoutResourceKind::Uniform);
            LayoutSize uniformSize = layoutInfo ? layoutInfo->count : 0;
            if (uniformSize != 0)
            {
                if (globalCBufferInfo.kind == LayoutResourceKind::None)
                {
                    // user defined a uniform via a global generic type argument
                    // but we have not reserved a binding for the global uniform buffer
                    UInt space = 0;
                    auto usedRangeSet = findUsedRangeSetForSpace(&context, space);
                    globalCBufferInfo.kind = LayoutResourceKind::ConstantBuffer;
                    globalCBufferInfo.index =
                        usedRangeSet->usedResourceRanges[
                            (int)LayoutResourceKind::ConstantBuffer].Allocate(nullptr, 1);
                    globalCBufferInfo.space = space;
                }
            }
            RefPtr<VarLayout> newVarLayout = new VarLayout();
            RefPtr<ParameterInfo> paramInfo = new ParameterInfo();
            newVarLayout->varDecl = varLayout->varDecl;
            newVarLayout->stage = varLayout->stage;
            newVarLayout->typeLayout = newTypeLayout;
            paramInfo->varLayouts.Add(newVarLayout);
            completeBindingsForParameter(&context, paramInfo);
            // update uniform layout
            
            if (uniformSize != 0)
            {
                // Make sure uniform fields get laid out properly...
                UniformLayoutInfo fieldInfo(
                    uniformSize,
                    newTypeLayout->uniformAlignment);
                LayoutSize uniformOffset = layoutContext.getRulesFamily()->getConstantBufferRules()->AddStructField(
                    &structLayoutInfo,
                    fieldInfo);
                newVarLayout->findOrAddResourceInfo(LayoutResourceKind::Uniform)->index = uniformOffset.getFiniteValue();
                anyUniforms = true;

                diagnoseGlobalUniform(&sharedContext, varLayout->varDecl);
            }
            structLayout->fields[varId] = newVarLayout;
            varLayoutMapping[varLayout] = newVarLayout;
        }
>>>>>>> 11c547d1
    }

    // Just as for the initial computation of layout, we will complete
    // binding for entry-point parameters *after* we have laid out
    // all the global-scope parameters.
    //
    // Note that this includes layout of generic-dependent global scope
    // parameters, so it is possible for entry point uniform parameters
    // to end up with a different register/binding after generic specialization.
    // (There really isn't a great way around that)
    //
    for( auto entryPoint : sharedContext.programLayout->entryPoints )
    {
        auto entryPointParamsLayout = entryPoint->parametersLayout;
        completeBindingsForParameter(&context, entryPointParamsLayout);
    }

    // As a last step we need to set up the binding/offset information
    // for the global scope itself.
    //
    // We will start by copying whatever information was in the old layout.
    //
    {
        auto oldGlobalScopeVarLayout = oldProgramLayout->parametersLayout;
        for( auto oldResInfo : oldGlobalScopeVarLayout->resourceInfos )
        {
            auto newResInfo = newGlobalScopeVarLayout->findOrAddResourceInfo(oldResInfo.kind);
            newResInfo->space = oldResInfo.space;
            newResInfo->kind = oldResInfo.kind;
        }
    }

    // If we had to create a constant buffer to house the global-scope
    // ordinary/uniform data, then we need to make sure to set that
    // information on the global scope.
    //
    if(newGlobalConstantBufferBinding.kind != LayoutResourceKind::None )
    {
        auto resInfo = newGlobalScopeVarLayout->findOrAddResourceInfo(newGlobalConstantBufferBinding.kind);
        resInfo->space = newGlobalConstantBufferBinding.space;
        resInfo->index = newGlobalConstantBufferBinding.index;
    }

    newProgramLayout->parametersLayout = newGlobalScopeVarLayout;
    return newProgramLayout;
}

} // namespace Slang<|MERGE_RESOLUTION|>--- conflicted
+++ resolved
@@ -1103,89 +1103,8 @@
     /// Returns `nullptr` if the declaration does not represent a shader parameter.
 RefPtr<TypeLayout> getTypeLayoutForGlobalShaderParameter(
     ParameterBindingContext*    context,
-<<<<<<< HEAD
     VarDeclBase*                varDecl,
     Type*                       type)
-=======
-    VarDeclBase*                varDecl)
-{
-    auto layoutContext = context->layoutContext;
-    auto rules = layoutContext.getRulesFamily();
-    auto type = varDecl->getType();
-
-    // A GLSL shader parameter will be marked with
-    // a qualifier to match the boundary it uses
-    //
-    // In the case of a parameter block, we will have
-    // consumed this qualifier as part of parsing,
-    // so that it won't be present on the declaration
-    // any more. As such we also inspect the type
-    // of the variable.
-
-    // We want to check for a constant-buffer type with a `push_constant` layout
-    // qualifier before we move on to anything else.
-    if( varDecl->HasModifier<PushConstantAttribute>() && as<ConstantBufferType>(type) )
-    {
-        return CreateTypeLayout(
-            layoutContext.with(rules->getPushConstantBufferRules()),
-            type);
-    }
-
-    // TODO(tfoley): We have multiple variations of
-    // the `uniform` modifier right now, and that
-    // needs to get fixed...
-    if( varDecl->HasModifier<HLSLUniformModifier>() || as<ConstantBufferType>(type) )
-    {
-        return CreateTypeLayout(
-            layoutContext.with(rules->getConstantBufferRules()),
-            type);
-    }
-
-    if( varDecl->HasModifier<GLSLBufferModifier>() || as<GLSLShaderStorageBufferType>(type) )
-    {
-        return CreateTypeLayout(
-            layoutContext.with(rules->getShaderStorageBufferRules()),
-            type);
-    }
-
-    if (auto effectiveVaryingInputType = tryGetEffectiveTypeForGLSLVaryingInput(context, varDecl))
-    {
-        // We expect to handle these elsewhere
-        SLANG_DIAGNOSE_UNEXPECTED(getSink(context), varDecl, "GLSL varying input");
-        return CreateTypeLayout(
-            layoutContext.with(rules->getVaryingInputRules()),
-            effectiveVaryingInputType);
-    }
-
-    if (auto effectiveVaryingOutputType = tryGetEffectiveTypeForGLSLVaryingOutput(context, varDecl))
-    {
-        // We expect to handle these elsewhere
-        SLANG_DIAGNOSE_UNEXPECTED(getSink(context), varDecl, "GLSL varying output");
-        return CreateTypeLayout(
-            layoutContext.with(rules->getVaryingOutputRules()),
-            effectiveVaryingOutputType);
-    }
-
-    // A `const` global with a `layout(constant_id = ...)` modifier
-    // is a declaration of a specialization constant.
-    if( varDecl->HasModifier<GLSLConstantIDLayoutModifier>() )
-    {
-        return CreateTypeLayout(
-            layoutContext.with(rules->getSpecializationConstantRules()),
-            type);
-    }
-
-    // GLSL says that an "ordinary" global  variable
-    // is just a (thread local) global and not a
-    // parameter
-    return nullptr;
-}
-
-RefPtr<TypeLayout>
-getTypeLayoutForGlobalShaderParameter_HLSL(
-    ParameterBindingContext*    context,
-    VarDeclBase*                varDecl)
->>>>>>> 11c547d1
 {
     auto layoutContext = context->layoutContext;
     auto rules = layoutContext.getRulesFamily();
@@ -2595,7 +2514,6 @@
     state.semanticSlotCount = 0;
     state.stage = entryPoint->getStage();
 
-<<<<<<< HEAD
     // Second, we will compute offsets for any "ordinary" data
     // in the parameter list (e.g., a `uniform float4x4 mvp` parameter),
     // which is what the `ScopeLayoutBuilder` is designed to help with.
@@ -2603,13 +2521,6 @@
     ScopeLayoutBuilder scopeBuilder;
     scopeBuilder.beginLayout(context);
     auto paramsStructLayout = scopeBuilder.m_structLayout;
-=======
-    for( auto m : entryPointFuncDecl->Members )
-    {
-        auto paramDecl = as<VarDeclBase>(m);
-        if(!paramDecl)
-            continue;
->>>>>>> 11c547d1
 
     for( auto paramDecl : entryPointFuncDecl->getMembersOfType<ParamDecl>() )
     {
@@ -2625,27 +2536,16 @@
         // back onto the `VarLayout`.
         //
         RefPtr<VarLayout> paramVarLayout = new VarLayout();
-<<<<<<< HEAD
         paramVarLayout->varDecl = makeDeclRef(paramDecl.Ptr());
         paramVarLayout->stage = state.stage;
-=======
-        paramVarLayout->varDecl = makeDeclRef(paramDecl);
->>>>>>> 11c547d1
 
         auto paramTypeLayout = computeEntryPointParameterTypeLayout(
             context,
-<<<<<<< HEAD
             typeSubst,
             paramDecl,
             paramVarLayout,
             state);
         paramVarLayout->typeLayout = paramTypeLayout;
-=======
-            paramDecl,
-            paramDecl->type.type->Substitute(typeSubst).dynamicCast<Type>(),
-            state,
-            paramVarLayout);
->>>>>>> 11c547d1
 
         // We expect to always be able to compute a layout for
         // entry-point parameters, but to be defensive we will
@@ -3279,62 +3179,9 @@
     //
     for(auto entry : oldGlobalStructLayout->mapVarToLayout)
     {
-<<<<<<< HEAD
         RefPtr<VarLayout> varLayout = entry.Value;
         mapOldLayoutToNew.TryGetValue(varLayout, varLayout);
         newGlobalStructLayout->mapVarToLayout[entry.Key] = varLayout;
-=======
-        auto &varLayout = globalStructLayout->fields[varId];
-        if (varLayout->typeLayout->FindResourceInfo(LayoutResourceKind::GenericResource))
-        {
-            RefPtr<Type> newType = varLayout->typeLayout->type->Substitute(typeSubst).dynamicCast<Type>();
-            RefPtr<TypeLayout> newTypeLayout = CreateTypeLayout(
-                layoutContext.with(constantBufferRules),
-                newType);
-            auto layoutInfo = newTypeLayout->FindResourceInfo(LayoutResourceKind::Uniform);
-            LayoutSize uniformSize = layoutInfo ? layoutInfo->count : 0;
-            if (uniformSize != 0)
-            {
-                if (globalCBufferInfo.kind == LayoutResourceKind::None)
-                {
-                    // user defined a uniform via a global generic type argument
-                    // but we have not reserved a binding for the global uniform buffer
-                    UInt space = 0;
-                    auto usedRangeSet = findUsedRangeSetForSpace(&context, space);
-                    globalCBufferInfo.kind = LayoutResourceKind::ConstantBuffer;
-                    globalCBufferInfo.index =
-                        usedRangeSet->usedResourceRanges[
-                            (int)LayoutResourceKind::ConstantBuffer].Allocate(nullptr, 1);
-                    globalCBufferInfo.space = space;
-                }
-            }
-            RefPtr<VarLayout> newVarLayout = new VarLayout();
-            RefPtr<ParameterInfo> paramInfo = new ParameterInfo();
-            newVarLayout->varDecl = varLayout->varDecl;
-            newVarLayout->stage = varLayout->stage;
-            newVarLayout->typeLayout = newTypeLayout;
-            paramInfo->varLayouts.Add(newVarLayout);
-            completeBindingsForParameter(&context, paramInfo);
-            // update uniform layout
-            
-            if (uniformSize != 0)
-            {
-                // Make sure uniform fields get laid out properly...
-                UniformLayoutInfo fieldInfo(
-                    uniformSize,
-                    newTypeLayout->uniformAlignment);
-                LayoutSize uniformOffset = layoutContext.getRulesFamily()->getConstantBufferRules()->AddStructField(
-                    &structLayoutInfo,
-                    fieldInfo);
-                newVarLayout->findOrAddResourceInfo(LayoutResourceKind::Uniform)->index = uniformOffset.getFiniteValue();
-                anyUniforms = true;
-
-                diagnoseGlobalUniform(&sharedContext, varLayout->varDecl);
-            }
-            structLayout->fields[varId] = newVarLayout;
-            varLayoutMapping[varLayout] = newVarLayout;
-        }
->>>>>>> 11c547d1
     }
 
     // Just as for the initial computation of layout, we will complete
