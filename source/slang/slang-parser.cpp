--- conflicted
+++ resolved
@@ -6266,20 +6266,18 @@
             return SPIRVAsmOperand{flavor, tok, varExpr};
         };
 
-<<<<<<< HEAD
         const auto slangTypeExprOperand = [&](auto flavor) {
             auto tok = parser->tokenReader.peekToken();
             const auto typeExpr = parser->ParseType();
             return SPIRVAsmOperand{ flavor, tok, typeExpr };
         };
 
-=======
         // The result marker
         if(parser->LookAheadToken("result"))
         {
             return SPIRVAsmOperand{SPIRVAsmOperand::ResultMarker, parser->ReadToken()};
         }
->>>>>>> 508dc3a9
+
         // A regular identifier
         else if(parser->LookAheadToken(TokenType::Identifier))
         {
@@ -6880,19 +6878,7 @@
         if (!cap)
         {
             parser->sink->diagnose(token, Diagnostics::unknownSPIRVCapability, token);
-<<<<<<< HEAD
-        if (AdvanceIf(parser, TokenType::Comma))
-        {
-            auto extensionName = parser->ReadToken(TokenType::Identifier);
-            modifier->extensionName = extensionName.getContent();
-        }
         modifier->capability = (int32_t)cap;
-        parser->ReadToken(TokenType::RParent);
-=======
-            return nullptr;
-        }
-        modifier->capability = int32_t(*cap);
->>>>>>> 508dc3a9
         return modifier;
     }
 
