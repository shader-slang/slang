--- conflicted
+++ resolved
@@ -680,20 +680,9 @@
         }
     }
 
-<<<<<<< HEAD
-    SlangResult emitEntryPointsSource(
-        BackEndCompileRequest*  compileRequest,
-        const List<Int>&        entryPointIndices,
-        TargetRequest*          targetReq,
-        CodeGenTarget           target,
-        EndToEndCompileRequest* endToEndReq,
-        ExtensionTracker*       extensionTracker, 
+    SlangResult CodeGenContext::emitEntryPointsSource(
         String&                 outSource,
         RefPtr<PostEmitMetadata>& outMetadata)
-=======
-    SlangResult CodeGenContext::emitEntryPointsSource(
-        String&                 outSource)
->>>>>>> b915ae66
     {
         outSource = String();
 
@@ -745,39 +734,10 @@
         else
         {
             return emitEntryPointsSourceFromIR(
-<<<<<<< HEAD
-                compileRequest,
-                entryPointIndices,
-                target,
-                targetReq,
-                extensionTracker,
-                outSource,
-                outMetadata);
-        }
-    }
-
-    SlangResult emitEntryPointSource(
-        BackEndCompileRequest*  compileRequest,
-        Int                     entryPointIndex,
-        TargetRequest*          targetReq,
-        CodeGenTarget           target,
-        EndToEndCompileRequest* endToEndReq,
-        ExtensionTracker*       extensionTracker,
-        String&                 outSource,
-        RefPtr<PostEmitMetadata>& outMetadata)
-    {
-        List<Int> entryPointIndices;
-        entryPointIndices.add(entryPointIndex);
-        return emitEntryPointsSource(compileRequest, entryPointIndices, targetReq,
-            target, endToEndReq, extensionTracker, outSource, outMetadata);
-    }
-
-=======
-                outSource);
-        }
-    }
-
->>>>>>> b915ae66
+                outSource, outMetadata);
+        }
+    }
+
     String GetHLSLProfileName(Profile profile)
     {
         switch( profile.getFamily() )
@@ -1044,20 +1004,9 @@
         }
     }
 
-<<<<<<< HEAD
-    SlangResult emitWithDownstreamForEntryPoints(
-        ComponentType*          program,
-        BackEndCompileRequest*  slangRequest,
-        const List<Int>&        entryPointIndices,
-        TargetRequest*          targetReq,
-        CodeGenTarget           target,
-        EndToEndCompileRequest* endToEndReq,
+    SlangResult CodeGenContext::emitWithDownstreamForEntryPoints(
         RefPtr<DownstreamCompileResult>& outResult,
         RefPtr<PostEmitMetadata>& outMetadata)
-=======
-    SlangResult CodeGenContext::emitWithDownstreamForEntryPoints(
-        RefPtr<DownstreamCompileResult>& outResult)
->>>>>>> b915ae66
     {
         outResult.setNull();
 
@@ -1196,15 +1145,10 @@
             {
                 // If it's not file based we can set an appropriate path name, and it doesn't matter if it doesn't
                 // exist on the file system
-<<<<<<< HEAD
-                options.sourceContentsPath = calcSourcePathForEntryPoints(endToEndReq, entryPointIndices);
-                SLANG_RETURN_ON_FAIL(emitEntryPointsSource(slangRequest, entryPointIndices, targetReq, sourceTarget, endToEndReq, extensionTracker, options.sourceContents, outMetadata));
-=======
                 options.sourceContentsPath = calcSourcePathForEntryPoints();
 
                 CodeGenContext sourceCodeGenContext(this, sourceTarget, extensionTracker);
-                SLANG_RETURN_ON_FAIL(sourceCodeGenContext.emitEntryPointsSource(options.sourceContents));
->>>>>>> b915ae66
+                SLANG_RETURN_ON_FAIL(sourceCodeGenContext.emitEntryPointsSource(options.sourceContents, outMetadata));
             }
             else
             {
@@ -1220,14 +1164,9 @@
         }
         else
         {
-<<<<<<< HEAD
-            SLANG_RETURN_ON_FAIL(emitEntryPointsSource(slangRequest, entryPointIndices, targetReq, sourceTarget, endToEndReq, extensionTracker, options.sourceContents, outMetadata));
-            maybeDumpIntermediate(slangRequest, options.sourceContents.getBuffer(), sourceTarget);
-=======
             CodeGenContext sourceCodeGenContext(this, sourceTarget, extensionTracker);
-            SLANG_RETURN_ON_FAIL(sourceCodeGenContext.emitEntryPointsSource(options.sourceContents));
+            SLANG_RETURN_ON_FAIL(sourceCodeGenContext.emitEntryPointsSource(options.sourceContents, outMetadata));
             sourceCodeGenContext.maybeDumpIntermediate(options.sourceContents.getBuffer());
->>>>>>> b915ae66
 
             sourceLanguage = (SourceLanguage)TypeConvertUtil::getSourceLanguageFromTarget((SlangCompileTarget)sourceTarget);
         }
@@ -1585,16 +1524,9 @@
     }
 
     SlangResult emitSPIRVForEntryPointsDirectly(
-<<<<<<< HEAD
-        BackEndCompileRequest*  compileRequest,
-        const List<Int>&        entryPointIndices,
-        TargetRequest*          targetReq,
-        List<uint8_t>&          spirvOut,
+        CodeGenContext* codeGenContext,
+        List<uint8_t>&  spirvOut,
         RefPtr<PostEmitMetadata>& outMetadata);
-=======
-        CodeGenContext* codeGenContext,
-        List<uint8_t>&  spirvOut);
->>>>>>> b915ae66
 
     static CodeGenTarget _getIntermediateTarget(CodeGenTarget target)
     {
@@ -1608,20 +1540,9 @@
     }
 
         /// Function to simplify the logic around emitting, and dissassembling
-<<<<<<< HEAD
-    static SlangResult _emitEntryPoints(
-        ComponentType*                  program,
-        BackEndCompileRequest*          compileRequest,
-        const List<Int>&                entryPointIndices,
-        TargetRequest*                  targetReq,
-        CodeGenTarget                   target,
-        EndToEndCompileRequest*         endToEndReq,
+    SlangResult CodeGenContext::_emitEntryPoints(
         RefPtr<DownstreamCompileResult>& outDownstreamResult,
-        RefPtr<PostEmitMetadata>&       outMetadata)
-=======
-    SlangResult CodeGenContext::_emitEntryPoints(
-        RefPtr<DownstreamCompileResult>& outDownstreamResult)
->>>>>>> b915ae66
+        RefPtr<PostEmitMetadata>& outMetadata)
     {
         auto target = getTargetFormat();
         switch (target)
@@ -1632,14 +1553,10 @@
             {
                 // First compile to an intermediate target for the corresponding binary format.
                 const CodeGenTarget intermediateTarget = _getIntermediateTarget(target);
-<<<<<<< HEAD
-                SLANG_RETURN_ON_FAIL(_emitEntryPoints(program, compileRequest, entryPointIndices, targetReq, intermediateTarget, endToEndReq, code, outMetadata));
-=======
                 CodeGenContext intermediateContext(this, intermediateTarget);
->>>>>>> b915ae66
 
                 RefPtr<DownstreamCompileResult> code;
-                SLANG_RETURN_ON_FAIL(intermediateContext._emitEntryPoints(code));
+                SLANG_RETURN_ON_FAIL(intermediateContext._emitEntryPoints(code, outMetadata));
                 intermediateContext.maybeDumpIntermediate(code);
 
                 // Then disassemble the intermediate binary result to get the desired output
@@ -1666,34 +1583,7 @@
             case CodeGenTarget::ShaderHostCallable:
             case CodeGenTarget::ShaderSharedLibrary:
             case CodeGenTarget::HostExecutable:
-<<<<<<< HEAD
-            {
-                RefPtr<DownstreamCompileResult> downstreamResult;
-
-                if (target == CodeGenTarget::SPIRV && targetReq->shouldEmitSPIRVDirectly())
-                {
-                    List<uint8_t> spirv;
-                    SLANG_RETURN_ON_FAIL(emitSPIRVForEntryPointsDirectly(compileRequest, entryPointIndices, targetReq, spirv, outMetadata));
-                    auto spirvBlob = ListBlob::moveCreate(spirv);
-                    downstreamResult = new BlobDownstreamCompileResult(DownstreamDiagnostics(), spirvBlob);
-                }
-                else
-                {
-                    SLANG_RETURN_ON_FAIL(emitWithDownstreamForEntryPoints(
-                        program,
-                        compileRequest,
-                        entryPointIndices,
-                        targetReq,
-                        target,
-                        endToEndReq,
-                        downstreamResult,
-                        outMetadata));
-                }
-    
-                outDownstreamResult = downstreamResult;
-=======
-                SLANG_RETURN_ON_FAIL(emitWithDownstreamForEntryPoints(outDownstreamResult));
->>>>>>> b915ae66
+                SLANG_RETURN_ON_FAIL(emitWithDownstreamForEntryPoints(outDownstreamResult, outMetadata));
                 return SLANG_OK;
 
             default: break;
@@ -1725,24 +1615,10 @@
                 RefPtr<DownstreamCompileResult> downstreamResult;
                 RefPtr<PostEmitMetadata> metadata;
 
-<<<<<<< HEAD
-                if (SLANG_SUCCEEDED(_emitEntryPoints(program,
-                        compileRequest,
-                        entryPointIndices,
-                        targetReq,
-                        target,
-                        endToEndReq,
-                        downstreamResult,
-                        metadata)))
-                {
-                    maybeDumpIntermediate(compileRequest, downstreamResult, target);
+                if (SLANG_SUCCEEDED(_emitEntryPoints(downstreamResult, metadata)))
+                {
+                    maybeDumpIntermediate(downstreamResult);
                     result = CompileResult(downstreamResult, metadata);
-=======
-                if (SLANG_SUCCEEDED(_emitEntryPoints(downstreamResult)))
-                {
-                    maybeDumpIntermediate(downstreamResult);
-                    result = CompileResult(downstreamResult);
->>>>>>> b915ae66
                 }
             }
             break;
@@ -1759,29 +1635,13 @@
                 CodeGenContext subContext(this, target, extensionTracker);
 
                 String code;
-<<<<<<< HEAD
-                if (SLANG_FAILED(emitEntryPointsSource(compileRequest,
-                    entryPointIndices,
-                    targetReq,
-                    target,
-                    endToEndReq,
-                    extensionTracker,
-                    code,
-                    metadata)))
-=======
-                if (SLANG_FAILED(subContext.emitEntryPointsSource(code)))
->>>>>>> b915ae66
+                if (SLANG_FAILED(subContext.emitEntryPointsSource(code, metadata)))
                 {
                     return result;
                 }
 
-<<<<<<< HEAD
-                maybeDumpIntermediate(compileRequest, code.getBuffer(), target);
+                subContext.maybeDumpIntermediate(code.getBuffer());
                 result = CompileResult(code, metadata);
-=======
-                subContext.maybeDumpIntermediate(code.getBuffer());
-                result = CompileResult(code);
->>>>>>> b915ae66
             }
             break;
 
