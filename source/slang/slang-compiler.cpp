--- conflicted
+++ resolved
@@ -7,10 +7,7 @@
 #include "../core/slang-hex-dump-util.h"
 #include "../core/slang-riff.h"
 #include "../core/slang-type-text-util.h"
-<<<<<<< HEAD
-
-=======
->>>>>>> 5951d2a4
+
 
 #include "slang-check.h"
 #include "slang-compiler.h"
@@ -1116,6 +1113,7 @@
 
         glslang_CompileRequest request;
         memset(&request, 0, sizeof(request));
+        request.sizeInBytes = sizeof(request);
 
         request.action = GLSLANG_ACTION_DISSASSEMBLE_SPIRV;
 
@@ -1463,6 +1461,7 @@
 
         glslang_CompileRequest request;
         memset(&request, 0, sizeof(request));
+        request.sizeInBytes = sizeof(request);
 
         request.action = GLSLANG_ACTION_COMPILE_GLSL_TO_SPIRV;
         request.sourcePath = sourcePath.getBuffer();
@@ -1471,18 +1470,17 @@
         request.inputBegin  = rawGLSL.begin();
         request.inputEnd    = rawGLSL.end();
 
-        auto& spirvVersion = request.spirvVersion;
-
-        spirvVersion.style = GLSLANG_SPIRV_STYLE_UNKNOWN;
-
+        List<const char*> spirvVersions;
         if (GLSLExtensionTracker* tracker = as<GLSLExtensionTracker>(source.extensionTracker.Ptr()))
         {
-            auto srcVersion = tracker->getSPIRVVersion();
-
-            spirvVersion.style = GLSLANG_SPIRV_STYLE_UNIVERSAL;
-            spirvVersion.majorVersion = uint8_t(getMajorVersion(srcVersion));
-            spirvVersion.minorVersion = uint8_t(getMinorVersion(srcVersion));
-        }
+            for (const auto& spirvVersion : tracker->getSPIRVVersions())
+            {
+                spirvVersions.add(spirvVersion.begin());
+            }
+        }
+
+        request.spirvVersions = spirvVersions.getBuffer();
+        request.spirvVersionsCount = int(spirvVersions.getCount());
 
         request.outputFunc = outputFunc;
         request.outputUserData = &spirvOut;
