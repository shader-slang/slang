// Compiler.cpp : Defines the entry point for the console application.
//
#include "../core/slang-basic.h"
#include "../core/slang-platform.h"
#include "../core/slang-io.h"
#include "../core/slang-string-util.h"
#include "../core/slang-hex-dump-util.h"
#include "../core/slang-riff.h"
#include "../core/slang-type-text-util.h"

#include "slang-check.h"
#include "slang-compiler.h"

#include "../compiler-core/slang-lexer.h"

#include "slang-lower-to-ir.h"
#include "slang-mangle.h"
#include "slang-parameter-binding.h"
#include "slang-parser.h"
#include "slang-preprocessor.h"
#include "slang-type-layout.h"
#include "slang-emit.h"

#include "slang-glsl-extension-tracker.h"
#include "slang-emit-cuda.h"

#include "slang-serialize-container.h"

// Enable calling through to `fxc` or `dxc` to
// generate code on Windows.
#ifdef _WIN32
    #define WIN32_LEAN_AND_MEAN
    #define NOMINMAX
    #include <Windows.h>
    #undef WIN32_LEAN_AND_MEAN
    #undef NOMINMAX
    #include <d3dcompiler.h>
    #ifndef SLANG_ENABLE_DXIL_SUPPORT
        #define SLANG_ENABLE_DXIL_SUPPORT 1
    #endif
#endif
//
// Otherwise, don't enable DXIL by default:
#ifndef SLANG_ENABLE_DXIL_SUPPORT
    #define SLANG_ENABLE_DXIL_SUPPORT 0
#endif

// Enable calling through to `glslang` on
// all platforms.
#ifndef SLANG_ENABLE_GLSLANG_SUPPORT
    #define SLANG_ENABLE_GLSLANG_SUPPORT 1
#endif

#if SLANG_ENABLE_GLSLANG_SUPPORT
#include "../slang-glslang/slang-glslang.h"
#endif

// Includes to allow us to control console
// output when writing assembly dumps.
#include <fcntl.h>
#ifdef _WIN32
#include <io.h>
#else
#include <unistd.h>
#endif

#ifdef _MSC_VER
#pragma warning(disable: 4996)
#endif

#ifdef CreateDirectory
#undef CreateDirectory
#endif

namespace Slang
{

    // !!!!!!!!!!!!!!!!!!!!!! free functions for DiagnosicSink !!!!!!!!!!!!!!!!!!!!!!!!!!!!!

    void printDiagnosticArg(StringBuilder& sb, CodeGenTarget val)
    {
        switch (val)
        {
            default:
                sb << "<unknown>";
                break;

    #define CASE(TAG, STR) case CodeGenTarget::TAG: sb << STR; break
                CASE(GLSL, "glsl");
                CASE(HLSL, "hlsl");
                CASE(SPIRV, "spirv");
                CASE(SPIRVAssembly, "spriv-assembly");
                CASE(DXBytecode, "dxbc");
                CASE(DXBytecodeAssembly, "dxbc-assembly");
                CASE(DXIL, "dxil");
                CASE(DXILAssembly, "dxil-assembly");
    #undef CASE
        }
    }

    void printDiagnosticArg(StringBuilder& sb, PassThroughMode val)
    {
        sb << TypeTextUtil::getPassThroughName(SlangPassThrough(val));
    }


    // !!!!!!!!!!!!!!!!!!!!!!!!!!!! CompileResult !!!!!!!!!!!!!!!!!!!!!!!!!!!!!!!

    SlangResult CompileResult::getSharedLibrary(ComPtr<ISlangSharedLibrary>& outSharedLibrary)
    {
        if (downstreamResult)
        {
            return downstreamResult->getHostCallableSharedLibrary(outSharedLibrary);
        }
        return SLANG_FAIL;
    }

    SlangResult CompileResult::getBlob(ComPtr<ISlangBlob>& outBlob) const
    {
        if(!blob)
        {
            switch(format)
            {
                default:
                case ResultFormat::None:
                {
                    // If no blob is returned, it's an error
                    return SLANG_FAIL;
                }
                case ResultFormat::Text:
                {
                    blob = StringUtil::createStringBlob(outputString);
                    break;
                }
                case ResultFormat::Binary:
                {
                    if (downstreamResult)
                    {
                        // TODO(JS): 
                        // This seems a little questionable. As it stands downstreamResult, if it doesn't have a blob
                        // can try and read a file. How this currently works is that every getBlob will potentially try to read that file.
                        // Setting result to None would stop this, but is that reasonable as the state.
                        // Perhaps downstreamResult should hold some state that the read failed.
                        // For now we don't worry though.

                        SLANG_RETURN_ON_FAIL(downstreamResult->getBinary(blob));
                    }
                    break;
                }
            }
        }

        outBlob = blob;
        return SLANG_OK;
    }

    //
    // FrontEndEntryPointRequest
    //

    FrontEndEntryPointRequest::FrontEndEntryPointRequest(
        FrontEndCompileRequest* compileRequest,
        int                     translationUnitIndex,
        Name*                   name,
        Profile                 profile)
        : m_compileRequest(compileRequest)
        , m_translationUnitIndex(translationUnitIndex)
        , m_name(name)
        , m_profile(profile)
    {}


    TranslationUnitRequest* FrontEndEntryPointRequest::getTranslationUnit()
    {
        return getCompileRequest()->translationUnits[m_translationUnitIndex];
    }

    //
    // EntryPoint
    //

    ISlangUnknown* EntryPoint::getInterface(const Guid& guid)
    {
        if(guid == slang::IEntryPoint::getTypeGuid())
            return static_cast<slang::IEntryPoint*>(this);

        return Super::getInterface(guid);
    }

    RefPtr<EntryPoint> EntryPoint::create(
        Linkage*            linkage,
        DeclRef<FuncDecl>   funcDeclRef,
        Profile             profile)
    {
        RefPtr<EntryPoint> entryPoint = new EntryPoint(
            linkage,
            funcDeclRef.getName(),
            profile,
            funcDeclRef);
        entryPoint->m_mangledName = getMangledName(linkage->getASTBuilder(), funcDeclRef);
        return entryPoint;
    }

    RefPtr<EntryPoint> EntryPoint::createDummyForPassThrough(
        Linkage*    linkage,
        Name*       name,
        Profile     profile)
    {
        RefPtr<EntryPoint> entryPoint = new EntryPoint(
            linkage,
            name,
            profile,
            DeclRef<FuncDecl>());
        return entryPoint;
    }

    RefPtr<EntryPoint> EntryPoint::createDummyForDeserialize(
        Linkage*    linkage,
        Name*       name,
        Profile     profile,
        String      mangledName)
    {
        RefPtr<EntryPoint> entryPoint = new EntryPoint(
            linkage,
            name,
            profile,
            DeclRef<FuncDecl>());
        entryPoint->m_mangledName = mangledName;
        return entryPoint;
    }

    EntryPoint::EntryPoint(
        Linkage*            linkage,
        Name*               name,
        Profile             profile,
        DeclRef<FuncDecl>   funcDeclRef)
        : ComponentType(linkage)
        , m_name(name)
        , m_profile(profile)
        , m_funcDeclRef(funcDeclRef)
    {
        // Collect any specialization parameters used by the entry point
        //
        _collectShaderParams();
    }

    Module* EntryPoint::getModule()
    {
        return Slang::getModule(getFuncDecl());
    }

    Index EntryPoint::getSpecializationParamCount()
    {
        return m_genericSpecializationParams.getCount() + m_existentialSpecializationParams.getCount();
    }

    SpecializationParam const& EntryPoint::getSpecializationParam(Index index)
    {
        auto genericParamCount = m_genericSpecializationParams.getCount();
        if(index < genericParamCount)
        {
            return m_genericSpecializationParams[index];
        }
        else
        {
            return m_existentialSpecializationParams[index - genericParamCount];
        }
    }

    Index EntryPoint::getRequirementCount()
    {
        // The only requirement of an entry point is the module that contains it.
        //
        // TODO: We will eventually want to support the case of an entry
        // point nested in a `struct` type, in which case there should be
        // a single requirement representing that outer type (so that multiple
        // entry points nested under the same type can share the storage
        // for parameters at that scope).

        // Note: the defensive coding is here because the
        // "dummy" entry points we create for pass-through
        // compilation will not have an associated module.
        //
        if( auto module = getModule() )
        {
            return 1;
        }
        return 0;
    }

    RefPtr<ComponentType> EntryPoint::getRequirement(Index index)
    {
        SLANG_UNUSED(index);
        SLANG_ASSERT(index == 0);
        SLANG_ASSERT(getModule());
        return getModule();
    }

    String EntryPoint::getEntryPointMangledName(Index index)
    {
        SLANG_UNUSED(index);
        SLANG_ASSERT(index == 0);

        return m_mangledName;
    }

    void EntryPoint::acceptVisitor(ComponentTypeVisitor* visitor, SpecializationInfo* specializationInfo)
    {
        visitor->visitEntryPoint(this, as<EntryPointSpecializationInfo>(specializationInfo));
    }

    List<Module*> const& EntryPoint::getModuleDependencies()
    {
        if(auto module = getModule())
            return module->getModuleDependencies();

        static List<Module*> empty;
        return empty;
    }

    List<String> const& EntryPoint::getFilePathDependencies()
    {
        if(auto module = getModule())
            return getModule()->getFilePathDependencies();
        
        static List<String> empty;
        return empty;
    }

    //

    Profile Profile::lookUp(UnownedStringSlice const& name)
    {
        #define PROFILE(TAG, NAME, STAGE, VERSION)	if(name == UnownedTerminatedStringSlice(#NAME)) return Profile::TAG;
        #define PROFILE_ALIAS(TAG, DEF, NAME)		if(name == UnownedTerminatedStringSlice(#NAME)) return Profile::TAG;
        #include "slang-profile-defs.h"

        return Profile::Unknown;
    }

    Profile Profile::lookUp(char const* name)
    {
        return lookUp(UnownedTerminatedStringSlice(name));
    }

    char const* Profile::getName()
    {
        switch( raw )
        {
        default:
            return "unknown";

        #define PROFILE(TAG, NAME, STAGE, VERSION) case Profile::TAG: return #NAME;
        #define PROFILE_ALIAS(TAG, DEF, NAME) /* empty */
        #include "slang-profile-defs.h"
        }
    }

    static const struct
    {
        char const* name;
        Stage       stage;
    } kStages[] =
    {
    #define PROFILE_STAGE(ID, NAME, ENUM) \
            { #NAME,    Stage::ID },

        #define PROFILE_STAGE_ALIAS(ID, NAME, VAL) \
            { #NAME,    Stage::ID },

        #include "slang-profile-defs.h"
    };

    Stage findStageByName(String const& name)
    {
        for(auto entry : kStages)
        {
            if(name == entry.name)
            {
                return entry.stage;
            }
        }

        return Stage::Unknown;
    }

    UnownedStringSlice getStageText(Stage stage)
    {
        for (auto entry : kStages)
        {
            if (stage == entry.stage)
            {
                return UnownedStringSlice(entry.name);
            }
        }
        return UnownedStringSlice();
    }

    SlangResult checkExternalCompilerSupport(Session* session, PassThroughMode passThrough)
    {
        // Check if the type is supported on this compile
        switch (passThrough)
        {
            case PassThroughMode::None:
            {
                // If no pass through -> that will always work!
                return SLANG_OK;
            }
<<<<<<< HEAD
=======
#if !SLANG_ENABLE_DXIL_SUPPORT
            case PassThroughMode::Dxc: return SLANG_E_NOT_IMPLEMENTED;
#endif
>>>>>>> 299a324b
#if !SLANG_ENABLE_GLSLANG_SUPPORT
            case PassThroughMode::Glslang: return SLANG_E_NOT_IMPLEMENTED;
#endif

            default: break;
        }

        return session->getOrLoadDownstreamCompiler(passThrough, nullptr) ? SLANG_OK: SLANG_E_NOT_FOUND;
    }

    SourceLanguage getDefaultSourceLanguageForDownstreamCompiler(PassThroughMode compiler)
    {
        switch (compiler)
        {
            case PassThroughMode::None:
            {
                return SourceLanguage::Unknown;
            }
            case PassThroughMode::Fxc:   
            case PassThroughMode::Dxc:
            {
                return SourceLanguage::HLSL;
            }
            case PassThroughMode::Glslang:
            {
                return SourceLanguage::GLSL;
            }
            case PassThroughMode::Clang:
            case PassThroughMode::VisualStudio:
            case PassThroughMode::Gcc:
            case PassThroughMode::GenericCCpp:
            {
                // These could ingest C, but we only have this function to work out a
                // 'default' language to ingest.
                return SourceLanguage::CPP;
            }
            case PassThroughMode::NVRTC:
            {
                return SourceLanguage::CUDA;
            }
            default: break;
        }
        SLANG_ASSERT(!"Unknown compiler");
        return SourceLanguage::Unknown;
    }

    PassThroughMode getDownstreamCompilerRequiredForTarget(CodeGenTarget target)
    {
        switch (target)
        {
            // Don't *require* a downstream compiler for source output
            case CodeGenTarget::GLSL:
            case CodeGenTarget::HLSL:
            case CodeGenTarget::CUDASource:
            case CodeGenTarget::CPPSource:
            case CodeGenTarget::CSource:
            {
                return PassThroughMode::None;
            }
            case CodeGenTarget::None:
            {
                return PassThroughMode::None;
            }
            case CodeGenTarget::SPIRVAssembly:
            case CodeGenTarget::SPIRV:
            {
                return PassThroughMode::Glslang;
            }
            case CodeGenTarget::DXBytecode:
            case CodeGenTarget::DXBytecodeAssembly:
            {
                return PassThroughMode::Fxc;
            }
            case CodeGenTarget::DXIL:
            case CodeGenTarget::DXILAssembly:
            {
                return PassThroughMode::Dxc;
            }
            case CodeGenTarget::GLSL_Vulkan:
            case CodeGenTarget::GLSL_Vulkan_OneDesc:
            {
                return PassThroughMode::Glslang;
            }
            case CodeGenTarget::HostCallable:
            case CodeGenTarget::SharedLibrary:
            case CodeGenTarget::Executable:
            {
                // We need some C/C++ compiler
                return PassThroughMode::GenericCCpp;
            }
            case CodeGenTarget::PTX:
            {
                return PassThroughMode::NVRTC;
            }

            default: break;
        }

        SLANG_ASSERT(!"Unhandled target");
        return PassThroughMode::None;
    }

    bool isPassThroughEnabled(
        EndToEndCompileRequest* endToEndReq)
    {
        // If there isn't an end-to-end compile going on,
        // there can be no pass-through.
        //
        if (!endToEndReq) return false;

        // And if pass-through isn't set, we don't need
        // access to the translation unit.
        //
        if(endToEndReq->m_passThrough == PassThroughMode::None) return false;
        return true;
    }
    /// If there is a pass-through compile going on, find the translation unit for the given entry point.
    /// Assumes isPassThroughEnabled has already been called
    TranslationUnitRequest* getPassThroughTranslationUnit(
        EndToEndCompileRequest* endToEndReq,
        Int                     entryPointIndex)
    {
        SLANG_ASSERT(endToEndReq);
        SLANG_ASSERT(endToEndReq->m_passThrough != PassThroughMode::None);
        auto frontEndReq = endToEndReq->getFrontEndReq();
        auto entryPointReq = frontEndReq->getEntryPointReq(entryPointIndex);
        auto translationUnit = entryPointReq->getTranslationUnit();
        return translationUnit;
    }

    TranslationUnitRequest* findPassThroughTranslationUnit(
        EndToEndCompileRequest* endToEndReq,
        Int                     entryPointIndex)
    {
        if (isPassThroughEnabled(endToEndReq))
            return getPassThroughTranslationUnit(endToEndReq, entryPointIndex);
        return nullptr;
    }

    static void _appendCodeWithPath(const UnownedStringSlice& filePath, const UnownedStringSlice& fileContent, StringBuilder& outCodeBuilder)
    {
        outCodeBuilder << "#line 1 \"";
        auto handler = StringEscapeUtil::getHandler(StringEscapeUtil::Style::Cpp);
        handler->appendEscaped(filePath, outCodeBuilder);
        outCodeBuilder << "\"\n";
        outCodeBuilder << fileContent << "\n";
    }

    static void _maybeCreatePassThroughExtensionTracker(
        CodeGenTarget           target,
        EndToEndCompileRequest* endToEndReq,
        SourceResult&           outSource)
    {
        if(!isPassThroughEnabled(endToEndReq))
            return;

        if(target != CodeGenTarget::GLSL)
            return;

        if(outSource.extensionTracker)
            return;

        RefPtr<GLSLExtensionTracker> extensionTracker = new GLSLExtensionTracker();
        outSource.extensionTracker = extensionTracker;
    }

    void trackGLSLTargetCaps(
        GLSLExtensionTracker*   extensionTracker,
        CapabilitySet const&    caps)
    {
        for( auto atom : caps.getExpandedAtoms() )
        {
            switch( atom )
            {
            default:
                break;

            case CapabilityAtom::SPIRV_1_0: extensionTracker->requireSPIRVVersion(SemanticVersion(1, 0)); break;
            case CapabilityAtom::SPIRV_1_1: extensionTracker->requireSPIRVVersion(SemanticVersion(1, 1)); break;
            case CapabilityAtom::SPIRV_1_2: extensionTracker->requireSPIRVVersion(SemanticVersion(1, 2)); break;
            case CapabilityAtom::SPIRV_1_3: extensionTracker->requireSPIRVVersion(SemanticVersion(1, 3)); break;
            case CapabilityAtom::SPIRV_1_4: extensionTracker->requireSPIRVVersion(SemanticVersion(1, 4)); break;
            case CapabilityAtom::SPIRV_1_5: extensionTracker->requireSPIRVVersion(SemanticVersion(1, 5)); break;
            }
        }
    }

    SlangResult emitEntryPointsSource(
        BackEndCompileRequest*  compileRequest,
        const List<Int>&        entryPointIndices,
        TargetRequest*          targetReq,
        CodeGenTarget           target,
        EndToEndCompileRequest* endToEndReq,
        SourceResult&           outSource)
    {
        outSource.reset();

        if(isPassThroughEnabled(endToEndReq))
        {
            for (auto entryPointIndex : entryPointIndices)
            {
                auto translationUnit = getPassThroughTranslationUnit(endToEndReq, entryPointIndex);
                SLANG_ASSERT(translationUnit);
                // Generate a string that includes the content of
                // the source file(s), along with a line directive
                // to ensure that we get reasonable messages
                // from the downstream compiler when in pass-through
                // mode.

                StringBuilder codeBuilder;
                if (target == CodeGenTarget::GLSL)
                {
                    _maybeCreatePassThroughExtensionTracker(target, endToEndReq, outSource);
                    if(auto extensionTracker = as<GLSLExtensionTracker>(outSource.extensionTracker))
                        trackGLSLTargetCaps(extensionTracker, targetReq->getTargetCaps());

                    // Special case GLSL
                    int translationUnitCounter = 0;
                    for (auto sourceFile : translationUnit->getSourceFiles())
                    {
                        int translationUnitIndex = translationUnitCounter++;

                        // We want to output `#line` directives, but we need
                        // to skip this for the first file, since otherwise
                        // some GLSL implementations will get tripped up by
                        // not having the `#version` directive be the first
                        // thing in the file.
                        if (translationUnitIndex != 0)
                        {
                            codeBuilder << "#line 1 " << translationUnitIndex << "\n";
                        }
                        codeBuilder << sourceFile->getContent() << "\n";
                    }
                }
                else
                {
                    for (auto sourceFile : translationUnit->getSourceFiles())
                    {
                        _appendCodeWithPath(sourceFile->getPathInfo().foundPath.getUnownedSlice(), sourceFile->getContent(), codeBuilder);
                    }
                }

                outSource.source = codeBuilder.ProduceString();
            }
            return SLANG_OK;
        }
        else
        {
            return emitEntryPointsSourceFromIR(
                compileRequest,
                entryPointIndices,
                target,
                targetReq,
                outSource);
        }
    }

    SlangResult emitEntryPointSource(
        BackEndCompileRequest*  compileRequest,
        Int                     entryPointIndex,
        TargetRequest*          targetReq,
        CodeGenTarget           target,
        EndToEndCompileRequest* endToEndReq,
        SourceResult&           outSource)
    {
        List<Int> entryPointIndices;
        entryPointIndices.add(entryPointIndex);
        return emitEntryPointsSource(compileRequest, entryPointIndices, targetReq,
            target, endToEndReq, outSource);
    }

    String GetHLSLProfileName(Profile profile)
    {
        switch( profile.getFamily() )
        {
        case ProfileFamily::DX:
            // Profile version is a DX one, so stick with it.
            break;

        default:
            // Profile is a non-DX profile family, so we need to try
            // to clobber it with something to get a default.
            //
            // TODO: This is a huge hack...
            profile.setVersion(ProfileVersion::DX_5_0);
            break;
        }

        char const* stagePrefix = nullptr;
        switch( profile.getStage() )
        {
            // Note: All of the raytracing-related stages require
            // compiling for a `lib_*` profile, even when only a
            // single entry point is present.
            //
            // We also go ahead and use this target in any case
            // where we don't know the actual stage to compiel for,
            // as a fallback option.
            //
            // TODO: We also want to use this option when compiling
            // multiple entry points to a DXIL library.
            //
        default:
            stagePrefix = "lib";
            break;

            // The traditional rasterization pipeline and compute
            // shaders all have custom profile names that identify
            // both the stage and shader model, which need to be
            // used when compiling a single entry point.
            //
    #define CASE(NAME, PREFIX) case Stage::NAME: stagePrefix = #PREFIX; break
        CASE(Vertex,    vs);
        CASE(Hull,      hs);
        CASE(Domain,    ds);
        CASE(Geometry,  gs);
        CASE(Fragment,  ps);
        CASE(Compute,   cs);
        CASE(Amplification, as);
        CASE(Mesh,          ms);
    #undef CASE
        }

        char const* versionSuffix = nullptr;
        switch(profile.getVersion())
        {
    #define CASE(TAG, SUFFIX) case ProfileVersion::TAG: versionSuffix = #SUFFIX; break
        CASE(DX_4_0,             _4_0);
        CASE(DX_4_0_Level_9_0,   _4_0_level_9_0);
        CASE(DX_4_0_Level_9_1,   _4_0_level_9_1);
        CASE(DX_4_0_Level_9_3,   _4_0_level_9_3);
        CASE(DX_4_1,             _4_1);
        CASE(DX_5_0,             _5_0);
        CASE(DX_5_1,             _5_1);
        CASE(DX_6_0,             _6_0);
        CASE(DX_6_1,             _6_1);
        CASE(DX_6_2,             _6_2);
        CASE(DX_6_3,             _6_3);
        CASE(DX_6_4,             _6_4);
        CASE(DX_6_5,             _6_5);
        CASE(DX_6_6,             _6_6);
    #undef CASE

        default:
            return "unknown";
        }

        String result;
        result.append(stagePrefix);
        result.append(versionSuffix);
        return result;
    }

    void reportExternalCompileError(const char* compilerName, Severity severity, SlangResult res, const UnownedStringSlice& diagnostic, DiagnosticSink* sink)
    {
        StringBuilder builder;
        if (compilerName)
        {
            builder << compilerName << ": ";
        }

        if (SLANG_FAILED(res) && res != SLANG_FAIL)
        {
            {
                char tmp[17];
                sprintf_s(tmp, SLANG_COUNT_OF(tmp), "0x%08x", uint32_t(res));
                builder << "Result(" << tmp << ") ";
            }

            PlatformUtil::appendResult(res, builder);
        }

        if (diagnostic.getLength() > 0)
        {
            builder.Append(diagnostic);
            if (!diagnostic.endsWith("\n"))
            {
                builder.Append("\n");
            }
        }

        sink->diagnoseRaw(severity, builder.getUnownedSlice());
    }

    void reportExternalCompileError(const char* compilerName, SlangResult res, const UnownedStringSlice& diagnostic, DiagnosticSink* sink)
    {
        // TODO(tfoley): need a better policy for how we translate diagnostics
        // back into the Slang world (although we should always try to generate
        // HLSL that doesn't produce any diagnostics...)
        reportExternalCompileError(compilerName, SLANG_FAILED(res) ? Severity::Error : Severity::Warning, res, diagnostic, sink);
    }

    static String _getDisplayPath(DiagnosticSink* sink, SourceFile* sourceFile)
    {
        if (sink->isFlagSet(DiagnosticSink::Flag::VerbosePath))
        {
            return sourceFile->calcVerbosePath();
        }
        else
        {
            return sourceFile->getPathInfo().foundPath;
        }
    }

    String calcSourcePathForEntryPoints(
        EndToEndCompileRequest* endToEndReq,
        const List<Int>&        entryPointIndices)
    {
        String failureMode = "slang-generated";
        if (entryPointIndices.getCount() != 1)
            return failureMode;
        auto entryPointIndex = entryPointIndices[0];
        auto translationUnitRequest = findPassThroughTranslationUnit(endToEndReq, entryPointIndex);
        if (!translationUnitRequest)
            return failureMode;

        const auto& sourceFiles = translationUnitRequest->getSourceFiles();

        auto sink = endToEndReq->getSink();

        const Index numSourceFiles = sourceFiles.getCount();

        switch (numSourceFiles)
        {
            case 0:     return "unknown";
            case 1:     return _getDisplayPath(sink, sourceFiles[0]);
            default:
            {
                StringBuilder builder;
                builder << _getDisplayPath(sink, sourceFiles[0]);
                for (int i = 1; i < numSourceFiles; ++i)
                {
                    builder << ";" << _getDisplayPath(sink, sourceFiles[i]);
                }
                return builder;
            }
        }
    }

    String calcSourcePathForEntryPoint(
        EndToEndCompileRequest* endToEndReq,
        Int                     entryPointIndex)
    {
        List<Int> entryPointIndices;
        entryPointIndices.add(entryPointIndex);
        return calcSourcePathForEntryPoints(endToEndReq, entryPointIndices);
    }

    // Helper function for cases where we can assume a single entry point
    Int assertSingleEntryPoint(List<Int> const& entryPointIndices) {
        SLANG_ASSERT(entryPointIndices.getCount() == 1);
        return *entryPointIndices.begin();
    }

#if SLANG_ENABLE_DXIL_SUPPORT

// Implementations in `dxc-support.cpp`

SlangResult emitDXILForEntryPointUsingDXC(
    ComponentType*          program,
    BackEndCompileRequest*  compileRequest,
    Int                     entryPointIndex,
    TargetRequest*          targetReq,
    EndToEndCompileRequest* endToEndReq,
    List<uint8_t>&          outCode);

SlangResult dissassembleDXILUsingDXC(
    BackEndCompileRequest*  compileRequest,
    void const*             data,
    size_t                  size, 
    String&                 stringOut);

#endif

#if SLANG_ENABLE_GLSLANG_SUPPORT
    SlangResult invokeGLSLCompiler(
        BackEndCompileRequest*      slangCompileRequest,
        glslang_CompileRequest_1_1&     request)
    {
        Session* session = slangCompileRequest->getSession();
        auto sink = slangCompileRequest->getSink();
        auto linkage = slangCompileRequest->getLinkage();

        auto glslang_compile_1_0 = (glslang_CompileFunc_1_0)session->getSharedLibraryFunc(Session::SharedLibraryFuncType::Glslang_Compile_1_0, nullptr);
        auto glslang_compile_1_1 = (glslang_CompileFunc_1_1)session->getSharedLibraryFunc(Session::SharedLibraryFuncType::Glslang_Compile_1_1, nullptr);

        if(glslang_compile_1_0 == nullptr && glslang_compile_1_1 == nullptr)
        {
            // Try again and put diagnostic to the sink
            session->getSharedLibraryFunc(Session::SharedLibraryFuncType::Glslang_Compile_1_0, sink);
            session->getSharedLibraryFunc(Session::SharedLibraryFuncType::Glslang_Compile_1_1, sink);
            return SLANG_FAIL;
        }

        StringBuilder diagnosticOutput;
        
        auto diagnosticOutputFunc = [](void const* data, size_t size, void* userData)
        {
            (*(StringBuilder*)userData).append((char const*)data, (char const*)data + size);
        };

        request.diagnosticFunc = diagnosticOutputFunc;
        request.diagnosticUserData = &diagnosticOutput;

        request.optimizationLevel = (unsigned)linkage->optimizationLevel;
        request.debugInfoType = (unsigned)linkage->debugInfoLevel;

        int err = 1;
        if (glslang_compile_1_1)
        {
            err = glslang_compile_1_1(&request);   
        }
        else if (glslang_compile_1_0)
        {
            glslang_CompileRequest_1_0 request_1_0;
            request_1_0.set(request);
            err = glslang_compile_1_0(&request_1_0);   
        }

        if (err)
        {
            reportExternalCompileError("glslang", SLANG_FAIL, diagnosticOutput.getUnownedSlice(), sink);
            return SLANG_FAIL;
        }

        return SLANG_OK;
    }

    SlangResult dissassembleSPIRV(
        BackEndCompileRequest*  slangRequest,
        void const*             data,
        size_t                  size, 
        String&                 stringOut)
    {
        stringOut = String();

        String output;
        auto outputFunc = [](void const* data, size_t size, void* userData)
        {
            (*(String*)userData).append((char const*)data, (char const*)data + size);
        };

        glslang_CompileRequest_1_1 request;
        memset(&request, 0, sizeof(request));
        request.sizeInBytes = sizeof(request);

            
        request.action = GLSLANG_ACTION_DISSASSEMBLE_SPIRV;

        request.sourcePath = nullptr;

        request.inputBegin = data;
        request.inputEnd = (char*)data + size;

        request.outputFunc = outputFunc;
        request.outputUserData = &output;

        SLANG_RETURN_ON_FAIL(invokeGLSLCompiler(slangRequest, request));

        stringOut = output;
        return SLANG_OK;
    }

        // True if the downstream compiler will need to emit source to make compilation work
        // That it may be desirable to not emit source if it is available as is on the file system
        // and the downstream compiler accesses files through the file system. 
    static bool _isEmittedSourceRequired(DownstreamCompiler* compiler, TranslationUnitRequest* translationUnit)
    {
        // We only bother if it's a file based compiler.
        if (compiler->isFileBased())
        {
            // It can only have *one* source file as otherwise we have to combine to make a new source file anyway
            const auto& sourceFiles = translationUnit->getSourceFiles();

            // The *assumption* here is that if it's file based that assuming it can find the file with the same contents
            // it can compile directly without having to save off as a file
            if (sourceFiles.getCount() == 1)
            {
                const SourceFile* sourceFile = sourceFiles[0];
                // We need the path to be found and set
                // 
                // NOTE! That the downstream compiler can determine if the path and contents match such that it can be used
                // without writing file
                const PathInfo& pathInfo = sourceFile->getPathInfo();
                if ((pathInfo.type == PathInfo::Type::FoundPath || pathInfo.type == PathInfo::Type::Normal) && pathInfo.foundPath.getLength())
                {
                    return false;
                }
            }
        }
        return true;
    }

    SlangResult emitWithDownstreamForEntryPoints(
        ComponentType*          program,
        BackEndCompileRequest*  slangRequest,
        const List<Int>&        entryPointIndices,
        TargetRequest*          targetReq,
        CodeGenTarget           target,
        EndToEndCompileRequest* endToEndReq,
        RefPtr<DownstreamCompileResult>& outResult)
    {
        outResult.setNull();

        auto sink = slangRequest->getSink();

        auto session = slangRequest->getSession();

        CodeGenTarget sourceTarget = CodeGenTarget::None;
        SourceLanguage sourceLanguage = SourceLanguage::Unknown;

        PassThroughMode downstreamCompiler = endToEndReq ? endToEndReq->m_passThrough : PassThroughMode::None;

        // If we are not in pass through, lookup the default compiler for the emitted source type
        if (downstreamCompiler == PassThroughMode::None)
        {
            switch (target)
            {
                case CodeGenTarget::PTX:
                {
                    sourceTarget = CodeGenTarget::CUDASource;
                    sourceLanguage = SourceLanguage::CUDA;
                    break;
                }
                case CodeGenTarget::HostCallable:
                case CodeGenTarget::SharedLibrary:
                case CodeGenTarget::Executable:
                {
                    sourceTarget = CodeGenTarget::CPPSource;
                    sourceLanguage = SourceLanguage::CPP;
                    break;
                }
                case CodeGenTarget::DXBytecode:
                {
                    sourceTarget = CodeGenTarget::HLSL;
                    sourceLanguage = SourceLanguage::HLSL;
                    downstreamCompiler = PassThroughMode::Fxc;
                    break;
                }
                default: break;
            }

            // Try looking up based on the language if one isn't set
            if (downstreamCompiler == PassThroughMode::None)
            {
                downstreamCompiler = PassThroughMode(session->getDefaultDownstreamCompiler(SlangSourceLanguage(sourceLanguage)));
            }
        }
        

        // We should have a downstream compiler set at this point
        SLANG_ASSERT(downstreamCompiler != PassThroughMode::None);

        // Get the required downstream compiler
        DownstreamCompiler* compiler = session->getOrLoadDownstreamCompiler(downstreamCompiler, sink);

        if (!compiler)
        {
            auto compilerName = TypeTextUtil::getPassThroughAsHumanText((SlangPassThrough)downstreamCompiler);
            sink->diagnose(SourceLoc(), Diagnostics::passThroughCompilerNotFound, compilerName);
            return SLANG_FAIL;
        }

        Dictionary<String, String> preprocessorDefinitions;
        List<String> includePaths;

        typedef DownstreamCompiler::CompileOptions CompileOptions;
        CompileOptions options;

        /* This is more convoluted than the other scenarios, because when we invoke C/C++ compiler we would ideally like
        to use the original file. We want to do this because we want includes relative to the source file to work, and
        for that to work most easily we want to use the original file, if there is one */
        if (isPassThroughEnabled(endToEndReq))
        {
            // TODO(DG): Review this assertion later
            SLANG_ASSERT(entryPointIndices.getCount() == 1);
            auto translationUnit = getPassThroughTranslationUnit(endToEndReq, entryPointIndices[0]);
            // If it's pass through we accumulate the preprocessor definitions. 
            for (auto& define : translationUnit->compileRequest->preprocessorDefinitions)
            {
                preprocessorDefinitions.Add(define.Key, define.Value);
            }
            for (auto& define : translationUnit->preprocessorDefinitions)
            {
                preprocessorDefinitions.Add(define.Key, define.Value);
            }
            {
                auto linkage = targetReq->getLinkage();
                for (auto& define : linkage->preprocessorDefinitions)
                {
                    preprocessorDefinitions.Add(define.Key, define.Value);
                }
            }

            {
                /* TODO(JS): Not totally clear what options should be set here. If we are using the pass through - then using say the defines/includes
                all makes total sense. If we are generating C++ code from slang, then should we really be using these values -> aren't they what is
                being set for the *slang* source, not for the C++ generated code. That being the case it implies that there needs to be a mechanism
                (if there isn't already) to specify such information on a particular pass/pass through etc.

                On invoking DXC for example include paths do not appear to be set at all (even with pass-through).
                */ 

                auto linkage = targetReq->getLinkage();

                // Add all the search paths
                
                const auto searchDirectories = linkage->getSearchDirectories();
                const SearchDirectoryList* searchList = &searchDirectories;
                while (searchList)
                {
                    for (const auto& searchDirectory : searchList->searchDirectories)
                    {
                        includePaths.add(searchDirectory.path);
                    }
                    searchList = searchList->parent;
                }
            }

            // We are just passing thru, so it's whatever it originally was
            sourceLanguage = translationUnit->sourceLanguage;

            // TODO(JS): This seems like a bit of a hack
            // That if a pass-through is being performed and the source language is Slang
            // no downstream compiler knows how to deal with that, so probably means 'HLSL'
            if (sourceLanguage == SourceLanguage::Slang)
            {
                sourceLanguage = SourceLanguage::HLSL;
            }

            sourceTarget = CodeGenTarget(DownstreamCompiler::getCompileTarget(SlangSourceLanguage(sourceLanguage)));

            // If emitted source is required, emit and set the path            
            if (_isEmittedSourceRequired(compiler, translationUnit))
            {
                // If it's not file based we can set an appropriate path name, and it doesn't matter if it doesn't
                // exist on the file system
                const String originalSourcePath = calcSourcePathForEntryPoints(endToEndReq, entryPointIndices);
                options.sourceContentsPath = originalSourcePath;

                SourceResult source;
                SLANG_RETURN_ON_FAIL(emitEntryPointsSource(slangRequest, entryPointIndices, targetReq, sourceTarget, endToEndReq, source));
                options.sourceContents = source.source;
            }
            else
            {
                // Special case if we have a single file, so that we pass the path, and the contents
                const auto& sourceFiles = translationUnit->getSourceFiles();
                SLANG_ASSERT(sourceFiles.getCount() == 1);

                const SourceFile* sourceFile = sourceFiles[0];
                
                options.sourceContentsPath = sourceFile->getPathInfo().foundPath;
                options.sourceContents = sourceFile->getContent();
            }
        }
        else
        {
            SourceResult source;
            SLANG_RETURN_ON_FAIL(emitEntryPointsSource(slangRequest, entryPointIndices, targetReq, sourceTarget, endToEndReq, source));

            // Look for the version
            if (auto cudaTracker = as<CUDAExtensionTracker>(source.extensionTracker))
            {
                cudaTracker->finalize();

                if (cudaTracker->m_smVersion.isSet())
                {
                    DownstreamCompiler::CapabilityVersion version;
                    version.kind = DownstreamCompiler::CapabilityVersion::Kind::CUDASM;
                    version.version = cudaTracker->m_smVersion;

                    options.requiredCapabilityVersions.add(version);
                }

                if (cudaTracker->isBaseTypeRequired(BaseType::Half))
                {
                    options.flags |= CompileOptions::Flag::EnableFloat16;
                }
            }

            options.sourceContents = source.source;
            
            maybeDumpIntermediate(slangRequest, options.sourceContents.getBuffer(), sourceTarget);
        }

        // Set the file sytem and source manager, as *may* be used by downstream compiler
        options.fileSystemExt = slangRequest->getFileSystemExt();
        options.sourceManager = slangRequest->getSourceManager();

        // Set the source type
        options.sourceLanguage = SlangSourceLanguage(sourceLanguage);
        
        // Disable exceptions and security checks
        options.flags &= ~(CompileOptions::Flag::EnableExceptionHandling | CompileOptions::Flag::EnableSecurityChecks);

        if (downstreamCompiler == PassThroughMode::Fxc)
        {
            if (entryPointIndices.getCount() != 1)
            {
                // We only support a single entry point on this target
                SLANG_ASSERT(!"Can only compile with a single entry point on this target");
                return SLANG_FAIL;
            }

            const Index entryPointIndex = entryPointIndices[0];

            auto entryPoint = program->getEntryPoint(entryPointIndex);
            auto profile = getEffectiveProfile(entryPoint, targetReq);

            // Set the profile
            options.profileName = GetHLSLProfileName(profile);

            options.entryPointName = getText(entryPoint->getName());
        }

        // For host callable we want downstream compile to produce a shared library
        if (target == CodeGenTarget::HostCallable)
        {
            target = CodeGenTarget::SharedLibrary;
        }

        options.targetType = (SlangCompileTarget)target;

        // Need to configure for the compilation

        {
            auto linkage = targetReq->getLinkage();

            switch (linkage->optimizationLevel)
            {
                case OptimizationLevel::None:       options.optimizationLevel = DownstreamCompiler::OptimizationLevel::None; break;
                case OptimizationLevel::Default:    options.optimizationLevel = DownstreamCompiler::OptimizationLevel::Default;  break;
                case OptimizationLevel::High:       options.optimizationLevel = DownstreamCompiler::OptimizationLevel::High;  break;
                case OptimizationLevel::Maximal:    options.optimizationLevel = DownstreamCompiler::OptimizationLevel::Maximal;  break;
                default: SLANG_ASSERT(!"Unhandled optimization level"); break;
            }

            switch (linkage->debugInfoLevel)
            {
                case DebugInfoLevel::None:          options.debugInfoType = DownstreamCompiler::DebugInfoType::None; break; 
                case DebugInfoLevel::Minimal:       options.debugInfoType = DownstreamCompiler::DebugInfoType::Minimal; break; 
                
                case DebugInfoLevel::Standard:      options.debugInfoType = DownstreamCompiler::DebugInfoType::Standard; break; 
                case DebugInfoLevel::Maximal:       options.debugInfoType = DownstreamCompiler::DebugInfoType::Maximal; break; 
                default: SLANG_ASSERT(!"Unhandled debug level"); break;
            }

            switch( targetReq->getFloatingPointMode() )
            {
                case FloatingPointMode::Default:    options.floatingPointMode = DownstreamCompiler::FloatingPointMode::Default; break;
                case FloatingPointMode::Precise:    options.floatingPointMode = DownstreamCompiler::FloatingPointMode::Precise; break;
                case FloatingPointMode::Fast:       options.floatingPointMode = DownstreamCompiler::FloatingPointMode::Fast; break;
                default: SLANG_ASSERT(!"Unhandled floating point mode");
            }

            {
                // We need to look at the stage of the entry point(s) we are
                // being asked to compile, since this will determine the
                // "pipeline" that the result should be compiled for (e.g.,
                // compute vs. ray tracing).
                //
                // TODO: This logic is kind of messy in that it assumes
                // a program to be compiled will only contain kernels for
                // a single pipeline type, but that invariant isn't expressed
                // at all in the front-end today. It also has no error
                // checking for the case where there are conflicts.
                //
                // HACK: Right now none of the above concerns matter
                // because we always perform code generation on a single
                // entry point at a time.
                //
                Index entryPointCount = slangRequest->getProgram()->getEntryPointCount();
                for(Index ee = 0; ee < entryPointCount; ++ee)
                {
                    auto stage = slangRequest->getProgram()->getEntryPoint(ee)->getStage();
                    switch(stage)
                    {
                    default:
                        break;

                    case Stage::Compute:
                        options.pipelineType = DownstreamCompiler::PipelineType::Compute;
                        break;

                    case Stage::Vertex:
                    case Stage::Hull:
                    case Stage::Domain:
                    case Stage::Geometry:
                    case Stage::Fragment:
                        options.pipelineType = DownstreamCompiler::PipelineType::Rasterization;
                        break;

                    case Stage::RayGeneration:
                    case Stage::Intersection:
                    case Stage::AnyHit:
                    case Stage::ClosestHit:
                    case Stage::Miss:
                    case Stage::Callable:
                        options.pipelineType = DownstreamCompiler::PipelineType::RayTracing;
                        break;
                    }
                }   
            }

            // Add all the search paths (as calculated earlier - they will only be set if this is a pass through else will be empty)
            options.includePaths = includePaths;

            // Add the specified defines (as calculated earlier - they will only be set if this is a pass through else will be empty)
            {
                for(auto& def : preprocessorDefinitions)
                {
                    DownstreamCompiler::Define define;
                    define.nameWithSig = def.Key;
                    define.value = def.Value;

                    options.defines.add(define);
                }
            }
        }

        // Compile
        RefPtr<DownstreamCompileResult> downstreamCompileResult;
        SLANG_RETURN_ON_FAIL(compiler->compile(options, downstreamCompileResult));
        
        const auto& diagnostics = downstreamCompileResult->getDiagnostics();

        if (diagnostics.diagnostics.getCount())
        {
            StringBuilder compilerText;
            compiler->getDesc().appendAsText(compilerText);

            StringBuilder builder;

            typedef DownstreamDiagnostic Diagnostic;

            for (const auto& diagnostic : diagnostics.diagnostics)
            {
                builder.Clear();

                builder << diagnostic.filePath << "(" << diagnostic.fileLine <<"): ";

                if (diagnostic.stage == Diagnostic::Stage::Link)
                {
                    builder << "link ";
                }

                // 
                Severity severity = Severity::Error;
                
                switch (diagnostic.severity)
                {
                    case Diagnostic::Severity::Unknown:
                    case Diagnostic::Severity::Error:
                    {
                        severity = Severity::Error;
                        builder << "error";
                        break;
                    }
                    case Diagnostic::Severity::Warning:
                    {
                        severity = Severity::Warning;
                        builder << "warning";
                        break;
                    }
                    case Diagnostic::Severity::Info:
                    {
                        severity = Severity::Note;
                        builder << "info";
                        break;
                    }
                    default: break;
                }

                builder << " " << diagnostic.code << ": " << diagnostic.text;

                reportExternalCompileError(compilerText.getBuffer(), severity, SLANG_OK, builder.getUnownedSlice(), sink);
            }
        }

        // If any errors are emitted, then we are done
        if (diagnostics.has(DownstreamDiagnostic::Severity::Error))
        {
            return SLANG_FAIL;
        }

        outResult = downstreamCompileResult;
        return SLANG_OK;
    }

    SlangResult dissassembleWithDownstream(
        BackEndCompileRequest*      slangRequest,
        CodeGenTarget               target,
        const void*                 data,
        size_t                      dataSizeInBytes, 
        ISlangBlob**                outBlob)
    {
        auto session = slangRequest->getSession();
        auto sink = slangRequest->getSink();

        // Get the downstream compiler that can be used for this target

        // TODO(JS):
        // This could perhaps be performed in some other manner if there was more than one way to produce
        // disassembly from a binary.
        auto downstreamCompiler = getDownstreamCompilerRequiredForTarget(target);

        // Get the required downstream compiler
        DownstreamCompiler* compiler = session->getOrLoadDownstreamCompiler(downstreamCompiler, sink);

        if (!compiler)
        {
            auto compilerName = TypeTextUtil::getPassThroughAsHumanText((SlangPassThrough)downstreamCompiler);
            sink->diagnose(SourceLoc(), Diagnostics::passThroughCompilerNotFound, compilerName);
            return SLANG_FAIL;
        }

        ComPtr<ISlangBlob> dissassemblyBlob;
        SLANG_RETURN_ON_FAIL(compiler->dissassemble(SlangCompileTarget(target), data, dataSizeInBytes, dissassemblyBlob.writeRef()));

        *outBlob = dissassemblyBlob.detach();
        return SLANG_OK;
    }

    SlangResult dissassembleWithDownstream(
        BackEndCompileRequest*      slangRequest,
        CodeGenTarget               target,
        DownstreamCompileResult*    downstreamResult, 
        ISlangBlob**                outBlob)
    {
        
        ComPtr<ISlangBlob> codeBlob;
        SLANG_RETURN_ON_FAIL(downstreamResult->getBinary(codeBlob));
        return dissassembleWithDownstream(slangRequest, target, codeBlob->getBufferPointer(), codeBlob->getBufferSize(), outBlob);
    }

    SlangResult emitSPIRVForEntryPointsDirectly(
        BackEndCompileRequest*  compileRequest,
        const List<Int>&        entryPointIndices,
        TargetRequest*          targetReq,
        List<uint8_t>&          spirvOut);

    SlangResult emitSPIRVForEntryPointsViaGLSL(
        ComponentType*                  program,
        BackEndCompileRequest*          slangRequest,
        const List<Int>&                entryPointIndices,
        TargetRequest*                  targetReq,
        EndToEndCompileRequest*         endToEndReq,
        List<uint8_t>&                  spirvOut)
    {
        spirvOut.clear();

        SourceResult source;

        SLANG_RETURN_ON_FAIL(emitEntryPointsSource(slangRequest, entryPointIndices, targetReq, CodeGenTarget::GLSL, endToEndReq, source));

        const auto& rawGLSL = source.source;

        maybeDumpIntermediate(slangRequest, rawGLSL.getBuffer(), CodeGenTarget::GLSL);

        auto outputFunc = [](void const* data, size_t size, void* userData)
        {
            ((List<uint8_t>*)userData)->addRange((uint8_t*)data, size);
        };

        const String sourcePath = calcSourcePathForEntryPoint(endToEndReq, assertSingleEntryPoint(entryPointIndices));

        glslang_CompileRequest_1_1 request;
        memset(&request, 0, sizeof(request));
        request.sizeInBytes = sizeof(request);

        request.action = GLSLANG_ACTION_COMPILE_GLSL_TO_SPIRV;
        request.sourcePath = sourcePath.getBuffer();
        auto entryPoint = program->getEntryPoint(assertSingleEntryPoint(entryPointIndices));
        request.slangStage = (SlangStage)entryPoint->getStage();

        request.inputBegin = rawGLSL.begin();
        request.inputEnd = rawGLSL.end();

        if (GLSLExtensionTracker* tracker = as<GLSLExtensionTracker>(source.extensionTracker.Ptr()))
        {
            request.spirvTargetName = nullptr;
            auto spirvLanguageVersion = tracker->getSPIRVVersion();

            request.spirvVersion.major = spirvLanguageVersion.m_major;
            request.spirvVersion.minor = spirvLanguageVersion.m_minor;
            request.spirvVersion.patch = spirvLanguageVersion.m_patch;
        }

        request.outputFunc = outputFunc;
        request.outputUserData = &spirvOut;

        SLANG_RETURN_ON_FAIL(invokeGLSLCompiler(slangRequest, request));
        return SLANG_OK;
    }

    SlangResult emitSPIRVForEntryPoints(
        ComponentType*                  program,
        BackEndCompileRequest*          slangRequest,
        const List<Int>&                entryPointIndices,
        TargetRequest*                  targetReq,
        EndToEndCompileRequest*         endToEndReq,
        List<uint8_t>&                  spirvOut)
    {
        if( slangRequest->shouldEmitSPIRVDirectly )
        {
            return emitSPIRVForEntryPointsDirectly(
                slangRequest,
                entryPointIndices,
                targetReq,
                spirvOut);
        }
        else
        {
            return emitSPIRVForEntryPointsViaGLSL(
                program,
                slangRequest,
                entryPointIndices,
                targetReq,
                endToEndReq,
                spirvOut);
        }
    }

    SlangResult emitSPIRVAssemblyForEntryPoints(
        ComponentType*                  program,
        BackEndCompileRequest*          slangRequest,
        const List<Int>&                entryPointIndices,
        TargetRequest*                  targetReq,
        EndToEndCompileRequest*         endToEndReq,
        String&                         assemblyOut)
    {
        List<uint8_t> spirv;
        SLANG_RETURN_ON_FAIL(emitSPIRVForEntryPoints(
            program,
            slangRequest,
            entryPointIndices,
            targetReq,
            endToEndReq,
            spirv));

        if (spirv.getCount() == 0)
            return SLANG_FAIL;

        return dissassembleSPIRV(slangRequest, spirv.begin(), spirv.getCount(), assemblyOut);
    }
#endif

    // Do emit logic for a zero or more entry points
    CompileResult emitEntryPoints(
        ComponentType*                  program,
        BackEndCompileRequest*          compileRequest,
        const List<Int>&                entryPointIndices,
        TargetRequest*                  targetReq,
        EndToEndCompileRequest*         endToEndReq)
    {
        CompileResult result;

        auto target = targetReq->getTarget();

        switch (target)
        {
        case CodeGenTarget::DXBytecodeAssembly:
            {
                RefPtr<DownstreamCompileResult> downstreamResult;
                const CodeGenTarget intermediateTarget = CodeGenTarget::DXBytecode;

                if (SLANG_SUCCEEDED(emitWithDownstreamForEntryPoints(
                    program,
                    compileRequest,
                    entryPointIndices,
                    targetReq,
                    intermediateTarget,
                    endToEndReq,
                    downstreamResult)))
                {
                    maybeDumpIntermediate(compileRequest, downstreamResult, target);

                    ComPtr<ISlangBlob> disassemblyBlob;
                    if (SLANG_SUCCEEDED(dissassembleWithDownstream(compileRequest, intermediateTarget, downstreamResult, disassemblyBlob.writeRef())))
                    {
                        // Return the disassembly blob
                        result = CompileResult(disassemblyBlob);
                    }
                }
            }
            break;
        case CodeGenTarget::DXBytecode:
        case CodeGenTarget::PTX:
        case CodeGenTarget::HostCallable:
        case CodeGenTarget::SharedLibrary:
        case CodeGenTarget::Executable:
            {
                RefPtr<DownstreamCompileResult> downstreamResult;

                if (SLANG_SUCCEEDED(emitWithDownstreamForEntryPoints(
                    program,
                    compileRequest,
                    entryPointIndices,
                    targetReq,
                    target,
                    endToEndReq,
                    downstreamResult)))
                {
                    maybeDumpIntermediate(compileRequest, downstreamResult, target);
                    result = CompileResult(downstreamResult);
                }
            }
            break;
        case CodeGenTarget::GLSL:
        case CodeGenTarget::HLSL:
        case CodeGenTarget::CUDASource:
        case CodeGenTarget::CPPSource:
        case CodeGenTarget::CSource:
            {
                SourceResult source;
                if (SLANG_FAILED(emitEntryPointsSource(compileRequest, entryPointIndices,
                    targetReq, target, endToEndReq, source)))
                {
                    return result;
                }

                const auto& code = source.source;
                maybeDumpIntermediate(compileRequest, code.getBuffer(), target);
                result = CompileResult(code);
            }
            break;

#if SLANG_ENABLE_DXIL_SUPPORT
        case CodeGenTarget::DXIL:
            {
                List<uint8_t> code;
                auto entryPointIndex = assertSingleEntryPoint(entryPointIndices);
                if (SLANG_SUCCEEDED(emitDXILForEntryPointUsingDXC(
                    program,
                    compileRequest,
                    entryPointIndex,
                    targetReq,
                    endToEndReq,
                    code)))
                {
                    maybeDumpIntermediate(compileRequest, code.getBuffer(), code.getCount(), target);
                    result = CompileResult(ListBlob::moveCreate(code));
                }
            }
            break;

        case CodeGenTarget::DXILAssembly:
            {
                List<uint8_t> code;
                Int entryPointIndex = assertSingleEntryPoint(entryPointIndices);
                if (SLANG_SUCCEEDED(emitDXILForEntryPointUsingDXC(
                    program,
                    compileRequest,
                    entryPointIndex,
                    targetReq,
                    endToEndReq,
                    code)))
                {
                    String assembly;
                    dissassembleDXILUsingDXC(
                        compileRequest,
                        code.getBuffer(),
                        code.getCount(),
                        assembly);

                    maybeDumpIntermediate(compileRequest, assembly.getBuffer(), target);
                    result = CompileResult(assembly);
                }
            }
            break;
#endif

        case CodeGenTarget::SPIRV:
            {
                List<uint8_t> code;
                if (SLANG_SUCCEEDED(emitSPIRVForEntryPoints(
                    program,
                    compileRequest,
                    entryPointIndices,
                    targetReq,
                    endToEndReq,
                    code)))
                {
                    maybeDumpIntermediate(compileRequest, code.getBuffer(), code.getCount(), target);
                    result = CompileResult(ListBlob::moveCreate(code));
                }
            }
            break;

        case CodeGenTarget::SPIRVAssembly:
            {
                String code;
                if (SLANG_SUCCEEDED(emitSPIRVAssemblyForEntryPoints(
                    program,
                    compileRequest,
                    entryPointIndices,
                    targetReq,
                    endToEndReq,
                    code)))
                {
                    maybeDumpIntermediate(compileRequest, code.getBuffer(), target);
                    result = CompileResult(code);
                }
            }
            break;

        case CodeGenTarget::None:
            // The user requested no output
            break;

            // Note(tfoley): We currently hit this case when compiling the stdlib
        case CodeGenTarget::Unknown:
            break;

        default:
            SLANG_UNEXPECTED("unhandled code generation target");
            break;
        }

        return result;
    }

    // Do emit logic for a single entry point
    CompileResult emitEntryPoint(
        ComponentType*          program,
        BackEndCompileRequest*  compileRequest,
        Int                     entryPointIndex,
        TargetRequest*          targetReq,
        EndToEndCompileRequest* endToEndReq)
    {
        List<Int> entryPointIndices;
        entryPointIndices.add(entryPointIndex);
        return emitEntryPoints(program, compileRequest, entryPointIndices, targetReq, endToEndReq);
    }

    enum class OutputFileKind
    {
        Text,
        Binary,
    };

    static void writeOutputFile(
        BackEndCompileRequest*  compileRequest,
        FILE*                   file,
        String const&           path,
        void const*             data,
        size_t                  size)
    {
        size_t count = fwrite(data, size, 1, file);
        if (count != 1)
        {
            compileRequest->getSink()->diagnose(
                SourceLoc(),
                Diagnostics::cannotWriteOutputFile,
                path);
        }
    }

    static void writeOutputFile(
        BackEndCompileRequest*  compileRequest,
        ISlangWriter*           writer,
        String const&           path,
        void const*             data,
        size_t                  size)
    {

        if (SLANG_FAILED(writer->write((const char*)data, size)))
        {
            compileRequest->getSink()->diagnose(
                SourceLoc(),
                Diagnostics::cannotWriteOutputFile,
                path);
        }
    }

    static void writeOutputFile(
        BackEndCompileRequest*  compileRequest,
        String const&           path,
        void const*             data,
        size_t                  size,
        OutputFileKind          kind)
    {
        FILE* file = fopen(
            path.getBuffer(),
            kind == OutputFileKind::Binary ? "wb" : "w");
        if (!file)
        {
            compileRequest->getSink()->diagnose(
                SourceLoc(),
                Diagnostics::cannotWriteOutputFile,
                path);
            return;
        }

        writeOutputFile(compileRequest, file, path, data, size);
        fclose(file);
    }

    static void writeCompileResultToFile(
        BackEndCompileRequest* compileRequest,
        String const& outputPath,
        CompileResult const& result)
    {
        switch (result.format)
        {
        case ResultFormat::Text:
            {
                auto text = result.outputString;
                writeOutputFile(compileRequest,
                    outputPath,
                    text.begin(),
                    text.end() - text.begin(),
                    OutputFileKind::Text);
            }
            break;

        case ResultFormat::Binary:
            {
                ComPtr<ISlangBlob> blob;
                if (SLANG_FAILED(result.getBlob(blob)))
                {
                    SLANG_UNEXPECTED("No blob to emit");
                    return;
                }
                writeOutputFile(compileRequest,
                    outputPath,
                    blob->getBufferPointer(),
                    blob->getBufferSize(),
                    OutputFileKind::Binary);
            }
            break;

        default:
            SLANG_UNEXPECTED("unhandled output format");
            break;
        }

    }

    static void writeEntryPointResultToFile(
        BackEndCompileRequest*  compileRequest,
        EntryPoint*             entryPoint,
        String const&           outputPath,
        CompileResult const&    result)
    {
        SLANG_UNUSED(entryPoint);
        writeCompileResultToFile(compileRequest, outputPath, result);
    }

    static void writeOutputToConsole(
        ISlangWriter* writer,
        String const&   text)
    {
        writer->write(text.getBuffer(), text.getLength());
    }

    static void writeCompileRequestToStandardOutput(
        EndToEndCompileRequest* compileRequest,
        TargetRequest* targetReq,
        CompileResult const& result)
    {
        ISlangWriter* writer = compileRequest->getWriter(WriterChannel::StdOutput);
        auto backEndReq = compileRequest->getBackEndReq();

        switch (result.format)
        {
        case ResultFormat::Text:
            writeOutputToConsole(writer, result.outputString);
            break;

        case ResultFormat::Binary:
            {
                ComPtr<ISlangBlob> blob;
                if (SLANG_FAILED(result.getBlob(blob)))
                {
                    SLANG_UNEXPECTED("No blob to emit");
                    return;
                }

                const void* blobData = blob->getBufferPointer();
                size_t blobSize = blob->getBufferSize();

                if (writer->isConsole())
                {
                    // Writing to console, so we need to generate text output.

                    switch (targetReq->getTarget())
                    {
                    case CodeGenTarget::DXBytecodeAssembly:
                        {
                            const UnownedStringSlice disassembly = StringUtil::getSlice(blob);
                            writeOutputToConsole(writer, disassembly);
                        }
                        break;
                    case CodeGenTarget::DXBytecode:
                        {
                            ComPtr<ISlangBlob> disassemblyBlob;

                            if (SLANG_SUCCEEDED(dissassembleWithDownstream(backEndReq, targetReq->getTarget(), blobData, blobSize,  disassemblyBlob.writeRef())))
                            {
                                const UnownedStringSlice disassembly = StringUtil::getSlice(disassemblyBlob);
                                writeOutputToConsole(writer, disassembly);
                            }
                        }
                        break;
                
                #if SLANG_ENABLE_DXIL_SUPPORT
                    case CodeGenTarget::DXIL:
                        {
                            String assembly;
                            dissassembleDXILUsingDXC(backEndReq, blobData, blobSize, assembly);
                            writeOutputToConsole(writer, assembly);
                        }
                        break;
                #endif

                    case CodeGenTarget::SPIRV:
                        {
                            String assembly;
                            dissassembleSPIRV(backEndReq, blobData, blobSize, assembly);
                            writeOutputToConsole(writer, assembly);
                        }
                        break;

                    case CodeGenTarget::PTX:
                        // For now we just dump PTX out as hex

                    case CodeGenTarget::HostCallable:
                    case CodeGenTarget::SharedLibrary:
                    case CodeGenTarget::Executable:
                        HexDumpUtil::dumpWithMarkers((const uint8_t*)blobData, blobSize, 24, writer);
                        break;


                    default:
                        SLANG_UNEXPECTED("unhandled output format");
                        return;
                        }
                }
            else
            {
                // Redirecting stdout to a file, so do the usual thing
                writer->setMode(SLANG_WRITER_MODE_BINARY);

                writeOutputFile(
                    backEndReq,
                    writer,
                    "stdout",
                    blobData,
                    blobSize);
            }
        }
        break;

        default:
            SLANG_UNEXPECTED("unhandled output format");
            break;
        }

    }

    static void writeEntryPointResultToStandardOutput(
        EndToEndCompileRequest*     compileRequest,
        EntryPoint*                 entryPoint,
        TargetRequest*              targetReq,
        CompileResult const&        result)
    {
        SLANG_UNUSED(entryPoint);
        writeCompileRequestToStandardOutput(compileRequest, targetReq, result);
    }

    static void writeWholeProgramResult(
        EndToEndCompileRequest* compileRequest,
        TargetRequest*          targetReq)
    {
        auto program = compileRequest->getSpecializedGlobalAndEntryPointsComponentType();
        auto targetProgram = program->getTargetProgram(targetReq);
        auto backEndReq = compileRequest->getBackEndReq();

        auto& result = targetProgram->getExistingWholeProgramResult();

        // Skip the case with no output
        if (result.format == ResultFormat::None)
            return;

        // It is possible that we are dynamically discovering entry
        // points (using `[shader(...)]` attributes), so that there
        // might be entry points added to the program that did not
        // get paths specified via command-line options.
        //
        RefPtr<EndToEndCompileRequest::TargetInfo> targetInfo;
        if (compileRequest->m_targetInfos.TryGetValue(targetReq, targetInfo))
        {
            String outputPath = targetInfo->wholeTargetOutputPath;
            if (outputPath != "")
            {
                writeCompileResultToFile(backEndReq, outputPath, result);
                return;
            }
        }

        writeCompileRequestToStandardOutput(compileRequest, targetReq, result);
    }

    static void writeEntryPointResult(
        ComponentType*          currentProgram,
        EndToEndCompileRequest* compileRequest,
        Int                     entryPointIndex,
        TargetRequest*          targetReq)
    {
        auto program = compileRequest->getSpecializedGlobalAndEntryPointsComponentType();
        auto targetProgram = program->getTargetProgram(targetReq);
        auto backEndReq = compileRequest->getBackEndReq();

        auto& result = targetProgram->getExistingEntryPointResult(entryPointIndex);

        // Skip the case with no output
        if (result.format == ResultFormat::None)
            return;

        // It is possible that we are dynamically discovering entry
        // points (using `[shader(...)]` attributes), so that there
        // might be entry points added to the program that did not
        // get paths specified via command-line options.
        //
        RefPtr<EndToEndCompileRequest::TargetInfo> targetInfo;
        auto entryPoint = currentProgram->getEntryPoint(entryPointIndex);
        if(compileRequest->m_targetInfos.TryGetValue(targetReq, targetInfo))
        {
            String outputPath;
            if(targetInfo->entryPointOutputPaths.TryGetValue(entryPointIndex, outputPath))
            {
                writeEntryPointResultToFile(backEndReq, entryPoint, outputPath, result);
                return;
            }
        }

        writeEntryPointResultToStandardOutput(compileRequest, entryPoint, targetReq, result);
    }

    CompileResult& TargetProgram::_createWholeProgramResult(
        BackEndCompileRequest*  backEndRequest,
        EndToEndCompileRequest* endToEndRequest)
    {
        // We want to call `emitEntryPoints` function to generate code that contains
        // all the entrypoints defined in `m_program`.
        // The current logic of `emitEntryPoints` takes a list of entry-point indices to
        // emit code for, so we construct such a list first.
        List<Int> entryPointIndices;
        m_entryPointResults.setCount(m_program->getEntryPointCount());
        entryPointIndices.setCount(m_program->getEntryPointCount());
        for (Index i = 0; i < entryPointIndices.getCount(); i++)
            entryPointIndices[i] = i;

        auto& result = m_wholeProgramResult;
        result = emitEntryPoints(
            m_program,
            backEndRequest,
            entryPointIndices,
            m_targetReq,
            endToEndRequest);

        return result;
    }

    CompileResult& TargetProgram::_createEntryPointResult(
        Int                     entryPointIndex,
        BackEndCompileRequest*  backEndRequest,
        EndToEndCompileRequest* endToEndRequest)
    {
        // It is possible that entry points goot added to the `Program`
        // *after* we created this `TargetProgram`, so there might be
        // a request for an entry point that we didn't allocate space for.
        //
        // TODO: Change the construction logic so that a `Program` is
        // constructed all at once rather than incrementally, to avoid
        // this problem.
        //
        if(entryPointIndex >= m_entryPointResults.getCount())
            m_entryPointResults.setCount(entryPointIndex+1);

        auto& result = m_entryPointResults[entryPointIndex];
        result = emitEntryPoint(
            m_program,
            backEndRequest,
            entryPointIndex,
            m_targetReq,
            endToEndRequest);

        return result;

    }

    CompileResult& TargetProgram::getOrCreateWholeProgramResult(
        DiagnosticSink* sink)
    {
        auto& result = m_wholeProgramResult;
        if (result.format != ResultFormat::None)
            return result;

        // If we haven't yet computed a layout for this target
        // program, we need to make sure that is done before
        // code generation.
        //
        if (!getOrCreateIRModuleForLayout(sink))
        {
            return result;
        }

        RefPtr<BackEndCompileRequest> backEndRequest = new BackEndCompileRequest(
            m_program->getLinkage(),
            sink,
            m_program);

        backEndRequest->shouldDumpIR =
            (m_targetReq->getTargetFlags() & SLANG_TARGET_FLAG_DUMP_IR) != 0;

        return _createWholeProgramResult(
            backEndRequest,
            nullptr);
    }

    CompileResult& TargetProgram::getOrCreateEntryPointResult(
        Int entryPointIndex,
        DiagnosticSink* sink)
    {
        if(entryPointIndex >= m_entryPointResults.getCount())
            m_entryPointResults.setCount(entryPointIndex+1);

        auto& result = m_entryPointResults[entryPointIndex];
        if( result.format != ResultFormat::None )
            return result;

        // If we haven't yet computed a layout for this target
        // program, we need to make sure that is done before
        // code generation.
        //
        if( !getOrCreateIRModuleForLayout(sink) )
        {
            return result;
        }

        RefPtr<BackEndCompileRequest> backEndRequest = new BackEndCompileRequest(
            m_program->getLinkage(),
            sink,
            m_program);

        backEndRequest->shouldDumpIR =
            (m_targetReq->getTargetFlags() & SLANG_TARGET_FLAG_DUMP_IR) != 0;

        return _createEntryPointResult(
            entryPointIndex,
            backEndRequest,
            nullptr);
    }

    void generateOutputForTarget(
        BackEndCompileRequest*  compileReq,
        TargetRequest*          targetReq,
        EndToEndCompileRequest* endToEndReq)
    {
        auto program = compileReq->getProgram();
        auto targetProgram = program->getTargetProgram(targetReq);

        // Generate target code any entry points that
        // have been requested for compilation.
        auto entryPointCount = program->getEntryPointCount();
        if (targetReq->isWholeProgramRequest())
        {
            targetProgram->_createWholeProgramResult(
                compileReq,
                endToEndReq);
        }
        else
        {
            for (Index ii = 0; ii < entryPointCount; ++ii)
            {
                targetProgram->_createEntryPointResult(
                    ii,
                    compileReq,
                    endToEndReq);
            }
        }
    }

    
    SlangResult EndToEndCompileRequest::writeContainerToStream(Stream* stream)
    {
        auto linkage = getLinkage();

        // Set up options
        SerialContainerUtil::WriteOptions options;

        options.compressionType = linkage->serialCompressionType;
        if (linkage->debugInfoLevel != DebugInfoLevel::None)
        {
            options.optionFlags |= SerialOptionFlag::SourceLocation;
        }
        if (linkage->m_obfuscateCode)
        {
            // If code is obfuscated, we *disable* AST output as it is not obfuscated and will reveal
            // too much about IR.
            // Also currently only IR is needed.
            options.optionFlags &= ~SerialOptionFlag::ASTModule;
        }

        {
            RiffContainer container;
            {
                SerialContainerData data;
                SLANG_RETURN_ON_FAIL(SerialContainerUtil::addEndToEndRequestToData(this, options, data));
                SLANG_RETURN_ON_FAIL(SerialContainerUtil::write(data, options, &container));
            }
            // We now write the RiffContainer to the stream
            SLANG_RETURN_ON_FAIL(RiffUtil::write(container.getRoot(), true, stream));
        }

        return SLANG_OK;
    }

    SlangResult EndToEndCompileRequest::maybeCreateContainer()
    {
        switch (m_containerFormat)
        {
            case ContainerFormat::SlangModule:
            {
                m_containerBlob.setNull();

                OwnedMemoryStream stream(FileAccess::Write);
                SlangResult res = writeContainerToStream(&stream);
                if (SLANG_FAILED(res))
                {
                    getSink()->diagnose(SourceLoc(), Diagnostics::unableToCreateModuleContainer);
                    return res;
                }

                // Need to turn into a blob
                RefPtr<ListBlob> blob(new ListBlob);
                // Swap the streams contents into the blob
                stream.swapContents(blob->m_data);
                m_containerBlob = blob;

                return res;
            }
            default: break;
        }
        return SLANG_OK;
    }

    SlangResult EndToEndCompileRequest::maybeWriteContainer(const String& fileName)
    {
        // If there is no container, or filename, don't write anything 
        if (fileName.getLength() == 0 || !m_containerBlob)
        {
            return SLANG_OK;
        }

        FileStream stream(fileName, FileMode::Create, FileAccess::Write, FileShare::ReadWrite);
        try
        {
            stream.write(m_containerBlob->getBufferPointer(), m_containerBlob->getBufferSize());
        }
        catch (const IOException&)
        {
            // Unable to write
            return SLANG_FAIL;
        }
        return SLANG_OK;
    }


    static void _generateOutput(
        BackEndCompileRequest* compileRequest,
        EndToEndCompileRequest* endToEndReq)
    {
        // When dynamic dispatch is disabled, the program must
        // be fully specialized by now. So we check if we still
        // have unspecialized generic/existential parameters,
        // and report them as an error.
        //
        auto program = compileRequest->getProgram();
        auto specializationParamCount = program->getSpecializationParamCount();
        if (compileRequest->disableDynamicDispatch && specializationParamCount != 0)
        {
            auto sink = compileRequest->getSink();
            
            for( Index ii = 0; ii < specializationParamCount; ++ii )
            {
                auto specializationParam = program->getSpecializationParam(ii);
                if( auto decl = as<Decl>(specializationParam.object) )
                {
                    sink->diagnose(specializationParam.loc, Diagnostics::specializationParameterOfNameNotSpecialized, decl);
                }
                else if( auto type = as<Type>(specializationParam.object) )
                {
                    sink->diagnose(specializationParam.loc, Diagnostics::specializationParameterOfNameNotSpecialized, type);
                }
                else
                {
                    sink->diagnose(specializationParam.loc, Diagnostics::specializationParameterNotSpecialized);
                }
            }

            return;
        }


        // Go through the code-generation targets that the user
        // has specified, and generate code for each of them.
        //
        auto linkage = compileRequest->getLinkage();
        for (auto targetReq : linkage->targets)
        {
            generateOutputForTarget(compileRequest, targetReq, endToEndReq);
        }
    }

    void generateOutput(
        BackEndCompileRequest* compileRequest)
    {
        _generateOutput(compileRequest, nullptr);
    }

    void generateOutput(
        EndToEndCompileRequest* compileRequest)
    {
        _generateOutput(compileRequest->getBackEndReq(), compileRequest);

        // If we are in command-line mode, we might be expected to actually
        // write output to one or more files here.

        if (compileRequest->m_isCommandLineCompile)
        {
            auto linkage = compileRequest->getLinkage();
            auto program = compileRequest->getSpecializedGlobalAndEntryPointsComponentType();
            for (auto targetReq : linkage->targets)
            {
                Index entryPointCount = program->getEntryPointCount();
                if (targetReq->isWholeProgramRequest()) {
                    writeWholeProgramResult(
                        compileRequest,
                        targetReq);
                }
                else
                {
                    for (Index ee = 0; ee < entryPointCount; ++ee)
                    {
                        writeEntryPointResult(
                            program,
                            compileRequest,
                            ee,
                            targetReq);
                    }
                }
            }

            compileRequest->maybeCreateContainer();
            compileRequest->maybeWriteContainer(compileRequest->m_containerOutputPath);
        }
    }

    // Debug logic for dumping intermediate outputs

    //

    void dumpIntermediate(
        BackEndCompileRequest* request,
        void const*     data,
        size_t          size,
        char const*     ext,
        bool            isBinary)
    {
        // Try to generate a unique ID for the file to dump,
        // even in cases where there might be multiple threads
        // doing compilation.
        //
        // This is primarily a debugging aid, so we don't
        // really need/want to do anything too elaborate

        static uint32_t counter = 0;
#ifdef WIN32
        uint32_t id = InterlockedIncrement(&counter);
#else
        // TODO: actually implement the case for other platforms
        uint32_t id = counter++;
#endif

        String path;
        path.append(request->m_dumpIntermediatePrefix);
        path.append(id);
        path.append(ext);

        FILE* file = fopen(path.getBuffer(), isBinary ? "wb" : "w");
        if (!file) return;

        fwrite(data, size, 1, file);
        fclose(file);
    }

    void dumpIntermediateText(
        BackEndCompileRequest* compileRequest,
        void const*     data,
        size_t          size,
        char const*     ext)
    {
        dumpIntermediate(compileRequest, data, size, ext, false);
    }

    void dumpIntermediateBinary(
        BackEndCompileRequest* compileRequest,
        void const*     data,
        size_t          size,
        char const*     ext)
    {
        dumpIntermediate(compileRequest, data, size, ext, true);
    }

    void maybeDumpIntermediate(
        BackEndCompileRequest* compileRequest,
        DownstreamCompileResult* compileResult,
        CodeGenTarget   target)
    {
        if (!compileRequest->shouldDumpIntermediates)
            return;

        ComPtr<ISlangBlob> blob;
        if (SLANG_SUCCEEDED(compileResult->getBinary(blob)))
        {
            maybeDumpIntermediate(compileRequest, blob->getBufferPointer(), blob->getBufferSize(), target);
        }
    }

    void maybeDumpIntermediate(
        BackEndCompileRequest* compileRequest,
        void const*     data,
        size_t          size,
        CodeGenTarget   target)
    {
        if (!compileRequest->shouldDumpIntermediates)
            return;

        switch (target)
        {
        default:
            break;

        case CodeGenTarget::HLSL:
            dumpIntermediateText(compileRequest, data, size, ".hlsl");
            break;

        case CodeGenTarget::GLSL:
            dumpIntermediateText(compileRequest, data, size, ".glsl");
            break;

        case CodeGenTarget::SPIRVAssembly:
            dumpIntermediateText(compileRequest, data, size, ".spv.asm");
            break;

#if 0
        case CodeGenTarget::SlangIRAssembly:
            dumpIntermediateText(compileRequest, data, size, ".slang-ir.asm");
            break;
#endif

        case CodeGenTarget::SPIRV:
            dumpIntermediateBinary(compileRequest, data, size, ".spv");
            {
                String spirvAssembly;
                dissassembleSPIRV(compileRequest, data, size, spirvAssembly);
                dumpIntermediateText(compileRequest, spirvAssembly.begin(), spirvAssembly.getLength(), ".spv.asm");
            }
            break;

        case CodeGenTarget::DXBytecodeAssembly:
            dumpIntermediateText(compileRequest, data, size, ".dxbc.asm");
            break;

        case CodeGenTarget::DXBytecode:
            dumpIntermediateBinary(compileRequest, data, size, ".dxbc");
            {
                ComPtr<ISlangBlob> disassemblyBlob;
                if (SLANG_SUCCEEDED(dissassembleWithDownstream(compileRequest, target, data, size, disassemblyBlob.writeRef())))
                {
                    dumpIntermediateText(compileRequest, disassemblyBlob->getBufferPointer(), disassemblyBlob->getBufferSize(), ".dxbc.asm");
                }
            }
            break;

    #if SLANG_ENABLE_DXIL_SUPPORT
        case CodeGenTarget::DXILAssembly:
            dumpIntermediateText(compileRequest, data, size, ".dxil.asm");
            break;

        case CodeGenTarget::DXIL:
            dumpIntermediateBinary(compileRequest, data, size, ".dxil");
            {
                String dxilAssembly;
                dissassembleDXILUsingDXC(compileRequest, data, size, dxilAssembly);
                dumpIntermediateText(compileRequest, dxilAssembly.begin(), dxilAssembly.getLength(), ".dxil.asm");
            }
            break;
    #endif

        case CodeGenTarget::CSource:
            dumpIntermediateText(compileRequest, data, size, ".c");
            break;
        case CodeGenTarget::CPPSource:
            dumpIntermediateText(compileRequest, data, size, ".cpp");
            break;

        case CodeGenTarget::Executable:
            // What these should be called is target specific, but just use these exts to make clear for now
            // for now
            dumpIntermediateBinary(compileRequest, data, size, ".exe");
            break;
        case CodeGenTarget::HostCallable:
        case CodeGenTarget::SharedLibrary:
            dumpIntermediateBinary(compileRequest, data, size, ".shared-lib");
            break;
        }
    }

    void maybeDumpIntermediate(
        BackEndCompileRequest* compileRequest,
        char const*     text,
        CodeGenTarget   target)
    {
        if (!compileRequest->shouldDumpIntermediates)
            return;

        maybeDumpIntermediate(compileRequest, text, strlen(text), target);
    }
}<|MERGE_RESOLUTION|>--- conflicted
+++ resolved
@@ -25,25 +25,7 @@
 #include "slang-emit-cuda.h"
 
 #include "slang-serialize-container.h"
-
-// Enable calling through to `fxc` or `dxc` to
-// generate code on Windows.
-#ifdef _WIN32
-    #define WIN32_LEAN_AND_MEAN
-    #define NOMINMAX
-    #include <Windows.h>
-    #undef WIN32_LEAN_AND_MEAN
-    #undef NOMINMAX
-    #include <d3dcompiler.h>
-    #ifndef SLANG_ENABLE_DXIL_SUPPORT
-        #define SLANG_ENABLE_DXIL_SUPPORT 1
-    #endif
-#endif
 //
-// Otherwise, don't enable DXIL by default:
-#ifndef SLANG_ENABLE_DXIL_SUPPORT
-    #define SLANG_ENABLE_DXIL_SUPPORT 0
-#endif
 
 // Enable calling through to `glslang` on
 // all platforms.
@@ -68,9 +50,9 @@
 #pragma warning(disable: 4996)
 #endif
 
-#ifdef CreateDirectory
-#undef CreateDirectory
-#endif
+//#ifdef CreateDirectory
+//#undef CreateDirectory
+//#endif
 
 namespace Slang
 {
@@ -406,16 +388,9 @@
                 // If no pass through -> that will always work!
                 return SLANG_OK;
             }
-<<<<<<< HEAD
-=======
-#if !SLANG_ENABLE_DXIL_SUPPORT
-            case PassThroughMode::Dxc: return SLANG_E_NOT_IMPLEMENTED;
-#endif
->>>>>>> 299a324b
 #if !SLANG_ENABLE_GLSLANG_SUPPORT
             case PassThroughMode::Glslang: return SLANG_E_NOT_IMPLEMENTED;
 #endif
-
             default: break;
         }
 
@@ -866,26 +841,6 @@
         return *entryPointIndices.begin();
     }
 
-#if SLANG_ENABLE_DXIL_SUPPORT
-
-// Implementations in `dxc-support.cpp`
-
-SlangResult emitDXILForEntryPointUsingDXC(
-    ComponentType*          program,
-    BackEndCompileRequest*  compileRequest,
-    Int                     entryPointIndex,
-    TargetRequest*          targetReq,
-    EndToEndCompileRequest* endToEndReq,
-    List<uint8_t>&          outCode);
-
-SlangResult dissassembleDXILUsingDXC(
-    BackEndCompileRequest*  compileRequest,
-    void const*             data,
-    size_t                  size, 
-    String&                 stringOut);
-
-#endif
-
 #if SLANG_ENABLE_GLSLANG_SUPPORT
     SlangResult invokeGLSLCompiler(
         BackEndCompileRequest*      slangCompileRequest,
@@ -1030,25 +985,32 @@
         {
             switch (target)
             {
+                case CodeGenTarget::HostCallable:
+                case CodeGenTarget::SharedLibrary:
+                case CodeGenTarget::Executable:
+                {
+                    sourceTarget = CodeGenTarget::CPPSource;
+                    sourceLanguage = SourceLanguage::CPP;
+                    break;
+                }
                 case CodeGenTarget::PTX:
                 {
                     sourceTarget = CodeGenTarget::CUDASource;
                     sourceLanguage = SourceLanguage::CUDA;
                     break;
                 }
-                case CodeGenTarget::HostCallable:
-                case CodeGenTarget::SharedLibrary:
-                case CodeGenTarget::Executable:
-                {
-                    sourceTarget = CodeGenTarget::CPPSource;
-                    sourceLanguage = SourceLanguage::CPP;
-                    break;
-                }
                 case CodeGenTarget::DXBytecode:
                 {
                     sourceTarget = CodeGenTarget::HLSL;
                     sourceLanguage = SourceLanguage::HLSL;
                     downstreamCompiler = PassThroughMode::Fxc;
+                    break;
+                }
+                case CodeGenTarget::DXIL:
+                {
+                    sourceTarget = CodeGenTarget::HLSL;
+                    sourceLanguage = SourceLanguage::HLSL;
+                    downstreamCompiler = PassThroughMode::Dxc;
                     break;
                 }
                 default: break;
@@ -1208,7 +1170,8 @@
         // Disable exceptions and security checks
         options.flags &= ~(CompileOptions::Flag::EnableExceptionHandling | CompileOptions::Flag::EnableSecurityChecks);
 
-        if (downstreamCompiler == PassThroughMode::Fxc)
+        if (downstreamCompiler == PassThroughMode::Fxc ||
+            downstreamCompiler == PassThroughMode::Dxc)
         {
             if (entryPointIndices.getCount() != 1)
             {
@@ -1222,10 +1185,41 @@
             auto entryPoint = program->getEntryPoint(entryPointIndex);
             auto profile = getEffectiveProfile(entryPoint, targetReq);
 
-            // Set the profile
-            options.profileName = GetHLSLProfileName(profile);
-
+            // Set the entry point name
             options.entryPointName = getText(entryPoint->getName());
+
+            if (downstreamCompiler == PassThroughMode::Dxc)
+            {
+                // We will enable the flag to generate proper code for 16 - bit types
+                // by default, as long as the user is requesting a sufficiently
+                // high shader model.
+                //
+                // TODO: Need to check that this is safe to enable in all cases,
+                // or if it will make a shader demand hardware features that
+                // aren't always present.
+                //
+                // TODO: Ideally the dxc back-end should be passed some information
+                // on the "capabilities" that were used and/or requested in the code.
+                //
+                if (profile.getVersion() >= ProfileVersion::DX_6_2)
+                {
+                    options.flags |= CompileOptions::Flag::EnableFloat16;
+                }
+
+                // Only set the profile if the stage is set
+                if (profile.getStage() != Stage::Unknown)
+                {
+                    options.profileName = GetHLSLProfileName(profile);
+                }
+
+                // Set the matrix layout
+                options.matrixLayout = targetReq->getDefaultMatrixLayoutMode();
+            }
+            else
+            {
+                // Set the profile
+                options.profileName = GetHLSLProfileName(profile);
+            }
         }
 
         // For host callable we want downstream compile to produce a shared library
@@ -1575,9 +1569,11 @@
         switch (target)
         {
         case CodeGenTarget::DXBytecodeAssembly:
+        case CodeGenTarget::DXILAssembly:
             {
                 RefPtr<DownstreamCompileResult> downstreamResult;
-                const CodeGenTarget intermediateTarget = CodeGenTarget::DXBytecode;
+
+                const CodeGenTarget intermediateTarget = (target == CodeGenTarget::DXBytecodeAssembly) ? CodeGenTarget::DXBytecode : CodeGenTarget::DXIL;
 
                 if (SLANG_SUCCEEDED(emitWithDownstreamForEntryPoints(
                     program,
@@ -1599,6 +1595,7 @@
                 }
             }
             break;
+        case CodeGenTarget::DXIL:
         case CodeGenTarget::DXBytecode:
         case CodeGenTarget::PTX:
         case CodeGenTarget::HostCallable:
@@ -1640,51 +1637,6 @@
             }
             break;
 
-#if SLANG_ENABLE_DXIL_SUPPORT
-        case CodeGenTarget::DXIL:
-            {
-                List<uint8_t> code;
-                auto entryPointIndex = assertSingleEntryPoint(entryPointIndices);
-                if (SLANG_SUCCEEDED(emitDXILForEntryPointUsingDXC(
-                    program,
-                    compileRequest,
-                    entryPointIndex,
-                    targetReq,
-                    endToEndReq,
-                    code)))
-                {
-                    maybeDumpIntermediate(compileRequest, code.getBuffer(), code.getCount(), target);
-                    result = CompileResult(ListBlob::moveCreate(code));
-                }
-            }
-            break;
-
-        case CodeGenTarget::DXILAssembly:
-            {
-                List<uint8_t> code;
-                Int entryPointIndex = assertSingleEntryPoint(entryPointIndices);
-                if (SLANG_SUCCEEDED(emitDXILForEntryPointUsingDXC(
-                    program,
-                    compileRequest,
-                    entryPointIndex,
-                    targetReq,
-                    endToEndReq,
-                    code)))
-                {
-                    String assembly;
-                    dissassembleDXILUsingDXC(
-                        compileRequest,
-                        code.getBuffer(),
-                        code.getCount(),
-                        assembly);
-
-                    maybeDumpIntermediate(compileRequest, assembly.getBuffer(), target);
-                    result = CompileResult(assembly);
-                }
-            }
-            break;
-#endif
-
         case CodeGenTarget::SPIRV:
             {
                 List<uint8_t> code;
@@ -1902,11 +1854,13 @@
                     switch (targetReq->getTarget())
                     {
                     case CodeGenTarget::DXBytecodeAssembly:
+                    case CodeGenTarget::DXILAssembly:
                         {
                             const UnownedStringSlice disassembly = StringUtil::getSlice(blob);
                             writeOutputToConsole(writer, disassembly);
                         }
                         break;
+                    case CodeGenTarget::DXIL:
                     case CodeGenTarget::DXBytecode:
                         {
                             ComPtr<ISlangBlob> disassemblyBlob;
@@ -1918,17 +1872,7 @@
                             }
                         }
                         break;
-                
-                #if SLANG_ENABLE_DXIL_SUPPORT
-                    case CodeGenTarget::DXIL:
-                        {
-                            String assembly;
-                            dissassembleDXILUsingDXC(backEndReq, blobData, blobSize, assembly);
-                            writeOutputToConsole(writer, assembly);
-                        }
-                        break;
-                #endif
-
+          
                     case CodeGenTarget::SPIRV:
                         {
                             String assembly;
@@ -2501,7 +2445,6 @@
             }
             break;
 
-    #if SLANG_ENABLE_DXIL_SUPPORT
         case CodeGenTarget::DXILAssembly:
             dumpIntermediateText(compileRequest, data, size, ".dxil.asm");
             break;
@@ -2510,11 +2453,13 @@
             dumpIntermediateBinary(compileRequest, data, size, ".dxil");
             {
                 String dxilAssembly;
-                dissassembleDXILUsingDXC(compileRequest, data, size, dxilAssembly);
-                dumpIntermediateText(compileRequest, dxilAssembly.begin(), dxilAssembly.getLength(), ".dxil.asm");
-            }
-            break;
-    #endif
+                ComPtr<ISlangBlob> disassemblyBlob;
+                if (SLANG_SUCCEEDED(dissassembleWithDownstream(compileRequest, target, data, size, disassemblyBlob.writeRef())))
+                {
+                    dumpIntermediateText(compileRequest, disassemblyBlob->getBufferPointer(), disassemblyBlob->getBufferSize(), ".dxil.asm");
+                }
+            }
+            break;
 
         case CodeGenTarget::CSource:
             dumpIntermediateText(compileRequest, data, size, ".c");
