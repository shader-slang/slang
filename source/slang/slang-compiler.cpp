// Compiler.cpp : Defines the entry point for the console application.
//
#include "slang-compiler.h"

#include "../compiler-core/slang-lexer.h"
#include "../core/slang-basic.h"
#include "../core/slang-castable.h"
#include "../core/slang-hex-dump-util.h"
#include "../core/slang-io.h"
#include "../core/slang-performance-profiler.h"
#include "../core/slang-platform.h"
#include "../core/slang-riff.h"
#include "../core/slang-string-util.h"
#include "../core/slang-type-convert-util.h"
#include "../core/slang-type-text-util.h"
#include "slang-check-impl.h"
#include "slang-check.h"

#include <chrono>

// Artifact
#include "../compiler-core/slang-artifact-associated.h"
#include "../compiler-core/slang-artifact-container-util.h"
#include "../compiler-core/slang-artifact-desc-util.h"
#include "../compiler-core/slang-artifact-diagnostic-util.h"
#include "../compiler-core/slang-artifact-impl.h"
#include "../compiler-core/slang-artifact-representation-impl.h"
#include "../compiler-core/slang-artifact-util.h"

// Artifact output
#include "slang-artifact-output-util.h"
#include "slang-emit-cuda.h"
#include "slang-extension-tracker.h"
#include "slang-lower-to-ir.h"
#include "slang-mangle.h"
#include "slang-parameter-binding.h"
#include "slang-parser.h"
#include "slang-preprocessor.h"
#include "slang-serialize-ast.h"
#include "slang-serialize-container.h"
#include "slang-type-layout.h"

namespace Slang
{

// !!!!!!!!!!!!!!!!!!!!!! free functions for DiagnosicSink !!!!!!!!!!!!!!!!!!!!!!!!!!!!!

bool isHeterogeneousTarget(CodeGenTarget target)
{
    return ArtifactDescUtil::makeDescForCompileTarget(asExternal(target)).style ==
           ArtifactStyle::Host;
}

void printDiagnosticArg(StringBuilder& sb, CodeGenTarget val)
{
    UnownedStringSlice name = TypeTextUtil::getCompileTargetName(asExternal(val));
    name = name.getLength() ? name : toSlice("<unknown>");
    sb << name;
}

void printDiagnosticArg(StringBuilder& sb, PassThroughMode val)
{
    sb << TypeTextUtil::getPassThroughName(SlangPassThrough(val));
}

//
// FrontEndEntryPointRequest
//

FrontEndEntryPointRequest::FrontEndEntryPointRequest(
    FrontEndCompileRequest* compileRequest,
    int translationUnitIndex,
    Name* name,
    Profile profile)
    : m_compileRequest(compileRequest)
    , m_translationUnitIndex(translationUnitIndex)
    , m_name(name)
    , m_profile(profile)
{
}


TranslationUnitRequest* FrontEndEntryPointRequest::getTranslationUnit()
{
    return getCompileRequest()->translationUnits[m_translationUnitIndex];
}

//
// EntryPoint
//

ISlangUnknown* EntryPoint::getInterface(const Guid& guid)
{
    if (guid == slang::IEntryPoint::getTypeGuid())
        return static_cast<slang::IEntryPoint*>(this);

    return Super::getInterface(guid);
}

RefPtr<EntryPoint> EntryPoint::create(
    Linkage* linkage,
    DeclRef<FuncDecl> funcDeclRef,
    Profile profile)
{
    RefPtr<EntryPoint> entryPoint =
        new EntryPoint(linkage, funcDeclRef.getName(), profile, funcDeclRef);
    entryPoint->m_mangledName = getMangledName(linkage->getASTBuilder(), funcDeclRef);
    return entryPoint;
}

RefPtr<EntryPoint> EntryPoint::createDummyForPassThrough(
    Linkage* linkage,
    Name* name,
    Profile profile)
{
    RefPtr<EntryPoint> entryPoint = new EntryPoint(linkage, name, profile, DeclRef<FuncDecl>());
    return entryPoint;
}

RefPtr<EntryPoint> EntryPoint::createDummyForDeserialize(
    Linkage* linkage,
    Name* name,
    Profile profile,
    String mangledName)
{
    RefPtr<EntryPoint> entryPoint = new EntryPoint(linkage, name, profile, DeclRef<FuncDecl>());
    entryPoint->m_mangledName = mangledName;
    return entryPoint;
}

EntryPoint::EntryPoint(Linkage* linkage, Name* name, Profile profile, DeclRef<FuncDecl> funcDeclRef)
    : ComponentType(linkage), m_name(name), m_profile(profile), m_funcDeclRef(funcDeclRef)
{
    // Collect any specialization parameters used by the entry point
    //
    _collectShaderParams();
}

Module* EntryPoint::getModule()
{
    return Slang::getModule(getFuncDecl());
}

Index EntryPoint::getSpecializationParamCount()
{
    return m_genericSpecializationParams.getCount() + m_existentialSpecializationParams.getCount();
}

SpecializationParam const& EntryPoint::getSpecializationParam(Index index)
{
    auto genericParamCount = m_genericSpecializationParams.getCount();
    if (index < genericParamCount)
    {
        return m_genericSpecializationParams[index];
    }
    else
    {
        return m_existentialSpecializationParams[index - genericParamCount];
    }
}

Index EntryPoint::getRequirementCount()
{
    // The only requirement of an entry point is the module that contains it.
    //
    // TODO: We will eventually want to support the case of an entry
    // point nested in a `struct` type, in which case there should be
    // a single requirement representing that outer type (so that multiple
    // entry points nested under the same type can share the storage
    // for parameters at that scope).

    // Note: the defensive coding is here because the
    // "dummy" entry points we create for pass-through
    // compilation will not have an associated module.
    //
    if (const auto module = getModule())
    {
        return 1;
    }
    return 0;
}

RefPtr<ComponentType> EntryPoint::getRequirement(Index index)
{
    SLANG_UNUSED(index);
    SLANG_ASSERT(index == 0);
    SLANG_ASSERT(getModule());
    return getModule();
}

String EntryPoint::getEntryPointMangledName(Index index)
{
    SLANG_UNUSED(index);
    SLANG_ASSERT(index == 0);

    return m_mangledName;
}

String EntryPoint::getEntryPointNameOverride(Index index)
{
    SLANG_UNUSED(index);
    SLANG_ASSERT(index == 0);

    return m_name ? m_name->text : "";
}

void EntryPoint::acceptVisitor(
    ComponentTypeVisitor* visitor,
    SpecializationInfo* specializationInfo)
{
    visitor->visitEntryPoint(this, as<EntryPointSpecializationInfo>(specializationInfo));
}

void EntryPoint::buildHash(DigestBuilder<SHA1>& builder)
{
    SLANG_UNUSED(builder);
}

List<Module*> const& EntryPoint::getModuleDependencies()
{
    if (auto module = getModule())
        return module->getModuleDependencies();

    static List<Module*> empty;
    return empty;
}

List<SourceFile*> const& EntryPoint::getFileDependencies()
{
    if (const auto module = getModule())
        return getModule()->getFileDependencies();

    static List<SourceFile*> empty;
    return empty;
}

TypeConformance::TypeConformance(
    Linkage* linkage,
    SubtypeWitness* witness,
    Int confomrmanceIdOverride,
    DiagnosticSink* sink)
    : ComponentType(linkage)
    , m_subtypeWitness(witness)
    , m_conformanceIdOverride(confomrmanceIdOverride)
{
    addDepedencyFromWitness(witness);
    m_irModule = generateIRForTypeConformance(this, m_conformanceIdOverride, sink);
}

void TypeConformance::addDepedencyFromWitness(SubtypeWitness* witness)
{
    if (auto declaredWitness = as<DeclaredSubtypeWitness>(witness))
    {
        auto declModule = getModule(declaredWitness->getDeclRef().getDecl());
        m_moduleDependencyList.addDependency(declModule);
        m_fileDependencyList.addDependency(declModule);
        if (m_requirementSet.add(declModule))
        {
            m_requirements.add(declModule);
        }
        // TODO: handle the specialization arguments in declaredWitness->declRef.substitutions.
    }
    else if (auto transitiveWitness = as<TransitiveSubtypeWitness>(witness))
    {
        addDepedencyFromWitness(transitiveWitness->getMidToSup());
        addDepedencyFromWitness(transitiveWitness->getSubToMid());
    }
    else if (auto conjunctionWitness = as<ConjunctionSubtypeWitness>(witness))
    {
        auto componentCount = conjunctionWitness->getComponentCount();
        for (Index i = 0; i < componentCount; ++i)
        {
            auto w = as<SubtypeWitness>(conjunctionWitness->getComponentWitness(i));
            if (w)
                addDepedencyFromWitness(w);
        }
    }
}

ISlangUnknown* TypeConformance::getInterface(const Guid& guid)
{
    if (guid == slang::ITypeConformance::getTypeGuid())
        return static_cast<slang::ITypeConformance*>(this);

    return Super::getInterface(guid);
}

void TypeConformance::buildHash(DigestBuilder<SHA1>& builder)
{
    // TODO: Implement some kind of hashInto for Val then replace this
    auto subtypeWitness = m_subtypeWitness->toString();

    builder.append(subtypeWitness);
    builder.append(m_conformanceIdOverride);
}

List<Module*> const& TypeConformance::getModuleDependencies()
{
    return m_moduleDependencyList.getModuleList();
}

List<SourceFile*> const& TypeConformance::getFileDependencies()
{
    return m_fileDependencyList.getFileList();
}

Index TypeConformance::getRequirementCount()
{
    return m_requirements.getCount();
}

RefPtr<ComponentType> TypeConformance::getRequirement(Index index)
{
    return m_requirements[index];
}

void TypeConformance::acceptVisitor(
    ComponentTypeVisitor* visitor,
    ComponentType::SpecializationInfo* specializationInfo)
{
    SLANG_UNUSED(specializationInfo);
    visitor->visitTypeConformance(this);
}

RefPtr<ComponentType::SpecializationInfo> TypeConformance::_validateSpecializationArgsImpl(
    SpecializationArg const* args,
    Index argCount,
    DiagnosticSink* sink)
{
    SLANG_UNUSED(args);
    SLANG_UNUSED(argCount);
    SLANG_UNUSED(sink);
    return nullptr;
}

//

Profile Profile::lookUp(UnownedStringSlice const& name)
{
#define PROFILE(TAG, NAME, STAGE, VERSION)           \
    if (name == UnownedTerminatedStringSlice(#NAME)) \
        return Profile::TAG;
#define PROFILE_ALIAS(TAG, DEF, NAME)                \
    if (name == UnownedTerminatedStringSlice(#NAME)) \
        return Profile::TAG;
#include "slang-profile-defs.h"

    return Profile::Unknown;
}

Profile Profile::lookUp(char const* name)
{
    return lookUp(UnownedTerminatedStringSlice(name));
}

CapabilitySet Profile::getCapabilityName()
{
    List<CapabilityName> result;
    switch (getVersion())
    {
#define PROFILE_VERSION(TAG, NAME)       \
    case ProfileVersion::TAG:            \
        result.add(CapabilityName::TAG); \
        break;
#include "slang-profile-defs.h"
    default:
        break;
    }
    switch (getStage())
    {
#define PROFILE_STAGE(TAG, NAME, VAL)     \
    case Stage::TAG:                      \
        result.add(CapabilityName::NAME); \
        break;
#include "slang-profile-defs.h"
    default:
        break;
    }

    CapabilitySet resultSet = CapabilitySet(result);
    for (auto i : this->additionalCapabilities)
        resultSet.join(i);
    return resultSet;
}

char const* Profile::getName()
{
    switch (raw)
    {
    default:
        return "unknown";

#define PROFILE(TAG, NAME, STAGE, VERSION) \
    case Profile::TAG:                     \
        return #NAME;
#define PROFILE_ALIAS(TAG, DEF, NAME) /* empty */
#include "slang-profile-defs.h"
    }
}

static const StageInfo kStages[] = {
#define PROFILE_STAGE(ID, NAME, ENUM) {#NAME, Stage::ID},

#define PROFILE_STAGE_ALIAS(ID, NAME, VAL) {#NAME, Stage::ID},

#include "slang-profile-defs.h"
};

ConstArrayView<StageInfo> getStageInfos()
{
    return makeConstArrayView(kStages);
}

Stage findStageByName(String const& name)
{
    for (auto entry : kStages)
    {
        if (name == entry.name)
        {
            return entry.stage;
        }
    }

    return Stage::Unknown;
}

UnownedStringSlice getStageText(Stage stage)
{
    for (auto entry : kStages)
    {
        if (stage == entry.stage)
        {
            return UnownedStringSlice(entry.name);
        }
    }
    return UnownedStringSlice();
}

Stage getStageFromAtom(CapabilityAtom atom)
{
    switch (atom)
    {
    case CapabilityAtom::vertex:
        return Stage::Vertex;
    case CapabilityAtom::hull:
        return Stage::Hull;
    case CapabilityAtom::domain:
        return Stage::Domain;
    case CapabilityAtom::geometry:
        return Stage::Geometry;
    case CapabilityAtom::fragment:
        return Stage::Fragment;
    case CapabilityAtom::compute:
        return Stage::Compute;
    case CapabilityAtom::_mesh:
        return Stage::Mesh;
    case CapabilityAtom::_amplification:
        return Stage::Amplification;
    case CapabilityAtom::_anyhit:
        return Stage::AnyHit;
    case CapabilityAtom::_closesthit:
        return Stage::ClosestHit;
    case CapabilityAtom::_intersection:
        return Stage::Intersection;
    case CapabilityAtom::_raygen:
        return Stage::RayGeneration;
    case CapabilityAtom::_miss:
        return Stage::Miss;
    case CapabilityAtom::_callable:
        return Stage::Callable;
    default:
        SLANG_UNEXPECTED("unknown stage atom");
        UNREACHABLE_RETURN(Stage::Unknown);
    }
}

SlangResult checkExternalCompilerSupport(Session* session, PassThroughMode passThrough)
{
    // Check if the type is supported on this compile
    if (passThrough == PassThroughMode::None)
    {
        // If no pass through -> that will always work!
        return SLANG_OK;
    }

    return session->getOrLoadDownstreamCompiler(passThrough, nullptr) ? SLANG_OK
                                                                      : SLANG_E_NOT_FOUND;
}

SourceLanguage getDefaultSourceLanguageForDownstreamCompiler(PassThroughMode compiler)
{
    switch (compiler)
    {
    case PassThroughMode::None:
        {
            return SourceLanguage::Unknown;
        }
    case PassThroughMode::Fxc:
    case PassThroughMode::Dxc:
        {
            return SourceLanguage::HLSL;
        }
    case PassThroughMode::Glslang:
        {
            return SourceLanguage::GLSL;
        }
    case PassThroughMode::LLVM:
    case PassThroughMode::Clang:
    case PassThroughMode::VisualStudio:
    case PassThroughMode::Gcc:
    case PassThroughMode::GenericCCpp:
        {
            // These could ingest C, but we only have this function to work out a
            // 'default' language to ingest.
            return SourceLanguage::CPP;
        }
    case PassThroughMode::NVRTC:
        {
            return SourceLanguage::CUDA;
        }
    case PassThroughMode::Tint:
        {
            return SourceLanguage::WGSL;
        }
    case PassThroughMode::SpirvDis:
        {
            return SourceLanguage::SPIRV;
        }
    case PassThroughMode::MetalC:
        {
            return SourceLanguage::Metal;
        }
    default:
        break;
    }
    SLANG_ASSERT(!"Unknown compiler");
    return SourceLanguage::Unknown;
}

PassThroughMode getDownstreamCompilerRequiredForTarget(CodeGenTarget target)
{
    switch (target)
    {
    // Don't *require* a downstream compiler for source output
    case CodeGenTarget::GLSL:
    case CodeGenTarget::HLSL:
    case CodeGenTarget::CUDASource:
    case CodeGenTarget::CPPSource:
    case CodeGenTarget::HostCPPSource:
    case CodeGenTarget::PyTorchCppBinding:
    case CodeGenTarget::CSource:
    case CodeGenTarget::Metal:
    case CodeGenTarget::WGSL:
        {
<<<<<<< HEAD
            // Don't *require* a downstream compiler for source output
            case CodeGenTarget::GLSL:
            case CodeGenTarget::HLSL:
            case CodeGenTarget::CUDASource:
            case CodeGenTarget::CUDAHeader:
            case CodeGenTarget::CPPSource:
            case CodeGenTarget::CPPHeader:
            case CodeGenTarget::HostCPPSource:
            case CodeGenTarget::PyTorchCppBinding:
            case CodeGenTarget::CSource:
            case CodeGenTarget::Metal:
            case CodeGenTarget::MetalHeader:
            {
                return PassThroughMode::None;
            }
            case CodeGenTarget::None:
            {
                return PassThroughMode::None;
            }
            case CodeGenTarget::SPIRVAssembly:
            case CodeGenTarget::SPIRV:
            {
                return PassThroughMode::SpirvDis;
            }
            case CodeGenTarget::DXBytecode:
            case CodeGenTarget::DXBytecodeAssembly:
            {
                return PassThroughMode::Fxc;
            }
            case CodeGenTarget::DXIL:
            case CodeGenTarget::DXILAssembly:
            {
                return PassThroughMode::Dxc;
            }
            case CodeGenTarget::MetalLib:
            case CodeGenTarget::MetalLibAssembly:
            {
                return PassThroughMode::MetalC;
            }
            case CodeGenTarget::ShaderHostCallable:
            case CodeGenTarget::ShaderSharedLibrary:
            case CodeGenTarget::HostExecutable:
            case CodeGenTarget::HostHostCallable:
            case CodeGenTarget::HostSharedLibrary:
            {
                // We need some C/C++ compiler
                return PassThroughMode::GenericCCpp;
            }
            case CodeGenTarget::PTX:
            {
                return PassThroughMode::NVRTC;
            }

            default: break;
=======
            return PassThroughMode::None;
>>>>>>> 965f9626
        }
    case CodeGenTarget::None:
        {
            return PassThroughMode::None;
        }
    case CodeGenTarget::WGSLSPIRVAssembly:
    case CodeGenTarget::SPIRVAssembly:
    case CodeGenTarget::SPIRV:
        {
            return PassThroughMode::SpirvDis;
        }
    case CodeGenTarget::DXBytecode:
    case CodeGenTarget::DXBytecodeAssembly:
        {
            return PassThroughMode::Fxc;
        }
    case CodeGenTarget::DXIL:
    case CodeGenTarget::DXILAssembly:
        {
            return PassThroughMode::Dxc;
        }
    case CodeGenTarget::MetalLib:
    case CodeGenTarget::MetalLibAssembly:
        {
            return PassThroughMode::MetalC;
        }
    case CodeGenTarget::ShaderHostCallable:
    case CodeGenTarget::ShaderSharedLibrary:
    case CodeGenTarget::HostExecutable:
    case CodeGenTarget::HostHostCallable:
    case CodeGenTarget::HostSharedLibrary:
        {
            // We need some C/C++ compiler
            return PassThroughMode::GenericCCpp;
        }
    case CodeGenTarget::PTX:
        {
            return PassThroughMode::NVRTC;
        }
    case CodeGenTarget::WGSLSPIRV:
        {
            return PassThroughMode::Tint;
        }
    default:
        break;
    }

    SLANG_ASSERT(!"Unhandled target");
    return PassThroughMode::None;
}

EndToEndCompileRequest* CodeGenContext::isPassThroughEnabled()
{
    auto endToEndReq = isEndToEndCompile();

    // If there isn't an end-to-end compile going on,
    // there can be no pass-through.
    //
    if (!endToEndReq)
        return nullptr;

    // And if pass-through isn't set on that end-to-end compile,
    // then we clearly areb't doing a pass-through compile.
    //
    if (endToEndReq->m_passThrough == PassThroughMode::None)
        return nullptr;

    // If we have confirmed that pass-through compilation is going on,
    // we return the end-to-end request, because it has all the
    // relevant state that we need to implement pass-through mode.
    //
    return endToEndReq;
}

/// If there is a pass-through compile going on, find the translation unit for the given entry
/// point. Assumes isPassThroughEnabled has already been called
TranslationUnitRequest* getPassThroughTranslationUnit(
    EndToEndCompileRequest* endToEndReq,
    Int entryPointIndex)
{
    SLANG_ASSERT(endToEndReq);
    SLANG_ASSERT(endToEndReq->m_passThrough != PassThroughMode::None);
    auto frontEndReq = endToEndReq->getFrontEndReq();
    auto entryPointReq = frontEndReq->getEntryPointReq(entryPointIndex);
    auto translationUnit = entryPointReq->getTranslationUnit();
    return translationUnit;
}

TranslationUnitRequest* CodeGenContext::findPassThroughTranslationUnit(Int entryPointIndex)
{
    if (auto endToEndReq = isPassThroughEnabled())
        return getPassThroughTranslationUnit(endToEndReq, entryPointIndex);
    return nullptr;
}

static void _appendCodeWithPath(
    const UnownedStringSlice& filePath,
    const UnownedStringSlice& fileContent,
    StringBuilder& outCodeBuilder)
{
    outCodeBuilder << "#line 1 \"";
    auto handler = StringEscapeUtil::getHandler(StringEscapeUtil::Style::Cpp);
    handler->appendEscaped(filePath, outCodeBuilder);
    outCodeBuilder << "\"\n";
    outCodeBuilder << fileContent << "\n";
}

void trackGLSLTargetCaps(ShaderExtensionTracker* extensionTracker, CapabilitySet const& caps)
{
    for (auto& conjunctions : caps.getAtomSets())
    {
        for (auto atom : conjunctions)
        {
            switch (asAtom(atom))
            {
            default:
                break;

            case CapabilityAtom::glsl_spirv_1_0:
                extensionTracker->requireSPIRVVersion(SemanticVersion(1, 0));
                break;
            case CapabilityAtom::glsl_spirv_1_1:
                extensionTracker->requireSPIRVVersion(SemanticVersion(1, 1));
                break;
            case CapabilityAtom::glsl_spirv_1_2:
                extensionTracker->requireSPIRVVersion(SemanticVersion(1, 2));
                break;
            case CapabilityAtom::glsl_spirv_1_3:
                extensionTracker->requireSPIRVVersion(SemanticVersion(1, 3));
                break;
            case CapabilityAtom::glsl_spirv_1_4:
                extensionTracker->requireSPIRVVersion(SemanticVersion(1, 4));
                break;
            case CapabilityAtom::glsl_spirv_1_5:
                extensionTracker->requireSPIRVVersion(SemanticVersion(1, 5));
                break;
            case CapabilityAtom::glsl_spirv_1_6:
                extensionTracker->requireSPIRVVersion(SemanticVersion(1, 6));
                break;
            }
        }
    }
}

SlangResult CodeGenContext::requireTranslationUnitSourceFiles()
{
    if (auto endToEndReq = isPassThroughEnabled())
    {
        for (auto entryPointIndex : getEntryPointIndices())
        {
            auto translationUnit = getPassThroughTranslationUnit(endToEndReq, entryPointIndex);
            SLANG_ASSERT(translationUnit);
            /// Make sure we have the source files
            SLANG_RETURN_ON_FAIL(translationUnit->requireSourceFiles());
        }
    }

    return SLANG_OK;
}

#if SLANG_VC
// TODO(JS): This is a workaround
// In debug VS builds there is a warning on line about it being unreachable.
// for (auto entryPointIndex : getEntryPointIndices())
// It's not clear how that could possibly be unreachable
#pragma warning(push)
#pragma warning(disable : 4702)
#endif
SlangResult CodeGenContext::emitEntryPointsSource(ComPtr<IArtifact>& outArtifact)
{
    outArtifact.setNull();

    SLANG_RETURN_ON_FAIL(requireTranslationUnitSourceFiles());

    auto endToEndReq = isPassThroughEnabled();
    if (endToEndReq)
    {
        for (auto entryPointIndex : getEntryPointIndices())
        {
            auto translationUnit = getPassThroughTranslationUnit(endToEndReq, entryPointIndex);
            SLANG_ASSERT(translationUnit);

            /// Make sure we have the source files
            SLANG_RETURN_ON_FAIL(translationUnit->requireSourceFiles());

            // Generate a string that includes the content of
            // the source file(s), along with a line directive
            // to ensure that we get reasonable messages
            // from the downstream compiler when in pass-through
            // mode.

            StringBuilder codeBuilder;
            if (getTargetFormat() == CodeGenTarget::GLSL)
            {
                // Special case GLSL
                int translationUnitCounter = 0;
                for (auto sourceFile : translationUnit->getSourceFiles())
                {
                    int translationUnitIndex = translationUnitCounter++;

                    // We want to output `#line` directives, but we need
                    // to skip this for the first file, since otherwise
                    // some GLSL implementations will get tripped up by
                    // not having the `#version` directive be the first
                    // thing in the file.
                    if (translationUnitIndex != 0)
                    {
                        codeBuilder << "#line 1 " << translationUnitIndex << "\n";
                    }
                    codeBuilder << sourceFile->getContent() << "\n";
                }
            }
            else
            {
                for (auto sourceFile : translationUnit->getSourceFiles())
                {
                    _appendCodeWithPath(
                        sourceFile->getPathInfo().foundPath.getUnownedSlice(),
                        sourceFile->getContent(),
                        codeBuilder);
                }
            }

            auto artifact =
                ArtifactUtil::createArtifactForCompileTarget(asExternal(getTargetFormat()));
            artifact->addRepresentationUnknown(StringBlob::moveCreate(codeBuilder));

            outArtifact.swap(artifact);
            return SLANG_OK;
        }
        return SLANG_OK;
    }
    else
    {
        return emitEntryPointsSourceFromIR(outArtifact);
    }
}
#if SLANG_VC
#pragma warning(pop)
#endif

SlangResult CodeGenContext::emitPrecompiledDownstreamIR(ComPtr<IArtifact>& outArtifact)
{
    return _emitEntryPoints(outArtifact);
}

String GetHLSLProfileName(Profile profile)
{
    switch (profile.getFamily())
    {
    case ProfileFamily::DX:
        // Profile version is a DX one, so stick with it.
        break;

    default:
        // Profile is a non-DX profile family, so we need to try
        // to clobber it with something to get a default.
        //
        // TODO: This is a huge hack...
        profile.setVersion(ProfileVersion::DX_5_1);
        break;
    }

    char const* stagePrefix = nullptr;
    switch (profile.getStage())
    {
        // Note: All of the raytracing-related stages require
        // compiling for a `lib_*` profile, even when only a
        // single entry point is present.
        //
        // We also go ahead and use this target in any case
        // where we don't know the actual stage to compiel for,
        // as a fallback option.
        //
        // TODO: We also want to use this option when compiling
        // multiple entry points to a DXIL library.
        //
    default:
        stagePrefix = "lib";
        break;

        // The traditional rasterization pipeline and compute
        // shaders all have custom profile names that identify
        // both the stage and shader model, which need to be
        // used when compiling a single entry point.
        //
#define CASE(NAME, PREFIX)     \
    case Stage::NAME:          \
        stagePrefix = #PREFIX; \
        break
        CASE(Vertex, vs);
        CASE(Hull, hs);
        CASE(Domain, ds);
        CASE(Geometry, gs);
        CASE(Fragment, ps);
        CASE(Compute, cs);
        CASE(Amplification, as);
        CASE(Mesh, ms);
#undef CASE
    }

    char const* versionSuffix = nullptr;
    switch (profile.getVersion())
    {
#define CASE(TAG, SUFFIX)        \
    case ProfileVersion::TAG:    \
        versionSuffix = #SUFFIX; \
        break
        CASE(DX_4_0, _4_0);
        CASE(DX_4_1, _4_1);
        CASE(DX_5_0, _5_0);
        CASE(DX_5_1, _5_1);
        CASE(DX_6_0, _6_0);
        CASE(DX_6_1, _6_1);
        CASE(DX_6_2, _6_2);
        CASE(DX_6_3, _6_3);
        CASE(DX_6_4, _6_4);
        CASE(DX_6_5, _6_5);
        CASE(DX_6_6, _6_6);
        CASE(DX_6_7, _6_7);
        CASE(DX_6_8, _6_8);
#undef CASE

    default:
        return "unknown";
    }

    String result;
    result.append(stagePrefix);
    result.append(versionSuffix);
    return result;
}

void reportExternalCompileError(
    const char* compilerName,
    Severity severity,
    SlangResult res,
    const UnownedStringSlice& diagnostic,
    DiagnosticSink* sink)
{
    StringBuilder builder;
    if (compilerName)
    {
        builder << compilerName << ": ";
    }

    if (SLANG_FAILED(res) && res != SLANG_FAIL)
    {
        {
            char tmp[17];
            sprintf_s(tmp, SLANG_COUNT_OF(tmp), "0x%08x", uint32_t(res));
            builder << "Result(" << tmp << ") ";
        }

        PlatformUtil::appendResult(res, builder);
    }

    if (diagnostic.getLength() > 0)
    {
        builder.append(diagnostic);
        if (!diagnostic.endsWith("\n"))
        {
            builder.append("\n");
        }
    }

    sink->diagnoseRaw(severity, builder.getUnownedSlice());
}

void reportExternalCompileError(
    const char* compilerName,
    SlangResult res,
    const UnownedStringSlice& diagnostic,
    DiagnosticSink* sink)
{
    // TODO(tfoley): need a better policy for how we translate diagnostics
    // back into the Slang world (although we should always try to generate
    // HLSL that doesn't produce any diagnostics...)
    reportExternalCompileError(
        compilerName,
        SLANG_FAILED(res) ? Severity::Error : Severity::Warning,
        res,
        diagnostic,
        sink);
}

static String _getDisplayPath(DiagnosticSink* sink, SourceFile* sourceFile)
{
    if (sink->isFlagSet(DiagnosticSink::Flag::VerbosePath))
    {
        return sourceFile->calcVerbosePath();
    }
    else
    {
        return sourceFile->getPathInfo().foundPath;
    }
}

String CodeGenContext::calcSourcePathForEntryPoints()
{
    String failureMode = "slang-generated";
    if (getEntryPointCount() != 1)
        return failureMode;
    auto entryPointIndex = getSingleEntryPointIndex();
    auto translationUnitRequest = findPassThroughTranslationUnit(entryPointIndex);
    if (!translationUnitRequest)
        return failureMode;

    const auto& sourceFiles = translationUnitRequest->getSourceFiles();

    auto sink = getSink();

    const Index numSourceFiles = sourceFiles.getCount();

    switch (numSourceFiles)
    {
    case 0:
        return "unknown";
    case 1:
        return _getDisplayPath(sink, sourceFiles[0]);
    default:
        {
            StringBuilder builder;
            builder << _getDisplayPath(sink, sourceFiles[0]);
            for (int i = 1; i < numSourceFiles; ++i)
            {
                builder << ";" << _getDisplayPath(sink, sourceFiles[i]);
            }
            return builder;
        }
    }
}

// Helper function for cases where we can assume a single entry point
Int assertSingleEntryPoint(List<Int> const& entryPointIndices)
{
    SLANG_ASSERT(entryPointIndices.getCount() == 1);
    return *entryPointIndices.begin();
}

// True if it's best to use 'emitted' source for complication. For a downstream compiler
// that is not file based, this is always ok.
///
/// If the downstream compiler is file system based, we may want to just use the file that was
/// passed to be compiled. That the downstream compiler can determine if it will then save the file
/// or not based on if it's a match - and generally there will not be a match with emitted source.
///
/// This test is only used for pass through mode.
static bool _useEmittedSource(
    IDownstreamCompiler* compiler,
    TranslationUnitRequest* translationUnit)
{
    // We only bother if it's a file based compiler.
    if (compiler->isFileBased())
    {
        // It can only have *one* source file as otherwise we have to combine to make a new source
        // file anyway
        return translationUnit->getSourceArtifacts().getCount() != 1;
    }
    return true;
}

static Severity _getDiagnosticSeverity(ArtifactDiagnostic::Severity severity)
{
    switch (severity)
    {
    case ArtifactDiagnostic::Severity::Warning:
        return Severity::Warning;
    case ArtifactDiagnostic::Severity::Info:
        return Severity::Note;
    default:
        return Severity::Error;
    }
}

static RefPtr<ExtensionTracker> _newExtensionTracker(CodeGenTarget target)
{
    switch (target)
    {
    case CodeGenTarget::PTX:
    case CodeGenTarget::CUDASource:
        {
            return new CUDAExtensionTracker;
        }
    case CodeGenTarget::SPIRV:
    case CodeGenTarget::GLSL:
    case CodeGenTarget::WGSL:
    case CodeGenTarget::WGSLSPIRV:
    case CodeGenTarget::WGSLSPIRVAssembly:
        {
            return new ShaderExtensionTracker;
        }
    default:
        return nullptr;
    }
}

static CodeGenTarget _getDefaultSourceForTarget(CodeGenTarget target)
{
    switch (target)
    {
    case CodeGenTarget::ShaderHostCallable:
    case CodeGenTarget::ShaderSharedLibrary:
        {
            return CodeGenTarget::CPPSource;
        }
    case CodeGenTarget::HostHostCallable:
    case CodeGenTarget::HostExecutable:
    case CodeGenTarget::HostSharedLibrary:
        {
            return CodeGenTarget::HostCPPSource;
        }
    case CodeGenTarget::PTX:
        return CodeGenTarget::CUDASource;
    case CodeGenTarget::DXBytecode:
        return CodeGenTarget::HLSL;
    case CodeGenTarget::DXIL:
        return CodeGenTarget::HLSL;
    case CodeGenTarget::SPIRV:
        return CodeGenTarget::GLSL;
    case CodeGenTarget::MetalLib:
        return CodeGenTarget::Metal;
    case CodeGenTarget::WGSLSPIRV:
        return CodeGenTarget::WGSL;
    default:
        break;
    }
    return CodeGenTarget::Unknown;
}

static bool _isCPUHostTarget(CodeGenTarget target)
{
    auto desc = ArtifactDescUtil::makeDescForCompileTarget(asExternal(target));
    return desc.style == ArtifactStyle::Host;
}

static bool _shouldSetEntryPointName(TargetProgram* targetProgram)
{
    if (!isKhronosTarget(targetProgram->getTargetReq()))
        return true;
    if (targetProgram->getOptionSet().getBoolOption(CompilerOptionName::VulkanUseEntryPointName))
        return true;
    return false;
}

SlangResult passthroughDownstreamDiagnostics(
    DiagnosticSink* sink,
    IDownstreamCompiler* compiler,
    IArtifact* artifact)
{
    auto diagnostics = findAssociatedRepresentation<IArtifactDiagnostics>(artifact);

    if (!diagnostics)
        return SLANG_OK;

    if (diagnostics->getCount())
    {
        StringBuilder compilerText;
        DownstreamCompilerUtil::appendAsText(compiler->getDesc(), compilerText);

        StringBuilder builder;

        auto const diagnosticCount = diagnostics->getCount();
        for (Index i = 0; i < diagnosticCount; ++i)
        {
            const auto& diagnostic = *diagnostics->getAt(i);

            builder.clear();

            const Severity severity = _getDiagnosticSeverity(diagnostic.severity);

            if (diagnostic.filePath.count == 0 && diagnostic.location.line == 0 &&
                severity == Severity::Note)
            {
                // If theres no filePath line number and it's info, output severity and text alone
                builder << getSeverityName(severity) << " : ";
            }
            else
            {
                if (diagnostic.filePath.count)
                {
                    builder << asStringSlice(diagnostic.filePath);
                }

                if (diagnostic.location.line)
                {
                    builder << "(" << diagnostic.location.line << ")";
                }

                builder << ": ";

                if (diagnostic.stage == ArtifactDiagnostic::Stage::Link)
                {
                    builder << "link ";
                }

                builder << getSeverityName(severity);
                builder << " " << asStringSlice(diagnostic.code) << ": ";
            }

            builder << asStringSlice(diagnostic.text);
            reportExternalCompileError(
                compilerText.getBuffer(),
                severity,
                SLANG_OK,
                builder.getUnownedSlice(),
                sink);
        }
    }

    // If any errors are emitted, then we are done
    if (diagnostics->hasOfAtLeastSeverity(ArtifactDiagnostic::Severity::Error))
    {
        return SLANG_FAIL;
    }

    return SLANG_OK;
}

SlangResult CodeGenContext::emitWithDownstreamForEntryPoints(ComPtr<IArtifact>& outArtifact)
{
    outArtifact.setNull();

    auto sink = getSink();
    auto session = getSession();

    CodeGenTarget sourceTarget = CodeGenTarget::None;
    SourceLanguage sourceLanguage = SourceLanguage::Unknown;

    auto target = getTargetFormat();
    RefPtr<ExtensionTracker> extensionTracker = _newExtensionTracker(target);
    PassThroughMode compilerType;

    SliceAllocator allocator;

    if (auto endToEndReq = isPassThroughEnabled())
    {
        compilerType = endToEndReq->m_passThrough;
    }
    else
    {
        // If we are not in pass through, lookup the default compiler for the emitted source type

        // Get the default source codegen type for a given target
        sourceTarget = _getDefaultSourceForTarget(target);
        compilerType = (PassThroughMode)session->getDownstreamCompilerForTransition(
            (SlangCompileTarget)sourceTarget,
            (SlangCompileTarget)target);
        // We should have a downstream compiler set at this point
        if (compilerType == PassThroughMode::None)
        {
            auto sourceName = TypeTextUtil::getCompileTargetName(SlangCompileTarget(sourceTarget));
            auto targetName = TypeTextUtil::getCompileTargetName(SlangCompileTarget(target));

            sink->diagnose(
                SourceLoc(),
                Diagnostics::compilerNotDefinedForTransition,
                sourceName,
                targetName);
            return SLANG_FAIL;
        }
    }

    SLANG_ASSERT(compilerType != PassThroughMode::None);

    // Get the required downstream compiler
    IDownstreamCompiler* compiler = session->getOrLoadDownstreamCompiler(compilerType, sink);
    if (!compiler)
    {
        auto compilerName = TypeTextUtil::getPassThroughAsHumanText((SlangPassThrough)compilerType);
        sink->diagnose(SourceLoc(), Diagnostics::passThroughCompilerNotFound, compilerName);
        return SLANG_FAIL;
    }

    Dictionary<String, String> preprocessorDefinitions;
    List<String> includePaths;

    typedef DownstreamCompileOptions CompileOptions;
    CompileOptions options;

    List<DownstreamCompileOptions::CapabilityVersion> requiredCapabilityVersions;
    List<String> compilerSpecificArguments;
    List<ComPtr<IArtifact>> libraries;
    List<String> libraryPaths;

    // Set compiler specific args
    {
        auto name = TypeTextUtil::getPassThroughName((SlangPassThrough)compilerType);
        List<String> downstreamArgs = getTargetProgram()->getOptionSet().getDownstreamArgs(name);
        for (const auto& arg : downstreamArgs)
        {
<<<<<<< HEAD
            case CodeGenTarget::PTX:
            case CodeGenTarget::CUDASource:
            case CodeGenTarget::CUDAHeader:
=======
            // We special case some kinds of args, that can be handled directly
            if (arg.startsWith("-I"))
>>>>>>> 965f9626
            {
                // We handle the -I option, by just adding to the include paths
                includePaths.add(arg.getUnownedSlice().tail(2));
            }
            else
            {
                compilerSpecificArguments.add(arg);
            }
        }
    }

    ComPtr<IArtifact> sourceArtifact;

    /* This is more convoluted than the other scenarios, because when we invoke C/C++ compiler we
    would ideally like to use the original file. We want to do this because we want includes
    relative to the source file to work, and for that to work most easily we want to use the
    original file, if there is one */
    if (auto endToEndReq = isPassThroughEnabled())
    {
        // If we are pass through, we may need to set extension tracker state.
        if (ShaderExtensionTracker* glslTracker = as<ShaderExtensionTracker>(extensionTracker))
        {
            trackGLSLTargetCaps(glslTracker, getTargetCaps());
        }

        auto translationUnit =
            getPassThroughTranslationUnit(endToEndReq, getSingleEntryPointIndex());

        // We are just passing thru, so it's whatever it originally was
        sourceLanguage = translationUnit->sourceLanguage;

        // TODO(JS): This seems like a bit of a hack
        // That if a pass-through is being performed and the source language is Slang
        // no downstream compiler knows how to deal with that, so probably means 'HLSL'
        sourceLanguage =
            (sourceLanguage == SourceLanguage::Slang) ? SourceLanguage::HLSL : sourceLanguage;
        sourceTarget = CodeGenTarget(TypeConvertUtil::getCompileTargetFromSourceLanguage(
            (SlangSourceLanguage)sourceLanguage));

        // If it's pass through we accumulate the preprocessor definitions.
        for (const auto& define :
             endToEndReq->getOptionSet().getArray(CompilerOptionName::MacroDefine))
            preprocessorDefinitions.add(define.stringValue, define.stringValue2);
        for (const auto& define : translationUnit->preprocessorDefinitions)
            preprocessorDefinitions.add(define);

        {
            /* TODO(JS): Not totally clear what options should be set here. If we are using the pass
            through - then using say the defines/includes all makes total sense. If we are
            generating C++ code from slang, then should we really be using these values -> aren't
            they what is being set for the *slang* source, not for the C++ generated code. That
            being the case it implies that there needs to be a mechanism (if there isn't already) to
            specify such information on a particular pass/pass through etc.

            On invoking DXC for example include paths do not appear to be set at all (even with
            pass-through).
            */

            auto linkage = getLinkage();

            // Add all the search paths

            const auto searchDirectories = linkage->getSearchDirectories();
            const SearchDirectoryList* searchList = &searchDirectories;
            while (searchList)
            {
                for (const auto& searchDirectory : searchList->searchDirectories)
                {
                    includePaths.add(searchDirectory.path);
                }
                searchList = searchList->parent;
            }
        }

        // If emitted source is required, emit and set the path
        if (_useEmittedSource(compiler, translationUnit))
        {
            CodeGenContext sourceCodeGenContext(this, sourceTarget, extensionTracker);

            SLANG_RETURN_ON_FAIL(sourceCodeGenContext.emitEntryPointsSource(sourceArtifact));

            // If it's not file based we can set an appropriate path name, and it doesn't matter if
            // it doesn't exist on the file system. We set the name to the path as this will be used
            // for downstream reporting.
            auto sourcePath = calcSourcePathForEntryPoints();
            sourceArtifact->setName(sourcePath.getBuffer());

            sourceCodeGenContext.maybeDumpIntermediate(sourceArtifact);
        }
        else
        {
            // Special case if we have a single file, so that we pass the path, and the contents as
            // is.
            const auto& sourceArtifacts = translationUnit->getSourceArtifacts();
            SLANG_ASSERT(sourceArtifacts.getCount() == 1);

            sourceArtifact = sourceArtifacts[0];
            SLANG_ASSERT(sourceArtifact);
        }
    }
    else
    {
        CodeGenContext sourceCodeGenContext(this, sourceTarget, extensionTracker);

        sourceCodeGenContext.removeAvailableInDownstreamIR = true;

        SLANG_RETURN_ON_FAIL(sourceCodeGenContext.emitEntryPointsSource(sourceArtifact));
        sourceCodeGenContext.maybeDumpIntermediate(sourceArtifact);

        sourceLanguage = (SourceLanguage)TypeConvertUtil::getSourceLanguageFromTarget(
            (SlangCompileTarget)sourceTarget);
    }

    if (sourceArtifact)
    {
        // Set the source artifacts
        options.sourceArtifacts = makeSlice(sourceArtifact.readRef(), 1);
    }

    // Add any preprocessor definitions associated with the linkage
    {
        // TODO(JS): This is somewhat arguable - should defines passed to Slang really be
        // passed to downstream compilers? It does appear consistent with the behavior if
        // there is an endToEndReq.
        //
        // That said it's very convenient and provides way to control aspects
        // of downstream compilation.

        for (const auto& define :
             getTargetProgram()->getOptionSet().getArray(CompilerOptionName::MacroDefine))
        {
            preprocessorDefinitions.addIfNotExists(define.stringValue, define.stringValue2);
        }
    }


    // If we have an extension tracker, we may need to set options such as SPIR-V version
    // and CUDA Shader Model.
    if (extensionTracker)
    {
        // Look for the version
        if (auto cudaTracker = as<CUDAExtensionTracker>(extensionTracker))
        {
            cudaTracker->finalize();

            if (cudaTracker->m_smVersion.isSet())
            {
                DownstreamCompileOptions::CapabilityVersion version;
                version.kind = DownstreamCompileOptions::CapabilityVersion::Kind::CUDASM;
                version.version = cudaTracker->m_smVersion;

                requiredCapabilityVersions.add(version);
            }

            if (cudaTracker->isBaseTypeRequired(BaseType::Half))
            {
                options.flags |= CompileOptions::Flag::EnableFloat16;
            }
        }
        else if (ShaderExtensionTracker* glslTracker = as<ShaderExtensionTracker>(extensionTracker))
        {
            DownstreamCompileOptions::CapabilityVersion version;
            version.kind = DownstreamCompileOptions::CapabilityVersion::Kind::SPIRV;
            version.version = glslTracker->getSPIRVVersion();

            requiredCapabilityVersions.add(version);
        }
    }

    // Set the file sytem and source manager, as *may* be used by downstream compiler
    options.fileSystemExt = getFileSystemExt();
    options.sourceManager = getSourceManager();

    // Set the source type
    options.sourceLanguage = SlangSourceLanguage(sourceLanguage);

    switch (target)
    {
    case CodeGenTarget::ShaderHostCallable:
    case CodeGenTarget::ShaderSharedLibrary:
        // Disable exceptions and security checks
        options.flags &=
            ~(CompileOptions::Flag::EnableExceptionHandling |
              CompileOptions::Flag::EnableSecurityChecks);
        break;
    }

    Profile profile;

    if (compilerType == PassThroughMode::Fxc || compilerType == PassThroughMode::Dxc ||
        compilerType == PassThroughMode::Glslang)
    {
        const auto entryPointIndices = getEntryPointIndices();
        auto targetReq = getTargetReq();

        const auto entryPointIndicesCount = entryPointIndices.getCount();

        // Whole program means
        // * can have 0-N entry points
        // * 'doesn't build into an executable/kernel'
        //
        // So in some sense it is a library
        if (getTargetProgram()->getOptionSet().getBoolOption(
                CompilerOptionName::GenerateWholeProgram))
        {
            if (compilerType == PassThroughMode::Dxc)
            {
                // Can support no entry points on DXC because we can build libraries
                profile =
                    Profile(getTargetProgram()->getOptionSet().getEnumOption<Profile::RawEnum>(
                        CompilerOptionName::Profile));
            }
            else
            {
                auto downstreamCompilerName =
                    TypeTextUtil::getPassThroughName((SlangPassThrough)compilerType);

                sink->diagnose(
                    SourceLoc(),
                    Diagnostics::downstreamCompilerDoesntSupportWholeProgramCompilation,
                    downstreamCompilerName);
                return SLANG_FAIL;
            }
        }
        else if (entryPointIndicesCount == 1)
        {
            // All support a single entry point
            const Index entryPointIndex = entryPointIndices[0];

            auto entryPoint = getEntryPoint(entryPointIndex);
            profile = getEffectiveProfile(entryPoint, targetReq);

            if (_shouldSetEntryPointName(getTargetProgram()))
            {
                options.entryPointName = allocator.allocate(getText(entryPoint->getName()));
                auto entryPointNameOverride =
                    getProgram()->getEntryPointNameOverride(entryPointIndex);
                if (entryPointNameOverride.getLength() != 0)
                {
                    options.entryPointName = allocator.allocate(entryPointNameOverride);
                }
            }
        }
        else
        {
            // We only support a single entry point on this target
            SLANG_ASSERT(!"Can only compile with a single entry point on this target");
            return SLANG_FAIL;
        }

        options.stage = SlangStage(profile.getStage());

        if (compilerType == PassThroughMode::Dxc)
        {
            // We will enable the flag to generate proper code for 16 - bit types
            // by default, as long as the user is requesting a sufficiently
            // high shader model.
            //
            // TODO: Need to check that this is safe to enable in all cases,
            // or if it will make a shader demand hardware features that
            // aren't always present.
            //
            // TODO: Ideally the dxc back-end should be passed some information
            // on the "capabilities" that were used and/or requested in the code.
            //
            if (profile.getVersion() >= ProfileVersion::DX_6_2)
            {
                options.flags |= CompileOptions::Flag::EnableFloat16;
            }

            // Set the matrix layout
            options.matrixLayout =
                (SlangMatrixLayoutMode)getTargetProgram()->getOptionSet().getMatrixLayoutMode();
        }

        // Set the profile
        options.profileName = allocator.allocate(GetHLSLProfileName(profile));
    }

    // If we aren't using LLVM 'host callable', we want downstream compile to produce a shared
    // library
    if (compilerType != PassThroughMode::LLVM &&
        ArtifactDescUtil::makeDescForCompileTarget(asExternal(target)).kind ==
            ArtifactKind::HostCallable)
    {
        target = CodeGenTarget::ShaderSharedLibrary;
    }

    if (!isPassThroughEnabled())
    {
        if (_isCPUHostTarget(target))
        {
            libraryPaths.add(Path::getParentDirectory(Path::getExecutablePath()));
            libraryPaths.add(
                Path::combine(Path::getParentDirectory(Path::getExecutablePath()), "../lib"));

            // Set up the library artifact
            auto artifact = Artifact::create(
                ArtifactDesc::make(ArtifactKind::Library, Artifact::Payload::HostCPU),
                toSlice("slang-rt"));

            ComPtr<IOSFileArtifactRepresentation> fileRep(new OSFileArtifactRepresentation(
                IOSFileArtifactRepresentation::Kind::NameOnly,
                toSlice("slang-rt"),
                nullptr));
            artifact->addRepresentation(fileRep);

            libraries.add(artifact);
        }
    }

    options.targetType = (SlangCompileTarget)target;

    // Need to configure for the compilation

    {
        auto linkage = getLinkage();

        switch (getTargetProgram()->getOptionSet().getEnumOption<OptimizationLevel>(
            CompilerOptionName::Optimization))
        {
        case OptimizationLevel::None:
            options.optimizationLevel = DownstreamCompileOptions::OptimizationLevel::None;
            break;
        case OptimizationLevel::Default:
            options.optimizationLevel = DownstreamCompileOptions::OptimizationLevel::Default;
            break;
        case OptimizationLevel::High:
            options.optimizationLevel = DownstreamCompileOptions::OptimizationLevel::High;
            break;
        case OptimizationLevel::Maximal:
            options.optimizationLevel = DownstreamCompileOptions::OptimizationLevel::Maximal;
            break;
        default:
            SLANG_ASSERT(!"Unhandled optimization level");
            break;
        }

        switch (getTargetProgram()->getOptionSet().getEnumOption<DebugInfoLevel>(
            CompilerOptionName::DebugInformation))
        {
        case DebugInfoLevel::None:
            options.debugInfoType = DownstreamCompileOptions::DebugInfoType::None;
            break;
        case DebugInfoLevel::Minimal:
            options.debugInfoType = DownstreamCompileOptions::DebugInfoType::Minimal;
            break;

        case DebugInfoLevel::Standard:
            options.debugInfoType = DownstreamCompileOptions::DebugInfoType::Standard;
            break;
        case DebugInfoLevel::Maximal:
            options.debugInfoType = DownstreamCompileOptions::DebugInfoType::Maximal;
            break;
        default:
            SLANG_ASSERT(!"Unhandled debug level");
            break;
        }

        switch (getTargetProgram()->getOptionSet().getEnumOption<FloatingPointMode>(
            CompilerOptionName::FloatingPointMode))
        {
        case FloatingPointMode::Default:
            options.floatingPointMode = DownstreamCompileOptions::FloatingPointMode::Default;
            break;
        case FloatingPointMode::Precise:
            options.floatingPointMode = DownstreamCompileOptions::FloatingPointMode::Precise;
            break;
        case FloatingPointMode::Fast:
            options.floatingPointMode = DownstreamCompileOptions::FloatingPointMode::Fast;
            break;
        default:
            SLANG_ASSERT(!"Unhandled floating point mode");
        }

        {
            // We need to look at the stage of the entry point(s) we are
            // being asked to compile, since this will determine the
            // "pipeline" that the result should be compiled for (e.g.,
            // compute vs. ray tracing).
            //
            // TODO: This logic is kind of messy in that it assumes
            // a program to be compiled will only contain kernels for
            // a single pipeline type, but that invariant isn't expressed
            // at all in the front-end today. It also has no error
            // checking for the case where there are conflicts.
            //
            // HACK: Right now none of the above concerns matter
            // because we always perform code generation on a single
            // entry point at a time.
            //
            Index entryPointCount = getEntryPointCount();
            for (Index ee = 0; ee < entryPointCount; ++ee)
            {
                auto stage = getEntryPoint(ee)->getStage();
                switch (stage)
                {
                default:
                    break;

                case Stage::Compute:
                    options.pipelineType = DownstreamCompileOptions::PipelineType::Compute;
                    break;

                case Stage::Vertex:
                case Stage::Hull:
                case Stage::Domain:
                case Stage::Geometry:
                case Stage::Fragment:
                    options.pipelineType = DownstreamCompileOptions::PipelineType::Rasterization;
                    break;

                case Stage::RayGeneration:
                case Stage::Intersection:
                case Stage::AnyHit:
                case Stage::ClosestHit:
                case Stage::Miss:
                case Stage::Callable:
                    options.pipelineType = DownstreamCompileOptions::PipelineType::RayTracing;
                    break;
                }
            }
        }

        // Add all the search paths (as calculated earlier - they will only be set if this is a pass
        // through else will be empty)
        options.includePaths = allocator.allocate(includePaths);

        // Add the specified defines (as calculated earlier - they will only be set if this is a
        // pass through else will be empty)
        {
            const auto count = preprocessorDefinitions.getCount();
            auto dst = allocator.getArena().allocateArray<DownstreamCompileOptions::Define>(count);

            Index i = 0;

            for (const auto& [defKey, defValue] : preprocessorDefinitions)
            {
                auto& define = dst[i];

                define.nameWithSig = allocator.allocate(defKey);
                define.value = allocator.allocate(defValue);

                ++i;
            }
            options.defines = makeSlice(dst, count);
        }

        // Add all of the module libraries
        libraries.addRange(linkage->m_libModules.getBuffer(), linkage->m_libModules.getCount());
    }

    auto program = getProgram();

    // Load embedded precompiled libraries from IR into library artifacts
    program->enumerateIRModules(
        [&](IRModule* irModule)
        {
            for (auto globalInst : irModule->getModuleInst()->getChildren())
            {
                if (target == CodeGenTarget::DXILAssembly || target == CodeGenTarget::DXIL)
                {
                    if (auto inst = as<IREmbeddedDownstreamIR>(globalInst))
                    {
                        if (inst->getTarget() == CodeGenTarget::DXIL)
                        {
                            auto slice = inst->getBlob()->getStringSlice();
                            ArtifactDesc desc =
                                ArtifactDescUtil::makeDescForCompileTarget(SLANG_DXIL);
                            desc.kind = ArtifactKind::Library;

                            auto library = ArtifactUtil::createArtifact(desc);

                            library->addRepresentationUnknown(StringBlob::create(slice));
                            libraries.add(library);
                        }
                    }
                }
            }
        });

    options.compilerSpecificArguments = allocator.allocate(compilerSpecificArguments);
    options.requiredCapabilityVersions = SliceUtil::asSlice(requiredCapabilityVersions);
    options.libraries = SliceUtil::asSlice(libraries);
    options.libraryPaths = allocator.allocate(libraryPaths);

    // Compile
    ComPtr<IArtifact> artifact;
    auto downstreamStartTime = std::chrono::high_resolution_clock::now();
    SLANG_RETURN_ON_FAIL(compiler->compile(options, artifact.writeRef()));
    auto downstreamElapsedTime =
        (std::chrono::high_resolution_clock::now() - downstreamStartTime).count() * 0.000000001;
    getSession()->addDownstreamCompileTime(downstreamElapsedTime);

    SLANG_RETURN_ON_FAIL(passthroughDownstreamDiagnostics(getSink(), compiler, artifact));

    // Copy over all of the information associated with the source into the output
    if (sourceArtifact)
    {
        for (auto associatedArtifact : sourceArtifact->getAssociated())
        {
            artifact->addAssociated(associatedArtifact);
        }
    }

    // Set the artifact
    outArtifact.swap(artifact);
    return SLANG_OK;
}

SlangResult emitSPIRVForEntryPointsDirectly(
    CodeGenContext* codeGenContext,
    ComPtr<IArtifact>& outArtifact);

static CodeGenTarget _getIntermediateTarget(CodeGenTarget target)
{
    switch (target)
    {
    case CodeGenTarget::DXBytecodeAssembly:
        return CodeGenTarget::DXBytecode;
    case CodeGenTarget::DXILAssembly:
        return CodeGenTarget::DXIL;
    case CodeGenTarget::SPIRVAssembly:
        return CodeGenTarget::SPIRV;
    case CodeGenTarget::WGSLSPIRVAssembly:
        return CodeGenTarget::WGSLSPIRV;
    default:
        return CodeGenTarget::None;
    }
}

/// Function to simplify the logic around emitting, and dissassembling
SlangResult CodeGenContext::_emitEntryPoints(ComPtr<IArtifact>& outArtifact)
{
    auto target = getTargetFormat();
    switch (target)
    {
    case CodeGenTarget::SPIRVAssembly:
    case CodeGenTarget::DXBytecodeAssembly:
    case CodeGenTarget::DXILAssembly:
    case CodeGenTarget::MetalLibAssembly:
    case CodeGenTarget::WGSLSPIRVAssembly:
        {
            // First compile to an intermediate target for the corresponding binary format.
            const CodeGenTarget intermediateTarget = _getIntermediateTarget(target);
            CodeGenContext intermediateContext(this, intermediateTarget);

            ComPtr<IArtifact> intermediateArtifact;

            SLANG_RETURN_ON_FAIL(intermediateContext._emitEntryPoints(intermediateArtifact));
            intermediateContext.maybeDumpIntermediate(intermediateArtifact);

            // Then disassemble the intermediate binary result to get the desired output
            // Output the disassemble
            ComPtr<IArtifact> disassemblyArtifact;
            SLANG_RETURN_ON_FAIL(ArtifactOutputUtil::dissassembleWithDownstream(
                getSession(),
                intermediateArtifact,
                getSink(),
                disassemblyArtifact.writeRef()));

            outArtifact.swap(disassemblyArtifact);
            return SLANG_OK;
        }
    case CodeGenTarget::SPIRV:
        if (getTargetProgram()->getOptionSet().shouldEmitSPIRVDirectly())
        {
            SLANG_RETURN_ON_FAIL(emitSPIRVForEntryPointsDirectly(this, outArtifact));
            return SLANG_OK;
        }
        [[fallthrough]];
    case CodeGenTarget::DXIL:
    case CodeGenTarget::DXBytecode:
    case CodeGenTarget::MetalLib:
    case CodeGenTarget::PTX:
    case CodeGenTarget::ShaderHostCallable:
    case CodeGenTarget::ShaderSharedLibrary:
    case CodeGenTarget::HostExecutable:
    case CodeGenTarget::HostHostCallable:
    case CodeGenTarget::HostSharedLibrary:
    case CodeGenTarget::WGSLSPIRV:
        SLANG_RETURN_ON_FAIL(emitWithDownstreamForEntryPoints(outArtifact));
        return SLANG_OK;

    default:
        break;
    }

    return SLANG_FAIL;
}

// Helper class for recording compile time.
struct CompileTimerRAII
{
    std::chrono::high_resolution_clock::time_point startTime;
    Session* session;
    CompileTimerRAII(Session* inSession)
    {
        startTime = std::chrono::high_resolution_clock::now();
        session = inSession;
    }
    ~CompileTimerRAII()
    {
        double elapsedTime = std::chrono::duration_cast<std::chrono::microseconds>(
                                 std::chrono::high_resolution_clock::now() - startTime)
                                 .count() /
                             1e6;
        session->addTotalCompileTime(elapsedTime);
    }
};

// Do emit logic for a zero or more entry points
SlangResult CodeGenContext::emitEntryPoints(ComPtr<IArtifact>& outArtifact)
{
    CompileTimerRAII recordCompileTime(getSession());

    auto target = getTargetFormat();

    switch (target)
    {
    case CodeGenTarget::SPIRVAssembly:
    case CodeGenTarget::DXBytecodeAssembly:
    case CodeGenTarget::DXILAssembly:
    case CodeGenTarget::SPIRV:
    case CodeGenTarget::DXIL:
    case CodeGenTarget::DXBytecode:
    case CodeGenTarget::MetalLib:
    case CodeGenTarget::MetalLibAssembly:
    case CodeGenTarget::PTX:
    case CodeGenTarget::HostHostCallable:
    case CodeGenTarget::ShaderHostCallable:
    case CodeGenTarget::ShaderSharedLibrary:
    case CodeGenTarget::HostExecutable:
    case CodeGenTarget::HostSharedLibrary:
    case CodeGenTarget::WGSLSPIRVAssembly:
        {
            SLANG_RETURN_ON_FAIL(_emitEntryPoints(outArtifact));

            maybeDumpIntermediate(outArtifact);
            return SLANG_OK;
        }
        break;
    case CodeGenTarget::GLSL:
    case CodeGenTarget::HLSL:
    case CodeGenTarget::CUDASource:
    case CodeGenTarget::CPPSource:
    case CodeGenTarget::HostCPPSource:
    case CodeGenTarget::PyTorchCppBinding:
    case CodeGenTarget::CSource:
    case CodeGenTarget::Metal:
    case CodeGenTarget::WGSL:
        {
<<<<<<< HEAD
        case CodeGenTarget::SPIRVAssembly:
        case CodeGenTarget::DXBytecodeAssembly:
        case CodeGenTarget::DXILAssembly:
        case CodeGenTarget::SPIRV:
        case CodeGenTarget::DXIL:
        case CodeGenTarget::DXBytecode:
        case CodeGenTarget::MetalLib:
        case CodeGenTarget::MetalLibAssembly:
        case CodeGenTarget::PTX:
        case CodeGenTarget::HostHostCallable:
        case CodeGenTarget::ShaderHostCallable:
        case CodeGenTarget::ShaderSharedLibrary:
        case CodeGenTarget::HostExecutable:
        case CodeGenTarget::HostSharedLibrary:
            {
                SLANG_RETURN_ON_FAIL(_emitEntryPoints(outArtifact));

                maybeDumpIntermediate(outArtifact);
                return SLANG_OK;
            }
            break;
        case CodeGenTarget::GLSL:
        case CodeGenTarget::HLSL:
        case CodeGenTarget::CUDASource:
        case CodeGenTarget::CUDAHeader:
        case CodeGenTarget::CPPSource:
        case CodeGenTarget::CPPHeader:
        case CodeGenTarget::HostCPPSource:
        case CodeGenTarget::PyTorchCppBinding:
        case CodeGenTarget::CSource:
        case CodeGenTarget::Metal:
        case CodeGenTarget::MetalHeader:
            {
                RefPtr<ExtensionTracker> extensionTracker = _newExtensionTracker(target);
                
                CodeGenContext subContext(this, target, extensionTracker);
=======
            RefPtr<ExtensionTracker> extensionTracker = _newExtensionTracker(target);
>>>>>>> 965f9626

            CodeGenContext subContext(this, target, extensionTracker);

            ComPtr<IArtifact> sourceArtifact;

            SLANG_RETURN_ON_FAIL(subContext.emitEntryPointsSource(sourceArtifact));

            subContext.maybeDumpIntermediate(sourceArtifact);
            outArtifact = sourceArtifact;
            return SLANG_OK;
        }
        break;

    case CodeGenTarget::None:
        // The user requested no output
        return SLANG_OK;

        // Note(tfoley): We currently hit this case when compiling the core module
    case CodeGenTarget::Unknown:
        return SLANG_OK;

    default:
        SLANG_UNEXPECTED("unhandled code generation target");
        break;
    }
    return SLANG_FAIL;
}

void EndToEndCompileRequest::writeArtifactToStandardOutput(
    IArtifact* artifact,
    DiagnosticSink* sink)
{
    // If it's host callable it's not available to write to output
    if (isDerivedFrom(artifact->getDesc().kind, ArtifactKind::HostCallable))
    {
        return;
    }

    auto session = getSession();
    ArtifactOutputUtil::maybeConvertAndWrite(
        session,
        artifact,
        sink,
        toSlice("stdout"),
        getWriter(WriterChannel::StdOutput));
}

String EndToEndCompileRequest::_getWholeProgramPath(TargetRequest* targetReq)
{
    RefPtr<EndToEndCompileRequest::TargetInfo> targetInfo;
    if (m_targetInfos.tryGetValue(targetReq, targetInfo))
    {
        return targetInfo->wholeTargetOutputPath;
    }
    return String();
}

String EndToEndCompileRequest::_getEntryPointPath(TargetRequest* targetReq, Index entryPointIndex)
{
    // It is possible that we are dynamically discovering entry
    // points (using `[shader(...)]` attributes), so that there
    // might be entry points added to the program that did not
    // get paths specified via command-line options.
    //
    RefPtr<EndToEndCompileRequest::TargetInfo> targetInfo;
    if (m_targetInfos.tryGetValue(targetReq, targetInfo))
    {
        String outputPath;
        if (targetInfo->entryPointOutputPaths.tryGetValue(entryPointIndex, outputPath))
        {
            return outputPath;
        }
    }

    return String();
}

SlangResult EndToEndCompileRequest::_writeArtifact(const String& path, IArtifact* artifact)
{
    if (path.getLength() > 0)
    {
        SLANG_RETURN_ON_FAIL(ArtifactOutputUtil::writeToFile(artifact, getSink(), path));
    }
    else if (m_containerFormat == ContainerFormat::None)
    {
        // If we aren't writing to a container and we didn't write to a file, we can output to
        // standard output
        writeArtifactToStandardOutput(artifact, getSink());
    }
    return SLANG_OK;
}

SlangResult EndToEndCompileRequest::_maybeWriteArtifact(const String& path, IArtifact* artifact)
{
    // We don't have to do anything if there is no artifact
    if (!artifact)
    {
        return SLANG_OK;
    }

    // If embedding is enabled...
    if (m_sourceEmbedStyle != SourceEmbedUtil::Style::None)
    {
        SourceEmbedUtil::Options options;

        options.style = m_sourceEmbedStyle;
        options.variableName = m_sourceEmbedName;
        options.language = (SlangSourceLanguage)m_sourceEmbedLanguage;

        ComPtr<IArtifact> embeddedArtifact;
        SLANG_RETURN_ON_FAIL(SourceEmbedUtil::createEmbedded(artifact, options, embeddedArtifact));

        if (!embeddedArtifact)
        {
            return SLANG_FAIL;
        }
        SLANG_RETURN_ON_FAIL(
            _writeArtifact(SourceEmbedUtil::getPath(path, options), embeddedArtifact));
        return SLANG_OK;
    }
    else
    {
        SLANG_RETURN_ON_FAIL(_writeArtifact(path, artifact));
    }

    return SLANG_OK;
}

IArtifact* TargetProgram::_createWholeProgramResult(
    DiagnosticSink* sink,
    EndToEndCompileRequest* endToEndReq)
{
    // We want to call `emitEntryPoints` function to generate code that contains
    // all the entrypoints defined in `m_program`.
    // The current logic of `emitEntryPoints` takes a list of entry-point indices to
    // emit code for, so we construct such a list first.
    List<Int> entryPointIndices;

    m_entryPointResults.setCount(m_program->getEntryPointCount());
    entryPointIndices.setCount(m_program->getEntryPointCount());
    for (Index i = 0; i < entryPointIndices.getCount(); i++)
        entryPointIndices[i] = i;

    CodeGenContext::Shared sharedCodeGenContext(this, entryPointIndices, sink, endToEndReq);
    CodeGenContext codeGenContext(&sharedCodeGenContext);

    if (SLANG_FAILED(codeGenContext.emitEntryPoints(m_wholeProgramResult)))
    {
        return nullptr;
    }

    return m_wholeProgramResult;
}

IArtifact* TargetProgram::_createEntryPointResult(
    Int entryPointIndex,
    DiagnosticSink* sink,
    EndToEndCompileRequest* endToEndReq)
{
    // It is possible that entry points got added to the `Program`
    // *after* we created this `TargetProgram`, so there might be
    // a request for an entry point that we didn't allocate space for.
    //
    // TODO: Change the construction logic so that a `Program` is
    // constructed all at once rather than incrementally, to avoid
    // this problem.
    //
    if (entryPointIndex >= m_entryPointResults.getCount())
        m_entryPointResults.setCount(entryPointIndex + 1);


    CodeGenContext::EntryPointIndices entryPointIndices;
    entryPointIndices.add(entryPointIndex);

    CodeGenContext::Shared sharedCodeGenContext(this, entryPointIndices, sink, endToEndReq);
    CodeGenContext codeGenContext(&sharedCodeGenContext);

    codeGenContext.emitEntryPoints(m_entryPointResults[entryPointIndex]);

    return m_entryPointResults[entryPointIndex];
}

IArtifact* TargetProgram::getOrCreateWholeProgramResult(DiagnosticSink* sink)
{
    if (m_wholeProgramResult)
        return m_wholeProgramResult;

    // If we haven't yet computed a layout for this target
    // program, we need to make sure that is done before
    // code generation.
    //
    if (!getOrCreateIRModuleForLayout(sink))
    {
        return nullptr;
    }

    return _createWholeProgramResult(sink);
}

IArtifact* TargetProgram::getOrCreateEntryPointResult(Int entryPointIndex, DiagnosticSink* sink)
{
    if (entryPointIndex >= m_entryPointResults.getCount())
        m_entryPointResults.setCount(entryPointIndex + 1);

    if (IArtifact* artifact = m_entryPointResults[entryPointIndex])
        return artifact;

    // If we haven't yet computed a layout for this target
    // program, we need to make sure that is done before
    // code generation.
    //
    if (!getOrCreateIRModuleForLayout(sink))
    {
        return nullptr;
    }

    return _createEntryPointResult(entryPointIndex, sink);
}

void EndToEndCompileRequest::generateOutput(TargetProgram* targetProgram)
{
    auto program = targetProgram->getProgram();

    // Generate target code any entry points that
    // have been requested for compilation.
    auto entryPointCount = program->getEntryPointCount();
    if (targetProgram->getOptionSet().getBoolOption(CompilerOptionName::GenerateWholeProgram))
    {
        targetProgram->_createWholeProgramResult(getSink(), this);
    }
    else
    {
        for (Index ii = 0; ii < entryPointCount; ++ii)
        {
            targetProgram->_createEntryPointResult(ii, getSink(), this);
        }
    }
}


bool _shouldWriteSourceLocs(Linkage* linkage)
{
    // If debug information or source manager are not avaiable we can't/shouldn't write out locs
    if (linkage->m_optionSet.getEnumOption<DebugInfoLevel>(CompilerOptionName::DebugInformation) ==
            DebugInfoLevel::None ||
        linkage->getSourceManager() == nullptr)
    {
        return false;
    }

    // Otherwise we do want to write out the locs
    return true;
}

SlangResult EndToEndCompileRequest::writeContainerToStream(Stream* stream)
{
    auto linkage = getLinkage();

    // Set up options
    SerialContainerUtil::WriteOptions options;

    options.compressionType = linkage->m_optionSet.getEnumOption<SerialCompressionType>(
        CompilerOptionName::IrCompression);

    // If debug information is enabled, enable writing out source locs
    if (_shouldWriteSourceLocs(linkage))
    {
        options.optionFlags |= SerialOptionFlag::SourceLocation;
        options.sourceManager = linkage->getSourceManager();
    }

    {
        RiffContainer container;
        {
            SerialContainerData data;
            SLANG_RETURN_ON_FAIL(
                SerialContainerUtil::addEndToEndRequestToData(this, options, data));
            SLANG_RETURN_ON_FAIL(SerialContainerUtil::write(data, options, &container));
        }
        // We now write the RiffContainer to the stream
        SLANG_RETURN_ON_FAIL(RiffUtil::write(container.getRoot(), true, stream));
    }

    return SLANG_OK;
}

static IBoxValue<SourceMap>* _getObfuscatedSourceMap(TranslationUnitRequest* translationUnit)
{
    if (auto module = translationUnit->getModule())
    {
        if (auto irModule = module->getIRModule())
        {
            return irModule->getObfuscatedSourceMap();
        }
    }
    return nullptr;
}

SlangResult EndToEndCompileRequest::maybeCreateContainer()
{
    m_containerArtifact.setNull();

    List<ComPtr<IArtifact>> artifacts;

    auto linkage = getLinkage();

    auto program = getSpecializedGlobalAndEntryPointsComponentType();

    for (auto targetReq : linkage->targets)
    {
        auto targetProgram = program->getTargetProgram(targetReq);

        if (targetProgram->getOptionSet().getBoolOption(CompilerOptionName::GenerateWholeProgram))
        {
            if (auto artifact = targetProgram->getExistingWholeProgramResult())
            {
                if (!targetProgram->getOptionSet().getBoolOption(
                        CompilerOptionName::EmbedDownstreamIR))
                {
                    artifacts.add(ComPtr<IArtifact>(artifact));
                }
            }
        }
        else
        {
            Index entryPointCount = program->getEntryPointCount();
            for (Index ee = 0; ee < entryPointCount; ++ee)
            {
                if (auto artifact = targetProgram->getExistingEntryPointResult(ee))
                {
                    artifacts.add(ComPtr<IArtifact>(artifact));
                }
            }
        }
    }

    // If IR emitting is enabled, add IR to the artifacts
    if (m_emitIr && (m_containerFormat == ContainerFormat::SlangModule))
    {
        OwnedMemoryStream stream(FileAccess::Write);
        SlangResult res = writeContainerToStream(&stream);
        if (SLANG_FAILED(res))
        {
            getSink()->diagnose(SourceLoc(), Diagnostics::unableToCreateModuleContainer);
            return res;
        }

        // Need to turn into a blob
        List<uint8_t> blobData;
        stream.swapContents(blobData);

        auto containerBlob = ListBlob::moveCreate(blobData);

        auto irArtifact = Artifact::create(ArtifactDesc::make(
            Artifact::Kind::CompileBinary,
            ArtifactPayload::SlangIR,
            ArtifactStyle::Unknown));
        irArtifact->addRepresentationUnknown(containerBlob);

        // Add the IR artifact
        artifacts.add(irArtifact);
    }

    // If there is only one artifact we can use that as the container
    if (artifacts.getCount() == 1)
    {
        m_containerArtifact = artifacts[0];
    }
    else
    {
        m_containerArtifact = ArtifactUtil::createArtifact(
            ArtifactDesc::make(ArtifactKind::Container, ArtifactPayload::CompileResults));

        for (IArtifact* childArtifact : artifacts)
        {
            m_containerArtifact->addChild(childArtifact);
        }
    }

    // Get all of the source obfuscated source maps and add those
    if (m_containerArtifact)
    {
        auto frontEndReq = getFrontEndReq();

        for (auto translationUnit : frontEndReq->translationUnits)
        {
            // Hmmm do I have to therefore add a map for all translation units(!)
            // I guess this is okay in so far as an association can always be looked up by name
            if (auto sourceMap = _getObfuscatedSourceMap(translationUnit))
            {
                auto artifactDesc = ArtifactDesc::make(
                    ArtifactKind::Json,
                    ArtifactPayload::SourceMap,
                    ArtifactStyle::Obfuscated);

                // Create the source map artifact
                auto sourceMapArtifact =
                    Artifact::create(artifactDesc, sourceMap->get().m_file.getUnownedSlice());

                // Add the repesentation
                sourceMapArtifact->addRepresentation(sourceMap);

                // Associate with the container
                m_containerArtifact->addAssociated(sourceMapArtifact);
            }
        }
    }

    return SLANG_OK;
}

CompilerOptionSet& EndToEndCompileRequest::getTargetOptionSet(TargetRequest* req)
{
    return req->getOptionSet();
}

CompilerOptionSet& EndToEndCompileRequest::getTargetOptionSet(Index targetIndex)
{
    return m_linkage->targets[targetIndex]->getOptionSet();
}

SlangResult EndToEndCompileRequest::maybeWriteContainer(const String& fileName)
{
    // If there is no container, or filename, don't write anything
    if (fileName.getLength() == 0 || !m_containerArtifact)
    {
        return SLANG_OK;
    }

    // Filter the containerArtifact into things that can be written
    ComPtr<IArtifact> writeArtifact;
    SLANG_RETURN_ON_FAIL(ArtifactContainerUtil::filter(m_containerArtifact, writeArtifact));

    // Only write if there is something to write
    if (writeArtifact)
    {
        SLANG_RETURN_ON_FAIL(ArtifactContainerUtil::writeContainer(writeArtifact, fileName));
    }

    return SLANG_OK;
}

static void _writeString(Stream& stream, const char* string)
{
    stream.write(string, strlen(string));
}

static void _escapeDependencyString(const char* string, StringBuilder& outBuilder)
{
    // make has unusual escaping rules, but we only care about characters that are acceptable in a
    // path
    for (const char* p = string; *p; ++p)
    {
        char c = *p;
        switch (c)
        {
        case ' ':
        case ':':
        case '#':
        case '[':
        case ']':
        case '\\':
            outBuilder.appendChar('\\');
            break;

        case '$':
            outBuilder.appendChar('$');
            break;
        }

        outBuilder.appendChar(c);
    }
}

// Writes a line to the file stream, formatted like this:
//   <output-file>: <dependency-file> <dependency-file...>
static void _writeDependencyStatement(
    Stream& stream,
    EndToEndCompileRequest* compileRequest,
    const String& outputPath)
{
    if (outputPath.getLength() == 0)
        return;

    StringBuilder builder;
    _escapeDependencyString(outputPath.begin(), builder);
    _writeString(stream, builder.begin());
    _writeString(stream, ": ");

    int dependencyCount = compileRequest->getDependencyFileCount();
    for (int dependencyIndex = 0; dependencyIndex < dependencyCount; ++dependencyIndex)
    {
        builder.clear();
        _escapeDependencyString(compileRequest->getDependencyFilePath(dependencyIndex), builder);
        _writeString(stream, builder.begin());
        _writeString(stream, (dependencyIndex + 1 < dependencyCount) ? " " : "\n");
    }
}

// Writes a file with dependency info, with one line in the output file per compile product.
static SlangResult _writeDependencyFile(EndToEndCompileRequest* compileRequest)
{
    if (compileRequest->m_dependencyOutputPath.getLength() == 0)
        return SLANG_OK;

    FileStream stream;
    SLANG_RETURN_ON_FAIL(stream.init(
        compileRequest->m_dependencyOutputPath,
        FileMode::Create,
        FileAccess::Write,
        FileShare::ReadWrite));

    auto linkage = compileRequest->getLinkage();
    auto program = compileRequest->getSpecializedGlobalAndEntryPointsComponentType();

    // Iterate over all the targets and their outputs
    for (const auto& targetReq : linkage->targets)
    {
        if (compileRequest->getTargetOptionSet(targetReq).getBoolOption(
                CompilerOptionName::GenerateWholeProgram))
        {
            RefPtr<EndToEndCompileRequest::TargetInfo> targetInfo;
            if (compileRequest->m_targetInfos.tryGetValue(targetReq, targetInfo))
            {
                _writeDependencyStatement(
                    stream,
                    compileRequest,
                    targetInfo->wholeTargetOutputPath);
            }
        }
        else
        {
            Index entryPointCount = program->getEntryPointCount();
            for (Index entryPointIndex = 0; entryPointIndex < entryPointCount; ++entryPointIndex)
            {
                RefPtr<EndToEndCompileRequest::TargetInfo> targetInfo;
                if (compileRequest->m_targetInfos.tryGetValue(targetReq, targetInfo))
                {
                    String outputPath;
                    if (targetInfo->entryPointOutputPaths.tryGetValue(entryPointIndex, outputPath))
                    {
                        _writeDependencyStatement(stream, compileRequest, outputPath);
                    }
                }
            }
        }
    }

    // When the output is a binary module, linkage->targets can be empty. So
    // we need to do their dependencies separately.
    if (compileRequest->m_containerFormat == ContainerFormat::SlangModule)
    {
        _writeDependencyStatement(stream, compileRequest, compileRequest->m_containerOutputPath);
    }

    return SLANG_OK;
}


void EndToEndCompileRequest::generateOutput(ComponentType* program)
{
    // When dynamic dispatch is disabled, the program must
    // be fully specialized by now. So we check if we still
    // have unspecialized generic/existential parameters,
    // and report them as an error.
    //
    auto specializationParamCount = program->getSpecializationParamCount();
    if (getOptionSet().getBoolOption(CompilerOptionName::DisableDynamicDispatch) &&
        specializationParamCount != 0)
    {
        auto sink = getSink();

        for (Index ii = 0; ii < specializationParamCount; ++ii)
        {
            auto specializationParam = program->getSpecializationParam(ii);
            if (auto decl = as<Decl>(specializationParam.object))
            {
                sink->diagnose(
                    specializationParam.loc,
                    Diagnostics::specializationParameterOfNameNotSpecialized,
                    decl);
            }
            else if (auto type = as<Type>(specializationParam.object))
            {
                sink->diagnose(
                    specializationParam.loc,
                    Diagnostics::specializationParameterOfNameNotSpecialized,
                    type);
            }
            else
            {
                sink->diagnose(
                    specializationParam.loc,
                    Diagnostics::specializationParameterNotSpecialized);
            }
        }

        return;
    }


    // Go through the code-generation targets that the user
    // has specified, and generate code for each of them.
    //
    auto linkage = getLinkage();
    for (auto targetReq : linkage->targets)
    {
        if (targetReq->getOptionSet().getBoolOption(CompilerOptionName::EmbedDownstreamIR))
            continue;

        auto targetProgram = program->getTargetProgram(targetReq);
        generateOutput(targetProgram);
    }
}

void EndToEndCompileRequest::generateOutput()
{
    SLANG_PROFILE;
    generateOutput(getSpecializedGlobalAndEntryPointsComponentType());

    // If we are in command-line mode, we might be expected to actually
    // write output to one or more files here.

    if (m_isCommandLineCompile && m_containerFormat == ContainerFormat::None)
    {
        auto linkage = getLinkage();
        auto program = getSpecializedGlobalAndEntryPointsComponentType();

        for (auto targetReq : linkage->targets)
        {
            auto targetProgram = program->getTargetProgram(targetReq);

            if (targetProgram->getOptionSet().getBoolOption(
                    CompilerOptionName::GenerateWholeProgram))
            {
                if (const auto artifact = targetProgram->getExistingWholeProgramResult())
                {
                    const auto path = _getWholeProgramPath(targetReq);

                    _maybeWriteArtifact(path, artifact);
                }
            }
            else
            {
                Index entryPointCount = program->getEntryPointCount();
                for (Index ee = 0; ee < entryPointCount; ++ee)
                {
                    if (const auto artifact = targetProgram->getExistingEntryPointResult(ee))
                    {
                        const auto path = _getEntryPointPath(targetReq, ee);

                        _maybeWriteArtifact(path, artifact);
                    }
                }
            }
        }
    }

    // Maybe create the container
    maybeCreateContainer();

    // If it's a command line compile we may need to write the container to a file
    if (m_isCommandLineCompile)
    {
        // TODO(JS):
        // We could write the container into a source embedded format potentially

        maybeWriteContainer(m_containerOutputPath);

        _writeDependencyFile(this);
    }
}

// Debug logic for dumping intermediate outputs


void CodeGenContext::_dumpIntermediateMaybeWithAssembly(IArtifact* artifact)
{
    _dumpIntermediate(artifact);

    ComPtr<IArtifact> assembly;
    ArtifactOutputUtil::maybeDisassemble(getSession(), artifact, nullptr, assembly);

    if (assembly)
    {
        _dumpIntermediate(assembly);
    }
}

void CodeGenContext::_dumpIntermediate(IArtifact* artifact)
{
    ComPtr<ISlangBlob> blob;
    if (SLANG_FAILED(artifact->loadBlob(ArtifactKeep::No, blob.writeRef())))
    {
        return;
    }
    _dumpIntermediate(artifact->getDesc(), blob->getBufferPointer(), blob->getBufferSize());
}

void CodeGenContext::_dumpIntermediate(const ArtifactDesc& desc, void const* data, size_t size)
{
    // Try to generate a unique ID for the file to dump,
    // even in cases where there might be multiple threads
    // doing compilation.
    //
    // This is primarily a debugging aid, so we don't
    // really need/want to do anything too elaborate

    static std::atomic<uint32_t> counter(0);

    const uint32_t id = ++counter;

    // Just use the counter for the 'base name'
    StringBuilder basename;

    // Add the prefix
    basename << getIntermediateDumpPrefix();

    // Add the id
    basename << int(id);

    // Work out the filename based on the desc and the basename
    StringBuilder filename;
    ArtifactDescUtil::calcNameForDesc(desc, basename.getUnownedSlice(), filename);

    // If didn't produce a filename, use basename with .unknown extension
    if (filename.getLength() == 0)
    {
        filename = basename;
        filename << ".unknown";
    }

    // Write to a file
    ArtifactOutputUtil::writeToFile(desc, data, size, filename);
}

void CodeGenContext::maybeDumpIntermediate(IArtifact* artifact)
{
    if (!shouldDumpIntermediates())
        return;


    _dumpIntermediateMaybeWithAssembly(artifact);
}

IRDumpOptions CodeGenContext::getIRDumpOptions()
{
    if (auto endToEndReq = isEndToEndCompile())
    {
        return endToEndReq->getFrontEndReq()->m_irDumpOptions;
    }
    return IRDumpOptions();
}

bool CodeGenContext::shouldValidateIR()
{
    return getTargetProgram()->getOptionSet().getBoolOption(CompilerOptionName::ValidateIr);
}

bool CodeGenContext::shouldSkipSPIRVValidation()
{
    return getTargetProgram()->getOptionSet().getBoolOption(
        CompilerOptionName::SkipSPIRVValidation);
}

bool CodeGenContext::shouldDumpIR()
{
    return getTargetProgram()->getOptionSet().getBoolOption(CompilerOptionName::DumpIr);
}

bool CodeGenContext::shouldSkipDownstreamLinking()
{
    return getTargetProgram()->getOptionSet().getBoolOption(
        CompilerOptionName::SkipDownstreamLinking);
}

bool CodeGenContext::shouldReportCheckpointIntermediates()
{
    return getTargetProgram()->getOptionSet().getBoolOption(
        CompilerOptionName::ReportCheckpointIntermediates);
}

bool CodeGenContext::shouldDumpIntermediates()
{
    return getTargetProgram()->getOptionSet().getBoolOption(CompilerOptionName::DumpIntermediates);
}

bool CodeGenContext::shouldTrackLiveness()
{
    return getTargetProgram()->getOptionSet().getBoolOption(CompilerOptionName::TrackLiveness);
}

String CodeGenContext::getIntermediateDumpPrefix()
{
    return getTargetProgram()->getOptionSet().getStringOption(
        CompilerOptionName::DumpIntermediatePrefix);
}

bool CodeGenContext::getUseUnknownImageFormatAsDefault()
{
    return getTargetProgram()->getOptionSet().getBoolOption(
        CompilerOptionName::DefaultImageFormatUnknown);
}

bool CodeGenContext::isSpecializationDisabled()
{
    return getTargetProgram()->getOptionSet().getBoolOption(
        CompilerOptionName::DisableSpecialization);
}

SLANG_NO_THROW SlangResult SLANG_MCALL Module::serialize(ISlangBlob** outSerializedBlob)
{
    SerialContainerUtil::WriteOptions writeOptions;
    writeOptions.sourceManager = getLinkage()->getSourceManager();
    OwnedMemoryStream memoryStream(FileAccess::Write);
    SLANG_RETURN_ON_FAIL(SerialContainerUtil::write(this, writeOptions, &memoryStream));
    *outSerializedBlob = RawBlob::create(
                             memoryStream.getContents().getBuffer(),
                             (size_t)memoryStream.getContents().getCount())
                             .detach();
    return SLANG_OK;
}

SLANG_NO_THROW SlangResult SLANG_MCALL Module::writeToFile(char const* fileName)
{
    SerialContainerUtil::WriteOptions writeOptions;
    writeOptions.sourceManager = getLinkage()->getSourceManager();
    FileStream fileStream;
    SLANG_RETURN_ON_FAIL(fileStream.init(fileName, FileMode::Create));
    return SerialContainerUtil::write(this, writeOptions, &fileStream);
}

SLANG_NO_THROW const char* SLANG_MCALL Module::getName()
{
    if (m_name)
        return m_name->text.getBuffer();
    return nullptr;
}

SLANG_NO_THROW const char* SLANG_MCALL Module::getFilePath()
{
    if (m_pathInfo.hasFoundPath())
        return m_pathInfo.foundPath.getBuffer();
    return nullptr;
}

SLANG_NO_THROW const char* SLANG_MCALL Module::getUniqueIdentity()
{
    if (m_pathInfo.hasUniqueIdentity())
        return m_pathInfo.getMostUniqueIdentity().getBuffer();
    return nullptr;
}

SLANG_NO_THROW SlangInt32 SLANG_MCALL Module::getDependencyFileCount()
{
    return (SlangInt32)getFileDependencies().getCount();
}

SLANG_NO_THROW char const* SLANG_MCALL Module::getDependencyFilePath(SlangInt32 index)
{
    SourceFile* sourceFile = getFileDependencies()[index];
    return sourceFile->getPathInfo().hasFoundPath()
               ? sourceFile->getPathInfo().getMostUniqueIdentity().getBuffer()
               : nullptr;
}

void validateEntryPoint(EntryPoint* entryPoint, DiagnosticSink* sink);

void Module::_discoverEntryPoints(DiagnosticSink* sink, const List<RefPtr<TargetRequest>>& targets)
{
    if (m_entryPoints.getCount() > 0)
        return;
    _discoverEntryPointsImpl(m_moduleDecl, sink, targets);
}
void Module::_discoverEntryPointsImpl(
    ContainerDecl* containerDecl,
    DiagnosticSink* sink,
    const List<RefPtr<TargetRequest>>& targets)
{
    for (auto globalDecl : containerDecl->members)
    {
        auto maybeFuncDecl = globalDecl;
        if (auto genericDecl = as<GenericDecl>(maybeFuncDecl))
        {
            maybeFuncDecl = genericDecl->inner;
        }

        if (as<NamespaceDeclBase>(globalDecl) || as<FileDecl>(globalDecl) ||
            as<StructDecl>(globalDecl))
        {
            _discoverEntryPointsImpl(as<ContainerDecl>(globalDecl), sink, targets);
            continue;
        }

        auto funcDecl = as<FuncDecl>(maybeFuncDecl);
        if (!funcDecl)
            continue;

        Profile profile;
        bool resolvedStageOfProfileWithEntryPoint = resolveStageOfProfileWithEntryPoint(
            profile,
            getLinkage()->m_optionSet,
            targets,
            funcDecl,
            sink);
        if (!resolvedStageOfProfileWithEntryPoint)
        {
            // If there isn't a [shader] attribute, look for a [numthreads] attribute
            // since that implicitly means a compute shader. We'll not do this when compiling for
            // CUDA/Torch since [numthreads] attributes are utilized differently for those targets.
            //

            bool allTargetsCUDARelated = true;
            for (auto target : targets)
            {
                if (!isCUDATarget(target) &&
                    target->getTarget() != CodeGenTarget::PyTorchCppBinding)
                {
                    allTargetsCUDARelated = false;
                    break;
                }
            }

            if (allTargetsCUDARelated && targets.getCount() > 0)
                continue;

            bool canDetermineStage = false;
            for (auto modifier : funcDecl->modifiers)
            {
                if (as<NumThreadsAttribute>(modifier))
                {
                    if (funcDecl->findModifier<OutputTopologyAttribute>())
                        profile.setStage(Stage::Mesh);
                    else
                        profile.setStage(Stage::Compute);
                    canDetermineStage = true;
                    break;
                }
                else if (as<PatchConstantFuncAttribute>(modifier))
                {
                    profile.setStage(Stage::Hull);
                    canDetermineStage = true;
                    break;
                }
            }
            if (!canDetermineStage)
                continue;
        }

        RefPtr<EntryPoint> entryPoint =
            EntryPoint::create(getLinkage(), makeDeclRef(funcDecl), profile);

        validateEntryPoint(entryPoint, sink);

        // Note: in the case that the user didn't explicitly
        // specify entry points and we are instead compiling
        // a shader "library," then we do not want to automatically
        // combine the entry points into groups in the generated
        // `Program`, since that would be slightly too magical.
        //
        // Instead, each entry point will end up in a singleton
        // group, so that its entry-point parameters lay out
        // independent of the others.
        //
        _addEntryPoint(entryPoint);
    }
}
} // namespace Slang<|MERGE_RESOLUTION|>--- conflicted
+++ resolved
@@ -545,71 +545,17 @@
     case CodeGenTarget::GLSL:
     case CodeGenTarget::HLSL:
     case CodeGenTarget::CUDASource:
+    case CodeGenTarget::CUDAHeader:
     case CodeGenTarget::CPPSource:
+    case CodeGenTarget::CPPHeader:
     case CodeGenTarget::HostCPPSource:
     case CodeGenTarget::PyTorchCppBinding:
     case CodeGenTarget::CSource:
     case CodeGenTarget::Metal:
+    case CodeGenTarget::MetalHeader:
     case CodeGenTarget::WGSL:
         {
-<<<<<<< HEAD
-            // Don't *require* a downstream compiler for source output
-            case CodeGenTarget::GLSL:
-            case CodeGenTarget::HLSL:
-            case CodeGenTarget::CUDASource:
-            case CodeGenTarget::CUDAHeader:
-            case CodeGenTarget::CPPSource:
-            case CodeGenTarget::CPPHeader:
-            case CodeGenTarget::HostCPPSource:
-            case CodeGenTarget::PyTorchCppBinding:
-            case CodeGenTarget::CSource:
-            case CodeGenTarget::Metal:
-            case CodeGenTarget::MetalHeader:
-            {
-                return PassThroughMode::None;
-            }
-            case CodeGenTarget::None:
-            {
-                return PassThroughMode::None;
-            }
-            case CodeGenTarget::SPIRVAssembly:
-            case CodeGenTarget::SPIRV:
-            {
-                return PassThroughMode::SpirvDis;
-            }
-            case CodeGenTarget::DXBytecode:
-            case CodeGenTarget::DXBytecodeAssembly:
-            {
-                return PassThroughMode::Fxc;
-            }
-            case CodeGenTarget::DXIL:
-            case CodeGenTarget::DXILAssembly:
-            {
-                return PassThroughMode::Dxc;
-            }
-            case CodeGenTarget::MetalLib:
-            case CodeGenTarget::MetalLibAssembly:
-            {
-                return PassThroughMode::MetalC;
-            }
-            case CodeGenTarget::ShaderHostCallable:
-            case CodeGenTarget::ShaderSharedLibrary:
-            case CodeGenTarget::HostExecutable:
-            case CodeGenTarget::HostHostCallable:
-            case CodeGenTarget::HostSharedLibrary:
-            {
-                // We need some C/C++ compiler
-                return PassThroughMode::GenericCCpp;
-            }
-            case CodeGenTarget::PTX:
-            {
-                return PassThroughMode::NVRTC;
-            }
-
-            default: break;
-=======
             return PassThroughMode::None;
->>>>>>> 965f9626
         }
     case CodeGenTarget::None:
         {
@@ -1091,6 +1037,7 @@
     {
     case CodeGenTarget::PTX:
     case CodeGenTarget::CUDASource:
+    case CodeGenTarget::CUDAHeader:
         {
             return new CUDAExtensionTracker;
         }
@@ -1301,14 +1248,8 @@
         List<String> downstreamArgs = getTargetProgram()->getOptionSet().getDownstreamArgs(name);
         for (const auto& arg : downstreamArgs)
         {
-<<<<<<< HEAD
-            case CodeGenTarget::PTX:
-            case CodeGenTarget::CUDASource:
-            case CodeGenTarget::CUDAHeader:
-=======
             // We special case some kinds of args, that can be handled directly
             if (arg.startsWith("-I"))
->>>>>>> 965f9626
             {
                 // We handle the -I option, by just adding to the include paths
                 includePaths.add(arg.getUnownedSlice().tail(2));
@@ -1954,53 +1895,17 @@
     case CodeGenTarget::GLSL:
     case CodeGenTarget::HLSL:
     case CodeGenTarget::CUDASource:
+    case CodeGenTarget::CUDAHeader:
     case CodeGenTarget::CPPSource:
+    case CodeGenTarget::CPPHeader:
     case CodeGenTarget::HostCPPSource:
     case CodeGenTarget::PyTorchCppBinding:
     case CodeGenTarget::CSource:
     case CodeGenTarget::Metal:
+    case CodeGenTarget::MetalHeader:
     case CodeGenTarget::WGSL:
         {
-<<<<<<< HEAD
-        case CodeGenTarget::SPIRVAssembly:
-        case CodeGenTarget::DXBytecodeAssembly:
-        case CodeGenTarget::DXILAssembly:
-        case CodeGenTarget::SPIRV:
-        case CodeGenTarget::DXIL:
-        case CodeGenTarget::DXBytecode:
-        case CodeGenTarget::MetalLib:
-        case CodeGenTarget::MetalLibAssembly:
-        case CodeGenTarget::PTX:
-        case CodeGenTarget::HostHostCallable:
-        case CodeGenTarget::ShaderHostCallable:
-        case CodeGenTarget::ShaderSharedLibrary:
-        case CodeGenTarget::HostExecutable:
-        case CodeGenTarget::HostSharedLibrary:
-            {
-                SLANG_RETURN_ON_FAIL(_emitEntryPoints(outArtifact));
-
-                maybeDumpIntermediate(outArtifact);
-                return SLANG_OK;
-            }
-            break;
-        case CodeGenTarget::GLSL:
-        case CodeGenTarget::HLSL:
-        case CodeGenTarget::CUDASource:
-        case CodeGenTarget::CUDAHeader:
-        case CodeGenTarget::CPPSource:
-        case CodeGenTarget::CPPHeader:
-        case CodeGenTarget::HostCPPSource:
-        case CodeGenTarget::PyTorchCppBinding:
-        case CodeGenTarget::CSource:
-        case CodeGenTarget::Metal:
-        case CodeGenTarget::MetalHeader:
-            {
-                RefPtr<ExtensionTracker> extensionTracker = _newExtensionTracker(target);
-                
-                CodeGenContext subContext(this, target, extensionTracker);
-=======
             RefPtr<ExtensionTracker> extensionTracker = _newExtensionTracker(target);
->>>>>>> 965f9626
 
             CodeGenContext subContext(this, target, extensionTracker);
 
