// Compiler.cpp : Defines the entry point for the console application.
//
#include "../core/slang-basic.h"
#include "../core/slang-platform.h"
#include "../core/slang-io.h"
#include "../core/slang-string-util.h"
#include "../core/slang-hex-dump-util.h"

#include "slang-compiler.h"
#include "slang-lexer.h"
#include "slang-lower-to-ir.h"
#include "slang-parameter-binding.h"
#include "slang-parser.h"
#include "slang-preprocessor.h"
#include "slang-syntax-visitors.h"
#include "slang-type-layout.h"
#include "slang-reflection.h"
#include "slang-emit.h"

// Enable calling through to `fxc` or `dxc` to
// generate code on Windows.
#ifdef _WIN32
    #define WIN32_LEAN_AND_MEAN
    #define NOMINMAX
    #include <Windows.h>
    #undef WIN32_LEAN_AND_MEAN
    #undef NOMINMAX
    #include <d3dcompiler.h>
    #ifndef SLANG_ENABLE_DXBC_SUPPORT
        #define SLANG_ENABLE_DXBC_SUPPORT 1
    #endif
    #ifndef SLANG_ENABLE_DXIL_SUPPORT
        #define SLANG_ENABLE_DXIL_SUPPORT 1
    #endif
#endif
//
// Otherwise, don't enable DXBC/DXIL by default:
#ifndef SLANG_ENABLE_DXBC_SUPPORT
    #define SLANG_ENABLE_DXBC_SUPPORT 0
#endif
#ifndef SLANG_ENABLE_DXIL_SUPPORT
    #define SLANG_ENABLE_DXIL_SUPPORT 0
#endif

// Enable calling through to `glslang` on
// all platforms.
#ifndef SLANG_ENABLE_GLSLANG_SUPPORT
    #define SLANG_ENABLE_GLSLANG_SUPPORT 1
#endif

#if SLANG_ENABLE_GLSLANG_SUPPORT
#include "../slang-glslang/slang-glslang.h"
#endif

// Includes to allow us to control console
// output when writing assembly dumps.
#include <fcntl.h>
#ifdef _WIN32
#include <io.h>
#else
#include <unistd.h>
#endif

#ifdef _MSC_VER
#pragma warning(disable: 4996)
#endif

#ifdef CreateDirectory
#undef CreateDirectory
#endif

namespace Slang
{
#define SLANG_CODE_GEN_TARGETS(x) \
    x("unknown", Unknown) \
    x("none", None) \
    x("glsl", GLSL) \
    x("glsl-vulkan", GLSL_Vulkan) \
    x("glsl-vulkan-one-desc", GLSL_Vulkan_OneDesc) \
    x("hlsl", HLSL) \
    x("spirv", SPIRV) \
    x("spirv-asm,spirv-assembly", SPIRVAssembly) \
    x("dxbc", DXBytecode) \
    x("dxbc-asm,dxbc-assembly", DXBytecodeAssembly) \
    x("dxil", DXIL) \
    x("dxil-asm,dxil-assembly", DXILAssembly) \
    x("c", CSource) \
    x("cpp", CPPSource) \
    x("exe,executable", Executable) \
    x("sharedlib,sharedlibrary,dll", SharedLibrary) \
    x("callable,host-callable", HostCallable)

#define SLANG_CODE_GEN_INFO(names, e) \
    { CodeGenTarget::e, UnownedStringSlice::fromLiteral(names) },

    struct CodeGenTargetInfo
    {
        CodeGenTarget target;
        UnownedStringSlice names;
    };

    static const CodeGenTargetInfo s_codeGenTargetInfos[] = 
    {
        SLANG_CODE_GEN_TARGETS(SLANG_CODE_GEN_INFO)
    };

    CodeGenTarget calcCodeGenTargetFromName(const UnownedStringSlice& name)
    {
        for (int i = 0; i < SLANG_COUNT_OF(s_codeGenTargetInfos); ++i)
        {
            const auto& info = s_codeGenTargetInfos[i];

            SLANG_ASSERT(i == int(info.target));

            if (StringUtil::indexOfInSplit(info.names, ',', name) >= 0)
            {
                return info.target;
            }
        }
        return CodeGenTarget::Unknown;
    }
    UnownedStringSlice getCodeGenTargetName(CodeGenTarget target)
    {
        // Return the first name
        return StringUtil::getAtInSplit(s_codeGenTargetInfos[int(target)].names, ',', 0);
    }

    // CompileResult

    void CompileResult::append(CompileResult const& result)
    {
        // Find which to append to
        ResultFormat appendTo = ResultFormat::None;

        if (format == ResultFormat::None)
        {
            format = result.format;
            appendTo = result.format;
        }
        else if (format == result.format)
        {
            appendTo = format;
        }

        if (appendTo == ResultFormat::Text)
        {
            outputString.append(result.outputString.getBuffer());
        }
        else if (appendTo == ResultFormat::Binary)
        {
            outputBinary.addRange(result.outputBinary.getBuffer(), result.outputBinary.getCount());
        }
        else if (appendTo == ResultFormat::SharedLibrary)
        {
            SLANG_ASSERT(!"Trying to append to a shared library");
        }
    }

    SlangResult CompileResult::getSharedLibrary(ComPtr<ISlangSharedLibrary>& outSharedLibrary)
    {
        if (format == ResultFormat::SharedLibrary && sharedLibrary)
        {
            outSharedLibrary = sharedLibrary;
            return SLANG_OK;
        }
        return SLANG_FAIL;
    }

    SlangResult CompileResult::getBlob(ComPtr<ISlangBlob>& outBlob)
    {
        if(!blob)
        {
            switch(format)
            {
                case ResultFormat::None:
                default:
                    break;

                case ResultFormat::Text:
                    blob = StringUtil::createStringBlob(outputString);
                    break;

                case ResultFormat::Binary:
                    blob = createRawBlob(outputBinary.getBuffer(), outputBinary.getCount());
                    break;
                case ResultFormat::SharedLibrary:
                {
                    // TODO(JS): Could do something more sophisticated to check this cast is safe (like have an interface to get the path), but this
                    // is simple and works with current impl
                    TemporarySharedLibrary* tempLibrary = static_cast<TemporarySharedLibrary*>(sharedLibrary.get());

                    SLANG_ASSERT(sharedLibrary);
                    List<uint8_t> contents;
                    try
                    {
                        // We can read it from the shared library...
                        contents = File::readAllBytes(tempLibrary->getPath());
                    }
                    catch (const Slang::IOException&)
                    {
                        return SLANG_E_CANNOT_OPEN; 
                    }
                    blob = createRawBlob(contents.getBuffer(), contents.getCount());
                    break;
                }
            }
        }

        outBlob = blob;
        return SLANG_OK;
    }

    //
    // FrontEndEntryPointRequest
    //

    FrontEndEntryPointRequest::FrontEndEntryPointRequest(
        FrontEndCompileRequest* compileRequest,
        int                     translationUnitIndex,
        Name*                   name,
        Profile                 profile)
        : m_compileRequest(compileRequest)
        , m_translationUnitIndex(translationUnitIndex)
        , m_name(name)
        , m_profile(profile)
    {}


    TranslationUnitRequest* FrontEndEntryPointRequest::getTranslationUnit()
    {
        return getCompileRequest()->translationUnits[m_translationUnitIndex];
    }

    //
    // EntryPoint
    //

    RefPtr<EntryPoint> EntryPoint::create(
        Linkage*            linkage,
        DeclRef<FuncDecl>   funcDeclRef,
        Profile             profile)
    {
        RefPtr<EntryPoint> entryPoint = new EntryPoint(
            linkage,
            funcDeclRef.GetName(),
            profile,
            funcDeclRef);
        return entryPoint;
    }

    RefPtr<EntryPoint> EntryPoint::createDummyForPassThrough(
        Linkage*    linkage,
        Name*       name,
        Profile     profile)
    {
        RefPtr<EntryPoint> entryPoint = new EntryPoint(
            linkage,
            name,
            profile,
            DeclRef<FuncDecl>());
        return entryPoint;
    }

    EntryPoint::EntryPoint(
        Linkage*            linkage,
        Name*               name,
        Profile             profile,
        DeclRef<FuncDecl>   funcDeclRef)
        : ComponentType(linkage)
        , m_name(name)
        , m_profile(profile)
        , m_funcDeclRef(funcDeclRef)
    {
        // Collect any specialization parameters used by the entry point
        //
        _collectShaderParams();
    }

    Module* EntryPoint::getModule()
    {
        return Slang::getModule(getFuncDecl());
    }

    Index EntryPoint::getSpecializationParamCount()
    {
        return m_genericSpecializationParams.getCount() + m_existentialSpecializationParams.getCount();
    }

    SpecializationParam const& EntryPoint::getSpecializationParam(Index index)
    {
        auto genericParamCount = m_genericSpecializationParams.getCount();
        if(index < genericParamCount)
        {
            return m_genericSpecializationParams[index];
        }
        else
        {
            return m_existentialSpecializationParams[index - genericParamCount];
        }
    }

    Index EntryPoint::getRequirementCount()
    {
        // The only requirement of an entry point is the module that contains it.
        //
        // TODO: We will eventually want to support the case of an entry
        // point nested in a `struct` type, in which case there should be
        // a single requirement representing that outer type (so that multiple
        // entry points nested under the same type can share the storage
        // for parameters at that scope).

        // Note: the defensive coding is here because the
        // "dummy" entry points we create for pass-through
        // compilation will not have an associated module.
        //
        if( auto module = getModule() )
        {
            return 1;
        }
        return 0;
    }

    RefPtr<ComponentType> EntryPoint::getRequirement(Index index)
    {
        SLANG_UNUSED(index);
        SLANG_ASSERT(index == 0);
        SLANG_ASSERT(getModule());
        return getModule();
    }

    void EntryPoint::acceptVisitor(ComponentTypeVisitor* visitor, SpecializationInfo* specializationInfo)
    {
        visitor->visitEntryPoint(this, as<EntryPointSpecializationInfo>(specializationInfo));
    }

    List<Module*> const& EntryPoint::getModuleDependencies()
    {
        if(auto module = getModule())
            return module->getModuleDependencies();

        static List<Module*> empty;
        return empty;
    }

    List<String> const& EntryPoint::getFilePathDependencies()
    {
        if(auto module = getModule())
            return getModule()->getFilePathDependencies();
        
        static List<String> empty;
        return empty;
    }

    //

    Profile Profile::LookUp(char const* name)
    {
        #define PROFILE(TAG, NAME, STAGE, VERSION)	if(strcmp(name, #NAME) == 0) return Profile::TAG;
        #define PROFILE_ALIAS(TAG, DEF, NAME)		if(strcmp(name, #NAME) == 0) return Profile::TAG;
        #include "slang-profile-defs.h"

        return Profile::Unknown;
    }

    char const* Profile::getName()
    {
        switch( raw )
        {
        default:
            return "unknown";

        #define PROFILE(TAG, NAME, STAGE, VERSION) case Profile::TAG: return #NAME;
        #define PROFILE_ALIAS(TAG, DEF, NAME) /* empty */
        #include "slang-profile-defs.h"
        }
    }

    Stage findStageByName(String const& name)
    {
        static const struct
        {
            char const* name;
            Stage       stage;
        } kStages[] =
        {
        #define PROFILE_STAGE(ID, NAME, ENUM) \
            { #NAME,    Stage::ID },

        #define PROFILE_STAGE_ALIAS(ID, NAME, VAL) \
            { #NAME,    Stage::ID },

        #include "slang-profile-defs.h"
        };

        for(auto entry : kStages)
        {
            if(name == entry.name)
            {
                return entry.stage;
            }
        }

        return Stage::Unknown;
    }

    static UnownedStringSlice _getPassThroughAsText(PassThroughMode mode)
    {
        switch (mode)
        {
            case PassThroughMode::None:     return UnownedStringSlice::fromLiteral("None");
            case PassThroughMode::Dxc:      return UnownedStringSlice::fromLiteral("Dxc");
            case PassThroughMode::Fxc:      return UnownedStringSlice::fromLiteral("Fxc");
            case PassThroughMode::Glslang:  return UnownedStringSlice::fromLiteral("Glslang");
            case PassThroughMode::Clang:    return UnownedStringSlice::fromLiteral("Clang");
            case PassThroughMode::VisualStudio: return UnownedStringSlice::fromLiteral("VisualStudio");
            case PassThroughMode::Gcc:      return UnownedStringSlice::fromLiteral("GCC");
            case PassThroughMode::GenericCCpp:  return UnownedStringSlice::fromLiteral("Generic C/C++ Compiler");
            default:                        return UnownedStringSlice::fromLiteral("Unknown");
        }
    }

    SlangResult checkExternalCompilerSupport(Session* session, PassThroughMode passThrough)
    {
        switch (passThrough)
        {
            case PassThroughMode::None:
            {
                // If no pass through -> that will always work!
                return SLANG_OK;
            }
            case PassThroughMode::Dxc:
            {
#if SLANG_ENABLE_DXIL_SUPPORT
                // Must have dxc
                return session->getOrLoadSharedLibrary(SharedLibraryType::Dxc, nullptr) ? SLANG_OK : SLANG_E_NOT_FOUND;
#endif
                break;
            }
            case PassThroughMode::Fxc:
            {
#if SLANG_ENABLE_DXBC_SUPPORT
                // Must have fxc
                return session->getOrLoadSharedLibrary(SharedLibraryType::Fxc, nullptr) ? SLANG_OK : SLANG_E_NOT_FOUND;
#endif
                break;
            }
            case PassThroughMode::Glslang:
            {
#if SLANG_ENABLE_GLSLANG_SUPPORT
                return session->getOrLoadSharedLibrary(Slang::SharedLibraryType::Glslang, nullptr) ? SLANG_OK : SLANG_E_NOT_FOUND;
#endif
                break;
            }
            case PassThroughMode::Clang:
            {
                return session->requireCPPCompilerSet()->hasCompiler(CPPCompiler::CompilerType::Clang) ? SLANG_OK: SLANG_E_NOT_FOUND;
            }
            case PassThroughMode::VisualStudio:
            {
                return session->requireCPPCompilerSet()->hasCompiler(CPPCompiler::CompilerType::VisualStudio) ? SLANG_OK: SLANG_E_NOT_FOUND;
            }
            case PassThroughMode::Gcc:
            {
                return session->requireCPPCompilerSet()->hasCompiler(CPPCompiler::CompilerType::GCC) ? SLANG_OK: SLANG_E_NOT_FOUND;
            }
            case PassThroughMode::GenericCCpp:
            {
                List<CPPCompiler::Desc> descs;
                session->requireCPPCompilerSet()->getCompilerDescs(descs);

                return descs.getCount() ? SLANG_OK: SLANG_E_NOT_FOUND;
            }
        }
        return SLANG_E_NOT_IMPLEMENTED;
    }

    static PassThroughMode _getExternalCompilerRequiredForTarget(CodeGenTarget target)
    {
        switch (target)
        {
            case CodeGenTarget::None:
            {
                return PassThroughMode::None;
            }
            case CodeGenTarget::GLSL:
            case CodeGenTarget::GLSL_Vulkan:
            case CodeGenTarget::GLSL_Vulkan_OneDesc:
            {
                // Can always output GLSL
                return PassThroughMode::None; 
            }
            case CodeGenTarget::HLSL:
            {
                // Can always output HLSL
                return PassThroughMode::None;
            }
            case CodeGenTarget::SPIRVAssembly:
            case CodeGenTarget::SPIRV:
            {
                return PassThroughMode::Glslang;
            }
            case CodeGenTarget::DXBytecode:
            case CodeGenTarget::DXBytecodeAssembly:
            {
                return PassThroughMode::Fxc;
            }
            case CodeGenTarget::DXIL:
            case CodeGenTarget::DXILAssembly:
            {
                return PassThroughMode::Dxc;
            }
            case CodeGenTarget::CPPSource:
            case CodeGenTarget::CSource:
            {
                // Don't need an external compiler to output C and C++ code
                return PassThroughMode::None;
            }
            case CodeGenTarget::HostCallable:
            case CodeGenTarget::SharedLibrary:
            case CodeGenTarget::Executable:
            {
                // We need some C/C++ compiler
                return PassThroughMode::GenericCCpp;
            }

            default: break;
        }

        SLANG_ASSERT(!"Unhandled target");
        return PassThroughMode::None;
    }

    SlangResult checkCompileTargetSupport(Session* session, CodeGenTarget target)
    {
        const PassThroughMode mode = _getExternalCompilerRequiredForTarget(target);
        return (mode != PassThroughMode::None) ?
            checkExternalCompilerSupport(session, mode) :
            SLANG_OK;
    }

    //

        /// If there is a pass-through compile going on, find the translation unit for the given entry point.
    TranslationUnitRequest* findPassThroughTranslationUnit(
        EndToEndCompileRequest* endToEndReq,
        Int                     entryPointIndex)
    {
        // If there isn't an end-to-end compile going on,
        // there can be no pass-through.
        //
        if(!endToEndReq) return nullptr;

        // And if pass-through isn't set, we don't need
        // access to the translation unit.
        //
        if(endToEndReq->passThrough == PassThroughMode::None) return nullptr;

        auto frontEndReq = endToEndReq->getFrontEndReq();
        auto entryPointReq = frontEndReq->getEntryPointReq(entryPointIndex);
        auto translationUnit = entryPointReq->getTranslationUnit();
        return translationUnit;
    }

    static void _appendEscapedPath(const UnownedStringSlice& path, StringBuilder& outBuilder)
    {
        for (auto c : path)
        {
            // TODO(JS): Probably want more sophisticated handling... 
            if (c == '\\')
            {
                outBuilder.appendChar(c);
            }
            outBuilder.appendChar(c);
        }
    }

    static void _appendCodeWithPath(const UnownedStringSlice& filePath, const UnownedStringSlice& fileContent, StringBuilder& outCodeBuilder)
    {
        outCodeBuilder << "#line 1 \"";
        _appendEscapedPath(filePath, outCodeBuilder);
        outCodeBuilder << "\"\n";
        outCodeBuilder << fileContent << "\n";
    }

    String emitHLSLForEntryPoint(
        BackEndCompileRequest*  compileRequest,
        EntryPoint*             entryPoint,
        Int                     entryPointIndex,
        TargetRequest*          targetReq,
        EndToEndCompileRequest* endToEndReq)
    {
        if(auto translationUnit = findPassThroughTranslationUnit(endToEndReq, entryPointIndex))
        {
            // Generate a string that includes the content of
            // the source file(s), along with a line directive
            // to ensure that we get reasonable messages
            // from the downstream compiler when in pass-through
            // mode.

            StringBuilder codeBuilder;
            for(auto sourceFile : translationUnit->getSourceFiles())
            {
                _appendCodeWithPath(sourceFile->getPathInfo().foundPath.getUnownedSlice(), sourceFile->getContent(), codeBuilder);
            }

            return codeBuilder.ProduceString();
        }
        else
        {
            return emitEntryPoint(
                compileRequest,
                entryPoint,
                CodeGenTarget::HLSL,
                targetReq);
        }
    }

    String emitCPPForEntryPoint(
        BackEndCompileRequest*  compileRequest,
        EntryPoint*             entryPoint,
        Int                     entryPointIndex,
        TargetRequest*          targetReq,
        EndToEndCompileRequest* endToEndReq)
    {
        if (auto translationUnit = findPassThroughTranslationUnit(endToEndReq, entryPointIndex))
        {
            // Generate a string that includes the content of
            // the source file(s), along with a line directive
            // to ensure that we get reasonable messages
            // from the downstream compiler when in pass-through
            // mode.

            StringBuilder codeBuilder;
            for (auto sourceFile : translationUnit->getSourceFiles())
            {
                _appendCodeWithPath(sourceFile->getPathInfo().foundPath.getUnownedSlice(), sourceFile->getContent(), codeBuilder);
            }

            return codeBuilder.ProduceString();
        }
        else
        {
            return emitEntryPoint(compileRequest, entryPoint, CodeGenTarget::CPPSource, targetReq);
        }
    }

    String emitGLSLForEntryPoint(
        BackEndCompileRequest*  compileRequest,
        EntryPoint*             entryPoint,
        Int                     entryPointIndex,
        TargetRequest*          targetReq,
        EndToEndCompileRequest* endToEndReq)
    {
        if(auto translationUnit = findPassThroughTranslationUnit(endToEndReq, entryPointIndex))
        {
            // Generate a string that includes the content of
            // the source file(s), along with a line directive
            // to ensure that we get reasonable messages
            // from the downstream compiler when in pass-through
            // mode.

            StringBuilder codeBuilder;
            int translationUnitCounter = 0;
            for(auto sourceFile : translationUnit->getSourceFiles())
            {
                int translationUnitIndex = translationUnitCounter++;

                // We want to output `#line` directives, but we need
                // to skip this for the first file, since otherwise
                // some GLSL implementations will get tripped up by
                // not having the `#version` directive be the first
                // thing in the file.
                if(translationUnitIndex != 0)
                {
                    codeBuilder << "#line 1 " << translationUnitIndex << "\n";
                }
                codeBuilder << sourceFile->getContent() << "\n";
            }

            return codeBuilder.ProduceString();
        }
        else
        {
            // TODO(tfoley): need to pass along the entry point
            // so that we properly emit it as the `main` function.
            return emitEntryPoint(
                compileRequest,
                entryPoint,
                CodeGenTarget::GLSL,
                targetReq);
        }
    }

    String GetHLSLProfileName(Profile profile)
    {
        switch( profile.getFamily() )
        {
        case ProfileFamily::DX:
            // Profile version is a DX one, so stick with it.
            break;

        default:
            // Profile is a non-DX profile family, so we need to try
            // to clobber it with something to get a default.
            //
            // TODO: This is a huge hack...
            profile.setVersion(ProfileVersion::DX_5_0);
            break;
        }

        char const* stagePrefix = nullptr;
        switch( profile.GetStage() )
        {
            // Note: All of the raytracing-related stages require
            // compiling for a `lib_*` profile, even when only a
            // single entry point is present.
            //
            // We also go ahead and use this target in any case
            // where we don't know the actual stage to compiel for,
            // as a fallback option.
            //
            // TODO: We also want to use this option when compiling
            // multiple entry points to a DXIL library.
            //
        default:
            stagePrefix = "lib";
            break;

            // The traditional rasterization pipeline and compute
            // shaders all have custom profile names that identify
            // both the stage and shader model, which need to be
            // used when compiling a single entry point.
            //
    #define CASE(NAME, PREFIX) case Stage::NAME: stagePrefix = #PREFIX; break
        CASE(Vertex,    vs);
        CASE(Hull,      hs);
        CASE(Domain,    ds);
        CASE(Geometry,  gs);
        CASE(Fragment,  ps);
        CASE(Compute,   cs);
    #undef CASE
        }

        char const* versionSuffix = nullptr;
        switch(profile.GetVersion())
        {
    #define CASE(TAG, SUFFIX) case ProfileVersion::TAG: versionSuffix = #SUFFIX; break
        CASE(DX_4_0,             _4_0);
        CASE(DX_4_0_Level_9_0,   _4_0_level_9_0);
        CASE(DX_4_0_Level_9_1,   _4_0_level_9_1);
        CASE(DX_4_0_Level_9_3,   _4_0_level_9_3);
        CASE(DX_4_1,             _4_1);
        CASE(DX_5_0,             _5_0);
        CASE(DX_5_1,             _5_1);
        CASE(DX_6_0,             _6_0);
        CASE(DX_6_1,             _6_1);
        CASE(DX_6_2,             _6_2);
        CASE(DX_6_3,             _6_3);
    #undef CASE

        default:
            return "unknown";
        }

        String result;
        result.append(stagePrefix);
        result.append(versionSuffix);
        return result;
    }

    void reportExternalCompileError(const char* compilerName, Severity severity, SlangResult res, const UnownedStringSlice& diagnostic, DiagnosticSink* sink)
    {
        StringBuilder builder;
        if (compilerName)
        {
            builder << compilerName << ": ";
        }

        if (diagnostic.size() > 0)
        {
            builder.Append(diagnostic);
        }

        if (SLANG_FAILED(res) && res != SLANG_FAIL)
        {
            {
                char tmp[17];
                sprintf_s(tmp, SLANG_COUNT_OF(tmp), "0x%08x", uint32_t(res));
                builder << "Result(" << tmp << ") ";
            }

            PlatformUtil::appendResult(res, builder);
        }

        sink->diagnoseRaw(severity, builder.getUnownedSlice());
    }

    void reportExternalCompileError(const char* compilerName, SlangResult res, const UnownedStringSlice& diagnostic, DiagnosticSink* sink)
    {
        // TODO(tfoley): need a better policy for how we translate diagnostics
        // back into the Slang world (although we should always try to generate
        // HLSL that doesn't produce any diagnostics...)
        reportExternalCompileError(compilerName, SLANG_FAILED(res) ? Severity::Error : Severity::Warning, res, diagnostic, sink);
    }

    static String _getDisplayPath(DiagnosticSink* sink, SourceFile* sourceFile)
    {
        if (sink->flags & DiagnosticSink::Flag::VerbosePath)
        {
            return sourceFile->calcVerbosePath();
        }
        else
        {
            return sourceFile->getPathInfo().foundPath;
        }
    }

    String calcSourcePathForEntryPoint(
        EndToEndCompileRequest* endToEndReq,
        UInt                    entryPointIndex)
    {
        auto translationUnitRequest = findPassThroughTranslationUnit(endToEndReq, entryPointIndex);
        if(!translationUnitRequest)
            return "slang-generated";

        const auto& sourceFiles = translationUnitRequest->getSourceFiles();

        auto sink = endToEndReq->getSink();

        const Index numSourceFiles = sourceFiles.getCount();

        switch (numSourceFiles)
        {
            case 0:     return "unknown";
            case 1:     return _getDisplayPath(sink, sourceFiles[0]);
            default:
            {
                StringBuilder builder;
                builder << _getDisplayPath(sink, sourceFiles[0]);
                for (int i = 1; i < numSourceFiles; ++i)
                {
                    builder << ";" << _getDisplayPath(sink, sourceFiles[i]);
                }
                return builder;
            }
        }
    }

#if SLANG_ENABLE_DXBC_SUPPORT

    static UnownedStringSlice _getSlice(ID3DBlob* blob)
    {
        if (blob)
        {
            const char* chars = (const char*)blob->GetBufferPointer();
            size_t len = blob->GetBufferSize();
            len -= size_t(len > 0 && chars[len - 1] == 0);
            return UnownedStringSlice(chars, len);
        }
        return UnownedStringSlice();
    }

    SlangResult emitDXBytecodeForEntryPoint(
        BackEndCompileRequest*  compileRequest,
        EntryPoint*             entryPoint,
        Int                     entryPointIndex,
        TargetRequest*          targetReq,
        EndToEndCompileRequest* endToEndReq,
        List<uint8_t>&          byteCodeOut)
    {
        byteCodeOut.clear();

        auto session = compileRequest->getSession();
        auto sink = compileRequest->getSink();

        auto compileFunc = (pD3DCompile)session->getSharedLibraryFunc(Session::SharedLibraryFuncType::Fxc_D3DCompile, sink);
        if (!compileFunc)
        {
            return SLANG_FAIL;
        }

        auto hlslCode = emitHLSLForEntryPoint(compileRequest, entryPoint, entryPointIndex, targetReq, endToEndReq);
        maybeDumpIntermediate(compileRequest, hlslCode.getBuffer(), CodeGenTarget::HLSL);

        auto profile = getEffectiveProfile(entryPoint, targetReq);

        // If we have been invoked in a pass-through mode, then we need to make sure
        // that the downstream compiler sees whatever options were passed to Slang
        // via the command line or API.
        //
        // TODO: more pieces of information should be added here as needed.
        //
        List<D3D_SHADER_MACRO> dxMacrosStorage;
        D3D_SHADER_MACRO const* dxMacros = nullptr;
        if(auto translationUnit = findPassThroughTranslationUnit(endToEndReq, entryPointIndex))
        {
            for( auto& define :  translationUnit->compileRequest->preprocessorDefinitions )
            {
                D3D_SHADER_MACRO dxMacro;
                dxMacro.Name = define.Key.getBuffer();
                dxMacro.Definition = define.Value.getBuffer();
                dxMacrosStorage.add(dxMacro);
            }
            for( auto& define : translationUnit->preprocessorDefinitions )
            {
                D3D_SHADER_MACRO dxMacro;
                dxMacro.Name = define.Key.getBuffer();
                dxMacro.Definition = define.Value.getBuffer();
                dxMacrosStorage.add(dxMacro);
            }
            D3D_SHADER_MACRO nullTerminator = { 0, 0 };
            dxMacrosStorage.add(nullTerminator);

            dxMacros = dxMacrosStorage.getBuffer();
        }

        DWORD flags = 0;

        switch( targetReq->floatingPointMode )
        {
        default:
            break;

        case FloatingPointMode::Precise:
            flags |= D3DCOMPILE_IEEE_STRICTNESS;
            break;
        }

        // Some of the `D3DCOMPILE_*` constants aren't available in all
        // versions of `d3dcompiler.h`, so we define them here just in case
        #ifndef D3DCOMPILE_ENABLE_UNBOUNDED_DESCRIPTOR_TABLES
        #define D3DCOMPILE_ENABLE_UNBOUNDED_DESCRIPTOR_TABLES (1 << 20)
        #endif

        #ifndef D3DCOMPILE_ALL_RESOURCES_BOUND
        #define D3DCOMPILE_ALL_RESOURCES_BOUND (1 << 21)
        #endif

        flags |= D3DCOMPILE_ENABLE_STRICTNESS;
        flags |= D3DCOMPILE_ENABLE_UNBOUNDED_DESCRIPTOR_TABLES;

        auto linkage = compileRequest->getLinkage();
        switch( linkage->optimizationLevel )
        {
        default:
            break;

        case OptimizationLevel::None:       flags |= D3DCOMPILE_OPTIMIZATION_LEVEL0; break;
        case OptimizationLevel::Default:    flags |= D3DCOMPILE_OPTIMIZATION_LEVEL1; break;
        case OptimizationLevel::High:       flags |= D3DCOMPILE_OPTIMIZATION_LEVEL2; break;
        case OptimizationLevel::Maximal:    flags |= D3DCOMPILE_OPTIMIZATION_LEVEL3; break;
        }

        switch( linkage->debugInfoLevel )
        {
        case DebugInfoLevel::None:
            break;

        default:
            flags |= D3DCOMPILE_DEBUG;
            break;
        }

        const String sourcePath = calcSourcePathForEntryPoint(endToEndReq, entryPointIndex);

        ComPtr<ID3DBlob> codeBlob;
        ComPtr<ID3DBlob> diagnosticsBlob;
        HRESULT hr = compileFunc(
            hlslCode.begin(),
            hlslCode.getLength(),
            sourcePath.getBuffer(),
            dxMacros,
            nullptr,
            getText(entryPoint->getName()).begin(),
            GetHLSLProfileName(profile).getBuffer(),
            flags,
            0, // unused: effect flags
            codeBlob.writeRef(),
            diagnosticsBlob.writeRef());

        if (codeBlob && SLANG_SUCCEEDED(hr))
        {
            byteCodeOut.addRange((uint8_t const*)codeBlob->GetBufferPointer(), (int)codeBlob->GetBufferSize());
        }

        if (FAILED(hr))
        {
            reportExternalCompileError("fxc", hr, _getSlice(diagnosticsBlob), sink);
        }
                
        return hr;
    }

    SlangResult dissassembleDXBC(
        BackEndCompileRequest*  compileRequest,
        void const*             data,
        size_t                  size, 
        String&                 assemOut)
    {
        assemOut = String();

        auto session = compileRequest->getSession();
        auto sink = compileRequest->getSink();

        auto disassembleFunc = (pD3DDisassemble)session->getSharedLibraryFunc(Session::SharedLibraryFuncType::Fxc_D3DDisassemble, sink);
        if (!disassembleFunc)
        {
            return SLANG_E_NOT_FOUND;
        }

        if (!data || !size)
        {
            return SLANG_FAIL;
        }

        ComPtr<ID3DBlob> codeBlob;
        SlangResult res = disassembleFunc(data, size, 0, nullptr, codeBlob.writeRef());

        if (codeBlob)
        {
            assemOut = _getSlice(codeBlob);
        }
        if (FAILED(res))
        {
            // TODO(tfoley): need to figure out what to diagnose here...
            reportExternalCompileError("fxc", res, UnownedStringSlice(), sink);
        }

        return res;
    }

    SlangResult emitDXBytecodeAssemblyForEntryPoint(
        BackEndCompileRequest*  compileRequest,
        EntryPoint*             entryPoint,
        Int                     entryPointIndex,
        TargetRequest*          targetReq,
        EndToEndCompileRequest* endToEndReq,
        String&                 assemOut)
    {

        List<uint8_t> dxbc;
        SLANG_RETURN_ON_FAIL(emitDXBytecodeForEntryPoint(
            compileRequest,
            entryPoint,
            entryPointIndex,
            targetReq,
            endToEndReq,
            dxbc));
        if (!dxbc.getCount())
        {
            return SLANG_FAIL;
        }
        return dissassembleDXBC(compileRequest, dxbc.getBuffer(), dxbc.getCount(), assemOut);
    }
#endif

#if SLANG_ENABLE_DXIL_SUPPORT

// Implementations in `dxc-support.cpp`

SlangResult emitDXILForEntryPointUsingDXC(
    BackEndCompileRequest*  compileRequest,
    EntryPoint*             entryPoint,
    Int                     entryPointIndex,
    TargetRequest*          targetReq,
    EndToEndCompileRequest* endToEndReq,
    List<uint8_t>&          outCode);

SlangResult dissassembleDXILUsingDXC(
    BackEndCompileRequest*  compileRequest,
    void const*             data,
    size_t                  size, 
    String&                 stringOut);

#endif

#if SLANG_ENABLE_GLSLANG_SUPPORT
    SlangResult invokeGLSLCompiler(
        BackEndCompileRequest*      slangCompileRequest,
        glslang_CompileRequest&     request)
    {
        Session* session = slangCompileRequest->getSession();
        auto sink = slangCompileRequest->getSink();

        auto glslang_compile = (glslang_CompileFunc)session->getSharedLibraryFunc(Session::SharedLibraryFuncType::Glslang_Compile, sink);
        if (!glslang_compile)
        {
            return SLANG_FAIL;
        }

        StringBuilder diagnosticOutput;
        
        auto diagnosticOutputFunc = [](void const* data, size_t size, void* userData)
        {
            (*(StringBuilder*)userData).append((char const*)data, (char const*)data + size);
        };

        request.diagnosticFunc = diagnosticOutputFunc;
        request.diagnosticUserData = &diagnosticOutput;

        int err = glslang_compile(&request);

        if (err)
        {
            reportExternalCompileError("glslang", SLANG_FAIL, diagnosticOutput.getUnownedSlice(), sink);
            return SLANG_FAIL;
        }

        return SLANG_OK;
    }

    SlangResult dissassembleSPIRV(
        BackEndCompileRequest*  slangRequest,
        void const*             data,
        size_t                  size, 
        String&                 stringOut)
    {
        stringOut = String();

        String output;
        auto outputFunc = [](void const* data, size_t size, void* userData)
        {
            (*(String*)userData).append((char const*)data, (char const*)data + size);
        };

        glslang_CompileRequest request;
        request.action = GLSLANG_ACTION_DISSASSEMBLE_SPIRV;

        request.sourcePath = nullptr;

        request.inputBegin  = data;
        request.inputEnd    = (char*)data + size;

        request.outputFunc = outputFunc;
        request.outputUserData = &output;

        SLANG_RETURN_ON_FAIL(invokeGLSLCompiler(slangRequest, request));

        stringOut = output;
        return SLANG_OK;
    }

    SlangResult emitCPUBinaryForEntryPoint(
        BackEndCompileRequest*  slangRequest,
        EntryPoint*             entryPoint,
        Int                     entryPointIndex,
        TargetRequest*          targetReq,
        EndToEndCompileRequest* endToEndReq,
        ComPtr<ISlangSharedLibrary>& outSharedLib,
        List<uint8_t>&          outBin)
    {
        auto sink = slangRequest->getSink();

        const String originalSourcePath = calcSourcePathForEntryPoint(endToEndReq, entryPointIndex);

        outBin.clear();
        outSharedLib.setNull();
      
        CPPCompilerSet* compilerSet = slangRequest->getSession()->requireCPPCompilerSet();

        // Determine compiler to use
        CPPCompiler* compiler = nullptr;
        switch (endToEndReq->passThrough)
        {
            case PassThroughMode::None:
            case PassThroughMode::GenericCCpp:
            {
                // If there is no pass through... still need a compiler
                compiler = compilerSet->getDefaultCompiler();
                break;
            }
            case PassThroughMode::Clang:
            {
                compiler = CPPCompilerUtil::findCompiler(compilerSet, CPPCompilerUtil::MatchType::Newest, CPPCompiler::Desc(CPPCompiler::CompilerType::Clang));
                break;
            }
            case PassThroughMode::VisualStudio:
            {
                compiler = CPPCompilerUtil::findCompiler(compilerSet, CPPCompilerUtil::MatchType::Newest, CPPCompiler::Desc(CPPCompiler::CompilerType::VisualStudio));
                break;
            }
            case PassThroughMode::Gcc:
            {
                compiler = CPPCompilerUtil::findCompiler(compilerSet, CPPCompilerUtil::MatchType::Newest, CPPCompiler::Desc(CPPCompiler::CompilerType::GCC));
                break;
            }
        }

        if (!compiler)
        {
            if (endToEndReq->passThrough != PassThroughMode::None)
            {
                sink->diagnose(SourceLoc(), Diagnostics::passThroughCompilerNotFound, _getPassThroughAsText(endToEndReq->passThrough));
            }
            else
            {
                sink->diagnose(SourceLoc(), Diagnostics::cppCompilerNotFound);
            }
            return SLANG_FAIL;
        }

        TemporaryFileSet temporaryFileSet;

        bool useOriginalFile = false;

        String compileSourcePath;
        String sourceContents;

        String rawSource;

        SourceLanguage rawSourceLanguage = SourceLanguage::Unknown;

        Dictionary<String, String> preprocessorDefinitions;
        List<String> includePaths;

        /* This is more convoluted than the other scenarios, because when we invoke C/C++ compiler we would ideally like
        to use the original file. We want to do this because we want includes relative to the source file to work, and
        for that to work most easily we want to use the original file, if there is one */
        if (auto translationUnit = findPassThroughTranslationUnit(endToEndReq, entryPointIndex))
        {
            // If it's pass through we accumulate the preprocessor definitions. 
            for (auto& define : translationUnit->compileRequest->preprocessorDefinitions)
            {
                preprocessorDefinitions.Add(define.Key, define.Value);
            }
            for (auto& define : translationUnit->preprocessorDefinitions)
            {
                preprocessorDefinitions.Add(define.Key, define.Value);
            }

            {
                /* TODO(JS): Not totally clear what options should be set here. If we are using the pass through - then using say the defines/includes
                all makes total sense. If we are generating C++ code from slang, then should we really be using these values -> aren't they what is
                being set for the *slang* source, not for the C++ generated code. That being the case it implies that there needs to be a mechanism
                (if there isn't already) to specify such information on a particular pass/pass through etc.

                On invoking DXC for example include paths do not appear to be set at all (even with pass-through).
                */ 

                auto linkage = targetReq->getLinkage();

                // Add all the search paths
                
                const auto searchDirectories = linkage->getSearchDirectories();
                const SearchDirectoryList* searchList = &searchDirectories;
                while (searchList)
                {
                    for (const auto& searchDirectory : searchList->searchDirectories)
                    {
                        includePaths.add(searchDirectory.path);
                    }
                    searchList = searchList->parent;
                }
            }

            // We are just passing thru, so it's whatever it originally was
            rawSourceLanguage = translationUnit->sourceLanguage;

            const auto& sourceFiles = translationUnit->getSourceFiles();
            if (sourceFiles.getCount() == 1)
            {
                const SourceFile* sourceFile = sourceFiles[0];
                const PathInfo& pathInfo = sourceFile->getPathInfo();
                if (pathInfo.type == PathInfo::Type::FoundPath || pathInfo.type == PathInfo::Type::Normal)
                {
                    compileSourcePath = pathInfo.foundPath;
                    // We can see if we can load it
                    if (File::exists(compileSourcePath))
                    {
                        // Here we look for the file on the regular file system (as opposed to using the 
                        // ISlangFileSystem. This is unfortunate but necessary - because when we call out
                        // to the CPP compiler all it is able to (currently) see are files on the file system.
                        //
                        // Note that it could be coincidence that the filesystem has a file that's identical in
                        // contents/name. That being the case though, any includes wouldn't work for a generated
                        // file either from some specialized ISlangFileSystem, so this is probably as good as it gets
                        // until we can integrate directly to a C/C++ compiler through say a shared library where we can control
                        // file system access.
                        try
                        {
                            String readContents = File::readAllText(compileSourcePath);
                            // We should see if they are the same
                            useOriginalFile = (sourceFile->getContent() == readContents.getUnownedSlice());
                        }
                        catch (const Slang::IOException&)
                        {
                        }
                    }
                }
            }

            if (!useOriginalFile)
            {
                StringBuilder codeBuilder;
                for (auto sourceFile : translationUnit->getSourceFiles())
                {
                    _appendCodeWithPath(sourceFile->getPathInfo().foundPath.getUnownedSlice(), sourceFile->getContent(), codeBuilder);
                }
                sourceContents = codeBuilder.ProduceString();
            }
        }
        else
        {
            rawSource = emitCPPForEntryPoint(
                slangRequest,
                entryPoint,
                entryPointIndex,
                targetReq,
                endToEndReq);

            maybeDumpIntermediate(slangRequest, rawSource.getBuffer(), CodeGenTarget::CPPSource);

            rawSourceLanguage = SourceLanguage::CPP;
        }

        List<String> tempFiles;

        if (!useOriginalFile)
        {
            SLANG_RETURN_ON_FAIL(File::generateTemporary(UnownedStringSlice::fromLiteral("slang-generated"), compileSourcePath));

            // Make the temporary filename have the appropriate extension.
            // NOTE: Strictly speaking that may introduce a temp filename clash, but in practice is extraordinary unlikely
            if (rawSourceLanguage == SourceLanguage::C)
            {
                compileSourcePath.append(".c");
            }
            else
            {
                compileSourcePath.append(".cpp");
            }

            // Delete this path at end of execution
            temporaryFileSet.add(compileSourcePath);

            try
            {
                File::writeAllText(compileSourcePath, rawSource);
            }
            catch (...)
            {
                sink->diagnose(SourceLoc(), Diagnostics::unableToWriteFile, compileSourcePath);
                return SLANG_FAIL;
            }
        }

        CPPCompiler::CompileOptions options;

        // Set the source type
        options.sourceType = (rawSourceLanguage == SourceLanguage::C) ? CPPCompiler::SourceType::C : CPPCompiler::SourceType::CPP;

        // Generate a path a temporary filename for output module
        String modulePath;
        SLANG_RETURN_ON_FAIL(File::generateTemporary(UnownedStringSlice::fromLiteral("slang-generated"), modulePath));

        // Remove the temporary path/file when done
        temporaryFileSet.add(modulePath);

        options.modulePath = modulePath;
        options.sourceFiles.add(compileSourcePath);

        // Set what kind of target we should build
        switch (targetReq->target)
        {
            case CodeGenTarget::HostCallable:
            case CodeGenTarget::SharedLibrary:
            {
                options.targetType = CPPCompiler::TargetType::SharedLibrary;
                break;
            }
            case CodeGenTarget::Executable:
            {
                options.targetType = CPPCompiler::TargetType::Executable;
                break;
            }
            default: break;
        }

        String moduleFilePath;

        {
            StringBuilder builder;
            SLANG_RETURN_ON_FAIL(compiler->calcModuleFilePath(options, builder));
            moduleFilePath = builder.ProduceString();
        }

        // Find all the files that will be produced
        TemporaryFileSet productFileSet;
        {
            List<String> paths;
            SLANG_RETURN_ON_FAIL(compiler->calcCompileProducts(options, CPPCompiler::ProductFlag::All, paths));
            productFileSet.add(paths);
        }

        // Need to configure for the compilation

        {
            auto linkage = targetReq->getLinkage();

            switch (linkage->optimizationLevel)
            {
                case OptimizationLevel::None:       options.optimizationLevel = CPPCompiler::OptimizationLevel::None; break;
                case OptimizationLevel::Default:    options.optimizationLevel = CPPCompiler::OptimizationLevel::Default;  break;
                case OptimizationLevel::High:       options.optimizationLevel = CPPCompiler::OptimizationLevel::High;  break;
                case OptimizationLevel::Maximal:    options.optimizationLevel = CPPCompiler::OptimizationLevel::Maximal;  break;
                default: SLANG_ASSERT(!"Unhandled optimization level"); break;
            }

            switch (linkage->debugInfoLevel)
            {
                case DebugInfoLevel::None:          options.debugInfoType = CPPCompiler::DebugInfoType::None; break; 
                case DebugInfoLevel::Minimal:       options.debugInfoType = CPPCompiler::DebugInfoType::Minimal; break; 
                
                case DebugInfoLevel::Standard:      options.debugInfoType = CPPCompiler::DebugInfoType::Standard; break; 
                case DebugInfoLevel::Maximal:       options.debugInfoType = CPPCompiler::DebugInfoType::Maximal; break; 
                default: SLANG_ASSERT(!"Unhandled debug level"); break;
            }

            switch( targetReq->floatingPointMode )
            {
                case FloatingPointMode::Default:    options.floatingPointMode = CPPCompiler::FloatingPointMode::Default; break;
                case FloatingPointMode::Precise:    options.floatingPointMode = CPPCompiler::FloatingPointMode::Precise; break;
                case FloatingPointMode::Fast:       options.floatingPointMode = CPPCompiler::FloatingPointMode::Fast; break;
                default: SLANG_ASSERT(!"Unhanlde floating point mode");
            }

            // Add all the search paths (as calculated earlier - they will only be set if this is a pass through else will be empty)
            options.includePaths = includePaths;

            // Add the specified defines (as calculated earlier - they will only be set if this is a pass through else will be empty)
            {
                for(auto& def : preprocessorDefinitions)
                {
                    CPPCompiler::Define define;
                    define.nameWithSig = def.Key;
                    define.value = def.Value;

                    options.defines.add(define);
                }
            }
        }

        // TODO(JS): HACK! We need to include the prelude from somewhere, but where? The generated output
        // is sitting in some temp directory.
        // So here, we search all the 'sourceFiles', and try their paths for plausibility, and take the first
        {
            auto frontEndReq = endToEndReq->getFrontEndReq();
            auto entryPointReq = frontEndReq->getEntryPointReq(entryPointIndex);
            auto translationUnit = entryPointReq->getTranslationUnit();

            for (SourceFile* sourceFile : translationUnit->m_sourceFiles)
            {
                const auto& pathInfo = sourceFile->getPathInfo();

                if (pathInfo.type == PathInfo::Type::FoundPath ||
                    pathInfo.type == PathInfo::Type::Normal)
                {
                    String originalSourceDirectory = Path::getParentDirectory(pathInfo.foundPath);

                    if (originalSourceDirectory.getLength() && File::exists(originalSourceDirectory))
                    {
                        // We can't use this path directly, so make canonical so it is absolute
                        StringBuilder canonicalPath;
                        if (SLANG_SUCCEEDED(Path::getCanonical(originalSourceDirectory, canonicalPath)))
                        {
                            options.includePaths.add(canonicalPath.ProduceString());
                            break;
                        }
                    }
                }
            }
        }

        // Compile
        CPPCompiler::Output output;
        SLANG_RETURN_ON_FAIL(compiler->compile(options, output));

        {
            StringBuilder compilerText;
            compiler->getDesc().appendAsText(compilerText);

            StringBuilder builder;

            typedef CPPCompiler::Diagnostic Diagnostic;

            for (const auto& diagnostic : output.diagnostics)
            {
                builder.Clear();

                builder << diagnostic.filePath << "(" << diagnostic.fileLine <<"): ";

                if (diagnostic.stage == Diagnostic::Stage::Link)
                {
                    builder << "link ";
                }

<<<<<<< HEAD
                switch (diagnostic.type)
                {
                    case Diagnostic::Type::Error:    builder << "error"; break;
                    case Diagnostic::Type::Unknown:  builder << "warning"; break;
                    case Diagnostic::Type::Info:     builder << "info"; break;
=======
                // 
                Severity severity = Severity::Error;
                
                switch (msg.type)
                {
                    case OutputMessage::Type::Unknown:
                    case OutputMessage::Type::Error:
                    {
                        severity = Severity::Error;
                        builder << "error";
                        break;
                    }
                    case OutputMessage::Type::Warning:
                    {
                        severity = Severity::Warning;
                        builder << "warning";
                        break;
                    }
                    case OutputMessage::Type::Info:
                    {
                        severity = Severity::Note;
                        builder << "info";
                        break;
                    }
>>>>>>> dc493d49
                    default: break;
                }

                builder << " " << diagnostic.code << ": " << diagnostic.text;

                reportExternalCompileError(compilerText.getBuffer(), severity, SLANG_OK, builder.getUnownedSlice(), sink);
            }
        }

        // If any errors are emitted, then we are done
        if (output.has(CPPCompiler::Diagnostic::Type::Error))
        {
            return SLANG_FAIL;
        }

        // If callable we need to load the shared library
        if (targetReq->target == CodeGenTarget::HostCallable)
        {
            // Try loading the shared library
            SharedLibrary::Handle handle;
            if (SLANG_FAILED(SharedLibrary::loadWithPlatformPath(moduleFilePath.getBuffer(), handle)))
            {
                sink->diagnose(SourceLoc(), Diagnostics::unableToReadFile, moduleFilePath);
                return SLANG_FAIL;
            }
            RefPtr<TemporarySharedLibrary> sharedLib(new TemporarySharedLibrary(handle, moduleFilePath));
            sharedLib->m_temporaryFileSet = productFileSet;
            productFileSet.clear();
        }
        else
        {
            // Read the binary
            try
            {
                // TODO(JS): We have a problem here.. productFileSet will clear up all temporaries
                // and although we return the binary here (through outBin), we don't return debug info
                // which is separate (say with a pdb). To work around this we reevaluate productFileSet,
                // so we don't include debug info. The executable will presumably be reconstructed from
                // outBin
                // The problem is that these files have no specific lifetime (unlike with HostCallable).

                CPPCompiler::ProductFlags flags = CPPCompiler::ProductFlag::All;
                flags &= ~CPPCompiler::ProductFlag::Debug;

                List<String> paths;
                SLANG_RETURN_ON_FAIL(compiler->calcCompileProducts(options, flags, paths));
                productFileSet.clear();
                productFileSet.add(paths);

                // Read the contents of the binary
                outBin = File::readAllBytes(moduleFilePath);
            }
            catch (const Slang::IOException&)
            {
                sink->diagnose(SourceLoc(), Diagnostics::unableToReadFile, moduleFilePath);
                return SLANG_FAIL;
            }
        }

        return SLANG_OK;
    }

    SlangResult emitSPIRVForEntryPoint(
        BackEndCompileRequest*  slangRequest,
        EntryPoint*             entryPoint,
        Int                     entryPointIndex,
        TargetRequest*          targetReq,
        EndToEndCompileRequest* endToEndReq,
        List<uint8_t>&          spirvOut)
    {
        spirvOut.clear();

        String rawGLSL = emitGLSLForEntryPoint(
            slangRequest,
            entryPoint,
            entryPointIndex,
            targetReq,
            endToEndReq);
        maybeDumpIntermediate(slangRequest, rawGLSL.getBuffer(), CodeGenTarget::GLSL);

        auto outputFunc = [](void const* data, size_t size, void* userData)
        {
            ((List<uint8_t>*)userData)->addRange((uint8_t*)data, size);
        };

        const String sourcePath = calcSourcePathForEntryPoint(endToEndReq, entryPointIndex);

        glslang_CompileRequest request;
        request.action = GLSLANG_ACTION_COMPILE_GLSL_TO_SPIRV;
        request.sourcePath = sourcePath.getBuffer();
        request.slangStage = (SlangStage)entryPoint->getStage();

        request.inputBegin  = rawGLSL.begin();
        request.inputEnd    = rawGLSL.end();

        request.outputFunc = outputFunc;
        request.outputUserData = &spirvOut;

        SLANG_RETURN_ON_FAIL(invokeGLSLCompiler(slangRequest, request));
        return SLANG_OK;
    }

    SlangResult emitSPIRVAssemblyForEntryPoint(
        BackEndCompileRequest*  slangRequest,
        EntryPoint*             entryPoint,
        Int                     entryPointIndex,
        TargetRequest*          targetReq,
        EndToEndCompileRequest* endToEndReq,
        String&                 assemblyOut)
    {
        List<uint8_t> spirv;
        SLANG_RETURN_ON_FAIL(emitSPIRVForEntryPoint(
            slangRequest,
            entryPoint,
            entryPointIndex,
            targetReq,
            endToEndReq,
            spirv));

        if (spirv.getCount() == 0)
            return SLANG_FAIL;

        return dissassembleSPIRV(slangRequest, spirv.begin(), spirv.getCount(), assemblyOut);
    }
#endif

    // Do emit logic for a single entry point
    CompileResult emitEntryPoint(
        BackEndCompileRequest*  compileRequest,
        EntryPoint*             entryPoint,
        Int                     entryPointIndex,
        TargetRequest*          targetReq,
        EndToEndCompileRequest* endToEndReq)
    {
        CompileResult result;

        auto target = targetReq->target;

        switch (target)
        {
        case CodeGenTarget::HostCallable:
        case CodeGenTarget::SharedLibrary:
        case CodeGenTarget::Executable:
            {
                ComPtr<ISlangSharedLibrary> sharedLibrary;

                List<uint8_t> code;
                if (SLANG_SUCCEEDED(emitCPUBinaryForEntryPoint(
                    compileRequest,
                    entryPoint,
                    entryPointIndex,
                    targetReq,
                    endToEndReq,
                    sharedLibrary,
                    code)))
                {
                    if (target == CodeGenTarget::HostCallable)
                    {
                        result = CompileResult(sharedLibrary);
                    }
                    else
                    {
                        maybeDumpIntermediate(compileRequest, code.getBuffer(), code.getCount(), target);
                        result = CompileResult(code);
                    }
                }
            }
            break;
        case CodeGenTarget::HLSL:
            {
                String code = emitHLSLForEntryPoint(
                    compileRequest,
                    entryPoint,
                    entryPointIndex,
                    targetReq,
                    endToEndReq);
                maybeDumpIntermediate(compileRequest, code.getBuffer(), target);
                result = CompileResult(code);
            }
            break;

        case CodeGenTarget::GLSL:
            {
                String code = emitGLSLForEntryPoint(
                    compileRequest,
                    entryPoint,
                    entryPointIndex,
                    targetReq,
                    endToEndReq);
                maybeDumpIntermediate(compileRequest, code.getBuffer(), target);
                result = CompileResult(code);
            }
            break;

        case CodeGenTarget::CPPSource:
        case CodeGenTarget::CSource:
            {
                return emitEntryPoint(
                    compileRequest,
                    entryPoint,
                    target, 
                    targetReq);
            }
            break;

#if SLANG_ENABLE_DXBC_SUPPORT
        case CodeGenTarget::DXBytecode:
            {
                List<uint8_t> code;
                if (SLANG_SUCCEEDED(emitDXBytecodeForEntryPoint(
                    compileRequest,
                    entryPoint,
                    entryPointIndex,
                    targetReq,
                    endToEndReq,
                    code)))
                {
                    maybeDumpIntermediate(compileRequest, code.getBuffer(), code.getCount(), target);
                    result = CompileResult(code);
                }
            }
            break;

        case CodeGenTarget::DXBytecodeAssembly:
            {
                String code;
                if (SLANG_SUCCEEDED(emitDXBytecodeAssemblyForEntryPoint(
                    compileRequest,
                    entryPoint,
                    entryPointIndex,
                    targetReq,
                    endToEndReq,
                    code)))
                {
                    maybeDumpIntermediate(compileRequest, code.getBuffer(), target);
                    result = CompileResult(code);
                }
            }
            break;
#endif

#if SLANG_ENABLE_DXIL_SUPPORT
        case CodeGenTarget::DXIL:
            {
                List<uint8_t> code;
                if (SLANG_SUCCEEDED(emitDXILForEntryPointUsingDXC(
                    compileRequest,
                    entryPoint,
                    entryPointIndex,
                    targetReq,
                    endToEndReq,
                    code)))
                {
                    maybeDumpIntermediate(compileRequest, code.getBuffer(), code.getCount(), target);
                    result = CompileResult(code);
                }
            }
            break;

        case CodeGenTarget::DXILAssembly:
            {
                List<uint8_t> code;
                if (SLANG_SUCCEEDED(emitDXILForEntryPointUsingDXC(
                    compileRequest,
                    entryPoint,
                    entryPointIndex,
                    targetReq,
                    endToEndReq,
                    code)))
                {
                    String assembly; 
                    dissassembleDXILUsingDXC(
                        compileRequest,
                        code.getBuffer(),
                        code.getCount(), 
                        assembly);

                    maybeDumpIntermediate(compileRequest, assembly.getBuffer(), target);

                    result = CompileResult(assembly);
                }
            }
            break;
#endif

        case CodeGenTarget::SPIRV:
            {
                List<uint8_t> code;
                if (SLANG_SUCCEEDED(emitSPIRVForEntryPoint(
                    compileRequest,
                    entryPoint,
                    entryPointIndex,
                    targetReq,
                    endToEndReq,
                    code)))
                {
                    maybeDumpIntermediate(compileRequest, code.getBuffer(), code.getCount(), target);
                    result = CompileResult(code);
                }
            }
            break;

        case CodeGenTarget::SPIRVAssembly:
            {
                String code;
                if (SLANG_SUCCEEDED(emitSPIRVAssemblyForEntryPoint(
                    compileRequest,
                    entryPoint,
                    entryPointIndex,
                    targetReq,
                    endToEndReq,
                    code)))
                {
                    maybeDumpIntermediate(compileRequest, code.getBuffer(), target);
                    result = CompileResult(code);
                }
            }
            break;

        case CodeGenTarget::None:
            // The user requested no output
            break;

        // Note(tfoley): We currently hit this case when compiling the stdlib
        case CodeGenTarget::Unknown:
            break;

        default:
            SLANG_UNEXPECTED("unhandled code generation target");
            break;
        }

        return result;
    }

    enum class OutputFileKind
    {
        Text,
        Binary,
    };

    static void writeOutputFile(
        BackEndCompileRequest*  compileRequest,
        FILE*                   file,
        String const&           path,
        void const*             data,
        size_t                  size)
    {
        size_t count = fwrite(data, size, 1, file);
        if (count != 1)
        {
            compileRequest->getSink()->diagnose(
                SourceLoc(),
                Diagnostics::cannotWriteOutputFile,
                path);
        }
    }

    static void writeOutputFile(
        BackEndCompileRequest*  compileRequest,
        ISlangWriter*           writer,
        String const&           path,
        void const*             data,
        size_t                  size)
    {

        if (SLANG_FAILED(writer->write((const char*)data, size)))
        {
            compileRequest->getSink()->diagnose(
                SourceLoc(),
                Diagnostics::cannotWriteOutputFile,
                path);
        }
    }

    static void writeOutputFile(
        BackEndCompileRequest*  compileRequest,
        String const&           path,
        void const*             data,
        size_t                  size,
        OutputFileKind          kind)
    {
        FILE* file = fopen(
            path.getBuffer(),
            kind == OutputFileKind::Binary ? "wb" : "w");
        if (!file)
        {
            compileRequest->getSink()->diagnose(
                SourceLoc(),
                Diagnostics::cannotWriteOutputFile,
                path);
            return;
        }

        writeOutputFile(compileRequest, file, path, data, size);
        fclose(file);
    }

    static void writeEntryPointResultToFile(
        BackEndCompileRequest*  compileRequest,
        EntryPoint*             entryPoint,
        String const&           outputPath,
        CompileResult const&    result)
    {
        SLANG_UNUSED(entryPoint);

        switch (result.format)
        {
        case ResultFormat::Text:
            {
                auto text = result.outputString;
                writeOutputFile(compileRequest,
                    outputPath,
                    text.begin(),
                    text.end() - text.begin(),
                    OutputFileKind::Text);
            }
            break;

        case ResultFormat::Binary:
            {
                auto& data = result.outputBinary;
                writeOutputFile(compileRequest,
                    outputPath,
                    data.begin(),
                    data.end() - data.begin(),
                    OutputFileKind::Binary);
            }
            break;

        default:
            SLANG_UNEXPECTED("unhandled output format");
            break;
        }

    }

    static void writeOutputToConsole(
        ISlangWriter* writer,
        String const&   text)
    {
        writer->write(text.getBuffer(), text.getLength());
    }

    static void writeEntryPointResultToStandardOutput(
        EndToEndCompileRequest*  compileRequest,
        EntryPoint*             entryPoint,
        TargetRequest*          targetReq,
        CompileResult const&    result)
    {
        SLANG_UNUSED(entryPoint);

        ISlangWriter* writer = compileRequest->getWriter(WriterChannel::StdOutput);
        auto backEndReq = compileRequest->getBackEndReq();

        switch (result.format)
        {
        case ResultFormat::Text:
            writeOutputToConsole(writer, result.outputString);
            break;

        case ResultFormat::SharedLibrary:
            break;

        case ResultFormat::Binary:
            {
                auto& data = result.outputBinary;
                
                if (writer->isConsole())
                {
                    // Writing to console, so we need to generate text output.

                    switch (targetReq->target)
                    {
                #if SLANG_ENABLE_DXBC_SUPPORT
                    case CodeGenTarget::DXBytecode:
                        {
                            String assembly;
                            dissassembleDXBC(backEndReq,
                                data.begin(),
                                data.end() - data.begin(), assembly);
                            writeOutputToConsole(writer, assembly);
                        }
                        break;
                #endif

                #if SLANG_ENABLE_DXIL_SUPPORT
                    case CodeGenTarget::DXIL:
                        {
                            String assembly; 
                            dissassembleDXILUsingDXC(backEndReq,
                                data.begin(),
                                data.end() - data.begin(), 
                                assembly);
                            writeOutputToConsole(writer, assembly);
                        }
                        break;
                #endif

                    case CodeGenTarget::SPIRV:
                        {
                            String assembly;
                            dissassembleSPIRV(backEndReq,
                                data.begin(),
                                data.end() - data.begin(), assembly);
                            writeOutputToConsole(writer, assembly);
                        }
                        break;

                    case CodeGenTarget::SharedLibrary:
                    case CodeGenTarget::Executable:
                        HexDumpUtil::dumpWithMarkers(data, 24, writer);
                        break;

                    default:
                        SLANG_UNEXPECTED("unhandled output format");
                        return;
                    }
                }
                else
                {
                    // Redirecting stdout to a file, so do the usual thing
                    writer->setMode(SLANG_WRITER_MODE_BINARY);

                    writeOutputFile(
                        backEndReq,
                        writer,
                        "stdout",
                        data.begin(),
                        data.end() - data.begin());
                }
            }
            break;

        default:
            SLANG_UNEXPECTED("unhandled output format");
            break;
        }

    }

    static void writeEntryPointResult(
        EndToEndCompileRequest* compileRequest,
        EntryPoint*             entryPoint,
        TargetRequest*          targetReq,
        Int                     entryPointIndex)
    {
        auto program = compileRequest->getSpecializedGlobalAndEntryPointsComponentType();
        auto targetProgram = program->getTargetProgram(targetReq);
        auto backEndReq = compileRequest->getBackEndReq();

        auto& result = targetProgram->getExistingEntryPointResult(entryPointIndex);

        // Skip the case with no output
        if (result.format == ResultFormat::None)
            return;

        // It is possible that we are dynamically discovering entry
        // points (using `[shader(...)]` attributes), so that there
        // might be entry points added to the program that did not
        // get paths specified via command-line options.
        //
        RefPtr<EndToEndCompileRequest::TargetInfo> targetInfo;
        if(compileRequest->targetInfos.TryGetValue(targetReq, targetInfo))
        {
            String outputPath;
            if(targetInfo->entryPointOutputPaths.TryGetValue(entryPointIndex, outputPath))
            {
                writeEntryPointResultToFile(backEndReq, entryPoint, outputPath, result);
                return;
            }
        }

        writeEntryPointResultToStandardOutput(compileRequest, entryPoint, targetReq, result);
    }

    CompileResult& TargetProgram::_createEntryPointResult(
        Int                     entryPointIndex,
        BackEndCompileRequest*  backEndRequest,
        EndToEndCompileRequest* endToEndRequest)
    {
        // It is possible that entry points goot added to the `Program`
        // *after* we created this `TargetProgram`, so there might be
        // a request for an entry point that we didn't allocate space for.
        //
        // TODO: Change the construction logic so that a `Program` is
        // constructed all at once rather than incrementally, to avoid
        // this problem.
        //
        if(entryPointIndex >= m_entryPointResults.getCount())
            m_entryPointResults.setCount(entryPointIndex+1);

        auto entryPoint = m_program->getEntryPoint(entryPointIndex);

        auto& result = m_entryPointResults[entryPointIndex];
        result = emitEntryPoint(
            backEndRequest,
            entryPoint,
            entryPointIndex,
            m_targetReq,
            endToEndRequest);

        return result;

    }

    CompileResult& TargetProgram::getOrCreateEntryPointResult(
        Int entryPointIndex,
        DiagnosticSink* sink)
    {
        if(entryPointIndex >= m_entryPointResults.getCount())
            m_entryPointResults.setCount(entryPointIndex+1);

        auto& result = m_entryPointResults[entryPointIndex];
        if( result.format != ResultFormat::None )
            return result;

        RefPtr<BackEndCompileRequest> backEndRequest = new BackEndCompileRequest(
            m_program->getLinkage(),
            sink,
            m_program);

        return _createEntryPointResult(
            entryPointIndex,
            backEndRequest,
            nullptr);
    }

    void generateOutputForTarget(
        BackEndCompileRequest*  compileReq,
        TargetRequest*          targetReq,
        EndToEndCompileRequest* endToEndReq)
    {
        auto program = compileReq->getProgram();
        auto targetProgram = program->getTargetProgram(targetReq);

        // Generate target code any entry points that
        // have been requested for compilation.
        auto entryPointCount = program->getEntryPointCount();
        for(Index ii = 0; ii < entryPointCount; ++ii)
        {
            targetProgram->_createEntryPointResult(
                ii,
                compileReq,
                endToEndReq);
        }
    }



    static void _generateOutput(
        BackEndCompileRequest* compileRequest,
        EndToEndCompileRequest* endToEndReq)
    {
        // Go through the code-generation targets that the user
        // has specified, and generate code for each of them.
        //
        auto linkage = compileRequest->getLinkage();
        for (auto targetReq : linkage->targets)
        {
            generateOutputForTarget(compileRequest, targetReq, endToEndReq);
        }
    }

    void generateOutput(
        BackEndCompileRequest* compileRequest)
    {
        _generateOutput(compileRequest, nullptr);
    }

    void generateOutput(
        EndToEndCompileRequest* compileRequest)
    {
        _generateOutput(compileRequest->getBackEndReq(), compileRequest);

        // If we are in command-line mode, we might be expected to actually
        // write output to one or more files here.

        if (compileRequest->isCommandLineCompile)
        {
            auto linkage = compileRequest->getLinkage();
            auto program = compileRequest->getSpecializedGlobalAndEntryPointsComponentType();
            for (auto targetReq : linkage->targets)
            {
                Index entryPointCount = program->getEntryPointCount();
                for (Index ee = 0; ee < entryPointCount; ++ee)
                {
                    writeEntryPointResult(
                        compileRequest,
                        program->getEntryPoint(ee),
                        targetReq,
                        ee);
                }
            }
        }
    }

    // Debug logic for dumping intermediate outputs

    //

    void dumpIntermediate(
        BackEndCompileRequest*,
        void const*     data,
        size_t          size,
        char const*     ext,
        bool            isBinary)
    {
        // Try to generate a unique ID for the file to dump,
        // even in cases where there might be multiple threads
        // doing compilation.
        //
        // This is primarily a debugging aid, so we don't
        // really need/want to do anything too elaborate

        static uint32_t counter = 0;
#ifdef WIN32
        uint32_t id = InterlockedIncrement(&counter);
#else
        // TODO: actually implement the case for other platforms
        uint32_t id = counter++;
#endif

        String path;
        path.append("slang-dump-");
        path.append(id);
        path.append(ext);

        FILE* file = fopen(path.getBuffer(), isBinary ? "wb" : "w");
        if (!file) return;

        fwrite(data, size, 1, file);
        fclose(file);
    }

    void dumpIntermediateText(
        BackEndCompileRequest* compileRequest,
        void const*     data,
        size_t          size,
        char const*     ext)
    {
        dumpIntermediate(compileRequest, data, size, ext, false);
    }

    void dumpIntermediateBinary(
        BackEndCompileRequest* compileRequest,
        void const*     data,
        size_t          size,
        char const*     ext)
    {
        dumpIntermediate(compileRequest, data, size, ext, true);
    }

    void maybeDumpIntermediate(
        BackEndCompileRequest* compileRequest,
        void const*     data,
        size_t          size,
        CodeGenTarget   target)
    {
        if (!compileRequest->shouldDumpIntermediates)
            return;

        switch (target)
        {
        default:
            break;

        case CodeGenTarget::HLSL:
            dumpIntermediateText(compileRequest, data, size, ".hlsl");
            break;

        case CodeGenTarget::GLSL:
            dumpIntermediateText(compileRequest, data, size, ".glsl");
            break;

        case CodeGenTarget::SPIRVAssembly:
            dumpIntermediateText(compileRequest, data, size, ".spv.asm");
            break;

#if 0
        case CodeGenTarget::SlangIRAssembly:
            dumpIntermediateText(compileRequest, data, size, ".slang-ir.asm");
            break;
#endif

        case CodeGenTarget::SPIRV:
            dumpIntermediateBinary(compileRequest, data, size, ".spv");
            {
                String spirvAssembly;
                dissassembleSPIRV(compileRequest, data, size, spirvAssembly);
                dumpIntermediateText(compileRequest, spirvAssembly.begin(), spirvAssembly.getLength(), ".spv.asm");
            }
            break;

    #if SLANG_ENABLE_DXBC_SUPPORT
        case CodeGenTarget::DXBytecodeAssembly:
            dumpIntermediateText(compileRequest, data, size, ".dxbc.asm");
            break;

        case CodeGenTarget::DXBytecode:
            dumpIntermediateBinary(compileRequest, data, size, ".dxbc");
            {
                String dxbcAssembly;
                dissassembleDXBC(compileRequest, data, size, dxbcAssembly);
                dumpIntermediateText(compileRequest, dxbcAssembly.begin(), dxbcAssembly.getLength(), ".dxbc.asm");
            }
            break;
    #endif

    #if SLANG_ENABLE_DXIL_SUPPORT
        case CodeGenTarget::DXILAssembly:
            dumpIntermediateText(compileRequest, data, size, ".dxil.asm");
            break;

        case CodeGenTarget::DXIL:
            dumpIntermediateBinary(compileRequest, data, size, ".dxil");
            {
                String dxilAssembly;
                dissassembleDXILUsingDXC(compileRequest, data, size, dxilAssembly);
                dumpIntermediateText(compileRequest, dxilAssembly.begin(), dxilAssembly.getLength(), ".dxil.asm");
            }
            break;
    #endif

        case CodeGenTarget::CSource:
            dumpIntermediateText(compileRequest, data, size, ".c");
            break;
        case CodeGenTarget::CPPSource:
            dumpIntermediateText(compileRequest, data, size, ".cpp");
            break;

        case CodeGenTarget::Executable:
            // What these should be called is target specific, but just use these exts to make clear for now
            // for now
            dumpIntermediateBinary(compileRequest, data, size, ".exe");
            break;
        case CodeGenTarget::HostCallable:
        case CodeGenTarget::SharedLibrary:
            dumpIntermediateBinary(compileRequest, data, size, ".shared-lib");
            break;
        }
    }

    void maybeDumpIntermediate(
        BackEndCompileRequest* compileRequest,
        char const*     text,
        CodeGenTarget   target)
    {
        if (!compileRequest->shouldDumpIntermediates)
            return;

        maybeDumpIntermediate(compileRequest, text, strlen(text), target);
    }

}<|MERGE_RESOLUTION|>--- conflicted
+++ resolved
@@ -1494,38 +1494,30 @@
                     builder << "link ";
                 }
 
-<<<<<<< HEAD
-                switch (diagnostic.type)
-                {
-                    case Diagnostic::Type::Error:    builder << "error"; break;
-                    case Diagnostic::Type::Unknown:  builder << "warning"; break;
-                    case Diagnostic::Type::Info:     builder << "info"; break;
-=======
                 // 
                 Severity severity = Severity::Error;
                 
                 switch (msg.type)
                 {
-                    case OutputMessage::Type::Unknown:
-                    case OutputMessage::Type::Error:
+                    case Diagnostic::Type::Unknown:
+                    case Diagnostic::Type::Error:
                     {
                         severity = Severity::Error;
                         builder << "error";
                         break;
                     }
-                    case OutputMessage::Type::Warning:
+                    case Diagnostic::Type::Warning:
                     {
                         severity = Severity::Warning;
                         builder << "warning";
                         break;
                     }
-                    case OutputMessage::Type::Info:
+                    case Diagnostic::Type::Info:
                     {
                         severity = Severity::Note;
                         builder << "info";
                         break;
                     }
->>>>>>> dc493d49
                     default: break;
                 }
 
