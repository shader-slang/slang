--- conflicted
+++ resolved
@@ -302,11 +302,8 @@
     case kIROp_GlobalGenericParam:
     case kIROp_WitnessTable:
     case kIROp_InterfaceType:
-<<<<<<< HEAD
     case kIROp_EnumType:
-=======
     case kIROp_SymbolAlias:
->>>>>>> 4e4aad5a
         return cloneGlobalValue(this, originalValue);
 
     case kIROp_BoolLit:
