--- conflicted
+++ resolved
@@ -608,22 +608,17 @@
 
     virtual void emitFuncDecorationsImpl(IRFunc* func);
 
-<<<<<<< HEAD
     // Only needed for glsl output with $ prefix intrinsics - so perhaps removable in the future
     virtual void emitTextureOrTextureSamplerTypeImpl(IRTextureTypeBase* type, char const* baseName)
     {
         SLANG_UNUSED(type);
         SLANG_UNUSED(baseName);
     }
-=======
+
     bool tryGetIntInfo(IRType* elementType, bool &isSigned, int &bitWidth);
     void emitVecNOrScalar(IRVectorType* vectorType, std::function<void()> func);
     virtual void emitBitfieldExtractImpl(IRInst* inst);
     virtual void emitBitfieldInsertImpl(IRInst* inst);
-
-        // Only needed for glsl output with $ prefix intrinsics - so perhaps removable in the future
-    virtual void emitTextureOrTextureSamplerTypeImpl(IRTextureTypeBase*  type, char const* baseName) { SLANG_UNUSED(type); SLANG_UNUSED(baseName); }
->>>>>>> b5e3ca57
 
     virtual void emitSubpassInputTypeImpl(IRSubpassInputType* type) { SLANG_UNUSED(type); }
 
