// slang-emit-cpp.h
#ifndef SLANG_EMIT_CPP_H
#define SLANG_EMIT_CPP_H

#include "../core/slang-string-slice-pool.h"
#include "slang-emit-c-like.h"
#include "slang-ir-clone.h"

namespace Slang
{

class CPPSourceEmitter : public CLikeSourceEmitter
{
public:
    typedef CLikeSourceEmitter Super;

    typedef uint32_t SemanticUsedFlags;
    struct SemanticUsedFlag
    {
        enum Enum : SemanticUsedFlags
        {
            DispatchThreadID = 0x01,
            GroupThreadID = 0x02,
            GroupID = 0x04,
        };
    };

    struct TypeDimension
    {
        bool isScalar() const { return rowCount <= 1 && colCount <= 1; }

        BaseType elemType;
        int rowCount;
        int colCount;
    };

    virtual void useType(IRType* type);

    static UnownedStringSlice getBuiltinTypeName(IROp op);

    SourceWriter* getSourceWriter() const { return m_writer; }

    CPPSourceEmitter(const Desc& desc);

protected:
    // Implement CLikeSourceEmitter interface
<<<<<<< HEAD
    virtual bool shouldEmitOnlyHeader() SLANG_OVERRIDE { return m_target == CodeGenTarget::CPPHeader; }
    virtual bool doesTargetSupportPtrTypes() SLANG_OVERRIDE { return true; }
    virtual void emitParameterGroupImpl(IRGlobalParam* varDecl, IRUniformParameterGroupType* type) SLANG_OVERRIDE;
    virtual void emitEntryPointAttributesImpl(IRFunc* irFunc, IREntryPointDecoration* entryPointDecor) SLANG_OVERRIDE;
    virtual void emitFrontMatterImpl(TargetRequest* targetReq) SLANG_OVERRIDE;
=======
    virtual bool isResourceTypeBindless(IRType* type) SLANG_OVERRIDE
    {
        SLANG_UNUSED(type);
        return true;
    }
    virtual bool doesTargetSupportPtrTypes() SLANG_OVERRIDE { return true; }
    virtual void emitParameterGroupImpl(IRGlobalParam* varDecl, IRUniformParameterGroupType* type)
        SLANG_OVERRIDE;
    virtual void emitEntryPointAttributesImpl(
        IRFunc* irFunc,
        IREntryPointDecoration* entryPointDecor) SLANG_OVERRIDE;
>>>>>>> 965f9626
    virtual void emitSimpleTypeImpl(IRType* type) SLANG_OVERRIDE;
    virtual void _emitType(IRType* type, DeclaratorInfo* declarator) SLANG_OVERRIDE;
    virtual void emitVectorTypeNameImpl(IRType* elementType, IRIntegerValue elementCount)
        SLANG_OVERRIDE;
    virtual bool tryEmitInstExprImpl(IRInst* inst, const EmitOpInfo& inOuterPrec) SLANG_OVERRIDE;
    virtual bool tryEmitInstStmtImpl(IRInst* inst) SLANG_OVERRIDE;

    virtual void emitPreModuleImpl() SLANG_OVERRIDE;
    virtual void emitSimpleValueImpl(IRInst* value) SLANG_OVERRIDE;
    virtual void emitSimpleFuncParamImpl(IRParam* param) SLANG_OVERRIDE;
    virtual void emitModuleImpl(IRModule* module, DiagnosticSink* sink) SLANG_OVERRIDE;
    virtual void emitSimpleFuncImpl(IRFunc* func) SLANG_OVERRIDE;
    virtual void emitOperandImpl(IRInst* inst, EmitOpInfo const& outerPrec) SLANG_OVERRIDE;
    virtual void emitParamTypeImpl(IRType* type, String const& name) SLANG_OVERRIDE;
    virtual void emitGlobalRTTISymbolPrefix();
    virtual void emitWitnessTable(IRWitnessTable* witnessTable) SLANG_OVERRIDE;
    virtual void emitInterface(IRInterfaceType* interfaceType) SLANG_OVERRIDE;
    void emitComInterface(IRInterfaceType* interfaceType);
    virtual void emitRTTIObject(IRRTTIObject* rttiObject) SLANG_OVERRIDE;
    virtual bool tryEmitGlobalParamImpl(IRGlobalParam* varDecl, IRType* varType) SLANG_OVERRIDE;
    virtual void emitIntrinsicCallExprImpl(
        IRCall* inst,
        UnownedStringSlice intrinsicDefinition,
        IRInst* intrinsicInst,
        EmitOpInfo const& inOuterPrec) SLANG_OVERRIDE;
    virtual void emitLoopControlDecorationImpl(IRLoopControlDecoration* decl) SLANG_OVERRIDE;
    virtual void emitFuncDecorationsImpl(IRFunc* func) SLANG_OVERRIDE;
    virtual void emitVarDecorationsImpl(IRInst* var) SLANG_OVERRIDE;
    virtual void emitGlobalInstImpl(IRInst* inst) SLANG_OVERRIDE;
    virtual bool shouldFoldInstIntoUseSites(IRInst* inst) SLANG_OVERRIDE;

    const UnownedStringSlice* getVectorElementNames(BaseType elemType, Index elemCount);

    // Replaceable for classes derived from CPPSourceEmitter
    virtual SlangResult calcTypeName(IRType* type, CodeGenTarget target, StringBuilder& out);

    const UnownedStringSlice* getVectorElementNames(IRVectorType* vectorType);

    void _emitForwardDeclarations(const List<EmitAction>& actions);

    void _emitInOutParamType(IRType* type, String const& name, IRType* valueType);

    static TypeDimension _getTypeDimension(IRType* type, bool vecSwap);

    void _emitAccess(
        const UnownedStringSlice& name,
        const TypeDimension& dimension,
        int row,
        int col,
        SourceWriter* writer);

    UnownedStringSlice _getTypeName(IRType* type);

    SlangResult _calcCPPTextureTypeName(IRTextureTypeBase* texType, StringBuilder& outName);

    void _emitEntryPointDefinitionStart(
        IRFunc* func,
        const String& funcName,
        const UnownedStringSlice& varyingTypeName);
    void _emitEntryPointDefinitionEnd(IRFunc* func);
    void _emitEntryPointGroup(
        const Int sizeAlongAxis[kThreadGroupAxisCount],
        const String& funcName);
    void _emitEntryPointGroupRange(
        const Int sizeAlongAxis[kThreadGroupAxisCount],
        const String& funcName);

    void _emitInitAxisValues(
        const Int sizeAlongAxis[kThreadGroupAxisCount],
        const UnownedStringSlice& mulName,
        const UnownedStringSlice& addName);

    // Emit the actual definition (including intializer list)
    // of all the witness table objects in `pendingWitnessTableDefinitions`.
    void _emitWitnessTableDefinitions();

    /// Maybe emits 'export' (such that visible outside binary/dll) and `extern "C"` naming
    void _getExportStyle(IRInst* inst, bool& outIsExport, bool& outIsExternC);
    virtual void _maybeEmitExportLike(IRInst* inst);

    static bool _isVariable(IROp op);

    Dictionary<IRType*, StringSlicePool::Handle> m_typeNameMap;

    HashSet<IRInterfaceType*> m_interfaceTypesEmitted;

    StringSlicePool m_slicePool;

    SemanticUsedFlags m_semanticUsedFlags;

    // Witness tables pending for emitting their definitions.
    // They must be emitted last, after the entire `Context` class so those member functions defined
    // in `Context` may be referenced.
    List<IRWitnessTable*> pendingWitnessTableDefinitions;

    bool m_hasString = false;
};

} // namespace Slang
#endif<|MERGE_RESOLUTION|>--- conflicted
+++ resolved
@@ -44,13 +44,10 @@
 
 protected:
     // Implement CLikeSourceEmitter interface
-<<<<<<< HEAD
-    virtual bool shouldEmitOnlyHeader() SLANG_OVERRIDE { return m_target == CodeGenTarget::CPPHeader; }
-    virtual bool doesTargetSupportPtrTypes() SLANG_OVERRIDE { return true; }
-    virtual void emitParameterGroupImpl(IRGlobalParam* varDecl, IRUniformParameterGroupType* type) SLANG_OVERRIDE;
-    virtual void emitEntryPointAttributesImpl(IRFunc* irFunc, IREntryPointDecoration* entryPointDecor) SLANG_OVERRIDE;
-    virtual void emitFrontMatterImpl(TargetRequest* targetReq) SLANG_OVERRIDE;
-=======
+    virtual bool shouldEmitOnlyHeader() SLANG_OVERRIDE
+    {
+        return m_target == CodeGenTarget::CPPHeader;
+    }
     virtual bool isResourceTypeBindless(IRType* type) SLANG_OVERRIDE
     {
         SLANG_UNUSED(type);
@@ -62,7 +59,6 @@
     virtual void emitEntryPointAttributesImpl(
         IRFunc* irFunc,
         IREntryPointDecoration* entryPointDecor) SLANG_OVERRIDE;
->>>>>>> 965f9626
     virtual void emitSimpleTypeImpl(IRType* type) SLANG_OVERRIDE;
     virtual void _emitType(IRType* type, DeclaratorInfo* declarator) SLANG_OVERRIDE;
     virtual void emitVectorTypeNameImpl(IRType* elementType, IRIntegerValue elementCount)
