// slang-ir-validate.cpp
#include "slang-ir-validate.h"

#include "slang-ir-dominators.h"
#include "slang-ir-insts.h"
#include "slang-ir-util.h"
#include "slang-ir.h"

namespace Slang
{
struct IRValidateContext
{
    // The IR module we are validating.
    IRModule* module;

    RefPtr<IRDominatorTree> domTree;

    // A diagnostic sink to send errors to if anything is invalid.
    DiagnosticSink* sink;

    DiagnosticSink* getSink() { return sink; }

    // A set of instructions we've seen, to help confirm that
    // values are defined before they are used in a given block.
    HashSet<IRInst*> seenInsts;
};

void validateIRInst(IRValidateContext* context, IRInst* inst);

void validate(IRValidateContext* context, bool condition, IRInst* inst, char const* message)
{
    if (!condition)
    {
        if (context)
        {
            context->getSink()->diagnose(inst, Diagnostics::irValidationFailed, message);
        }
        else
        {
            SLANG_ASSERT_FAILURE("IR validation failed");
        }
    }
}

void validateIRInstChildren(IRValidateContext* context, IRInst* parent)
{
    // We want to check that child instructions are correctly
    // ordered so that decorations come first, then any parameters,
    // and then any ordinary instructions.
    //
    // We will track what we have seen so far with a simple state
    // machine, which in valid IR should proceed monitonically
    // up through the following states:
    //
    enum State
    {
        kState_Initial = 0,
        kState_AfterDecoration,
        kState_AfterParam,
        kState_AfterOrdinary,
    };
    State state = kState_Initial;

    IRInst* prevChild = nullptr;
    bool hasSeenTerminatorInst = false;
    for (auto child : parent->getDecorationsAndChildren())
    {
        // We need to check the integrity of the parent/next/prev links of
        // all of our instructions
        validate(context, child->parent == parent, child, "parent link");
        validate(context, child->prev == prevChild, child, "next/prev link");

        // Recursively validate the instruction itself.
        validateIRInst(context, child);

        if (as<IRDecoration>(child))
        {
            validate(
                context,
                state <= kState_AfterDecoration,
                child,
                "decorations must come before other child instructions");
            state = kState_AfterDecoration;
        }
        else if (as<IRParam, IRDynamicCastBehavior::NoUnwrap>(child))
        {
            validate(
                context,
                state <= kState_AfterParam,
                child,
                "parameters must come before ordinary instructions");
            state = kState_AfterParam;
        }
        else
        {
            state = kState_AfterOrdinary;
        }

        // Do some extra validation around terminator instructions:
        //
        // * The last instruction of a block should always be a terminator
        // * No other instruction should be a terminator
        //
        if (as<IRBlock>(parent) && (child == parent->getLastDecorationOrChild()))
        {
            validate(
                context,
                as<IRTerminatorInst>(child) != nullptr,
                child,
                "last instruction in block must be terminator");
        }
        else
        {
            validate(
                context,
                !as<IRTerminatorInst>(child),
                child,
                "terminator must be last instruction in a block");
        }

        if (as<IRTerminatorInst>(child))
        {
            validate(
                context,
                !hasSeenTerminatorInst,
                child,
                "block must not contain more than one terminator");
            hasSeenTerminatorInst = true;
        }
        prevChild = child;
    }
}

void validateIRInstOperand(IRValidateContext* context, IRInst* inst, IRUse* operandUse)
{
    // The `IRUse` for the operand had better have `inst` as its user.
    validate(context, operandUse->getUser() == inst, inst, "operand user");

    // The value we are using needs to fit into one of a few cases.
    //
    // * If the parent of `inst` and of `operand` is the same block, then
    //   we require that `operand` is defined before `inst`
    //
    // * If the parents of `inst` and `operand` are both blocks in the
    //   same functin, then the block defining `operand` must dominate
    //   the block defining `inst`.
    //
    // * Otherwise, we simply require that the parent of `operand` be
    //   an ancestor (transitive parent) of `inst`.

    auto instParent = inst->getParent();

    auto operandValue = operandUse->get();

    if (!operandValue)
    {
        // A null operand should almost always be an error, but
        // we currently have a few cases where this arises.
        //
        // TODO: plug the leaks.
        return;
    }

    auto operandParent = operandValue->getParent();

    auto instParentBlock = getBlock(inst);
    if (instParentBlock)
    {
        if (auto operandParentBlock = as<IRBlock>(operandParent))
        {
            if (instParentBlock == operandParentBlock)
            {
                // If `operandValue` precedes `inst`, then we should
                // have already seen it, because we scan parent instructions
                // in order.
                if (context)
                {
                    validate(
                        context,
                        context->seenInsts.contains(operandValue),
                        inst,
                        "def must come before use in same block");
                }
                return;
            }

            auto instFunc = instParentBlock->getParent();
            auto operandFunc = operandParentBlock->getParent();
            if (instFunc == operandFunc)
            {
                // The two instructions are defined in different blocks of
                // the same function (or another value with code). We need
                // to validate that `operandParentBlock` dominates `instParentBlock`.
                //
                if (context && context->domTree)
                {
                    validate(
                        context,
                        context->domTree->dominates(operandParentBlock, instParentBlock),
                        inst,
                        "def must dominate use");
                }
                return;
            }
        }
    }

    // If the special cases above did not trigger, then either the two values
    // are nested in the same parent, but that parent isn't a block, or they
    // are nested in distinct parents, and those parents aren't both children
    // of a function.
    //
    // In either case, we need to enforce that the parent of `operand` needs
    // to be an ancestor of `inst`.
    //
    for (auto pp = instParent; pp; pp = pp->getParent())
    {
        if (pp == operandParent)
            return;
    }

    // We allow out-of-order def-use in global scope.
    bool allInGlobalScope = inst->getParent() && inst->getParent()->getOp() == kIROp_ModuleInst;
    if (allInGlobalScope)
    {
        for (UInt i = 0; i < inst->getOperandCount(); i++)
        {
            auto op = inst->getOperand(i);
            if (!op)
                continue;
            if (!op->getParent())
                continue;
            if (op->getParent()->getOp() != kIROp_ModuleInst)
            {
                allInGlobalScope = false;
                break;
            }
        }
    }
    if (allInGlobalScope)
        return;

    // Allow exceptions.
    switch (inst->getOp())
    {
    case kIROp_DifferentiableTypeDictionaryItem:
    case kIROp_DebugScope:
        return;
    }
    //
    // We failed to find `operandParent` while walking the ancestors of `inst`,
    // so something had gone wrong.
    validate(context, false, inst, "def must be ancestor of use");
}

void validateIRInstOperands(IRValidateContext* context, IRInst* inst)
{
    if (inst->getFullType())
        validateIRInstOperand(context, inst, &inst->typeUse);

    // Avoid validating decoration operands
    // since they don't have to conform to inst visibility
    // constraints.
    //
    if (as<IRDecoration>(inst))
        return;

    UInt operandCount = inst->getOperandCount();
    for (UInt ii = 0; ii < operandCount; ++ii)
    {
        validateIRInstOperand(context, inst, inst->getOperands() + ii);
    }
}

static thread_local bool _enableIRValidationAtInsert = false;

// RAII class implementation for exception-safe IR validation state management
IRValidationScope::IRValidationScope(bool enableValidation)
    : m_previousState(_enableIRValidationAtInsert)
{
    _enableIRValidationAtInsert = enableValidation;
}

IRValidationScope::~IRValidationScope()
{
    _enableIRValidationAtInsert = m_previousState;
}

void validateIRInstOperands(IRInst* inst)
{
    if (!_enableIRValidationAtInsert)
        return;
    switch (inst->getOp())
    {
    case kIROp_Loop:
    case kIROp_IfElse:
    case kIROp_UnconditionalBranch:
    case kIROp_ConditionalBranch:
    case kIROp_Switch:
        return;
    default:
        break;
    }

    validateIRInstOperands(nullptr, inst);
}

void validateCodeBody(IRValidateContext* context, IRGlobalValueWithCode* code)
{
    HashSet<IRBlock*> blocks;
    for (auto block : code->getBlocks())
        blocks.add(block);
    auto validateBranchTarget = [&](IRInst* inst, IRBlock* target)
    {
        validate(
            context,
            blocks.contains(target),
            inst,
            "branch inst must have a valid target block that is defined within the same "
            "scope.");
    };
    for (auto block : code->getBlocks())
    {
        auto terminator = block->getTerminator();
        validate(context, terminator, block, "block must have valid terminator inst.");
        switch (terminator->getOp())
        {
        case kIROp_ConditionalBranch:
            validateBranchTarget(terminator, as<IRConditionalBranch>(terminator)->getTrueBlock());
            validateBranchTarget(terminator, as<IRConditionalBranch>(terminator)->getFalseBlock());
            break;
        case kIROp_Loop:
        case kIROp_UnconditionalBranch:
            validateBranchTarget(
                terminator,
                as<IRUnconditionalBranch>(terminator)->getTargetBlock());
            break;
        case kIROp_Switch:
            {
                auto switchInst = as<IRSwitch>(terminator);
                for (UInt i = 0; i < switchInst->getCaseCount(); i++)
                {
                    validateBranchTarget(switchInst, switchInst->getCaseLabel(i));
                }
                validateBranchTarget(switchInst, switchInst->getDefaultLabel());
                validateBranchTarget(switchInst, switchInst->getBreakLabel());
            }
        }
    }
}

void validateIRInst(IRValidateContext* context, IRInst* inst)
{
    // Validate that any operands of the instruction are used appropriately
    validateIRInstOperands(context, inst);
    context->seenInsts.add(inst);

    if (auto code = as<IRGlobalValueWithCode>(inst))
    {
        context->domTree = computeDominatorTree(code);
        validateCodeBody(context, code);
    }

    // If `inst` is itself a parent instruction, then we need to recursively
    // validate its children.
    validateIRInstChildren(context, inst);

    if (as<IRGlobalValueWithCode>(inst))
        context->domTree = nullptr;
}

void validateIRInst(IRInst* inst)
{
    IRValidateContext contextStorage;
    IRValidateContext* context = &contextStorage;
    DiagnosticSink sink;
    context->module = inst->getModule();
    context->sink = &sink;
    if (auto func = as<IRFunc>(inst))
        context->domTree = computeDominatorTree(func);
    validateIRInst(context, inst);
}

void validateIRModule(IRModule* module, DiagnosticSink* sink)
{
    IRValidateContext contextStorage;
    IRValidateContext* context = &contextStorage;
    context->module = module;
    context->sink = sink;

    auto moduleInst = module->getModuleInst();

    validate(context, moduleInst != nullptr, moduleInst, "module instruction");
    validate(context, moduleInst->parent == nullptr, moduleInst, "module instruction parent");
    validate(context, moduleInst->prev == nullptr, moduleInst, "module instruction prev");
    validate(context, moduleInst->next == nullptr, moduleInst, "module instruction next");

    validateIRInst(context, moduleInst);
}

void validateIRModuleIfEnabled(CompileRequestBase* compileRequest, IRModule* module)
{
    if (!compileRequest->getLinkage()->m_optionSet.getBoolOption(CompilerOptionName::ValidateIr))
        return;

    auto sink = compileRequest->getSink();
    validateIRModule(module, sink);
}

void validateIRModuleIfEnabled(CodeGenContext* codeGenContext, IRModule* module)
{
    if (!codeGenContext->shouldValidateIR())
        return;

    auto sink = codeGenContext->getSink();
    validateIRModule(module, sink);
}

// Returns whether 'dst' is a valid destination for atomic operations, meaning
// it leads either to 'groupshared' or 'device buffer' memory.
static bool isValidAtomicDest(bool skipFuncParamValidation, IRInst* dst)
{
    bool isGroupShared = as<IRGroupSharedRate>(dst->getRate());
    if (isGroupShared)
        return true;

    if (as<IRRWStructuredBufferGetElementPtr>(dst))
        return true;
    if (as<IRImageSubscript>(dst))
        return true;

    if (auto ptrType = as<IRPtrType>(dst->getDataType()))
    {
        switch (ptrType->getAddressSpace())
        {
        case AddressSpace::Global:
        case AddressSpace::GroupShared:
        case AddressSpace::StorageBuffer:
        case AddressSpace::UserPointer:
            return true;
        default:
            break;
        }
    }

    if (as<IRGlobalParam>(dst))
    {
        switch (dst->getDataType()->getOp())
        {
        case kIROp_GLSLShaderStorageBufferType:
        case kIROp_TextureType:
            return true;
        default:
            return false;
        }
    }

    if (auto param = as<IRParam>(dst))
    {
        auto paramType = param->getDataType();
        if (auto outType = as<IROutTypeBase>(paramType))
        {
            if (outType->getAddressSpace() == AddressSpace::GroupShared)
            {
                return true;
            }
            else if (skipFuncParamValidation)
            {
                // We haven't actually verified that this is a valid atomic operation destination,
                // but the callee wants to skip this specific validation.
                return true;
            }
        }
    }
    if (auto getElementPtr = as<IRGetElementPtr>(dst))
        return isValidAtomicDest(skipFuncParamValidation, getElementPtr->getBase());
    if (auto getOffsetPtr = as<IRGetOffsetPtr>(dst))
        return isValidAtomicDest(skipFuncParamValidation, getOffsetPtr->getBase());
    if (auto fieldAddress = as<IRFieldAddress>(dst))
        return isValidAtomicDest(skipFuncParamValidation, fieldAddress->getBase());

    return false;
}

void validateAtomicOperations(bool skipFuncParamValidation, DiagnosticSink* sink, IRInst* inst)
{
    switch (inst->getOp())
    {
    case kIROp_AtomicLoad:
    case kIROp_AtomicStore:
    case kIROp_AtomicExchange:
    case kIROp_AtomicCompareExchange:
    case kIROp_AtomicAdd:
    case kIROp_AtomicSub:
    case kIROp_AtomicAnd:
    case kIROp_AtomicOr:
    case kIROp_AtomicXor:
    case kIROp_AtomicMin:
    case kIROp_AtomicMax:
    case kIROp_AtomicInc:
    case kIROp_AtomicDec:
        {
            IRInst* destinationPtr = inst->getOperand(0);
            if (!isValidAtomicDest(skipFuncParamValidation, destinationPtr))
                sink->diagnose(inst->sourceLoc, Diagnostics::invalidAtomicDestinationPointer);
        }
        break;

    default:
        break;
    }

    for (auto child : inst->getModifiableChildren())
    {
        validateAtomicOperations(skipFuncParamValidation, sink, child);
    }
}

static void validateVectorOrMatrixElementType(
    DiagnosticSink* sink,
    SourceLoc sourceLoc,
    IRType* elementType,
    uint32_t allowedWidths,
    const DiagnosticInfo& disallowedElementTypeEncountered)
{
    if (!isFloatingType(elementType))
    {
        if (isIntegralType(elementType))
        {
            IntInfo info = getIntTypeInfo(elementType);
            if (allowedWidths == 0U)
            {
                sink->diagnose(sourceLoc, disallowedElementTypeEncountered, elementType);
            }
            else
            {
                bool widthAllowed = false;
                SLANG_ASSERT((allowedWidths & ~(0xfU << 3)) == 0U);
                for (uint32_t p = 3U; p <= 6U; p++)
                {
                    uint32_t width = 1U << p;
                    if (!(allowedWidths & width))
                        continue;
                    widthAllowed = widthAllowed || (info.width == width);
                }
                if (!widthAllowed)
                {
                    sink->diagnose(sourceLoc, disallowedElementTypeEncountered, elementType);
                }
            }
        }
        else if (!as<IRBoolType>(elementType))
        {
            sink->diagnose(sourceLoc, disallowedElementTypeEncountered, elementType);
        }
    }
}

static void validateVectorElementCount(DiagnosticSink* sink, IRVectorType* vectorType)
{
    const auto elementCount = as<IRIntLit>(vectorType->getElementCount())->getValue();

    // 1-vectors are supported and are legalized/transformed properly when targetting unsupported
    // backends.
    const IRIntegerValue minCount = 1;
    const IRIntegerValue maxCount = 4;
    if ((elementCount < minCount) || (elementCount > maxCount))
    {
        sink->diagnose(
            vectorType->sourceLoc,
            Diagnostics::vectorWithInvalidElementCountEncountered,
            elementCount,
            "1",
            maxCount);
    }
}

void validateVectorsAndMatrices(
    IRModule* module,
    DiagnosticSink* sink,
    TargetRequest* targetRequest)
{
    for (auto globalInst : module->getGlobalInsts())
    {
        if (auto matrixType = as<IRMatrixType>(globalInst))
        {
            // Matrices with row/col dimension 1 are only well-supported on D3D targets
            if (!isD3DTarget(targetRequest))
            {
                // Verify that neither row nor col count is 1
                auto colCount = as<IRIntLit>(matrixType->getColumnCount());
                auto rowCount = as<IRIntLit>(matrixType->getRowCount());

                if ((rowCount && (rowCount->getValue() == 1)) ||
                    (colCount && (colCount->getValue() == 1)))
                {
                    sink->diagnose(matrixType->sourceLoc, Diagnostics::matrixColumnOrRowCountIsOne);
                }
            }

<<<<<<< HEAD
            // Verify that the element type is a floating point type, or an allowed integral type
            auto elementType = matrixType->getElementType();
            uint32_t allowedWidths = 32U;
            if (isCPUTarget(targetRequest))
                allowedWidths |= 8U | 16U | 64U;
            else if (isCUDATarget(targetRequest))
                allowedWidths |= 64U;
            else if (isD3DTarget(targetRequest))
                allowedWidths |= 16U;
            validateVectorOrMatrixElementType(
                sink,
                matrixType->sourceLoc,
                elementType,
                allowedWidths,
                Diagnostics::matrixWithDisallowedElementTypeEncountered);
=======
            // Matrix element type validation removed to allow integer/bool matrices
            // which will be lowered to arrays of vectors on targets that don't support them
            // natively
>>>>>>> 92ee2927
        }
        else if (auto vectorType = as<IRVectorType>(globalInst))
        {
            // Verify that the element type is a floating point type, or an allowed integral type
            auto elementType = vectorType->getElementType();
            uint32_t allowedWidths = 0U;
            if (isWGPUTarget(targetRequest))
                allowedWidths = 32U;
            else
                allowedWidths = 8U | 16U | 32U | 64U;

            validateVectorOrMatrixElementType(
                sink,
                vectorType->sourceLoc,
                elementType,
                allowedWidths,
                Diagnostics::vectorWithDisallowedElementTypeEncountered);

            validateVectorElementCount(sink, vectorType);
        }
    }
}

} // namespace Slang<|MERGE_RESOLUTION|>--- conflicted
+++ resolved
@@ -598,7 +598,6 @@
                 }
             }
 
-<<<<<<< HEAD
             // Verify that the element type is a floating point type, or an allowed integral type
             auto elementType = matrixType->getElementType();
             uint32_t allowedWidths = 32U;
@@ -614,11 +613,9 @@
                 elementType,
                 allowedWidths,
                 Diagnostics::matrixWithDisallowedElementTypeEncountered);
-=======
             // Matrix element type validation removed to allow integer/bool matrices
             // which will be lowered to arrays of vectors on targets that don't support them
             // natively
->>>>>>> 92ee2927
         }
         else if (auto vectorType = as<IRVectorType>(globalInst))
         {
