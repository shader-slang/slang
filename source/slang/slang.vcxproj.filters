<?xml version="1.0" encoding="utf-8"?>
<Project ToolsVersion="4.0" xmlns="http://schemas.microsoft.com/developer/msbuild/2003">
  <ItemGroup>
    <Filter Include="Header Files">
      <UniqueIdentifier>{21EB8090-0D4E-1035-B6D3-48EBA215DCB7}</UniqueIdentifier>
    </Filter>
    <Filter Include="Source Files">
      <UniqueIdentifier>{E9C7FDCE-D52A-8D73-7EB0-C5296AF258F6}</UniqueIdentifier>
    </Filter>
  </ItemGroup>
  <ItemGroup>
    <ClInclude Include="..\..\slang.h">
      <Filter>Header Files</Filter>
    </ClInclude>
    <ClInclude Include="core.meta.slang.h">
      <Filter>Header Files</Filter>
    </ClInclude>
    <ClInclude Include="glsl.meta.slang.h">
      <Filter>Header Files</Filter>
    </ClInclude>
    <ClInclude Include="hlsl.meta.slang.h">
      <Filter>Header Files</Filter>
    </ClInclude>
    <ClInclude Include="slang-check-impl.h">
      <Filter>Header Files</Filter>
    </ClInclude>
    <ClInclude Include="slang-check.h">
      <Filter>Header Files</Filter>
    </ClInclude>
    <ClInclude Include="slang-compiler.h">
      <Filter>Header Files</Filter>
    </ClInclude>
    <ClInclude Include="slang-decl-defs.h">
      <Filter>Header Files</Filter>
    </ClInclude>
    <ClInclude Include="slang-diagnostic-defs.h">
      <Filter>Header Files</Filter>
    </ClInclude>
    <ClInclude Include="slang-diagnostics.h">
      <Filter>Header Files</Filter>
    </ClInclude>
    <ClInclude Include="slang-emit-c-like.h">
      <Filter>Header Files</Filter>
    </ClInclude>
    <ClInclude Include="slang-emit-cpp.h">
      <Filter>Header Files</Filter>
    </ClInclude>
    <ClInclude Include="slang-emit-glsl-extension-tracker.h">
      <Filter>Header Files</Filter>
    </ClInclude>
    <ClInclude Include="slang-emit-glsl.h">
      <Filter>Header Files</Filter>
    </ClInclude>
    <ClInclude Include="slang-emit-hlsl.h">
      <Filter>Header Files</Filter>
    </ClInclude>
    <ClInclude Include="slang-emit-precedence.h">
      <Filter>Header Files</Filter>
    </ClInclude>
    <ClInclude Include="slang-emit-source-writer.h">
      <Filter>Header Files</Filter>
    </ClInclude>
    <ClInclude Include="slang-emit.h">
      <Filter>Header Files</Filter>
    </ClInclude>
    <ClInclude Include="slang-expr-defs.h">
      <Filter>Header Files</Filter>
    </ClInclude>
    <ClInclude Include="slang-file-system.h">
      <Filter>Header Files</Filter>
    </ClInclude>
    <ClInclude Include="slang-image-format-defs.h">
      <Filter>Header Files</Filter>
    </ClInclude>
    <ClInclude Include="slang-ir-bind-existentials.h">
      <Filter>Header Files</Filter>
    </ClInclude>
    <ClInclude Include="slang-ir-clone.h">
      <Filter>Header Files</Filter>
    </ClInclude>
    <ClInclude Include="slang-ir-constexpr.h">
      <Filter>Header Files</Filter>
    </ClInclude>
    <ClInclude Include="slang-ir-dce.h">
      <Filter>Header Files</Filter>
    </ClInclude>
    <ClInclude Include="slang-ir-dominators.h">
      <Filter>Header Files</Filter>
    </ClInclude>
    <ClInclude Include="slang-ir-entry-point-uniforms.h">
      <Filter>Header Files</Filter>
    </ClInclude>
    <ClInclude Include="slang-ir-glsl-legalize.h">
      <Filter>Header Files</Filter>
    </ClInclude>
    <ClInclude Include="slang-ir-inst-defs.h">
      <Filter>Header Files</Filter>
    </ClInclude>
    <ClInclude Include="slang-ir-insts.h">
      <Filter>Header Files</Filter>
    </ClInclude>
    <ClInclude Include="slang-ir-link.h">
      <Filter>Header Files</Filter>
    </ClInclude>
    <ClInclude Include="slang-ir-missing-return.h">
      <Filter>Header Files</Filter>
    </ClInclude>
    <ClInclude Include="slang-ir-restructure-scoping.h">
      <Filter>Header Files</Filter>
    </ClInclude>
    <ClInclude Include="slang-ir-restructure.h">
      <Filter>Header Files</Filter>
    </ClInclude>
    <ClInclude Include="slang-ir-sccp.h">
      <Filter>Header Files</Filter>
    </ClInclude>
    <ClInclude Include="slang-ir-serialize.h">
      <Filter>Header Files</Filter>
    </ClInclude>
    <ClInclude Include="slang-ir-specialize-resources.h">
      <Filter>Header Files</Filter>
    </ClInclude>
    <ClInclude Include="slang-ir-specialize.h">
      <Filter>Header Files</Filter>
    </ClInclude>
    <ClInclude Include="slang-ir-ssa.h">
      <Filter>Header Files</Filter>
    </ClInclude>
    <ClInclude Include="slang-ir-strip.h">
      <Filter>Header Files</Filter>
    </ClInclude>
    <ClInclude Include="slang-ir-union.h">
      <Filter>Header Files</Filter>
    </ClInclude>
    <ClInclude Include="slang-ir-validate.h">
      <Filter>Header Files</Filter>
    </ClInclude>
    <ClInclude Include="slang-ir.h">
      <Filter>Header Files</Filter>
    </ClInclude>
    <ClInclude Include="slang-legalize-types.h">
      <Filter>Header Files</Filter>
    </ClInclude>
    <ClInclude Include="slang-lexer.h">
      <Filter>Header Files</Filter>
    </ClInclude>
    <ClInclude Include="slang-lookup.h">
      <Filter>Header Files</Filter>
    </ClInclude>
    <ClInclude Include="slang-lower-to-ir.h">
      <Filter>Header Files</Filter>
    </ClInclude>
    <ClInclude Include="slang-mangle.h">
      <Filter>Header Files</Filter>
    </ClInclude>
    <ClInclude Include="slang-mangled-lexer.h">
      <Filter>Header Files</Filter>
    </ClInclude>
    <ClInclude Include="slang-modifier-defs.h">
      <Filter>Header Files</Filter>
    </ClInclude>
    <ClInclude Include="slang-name.h">
      <Filter>Header Files</Filter>
    </ClInclude>
    <ClInclude Include="slang-object-meta-begin.h">
      <Filter>Header Files</Filter>
    </ClInclude>
    <ClInclude Include="slang-object-meta-end.h">
      <Filter>Header Files</Filter>
    </ClInclude>
    <ClInclude Include="slang-options.h">
      <Filter>Header Files</Filter>
    </ClInclude>
    <ClInclude Include="slang-parameter-binding.h">
      <Filter>Header Files</Filter>
    </ClInclude>
    <ClInclude Include="slang-parser.h">
      <Filter>Header Files</Filter>
    </ClInclude>
    <ClInclude Include="slang-preprocessor.h">
      <Filter>Header Files</Filter>
    </ClInclude>
    <ClInclude Include="slang-profile-defs.h">
      <Filter>Header Files</Filter>
    </ClInclude>
    <ClInclude Include="slang-profile.h">
      <Filter>Header Files</Filter>
    </ClInclude>
    <ClInclude Include="slang-reflection.h">
      <Filter>Header Files</Filter>
    </ClInclude>
    <ClInclude Include="slang-source-loc.h">
      <Filter>Header Files</Filter>
    </ClInclude>
    <ClInclude Include="slang-state-serialize.h">
      <Filter>Header Files</Filter>
    </ClInclude>
    <ClInclude Include="slang-stmt-defs.h">
      <Filter>Header Files</Filter>
    </ClInclude>
    <ClInclude Include="slang-syntax-base-defs.h">
      <Filter>Header Files</Filter>
    </ClInclude>
    <ClInclude Include="slang-syntax-defs.h">
      <Filter>Header Files</Filter>
    </ClInclude>
    <ClInclude Include="slang-syntax.h">
      <Filter>Header Files</Filter>
    </ClInclude>
    <ClInclude Include="slang-token-defs.h">
      <Filter>Header Files</Filter>
    </ClInclude>
    <ClInclude Include="slang-token.h">
      <Filter>Header Files</Filter>
    </ClInclude>
    <ClInclude Include="slang-type-defs.h">
      <Filter>Header Files</Filter>
    </ClInclude>
    <ClInclude Include="slang-type-layout.h">
      <Filter>Header Files</Filter>
    </ClInclude>
    <ClInclude Include="slang-type-system-shared.h">
      <Filter>Header Files</Filter>
    </ClInclude>
    <ClInclude Include="slang-val-defs.h">
      <Filter>Header Files</Filter>
    </ClInclude>
    <ClInclude Include="slang-visitor.h">
      <Filter>Header Files</Filter>
    </ClInclude>
  </ItemGroup>
  <ItemGroup>
    <ClCompile Include="slang-check-conformance.cpp">
      <Filter>Source Files</Filter>
    </ClCompile>
    <ClCompile Include="slang-check-constraint.cpp">
      <Filter>Source Files</Filter>
    </ClCompile>
    <ClCompile Include="slang-check-conversion.cpp">
      <Filter>Source Files</Filter>
    </ClCompile>
    <ClCompile Include="slang-check-decl.cpp">
      <Filter>Source Files</Filter>
    </ClCompile>
    <ClCompile Include="slang-check-expr.cpp">
      <Filter>Source Files</Filter>
    </ClCompile>
    <ClCompile Include="slang-check-modifier.cpp">
      <Filter>Source Files</Filter>
    </ClCompile>
    <ClCompile Include="slang-check-overload.cpp">
      <Filter>Source Files</Filter>
    </ClCompile>
    <ClCompile Include="slang-check-shader.cpp">
      <Filter>Source Files</Filter>
    </ClCompile>
    <ClCompile Include="slang-check-stmt.cpp">
      <Filter>Source Files</Filter>
    </ClCompile>
    <ClCompile Include="slang-check-type.cpp">
      <Filter>Source Files</Filter>
    </ClCompile>
    <ClCompile Include="slang-check.cpp">
      <Filter>Source Files</Filter>
    </ClCompile>
    <ClCompile Include="slang-compiler.cpp">
      <Filter>Source Files</Filter>
    </ClCompile>
    <ClCompile Include="slang-diagnostics.cpp">
      <Filter>Source Files</Filter>
    </ClCompile>
    <ClCompile Include="slang-dxc-support.cpp">
      <Filter>Source Files</Filter>
    </ClCompile>
    <ClCompile Include="slang-emit-c-like.cpp">
      <Filter>Source Files</Filter>
    </ClCompile>
    <ClCompile Include="slang-emit-cpp.cpp">
      <Filter>Source Files</Filter>
    </ClCompile>
    <ClCompile Include="slang-emit-glsl-extension-tracker.cpp">
      <Filter>Source Files</Filter>
    </ClCompile>
    <ClCompile Include="slang-emit-glsl.cpp">
      <Filter>Source Files</Filter>
    </ClCompile>
    <ClCompile Include="slang-emit-hlsl.cpp">
      <Filter>Source Files</Filter>
    </ClCompile>
    <ClCompile Include="slang-emit-precedence.cpp">
      <Filter>Source Files</Filter>
    </ClCompile>
    <ClCompile Include="slang-emit-source-writer.cpp">
      <Filter>Source Files</Filter>
    </ClCompile>
    <ClCompile Include="slang-emit-spirv.cpp">
      <Filter>Source Files</Filter>
    </ClCompile>
    <ClCompile Include="slang-emit.cpp">
      <Filter>Source Files</Filter>
    </ClCompile>
    <ClCompile Include="slang-file-system.cpp">
      <Filter>Source Files</Filter>
    </ClCompile>
    <ClCompile Include="slang-ir-bind-existentials.cpp">
      <Filter>Source Files</Filter>
    </ClCompile>
    <ClCompile Include="slang-ir-clone.cpp">
      <Filter>Source Files</Filter>
    </ClCompile>
    <ClCompile Include="slang-ir-constexpr.cpp">
      <Filter>Source Files</Filter>
    </ClCompile>
    <ClCompile Include="slang-ir-dce.cpp">
      <Filter>Source Files</Filter>
    </ClCompile>
    <ClCompile Include="slang-ir-dominators.cpp">
      <Filter>Source Files</Filter>
    </ClCompile>
    <ClCompile Include="slang-ir-entry-point-uniforms.cpp">
      <Filter>Source Files</Filter>
    </ClCompile>
    <ClCompile Include="slang-ir-glsl-legalize.cpp">
      <Filter>Source Files</Filter>
    </ClCompile>
    <ClCompile Include="slang-ir-legalize-types.cpp">
      <Filter>Source Files</Filter>
    </ClCompile>
    <ClCompile Include="slang-ir-link.cpp">
      <Filter>Source Files</Filter>
    </ClCompile>
    <ClCompile Include="slang-ir-missing-return.cpp">
      <Filter>Source Files</Filter>
    </ClCompile>
    <ClCompile Include="slang-ir-restructure-scoping.cpp">
      <Filter>Source Files</Filter>
    </ClCompile>
    <ClCompile Include="slang-ir-restructure.cpp">
      <Filter>Source Files</Filter>
    </ClCompile>
    <ClCompile Include="slang-ir-sccp.cpp">
      <Filter>Source Files</Filter>
    </ClCompile>
    <ClCompile Include="slang-ir-serialize.cpp">
      <Filter>Source Files</Filter>
    </ClCompile>
    <ClCompile Include="slang-ir-specialize-resources.cpp">
      <Filter>Source Files</Filter>
    </ClCompile>
    <ClCompile Include="slang-ir-specialize.cpp">
      <Filter>Source Files</Filter>
    </ClCompile>
    <ClCompile Include="slang-ir-ssa.cpp">
      <Filter>Source Files</Filter>
    </ClCompile>
    <ClCompile Include="slang-ir-strip.cpp">
      <Filter>Source Files</Filter>
    </ClCompile>
    <ClCompile Include="slang-ir-union.cpp">
      <Filter>Source Files</Filter>
    </ClCompile>
    <ClCompile Include="slang-ir-validate.cpp">
      <Filter>Source Files</Filter>
    </ClCompile>
    <ClCompile Include="slang-ir.cpp">
      <Filter>Source Files</Filter>
    </ClCompile>
    <ClCompile Include="slang-legalize-types.cpp">
      <Filter>Source Files</Filter>
    </ClCompile>
    <ClCompile Include="slang-lexer.cpp">
      <Filter>Source Files</Filter>
    </ClCompile>
    <ClCompile Include="slang-lookup.cpp">
      <Filter>Source Files</Filter>
    </ClCompile>
    <ClCompile Include="slang-lower-to-ir.cpp">
      <Filter>Source Files</Filter>
    </ClCompile>
    <ClCompile Include="slang-mangle.cpp">
      <Filter>Source Files</Filter>
    </ClCompile>
    <ClCompile Include="slang-mangled-lexer.cpp">
      <Filter>Source Files</Filter>
    </ClCompile>
    <ClCompile Include="slang-name.cpp">
      <Filter>Source Files</Filter>
    </ClCompile>
    <ClCompile Include="slang-options.cpp">
      <Filter>Source Files</Filter>
    </ClCompile>
    <ClCompile Include="slang-parameter-binding.cpp">
      <Filter>Source Files</Filter>
    </ClCompile>
    <ClCompile Include="slang-parser.cpp">
      <Filter>Source Files</Filter>
    </ClCompile>
    <ClCompile Include="slang-preprocessor.cpp">
      <Filter>Source Files</Filter>
    </ClCompile>
    <ClCompile Include="slang-profile.cpp">
      <Filter>Source Files</Filter>
    </ClCompile>
    <ClCompile Include="slang-reflection.cpp">
      <Filter>Source Files</Filter>
    </ClCompile>
    <ClCompile Include="slang-source-loc.cpp">
      <Filter>Source Files</Filter>
    </ClCompile>
    <ClCompile Include="slang-state-serialize.cpp">
      <Filter>Source Files</Filter>
    </ClCompile>
    <ClCompile Include="slang-stdlib.cpp">
      <Filter>Source Files</Filter>
    </ClCompile>
    <ClCompile Include="slang-syntax.cpp">
      <Filter>Source Files</Filter>
    </ClCompile>
    <ClCompile Include="slang-token.cpp">
      <Filter>Source Files</Filter>
    </ClCompile>
    <ClCompile Include="slang-type-layout.cpp">
      <Filter>Source Files</Filter>
    </ClCompile>
    <ClCompile Include="slang-type-system-shared.cpp">
      <Filter>Source Files</Filter>
    </ClCompile>
    <ClCompile Include="slang.cpp">
      <Filter>Source Files</Filter>
    </ClCompile>
  </ItemGroup>
  <ItemGroup>
    <CustomBuild Include="core.meta.slang">
      <Filter>Source Files</Filter>
    </CustomBuild>
    <CustomBuild Include="hlsl.meta.slang">
      <Filter>Source Files</Filter>
    </CustomBuild>
  </ItemGroup>
  <ItemGroup>
<<<<<<< HEAD
    <Natvis Include="slang.natvis" />
    <Natvis Include="..\core\core.natvis" />
=======
    <Natvis Include="..\core\core.natvis">
      <Filter>Source Files</Filter>
    </Natvis>
    <Natvis Include="slang.natvis">
      <Filter>Source Files</Filter>
    </Natvis>
>>>>>>> d631233f
  </ItemGroup>
</Project><|MERGE_RESOLUTION|>--- conflicted
+++ resolved
@@ -438,16 +438,11 @@
     </CustomBuild>
   </ItemGroup>
   <ItemGroup>
-<<<<<<< HEAD
-    <Natvis Include="slang.natvis" />
-    <Natvis Include="..\core\core.natvis" />
-=======
     <Natvis Include="..\core\core.natvis">
       <Filter>Source Files</Filter>
     </Natvis>
     <Natvis Include="slang.natvis">
       <Filter>Source Files</Filter>
     </Natvis>
->>>>>>> d631233f
   </ItemGroup>
 </Project>