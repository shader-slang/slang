--- conflicted
+++ resolved
@@ -138,14 +138,13 @@
     <ClInclude Include="slang-ir-entry-point-uniforms.h">
       <Filter>Header Files</Filter>
     </ClInclude>
-<<<<<<< HEAD
+    <ClInclude Include="slang-ir-explicit-global-context.h">
+      <Filter>Header Files</Filter>
+    </ClInclude>
+    <ClInclude Include="slang-ir-explicit-global-init.h">
+      <Filter>Header Files</Filter>
+    </ClInclude>
     <ClInclude Include="slang-ir-generics-lowering-context.h">
-=======
-    <ClInclude Include="slang-ir-explicit-global-context.h">
-      <Filter>Header Files</Filter>
-    </ClInclude>
-    <ClInclude Include="slang-ir-explicit-global-init.h">
->>>>>>> 723c9b1b
       <Filter>Header Files</Filter>
     </ClInclude>
     <ClInclude Include="slang-ir-glsl-legalize.h">
@@ -432,14 +431,13 @@
     <ClCompile Include="slang-ir-entry-point-uniforms.cpp">
       <Filter>Source Files</Filter>
     </ClCompile>
-<<<<<<< HEAD
+    <ClCompile Include="slang-ir-explicit-global-context.cpp">
+      <Filter>Source Files</Filter>
+    </ClCompile>
+    <ClCompile Include="slang-ir-explicit-global-init.cpp">
+      <Filter>Source Files</Filter>
+    </ClCompile>
     <ClCompile Include="slang-ir-generics-lowering-context.cpp">
-=======
-    <ClCompile Include="slang-ir-explicit-global-context.cpp">
-      <Filter>Source Files</Filter>
-    </ClCompile>
-    <ClCompile Include="slang-ir-explicit-global-init.cpp">
->>>>>>> 723c9b1b
       <Filter>Source Files</Filter>
     </ClCompile>
     <ClCompile Include="slang-ir-glsl-legalize.cpp">
