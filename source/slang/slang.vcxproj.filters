<?xml version="1.0" encoding="utf-8"?>
<Project ToolsVersion="4.0" xmlns="http://schemas.microsoft.com/developer/msbuild/2003">
  <ItemGroup>
    <Filter Include="Header Files">
      <UniqueIdentifier>{21EB8090-0D4E-1035-B6D3-48EBA215DCB7}</UniqueIdentifier>
    </Filter>
    <Filter Include="Source Files">
      <UniqueIdentifier>{E9C7FDCE-D52A-8D73-7EB0-C5296AF258F6}</UniqueIdentifier>
    </Filter>
  </ItemGroup>
  <ItemGroup>
    <ClInclude Include="..\..\slang.h">
      <Filter>Header Files</Filter>
    </ClInclude>
    <ClInclude Include="core.meta.slang.h">
      <Filter>Header Files</Filter>
    </ClInclude>
    <ClInclude Include="hlsl.meta.slang.h">
      <Filter>Header Files</Filter>
    </ClInclude>
    <ClInclude Include="slang-ast-all.h">
      <Filter>Header Files</Filter>
    </ClInclude>
    <ClInclude Include="slang-ast-base.h">
      <Filter>Header Files</Filter>
    </ClInclude>
    <ClInclude Include="slang-ast-builder.h">
      <Filter>Header Files</Filter>
    </ClInclude>
    <ClInclude Include="slang-ast-decl.h">
      <Filter>Header Files</Filter>
    </ClInclude>
    <ClInclude Include="slang-ast-dump.h">
      <Filter>Header Files</Filter>
    </ClInclude>
    <ClInclude Include="slang-ast-expr.h">
      <Filter>Header Files</Filter>
    </ClInclude>
    <ClInclude Include="slang-ast-generated-macro.h">
      <Filter>Header Files</Filter>
    </ClInclude>
    <ClInclude Include="slang-ast-generated.h">
      <Filter>Header Files</Filter>
    </ClInclude>
    <ClInclude Include="slang-ast-modifier.h">
      <Filter>Header Files</Filter>
    </ClInclude>
    <ClInclude Include="slang-ast-reflect.h">
      <Filter>Header Files</Filter>
    </ClInclude>
    <ClInclude Include="slang-ast-stmt.h">
      <Filter>Header Files</Filter>
    </ClInclude>
    <ClInclude Include="slang-ast-support-types.h">
      <Filter>Header Files</Filter>
    </ClInclude>
    <ClInclude Include="slang-ast-type.h">
      <Filter>Header Files</Filter>
    </ClInclude>
    <ClInclude Include="slang-ast-val.h">
      <Filter>Header Files</Filter>
    </ClInclude>
    <ClInclude Include="slang-check-impl.h">
      <Filter>Header Files</Filter>
    </ClInclude>
    <ClInclude Include="slang-check.h">
      <Filter>Header Files</Filter>
    </ClInclude>
    <ClInclude Include="slang-compiler.h">
      <Filter>Header Files</Filter>
    </ClInclude>
    <ClInclude Include="slang-diagnostic-defs.h">
      <Filter>Header Files</Filter>
    </ClInclude>
    <ClInclude Include="slang-diagnostics.h">
      <Filter>Header Files</Filter>
    </ClInclude>
    <ClInclude Include="slang-emit-c-like.h">
      <Filter>Header Files</Filter>
    </ClInclude>
    <ClInclude Include="slang-emit-cpp.h">
      <Filter>Header Files</Filter>
    </ClInclude>
    <ClInclude Include="slang-emit-cuda.h">
      <Filter>Header Files</Filter>
    </ClInclude>
    <ClInclude Include="slang-emit-glsl.h">
      <Filter>Header Files</Filter>
    </ClInclude>
    <ClInclude Include="slang-emit-hlsl.h">
      <Filter>Header Files</Filter>
    </ClInclude>
    <ClInclude Include="slang-emit-precedence.h">
      <Filter>Header Files</Filter>
    </ClInclude>
    <ClInclude Include="slang-emit-source-writer.h">
      <Filter>Header Files</Filter>
    </ClInclude>
    <ClInclude Include="slang-emit.h">
      <Filter>Header Files</Filter>
    </ClInclude>
    <ClInclude Include="slang-file-system.h">
      <Filter>Header Files</Filter>
    </ClInclude>
    <ClInclude Include="slang-glsl-extension-tracker.h">
      <Filter>Header Files</Filter>
    </ClInclude>
    <ClInclude Include="slang-hlsl-intrinsic-set.h">
      <Filter>Header Files</Filter>
    </ClInclude>
    <ClInclude Include="slang-image-format-defs.h">
      <Filter>Header Files</Filter>
    </ClInclude>
    <ClInclude Include="slang-include-system.h">
      <Filter>Header Files</Filter>
    </ClInclude>
    <ClInclude Include="slang-ir-any-value-marshalling.h">
      <Filter>Header Files</Filter>
    </ClInclude>
    <ClInclude Include="slang-ir-augment-make-existential.h">
      <Filter>Header Files</Filter>
    </ClInclude>
    <ClInclude Include="slang-ir-bind-existentials.h">
      <Filter>Header Files</Filter>
    </ClInclude>
    <ClInclude Include="slang-ir-byte-address-legalize.h">
      <Filter>Header Files</Filter>
    </ClInclude>
    <ClInclude Include="slang-ir-clone.h">
      <Filter>Header Files</Filter>
    </ClInclude>
    <ClInclude Include="slang-ir-collect-global-uniforms.h">
      <Filter>Header Files</Filter>
    </ClInclude>
    <ClInclude Include="slang-ir-constexpr.h">
      <Filter>Header Files</Filter>
    </ClInclude>
    <ClInclude Include="slang-ir-dce.h">
      <Filter>Header Files</Filter>
    </ClInclude>
    <ClInclude Include="slang-ir-dominators.h">
      <Filter>Header Files</Filter>
    </ClInclude>
    <ClInclude Include="slang-ir-entry-point-raw-ptr-params.h">
      <Filter>Header Files</Filter>
    </ClInclude>
    <ClInclude Include="slang-ir-entry-point-uniforms.h">
      <Filter>Header Files</Filter>
    </ClInclude>
    <ClInclude Include="slang-ir-explicit-global-context.h">
      <Filter>Header Files</Filter>
    </ClInclude>
    <ClInclude Include="slang-ir-explicit-global-init.h">
      <Filter>Header Files</Filter>
    </ClInclude>
    <ClInclude Include="slang-ir-generics-lowering-context.h">
      <Filter>Header Files</Filter>
    </ClInclude>
    <ClInclude Include="slang-ir-glsl-legalize.h">
      <Filter>Header Files</Filter>
    </ClInclude>
    <ClInclude Include="slang-ir-hoist-local-types.h">
      <Filter>Header Files</Filter>
    </ClInclude>
    <ClInclude Include="slang-ir-inline.h">
      <Filter>Header Files</Filter>
    </ClInclude>
    <ClInclude Include="slang-ir-inst-defs.h">
      <Filter>Header Files</Filter>
    </ClInclude>
    <ClInclude Include="slang-ir-insts.h">
      <Filter>Header Files</Filter>
    </ClInclude>
    <ClInclude Include="slang-ir-layout.h">
      <Filter>Header Files</Filter>
    </ClInclude>
    <ClInclude Include="slang-ir-legalize-varying-params.h">
      <Filter>Header Files</Filter>
    </ClInclude>
    <ClInclude Include="slang-ir-link.h">
      <Filter>Header Files</Filter>
    </ClInclude>
    <ClInclude Include="slang-ir-lower-existential.h">
      <Filter>Header Files</Filter>
    </ClInclude>
    <ClInclude Include="slang-ir-lower-generic-call.h">
      <Filter>Header Files</Filter>
    </ClInclude>
    <ClInclude Include="slang-ir-lower-generic-function.h">
      <Filter>Header Files</Filter>
    </ClInclude>
    <ClInclude Include="slang-ir-lower-generic-type.h">
      <Filter>Header Files</Filter>
    </ClInclude>
    <ClInclude Include="slang-ir-lower-generics.h">
      <Filter>Header Files</Filter>
    </ClInclude>
    <ClInclude Include="slang-ir-lower-tuple-types.h">
      <Filter>Header Files</Filter>
    </ClInclude>
    <ClInclude Include="slang-ir-missing-return.h">
      <Filter>Header Files</Filter>
    </ClInclude>
    <ClInclude Include="slang-ir-restructure-scoping.h">
      <Filter>Header Files</Filter>
    </ClInclude>
    <ClInclude Include="slang-ir-restructure.h">
      <Filter>Header Files</Filter>
    </ClInclude>
    <ClInclude Include="slang-ir-sccp.h">
      <Filter>Header Files</Filter>
    </ClInclude>
    <ClInclude Include="slang-ir-specialize-arrays.h">
      <Filter>Header Files</Filter>
    </ClInclude>
    <ClInclude Include="slang-ir-specialize-function-call.h">
      <Filter>Header Files</Filter>
    </ClInclude>
    <ClInclude Include="slang-ir-specialize-resources.h">
      <Filter>Header Files</Filter>
    </ClInclude>
    <ClInclude Include="slang-ir-specialize.h">
      <Filter>Header Files</Filter>
    </ClInclude>
    <ClInclude Include="slang-ir-ssa.h">
      <Filter>Header Files</Filter>
    </ClInclude>
    <ClInclude Include="slang-ir-string-hash.h">
      <Filter>Header Files</Filter>
    </ClInclude>
    <ClInclude Include="slang-ir-strip-witness-tables.h">
      <Filter>Header Files</Filter>
    </ClInclude>
    <ClInclude Include="slang-ir-strip.h">
      <Filter>Header Files</Filter>
    </ClInclude>
    <ClInclude Include="slang-ir-synthesize-active-mask.h">
      <Filter>Header Files</Filter>
    </ClInclude>
    <ClInclude Include="slang-ir-type-set.h">
      <Filter>Header Files</Filter>
    </ClInclude>
    <ClInclude Include="slang-ir-union.h">
      <Filter>Header Files</Filter>
    </ClInclude>
    <ClInclude Include="slang-ir-validate.h">
      <Filter>Header Files</Filter>
    </ClInclude>
    <ClInclude Include="slang-ir-witness-table-wrapper.h">
      <Filter>Header Files</Filter>
    </ClInclude>
    <ClInclude Include="slang-ir-wrap-structured-buffers.h">
      <Filter>Header Files</Filter>
    </ClInclude>
    <ClInclude Include="slang-ir.h">
      <Filter>Header Files</Filter>
    </ClInclude>
    <ClInclude Include="slang-legalize-types.h">
      <Filter>Header Files</Filter>
    </ClInclude>
    <ClInclude Include="slang-lexer.h">
      <Filter>Header Files</Filter>
    </ClInclude>
    <ClInclude Include="slang-lookup.h">
      <Filter>Header Files</Filter>
    </ClInclude>
    <ClInclude Include="slang-lower-to-ir.h">
      <Filter>Header Files</Filter>
    </ClInclude>
    <ClInclude Include="slang-mangle.h">
      <Filter>Header Files</Filter>
    </ClInclude>
    <ClInclude Include="slang-mangled-lexer.h">
      <Filter>Header Files</Filter>
    </ClInclude>
    <ClInclude Include="slang-name.h">
      <Filter>Header Files</Filter>
    </ClInclude>
    <ClInclude Include="slang-options.h">
      <Filter>Header Files</Filter>
    </ClInclude>
    <ClInclude Include="slang-parameter-binding.h">
      <Filter>Header Files</Filter>
    </ClInclude>
    <ClInclude Include="slang-parser.h">
      <Filter>Header Files</Filter>
    </ClInclude>
    <ClInclude Include="slang-preprocessor.h">
      <Filter>Header Files</Filter>
    </ClInclude>
    <ClInclude Include="slang-profile-defs.h">
      <Filter>Header Files</Filter>
    </ClInclude>
    <ClInclude Include="slang-profile.h">
      <Filter>Header Files</Filter>
    </ClInclude>
    <ClInclude Include="slang-reflection.h">
      <Filter>Header Files</Filter>
    </ClInclude>
    <ClInclude Include="slang-repro.h">
      <Filter>Header Files</Filter>
    </ClInclude>
    <ClInclude Include="slang-serialize-ast.h">
      <Filter>Header Files</Filter>
    </ClInclude>
    <ClInclude Include="slang-serialize-container.h">
      <Filter>Header Files</Filter>
    </ClInclude>
    <ClInclude Include="slang-serialize-debug.h">
      <Filter>Header Files</Filter>
    </ClInclude>
    <ClInclude Include="slang-serialize-ir-types.h">
      <Filter>Header Files</Filter>
    </ClInclude>
    <ClInclude Include="slang-serialize-ir.h">
      <Filter>Header Files</Filter>
    </ClInclude>
    <ClInclude Include="slang-serialize-reflection.h">
      <Filter>Header Files</Filter>
    </ClInclude>
    <ClInclude Include="slang-serialize-types.h">
      <Filter>Header Files</Filter>
    </ClInclude>
    <ClInclude Include="slang-serialize.h">
      <Filter>Header Files</Filter>
    </ClInclude>
    <ClInclude Include="slang-source-loc.h">
      <Filter>Header Files</Filter>
    </ClInclude>
    <ClInclude Include="slang-syntax.h">
      <Filter>Header Files</Filter>
    </ClInclude>
    <ClInclude Include="slang-token-defs.h">
      <Filter>Header Files</Filter>
    </ClInclude>
    <ClInclude Include="slang-token.h">
      <Filter>Header Files</Filter>
    </ClInclude>
    <ClInclude Include="slang-type-layout.h">
      <Filter>Header Files</Filter>
    </ClInclude>
    <ClInclude Include="slang-type-system-shared.h">
      <Filter>Header Files</Filter>
    </ClInclude>
    <ClInclude Include="slang-visitor.h">
      <Filter>Header Files</Filter>
    </ClInclude>
  </ItemGroup>
  <ItemGroup>
<<<<<<< HEAD
    <ClCompile Include="..\..\prelude\slang-cuda-prelude.h.cpp">
=======
    <ClCompile Include="..\..\prelude\slang-cpp-prelude.h.cpp">
      <Filter>Header Files</Filter>
    </ClCompile>
    <ClCompile Include="..\..\prelude\slang-cuda-prelude.h.cpp">
      <Filter>Header Files</Filter>
    </ClCompile>
    <ClCompile Include="..\..\prelude\slang-hlsl-prelude.h.cpp">
>>>>>>> 94d3f2bd
      <Filter>Header Files</Filter>
    </ClCompile>
    <ClCompile Include="slang-ast-builder.cpp">
      <Filter>Source Files</Filter>
    </ClCompile>
    <ClCompile Include="slang-ast-decl.cpp">
      <Filter>Source Files</Filter>
    </ClCompile>
    <ClCompile Include="slang-ast-dump.cpp">
      <Filter>Source Files</Filter>
    </ClCompile>
    <ClCompile Include="slang-ast-reflect.cpp">
      <Filter>Source Files</Filter>
    </ClCompile>
    <ClCompile Include="slang-ast-substitutions.cpp">
      <Filter>Source Files</Filter>
    </ClCompile>
    <ClCompile Include="slang-ast-type.cpp">
      <Filter>Source Files</Filter>
    </ClCompile>
    <ClCompile Include="slang-ast-val.cpp">
      <Filter>Source Files</Filter>
    </ClCompile>
    <ClCompile Include="slang-check-conformance.cpp">
      <Filter>Source Files</Filter>
    </ClCompile>
    <ClCompile Include="slang-check-constraint.cpp">
      <Filter>Source Files</Filter>
    </ClCompile>
    <ClCompile Include="slang-check-conversion.cpp">
      <Filter>Source Files</Filter>
    </ClCompile>
    <ClCompile Include="slang-check-decl.cpp">
      <Filter>Source Files</Filter>
    </ClCompile>
    <ClCompile Include="slang-check-expr.cpp">
      <Filter>Source Files</Filter>
    </ClCompile>
    <ClCompile Include="slang-check-modifier.cpp">
      <Filter>Source Files</Filter>
    </ClCompile>
    <ClCompile Include="slang-check-overload.cpp">
      <Filter>Source Files</Filter>
    </ClCompile>
    <ClCompile Include="slang-check-shader.cpp">
      <Filter>Source Files</Filter>
    </ClCompile>
    <ClCompile Include="slang-check-stmt.cpp">
      <Filter>Source Files</Filter>
    </ClCompile>
    <ClCompile Include="slang-check-type.cpp">
      <Filter>Source Files</Filter>
    </ClCompile>
    <ClCompile Include="slang-check.cpp">
      <Filter>Source Files</Filter>
    </ClCompile>
    <ClCompile Include="slang-compiler.cpp">
      <Filter>Source Files</Filter>
    </ClCompile>
    <ClCompile Include="slang-diagnostics.cpp">
      <Filter>Source Files</Filter>
    </ClCompile>
    <ClCompile Include="slang-dxc-support.cpp">
      <Filter>Source Files</Filter>
    </ClCompile>
    <ClCompile Include="slang-emit-c-like.cpp">
      <Filter>Source Files</Filter>
    </ClCompile>
    <ClCompile Include="slang-emit-cpp.cpp">
      <Filter>Source Files</Filter>
    </ClCompile>
    <ClCompile Include="slang-emit-cuda.cpp">
      <Filter>Source Files</Filter>
    </ClCompile>
    <ClCompile Include="slang-emit-glsl.cpp">
      <Filter>Source Files</Filter>
    </ClCompile>
    <ClCompile Include="slang-emit-hlsl.cpp">
      <Filter>Source Files</Filter>
    </ClCompile>
    <ClCompile Include="slang-emit-precedence.cpp">
      <Filter>Source Files</Filter>
    </ClCompile>
    <ClCompile Include="slang-emit-source-writer.cpp">
      <Filter>Source Files</Filter>
    </ClCompile>
    <ClCompile Include="slang-emit-spirv.cpp">
      <Filter>Source Files</Filter>
    </ClCompile>
    <ClCompile Include="slang-emit.cpp">
      <Filter>Source Files</Filter>
    </ClCompile>
    <ClCompile Include="slang-file-system.cpp">
      <Filter>Source Files</Filter>
    </ClCompile>
    <ClCompile Include="slang-glsl-extension-tracker.cpp">
      <Filter>Source Files</Filter>
    </ClCompile>
    <ClCompile Include="slang-hlsl-intrinsic-set.cpp">
      <Filter>Source Files</Filter>
    </ClCompile>
    <ClCompile Include="slang-include-system.cpp">
      <Filter>Source Files</Filter>
    </ClCompile>
    <ClCompile Include="slang-ir-any-value-marshalling.cpp">
      <Filter>Source Files</Filter>
    </ClCompile>
    <ClCompile Include="slang-ir-augment-make-existential.cpp">
      <Filter>Source Files</Filter>
    </ClCompile>
    <ClCompile Include="slang-ir-bind-existentials.cpp">
      <Filter>Source Files</Filter>
    </ClCompile>
    <ClCompile Include="slang-ir-byte-address-legalize.cpp">
      <Filter>Source Files</Filter>
    </ClCompile>
    <ClCompile Include="slang-ir-clone.cpp">
      <Filter>Source Files</Filter>
    </ClCompile>
    <ClCompile Include="slang-ir-collect-global-uniforms.cpp">
      <Filter>Source Files</Filter>
    </ClCompile>
    <ClCompile Include="slang-ir-constexpr.cpp">
      <Filter>Source Files</Filter>
    </ClCompile>
    <ClCompile Include="slang-ir-dce.cpp">
      <Filter>Source Files</Filter>
    </ClCompile>
    <ClCompile Include="slang-ir-deduplicate.cpp">
      <Filter>Source Files</Filter>
    </ClCompile>
    <ClCompile Include="slang-ir-dominators.cpp">
      <Filter>Source Files</Filter>
    </ClCompile>
    <ClCompile Include="slang-ir-entry-point-raw-ptr-params.cpp">
      <Filter>Source Files</Filter>
    </ClCompile>
    <ClCompile Include="slang-ir-entry-point-uniforms.cpp">
      <Filter>Source Files</Filter>
    </ClCompile>
    <ClCompile Include="slang-ir-explicit-global-context.cpp">
      <Filter>Source Files</Filter>
    </ClCompile>
    <ClCompile Include="slang-ir-explicit-global-init.cpp">
      <Filter>Source Files</Filter>
    </ClCompile>
    <ClCompile Include="slang-ir-generics-lowering-context.cpp">
      <Filter>Source Files</Filter>
    </ClCompile>
    <ClCompile Include="slang-ir-glsl-legalize.cpp">
      <Filter>Source Files</Filter>
    </ClCompile>
    <ClCompile Include="slang-ir-hoist-local-types.cpp">
      <Filter>Source Files</Filter>
    </ClCompile>
    <ClCompile Include="slang-ir-inline.cpp">
      <Filter>Source Files</Filter>
    </ClCompile>
    <ClCompile Include="slang-ir-layout.cpp">
      <Filter>Source Files</Filter>
    </ClCompile>
    <ClCompile Include="slang-ir-legalize-types.cpp">
      <Filter>Source Files</Filter>
    </ClCompile>
    <ClCompile Include="slang-ir-legalize-varying-params.cpp">
      <Filter>Source Files</Filter>
    </ClCompile>
    <ClCompile Include="slang-ir-link.cpp">
      <Filter>Source Files</Filter>
    </ClCompile>
    <ClCompile Include="slang-ir-lower-existential.cpp">
      <Filter>Source Files</Filter>
    </ClCompile>
    <ClCompile Include="slang-ir-lower-generic-call.cpp">
      <Filter>Source Files</Filter>
    </ClCompile>
    <ClCompile Include="slang-ir-lower-generic-function.cpp">
      <Filter>Source Files</Filter>
    </ClCompile>
    <ClCompile Include="slang-ir-lower-generic-type.cpp">
      <Filter>Source Files</Filter>
    </ClCompile>
    <ClCompile Include="slang-ir-lower-generics.cpp">
      <Filter>Source Files</Filter>
    </ClCompile>
    <ClCompile Include="slang-ir-lower-tuple-types.cpp">
      <Filter>Source Files</Filter>
    </ClCompile>
    <ClCompile Include="slang-ir-missing-return.cpp">
      <Filter>Source Files</Filter>
    </ClCompile>
    <ClCompile Include="slang-ir-restructure-scoping.cpp">
      <Filter>Source Files</Filter>
    </ClCompile>
    <ClCompile Include="slang-ir-restructure.cpp">
      <Filter>Source Files</Filter>
    </ClCompile>
    <ClCompile Include="slang-ir-sccp.cpp">
      <Filter>Source Files</Filter>
    </ClCompile>
    <ClCompile Include="slang-ir-specialize-arrays.cpp">
      <Filter>Source Files</Filter>
    </ClCompile>
    <ClCompile Include="slang-ir-specialize-function-call.cpp">
      <Filter>Source Files</Filter>
    </ClCompile>
    <ClCompile Include="slang-ir-specialize-resources.cpp">
      <Filter>Source Files</Filter>
    </ClCompile>
    <ClCompile Include="slang-ir-specialize.cpp">
      <Filter>Source Files</Filter>
    </ClCompile>
    <ClCompile Include="slang-ir-ssa.cpp">
      <Filter>Source Files</Filter>
    </ClCompile>
    <ClCompile Include="slang-ir-string-hash.cpp">
      <Filter>Source Files</Filter>
    </ClCompile>
    <ClCompile Include="slang-ir-strip-witness-tables.cpp">
      <Filter>Source Files</Filter>
    </ClCompile>
    <ClCompile Include="slang-ir-strip.cpp">
      <Filter>Source Files</Filter>
    </ClCompile>
    <ClCompile Include="slang-ir-synthesize-active-mask.cpp">
      <Filter>Source Files</Filter>
    </ClCompile>
    <ClCompile Include="slang-ir-type-set.cpp">
      <Filter>Source Files</Filter>
    </ClCompile>
    <ClCompile Include="slang-ir-union.cpp">
      <Filter>Source Files</Filter>
    </ClCompile>
    <ClCompile Include="slang-ir-validate.cpp">
      <Filter>Source Files</Filter>
    </ClCompile>
    <ClCompile Include="slang-ir-witness-table-wrapper.cpp">
      <Filter>Source Files</Filter>
    </ClCompile>
    <ClCompile Include="slang-ir-wrap-structured-buffers.cpp">
      <Filter>Source Files</Filter>
    </ClCompile>
    <ClCompile Include="slang-ir.cpp">
      <Filter>Source Files</Filter>
    </ClCompile>
    <ClCompile Include="slang-legalize-types.cpp">
      <Filter>Source Files</Filter>
    </ClCompile>
    <ClCompile Include="slang-lexer.cpp">
      <Filter>Source Files</Filter>
    </ClCompile>
    <ClCompile Include="slang-lookup.cpp">
      <Filter>Source Files</Filter>
    </ClCompile>
    <ClCompile Include="slang-lower-to-ir.cpp">
      <Filter>Source Files</Filter>
    </ClCompile>
    <ClCompile Include="slang-mangle.cpp">
      <Filter>Source Files</Filter>
    </ClCompile>
    <ClCompile Include="slang-mangled-lexer.cpp">
      <Filter>Source Files</Filter>
    </ClCompile>
    <ClCompile Include="slang-name.cpp">
      <Filter>Source Files</Filter>
    </ClCompile>
    <ClCompile Include="slang-options.cpp">
      <Filter>Source Files</Filter>
    </ClCompile>
    <ClCompile Include="slang-parameter-binding.cpp">
      <Filter>Source Files</Filter>
    </ClCompile>
    <ClCompile Include="slang-parser.cpp">
      <Filter>Source Files</Filter>
    </ClCompile>
    <ClCompile Include="slang-preprocessor.cpp">
      <Filter>Source Files</Filter>
    </ClCompile>
    <ClCompile Include="slang-profile.cpp">
      <Filter>Source Files</Filter>
    </ClCompile>
    <ClCompile Include="slang-reflection.cpp">
      <Filter>Source Files</Filter>
    </ClCompile>
    <ClCompile Include="slang-repro.cpp">
      <Filter>Source Files</Filter>
    </ClCompile>
    <ClCompile Include="slang-serialize-ast.cpp">
      <Filter>Source Files</Filter>
    </ClCompile>
    <ClCompile Include="slang-serialize-container.cpp">
      <Filter>Source Files</Filter>
    </ClCompile>
    <ClCompile Include="slang-serialize-debug.cpp">
      <Filter>Source Files</Filter>
    </ClCompile>
    <ClCompile Include="slang-serialize-ir-types.cpp">
      <Filter>Source Files</Filter>
    </ClCompile>
    <ClCompile Include="slang-serialize-ir.cpp">
      <Filter>Source Files</Filter>
    </ClCompile>
    <ClCompile Include="slang-serialize-reflection.cpp">
      <Filter>Source Files</Filter>
    </ClCompile>
    <ClCompile Include="slang-serialize-types.cpp">
      <Filter>Source Files</Filter>
    </ClCompile>
    <ClCompile Include="slang-serialize.cpp">
      <Filter>Source Files</Filter>
    </ClCompile>
    <ClCompile Include="slang-source-loc.cpp">
      <Filter>Source Files</Filter>
    </ClCompile>
    <ClCompile Include="slang-stdlib.cpp">
      <Filter>Source Files</Filter>
    </ClCompile>
    <ClCompile Include="slang-syntax.cpp">
      <Filter>Source Files</Filter>
    </ClCompile>
    <ClCompile Include="slang-token.cpp">
      <Filter>Source Files</Filter>
    </ClCompile>
    <ClCompile Include="slang-type-layout.cpp">
      <Filter>Source Files</Filter>
    </ClCompile>
    <ClCompile Include="slang-type-system-shared.cpp">
      <Filter>Source Files</Filter>
    </ClCompile>
    <ClCompile Include="slang.cpp">
      <Filter>Source Files</Filter>
    </ClCompile>
  </ItemGroup>
  <ItemGroup>
    <None Include="core.meta.slang">
      <Filter>Source Files</Filter>
    </None>
    <None Include="hlsl.meta.slang">
      <Filter>Source Files</Filter>
    </None>
  </ItemGroup>
  <ItemGroup>
    <Natvis Include="..\core\core.natvis">
      <Filter>Source Files</Filter>
    </Natvis>
    <Natvis Include="slang.natvis">
      <Filter>Source Files</Filter>
    </Natvis>
  </ItemGroup>
</Project><|MERGE_RESOLUTION|>--- conflicted
+++ resolved
@@ -347,17 +347,13 @@
     </ClInclude>
   </ItemGroup>
   <ItemGroup>
-<<<<<<< HEAD
+    <ClCompile Include="..\..\prelude\slang-cpp-prelude.h.cpp">
+      <Filter>Header Files</Filter>
+    </ClCompile>
     <ClCompile Include="..\..\prelude\slang-cuda-prelude.h.cpp">
-=======
-    <ClCompile Include="..\..\prelude\slang-cpp-prelude.h.cpp">
-      <Filter>Header Files</Filter>
-    </ClCompile>
-    <ClCompile Include="..\..\prelude\slang-cuda-prelude.h.cpp">
       <Filter>Header Files</Filter>
     </ClCompile>
     <ClCompile Include="..\..\prelude\slang-hlsl-prelude.h.cpp">
->>>>>>> 94d3f2bd
       <Filter>Header Files</Filter>
     </ClCompile>
     <ClCompile Include="slang-ast-builder.cpp">
