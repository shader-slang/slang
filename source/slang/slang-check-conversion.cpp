// slang-check-conversion.cpp
#include "slang-ast-synthesis.h"
#include "slang-check-impl.h"

// This file contains semantic-checking logic for dealing
// with conversion (both implicit and explicit) of expressions
// from one type to another.
//
// Type conversion is also the point at which a C-style initializer
// list (e.g., `float4 a = { 1, 2, 3, 4 };`) is validated against
// the desired type, so this file also contains all of the logic
// associated with validating initializer lists.

namespace Slang
{
ConversionCost SemanticsVisitor::getImplicitConversionCost(Decl* decl)
{
    if (auto modifier = decl->findModifier<ImplicitConversionModifier>())
    {
        return modifier->cost;
    }

    return kConversionCost_Explicit;
}

BuiltinConversionKind SemanticsVisitor::getImplicitConversionBuiltinKind(Decl* decl)
{
    if (auto modifier = decl->findModifier<ImplicitConversionModifier>())
    {
        return modifier->builtinConversionKind;
    }

    return kBuiltinConversion_Unknown;
}

bool SemanticsVisitor::isEffectivelyScalarForInitializerLists(Type* type)
{
    if (as<CoopVectorExpressionType>(type))
        return false;
    if (as<ArrayExpressionType>(type))
        return false;
    if (as<VectorExpressionType>(type))
        return false;
    if (as<MatrixExpressionType>(type))
        return false;

    if (as<BasicExpressionType>(type))
    {
        return true;
    }

    if (as<ResourceType>(type))
    {
        return true;
    }
    if (as<UntypedBufferResourceType>(type))
    {
        return true;
    }
    if (as<SamplerStateType>(type))
    {
        return true;
    }

    if (auto declRefType = as<DeclRefType>(type))
    {
        if (as<StructDecl>(declRefType->getDeclRef()))
            return false;
    }

    return true;
}

bool SemanticsVisitor::shouldUseInitializerDirectly(Type* toType, Expr* fromExpr)
{
    // A nested initializer list should always be used directly.
    //
    if (as<InitializerListExpr>(fromExpr))
    {
        return true;
    }

    // If the desired type is a scalar, then we should always initialize
    // directly, since it isn't an aggregate.
    //
    if (isEffectivelyScalarForInitializerLists(toType))
        return true;

    // If the type we are initializing isn't effectively scalar,
    // but the initialization expression *is*, then it doesn't
    // seem like direct initialization is intended.
    //
    if (isEffectivelyScalarForInitializerLists(fromExpr->type))
        return false;

    // Once the above cases are handled, the main thing
    // we want to check for is whether a direct initialization
    // is possible (a type conversion exists).
    //
    ConversionCost cost;
    if (canCoerce(toType, fromExpr->type, fromExpr, &cost))
    {
        if (cost >= kConversionCost_Explicit)
        {
            return false;
        }
        return true;
    }

    return false;
}

bool SemanticsVisitor::_readValueFromInitializerList(
    Type* toType,
    Expr** outToExpr,
    InitializerListExpr* fromInitializerListExpr,
    UInt& ioInitArgIndex)
{
    // First, we will check if we have run out of arguments
    // on the initializer list.
    //
    UInt initArgCount = fromInitializerListExpr->args.getCount();
    if (ioInitArgIndex >= initArgCount)
    {
        // If we are at the end of the initializer list,
        // then our ability to read an argument depends
        // on whether the type we are trying to read
        // is default-initializable.
        //
        // For now, we will just pretend like everything
        // is default-initializable and move along.
        return true;
    }

    // Okay, we have at least one initializer list expression,
    // so we will look at the next expression and decide
    // whether to use it to initialize the desired type
    // directly (possibly via casts), or as the first sub-expression
    // for aggregate initialization.
    //
    auto firstInitExpr = fromInitializerListExpr->args[ioInitArgIndex];
    if (shouldUseInitializerDirectly(toType, firstInitExpr))
    {
        ioInitArgIndex++;
        return _coerce(
            CoercionSite::Initializer,
            toType,
            outToExpr,
            firstInitExpr->type,
            firstInitExpr,
            getSink(),
            nullptr);
    }

    // If there is somehow an error in one of the initialization
    // expressions, then everything could be thrown off and we
    // shouldn't keep trying to read arguments.
    //
    if (IsErrorExpr(firstInitExpr))
    {
        // Stop reading arguments, as if we'd reached
        // the end of the list.
        //
        ioInitArgIndex = initArgCount;
        return true;
    }

    // The fallback case is to recursively read the
    // type from the same list as an aggregate.
    //
    return _readAggregateValueFromInitializerList(
        toType,
        outToExpr,
        fromInitializerListExpr,
        ioInitArgIndex);
}

DeclRefType* findBaseStructType(ASTBuilder* astBuilder, DeclRef<StructDecl> structTypeDeclRef)
{
    auto inheritanceDecl =
        getMembersOfType<InheritanceDecl>(astBuilder, structTypeDeclRef).getFirstOrNull();
    if (!inheritanceDecl)
        return nullptr;

    auto baseType = getBaseType(astBuilder, inheritanceDecl);
    auto baseDeclRefType = as<DeclRefType>(baseType);
    if (!baseDeclRefType)
        return nullptr;

    auto baseDeclRef = baseDeclRefType->getDeclRef();
    auto baseStructDeclRef = baseDeclRef.as<StructDecl>();
    if (!baseStructDeclRef)
        return nullptr;

    return baseDeclRefType;
}

DeclRef<StructDecl> findBaseStructDeclRef(
    ASTBuilder* astBuilder,
    DeclRef<StructDecl> structTypeDeclRef)
{
    auto inheritanceDecl =
        getMembersOfType<InheritanceDecl>(astBuilder, structTypeDeclRef).getFirstOrNull();
    if (!inheritanceDecl)
        return DeclRef<StructDecl>();

    auto baseType = getBaseType(astBuilder, inheritanceDecl);
    auto baseDeclRefType = as<DeclRefType>(baseType);
    if (!baseDeclRefType)
        return DeclRef<StructDecl>();

    auto baseDeclRef = baseDeclRefType->getDeclRef();
    auto baseStructDeclRef = baseDeclRef.as<StructDecl>();
    if (!baseStructDeclRef)
        return DeclRef<StructDecl>();

    return baseStructDeclRef;
}

ConstructorDecl* SemanticsVisitor::_getSynthesizedConstructor(
    StructDecl* structDecl,
    ConstructorDecl::ConstructorFlavor flavor)
{
    for (auto ctor : structDecl->getMembersOfType<ConstructorDecl>())
    {
        if (ctor->containsFlavor(flavor))
            return ctor;
    }
    return nullptr;
}

bool SemanticsVisitor::isCStyleType(Type* type, HashSet<Type*>& isVisit)
{
    isVisit.add(type);
    auto cacheResult = [&](bool result)
    {
        getShared()->cacheCStyleType(type, result);
        return result;
    };

    // Check cache first
    if (bool* isCStyle = getShared()->isCStyleType(type))
    {
        return *isCStyle;
    }

    // 1. It has to be basic scalar, vector or matrix type, or user-defined struct.
    if (as<VectorExpressionType>(type) || as<MatrixExpressionType>(type) ||
        as<BasicExpressionType>(type) || isDeclRefTypeOf<EnumDecl>(type).getDecl() ||
        as<PtrType>(type))
        return cacheResult(true);


    // A tuple type is C-style if all of its members are C-style.
    if (auto tupleType = as<TupleType>(type))
    {
        for (Index i = 0; i < tupleType->getMemberCount(); i++)
        {
            auto elementType = tupleType->getMember(i);
            // Avoid infinite loop in case of circular reference.
            if (isVisit.contains(elementType))
                return cacheResult(false);
            if (!isCStyleType(elementType, isVisit))
                return cacheResult(false);
        }
        return cacheResult(true);
    }

    if (auto structDecl = isDeclRefTypeOf<StructDecl>(type).getDecl())
    {
        // 2. It cannot have inheritance, but inherit from interface is fine.
        for (auto inheritanceDecl : structDecl->getMembersOfType<InheritanceDecl>())
        {
            if (!isDeclRefTypeOf<InterfaceDecl>(inheritanceDecl->base.type))
            {
                return cacheResult(false);
            }
        }

        // 3. It cannot have explicit constructor
        if (_hasExplicitConstructor(structDecl, true))
            return cacheResult(false);

        // 4. All of its members have to have the same visibility as the struct itself.
        DeclVisibility structVisibility = getDeclVisibility(structDecl);
        for (auto varDecl : structDecl->getMembersOfType<VarDeclBase>())
        {
            if (getDeclVisibility(varDecl) != structVisibility)
            {
                return cacheResult(false);
            }
        }

        for (auto varDecl : structDecl->getMembersOfType<VarDeclBase>())
        {
            Type* varType = varDecl->getType();

            if (isDeclRefTypeOf<StructDecl>(varType))
            {
                // Avoid infinite loop in case of circular reference.
                if (isVisit.contains(varType))
                    continue;
            }

            // Recursively check the type of the member.
            if (!isCStyleType(varType, isVisit))
                return cacheResult(false);
        }
    }

    // 5. All its members are legacy C-Style structs or arrays of legacy C-style structs
    if (auto arrayType = as<ArrayExpressionType>(type))
    {
        if (arrayType->isUnsized())
        {
            return cacheResult(false);
        }

        auto elementType = arrayType->getElementType();
        if (isDeclRefTypeOf<StructDecl>(elementType))
        {
            // Avoid infinite loop in case of circular reference.
            if (isVisit.contains(elementType))
                cacheResult(true);
        }

        if (!isCStyleType(elementType, isVisit))
            return cacheResult(false);
    }

    return cacheResult(true);
}

Expr* SemanticsVisitor::_createCtorInvokeExpr(
    Type* toType,
    const SourceLoc& loc,
    const List<Expr*>& coercedArgs)
{
    auto* varExpr = getASTBuilder()->create<VarExpr>();
    varExpr->type = (QualType)getASTBuilder()->getTypeType(toType);
    varExpr->declRef = isDeclRefTypeOf<Decl>(toType);

    auto* constructorExpr = getASTBuilder()->create<ExplicitCtorInvokeExpr>();
    constructorExpr->functionExpr = varExpr;
    constructorExpr->arguments.addRange(coercedArgs);
    constructorExpr->loc = loc;

    return constructorExpr;
}

// translation from initializer list to constructor invocation if the struct has constructor.
bool SemanticsVisitor::createInvokeExprForExplicitCtor(
    Type* toType,
    InitializerListExpr* fromInitializerListExpr,
    Expr** outExpr)
{
    if (auto toStructDeclRef = isDeclRefTypeOf<StructDecl>(toType))
    {
        // TODO: This is just a special case for a backwards-compatibility feature
        // for HLSL, this flag will imply that the initializer list is synthesized
        // for a type cast from a literal zero to a 'struct'. In this case, we will fall
        // back to legacy initializer list logic.
        if (!fromInitializerListExpr->useCStyleInitialization)
        {
            HashSet<Type*> isVisit;
            if (!isCStyleType(toType, isVisit))
                return false;
        }

        if (_hasExplicitConstructor(toStructDeclRef.getDecl(), false))
        {
            auto ctorInvokeExpr = _createCtorInvokeExpr(
                toType,
                fromInitializerListExpr->loc,
                fromInitializerListExpr->args);

            DiagnosticSink tempSink(getSourceManager(), nullptr);
            SemanticsVisitor subVisitor(withSink(&tempSink));
            ctorInvokeExpr = subVisitor.CheckTerm(ctorInvokeExpr);

            if (tempSink.getErrorCount())
            {
                HashSet<Type*> isVisit;
                if (!isCStyleType(toType, isVisit))
                {
                    Slang::ComPtr<ISlangBlob> blob;
                    tempSink.getBlobIfNeeded(blob.writeRef());
                    getSink()->diagnoseRaw(
                        Severity::Error,
                        static_cast<char const*>(blob->getBufferPointer()));
                }
                return false;
            }

            if (outExpr)
            {
                *outExpr = ctorInvokeExpr;
                return true;
            }
        }
    }
    return false;
}

bool SemanticsVisitor::createInvokeExprForSynthesizedCtor(
    Type* toType,
    InitializerListExpr* fromInitializerListExpr,
    Expr** outExpr)
{
    StructDecl* structDecl = isDeclRefTypeOf<StructDecl>(toType).getDecl();

    if (!structDecl)
        return false;

    HashSet<Type*> isVisit;
    bool isCStyle = false;
    if (!_getSynthesizedConstructor(
            structDecl,
            ConstructorDecl::ConstructorFlavor::SynthesizedDefault))
    {
        // When a struct has no constructor and it's not a C-style type, the initializer list is
        // invalid.
        isCStyle = isCStyleType(toType, isVisit);

        // WAR: We currently still has to allow legacy initializer list for array type until we have
        // more proper solution for array initialization, so if the right hand side is an array
        // type, we will not report error and fall-back to legacy initializer list logic.
        bool isArrayType = as<ArrayExpressionType>(toType) != nullptr;
        if (!isCStyle && !isArrayType)
        {
            getSink()->diagnose(
                fromInitializerListExpr->loc,
                Diagnostics::cannotUseInitializerListForType,
                toType);
        }

        return false;
    }

    isCStyle = isCStyleType(toType, isVisit);
    // TODO: This is just a special case for a backwards-compatibility feature
    // for HLSL, this flag will imply that the initializer list is synthesized
    // for a type cast from a literal zero to a 'struct'. In this case, we will fall
    // back to legacy initializer list logic.
    if (!fromInitializerListExpr->useCStyleInitialization)
    {
        if (isCStyle)
            return false;
    }

    DiagnosticSink tempSink(getSourceManager(), nullptr);
    SemanticsVisitor subVisitor(withSink(&tempSink));

    // First make sure the struct is fully checked, otherwise the synthesized constructor may not be
    // created yet.
    subVisitor.ensureDecl(structDecl, DeclCheckState::DefinitionChecked);

    List<Expr*> coercedArgs;
    auto ctorInvokeExpr =
        _createCtorInvokeExpr(toType, fromInitializerListExpr->loc, fromInitializerListExpr->args);

    ctorInvokeExpr = subVisitor.CheckExpr(ctorInvokeExpr);

    if (ctorInvokeExpr)
    {
        if (!tempSink.getErrorCount())
        {
            if (outExpr)
                *outExpr = ctorInvokeExpr;

            return true;
        }
        else if (!isCStyle)
        {
            Slang::ComPtr<ISlangBlob> blob;
            tempSink.getBlobIfNeeded(blob.writeRef());
            getSink()->diagnoseRaw(
                Severity::Error,
                static_cast<char const*>(blob->getBufferPointer()));
            return false;
        }
    }
    return false;
}

bool SemanticsVisitor::_readAggregateValueFromInitializerList(
    Type* inToType,
    Expr** outToExpr,
    InitializerListExpr* fromInitializerListExpr,
    UInt& ioArgIndex)
{
    auto toType = inToType;
    UInt argCount = fromInitializerListExpr->args.getCount();

    // In the case where we need to build a result expression,
    // we will collect the new arguments here
    List<Expr*> coercedArgs;

    if (isEffectivelyScalarForInitializerLists(toType))
    {
        // For any type that is effectively a non-aggregate,
        // we expect to read a single value from the initializer list
        //
        if (ioArgIndex < argCount)
        {
            auto arg = fromInitializerListExpr->args[ioArgIndex++];
            return _coerce(
                CoercionSite::Initializer,
                toType,
                outToExpr,
                arg->type,
                arg,
                getSink(),
                nullptr);
        }
        else
        {
            // If there wasn't an initialization
            // expression to be found, then we need
            // to perform default initialization here.
            //
            // We will let this case come through the front-end
            // as an `InitializerListExpr` with zero arguments,
            // and then have the IR generation logic deal with
            // synthesizing default values.
        }
    }
    else if (auto toVecType = as<VectorExpressionType>(toType))
    {
        auto toElementCount = toVecType->getElementCount();
        auto toElementType = toVecType->getElementType();

        UInt elementCount = 0;
        if (auto constElementCount = as<ConstantIntVal>(toElementCount))
        {
            elementCount = (UInt)constElementCount->getValue();
        }
        else
        {
            auto isLinkTimeVal =
                as<TypeCastIntVal>(toElementCount) || as<DeclRefIntVal>(toElementCount) ||
                as<PolynomialIntVal>(toElementCount) || as<FuncCallIntVal>(toElementType);
            if (isLinkTimeVal)
            {
                auto defaultConstructExpr = m_astBuilder->create<DefaultConstructExpr>();
                defaultConstructExpr->loc = fromInitializerListExpr->loc;
                defaultConstructExpr->type = QualType(toType);

                *outToExpr = defaultConstructExpr;
                return true;
            }

            // We don't know the element count statically,
            // so what are we supposed to be doing?
            //
            if (outToExpr)
            {
                getSink()->diagnose(
                    fromInitializerListExpr,
                    Diagnostics::cannotUseInitializerListForVectorOfUnknownSize,
                    toElementCount);
            }
            return false;
        }

        for (UInt ee = 0; ee < elementCount; ++ee)
        {
            Expr* coercedArg = nullptr;
            bool argResult = _readValueFromInitializerList(
                toElementType,
                outToExpr ? &coercedArg : nullptr,
                fromInitializerListExpr,
                ioArgIndex);

            // No point in trying further if any argument fails
            if (!argResult)
                return false;

            if (coercedArg)
            {
                coercedArgs.add(coercedArg);
            }
        }
    }
    else if (auto toCoopVectorType = as<CoopVectorExpressionType>(toType))
    {
        auto toElementCount = toCoopVectorType->getElementCount();
        auto toElementType = toCoopVectorType->getElementType();

        UInt elementCount = 0;
        if (auto constElementCount = as<ConstantIntVal>(toElementCount))
        {
            elementCount = (UInt)constElementCount->getValue();
        }
        else
        {
            // We don't know the element count statically,
            // so what are we supposed to be doing?
            //
            if (outToExpr)
            {
                getSink()->diagnose(
                    fromInitializerListExpr,
                    Diagnostics::cannotUseInitializerListForCoopVectorOfUnknownSize,
                    toElementCount);
            }
            return false;
        }

        for (UInt ee = 0; ee < elementCount; ++ee)
        {
            Expr* coercedArg = nullptr;
            bool argResult = _readValueFromInitializerList(
                toElementType,
                outToExpr ? &coercedArg : nullptr,
                fromInitializerListExpr,
                ioArgIndex);

            // No point in trying further if any argument fails
            if (!argResult)
                return false;

            if (coercedArg)
            {
                coercedArgs.add(coercedArg);
            }
        }
    }
    else if (auto toArrayType = as<ArrayExpressionType>(toType))
    {
        // TODO(tfoley): If we can compute the size of the array statically,
        // then we want to check that there aren't too many initializers present

        auto toElementType = toArrayType->getElementType();
        if (!toArrayType->isUnsized())
        {
            auto toElementCount = toArrayType->getElementCount();

            // In the case of a sized array, we need to check that the number
            // of elements being initialized matches what was declared.
            //
            UInt elementCount = 0;
            if (auto constElementCount = as<ConstantIntVal>(toElementCount))
            {
                elementCount = (UInt)constElementCount->getValue();
            }
            else
            {
                auto toMakeArrayFromElementExpr = m_astBuilder->create<MakeArrayFromElementExpr>();
                toMakeArrayFromElementExpr->loc = fromInitializerListExpr->loc;
                toMakeArrayFromElementExpr->type = QualType(toType);

                *outToExpr = toMakeArrayFromElementExpr;
                return true;
            }
            for (UInt ee = 0; ee < elementCount; ++ee)
            {
                Expr* coercedArg = nullptr;
                bool argResult = _readValueFromInitializerList(
                    toElementType,
                    outToExpr ? &coercedArg : nullptr,
                    fromInitializerListExpr,
                    ioArgIndex);

                // No point in trying further if any argument fails
                if (!argResult)
                    return false;

                if (coercedArg)
                {
                    coercedArgs.add(coercedArg);
                }
            }
        }
        else
        {
            // In the case of an unsized array type, we will use the
            // number of arguments to the initializer to determine
            // the element count.
            //
            UInt elementCount = 0;
            while (ioArgIndex < argCount)
            {
                Expr* coercedArg = nullptr;
                bool argResult = _readValueFromInitializerList(
                    toElementType,
                    outToExpr ? &coercedArg : nullptr,
                    fromInitializerListExpr,
                    ioArgIndex);

                // No point in trying further if any argument fails
                if (!argResult)
                    return false;

                elementCount++;

                if (coercedArg)
                {
                    coercedArgs.add(coercedArg);
                }
            }

            // We have a new type for the conversion, based on what
            // we learned.
            toType = m_astBuilder->getArrayType(
                toElementType,
                m_astBuilder->getIntVal(m_astBuilder->getIntType(), elementCount));
        }
    }
    else if (auto toMatrixType = as<MatrixExpressionType>(toType))
    {
        // In the general case, the initializer list might comprise
        // both vectors and scalars.
        //
        // The traditional HLSL compilers treat any vectors in
        // the initializer list exactly equivalent to their sequence
        // of scalar elements, and don't care how this might, or
        // might not, align with the rows of the matrix.
        //
        // We will draw a line in the sand and say that an initializer
        // list for a matrix will act as if the matrix type were an
        // array of vectors for the rows.


        UInt rowCount = 0;
        auto toRowType =
            createVectorType(toMatrixType->getElementType(), toMatrixType->getColumnCount());

        auto rowCountIntVal = toMatrixType->getRowCount();
        if (auto constRowCount = as<ConstantIntVal>(rowCountIntVal))
        {
            rowCount = (UInt)constRowCount->getValue();
        }
        else
        {
            auto isLinkTimeVal =
                as<TypeCastIntVal>(rowCountIntVal) || as<DeclRefIntVal>(rowCountIntVal) ||
                as<PolynomialIntVal>(rowCountIntVal) || as<FuncCallIntVal>(rowCountIntVal);
            if (isLinkTimeVal)
            {
                auto defaultConstructExpr = m_astBuilder->create<DefaultConstructExpr>();
                defaultConstructExpr->loc = fromInitializerListExpr->loc;
                defaultConstructExpr->type = QualType(toType);

                *outToExpr = defaultConstructExpr;
                return true;
            }

            // We don't know the element count statically,
            // so what are we supposed to be doing?
            //
            if (outToExpr)
            {
                getSink()->diagnose(
                    fromInitializerListExpr,
                    Diagnostics::cannotUseInitializerListForMatrixOfUnknownSize,
                    toMatrixType->getRowCount());
            }
            return false;
        }

        for (UInt rr = 0; rr < rowCount; ++rr)
        {
            Expr* coercedArg = nullptr;
            bool argResult = _readValueFromInitializerList(
                toRowType,
                outToExpr ? &coercedArg : nullptr,
                fromInitializerListExpr,
                ioArgIndex);

            // No point in trying further if any argument fails
            if (!argResult)
                return false;

            if (coercedArg)
            {
                coercedArgs.add(coercedArg);
            }
        }
    }
    else if (auto tupleType = as<TupleType>(toType))
    {
        for (Index ee = 0; ee < tupleType->getMemberCount(); ++ee)
        {
            auto elementType = tupleType->getMember(ee);
            Expr* coercedArg = nullptr;
            bool argResult = _readValueFromInitializerList(
                elementType,
                outToExpr ? &coercedArg : nullptr,
                fromInitializerListExpr,
                ioArgIndex);

            // No point in trying further if any argument fails
            if (!argResult)
                return false;

            if (coercedArg)
            {
                coercedArgs.add(coercedArg);
            }
        }
    }
    else if (auto toDeclRefType = as<DeclRefType>(toType))
    {
        auto toTypeDeclRef = toDeclRefType->getDeclRef();
        if (auto toStructDeclRef = toTypeDeclRef.as<StructDecl>())
        {
            // Trying to initialize a `struct` type given an initializer list.
            //
            // Before we iterate over the fields, we want to check if this struct
            // inherits from another `struct` type. If so, we want to read
            // an initializer for that base type first.
            //
            if (auto baseStructType = findBaseStructType(m_astBuilder, toStructDeclRef))
            {
                Expr* coercedArg = nullptr;
                bool argResult = _readValueFromInitializerList(
                    baseStructType,
                    outToExpr ? &coercedArg : nullptr,
                    fromInitializerListExpr,
                    ioArgIndex);

                // No point in trying further if any argument fails
                if (!argResult)
                    return false;

                if (coercedArg)
                {
                    coercedArgs.add(coercedArg);
                }
            }

            // We will go through the fields in order and try to match them
            // up with initializer arguments.
            //
            for (auto fieldDeclRef : getMembersOfType<VarDecl>(
                     m_astBuilder,
                     toStructDeclRef,
                     MemberFilterStyle::Instance))
            {
                Expr* coercedArg = nullptr;
                bool argResult = _readValueFromInitializerList(
                    getType(m_astBuilder, fieldDeclRef),
                    outToExpr ? &coercedArg : nullptr,
                    fromInitializerListExpr,
                    ioArgIndex);

                // No point in trying further if any argument fails
                if (!argResult)
                    return false;

                if (coercedArg)
                {
                    coercedArgs.add(coercedArg);
                }
            }
        }
    }
    else
    {
        // We shouldn't get to this case in practice,
        // but just in case we'll consider an initializer
        // list invalid if we are trying to read something
        // off of it that wasn't handled by the cases above.
        //
        if (outToExpr)
        {
            getSink()->diagnose(
                fromInitializerListExpr,
                Diagnostics::cannotUseInitializerListForType,
                inToType);
        }
        return false;
    }

    // We were able to coerce all the arguments given, and so
    // we need to construct a suitable expression to remember the result
    //
    if (outToExpr)
    {
        auto toInitializerListExpr = m_astBuilder->create<InitializerListExpr>();
        toInitializerListExpr->loc = fromInitializerListExpr->loc;
        toInitializerListExpr->type = QualType(toType);
        toInitializerListExpr->args = coercedArgs;

        // Wrap initalizer list args if we're creating a non-differentiable struct within a
        // differentiable function.
        //
        if (auto func = getParentFuncOfVisitor())
        {
            if (func->findModifier<DifferentiableAttribute>() && !isTypeDifferentiable(toType))
            {
                for (auto& arg : toInitializerListExpr->args)
                {
                    if (isTypeDifferentiable(arg->type.type))
                    {
                        auto detachedArg = m_astBuilder->create<DetachExpr>();
                        detachedArg->inner = arg;
                        detachedArg->type = arg->type;
                        arg = detachedArg;
                    }
                }
            }
        }

        *outToExpr = toInitializerListExpr;
    }

    return true;
}

bool SemanticsVisitor::_coerceInitializerList(
    Type* toType,
    Expr** outToExpr,
    InitializerListExpr* fromInitializerListExpr)
{
    UInt argCount = fromInitializerListExpr->args.getCount();
    UInt argIndex = 0;

    // TODO: we should handle the special case of `{0}` as an initializer
    // for arbitrary `struct` types here.

    // If this initializer list has a more specific type than just
    // InitializerListType (i.e. it's already undergone a coercion) we
    // should ensure that we're allowed to coerce from that type to our
    // desired type.
    // If this isn't prohibited, then we can proceed to try and coerce from
    // the initializer list itself; assuming that coercion is closed under
    // composition this shouldn't fail.
    if (!as<InitializerListType>(fromInitializerListExpr->type) &&
        !canCoerce(toType, fromInitializerListExpr->type, nullptr))
        return _failedCoercion(toType, outToExpr, fromInitializerListExpr, getSink());

    // Try to invoke the user-defined constructor if it exists. This call will
    // report error diagnostics if the used-defined constructor exists but does not
    // match the initialize list.
    if (createInvokeExprForExplicitCtor(toType, fromInitializerListExpr, outToExpr))
    {
        return true;
    }

    // Try to invoke the synthesized constructor if it exists
    if (createInvokeExprForSynthesizedCtor(toType, fromInitializerListExpr, outToExpr))
    {
        return true;
    }

    // We will fall back to the legacy logic of initialize list.
    if (!_readAggregateValueFromInitializerList(
            toType,
            outToExpr,
            fromInitializerListExpr,
            argIndex))
        return false;

    if (argIndex != argCount)
    {
        if (outToExpr)
        {
            getSink()->diagnose(
                fromInitializerListExpr,
                Diagnostics::tooManyInitializers,
                argIndex,
                argCount);
        }
    }

    return true;
}

bool SemanticsVisitor::_failedCoercion(
    Type* toType,
    Expr** outToExpr,
    Expr* fromExpr,
    DiagnosticSink* sink)
{
    if (outToExpr)
    {
        // As a special case, if the expression we are trying to convert
        // from is overloaded (implying an ambiguous reference), then we
        // will try to produce a more appropriately tailored error message.
        //
        auto fromType = fromExpr->type.type;
        if (as<OverloadGroupType>(fromType))
        {
            diagnoseAmbiguousReference(fromExpr);
        }
        else
        {
            if (sink)
            {   
                sink->diagnose(
                    fromExpr->loc,
                    Diagnostics::typeMismatch,
                    toType,
                    fromExpr->type);
            }
        }
    }
    return false;
}

/// Do the `left` and `right` modifiers represent the same thing?
static bool _doModifiersMatch(Val* left, Val* right)
{
    if (left == right)
        return true;

    if (left->equals(right))
        return true;

    return false;
}

/// Does `type` have a modifier that matches `modifier`?
static bool _hasMatchingModifier(ModifiedType* type, Val* modifier)
{
    if (!type)
        return false;

    for (Index m = 0; m < type->getModifierCount(); m++)
    {
        if (_doModifiersMatch(type->getModifier(m), modifier))
            return true;
    }

    return false;
}

/// Can `modifier` be added to a type as part of a coercion?
///
/// For example, it is generally safe to convert from a value
/// of type `T` to a value of type `const T` in C/C++.
///
static bool _canModifierBeAddedDuringCoercion(Val* modifier)
{
    switch (modifier->astNodeType)
    {
    default:
        return false;

    case ASTNodeType::UNormModifierVal:
    case ASTNodeType::SNormModifierVal:
    case ASTNodeType::NoDiffModifierVal:
        return true;
    }
}

/// Can `modifier` be dropped from a type as part of a coercion?
///
/// For example, it is generally safe to convert from a value
/// of type `const T` to a value of type `T` in C/C++.
///
static bool _canModifierBeDroppedDuringCoercion(Val* modifier)
{
    switch (modifier->astNodeType)
    {
    default:
        return false;

    case ASTNodeType::UNormModifierVal:
    case ASTNodeType::SNormModifierVal:
    case ASTNodeType::NoDiffModifierVal:
        return true;
    }
}

static bool isSigned(Type* t)
{
    auto basicType = as<BasicExpressionType>(t);
    if (!basicType)
        return false;
    switch (basicType->getBaseType())
    {
    case BaseType::Int8:
    case BaseType::Int16:
    case BaseType::Int:
    case BaseType::Int64:
    case BaseType::IntPtr:
        return true;
    default:
        return false;
    }
}

int getTypeBitSize(Type* t)
{
    auto basicType = as<BasicExpressionType>(t);
    if (!basicType)
        return 0;

    switch (basicType->getBaseType())
    {
    case BaseType::Int8:
    case BaseType::UInt8:
        return 8;
    case BaseType::Int16:
    case BaseType::UInt16:
        return 16;
    case BaseType::Int:
    case BaseType::UInt:
        return 32;
    case BaseType::Int64:
    case BaseType::UInt64:
        return 64;
    case BaseType::IntPtr:
    case BaseType::UIntPtr:
#if SLANG_PTR_IS_32
        return 32;
#else
        return 64;
#endif
    default:
        return 0;
    }
}

ConversionCost SemanticsVisitor::getImplicitConversionCostWithKnownArg(
    DeclRef<Decl> decl,
    Type* toType,
    Expr* arg)
{
    ConversionCost candidateCost = getImplicitConversionCost(decl.getDecl());

    if (candidateCost == kConversionCost_TypeCoercionConstraint ||
        candidateCost == kConversionCost_TypeCoercionConstraintPlusScalarToVector)
    {
        if (auto genApp = as<GenericAppDeclRef>(decl.declRefBase))
        {
            for (auto genArg : genApp->getArgs())
            {
                if (auto wit = as<TypeCoercionWitness>(genArg))
                {
                    candidateCost -= kConversionCost_TypeCoercionConstraint;
                    candidateCost += getConversionCost(wit->getToType(), wit->getFromType());
                    break;
                }
            }
        }
    }

    // Fix up the cost if the operand is a const lit.
    if (isScalarIntegerType(toType))
    {
        auto knownVal = as<IntegerLiteralExpr>(arg);
        if (!knownVal)
            return candidateCost;
        if (getIntValueBitSize(knownVal->value) <= getTypeBitSize(toType))
        {
            bool toTypeIsSigned = isSigned(toType);
            bool fromTypeIsSigned = isSigned(knownVal->type);
            if (toTypeIsSigned == fromTypeIsSigned)
                candidateCost = kConversionCost_InRangeIntLitConversion;
            else if (toTypeIsSigned)
                candidateCost = kConversionCost_InRangeIntLitUnsignedToSignedConversion;
            else
                candidateCost = kConversionCost_InRangeIntLitSignedToUnsignedConversion;
        }
    }
    return candidateCost;
}

bool SemanticsVisitor::_coerce(
    CoercionSite site,
    Type* toType,
    Expr** outToExpr,
    QualType fromType,
    Expr* fromExpr,
    DiagnosticSink* sink,
    ConversionCost* outCost)
{
    // If we are about to try and coerce an overloaded expression,
    // then we should start by trying to resolve the ambiguous reference
    // based on prioritization of the different candidates.
    //
    // TODO: A more powerful model would be to try to coerce each
    // of the constituent overload candidates, filtering down to
    // those that are coercible, and then disambiguating the result.
    // Such an approach would let us disambiguate between overloaded
    // symbols based on their type (e.g., by casting the name of
    // an overloaded function to the type of the overload we mean
    // to reference).
    //
    if (auto fromOverloadedExpr = as<OverloadedExpr>(fromExpr))
    {
        auto resolvedExpr =
            maybeResolveOverloadedExpr(fromOverloadedExpr, LookupMask::Default, nullptr);

        fromExpr = resolvedExpr;
        fromType = resolvedExpr->type;
    }

    // An important and easy case is when the "to" and "from" types are equal.
    //
    if (toType->equals(fromType))
    {
        if (outToExpr)
            *outToExpr = fromExpr;
        if (outCost)
            *outCost = kConversionCost_None;
        return true;
    }

    // Assume string literals are convertible to any string type.
    if (as<StringLiteralExpr>(fromExpr) && as<StringTypeBase>(toType))
    {
        if (outToExpr)
            *outToExpr = fromExpr;
        if (outCost)
            *outCost = kConversionCost_None;
        return true;
    }

    // Allow implicit conversion from sized array to unsized array when
    // calling a function.
    // Note: we implement the logic here instead of an implicit_conversion
    // intrinsic in the core module because we only want to allow this conversion
    // when calling a function.
    //
    if (site == CoercionSite::Argument)
    {
        if (auto fromArrayType = as<ArrayExpressionType>(fromType))
        {
            if (auto toArrayType = as<ArrayExpressionType>(toType))
            {
                if (fromArrayType->getElementType()->equals(toArrayType->getElementType()) &&
                    toArrayType->isUnsized())
                {
                    if (outToExpr)
                        *outToExpr = fromExpr;
                    if (outCost)
                        *outCost = kConversionCost_SizedArrayToUnsizedArray;
                    return true;
                }
            }
        }
    }

    // Another important case is when either the "to" or "from" type
    // represents an error. In such a case we must have already
    // reporeted the error, so it is better to allow the conversion
    // to pass than to report a "cascading" error that might not
    // make any sense.
    //
    if (as<ErrorType>(toType) || as<ErrorType>(fromType))
    {
        if (outToExpr)
            *outToExpr = CreateImplicitCastExpr(toType, fromExpr);
        if (outCost)
            *outCost = kConversionCost_None;
        return true;
    }

    {
        // It is possible that one or more of the types involved might have modifiers
        // on it, but the underlying types are otherwise the same.
        //
        auto toModified = as<ModifiedType>(toType);
        auto toBase = toModified ? toModified->getBase() : toType;
        //
        auto fromModified = as<ModifiedType>(fromType);
        auto fromBase =
            fromModified ? QualType(fromModified->getBase(), fromType.isLeftValue) : fromType;


        if ((toModified || fromModified) && toBase->equals(fromBase))
        {
            // We need to check each modifier present on either `toType`
            // or `fromType`. For each modifier, it will either be:
            //
            // * Present on both types; these are a non-issue
            // * Present only on `toType`
            // * Present only on `fromType`
            //
            if (toModified)
            {
                for (Index m = 0; m < toModified->getModifierCount(); m++)
                {
                    auto modifier = toModified->getModifier(m);
                    if (_hasMatchingModifier(fromModified, modifier))
                        continue;

                    // If `modifier` is present on `toType`, but not `fromType`,
                    // then we need to know whether this modifier can be added
                    // to the type of an expression as part of coercion.
                    //
                    if (!_canModifierBeAddedDuringCoercion(modifier))
                    {
                        return _failedCoercion(toType, outToExpr, fromExpr, sink);
                    }
                }
            }
            if (fromModified)
            {
                for (Index m = 0; m < fromModified->getModifierCount(); m++)
                {
                    auto modifier = fromModified->getModifier(m);

                    if (_hasMatchingModifier(toModified, modifier))
                        continue;

                    // If `modifier` is present on `fromType`, but not `toType`,
                    // then we need to know whether this modifier can be dropped
                    // to the type of an expression as part of coercion.
                    //
                    if (!_canModifierBeDroppedDuringCoercion(modifier))
                    {
                        return _failedCoercion(toType, outToExpr, fromExpr, sink);
                    }
                }
            }

            // If all the modifiers were okay, we can convert.

            // TODO: we may need a cost to allow disambiguation of overloads based on modifiers?
            if (outCost)
            {
                *outCost = kConversionCost_None;
            }
            if (outToExpr)
            {
                *outToExpr = createModifierCastExpr(toType, fromExpr);
            }

            return true;
        }
    }

    // Coercion from an initializer list is allowed for many types,
    // so we will farm that out to its own subroutine.
    //
    if (fromExpr && as<InitializerListType>(fromExpr->type.type))
    {
        if (auto fromInitializerListExpr = as<InitializerListExpr>(fromExpr))
        {
            if (!_coerceInitializerList(toType, outToExpr, fromInitializerListExpr))
            {
                return false;
            }

            // For now, we treat coercion from an initializer list
            // as having  no cost, so that all conversions from initializer
            // lists are equally valid. This is fine given where initializer
            // lists are allowed to appear now, but might need to be made
            // more strict if we allow for initializer lists in more
            // places in the language (e.g., as function arguments).
            //
            if (outCost)
            {
                *outCost = kConversionCost_None;
            }

            return true;
        }
    }

    // nullptr_t can be cast into any pointer type.
    if (as<NullPtrType>(fromType) && as<PtrType>(toType))
    {
        if (outCost)
        {
            *outCost = kConversionCost_NullPtrToPtr;
        }
        if (outToExpr)
        {
            auto* defaultExpr = getASTBuilder()->create<DefaultConstructExpr>();
            defaultExpr->type = QualType(toType);
            *outToExpr = defaultExpr;
        }
        return true;
    }
    // none_t can be cast into any Optional<T> type.
    if (as<NoneType>(fromType) && as<OptionalType>(toType))
    {
        if (outCost)
        {
            *outCost = kConversionCost_NoneToOptional;
        }
        if (outToExpr)
        {
            auto resultExpr = getASTBuilder()->create<MakeOptionalExpr>();
            resultExpr->loc = fromExpr->loc;
            resultExpr->type = toType;
            resultExpr->checked = true;
            *outToExpr = resultExpr;
        }
        return true;
    }

    // A enum type can be converted into its underlying tag type.
    if (auto enumDecl = isEnumType(fromType))
    {
        Type* tagType = enumDecl->tagType;
        if (tagType == toType)
        {
            if (outCost)
            {
                *outCost = kConversionCost_RankPromotion;
            }
            if (outToExpr)
            {
                auto rsExpr = getASTBuilder()->create<BuiltinCastExpr>();
                rsExpr->type = toType;
                rsExpr->loc = fromExpr->loc;
                rsExpr->base = fromExpr;
                *outToExpr = rsExpr;
            }
            return true;
        }
    }

    // matrix type with different layouts are convertible
    if (auto fromMatrixType = as<MatrixExpressionType>(fromType))
    {
        if (auto toMatrixType = as<MatrixExpressionType>(toType))
        {
            if (fromMatrixType->getElementType()->equals(toMatrixType->getElementType()) &&
                fromMatrixType->getRowCount()->equals(toMatrixType->getRowCount()) &&
                fromMatrixType->getColumnCount()->equals(toMatrixType->getColumnCount()))
            {
                if (outCost)
                {
                    *outCost = kConversionCost_MatrixLayout;
                }
                if (outToExpr)
                {
                    *outToExpr = fromExpr;
                }
                return true;
            }
        }
    }

    if (auto toFuncType = as<FuncType>(toType))
    {
        if (auto fromLambdaType = isDeclRefTypeOf<StructDecl>(fromType))
        {
            if (tryCoerceLambdaToFuncType(fromLambdaType, toFuncType, fromExpr, outToExpr))
            {
                if (outCost)
                {
                    *outCost = kConversionCost_LambdaToFunc;
                }
                return true;
            }
        }
    }

    // A type is always convertible to any of its supertypes.
    //
    if (auto witness = tryGetSubtypeWitness(fromType, toType))
    {
        if (outToExpr)
        {
            *outToExpr = createCastToSuperTypeExpr(toType, fromExpr, witness);

            // If the original expression was an l-value, then the result
            // of the cast may be an l-value itself. We want to be able
            // to invoke `[mutating]` methods on a value that is cast to
            // an interface it conforms to, and we also expect to be able
            // to pass a value of a derived `struct` type into methods that
            // expect a value of its base type.
            //
            if (fromExpr && fromExpr->type.isLeftValue)
            {
                // If the original type is a concrete type and toType is an interface type,
                // we need to wrap the original expression into a MakeExistential, and the
                // result of MakeExistential is not an l-value.
                bool toTypeIsInterface = isInterfaceType(toType);
                bool fromTypeIsInterface = isInterfaceType(fromType);
                if (!toTypeIsInterface || toTypeIsInterface == fromTypeIsInterface)
                    (*outToExpr)->type.isLeftValue = true;
            }
        }
        if (outCost)
            *outCost = kConversionCost_CastToInterface;
        return true;
    }
    else if (auto fromIsToWitness = tryGetSubtypeWitness(toType, fromType))
    {
        // Is toType and fromType the same via some type equality witness?
        // If so there is no need to do any conversion.
        //
        if (isTypeEqualityWitness(fromIsToWitness))
        {
            if (outToExpr)
            {
                *outToExpr = createCastToSuperTypeExpr(toType, fromExpr, fromIsToWitness);
            }
            if (outCost)
                *outCost = 0;
            return true;
        }
    }

    // Disallow converting to a ParameterGroupType.
    //
    // TODO(tfoley): Under what circumstances would this check ever be needed?
    //
    if (as<ParameterGroupType>(toType))
    {
        return _failedCoercion(toType, outToExpr, fromExpr, sink);
    }

    // We allow implicit conversion of a parameter group type like
    // `ConstantBuffer<X>` or `ParameterBlock<X>` to its element
    // type `X`.
    //
    if (auto fromParameterGroupType = as<ParameterGroupType>(fromType))
    {
        auto fromElementType = fromParameterGroupType->getElementType();

        // If we convert, e.g., `ConstantBuffer<A> to `A`, we will allow
        // subsequent conversion of `A` to `B` if such a conversion
        // is possible.
        //
        ConversionCost subCost = kConversionCost_None;

        DerefExpr* derefExpr = nullptr;
        if (outToExpr)
        {
            derefExpr = m_astBuilder->create<DerefExpr>();
            derefExpr->base = fromExpr;
            derefExpr->type = QualType(fromElementType);
            derefExpr->checked = true;
        }

        if (!_coerce(site, toType, outToExpr, fromElementType, derefExpr, sink, &subCost))
        {
            return false;
        }

        if (outCost)
            *outCost = subCost + kConversionCost_ImplicitDereference;
        return true;
    }

    if (auto refType = as<RefTypeBase>(toType))
    {
        ConversionCost cost;
        if (!canCoerce(refType->getValueType(), fromType, fromExpr, &cost))
            return false;
        if (as<RefType>(toType) && !fromExpr->type.isLeftValue)
            return false;
        ConversionCost subCost = kConversionCost_GetRef;

        MakeRefExpr* refExpr = nullptr;
        if (outToExpr)
        {
            refExpr = m_astBuilder->create<MakeRefExpr>();
            refExpr->base = fromExpr;
            refExpr->type = QualType(refType);
            refExpr->type.isLeftValue = false;
            refExpr->checked = true;
            *outToExpr = refExpr;
        }
        if (outCost)
            *outCost = subCost;
        return true;
    }


    // Allow implicit dereferencing a reference type.
    if (auto fromRefType = as<RefTypeBase>(fromType))
    {
        auto fromValueType = fromRefType->getValueType();

        // If we convert, e.g., `ConstantBuffer<A> to `A`, we will allow
        // subsequent conversion of `A` to `B` if such a conversion
        // is possible.
        //
        ConversionCost subCost = kConversionCost_None;

        Expr* openRefExpr = nullptr;
        if (outToExpr)
        {
            openRefExpr = maybeOpenRef(fromExpr);
        }

        if (!_coerce(site, toType, outToExpr, fromValueType, openRefExpr, sink, &subCost))
        {
            return false;
        }

        if (outCost)
            *outCost = subCost + kConversionCost_ImplicitDereference;
        return true;
    }

<<<<<<< HEAD
    if (tryCoerceSomeType(site, toType, outToExpr, fromType, fromExpr, sink, outCost))
        return true;

=======
>>>>>>> c9e9efaa
    // The main general-purpose approach for conversion is
    // using suitable marked initializer ("constructor")
    // declarations on the target type.
    //
    // This is treated as a form of overload resolution,
    // since we are effectively forming an overloaded
    // call to one of the initializers in the target type.

    OverloadResolveContext overloadContext;
    overloadContext.disallowNestedConversions = (site != CoercionSite::ExplicitCoercion);
    overloadContext.argCount = 1;
    List<Expr*> args;
    args.add(fromExpr);
    overloadContext.argTypes = &fromType.type;
    overloadContext.args = &args;
    overloadContext.sourceScope = m_outerScope;
    overloadContext.originalExpr = nullptr;
    if (fromExpr)
    {
        overloadContext.loc = fromExpr->loc;
        overloadContext.funcLoc = fromExpr->loc;
    }

    overloadContext.baseExpr = nullptr;
    overloadContext.mode = OverloadResolveContext::Mode::JustTrying;

    // Since the lookup and resolution of all possible implicit conversions
    // can be very costly, we use a cache to store the checking results.
    ImplicitCastMethodKey implicitCastKey = ImplicitCastMethodKey(fromType, toType, fromExpr);
    ImplicitCastMethod* cachedMethod = getShared()->tryGetImplicitCastMethod(implicitCastKey);

    if (cachedMethod)
    {
        if (cachedMethod->conversionFuncOverloadCandidate.status !=
            OverloadCandidate::Status::Applicable)
        {
            return _failedCoercion(toType, outToExpr, fromExpr, sink);
        }
        overloadContext.bestCandidateStorage = cachedMethod->conversionFuncOverloadCandidate;
        overloadContext.bestCandidate = &overloadContext.bestCandidateStorage;
        if (!outToExpr)
        {
            // If we are not requesting to create an expression, we can return early.
            if (outCost)
                *outCost = cachedMethod->cost;
            return true;
        }
        else
        {
            if (cachedMethod->isAmbiguous)
            {
                overloadContext.bestCandidate = nullptr;
                overloadContext.bestCandidates.add(cachedMethod->conversionFuncOverloadCandidate);
            }
        }
    }

    if (!overloadContext.bestCandidate)
    {
        AddTypeOverloadCandidates(toType, overloadContext);
    }

    // After all of the overload candidates have been added
    // to the context and processed, we need to see whether
    // there was one best overload or not.
    //
    if (overloadContext.bestCandidates.getCount() != 0)
    {
        // In this case there were multiple equally-good candidates to call.
        //
        // We will start by checking if the candidates are
        // even applicable, because if not, then we shouldn't
        // consider the conversion as possible.
        //
        if (overloadContext.bestCandidates[0].status != OverloadCandidate::Status::Applicable)
        {
            if (!cachedMethod)
            {
                getShared()->cacheImplicitCastMethod(implicitCastKey, ImplicitCastMethod{});
            }
            return _failedCoercion(toType, outToExpr, fromExpr, sink);
        }

        // If all of the candidates in `bestCandidates` are applicable,
        // then we have an ambiguity.
        //
        // We will compute a nominal conversion cost as the minimum over
        // all the conversions available.
        //
        ConversionCost bestCost = kConversionCost_Explicit;
        ImplicitCastMethod method;
        for (auto candidate : overloadContext.bestCandidates)
        {
            ConversionCost candidateCost =
                getImplicitConversionCostWithKnownArg(candidate.item.declRef, toType, fromExpr);
            if (candidateCost < bestCost)
            {
                method.conversionFuncOverloadCandidate = candidate;
                bestCost = candidateCost;
            }
        }

        // Conceptually, we want to treat the conversion as
        // possible, but report it as ambiguous if we actually
        // need to reify the result as an expression.
        //
        if (outToExpr)
        {
            if (sink)
            {
                sink->diagnose(fromExpr, Diagnostics::ambiguousConversion, fromType, toType);
            }

            *outToExpr = CreateErrorExpr(fromExpr);
        }

        if (!cachedMethod)
        {
            method.isAmbiguous = true;
            method.cost = bestCost;
            getShared()->cacheImplicitCastMethod(implicitCastKey, method);
        }

        if (outCost)
            *outCost = bestCost;
        return true;
    }
    else if (overloadContext.bestCandidate)
    {
        // If there is a single best candidate for conversion,
        // then we want to use it.
        //
        // It is possible that there was a single best candidate,
        // but it wasn't actually usable, so we will check for
        // that case first.
        //
        if (overloadContext.bestCandidate->status != OverloadCandidate::Status::Applicable)
        {
            if (!cachedMethod)
            {
                getShared()->cacheImplicitCastMethod(implicitCastKey, ImplicitCastMethod{});
            }
            return _failedCoercion(toType, outToExpr, fromExpr, sink);
        }

        // Next, we need to look at the implicit conversion
        // cost associated with the initializer we are invoking.
        //
        ConversionCost cost = getImplicitConversionCostWithKnownArg(
            overloadContext.bestCandidate->item.declRef,
            toType,
            fromExpr);

        // If the cost is too high to be usable as an
        // implicit conversion, then we will report the
        // conversion as possible (so that an overload involving
        // this conversion will be selected over one without),
        // but then emit a diagnostic when actually reifying
        // the result expression.
        //
        if (outToExpr && site != CoercionSite::ExplicitCoercion)
        {
            if (cost >= kConversionCost_Explicit)
            {
                if (sink)
                {
                    sink->diagnose(fromExpr, Diagnostics::typeMismatch, toType, fromType);
                    sink->diagnoseWithoutSourceView(
                        fromExpr,
                        Diagnostics::noteExplicitConversionPossible,
                        fromType,
                        toType);
                }
            }
            else if (cost >= kConversionCost_Default)
            {
                // For general types of implicit conversions, we issue a warning, unless `fromExpr`
                // is a known constant and we know it won't cause a problem.
                bool shouldEmitGeneralWarning = true;
                if (isScalarIntegerType(toType) || isHalfType(toType))
                {
                    if (auto intVal = tryFoldIntegerConstantExpression(
                            fromExpr,
                            ConstantFoldingKind::CompileTime,
                            nullptr))
                    {
                        if (auto val = as<ConstantIntVal>(intVal))
                        {
                            if (isIntValueInRangeOfType(val->getValue(), toType))
                            {
                                // OK.
                                shouldEmitGeneralWarning = false;
                            }
                        }
                    }
                }
                if (shouldEmitGeneralWarning && sink)
                {
                    sink->diagnose(
                        fromExpr,
                        Diagnostics::unrecommendedImplicitConversion,
                        fromType,
                        toType);
                }
            }

            if (site == CoercionSite::Argument && sink)
            {
                auto builtinConversionKind = getImplicitConversionBuiltinKind(
                    overloadContext.bestCandidate->item.declRef.getDecl());
                if (builtinConversionKind == kBuiltinConversion_FloatToDouble)
                {
                    if (!as<FloatingPointLiteralExpr>(fromExpr))
                        sink->diagnose(fromExpr, Diagnostics::implicitConversionToDouble);
                }
            }
        }
        if (fromType.isLeftValue)
        {
            // If we are implicitly casting the type of an l-value, we need to impose additional
            // cost.
            cost += kConversionCost_LValueCast;
        }
        if (outCost)
            *outCost = cost;

        if (outToExpr)
        {
            // The logic here is a bit ugly, to deal with the fact that
            // `CompleteOverloadCandidate` will, left to its own devices,
            // construct a vanilla `InvokeExpr` to represent the call
            // to the initializer we found, while we *want* it to
            // create some variety of `ImplicitCastExpr`.
            //
            // Now, it just so happens that `CompleteOverloadCandidate`
            // will use the "original" expression if one is available,
            // so we'll create one and initialize it here.
            // We fill in the location and arguments, but not the
            // base expression (the callee), since that will come
            // from the selected overload candidate.
            //
            InvokeExpr* castExpr = (site == CoercionSite::ExplicitCoercion)
                                       ? m_astBuilder->create<ExplicitCastExpr>()
                                       : createImplicitCastExpr();
            castExpr->loc = fromExpr->loc;
            castExpr->arguments.add(fromExpr);
            //
            // Next we need to set our cast expression as the "original"
            // expression and then complete the overload process.
            //
            overloadContext.originalExpr = castExpr;
            *outToExpr = CompleteOverloadCandidate(overloadContext, *overloadContext.bestCandidate);
            //
            // However, the above isn't *quite* enough, because
            // the process of completing the overload candidate
            // might overwrite the argument list that was passed
            // in to overload resolution, and in this case that
            // "argument list" was just a pointer to `fromExpr`.
            //
            // That means we need to clear the argument list and
            // reload it from `args[0]` to make sure that we
            // got the arguments *after* any transformations
            // were applied.
            // For right now this probably doesn't matter,
            // because we don't allow nested implicit conversions,
            // but I'd rather play it safe.
            //
            castExpr->arguments.clear();
            castExpr->arguments.add(args[0]);
        }
        if (!cachedMethod)
            getShared()->cacheImplicitCastMethod(
                implicitCastKey,
                ImplicitCastMethod{*overloadContext.bestCandidate, cost});
        return true;
    }
    if (!cachedMethod)
    {
        getShared()->cacheImplicitCastMethod(implicitCastKey, ImplicitCastMethod{});
    }
    return _failedCoercion(toType, outToExpr, fromExpr, sink);
}

// TODO make member of SemanticsVisitor
bool SemanticsVisitor::tryCoerceSomeType(
    CoercionSite site,
    Type* toType,
    Expr** outToExpr,
    QualType fromType,
    Expr* fromExpr,
    DiagnosticSink* sink,
    ConversionCost* outCost)
{
    // basic restrictions
    // 
    // Allow assignment as-if the type was a T given UnboundSomeType<T>.
    // Somehow we must then force the type to a SomeType so it is bound by SomeType rules after?
    if (auto unboundSomeTypeDecl = isDeclRefTypeOf<UnboundSomeTypeDecl>(toType))
    {
        return _coerce(
            site,
            unboundSomeTypeDecl.getDecl()->interfaceType.type,
            outToExpr,
            fromType,
            fromExpr,
            sink,
            outCost);
    }
    else if (auto someTypeDeclRef = isDeclRefTypeOf<SomeTypeDecl>(toType))
    {
        // arguments allow `some T` to be copied to them.
        if (site != CoercionSite::Argument)
        {
            // if `some T = some U` `some T = unbound_some U`
            if (isDeclRefTypeOf<SomeTypeDecl>(fromType))
            {
                sink->diagnose(
                    fromExpr->loc,
                    Diagnostics::cannotAssignSomeTypeToPotentiallyDifferentSomeType);
                return false;
            }
            // if `some T = dyn U` we have an error
            else if (auto fromVarExpr = as<VarExpr>(fromExpr))
            {
                if (fromVarExpr->declRef.getDecl()->hasModifier<DynModifier>())
                {
                    sink->diagnose(fromExpr->loc, Diagnostics::cannotAssignDynTypeToSomeType);
                    return false;
                }
            }
        }
        // implicit unwrap and try to assign
        return _coerce(
            site,
            someTypeDeclRef.getDecl()->interfaceType.type,
            outToExpr,
            fromType,
            fromExpr,
            sink,
            outCost);
    }

    // `T = some IFoo<T>` is allowed, need to unwrap SomeType
    if (auto someTypeDeclRef = isDeclRefTypeOf<SomeTypeDecl>(fromType))
    {
        //`SomeType` needs implicit unwrap to be assigned to non-some-type
        return _coerce(
            site,
            toType,
            outToExpr,
            someTypeDeclRef.getDecl()->interfaceType.type,
            fromExpr,
            sink,
            outCost);
    }
    
    return false;
}

bool SemanticsVisitor::tryCoerceLambdaToFuncType(
    DeclRef<StructDecl> lambdaStruct,
    FuncType* toFuncType,
    Expr* fromExpr,
    Expr** outToExpr)
{
    FuncDecl* synStaticFunc = nullptr;
    FuncDecl* invokeFunc = nullptr;

    // First, check if `lambdaStruct` contains any fields.
    // If it does, we can't convert it to a function type.
    auto operatorName = getName("()");

    for (auto member : lambdaStruct.getDecl()->members)
    {
        if (auto field = as<VarDecl>(member))
        {
            if (!isEffectivelyStatic(field))
                return false;
        }
        else if (auto inheritanceDecl = as<InheritanceDecl>(member))
        {
            // If the struct inherits from anything that is not an interface,
            // we will consider it to be non-empty and not convertible to a function type.
            if (!isDeclRefTypeOf<InterfaceDecl>(inheritanceDecl->base.type))
                return false;
        }
        else if (auto funcDecl = as<FuncDecl>(member))
        {
            // If the struct already contains a synthesized static invoke member, use it.
            if (isEffectivelyStatic(funcDecl) &&
                funcDecl->findModifier<SynthesizedStaticLambdaFuncModifier>() &&
                funcDecl->returnType.type == toFuncType->getResultType())
                synStaticFunc = funcDecl;
            if (funcDecl->getName() == operatorName)
            {
                // If we found operator(), keep it for later.
                invokeFunc = funcDecl;
            }
        }
    }

    if (!invokeFunc)
    {
        return false;
    }

    auto invokeFuncDeclRef = m_astBuilder->getMemberDeclRef(lambdaStruct, invokeFunc);

    // Verify that the function parameter types are exactly the same as toFuncType.
    if (invokeFunc->getParameters().getCount() != toFuncType->getParamCount())
    {
        return false;
    }
    Index paramId = 0;
    for (auto param : invokeFunc->getParameters())
    {
        auto paramType = getParamTypeWithDirectionWrapper(m_astBuilder, param);
        auto toParamType = toFuncType->getParamType(paramId);
        if (!paramType->equals(toParamType))
        {
            return false;
        }
        paramId++;
    }

    // Verify that the return type of the function is convertible to the function type.
    if (!canCoerce(toFuncType->getResultType(), invokeFunc->returnType.type, nullptr))
    {
        return false;
    }

    if (!synStaticFunc)
    {
        // If the struct doesn't contain a static method for operator(), we try to synthesize one.
        synStaticFunc = m_astBuilder->create<FuncDecl>();
        synStaticFunc->nameAndLoc.name = getName("__syn_static_invoke");
        addModifier(synStaticFunc, m_astBuilder->create<SynthesizedStaticLambdaFuncModifier>());
        addModifier(synStaticFunc, m_astBuilder->create<HLSLStaticModifier>());
        addModifier(synStaticFunc, m_astBuilder->create<SynthesizedModifier>());

        synStaticFunc->ownedScope = m_astBuilder->create<Scope>();
        synStaticFunc->ownedScope->containerDecl = synStaticFunc;
        synStaticFunc->ownedScope->parent = getScope(lambdaStruct.getDecl());
        synStaticFunc->parentDecl = lambdaStruct.getDecl();
        synStaticFunc->returnType.type = toFuncType->getResultType();

        List<Expr*> synArgs;
        addRequiredParamsToSynthesizedDecl(invokeFuncDeclRef, synStaticFunc, synArgs);
        ThisExpr* synThis = nullptr;
        addModifiersToSynthesizedDecl(nullptr, invokeFuncDeclRef, synStaticFunc, synThis);

        ASTSynthesizer synth(m_astBuilder, getNamePool());
        synth.pushContainerScope(synStaticFunc);
        auto blockStmt = m_astBuilder->create<BlockStmt>();
        synStaticFunc->body = blockStmt;
        auto seqStmt = synth.pushSeqStmtScope();
        blockStmt->body = seqStmt;

        synth.pushVarScope();

        // emit `return LambdaStructType().operator()(args...)`.
        auto tempThis = synth.emitInvokeExpr(
            synth.emitStaticTypeExpr(DeclRefType::create(m_astBuilder, lambdaStruct)),
            List<Expr*>());
        tempThis = dispatchExpr(tempThis, *this);

        Expr* operatorRefExpr = synth.emitMemberExpr(toFuncType, tempThis, invokeFuncDeclRef);

        auto invokeExpr = synth.emitInvokeExpr(operatorRefExpr, _Move(synArgs));
        invokeExpr = dispatchExpr(invokeExpr, *this);
        auto resultValue =
            coerce(CoercionSite::Return, toFuncType->getResultType(), invokeExpr, getSink());
        synth.emitReturnStmt(resultValue);

        lambdaStruct.getDecl()->addMember(synStaticFunc);
    }

    // If we have a static method for operator(), we can convert the lambda to a function type.
    if (outToExpr)
    {
        VarExpr* expr = m_astBuilder->create<VarExpr>();
        expr->loc = fromExpr->loc;
        expr->declRef = m_astBuilder->getMemberDeclRef(lambdaStruct, synStaticFunc);
        expr->type = QualType(toFuncType);
        expr->checked = true;
        *outToExpr = expr;
    }
    return true;
}

bool SemanticsVisitor::canCoerce(
    Type* toType,
    QualType fromType,
    Expr* fromExpr,
    ConversionCost* outCost)
{
    // As an optimization, we will maintain a cache of conversion results
    // for basic types such as scalars and vectors.
    //

    bool shouldAddToCache = false;
    ConversionCost cost;
    TypeCheckingCache* typeCheckingCache = getLinkage()->getTypeCheckingCache();

    BasicTypeKeyPair cacheKey;
    cacheKey.type1 = makeBasicTypeKey(toType);
    cacheKey.type2 = makeBasicTypeKey(fromType, fromExpr);

    if (cacheKey.isValid())
    {
        if (typeCheckingCache->conversionCostCache.tryGetValue(cacheKey, cost))
        {
            if (outCost)
                *outCost = cost;
            return cost != kConversionCost_Impossible;
        }
        else
            shouldAddToCache = true;
    }

    // If there was no suitable entry in the cache,
    // then we fall back to the general-purpose
    // conversion checking logic.
    //
    // Note that we are passing in `nullptr` as
    // the output expression to be constructed,
    // which suppresses emission of any diagnostics
    // during the coercion process.
    //
    bool rs = _coerce(CoercionSite::General, toType, nullptr, fromType, fromExpr, getSink(), &cost);

    if (outCost)
        *outCost = cost;

    if (shouldAddToCache)
    {
        if (!rs)
            cost = kConversionCost_Impossible;
        typeCheckingCache->conversionCostCache[cacheKey] = cost;
    }

    return rs;
}

TypeCastExpr* SemanticsVisitor::createImplicitCastExpr()
{
    return m_astBuilder->create<ImplicitCastExpr>();
}

Expr* SemanticsVisitor::CreateImplicitCastExpr(Type* toType, Expr* fromExpr)
{
    TypeCastExpr* castExpr = createImplicitCastExpr();

    auto typeType = m_astBuilder->getTypeType(toType);

    auto typeExpr = m_astBuilder->create<SharedTypeExpr>();
    typeExpr->type.type = typeType;
    typeExpr->base.type = toType;

    castExpr->loc = fromExpr->loc;
    castExpr->functionExpr = typeExpr;
    castExpr->type = QualType(toType);
    castExpr->arguments.add(fromExpr);
    return castExpr;
}

Expr* SemanticsVisitor::createCastToSuperTypeExpr(Type* toType, Expr* fromExpr, Val* witness)
{
    CastToSuperTypeExpr* expr = m_astBuilder->create<CastToSuperTypeExpr>();
    expr->loc = fromExpr->loc;
    expr->type = QualType(toType);
    expr->valueArg = fromExpr;
    expr->witnessArg = witness;
    return expr;
}

Expr* SemanticsVisitor::createModifierCastExpr(Type* toType, Expr* fromExpr)
{
    ModifierCastExpr* expr = m_astBuilder->create<ModifierCastExpr>();
    expr->loc = fromExpr->loc;
    expr->type = QualType(toType);
    expr->valueArg = fromExpr;
    return expr;
}


Expr* SemanticsVisitor::coerce(
    CoercionSite site,
    Type* toType,
    Expr* fromExpr,
    DiagnosticSink* sink)
{
    Expr* expr = nullptr;
    if (!_coerce(site, toType, &expr, fromExpr->type, fromExpr, sink, nullptr))
    {
        // Note(tfoley): We don't call `CreateErrorExpr` here, because that would
        // clobber the type on `fromExpr`, and an invariant here is that coercion
        // really shouldn't *change* the expression that is passed in, but should
        // introduce new AST nodes to coerce its value to a different type...
        return CreateImplicitCastExpr(m_astBuilder->getErrorType(), fromExpr);
    }

    return expr;
}

bool SemanticsVisitor::canConvertImplicitly(ConversionCost conversionCost)
{
    // Is the conversion cheap enough to be done implicitly?
    if (conversionCost >= kConversionCost_GeneralConversion)
        return false;
    return true;
}

bool SemanticsVisitor::canConvertImplicitly(Type* toType, QualType fromType)
{
    auto conversionCost = getConversionCost(toType, fromType);

    // Is the conversion cheap enough to be done implicitly?
    if (canConvertImplicitly(conversionCost))
        return false;

    return true;
}

ConversionCost SemanticsVisitor::getConversionCost(Type* toType, QualType fromType)
{
    ConversionCost conversionCost = kConversionCost_Impossible;
    if (!canCoerce(toType, fromType, nullptr, &conversionCost))
        return kConversionCost_Impossible;
    return conversionCost;
}
} // namespace Slang<|MERGE_RESOLUTION|>--- conflicted
+++ resolved
@@ -1587,12 +1587,9 @@
         return true;
     }
 
-<<<<<<< HEAD
     if (tryCoerceSomeType(site, toType, outToExpr, fromType, fromExpr, sink, outCost))
         return true;
 
-=======
->>>>>>> c9e9efaa
     // The main general-purpose approach for conversion is
     // using suitable marked initializer ("constructor")
     // declarations on the target type.
