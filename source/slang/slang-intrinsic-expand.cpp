--- conflicted
+++ resolved
@@ -445,11 +445,7 @@
             // there is a format conversion required between the type associated by the resource and
             // the backing ImageFormat. Currently this is only implemented on CUDA, where there are
             // specialized versions of the RWTexture writes that will do a format conversion.
-<<<<<<< HEAD
-            if (m_emitter->getTarget() == CodeGenTarget::CUDASource || m_emitter->getTarget() == CodeGenTarget::CUDAHeader)
-=======
             if (isCUDATarget(m_emitter->getTargetReq()))
->>>>>>> 54db8afd
             {
                 IRInst* resourceInst = m_callInst->getArg(0);
 
