#include "slang-ir-util.h"

#include "slang-ir-clone.h"
#include "slang-ir-dce.h"
#include "slang-ir-dominators.h"
#include "slang-ir-insts.h"

namespace Slang
{

bool isPointerOfType(IRInst* type, IROp opCode)
{
    if (auto ptrType = as<IRPtrTypeBase>(type))
    {
        return ptrType->getValueType() && ptrType->getValueType()->getOp() == opCode;
    }
    return false;
}

IRType* getVectorElementType(IRType* type)
{
    if (auto vectorType = as<IRVectorType>(type))
        return vectorType->getElementType();
    if (auto coopVecType = as<IRCoopVectorType>(type))
        return coopVecType->getElementType();
    if (auto coopMatType = as<IRCoopMatrixType>(type))
        return coopMatType->getElementType();
    return type;
}

IRType* getVectorOrCoopMatrixElementType(IRType* type)
{
    auto vectorElementType = getVectorElementType(type);
    if (vectorElementType != type)
        return vectorElementType;
    if (auto coopMatrixType = as<IRCoopMatrixType>(type))
        return coopMatrixType->getElementType();
    return type;
}

IRType* getMatrixElementType(IRType* type)
{
    if (auto matrixType = as<IRMatrixType>(type))
        return matrixType->getElementType();
    return type;
}

Dictionary<IRInst*, IRInst*> buildInterfaceRequirementDict(IRInterfaceType* interfaceType)
{
    Dictionary<IRInst*, IRInst*> result;
    for (UInt i = 0; i < interfaceType->getOperandCount(); i++)
    {
        auto entry = as<IRInterfaceRequirementEntry>(interfaceType->getOperand(i));
        if (!entry)
            continue;
        result[entry->getRequirementKey()] = entry->getRequirementVal();
    }
    return result;
}

bool isPointerOfType(IRInst* type, IRInst* elementType)
{
    if (auto ptrType = as<IRPtrTypeBase>(type))
    {
        return ptrType->getValueType() &&
               isTypeEqual(ptrType->getValueType(), (IRType*)elementType);
    }
    return false;
}

bool isPtrToClassType(IRInst* type)
{
    return isPointerOfType(type, kIROp_ClassType);
}

bool isPtrToArrayType(IRInst* type)
{
    return isPointerOfType(type, kIROp_ArrayType) || isPointerOfType(type, kIROp_UnsizedArrayType);
}


bool isComInterfaceType(IRType* type)
{
    if (!type)
        return false;
    if (type->findDecoration<IRComInterfaceDecoration>() || type->getOp() == kIROp_ComPtrType)
    {
        return true;
    }
    if (auto witnessTableType = as<IRWitnessTableTypeBase>(type))
    {
        return isComInterfaceType((IRType*)witnessTableType->getConformanceType());
    }
    if (auto ptrType = as<IRNativePtrType>(type))
    {
        auto valueType = ptrType->getValueType();
        return valueType->findDecoration<IRComInterfaceDecoration>() != nullptr;
    }

    return false;
}

IROp getTypeStyle(IROp op)
{
    switch (op)
    {
    case kIROp_VoidType:
    case kIROp_BoolType:
    case kIROp_EnumType:
        {
            return op;
        }
    case kIROp_Int8Type:
    case kIROp_Int16Type:
    case kIROp_IntType:
    case kIROp_UInt8Type:
    case kIROp_UInt16Type:
    case kIROp_UIntType:
    case kIROp_Int64Type:
    case kIROp_UInt64Type:
    case kIROp_IntPtrType:
    case kIROp_UIntPtrType:
        {
            // All int like
            return kIROp_IntType;
        }
    case kIROp_HalfType:
    case kIROp_FloatType:
    case kIROp_DoubleType:
        {
            // All float like
            return kIROp_FloatType;
        }
    default:
        return kIROp_Invalid;
    }
}

IROp getTypeStyle(BaseType op)
{
    switch (op)
    {
    case BaseType::Void:
        return kIROp_VoidType;
    case BaseType::Bool:
        return kIROp_BoolType;
    case BaseType::Char:
    case BaseType::Int8:
    case BaseType::Int16:
    case BaseType::Int:
    case BaseType::Int64:
    case BaseType::IntPtr:
    case BaseType::UInt8:
    case BaseType::UInt16:
    case BaseType::UInt:
    case BaseType::UInt64:
    case BaseType::UIntPtr:
        return kIROp_IntType;
    case BaseType::Half:
    case BaseType::Float:
    case BaseType::Double:
        return kIROp_FloatType;
    default:
        return kIROp_Invalid;
    }
}

IRInst* specializeWithGeneric(
    IRBuilder& builder,
    IRInst* genericToSpecialize,
    IRGeneric* userGeneric)
{
    List<IRInst*> genArgs;
    for (auto param : userGeneric->getFirstBlock()->getParams())
    {
        genArgs.add(param);
    }
    return builder.emitSpecializeInst(
        builder.getTypeKind(),
        genericToSpecialize,
        (UInt)genArgs.getCount(),
        genArgs.getBuffer());
}

IRInst* maybeSpecializeWithGeneric(
    IRBuilder& builder,
    IRInst* genericToSpecailize,
    IRInst* userGeneric)
{
    if (auto gen = as<IRGeneric>(userGeneric))
    {
        if (auto toSpecialize = as<IRGeneric>(genericToSpecailize))
        {
            return specializeWithGeneric(builder, toSpecialize, gen);
        }
    }
    return genericToSpecailize;
}

// Returns true if is not possible to produce side-effect from a value of `dataType`.
bool isValueType(IRInst* dataType)
{
    dataType = getResolvedInstForDecorations(unwrapAttributedType(dataType));
    if (as<IRBasicType>(dataType))
        return true;
    switch (dataType->getOp())
    {
    case kIROp_StructType:
    case kIROp_InterfaceType:
    case kIROp_ClassType:
    case kIROp_VectorType:
    case kIROp_MatrixType:
    case kIROp_TupleType:
    case kIROp_ResultType:
    case kIROp_OptionalType:
    case kIROp_DifferentialPairType:
    case kIROp_DifferentialPairUserCodeType:
    case kIROp_DynamicType:
    case kIROp_AnyValueType:
    case kIROp_ArrayType:
    case kIROp_FuncType:
    case kIROp_RaytracingAccelerationStructureType:
    case kIROp_GLSLAtomicUintType:
    case kIROp_EnumType:
        return true;
    default:
        // Read-only resource handles are considered as Value type.
        if (auto resType = as<IRResourceTypeBase>(dataType))
            return (resType->getAccess() == SLANG_RESOURCE_ACCESS_READ);
        else if (as<IRSamplerStateTypeBase>(dataType))
            return true;
        else if (as<IRHLSLByteAddressBufferType>(dataType))
            return true;
        else if (as<IRHLSLStructuredBufferType>(dataType))
            return true;
        return false;
    }
}

bool isScalarOrVectorType(IRInst* type)
{
    switch (type->getOp())
    {
    case kIROp_VectorType:
        return true;
    default:
        return as<IRBasicType>(type) != nullptr;
    }
}

bool isSimpleDataType(IRType* type)
{
    type = (IRType*)unwrapAttributedType(type);
    if (as<IRBasicType>(type))
        return true;
    switch (type->getOp())
    {
    case kIROp_StructType:
        {
            auto structType = as<IRStructType>(type);
            for (auto field : structType->getFields())
            {
                if (!isSimpleDataType(field->getFieldType()))
                    return false;
            }
            return true;
            break;
        }
    case kIROp_Param:
    case kIROp_VectorType:
    case kIROp_MatrixType:
    case kIROp_InterfaceType:
    case kIROp_AnyValueType:
    case kIROp_PtrType:
        return true;
    case kIROp_EnumType:
        {
            auto enumType = as<IREnumType>(type);
            auto tagType = enumType->getTagType();
            return isSimpleDataType(tagType);
        }
    case kIROp_ArrayType:
    case kIROp_UnsizedArrayType:
        return isSimpleDataType((IRType*)type->getOperand(0));
    default:
        return false;
    }
}

bool isSimpleHLSLDataType(IRInst* inst)
{
    // TODO: Add criteria
    // https://github.com/shader-slang/slang/issues/4792
    SLANG_UNUSED(inst);
    return true;
}

bool isWrapperType(IRInst* inst)
{
    switch (inst->getOp())
    {
    case kIROp_ArrayType:
    case kIROp_TextureType:
    case kIROp_VectorType:
    case kIROp_MatrixType:
    case kIROp_PtrType:
    case kIROp_RefType:
    case kIROp_ConstRefType:
    case kIROp_HLSLStructuredBufferType:
    case kIROp_HLSLRWStructuredBufferType:
    case kIROp_HLSLRasterizerOrderedStructuredBufferType:
    case kIROp_HLSLAppendStructuredBufferType:
    case kIROp_HLSLConsumeStructuredBufferType:
    case kIROp_TupleType:
    case kIROp_OptionalType:
    case kIROp_TypePack:
        return true;
    default:
        return false;
    }
}

SourceLoc findFirstUseLoc(IRInst* inst)
{
    for (auto use = inst->firstUse; use; use = use->nextUse)
    {
        if (use->getUser()->sourceLoc.isValid())
        {
            return use->getUser()->sourceLoc;
        }
    }
    return inst->sourceLoc;
}

IRInst* hoistValueFromGeneric(
    IRBuilder& inBuilder,
    IRInst* value,
    IRInst*& outSpecializedVal,
    bool replaceExistingValue)
{
    auto outerGeneric = as<IRGeneric>(findOuterGeneric(value));
    if (!outerGeneric)
        return value;
    IRBuilder builder = inBuilder;
    builder.setInsertBefore(outerGeneric);
    auto newGeneric = builder.emitGeneric();
    builder.setInsertInto(newGeneric);
    builder.emitBlock();
    IRInst* newResultVal = nullptr;

    // Clone insts in outerGeneric up until `value`.
    IRCloneEnv cloneEnv;
    for (auto inst : outerGeneric->getFirstBlock()->getChildren())
    {
        auto newInst = cloneInst(&cloneEnv, &builder, inst);
        if (inst == value)
        {
            builder.emitReturn(newInst);
            newResultVal = newInst;
            break;
        }
    }
    SLANG_RELEASE_ASSERT(newResultVal);
    if (newResultVal->getOp() == kIROp_Func)
    {
        IRBuilder subBuilder = builder;
        IRInst* subOutSpecialized = nullptr;
        auto genericFuncType = hoistValueFromGeneric(
            subBuilder,
            newResultVal->getFullType(),
            subOutSpecialized,
            false);
        newGeneric->setFullType((IRType*)genericFuncType);
    }
    else
    {
        newGeneric->setFullType(builder.getTypeKind());
    }
    if (replaceExistingValue)
    {
        builder.setInsertBefore(value);
        outSpecializedVal = specializeWithGeneric(builder, newGeneric, outerGeneric);
        value->replaceUsesWith(outSpecializedVal);
        value->removeAndDeallocate();
    }
    eliminateDeadCode(newGeneric);
    return newGeneric;
}

void moveInstChildren(IRInst* dest, IRInst* src)
{
    for (auto child = dest->getFirstDecorationOrChild(); child;)
    {
        auto next = child->getNextInst();
        child->removeAndDeallocate();
        child = next;
    }
    for (auto child = src->getFirstDecorationOrChild(); child;)
    {
        auto next = child->getNextInst();
        child->insertAtEnd(dest);
        child = next;
    }
}

String dumpIRToString(IRInst* root, IRDumpOptions options)
{
    StringBuilder sb;
    StringWriter writer(&sb, Slang::WriterFlag::AutoFlush);
    dumpIR(root, options, nullptr, &writer);
    return sb.toString();
}

void copyNameHintAndDebugDecorations(IRInst* dest, IRInst* src)
{
    IRDecoration* nameHintDecoration = nullptr;
    IRDecoration* linkageDecoration = nullptr;
    IRDecoration* debugLocationDecoration = nullptr;
    for (auto decor = src->getFirstDecoration(); decor; decor = decor->getNextDecoration())
    {
        switch (decor->getOp())
        {
        case kIROp_NameHintDecoration:
            nameHintDecoration = decor;
            break;
        case kIROp_ImportDecoration:
        case kIROp_ExportDecoration:
            linkageDecoration = decor;
            break;
        case kIROp_DebugLocationDecoration:
            debugLocationDecoration = decor;
            break;
        }
    }
    if (nameHintDecoration)
    {
        cloneDecoration(nameHintDecoration, dest);
    }
    if (linkageDecoration)
    {
        cloneDecoration(linkageDecoration, dest);
    }
    if (debugLocationDecoration)
    {
        cloneDecoration(debugLocationDecoration, dest);
    }
}

void getTypeNameHint(StringBuilder& sb, IRInst* type)
{
    if (!type)
        return;

    switch (type->getOp())
    {
    case kIROp_FloatType:
        sb << "float";
        break;
    case kIROp_HalfType:
        sb << "half";
        break;
    case kIROp_DoubleType:
        sb << "double";
        break;
    case kIROp_IntType:
        sb << "int";
        break;
    case kIROp_Int8Type:
        sb << "int8";
        break;
    case kIROp_Int16Type:
        sb << "int16";
        break;
    case kIROp_Int64Type:
        sb << "int64";
        break;
    case kIROp_IntPtrType:
        sb << "intptr";
        break;
    case kIROp_UIntType:
        sb << "uint";
        break;
    case kIROp_UInt8Type:
        sb << "uint8";
        break;
    case kIROp_UInt16Type:
        sb << "uint16";
        break;
    case kIROp_UInt64Type:
        sb << "uint64";
        break;
    case kIROp_UIntPtrType:
        sb << "uintptr";
        break;
    case kIROp_CharType:
        sb << "char";
        break;
    case kIROp_StringType:
        sb << "string";
        break;
    case kIROp_ArrayType:
        sb << "array<";
        getTypeNameHint(sb, type->getOperand(0));
        sb << ",";
        getTypeNameHint(sb, as<IRArrayType>(type)->getElementCount());
        sb << ">";
        break;
    case kIROp_UnsizedArrayType:
        sb << "runtime_array<";
        getTypeNameHint(sb, type->getOperand(0));
        sb << ">";
        break;
    case kIROp_SubpassInputType:
        {
            auto textureType = as<IRSubpassInputType>(type);
            sb << "SubpassInput";
            if (textureType->isMultisample())
                sb << "MS";
            break;
        }
    case kIROp_TextureType:
    case kIROp_GLSLImageType:
        {
            auto textureType = as<IRResourceTypeBase>(type);
            switch (textureType->getAccess())
            {
            case SLANG_RESOURCE_ACCESS_APPEND:
                sb << "Append";
                break;
            case SLANG_RESOURCE_ACCESS_CONSUME:
                sb << "Consume";
                break;
            case SLANG_RESOURCE_ACCESS_RASTER_ORDERED:
                sb << "RasterizerOrdered";
                break;
            case SLANG_RESOURCE_ACCESS_WRITE:
                sb << "RW";
                break;
            case SLANG_RESOURCE_ACCESS_FEEDBACK:
                sb << "Feedback";
                break;
            case SLANG_RESOURCE_ACCESS_READ:
                break;
            }
            if (textureType->isCombined())
            {
                switch (textureType->GetBaseShape())
                {
                case SLANG_TEXTURE_1D:
                    sb << "Sampler1D";
                    break;
                case SLANG_TEXTURE_2D:
                    sb << "Sampler2D";
                    break;
                case SLANG_TEXTURE_3D:
                    sb << "Sampler3D";
                    break;
                case SLANG_TEXTURE_CUBE:
                    sb << "SamplerCube";
                    break;
                case SLANG_TEXTURE_BUFFER:
                    sb << "SamplerBuffer";
                    break;
                }
            }
            else
            {
                switch (textureType->GetBaseShape())
                {
                case SLANG_TEXTURE_1D:
                    sb << "Texture1D";
                    break;
                case SLANG_TEXTURE_2D:
                    sb << "Texture2D";
                    break;
                case SLANG_TEXTURE_3D:
                    sb << "Texture3D";
                    break;
                case SLANG_TEXTURE_CUBE:
                    sb << "TextureCube";
                    break;
                case SLANG_TEXTURE_BUFFER:
                    sb << "Buffer";
                    break;
                }
            }
            if (textureType->isMultisample())
            {
                sb << "MS";
            }
            if (textureType->isArray())
            {
                sb << "Array";
            }
            if (textureType->isShadow())
            {
                sb << "Shadow";
            }
        }
        break;
    case kIROp_ParameterBlockType:
        sb << "ParameterBlock<";
        getTypeNameHint(sb, as<IRParameterBlockType>(type)->getElementType());
        sb << ">";
        break;
    case kIROp_ConstantBufferType:
        sb << "cbuffer<";
        getTypeNameHint(sb, as<IRConstantBufferType>(type)->getElementType());
        sb << ">";
        break;
    case kIROp_TextureBufferType:
        sb << "tbuffer<";
        getTypeNameHint(sb, as<IRTextureBufferType>(type)->getElementType());
        sb << ">";
        break;
    case kIROp_GLSLShaderStorageBufferType:
        sb << "StorageBuffer<";
        getTypeNameHint(sb, as<IRGLSLShaderStorageBufferType>(type)->getElementType());
        sb << ">";
        break;
    case kIROp_HLSLByteAddressBufferType:
        sb << "ByteAddressBuffer";
        break;
    case kIROp_HLSLRWByteAddressBufferType:
        sb << "RWByteAddressBuffer";
        break;
    case kIROp_HLSLRasterizerOrderedByteAddressBufferType:
        sb << "RasterizerOrderedByteAddressBuffer";
        break;
    case kIROp_GLSLAtomicUintType:
        sb << "AtomicCounter";
        break;
    case kIROp_RaytracingAccelerationStructureType:
        sb << "RayTracingAccelerationStructure";
        break;
    case kIROp_HitObjectType:
        sb << "HitObject";
        break;
    case kIROp_HLSLStructuredBufferType:
        sb << "StructuredBuffer<";
        getTypeNameHint(sb, as<IRHLSLStructuredBufferTypeBase>(type)->getElementType());
        sb << ">";
        break;
    case kIROp_HLSLRWStructuredBufferType:
        sb << "RWStructuredBuffer<";
        getTypeNameHint(sb, as<IRHLSLStructuredBufferTypeBase>(type)->getElementType());
        sb << ">";
        break;
    case kIROp_HLSLAppendStructuredBufferType:
        sb << "AppendStructuredBuffer<";
        getTypeNameHint(sb, as<IRHLSLStructuredBufferTypeBase>(type)->getElementType());
        sb << ">";
        break;
    case kIROp_HLSLConsumeStructuredBufferType:
        sb << "ConsumeStructuredBuffer<";
        getTypeNameHint(sb, as<IRHLSLStructuredBufferTypeBase>(type)->getElementType());
        sb << ">";
        break;
    case kIROp_HLSLRasterizerOrderedStructuredBufferType:
        sb << "RasterizerOrderedStructuredBuffer<";
        getTypeNameHint(sb, as<IRHLSLStructuredBufferTypeBase>(type)->getElementType());
        sb << ">";
        break;
    case kIROp_SamplerStateType:
        sb << "SamplerState";
        break;
    case kIROp_SamplerComparisonStateType:
        sb << "SamplerComparisonState";
        break;
    case kIROp_TextureFootprintType:
        sb << "TextureFootprint";
        break;
    case kIROp_Specialize:
        {
            auto specialize = as<IRSpecialize>(type);
            getTypeNameHint(sb, specialize->getBase());
            sb << "<";
            bool isFirst = true;
            for (UInt i = 0; i < specialize->getArgCount(); i++)
            {
                auto arg = specialize->getArg(i);
                if (!arg->getDataType())
                    continue;
                if (arg->getDataType()->getOp() == kIROp_WitnessTableType)
                    continue;
                if (!isFirst)
                    sb << ",";
                getTypeNameHint(sb, arg);
                isFirst = false;
            }
            sb << ">";
        }
        break;
    case kIROp_AttributedType:
        getTypeNameHint(sb, as<IRAttributedType>(type)->getBaseType());
        break;
    case kIROp_RateQualifiedType:
        getTypeNameHint(sb, as<IRRateQualifiedType>(type)->getValueType());
        break;
    case kIROp_VectorType:
        sb << "vector<";
        getTypeNameHint(sb, type->getOperand(0));
        sb << ",";
        getTypeNameHint(sb, as<IRVectorType>(type)->getElementCount());
        sb << ">";
        break;
    case kIROp_MatrixType:
        sb << "matrix<";
        getTypeNameHint(sb, type->getOperand(0));
        sb << ",";
        getTypeNameHint(sb, as<IRMatrixType>(type)->getRowCount());
        sb << ",";
        getTypeNameHint(sb, as<IRMatrixType>(type)->getColumnCount());
        sb << ">";
        break;
    case kIROp_IntLit:
        sb << as<IRIntLit>(type)->getValue();
        break;
    default:
        if (auto decor = type->findDecoration<IRNameHintDecoration>())
            sb << decor->getName();
        break;
    }
}

IRInst* getRootAddr(IRInst* addr)
{
    for (;;)
    {
        switch (addr->getOp())
        {
        case kIROp_GetElementPtr:
        case kIROp_FieldAddress:
            addr = addr->getOperand(0);
            continue;
        default:
            break;
        }
        break;
    }
    return addr;
}

IRInst* getRootAddr(IRInst* addr, List<IRInst*>& outAccessChain, List<IRInst*>* outTypes)
{
    for (;;)
    {
        switch (addr->getOp())
        {
        case kIROp_GetElementPtr:
        case kIROp_FieldAddress:
            outAccessChain.add(addr->getOperand(1));
            if (outTypes)
                outTypes->add(addr->getFullType());
            addr = addr->getOperand(0);
            continue;
        default:
            break;
        }
        break;
    }
    outAccessChain.reverse();
    if (outTypes)
        outTypes->reverse();
    return addr;
}

// A simple and conservative address aliasing check.
bool canAddressesPotentiallyAlias(IRGlobalValueWithCode* func, IRInst* addr1, IRInst* addr2)
{
    if (addr1 == addr2)
        return true;

    // Two variables can never alias.
    addr1 = getRootAddr(addr1);
    addr2 = getRootAddr(addr2);

    // Global addresses can alias with anything.
    if (!isChildInstOf(addr1, func))
        return true;

    if (!isChildInstOf(addr2, func))
        return true;

    if (addr1->getOp() == kIROp_Var && addr2->getOp() == kIROp_Var && addr1 != addr2)
        return false;

    // A param and a var can never alias.
    if (addr1->getOp() == kIROp_Param && addr1->getParent() == func->getFirstBlock() &&
            addr2->getOp() == kIROp_Var ||
        addr1->getOp() == kIROp_Var && addr2->getOp() == kIROp_Param &&
            addr2->getParent() == func->getFirstBlock())
        return false;
    return true;
}

bool isPtrLikeOrHandleType(IRInst* type)
{
    if (!type)
        return false;
    if (as<IRPointerLikeType>(type))
        return true;
    if (as<IRPseudoPtrType>(type))
        return true;
    if (as<IRHLSLStructuredBufferTypeBase>(type))
        return true;
    switch (type->getOp())
    {
    case kIROp_ComPtrType:
    case kIROp_RawPointerType:
    case kIROp_RTTIPointerType:
    case kIROp_OutType:
    case kIROp_InOutType:
    case kIROp_PtrType:
    case kIROp_RefType:
    case kIROp_ConstRefType:
    case kIROp_GLSLShaderStorageBufferType:
        return true;
    }
    return false;
}

bool canInstHaveSideEffectAtAddress(IRGlobalValueWithCode* func, IRInst* inst, IRInst* addr)
{
    switch (inst->getOp())
    {
    case kIROp_Store:
        // If the target of the store inst may overlap addr, return true.
        if (canAddressesPotentiallyAlias(func, as<IRStore>(inst)->getPtr(), addr))
            return true;
        break;
    case kIROp_SwizzledStore:
        // If the target of the swizzled store inst may overlap addr, return true.
        if (canAddressesPotentiallyAlias(func, as<IRSwizzledStore>(inst)->getDest(), addr))
            return true;
        break;
    case kIROp_Call:
        {
            auto call = as<IRCall>(inst);

            // If addr is a global variable, calling a function may change its value.
            // So we need to return true here to be conservative.
            if (!isChildInstOf(getRootAddr(addr), func))
            {
                auto callee = call->getCallee();
                if (callee && !doesCalleeHaveSideEffect(callee))
                {
                    // An exception is if the callee is side-effect free and is not reading from
                    // memory.
                }
                else
                {
                    return true;
                }
            }

            // If any pointer typed argument of the call inst may overlap addr, return true.
            for (UInt i = 0; i < call->getArgCount(); i++)
            {
                SLANG_RELEASE_ASSERT(call->getArg(i)->getDataType());
                if (isPtrLikeOrHandleType(call->getArg(i)->getDataType()))
                {
                    if (canAddressesPotentiallyAlias(func, call->getArg(i), addr))
                        return true;
                }
                else if (!isValueType(call->getArg(i)->getDataType()))
                {
                    // This is some unknown handle type, we assume it can have any side effects.
                    return true;
                }
            }
        }
        break;
    case kIROp_unconditionalBranch:
    case kIROp_loop:
        {
            auto branch = as<IRUnconditionalBranch>(inst);
            // If any pointer typed argument of the branch inst may overlap addr, return true.
            for (UInt i = 0; i < branch->getArgCount(); i++)
            {
                SLANG_RELEASE_ASSERT(branch->getArg(i)->getDataType());
                if (isPtrLikeOrHandleType(branch->getArg(i)->getDataType()))
                {
                    if (canAddressesPotentiallyAlias(func, branch->getArg(i), addr))
                        return true;
                }
                else if (!isValueType(branch->getArg(i)->getDataType()))
                {
                    // This is some unknown handle type, we assume it can have any side effects.
                    return true;
                }
            }
        }
        break;
    case kIROp_CastPtrToInt:
    case kIROp_Reinterpret:
    case kIROp_BitCast:
        {
            // If we are trying to cast an address to something else, return true.
            if (isPtrLikeOrHandleType(inst->getOperand(0)->getDataType()) &&
                canAddressesPotentiallyAlias(func, inst->getOperand(0), addr))
                return true;
            else if (!isValueType(inst->getOperand(0)->getDataType()))
            {
                // This is some unknown handle type, we assume it can have any side effects.
                return true;
            }
        }
        break;
    default:
        // Default behavior is that any insts that have side effect may affect `addr`.
        if (inst->mightHaveSideEffects())
            return true;
        break;
    }
    return false;
}

IRInst* getUndefInst(IRBuilder builder, IRModule* module)
{
    IRInst* undefInst = nullptr;

    for (auto inst : module->getModuleInst()->getChildren())
    {
        if (inst->getOp() == kIROp_undefined && inst->getDataType() &&
            inst->getDataType()->getOp() == kIROp_VoidType)
        {
            undefInst = inst;
            break;
        }
    }
    if (!undefInst)
    {
        auto voidType = builder.getVoidType();
        builder.setInsertAfter(voidType);
        undefInst = builder.emitUndefined(voidType);
    }
    return undefInst;
}

IROp getSwapSideComparisonOp(IROp op)
{
    switch (op)
    {
    case kIROp_Eql:
        return kIROp_Eql;
    case kIROp_Neq:
        return kIROp_Neq;
    case kIROp_Leq:
        return kIROp_Geq;
    case kIROp_Geq:
        return kIROp_Leq;
    case kIROp_Less:
        return kIROp_Greater;
    case kIROp_Greater:
        return kIROp_Less;
    default:
        return kIROp_Nop;
    }
}

IRInst* emitLoopBlocks(
    IRBuilder* builder,
    IRInst* initVal,
    IRInst* finalVal,
    IRBlock*& loopBodyBlock,
    IRBlock*& loopBreakBlock)
{
    IRBuilder loopBuilder = *builder;
    auto loopHeadBlock = loopBuilder.emitBlock();
    loopBodyBlock = loopBuilder.emitBlock();
    auto ifBreakBlock = loopBuilder.emitBlock();
    loopBreakBlock = loopBuilder.emitBlock();
    auto loopContinueBlock = loopBuilder.emitBlock();
    builder->emitLoop(loopHeadBlock, loopBreakBlock, loopHeadBlock, 1, &initVal);
    loopBuilder.setInsertInto(loopHeadBlock);
    auto loopParam = loopBuilder.emitParam(initVal->getFullType());
    auto cmpResult = loopBuilder.emitLess(loopParam, finalVal);
    loopBuilder.emitIfElse(cmpResult, loopBodyBlock, ifBreakBlock, ifBreakBlock);
    loopBuilder.setInsertInto(loopBodyBlock);
    loopBuilder.emitBranch(loopContinueBlock);
    loopBuilder.setInsertInto(loopContinueBlock);
    auto newParam = loopBuilder.emitAdd(
        loopParam->getFullType(),
        loopParam,
        loopBuilder.getIntValue(loopBuilder.getIntType(), 1));
    loopBuilder.emitBranch(loopHeadBlock, 1, &newParam);
    loopBuilder.setInsertInto(ifBreakBlock);
    loopBuilder.emitBranch(loopBreakBlock);
    return loopParam;
}

void sortBlocksInFunc(IRGlobalValueWithCode* func)
{
    auto order = getReversePostorder(func);
    for (auto block : order)
        block->insertAtEnd(func);
}

void removeLinkageDecorations(IRGlobalValueWithCode* func)
{
    List<IRInst*> toRemove;
    for (auto inst : func->getDecorations())
    {
        switch (inst->getOp())
        {
        case kIROp_ImportDecoration:
        case kIROp_ExportDecoration:
        case kIROp_ExternCppDecoration:
        case kIROp_PublicDecoration:
        case kIROp_KeepAliveDecoration:
        case kIROp_DllImportDecoration:
        case kIROp_CudaDeviceExportDecoration:
        case kIROp_DllExportDecoration:
        case kIROp_HLSLExportDecoration:
            toRemove.add(inst);
            break;
        default:
            break;
        }
    }
    for (auto inst : toRemove)
        inst->removeAndDeallocate();
}

void setInsertBeforeOrdinaryInst(IRBuilder* builder, IRInst* inst)
{
    if (as<IRParam, IRDynamicCastBehavior::NoUnwrap>(inst))
    {
        SLANG_RELEASE_ASSERT(as<IRBlock>(inst->getParent()));
        auto lastParam = as<IRBlock>(inst->getParent())->getLastParam();
        builder->setInsertAfter(lastParam);
    }
    else
    {
        builder->setInsertBefore(inst);
    }
}

void setInsertAfterOrdinaryInst(IRBuilder* builder, IRInst* inst)
{
    if (as<IRParam, IRDynamicCastBehavior::NoUnwrap>(inst))
    {
        SLANG_RELEASE_ASSERT(as<IRBlock>(inst->getParent()));
        auto lastParam = as<IRBlock>(inst->getParent())->getLastParam();
        builder->setInsertAfter(lastParam);
    }
    else
    {
        builder->setInsertAfter(inst);
    }
}

IRInst* tryFindBasePtr(IRInst* inst, IRInst* parentFunc)
{
    // Keep going up the tree until we find a variable.
    switch (inst->getOp())
    {
    case kIROp_Var:
        return getParentFunc(inst) == parentFunc ? inst : nullptr;
    case kIROp_Param:
        return getParentFunc(inst) == parentFunc ? inst : nullptr;
    case kIROp_GetElementPtr:
        return tryFindBasePtr(as<IRGetElementPtr>(inst)->getBase(), parentFunc);
    case kIROp_FieldAddress:
        return tryFindBasePtr(as<IRFieldAddress>(inst)->getBase(), parentFunc);
    default:
        return nullptr;
    }
}

bool areCallArgumentsSideEffectFree(IRCall* call, SideEffectAnalysisOptions options)
{
    // If the function has no side effect and is not writing to any outputs,
    // we can safely treat the call as a normal inst.

    IRFunc* parentFunc = nullptr;

    IRParam* param = nullptr;
    if (auto calleeFunc = getResolvedInstForDecorations(call->getCallee()))
    {
        if (auto block = calleeFunc->getFirstBlock())
        {
            param = block->getFirstParam();
        }
    }

    for (UInt i = 0; i < call->getArgCount();
         i++, (param = param ? param->getNextParam() : nullptr))
    {
        auto arg = call->getArg(i);
        if (isValueType(arg->getDataType()))
            continue;

        // If the argument type is not a known value type,
        // assume it is a pointer or handle through which side effect can take place.
        if (!parentFunc)
        {
            parentFunc = getParentFunc(call);
            if (!parentFunc)
                return false;
        }

        auto module = parentFunc->getModule();
        if (!module)
            return false;

        if (arg->getOp() == kIROp_Var && getParentFunc(arg) == parentFunc)
        {
            IRDominatorTree* dom = nullptr;
            if (isBitSet(options, SideEffectAnalysisOptions::UseDominanceTree))
                dom = module->findOrCreateDominatorTree(parentFunc);

            // If the pointer argument is a local variable (thus can't alias with other addresses)
            // and it is never read from in the function, we can safely treat the call as having
            // no side-effect.
            // This is a conservative test, but is sufficient to detect the most common case where
            // a temporary variable is used as the inout argument and the result stored in the temp
            // variable isn't being used elsewhere in the parent func.
            //
            // A more aggresive test can check all other address uses reachable from the call site
            // and see if any of them are aliasing with the argument.
            for (auto use = arg->firstUse; use; use = use->nextUse)
            {
                if (as<IRDecoration>(use->getUser()))
                    continue;
                switch (use->getUser()->getOp())
                {
                case kIROp_Store:
                case kIROp_SwizzledStore:
                    // We are fine with stores into the variable, since store operations
                    // are not dependent on whatever we do in the call here.
                    continue;
                default:
                    // Skip the call itself if the var is used as an argument to an out
                    // parameter since we are checking if the call has side effect. We can't
                    // treat the call as side effect free if var is used as an inout parameter,
                    // because if the call is inside a loop there will be a visible side effect
                    // after the call.
                    if (use->getUser() == call)
                    {
                        auto funcType = as<IRFuncType>(call->getCallee()->getDataType());
                        if (!funcType)
                            return false;
                        if (funcType->getParamCount() > i &&
                            as<IROutType>(funcType->getParamType(i)))
                            continue;

                        // We are an argument to an inout parameter.
                        // We can only treat the call as side effect free if the call is not
                        // inside a loop.
                        //
                        // If we don't have the loop information here, we will conservatively
                        // return false.
                        //
                        if (!dom)
                            return false;

                        // If we have dominator tree available, use it to check if the call is
                        // inside a loop.
                        auto callBlock = as<IRBlock>(call->getParent());
                        if (!callBlock)
                            return false;
                        auto varBlock = as<IRBlock>(arg->getParent());
                        if (!varBlock)
                            return false;
                        auto idom = callBlock;
                        while (idom != varBlock)
                        {
                            idom = dom->getImmediateDominator(idom);
                            if (!idom)
                                return false; // If we are here, var does not dominate the call,
                                              // which should never happen.
                            if (auto loop = as<IRLoop>(idom->getTerminator()))
                            {
                                if (!dom->dominates(loop->getBreakBlock(), callBlock))
                                    return false; // The var is used in a loop, must return
                                                  // false.
                            }
                        }
                        // If we reach here, the var is used as an inout parameter for the call,
                        // but the call is not nested in a loop at an higher nesting level than
                        // where the var is defined, so we can treat the use as DCE-able.
                        continue;
                    }
                    // We have some other unknown use of the variable address, they can
                    // be loads, or calls using addresses derived from the variable,
                    // we will treat the call as having side effect to be safe.
                    return false;
                }
            }
        }
        else
        {
            if (param && param->findDecoration<IRIgnoreSideEffectsDecoration>())
                continue;

            return false;
        }
    }
    return true;
}

bool isPureFunctionalCall(IRCall* call, SideEffectAnalysisOptions options)
{
    auto callee = getResolvedInstForDecorations(call->getCallee());
    if (callee->findDecoration<IRReadNoneDecoration>())
    {
        return areCallArgumentsSideEffectFree(call, options);
    }
    return false;
}

bool isSideEffectFreeFunctionalCall(IRCall* call, SideEffectAnalysisOptions options)
{
    if (!doesCalleeHaveSideEffect(call->getCallee()))
    {
        return areCallArgumentsSideEffectFree(call, options);
    }
    return false;
}

// Enumerate any associated functions of 'func'
// that might be used by a pass (e.g. auto-diff)
//
template<typename TFunc>
void forEachAssociatedFunction(IRInst* func, TFunc callback)
{
    // Resolve the function to get all its decorations
    auto resolvedFunc = getResolvedInstForDecorations(func);
    if (!resolvedFunc)
        return;

    // We'll scan for appropriate decorations and return
    // the function references.
    //
    // TODO: In the future, as we get more function transformation
    // passes, we might want to create a parent class for such
    // decorations that associate functions with each other.
    //
    for (auto decor : resolvedFunc->getDecorations())
    {
        switch (decor->getOp())
        {
        case kIROp_UserDefinedBackwardDerivativeDecoration:
            if (as<IRUserDefinedBackwardDerivativeDecoration>(decor))
            {
                auto associatedCallee = as<IRUserDefinedBackwardDerivativeDecoration>(decor)
                                            ->getBackwardDerivativeFunc();
                callback(associatedCallee);
            }
            break;

        case kIROp_ForwardDerivativeDecoration:
            if (as<IRForwardDerivativeDecoration>(decor))
            {
                auto associatedCallee =
                    as<IRForwardDerivativeDecoration>(decor)->getForwardDerivativeFunc();
                callback(associatedCallee);
            }
            break;

        case kIROp_PrimalSubstituteDecoration:
            if (as<IRPrimalSubstituteDecoration>(decor))
            {
                auto associatedCallee =
                    as<IRPrimalSubstituteDecoration>(decor)->getPrimalSubstituteFunc();
                callback(associatedCallee);
            }
            break;

        default:
            break;
        }
    }
}

bool doesCalleeHaveSideEffect(IRInst* callee)
{
    bool sideEffect = true;

    for (auto decor : getResolvedInstForDecorations(callee)->getDecorations())
    {
        switch (decor->getOp())
        {
        case kIROp_NoSideEffectDecoration:
        case kIROp_ReadNoneDecoration:
        case kIROp_IgnoreSideEffectsDecoration:
            sideEffect = false;
            break;
        default:
            break;
        }
    }

    // If the callee has no side effect, check if any of its associated functions have side effect.
    // If so, we want to keep the callee around.
    //
    // Typically, once the relevant pass has completed, the association is removed,
    // and at that point we can remove the function.
    //
    if (!sideEffect)
    {
        forEachAssociatedFunction(
            callee,
            [&](IRInst* associatedCallee)
            {
                sideEffect |= doesCalleeHaveSideEffect(associatedCallee);
                return;
            });
    }

    return sideEffect;
}

IRInst* findInterfaceRequirement(IRInterfaceType* type, IRInst* key)
{
    for (UInt i = 0; i < type->getOperandCount(); i++)
    {
        if (auto req = as<IRInterfaceRequirementEntry>(type->getOperand(i)))
        {
            if (req->getRequirementKey() == key)
                return req->getRequirementVal();
        }
    }
    return nullptr;
}

IRInst* findWitnessTableEntry(IRWitnessTable* table, IRInst* key)
{
    for (auto entry : table->getEntries())
    {
        if (entry->getRequirementKey() == key)
            return entry->getSatisfyingVal();
    }
    return nullptr;
}

IRInst* getVulkanPayloadLocation(IRInst* payloadGlobalVar)
{
    IRInst* location = nullptr;
    for (auto decor : payloadGlobalVar->getDecorations())
    {
        switch (decor->getOp())
        {
        case kIROp_VulkanRayPayloadDecoration:
        case kIROp_VulkanRayPayloadInDecoration:
        case kIROp_VulkanCallablePayloadDecoration:
        case kIROp_VulkanCallablePayloadInDecoration:
        case kIROp_VulkanHitObjectAttributesDecoration:
            return decor->getOperand(0);
        default:
            continue;
        }
    }
    return location;
}

IRInst* getInstInBlock(IRInst* inst)
{
    SLANG_RELEASE_ASSERT(inst);

    if (const auto block = as<IRBlock>(inst->getParent()))
        return inst;

    return getInstInBlock(inst->getParent());
}

ShortList<IRInst*> getPhiArgs(IRInst* phiParam)
{
    ShortList<IRInst*> result;
    auto block = cast<IRBlock>(phiParam->getParent());
    UInt paramIndex = 0;
    for (auto p = block->getFirstParam(); p; p = p->getNextParam())
    {
        if (p == phiParam)
            break;
        paramIndex++;
    }
    for (auto predBlock : block->getPredecessors())
    {
        auto termInst = as<IRUnconditionalBranch>(predBlock->getTerminator());
        SLANG_ASSERT(paramIndex < termInst->getArgCount());
        result.add(termInst->getArg(paramIndex));
    }
    return result;
}

void removePhiArgs(IRInst* phiParam)
{
    auto block = cast<IRBlock>(phiParam->getParent());
    UInt paramIndex = 0;
    for (auto p = block->getFirstParam(); p; p = p->getNextParam())
    {
        if (p == phiParam)
            break;
        paramIndex++;
    }
    for (auto predBlock : block->getPredecessors())
    {
        auto termInst = as<IRUnconditionalBranch>(predBlock->getTerminator());
        SLANG_ASSERT(paramIndex < termInst->getArgCount());
        termInst->removeArgument(paramIndex);
    }
}

int getParamIndexInBlock(IRParam* paramInst)
{
    auto block = as<IRBlock>(paramInst->getParent());
    if (!block)
        return -1;
    int paramIndex = 0;
    for (auto param : block->getParams())
    {
        if (param == paramInst)
            return paramIndex;
        paramIndex++;
    }
    return -1;
}

bool isGlobalOrUnknownMutableAddress(IRGlobalValueWithCode* parentFunc, IRInst* inst)
{
    auto root = getRootAddr(inst);

    auto type = unwrapAttributedType(inst->getDataType());
    if (!isPtrLikeOrHandleType(type))
        return false;

    if (root)
    {
        if (as<IRGLSLShaderStorageBufferType>(root->getDataType()))
        {
            // A storage buffer is mutable, so we need to treat it as a mutable address.
            return true;
        }
        // If this is a global readonly resource, it is not a mutable address.
        if (as<IRParameterGroupType>(root->getDataType()))
        {
            return false;
        }
        if (as<IRHLSLStructuredBufferType>(root->getDataType()))
        {
            return false;
        }
    }

    switch (root->getOp())
    {
    case kIROp_GlobalVar:
    case kIROp_GlobalParam:
    case kIROp_GlobalConstant:
    case kIROp_Var:
    case kIROp_Param:
        break;
    case kIROp_Call:
        return true;
    default:
        return true;
    }

    auto addrInstParent = getParentFunc(root);
    return (addrInstParent != parentFunc);
}

bool isZero(IRInst* inst)
{
    switch (inst->getOp())
    {
    case kIROp_IntLit:
        return as<IRIntLit>(inst)->getValue() == 0;
    case kIROp_FloatLit:
        return as<IRFloatLit>(inst)->getValue() == 0.0;
    case kIROp_BoolLit:
        return as<IRBoolLit>(inst)->getValue() == false;
    case kIROp_MakeCoopVector:
    case kIROp_MakeVector:
    case kIROp_MakeVectorFromScalar:
    case kIROp_MakeMatrix:
    case kIROp_MakeMatrixFromScalar:
    case kIROp_MatrixReshape:
    case kIROp_VectorReshape:
        {
            for (UInt i = 0; i < inst->getOperandCount(); i++)
            {
                if (!isZero(inst->getOperand(i)))
                {
                    return false;
                }
            }
            return true;
        }
    case kIROp_CastIntToFloat:
    case kIROp_CastFloatToInt:
        return isZero(inst->getOperand(0));
    default:
        return false;
    }
}

bool isOne(IRInst* inst)
{
    switch (inst->getOp())
    {
    case kIROp_IntLit:
        return as<IRIntLit>(inst)->getValue() == 1;
    case kIROp_FloatLit:
        return as<IRFloatLit>(inst)->getValue() == 1.0;
    case kIROp_BoolLit:
        return as<IRBoolLit>(inst)->getValue();
    case kIROp_MakeCoopVector:
    case kIROp_MakeVector:
    case kIROp_MakeVectorFromScalar:
    case kIROp_MakeMatrix:
    case kIROp_MakeMatrixFromScalar:
    case kIROp_MatrixReshape:
    case kIROp_VectorReshape:
        {
            for (UInt i = 0; i < inst->getOperandCount(); i++)
            {
                if (!isOne(inst->getOperand(i)))
                {
                    return false;
                }
            }
            return true;
        }
    case kIROp_CastIntToFloat:
    case kIROp_CastFloatToInt:
        return isOne(inst->getOperand(0));
    default:
        return false;
    }
}

IRPtrTypeBase* asRelevantPtrType(IRInst* inst)
{
    if (auto ptrType = as<IRPtrTypeBase>(inst))
    {
        if (ptrType->getAddressSpace() != AddressSpace::UserPointer)
            return ptrType;
    }
    return nullptr;
}

IRPtrTypeBase* isMutablePointerType(IRInst* inst)
{
    switch (inst->getOp())
    {
    case kIROp_ConstRefType:
        return nullptr;
    default:
        return asRelevantPtrType(inst);
    }
}

void initializeScratchData(IRInst* inst)
{
    List<IRInst*> workList;
    workList.add(inst);
    while (workList.getCount() != 0)
    {
        auto item = workList.getLast();
        workList.removeLast();
        item->scratchData = 0;
        for (auto child = item->getLastDecorationOrChild(); child; child = child->getPrevInst())
            workList.add(child);
    }
}

void resetScratchDataBit(IRInst* inst, int bitIndex)
{
    List<IRInst*> workList;
    workList.add(inst);
    while (workList.getCount() != 0)
    {
        auto item = workList.getLast();
        workList.removeLast();
        item->scratchData &= ~(1ULL << bitIndex);
        for (auto child = item->getLastDecorationOrChild(); child; child = child->getPrevInst())
            workList.add(child);
    }
}

///
/// IRBlock related common helper methods
///
void moveParams(IRBlock* dest, IRBlock* src)
{
    for (auto param = src->getFirstChild(); param;)
    {
        auto nextInst = param->getNextInst();
        if (as<IRDecoration>(param) || as<IRParam, IRDynamicCastBehavior::NoUnwrap>(param))
        {
            param->insertAtEnd(dest);
        }
        else
        {
            break;
        }
        param = nextInst;
    }
}

List<IRBlock*> collectBlocksInRegion(
    IRDominatorTree* dom,
    IRLoop* loop,
    bool* outHasMultiLevelBreaks)
{
    return collectBlocksInRegion(
        dom,
        loop->getBreakBlock(),
        loop->getTargetBlock(),
        true,
        outHasMultiLevelBreaks);
}

List<IRBlock*> collectBlocksInRegion(IRDominatorTree* dom, IRLoop* loop)
{
    bool hasMultiLevelBreaks = false;
    return collectBlocksInRegion(
        dom,
        loop->getBreakBlock(),
        loop->getTargetBlock(),
        true,
        &hasMultiLevelBreaks);
}

List<IRBlock*> collectBlocksInRegion(
    IRDominatorTree* dom,
    IRSwitch* switchInst,
    bool* outHasMultiLevelBreaks)
{
    return collectBlocksInRegion(
        dom,
        switchInst->getBreakLabel(),
        as<IRBlock>(switchInst->getParent()),
        false,
        outHasMultiLevelBreaks);
}

List<IRBlock*> collectBlocksInRegion(IRDominatorTree* dom, IRSwitch* switchInst)
{
    bool hasMultiLevelBreaks = false;
    return collectBlocksInRegion(
        dom,
        switchInst->getBreakLabel(),
        as<IRBlock>(switchInst->getParent()),
        false,
        &hasMultiLevelBreaks);
}

HashSet<IRBlock*> getParentBreakBlockSet(IRDominatorTree* dom, IRBlock* block)
{
    HashSet<IRBlock*> parentBreakBlocksSet;
    for (IRBlock* currBlock = dom->getImmediateDominator(block); currBlock;
         currBlock = dom->getImmediateDominator(currBlock))
    {
        if (auto loopInst = as<IRLoop>(currBlock->getTerminator()))
        {
            if (!dom->dominates(loopInst->getBreakBlock(), block))
                parentBreakBlocksSet.add(loopInst->getBreakBlock());
        }
        else if (auto switchInst = as<IRSwitch>(currBlock->getTerminator()))
        {
            if (!dom->dominates(switchInst->getBreakLabel(), block))
                parentBreakBlocksSet.add(switchInst->getBreakLabel());
        }
    }

    return parentBreakBlocksSet;
}

List<IRBlock*> collectBlocksInRegion(
    IRDominatorTree* dom,
    IRBlock* breakBlock,
    IRBlock* firstBlock,
    bool includeFirstBlock,
    bool* outHasMultiLevelBreaks)
{
    List<IRBlock*> regionBlocks;
    HashSet<IRBlock*> regionBlocksSet;
    auto addBlock = [&](IRBlock* block)
    {
        if (regionBlocksSet.add(block))
            regionBlocks.add(block);
    };

    // Use dominator tree heirarchy to find break blocks of
    // all parent regions. We'll need to this to detect breaks
    // to outer regions (particularly when our region has no reachable
    // break block of its own)
    //
    HashSet<IRBlock*> parentBreakBlocksSet = getParentBreakBlockSet(dom, firstBlock);

    *outHasMultiLevelBreaks = false;

    addBlock(firstBlock);
    for (Index i = 0; i < regionBlocks.getCount(); i++)
    {
        auto block = regionBlocks[i];
        for (auto succ : block->getSuccessors())
        {
            if (parentBreakBlocksSet.contains(succ) && succ != breakBlock)
            {
                *outHasMultiLevelBreaks = true;
                continue;
            }

            if (succ == breakBlock)
                continue;
            if (!dom->dominates(firstBlock, succ))
                continue;
            if (!as<IRUnreachable>(breakBlock->getTerminator()))
            {
                if (dom->dominates(breakBlock, succ))
                    continue;
            }

            addBlock(succ);
        }
    }

    if (!includeFirstBlock)
    {
        regionBlocksSet.remove(firstBlock);
        regionBlocks.remove(firstBlock);
    }

    return regionBlocks;
}

List<IRBlock*> collectBlocksInRegion(
    IRGlobalValueWithCode* func,
    IRLoop* loopInst,
    bool* outHasMultiLevelBreaks)
{
    auto dom = computeDominatorTree(func);
    return collectBlocksInRegion(dom, loopInst, outHasMultiLevelBreaks);
}

List<IRBlock*> collectBlocksInRegion(IRGlobalValueWithCode* func, IRLoop* loopInst)
{
    auto dom = computeDominatorTree(func);
    bool hasMultiLevelBreaks = false;
    return collectBlocksInRegion(dom, loopInst, &hasMultiLevelBreaks);
}

IRBlock* getBlock(IRInst* inst)
{
    if (!inst)
        return nullptr;

    while (inst)
    {
        if (auto block = as<IRBlock>(inst))
            return block;
        inst = inst->getParent();
    }
    return nullptr;
}

///
/// End of IRBlock utility methods
///
IRVarLayout* findVarLayout(IRInst* value)
{
    if (auto layoutDecoration = value->findDecoration<IRLayoutDecoration>())
        return as<IRVarLayout>(layoutDecoration->getLayout());
    return nullptr;
}

UnownedStringSlice getBuiltinFuncName(IRInst* callee)
{
    auto decor = getResolvedInstForDecorations(callee)->findDecoration<IRKnownBuiltinDecoration>();
    if (!decor)
        return UnownedStringSlice();
    return decor->getName();
}

void hoistInstOutOfASMBlocks(IRBlock* block)
{
    for (auto inst : block->getChildren())
    {
        if (auto asmBlock = as<IRSPIRVAsm>(inst))
        {
            IRInst* next = nullptr;
            for (auto i = asmBlock->getFirstChild(); i; i = next)
            {
                next = i->getNextInst();
                if (!as<IRSPIRVAsmInst>(i) && !as<IRSPIRVAsmOperand>(i))
                    i->insertBefore(asmBlock);
            }
        }
    }
}

IRType* getSPIRVSampledElementType(IRInst* sampledType)
{
    auto sampledElementType = getVectorElementType((IRType*)sampledType);

    IRBuilder builder(sampledType);
    switch (sampledElementType->getOp())
    {
    case kIROp_HalfType:
        sampledElementType = builder.getBasicType(BaseType::Float);
        break;
    case kIROp_UInt16Type:
    case kIROp_UInt8Type:
    case kIROp_CharType:
        sampledElementType = builder.getBasicType(BaseType::UInt);
        break;
    case kIROp_Int8Type:
    case kIROp_Int16Type:
        sampledElementType = builder.getBasicType(BaseType::Int);
        break;
    default:
        break;
    }
    return sampledElementType;
}

IRType* replaceVectorElementType(IRType* originalVectorType, IRType* t)
{
    if (auto orignalVectorType = as<IRVectorType>(originalVectorType))
    {
        IRBuilder builder(originalVectorType);
        return builder.getVectorType(t, orignalVectorType->getElementCount());
    }
    return t;
}

IRParam* getParamAt(IRBlock* block, UIndex ii)
{
    UIndex index = 0;
    for (auto param : block->getParams())
    {
        if (ii == index)
            return param;

        index++;
    }
    SLANG_UNEXPECTED("ii >= paramCount");
}

UnownedStringSlice getBasicTypeNameHint(IRType* basicType)
{
    switch (basicType->getOp())
    {
    case kIROp_IntType:
        return UnownedStringSlice::fromLiteral("int");
    case kIROp_Int8Type:
        return UnownedStringSlice::fromLiteral("int8");
    case kIROp_Int16Type:
        return UnownedStringSlice::fromLiteral("int16");
    case kIROp_Int64Type:
        return UnownedStringSlice::fromLiteral("int64");
    case kIROp_IntPtrType:
        return UnownedStringSlice::fromLiteral("intptr");
    case kIROp_UIntType:
        return UnownedStringSlice::fromLiteral("uint");
    case kIROp_UInt8Type:
        return UnownedStringSlice::fromLiteral("uint8");
    case kIROp_UInt16Type:
        return UnownedStringSlice::fromLiteral("uint16");
    case kIROp_UInt64Type:
        return UnownedStringSlice::fromLiteral("uint64");
    case kIROp_UIntPtrType:
        return UnownedStringSlice::fromLiteral("uintptr");
    case kIROp_FloatType:
        return UnownedStringSlice::fromLiteral("float");
    case kIROp_HalfType:
        return UnownedStringSlice::fromLiteral("half");
    case kIROp_DoubleType:
        return UnownedStringSlice::fromLiteral("double");
    case kIROp_BoolType:
        return UnownedStringSlice::fromLiteral("bool");
    case kIROp_VoidType:
        return UnownedStringSlice::fromLiteral("void");
    case kIROp_CharType:
        return UnownedStringSlice::fromLiteral("char");
    default:
        return UnownedStringSlice();
    }
}

struct GenericChildrenMigrationContextImpl
{
    IRCloneEnv cloneEnv;
    IRGeneric* srcGeneric;
    IRGeneric* dstGeneric;
    DeduplicateContext deduplicateContext;

    void init(IRGeneric* genericSrc, IRGeneric* genericDst, IRInst* insertBefore)
    {
        srcGeneric = genericSrc;
        dstGeneric = genericDst;

        if (!genericSrc)
            return;
        auto srcParam = genericSrc->getFirstBlock()->getFirstParam();
        auto dstParam = genericDst->getFirstBlock()->getFirstParam();
        while (srcParam && dstParam)
        {
            cloneEnv.mapOldValToNew[srcParam] = dstParam;
            srcParam = srcParam->getNextParam();
            dstParam = dstParam->getNextParam();
        }
        cloneEnv.mapOldValToNew[genericSrc] = genericDst;
        cloneEnv.mapOldValToNew[genericSrc->getFirstBlock()] = genericDst->getFirstBlock();

        if (insertBefore)
        {
            for (auto inst = genericDst->getFirstBlock()->getFirstOrdinaryInst();
                 inst && inst != insertBefore;
                 inst = inst->getNextInst())
            {
                IRInstKey key = {inst};
                deduplicateContext.deduplicateMap.addIfNotExists(key, inst);
            }
        }
    }

    IRInst* deduplicate(IRInst* value)
    {
        return deduplicateContext.deduplicate(
            value,
            [this](IRInst* inst)
            {
                if (inst->getParent() != dstGeneric->getFirstBlock())
                    return false;
                switch (inst->getOp())
                {
                case kIROp_Param:
                case kIROp_StructType:
                case kIROp_StructKey:
                case kIROp_InterfaceType:
                case kIROp_ClassType:
                case kIROp_Func:
                case kIROp_Generic:
                case kIROp_Expand:
                    return false;
                default:
                    break;
                }
                if (as<IRConstant>(inst))
                    return false;
                if (getIROpInfo(inst->getOp()).isHoistable())
                    return false;
                return true;
            });
    }

    IRInst* cloneInst(IRBuilder* builder, IRInst* src)
    {
        if (!srcGeneric)
            return src;
        if (findOuterGeneric(src) == srcGeneric)
        {
            auto cloned = Slang::cloneInst(&cloneEnv, builder, src);
            auto deduplicated = deduplicate(cloned);
            if (deduplicated != cloned)
                cloneEnv.mapOldValToNew[src] = deduplicated;
            return deduplicated;
        }
        return src;
    }
};

GenericChildrenMigrationContext::GenericChildrenMigrationContext()
{
    impl = new GenericChildrenMigrationContextImpl();
}

GenericChildrenMigrationContext::~GenericChildrenMigrationContext()
{
    delete impl;
}

IRCloneEnv* GenericChildrenMigrationContext::getCloneEnv()
{
    return &impl->cloneEnv;
}

void GenericChildrenMigrationContext::init(
    IRGeneric* genericSrc,
    IRGeneric* genericDst,
    IRInst* insertBefore)
{
    impl->init(genericSrc, genericDst, insertBefore);
}

IRInst* GenericChildrenMigrationContext::deduplicate(IRInst* value)
{
    return impl->deduplicate(value);
}

IRInst* GenericChildrenMigrationContext::cloneInst(IRBuilder* builder, IRInst* src)
{
    return impl->cloneInst(builder, src);
}

IRType* dropNormAttributes(IRType* const t)
{
    if (const auto a = as<IRAttributedType>(t))
    {
        switch (a->getAttr()->getOp())
        {
        case kIROp_UNormAttr:
        case kIROp_SNormAttr:
            return dropNormAttributes(a->getBaseType());
        }
    }
    return t;
}

void verifyComputeDerivativeGroupModifiers(
    DiagnosticSink* sink,
    SourceLoc errorLoc,
    bool quadAttr,
    bool linearAttr,
    IRNumThreadsDecoration* numThreadsDecor)
{
    if (!numThreadsDecor)
        return;

    if (quadAttr && linearAttr)
    {
        sink->diagnose(errorLoc, Diagnostics::onlyOneOfDerivativeGroupLinearOrQuadCanBeSet);
    }

    IRIntegerValue x = 1;
    IRIntegerValue y = 1;
    IRIntegerValue z = 1;
    if (numThreadsDecor->getX())
        x = numThreadsDecor->getX()->getValue();
    if (numThreadsDecor->getY())
        y = numThreadsDecor->getY()->getValue();
    if (numThreadsDecor->getZ())
        z = numThreadsDecor->getZ()->getValue();

    if (quadAttr)
    {
        if (x % 2 != 0 || y % 2 != 0)
            sink->diagnose(errorLoc, Diagnostics::derivativeGroupQuadMustBeMultiple2ForXYThreads);
    }
    else if (linearAttr)
    {
        if ((x * y * z) % 4 != 0)
            sink->diagnose(
                errorLoc,
                Diagnostics::derivativeGroupLinearMustBeMultiple4ForTotalThreadCount);
    }
}

int getIRVectorElementSize(IRType* type)
{
    if (type->getOp() != kIROp_VectorType)
        return 1;
    return (int)(as<IRIntLit>(as<IRVectorType>(type)->getElementCount())->value.intVal);
}
IRType* getIRVectorBaseType(IRType* type)
{
    if (type->getOp() != kIROp_VectorType)
        return type;
    return as<IRVectorType>(type)->getElementType();
}

Int getSpecializationConstantId(IRGlobalParam* param)
{
    auto layout = findVarLayout(param);
    if (!layout)
        return 0;

    auto offset = layout->findOffsetAttr(LayoutResourceKind::SpecializationConstant);
    if (!offset)
        return 0;

    return offset->getOffset();
}

IRBlock* getLoopHeaderForConditionBlock(IRBlock* block)
{
    // Go through uses and check if any of them are a loop condition block.
    for (auto use = block->firstUse; use; use = use->nextUse)
    {
        if (auto loop = as<IRLoop>(use->getUser()))
        {
            if (loop->getTargetBlock() == block)
                return cast<IRBlock>(loop->getParent());
        }
    }
    return nullptr;
}

void legalizeDefUse(IRGlobalValueWithCode* func)
{
    auto dom = computeDominatorTree(func);

    // Make a map of loop condition blocks to their loop header.
    // We need this because we'll be treating loop condition blocks as
    // special cases (they are the special blocks since they "dominate" themselves,
    // in the dominator tree sense)
    //
    Dictionary<IRBlock*, IRBlock*> loopHeaderBlockMap;
    for (auto block : func->getBlocks())
    {
        if (auto header = getLoopHeaderForConditionBlock(block))
            loopHeaderBlockMap.add(block, header);
    }

    for (auto block : func->getBlocks())
    {
        for (auto inst : block->getModifiableChildren())
        {
            // Inspect all uses of `inst` and find the common dominator of all use sites.
            IRBlock* commonDominator = block;
            for (auto use = inst->firstUse; use; use = use->nextUse)
            {
                auto userBlock = as<IRBlock>(use->getUser()->getParent());
                if (!userBlock)
                    continue;
                while (commonDominator && !dom->dominates(commonDominator, userBlock))
                {
                    commonDominator = dom->getImmediateDominator(commonDominator);
                }
            }
            SLANG_ASSERT(commonDominator);

            // If commonDominator is 'block' and if the inst is not a Var in
            // a loop condition block, we can skip the legalization.
            //
            if (commonDominator == block &&
                !(as<IRVar>(inst) && loopHeaderBlockMap.containsKey(block)))
                continue;

            // Normally, if the common dominator is not `block`, we can simply move the definition
            // to the common dominator.
            // An exception is when the common dominator is the target block of a
            // loop.
            // Another exception is when a var in the loop condition block is accessed both inside
            // and outside the loop. It is technically visible, but effects on the 'var' are not
            // visible outside the loop, so we'll need to hoist it out of the loop.
            //
            // Note that after normalization, loops are in the form of:
            // ```
            // loop { if (condition) block; else break; }
            // ```
            // If we find ourselves needing to make the inst available right before
            // the `if`, it means we are seeing uses of the inst outside the loop.
            // In this case, we should insert a var/move the inst before the loop
            // instead of before the `if`. This situation can occur in the IR if
            // the original code is lowered from a `do-while` loop.
            //
            bool shouldInitializeVar = false;
            if (loopHeaderBlockMap.containsKey(commonDominator))
            {
                bool shouldMoveToHeader = false;

                // Check that the break-block dominates any of the uses are past the break
                // block
                for (auto _use = inst->firstUse; _use; _use = _use->nextUse)
                {
                    if (dom->dominates(
                            as<IRLoop>(loopHeaderBlockMap[commonDominator]->getTerminator())
                                ->getBreakBlock(),
                            _use->getUser()->getParent()))
                    {
                        shouldMoveToHeader = true;
                        break;
                    }
                }
                if (shouldMoveToHeader)
                {
                    commonDominator = loopHeaderBlockMap[commonDominator];
                    shouldInitializeVar = true;
                }
            }

            // Now we can legalize uses based on the type of `inst`.
            if (auto var = as<IRVar>(inst))
            {
                // If inst is an var, this is easy, we just move it to the
                // common dominator.
                if (var->getParent() != commonDominator)
                    var->insertBefore(commonDominator->getTerminator());

                if (shouldInitializeVar)
                {
                    IRBuilder builder(func);
                    builder.setInsertAfter(var);
                    builder.emitStore(
                        var,
                        builder.emitDefaultConstruct(
                            as<IRPtrTypeBase>(var->getDataType())->getValueType()));
                }
            }
            else
            {
                // For all other insts, we need to create a local var for it,
                // and replace all uses with a load from the local var.
                IRBuilder builder(func);
                builder.setInsertBefore(commonDominator->getTerminator());
                IRVar* tempVar = builder.emitVar(inst->getFullType());
                auto defaultVal = builder.emitDefaultConstruct(inst->getFullType());
                builder.emitStore(tempVar, defaultVal);

                builder.setInsertAfter(inst);
                builder.emitStore(tempVar, inst);

                traverseUses(
                    inst,
                    [&](IRUse* use)
                    {
                        auto userBlock = as<IRBlock>(use->getUser()->getParent());
                        if (!userBlock)
                            return;
                        // Only fix the use of the current definition of `inst` does not
                        // dominate it.
                        if (!dom->dominates(block, userBlock))
                        {
                            // Replace the use with a load of tempVar.
                            builder.setInsertBefore(use->getUser());
                            auto load = builder.emitLoad(tempVar);
                            builder.replaceOperand(use, load);
                        }
                    });
            }
        }
    }
}

UnownedStringSlice getMangledName(IRInst* inst)
{
    for (auto decor : inst->getDecorations())
    {
        if (auto linkageDecor = as<IRLinkageDecoration>(decor))
            return linkageDecor->getMangledName();
    }
    return UnownedStringSlice();
}

bool isFirstBlock(IRInst* inst)
{
    auto block = as<IRBlock>(inst);
    if (!block)
        return false;
    if (!block->getParent())
        return false;
    return block->getParent()->getFirstBlock() == block;
}

bool isSpecConstRateType(IRType* type)
{
    if (auto rateQualifiedType = as<IRRateQualifiedType>(type))
    {
        if (as<IRSpecConstRate>(rateQualifiedType->getRate()))
        {
            return true;
        }
    }
    return false;
}

IRType* maybeAddRateType(IRBuilder* builder, IRType* rateQulifiedType, IRType* oldType)
{
    if (as<IRRateQualifiedType>(oldType))
    {
        return oldType;
    }

    if (isSpecConstRateType(rateQulifiedType))
    {
        return builder->getRateQualifiedType(builder->getSpecConstRate(), oldType);
    }
    return oldType;
}

bool canOperationBeSpecConst(IROp op, IRType* resultType, IRInst* const* fixedArgs, IRUse* operands)
{
    // Returns true for ops that can be declared as an operation under `OpSpecConstantOp`.
    //
    // Integer arithmetic and comparison operations can be `OpSpecConstantOp` with the `Shader`
    // capability, while floating-point arithmetic and comparison operations require the `Kernel`
    // capability. We only support `Shader` capability for now, return false when floating-point
    // arithmetic/comparison is encountered.
    switch (op)
    {
    case kIROp_Add:
    case kIROp_Sub:
    case kIROp_Mul:
    case kIROp_Div:
    case kIROp_Neg:
        return !isFloatingType(resultType);

    case kIROp_Eql:
    case kIROp_Neq:
    case kIROp_Leq:
    case kIROp_Geq:
    case kIROp_Less:
    case kIROp_Greater:
        {
            IRInst* operand1;
            IRInst* operand2;
            if (fixedArgs)
            {
                operand1 = fixedArgs[0];
                operand2 = fixedArgs[1];
            }
            else
            {
                operand1 = operands[0].get();
                operand2 = operands[1].get();
            }
            return !isFloatingType(operand1->getDataType()) &&
                   !isFloatingType(operand2->getDataType());
        }

    case kIROp_Not:
    case kIROp_IRem:
    case kIROp_Lsh:
    case kIROp_Rsh:
    case kIROp_BitAnd:
    case kIROp_BitOr:
    case kIROp_BitXor:
    case kIROp_BitNot:
    case kIROp_IntCast:
    case kIROp_FloatCast:
    case kIROp_Select:
        return true;

    default:
        return false;
    }
}

bool isSpecConstOpHoistable(IROp op, IRType* type, IRInst* const* fixedArgs)
{
    auto rateType = as<IRRateQualifiedType>(type);
    return rateType && as<IRSpecConstRate>(rateType->getRate()) &&
           canOperationBeSpecConst(op, rateType->getValueType(), fixedArgs, nullptr);
}


bool isInstHoistable(IROp op, IRType* type, IRInst* const* fixedArgs)
{
    return (getIROpInfo(op).flags & kIROpFlag_Hoistable) ||
           isSpecConstOpHoistable(op, type, fixedArgs);
}

<<<<<<< HEAD
IROp getUnsignedType(IRType* type)
{
    IROp op = type->getOp();
    switch(op)
    {
        case kIROp_MatrixType:
        case kIROp_VectorType:
            return getUnsignedType(type->getDataType());
        case kIROp_IntType:
            return getOppositeSignIntTypeOp(op);
        default:
            return kIROp_Invalid;
=======
bool isSignedType(IRType* type)
{
    switch (type->getOp())
    {
    case kIROp_FloatType:
    case kIROp_DoubleType:
        return true;
    case kIROp_IntType:
    case kIROp_Int16Type:
    case kIROp_Int64Type:
    case kIROp_Int8Type:
        return true;
    case kIROp_VectorType:
        return isSignedType(as<IRVectorType>(type)->getElementType());
    case kIROp_MatrixType:
        return isSignedType(as<IRMatrixType>(type)->getElementType());
    default:
        return false;
>>>>>>> 97f328a6
    }
}

} // namespace Slang<|MERGE_RESOLUTION|>--- conflicted
+++ resolved
@@ -2348,7 +2348,6 @@
            isSpecConstOpHoistable(op, type, fixedArgs);
 }
 
-<<<<<<< HEAD
 IROp getUnsignedType(IRType* type)
 {
     IROp op = type->getOp();
@@ -2361,7 +2360,9 @@
             return getOppositeSignIntTypeOp(op);
         default:
             return kIROp_Invalid;
-=======
+    }
+}
+
 bool isSignedType(IRType* type)
 {
     switch (type->getOp())
@@ -2380,7 +2381,6 @@
         return isSignedType(as<IRMatrixType>(type)->getElementType());
     default:
         return false;
->>>>>>> 97f328a6
     }
 }
 
