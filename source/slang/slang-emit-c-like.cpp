// slang-emit-c-like.cpp
#include "slang-emit-c-like.h"

#include "../compiler-core/slang-name.h"
#include "../core/slang-stable-hash.h"
#include "../core/slang-writer.h"
#include "slang-emit-source-writer.h"
#include "slang-intrinsic-expand.h"
#include "slang-ir-bind-existentials.h"
#include "slang-ir-dce.h"
#include "slang-ir-entry-point-uniforms.h"
#include "slang-ir-glsl-legalize.h"
#include "slang-ir-link.h"
#include "slang-ir-restructure-scoping.h"
#include "slang-ir-specialize-resources.h"
#include "slang-ir-specialize.h"
#include "slang-ir-ssa.h"
#include "slang-ir-util.h"
#include "slang-ir-validate.h"
#include "slang-legalize-types.h"
#include "slang-lower-to-ir.h"
#include "slang-mangle.h"
#include "slang-mangled-lexer.h"
#include "slang-syntax.h"
#include "slang-type-layout.h"
#include "slang-visitor.h"
#include "slang/slang-ir.h"

#include <assert.h>

namespace Slang
{

bool isCPUTarget(TargetRequest* targetReq);
bool isCUDATarget(TargetRequest* targetReq);

struct CLikeSourceEmitter::ComputeEmitActionsContext
{
    IRInst* moduleInst;
    InstHashSet openInsts;
    Dictionary<IRInst*, EmitAction::Level> mapInstToLevel;
    List<EmitAction>* actions;
};

/* !!!!!!!!!!!!!!!!!!!!!!!!!!!! CLikeSourceEmitter !!!!!!!!!!!!!!!!!!!!!!!!!! */

/* static */ SourceLanguage CLikeSourceEmitter::getSourceLanguage(CodeGenTarget target)
{
    switch (target)
    {
    default:
    case CodeGenTarget::Unknown:
    case CodeGenTarget::None:
        {
            return SourceLanguage::Unknown;
        }
    case CodeGenTarget::GLSL:
        {
            return SourceLanguage::GLSL;
        }
    case CodeGenTarget::HLSL:
        {
            return SourceLanguage::HLSL;
        }
    case CodeGenTarget::PTX:
    case CodeGenTarget::SPIRV:
    case CodeGenTarget::SPIRVAssembly:
    case CodeGenTarget::DXBytecode:
    case CodeGenTarget::DXBytecodeAssembly:
    case CodeGenTarget::DXIL:
    case CodeGenTarget::DXILAssembly:
    case CodeGenTarget::MetalLib:
    case CodeGenTarget::MetalLibAssembly:
        {
            return SourceLanguage::Unknown;
        }
    case CodeGenTarget::CSource:
        {
            return SourceLanguage::C;
        }
<<<<<<< HEAD
        case CodeGenTarget::CPPSource:
        case CodeGenTarget::CPPHeader:
        case CodeGenTarget::HostCPPSource:
        case CodeGenTarget::PyTorchCppBinding:
        {
            return SourceLanguage::CPP;
        }
        case CodeGenTarget::CUDASource:
        case CodeGenTarget::CUDAHeader:
        {
            return SourceLanguage::CUDA;
        }
        case CodeGenTarget::Metal:
        case CodeGenTarget::MetalHeader:
=======
    case CodeGenTarget::CPPSource:
    case CodeGenTarget::HostCPPSource:
    case CodeGenTarget::PyTorchCppBinding:
        {
            return SourceLanguage::CPP;
        }
    case CodeGenTarget::CUDASource:
        {
            return SourceLanguage::CUDA;
        }
    case CodeGenTarget::Metal:
>>>>>>> 965f9626
        {
            return SourceLanguage::Metal;
        }
    case CodeGenTarget::WGSL:
        {
            return SourceLanguage::WGSL;
        }
    }
}

CLikeSourceEmitter::CLikeSourceEmitter(const Desc& desc)
{
    m_writer = desc.sourceWriter;
    m_sourceLanguage = getSourceLanguage(desc.codeGenContext->getTargetFormat());
    SLANG_ASSERT(m_sourceLanguage != SourceLanguage::Unknown);

    m_target = desc.codeGenContext->getTargetFormat();
    m_codeGenContext = desc.codeGenContext;
    m_entryPointStage = desc.entryPointStage;
    m_effectiveProfile = desc.effectiveProfile;
}

SlangResult CLikeSourceEmitter::init()
{
    return SLANG_OK;
}

void CLikeSourceEmitter::emitFrontMatterImpl(TargetRequest* targetReq)
{
    SLANG_UNUSED(targetReq);
}

void CLikeSourceEmitter::emitPreModuleImpl()
{
    for (auto prelude : m_requiredPreludes)
    {
        m_writer->emit(prelude->getStringSlice());
        m_writer->emit("\n");
    }
}

//
// Types
//

void CLikeSourceEmitter::ensureTypePrelude(IRType* type)
{
    if (auto requirePreludeDecor = as<IRRequirePreludeDecoration>(
            findBestTargetDecoration<IRRequirePreludeDecoration>(type)))
    {
        auto preludeTextInst = as<IRStringLit>(requirePreludeDecor->getOperand(1));
        if (preludeTextInst)
            m_requiredPreludes.add(preludeTextInst);
    }
}

void CLikeSourceEmitter::emitDeclaratorImpl(DeclaratorInfo* declarator)
{
    if (!declarator)
        return;

    m_writer->emit(" ");

    switch (declarator->flavor)
    {
    case DeclaratorInfo::Flavor::Name:
        {
            auto nameDeclarator = (NameDeclaratorInfo*)declarator;
            m_writer->emitName(*nameDeclarator->nameAndLoc);
        }
        break;

    case DeclaratorInfo::Flavor::SizedArray:
        {
            auto arrayDeclarator = (SizedArrayDeclaratorInfo*)declarator;
            emitDeclarator(arrayDeclarator->next);
            m_writer->emit("[");
            if (auto elementCount = arrayDeclarator->elementCount)
            {
                emitVal(elementCount, getInfo(EmitOp::General));
            }
            m_writer->emit("]");
        }
        break;

    case DeclaratorInfo::Flavor::UnsizedArray:
        {
            auto arrayDeclarator = (UnsizedArrayDeclaratorInfo*)declarator;
            emitDeclarator(arrayDeclarator->next);
            m_writer->emit("[]");
        }
        break;

    case DeclaratorInfo::Flavor::Ptr:
        {
            // TODO: When there are both pointer and array declarators
            // as part of a type, paranetheses may be needed in order
            // to disambiguate between a pointer-to-array and an
            // array-of-poiners.
            //
            auto ptrDeclarator = (PtrDeclaratorInfo*)declarator;
            m_writer->emit("*");
            emitDeclarator(ptrDeclarator->next);
        }
        break;

    case DeclaratorInfo::Flavor::Ref:
        {
            auto refDeclarator = (RefDeclaratorInfo*)declarator;
            m_writer->emit("&");
            emitDeclarator(refDeclarator->next);
        }
        break;

    case DeclaratorInfo::Flavor::LiteralSizedArray:
        {
            auto arrayDeclarator = (LiteralSizedArrayDeclaratorInfo*)declarator;
            emitDeclarator(arrayDeclarator->next);
            m_writer->emit("[");
            m_writer->emit(arrayDeclarator->elementCount);
            m_writer->emit("]");
        }
        break;

    case DeclaratorInfo::Flavor::Attributed:
        {
            auto attributedDeclarator = (AttributedDeclaratorInfo*)declarator;
            auto instWithAttributes = attributedDeclarator->instWithAttributes;
            for (auto attr : instWithAttributes->getAllAttrs())
            {
                _emitPostfixTypeAttr(attr);
            }
            emitDeclarator(attributedDeclarator->next);
        }
        break;
    default:
        SLANG_DIAGNOSE_UNEXPECTED(getSink(), SourceLoc(), "unknown declarator flavor");
        break;
    }
}

void CLikeSourceEmitter::emitSimpleType(IRType* type)
{
    emitSimpleTypeImpl(type);
}

/* static */ UnownedStringSlice CLikeSourceEmitter::getDefaultBuiltinTypeName(IROp op)
{
    switch (op)
    {
    case kIROp_VoidType:
        return UnownedStringSlice("void");
    case kIROp_BoolType:
        return UnownedStringSlice("bool");

    case kIROp_Int8Type:
        return UnownedStringSlice("int8_t");
    case kIROp_Int16Type:
        return UnownedStringSlice("int16_t");
    case kIROp_IntType:
        return UnownedStringSlice("int");
    case kIROp_Int64Type:
        return UnownedStringSlice("int64_t");
    case kIROp_IntPtrType:
        return UnownedStringSlice("intptr_t");

    case kIROp_UInt8Type:
        return UnownedStringSlice("uint8_t");
    case kIROp_UInt16Type:
        return UnownedStringSlice("uint16_t");
    case kIROp_UIntType:
        return UnownedStringSlice("uint");
    case kIROp_UInt64Type:
        return UnownedStringSlice("uint64_t");
    case kIROp_UIntPtrType:
        return UnownedStringSlice("uintptr_t");

    case kIROp_HalfType:
        return UnownedStringSlice("half");

    case kIROp_FloatType:
        return UnownedStringSlice("float");
    case kIROp_DoubleType:
        return UnownedStringSlice("double");

    case kIROp_CharType:
        return UnownedStringSlice("uint8_t");
    default:
        return UnownedStringSlice();
    }
}


IRNumThreadsDecoration* CLikeSourceEmitter::getComputeThreadGroupSize(
    IRFunc* func,
    Int outNumThreads[kThreadGroupAxisCount])
{
    Int specializationConstantIds[kThreadGroupAxisCount];
    IRNumThreadsDecoration* decor =
        getComputeThreadGroupSize(func, outNumThreads, specializationConstantIds);

    for (auto id : specializationConstantIds)
    {
        if (id >= 0)
        {
            getSink()->diagnose(decor, Diagnostics::unsupportedSpecializationConstantForNumThreads);
            break;
        }
    }
    return decor;
}

/* static */ IRNumThreadsDecoration* CLikeSourceEmitter::getComputeThreadGroupSize(
    IRFunc* func,
    Int outNumThreads[kThreadGroupAxisCount],
    Int outSpecializationConstantIds[kThreadGroupAxisCount])
{
    IRNumThreadsDecoration* decor = func->findDecoration<IRNumThreadsDecoration>();
    for (int i = 0; i < kThreadGroupAxisCount; ++i)
    {
        if (!decor)
        {
            outNumThreads[i] = 1;
            outSpecializationConstantIds[i] = -1;
        }
        else if (auto specConst = as<IRGlobalParam>(decor->getOperand(i)))
        {
            outNumThreads[i] = 1;
            outSpecializationConstantIds[i] = getSpecializationConstantId(specConst);
        }
        else
        {
            outNumThreads[i] = Int(getIntVal(decor->getOperand(i)));
            outSpecializationConstantIds[i] = -1;
        }
    }
    return decor;
}

/* static */ IRWaveSizeDecoration* CLikeSourceEmitter::getComputeWaveSize(
    IRFunc* func,
    Int* outWaveSize)
{
    IRWaveSizeDecoration* decor = func->findDecoration<IRWaveSizeDecoration>();
    if (decor)
    {
        *outWaveSize = Int(getIntVal(decor->getOperand(0)));
    }
    return decor;
}

String CLikeSourceEmitter::getTargetBuiltinVarName(IRInst* inst, IRTargetBuiltinVarName builtinName)
{
    switch (builtinName)
    {
    case IRTargetBuiltinVarName::SpvInstanceIndex:
        return "gl_InstanceIndex";
    case IRTargetBuiltinVarName::SpvBaseInstance:
        return "gl_BaseInstance";
    }
    if (auto linkage = inst->findDecoration<IRLinkageDecoration>())
        return linkage->getMangledName();
    return generateName(inst);
}

List<IRWitnessTableEntry*> CLikeSourceEmitter::getSortedWitnessTableEntries(
    IRWitnessTable* witnessTable)
{
    List<IRWitnessTableEntry*> sortedWitnessTableEntries;
    auto interfaceType = cast<IRInterfaceType>(witnessTable->getConformanceType());
    auto witnessTableItems = witnessTable->getChildren();
    // Build a dictionary of witness table entries for fast lookup.
    Dictionary<IRInst*, IRWitnessTableEntry*> witnessTableEntryDictionary;
    for (auto item : witnessTableItems)
    {
        if (auto entry = as<IRWitnessTableEntry>(item))
        {
            witnessTableEntryDictionary[entry->getRequirementKey()] = entry;
        }
    }
    // Get a sorted list of entries using RequirementKeys defined in `interfaceType`.
    for (UInt i = 0; i < interfaceType->getOperandCount(); i++)
    {
        auto reqEntry = cast<IRInterfaceRequirementEntry>(interfaceType->getOperand(i));
        IRWitnessTableEntry* entry = nullptr;
        if (witnessTableEntryDictionary.tryGetValue(reqEntry->getRequirementKey(), entry))
        {
            sortedWitnessTableEntries.add(entry);
        }
        else
        {
            SLANG_UNREACHABLE("interface requirement key not found in witness table.");
        }
    }
    return sortedWitnessTableEntries;
}

void CLikeSourceEmitter::_emitPrefixTypeAttr(IRAttr* attr)
{
    SLANG_UNUSED(attr);

    // By defualt we will not emit any attributes.
    //
    // TODO: If `const` ever surfaces as a type attribute in our IR,
    // we may need to handle it here.
}

void CLikeSourceEmitter::_emitPostfixTypeAttr(IRAttr* attr)
{
    SLANG_UNUSED(attr);

    // By defualt we will not emit any attributes.
    //
    // TODO: If `const` ever surfaces as a type attribute in our IR,
    // we may need to handle it here.
}

void CLikeSourceEmitter::emitSimpleTypeAndDeclaratorImpl(IRType* type, DeclaratorInfo* declarator)
{
    emitSimpleType(type);
    emitDeclarator(declarator);
}

void CLikeSourceEmitter::_emitType(IRType* type, DeclaratorInfo* declarator)
{
    switch (type->getOp())
    {
    default:
        emitSimpleTypeAndDeclarator(type, declarator);
        break;

    case kIROp_RateQualifiedType:
        {
            auto rateQualifiedType = cast<IRRateQualifiedType>(type);
            _emitType(rateQualifiedType->getValueType(), declarator);
        }
        break;
    case kIROp_DescriptorHandleType:
        {
            // If the T is already bindless for target, emit it directly.
            auto resPtrType = cast<IRDescriptorHandleType>(type);
            if (isResourceTypeBindless(resPtrType->getResourceType()))
                _emitType(resPtrType->getResourceType(), declarator);
            else
            {
                // Otherwise, emit the DescriptorHandle<T> as uint2.
                IRBuilder builder(resPtrType);
                builder.setInsertBefore(resPtrType);
                emitSimpleTypeAndDeclarator(
                    builder.getVectorType(builder.getUIntType(), 2),
                    declarator);
            }
        }
        break;

    case kIROp_ArrayType:
        {
            auto arrayType = cast<IRArrayType>(type);
            SizedArrayDeclaratorInfo arrayDeclarator(declarator, arrayType->getElementCount());
            _emitType(arrayType->getElementType(), &arrayDeclarator);
        }
        break;

    case kIROp_UnsizedArrayType:
        {
            auto arrayType = cast<IRUnsizedArrayType>(type);
            UnsizedArrayDeclaratorInfo arrayDeclarator(declarator);
            _emitType(arrayType->getElementType(), &arrayDeclarator);
        }
        break;

    case kIROp_AttributedType:
        {
            auto attributedType = cast<IRAttributedType>(type);
            for (auto attr : attributedType->getAllAttrs())
            {
                _emitPrefixTypeAttr(attr);
            }
            AttributedDeclaratorInfo attributedDeclarator(declarator, attributedType);
            _emitType(attributedType->getBaseType(), &attributedDeclarator);
        }
        break;
    }
}

void CLikeSourceEmitter::_emitSwizzleStorePerElement(IRInst* inst)
{
    auto subscriptOuter = getInfo(EmitOp::General);
    auto subscriptPrec = getInfo(EmitOp::Postfix);

    auto ii = cast<IRSwizzledStore>(inst);

    UInt elementCount = ii->getElementCount();
    UInt dstIndex = 0;
    for (UInt ee = 0; ee < elementCount; ++ee)
    {
        bool needCloseSubscript = maybeEmitParens(subscriptOuter, subscriptPrec);

        emitDereferenceOperand(ii->getDest(), leftSide(subscriptOuter, subscriptPrec));
        m_writer->emit(".");

        IRInst* irElementIndex = ii->getElementIndex(ee);
        SLANG_RELEASE_ASSERT(irElementIndex->getOp() == kIROp_IntLit);

        IRConstant* irConst = (IRConstant*)irElementIndex;

        UInt elementIndex = (UInt)irConst->value.intVal;
        SLANG_RELEASE_ASSERT(elementIndex < 4);

        char const* kComponents[] = {"x", "y", "z", "w"};
        m_writer->emit(kComponents[elementIndex]);

        maybeCloseParens(needCloseSubscript);

        m_writer->emit(" = ");
        emitOperand(ii->getSource(), getInfo(EmitOp::General));
        m_writer->emit(".");
        m_writer->emit(kComponents[dstIndex++]);
        m_writer->emit(";\n");
    }
}

void CLikeSourceEmitter::emitWitnessTable(IRWitnessTable* witnessTable)
{
    SLANG_UNUSED(witnessTable);
}

void CLikeSourceEmitter::emitComWitnessTable(IRWitnessTable* witnessTable)
{
    auto classType = witnessTable->getConcreteType();
    for (auto ent : witnessTable->getEntries())
    {
        auto req = ent->getRequirementKey();
        auto func = as<IRFunc>(ent->getSatisfyingVal());
        if (!func)
            continue;

        auto resultType = func->getResultType();

        auto name = getName(classType) + "::" + getName(req);

        emitFuncDecorations(func);

        emitType(resultType, name);
        m_writer->emit("(");
        // Skip declaration of `this` parameter.
        auto firstParam = func->getFirstParam()->getNextParam();
        for (auto pp = firstParam; pp; pp = pp->getNextParam())
        {
            if (pp != firstParam)
                m_writer->emit(", ");

            emitSimpleFuncParamImpl(pp);
        }
        m_writer->emit(")");
        m_writer->emit("\n{\n");
        m_writer->indent();

        // emit definition for `this` param.
        m_writer->emit("auto ");
        m_writer->emit(getName(func->getFirstParam()));
        m_writer->emit(" = this;\n");

        // Need to emit the operations in the blocks of the function
        emitFunctionBody(func);

        m_writer->dedent();
        m_writer->emit("}\n\n");
    }
}

void CLikeSourceEmitter::emitInterface(IRInterfaceType* interfaceType)
{
    SLANG_UNUSED(interfaceType);
    // By default, don't emit anything for interface types.
    // This behavior is overloaded by concrete emitters.
}

void CLikeSourceEmitter::emitRTTIObject(IRRTTIObject* rttiObject)
{
    SLANG_UNUSED(rttiObject);
    // Ignore rtti object by default.
    // This is only used in targets that support dynamic dispatching.
}

void CLikeSourceEmitter::defaultEmitInstStmt(IRInst* inst)
{
    switch (inst->getOp())
    {
    case kIROp_StructuredBufferGetDimensions:
        {
            auto count = _generateUniqueName(UnownedStringSlice("_elementCount"));
            auto stride = _generateUniqueName(UnownedStringSlice("_stride"));

            m_writer->emit("uint ");
            m_writer->emit(count);
            m_writer->emit(";\n");
            m_writer->emit("uint ");
            m_writer->emit(stride);
            m_writer->emit(";\n");
            emitOperand(
                inst->getOperand(0),
                leftSide(getInfo(EmitOp::General), getInfo(EmitOp::Postfix)));
            m_writer->emit(".GetDimensions(");
            m_writer->emit(count);
            m_writer->emit(", ");
            m_writer->emit(stride);
            m_writer->emit(");\n");
            emitInstResultDecl(inst);
            m_writer->emit("uint2(");
            m_writer->emit(count);
            m_writer->emit(", ");
            m_writer->emit(stride);
            m_writer->emit(");\n");
        }
        break;
    case kIROp_discard:
        m_writer->emit("discard;\n");
        break;
    default:
        diagnoseUnhandledInst(inst);
    }
}


void CLikeSourceEmitter::emitTypeImpl(IRType* type, const StringSliceLoc* nameAndLoc)
{
    if (nameAndLoc)
    {
        // We advance here, such that if there is a #line directive to output it will
        // be done so before the type name appears.
        m_writer->advanceToSourceLocationIfValid(nameAndLoc->loc);

        NameDeclaratorInfo nameDeclarator(nameAndLoc);
        _emitType(type, &nameDeclarator);
    }
    else
    {
        _emitType(type, nullptr);
    }
}

void CLikeSourceEmitter::emitType(IRType* type, Name* name)
{
    SLANG_ASSERT(name);
    StringSliceLoc nameAndLoc(name->text.getUnownedSlice());
    emitType(type, &nameAndLoc);
}

void CLikeSourceEmitter::emitType(IRType* type, const String& name)
{
    StringSliceLoc nameAndLoc(name.getUnownedSlice());
    emitType(type, &nameAndLoc);
}

void CLikeSourceEmitter::emitType(IRType* type)
{
    emitType(type, (StringSliceLoc*)nullptr);
}

void CLikeSourceEmitter::emitType(IRType* type, Name* name, SourceLoc const& nameLoc)
{
    SLANG_ASSERT(name);

    StringSliceLoc nameAndLoc;
    nameAndLoc.loc = nameLoc;
    nameAndLoc.name = name->text.getUnownedSlice();

    emitType(type, &nameAndLoc);
}

void CLikeSourceEmitter::emitType(IRType* type, NameLoc const& nameAndLoc)
{
    emitType(type, nameAndLoc.name, nameAndLoc.loc);
}


void CLikeSourceEmitter::emitLivenessImpl(IRInst* inst)
{

    auto liveMarker = as<IRLiveRangeMarker>(inst);
    if (!liveMarker)
    {
        return;
    }

    IRInst* referenced = liveMarker->getReferenced();
    SLANG_ASSERT(referenced);

    UnownedStringSlice text;
    switch (inst->getOp())
    {
    case kIROp_LiveRangeStart:
        {
            text = UnownedStringSlice::fromLiteral("SLANG_LIVE_START");
            break;
        }
    case kIROp_LiveRangeEnd:
        {
            text = UnownedStringSlice::fromLiteral("SLANG_LIVE_END");
            break;
        }
    default:
        break;
    }

    m_writer->emit(text);
    m_writer->emit("(");

    emitOperand(referenced, getInfo(EmitOp::General));

    m_writer->emit(")\n");
}

//
// Expressions
//

static bool isBitLogicalOrRelationalOrEquality(EPrecedence prec)
{
    switch (prec)
    {
    case EPrecedence::kEPrecedence_And_Left:
    case EPrecedence::kEPrecedence_And_Right:
    case EPrecedence::kEPrecedence_BitAnd_Left:
    case EPrecedence::kEPrecedence_BitAnd_Right:
    case EPrecedence::kEPrecedence_BitOr_Left:
    case EPrecedence::kEPrecedence_BitOr_Right:
    case EPrecedence::kEPrecedence_BitXor_Left:
    case EPrecedence::kEPrecedence_BitXor_Right:
    case EPrecedence::kEPrecedence_Or_Left:
    case EPrecedence::kEPrecedence_Or_Right:
    case EPrecedence::kEPrecedence_Relational_Left:
    case EPrecedence::kEPrecedence_Relational_Right:
    case EPrecedence::kEPrecedence_Shift_Left:
    case EPrecedence::kEPrecedence_Shift_Right:
    case EPrecedence::kEPrecedence_Equality_Left:
    case EPrecedence::kEPrecedence_Equality_Right:
        return true;

    default:
        break;
    }

    return false;
}

bool CLikeSourceEmitter::maybeEmitParens(EmitOpInfo& outerPrec, const EmitOpInfo& prec)
{
    bool needParens = (prec.leftPrecedence <= outerPrec.leftPrecedence) ||
                      (prec.rightPrecedence <= outerPrec.rightPrecedence);

    // While Slang correctly removes some of parentheses, many compilers print warnings
    // for common mistakes when parentheses are not used with certain combinations
    // of the operations. We emit parentheses to avoid the warnings.
    //

    if (isBitLogicalOrRelationalOrEquality(prec.leftPrecedence) &&
        (outerPrec.leftPrecedence > kEPrecedence_Assign_Left))
        needParens = true;
    if (isBitLogicalOrRelationalOrEquality(outerPrec.leftPrecedence) ||
        isBitLogicalOrRelationalOrEquality(outerPrec.rightPrecedence))
        needParens = true;

    if (needParens)
    {
        m_writer->emit("(");

        outerPrec = getInfo(EmitOp::None);
    }
    return needParens;
}

void CLikeSourceEmitter::maybeCloseParens(bool needClose)
{
    if (needClose)
        m_writer->emit(")");
}

void CLikeSourceEmitter::emitStringLiteral(String const& value)
{
    m_writer->emit("\"");
    for (auto c : value)
    {
        // TODO: This needs a more complete implementation,
        // especially if we want to support Unicode.

        char buffer[] = {c, 0};
        switch (c)
        {
        default:
            m_writer->emit(buffer);
            break;

        case '\"':
            m_writer->emit("\\\"");
            break;
        case '\'':
            m_writer->emit("\\\'");
            break;
        case '\\':
            m_writer->emit("\\\\");
            break;
        case '\n':
            m_writer->emit("\\n");
            break;
        case '\r':
            m_writer->emit("\\r");
            break;
        case '\t':
            m_writer->emit("\\t");
            break;
        }
    }
    m_writer->emit("\"");
}

void CLikeSourceEmitter::emitVal(IRInst* val, EmitOpInfo const& outerPrec)
{
    if (auto type = as<IRType>(val))
    {
        emitType(type);
    }
    else
    {
        emitInstExpr(val, outerPrec);
    }
}

UInt CLikeSourceEmitter::getBindingOffsetForKinds(
    EmitVarChain* chain,
    LayoutResourceKindFlags kindFlags)
{
    UInt offset = 0;
    for (auto cc = chain; cc; cc = cc->next)
    {
        for (auto offsetAttr : cc->varLayout->getOffsetAttrs())
        {
            // Accumulate offset for all matching kind
            if (LayoutResourceKindFlag::make(offsetAttr->getResourceKind()) & kindFlags)
            {
                offset += offsetAttr->getOffset();
            }
        }
    }

    return offset;
}

Index findRegisterSpaceResourceInfo(IRVarLayout* layout);

UInt CLikeSourceEmitter::getBindingSpaceForKinds(
    EmitVarChain* chain,
    LayoutResourceKindFlags kindFlags)
{
    UInt space = 0;

    bool useSubElementSpace = false;

    for (auto cc = chain; cc; cc = cc->next)
    {
        auto varLayout = cc->varLayout;

        for (auto offsetAttr : cc->varLayout->getOffsetAttrs())
        {
            // Accumulate offset for all matching kinds
            if (LayoutResourceKindFlag::make(offsetAttr->getResourceKind()) & kindFlags)
            {
                space += offsetAttr->getSpace();
            }
        }
        if (!useSubElementSpace)
        {
            auto spaceOffset = findRegisterSpaceResourceInfo(varLayout);
            if (spaceOffset != -1)
            {
                space += spaceOffset;
                useSubElementSpace = true;
            }
        }
        else
        {
            if (auto resInfo =
                    varLayout->findOffsetAttr(LayoutResourceKind::SubElementRegisterSpace))
            {
                space += resInfo->getOffset();
            }
        }
    }
    return space;
}

UInt CLikeSourceEmitter::getBindingOffset(EmitVarChain* chain, LayoutResourceKind kind)
{
    UInt offset = 0;

    for (auto cc = chain; cc; cc = cc->next)
    {
        if (auto resInfo = cc->varLayout->findOffsetAttr(kind))
        {
            offset += resInfo->getOffset();
        }
    }
    return offset;
}

UInt CLikeSourceEmitter::getBindingSpace(EmitVarChain* chain, LayoutResourceKind kind)
{
    UInt space = 0;
    bool useSubElementSpace = false;
    for (auto cc = chain; cc; cc = cc->next)
    {
        auto varLayout = cc->varLayout;
        if (auto resInfo = varLayout->findOffsetAttr(kind))
        {
            space += resInfo->getSpace();
        }
        if (!useSubElementSpace)
        {
            auto spaceOffset = findRegisterSpaceResourceInfo(varLayout);
            if (spaceOffset != -1)
            {
                space += spaceOffset;
                useSubElementSpace = true;
            }
        }
        else
        {
            if (auto resInfo =
                    varLayout->findOffsetAttr(LayoutResourceKind::SubElementRegisterSpace))
            {
                space += resInfo->getOffset();
            }
        }
    }
    return space;
}

UInt CLikeSourceEmitter::allocateUniqueID()
{
    return m_uniqueIDCounter++;
}

// IR-level emit logic

UInt CLikeSourceEmitter::getID(IRInst* value)
{
    auto& mapIRValueToID = m_mapIRValueToID;

    UInt id = 0;
    if (mapIRValueToID.tryGetValue(value, id))
        return id;

    id = allocateUniqueID();
    mapIRValueToID.add(value, id);
    return id;
}

void CLikeSourceEmitter::appendScrubbedName(const UnownedStringSlice& name, StringBuilder& out)
{
    // We will use a plain `U` as a dummy character to insert
    // whenever we need to insert things to make a string into
    // valid name.
    //
    const char dummyChar = 'U';

    // Special case a name that is the empty string, just in case.
    if (name.getLength() == 0)
    {
        out.appendChar(dummyChar);
        return;
    }

    // Otherwise, we are going to walk over the name byte by byte
    // and write some legal characters to the output as we go.

    if (getSourceLanguage() == SourceLanguage::GLSL)
    {
        // GLSL reserves all names that start with `gl_`,
        // so if we are in danger of collision, then make
        // our name start with a dummy character instead.
        if (name.startsWith("gl_"))
        {
            out.appendChar(dummyChar);
        }
    }

    // We will also detect user-defined names that
    // might overlap with our convention for mangled names,
    // to avoid an possible collision.
    if (name.startsWith("_S"))
    {
        out.appendChar(dummyChar);
    }

    // TODO: This is where we might want to consult
    // a dictionary of reserved words for the chosen target
    //
    //  if(isReservedWord(name)) { sb.Append(dummyChar); }
    //

    // We need to track the previous byte in
    // order to detect consecutive underscores for GLSL.
    int prevChar = -1;

    for (auto c : name)
    {
        // We will treat a dot character or any path separator
        // just like an underscore for the purposes of producing
        // a scrubbed name, so that we translate `SomeType.someMethod`
        // into `SomeType_someMethod`. This increases the readability
        // of output code when the input used lots of nesting of
        // code under types/namespaces/etc.
        //
        // By handling this case at the top of this loop, we
        // ensure that a `.`-turned-`_` is handled just like
        // a `_` in the original name, and will be properly
        // scrubbed for GLSL output.
        //
        switch (c)
        {
        default:
            break;

        case '.':
        case '\\':
        case '/':
            c = '_';
            break;
        }

        if (((c >= 'a') && (c <= 'z')) || ((c >= 'A') && (c <= 'Z')))
        {
            // Ordinary ASCII alphabetic characters are assumed
            // to always be okay.
        }
        else if ((c >= '0') && (c <= '9'))
        {
            // We don't want to allow a digit as the first
            // byte in a name, since the result wouldn't
            // be a valid identifier in many target languages.
            if (prevChar == -1)
            {
                out.appendChar(dummyChar);
            }
        }
        else if (c == '_')
        {
            // We will collapse any consecutive sequence of `_`
            // characters into a single one (this means that
            // some names that were unique in the original
            // code might not resolve to unique names after
            // scrubbing, but that was true in general).

            if (prevChar == '_')
            {
                // Skip this underscore, so we don't output
                // more than one in a row.
                continue;
            }
        }
        else
        {
            // If we run into a character that wouldn't normally
            // be allowed in an identifier, we need to translate
            // it into something that *is* valid.
            //
            // Our solution for now will be very clumsy: we will
            // emit `x` and then the hexadecimal version of
            // the byte we were given.
            out.appendChar('x');
            out.append(uint32_t((unsigned char)c), 16);

            // We don't want to apply the default handling below,
            // so skip to the top of the loop now.
            prevChar = c;
            continue;
        }

        out.appendChar(c);
        prevChar = c;
    }

    if (getSourceLanguage() == SourceLanguage::GLSL)
    {
        // It looks like the default glslang name limit is 1024, but let's go a little less so there
        // is some wiggle room
        const Index maxTokenLength = 1024 - 8;

        const Index length = out.getLength();

        if (length > maxTokenLength)
        {
            // We are going to output with a prefix and a hash of the full name
            const auto hash = getStableHashCode64(out.getBuffer(), length);
            // Two hex chars per byte
            const Index hashSize = sizeof(hash) * 2;

            // Work out a size that is within range taking into account the hash size and extra
            // chars
            Index reducedBaseLength = maxTokenLength - hashSize - 1;
            // If it has a trailing _ remove it.
            // We know because of scrubbing there can only be single _
            reducedBaseLength -= Index(out[reducedBaseLength - 1] == '_');

            // Reduce the length
            out.reduceLength(reducedBaseLength);
            // Let's add a _ to separate from the rest of the name
            out.appendChar('_');
            // Append the hash in hex
            out.append(hash);

            SLANG_ASSERT(out.getLength() <= maxTokenLength);
        }
    }
}

String CLikeSourceEmitter::generateEntryPointNameImpl(IREntryPointDecoration* entryPointDecor)
{
    return entryPointDecor->getName()->getStringSlice();
}

String CLikeSourceEmitter::_generateUniqueName(const UnownedStringSlice& name)
{
    //
    // We need to be careful that the name follows the rules of the target language,
    // so there is a "scrubbing" step that needs to be applied here.
    //
    // We also need to make sure that the name won't collide with other declarations
    // that might have the same name hint applied, so we will still unique
    // them by appending the numeric ID of the instruction.
    //
    // TODO: Find cases where we can drop the suffix safely.
    //
    // TODO: When we start having to handle symbols with external linkage for
    // things like DXIL libraries, we will need to *not* use the friendly
    // names for stuff that should be link-able.
    //
    // The name we output will basically be:
    //
    //      <name>_<uniqueID>
    //
    // Except that we will "scrub" the name first,
    // and we will omit the underscore if the (scrubbed)
    // name hint already ends with one.

    StringBuilder sb;

    appendScrubbedName(name, sb);

    // Avoid introducing a double underscore
    if (!sb.endsWith("_"))
    {
        sb.append("_");
    }

    String key = sb.produceString();

    UInt& countRef = m_uniqueNameCounters.getOrAddValue(key, 0);
    const UInt count = countRef;
    countRef = count + 1;

    sb.append(Int32(count));
    return sb.produceString();
}

String CLikeSourceEmitter::generateName(IRInst* inst)
{
    // If the instruction names something
    // that should be emitted as a target intrinsic,
    // then use that name instead.
    UnownedStringSlice intrinsicDef;
    IRInst* intrinsicInst = nullptr;
    if (findTargetIntrinsicDefinition(inst, intrinsicDef, intrinsicInst))
    {
        return String(intrinsicDef);
    }

    // If the instruction reprsents one of the "magic" declarations
    // that makes the NVAPI library work, then we want to make sure
    // it uses the original name it was declared with, so that our
    // generated code will work correctly with either a Slang-compiled
    // or directly `#include`d version of those declarations during
    // downstream compilation.
    //
    if (auto nvapiDecor = inst->findDecoration<IRNVAPIMagicDecoration>())
    {
        return String(nvapiDecor->getName());
    }

    auto entryPointDecor = inst->findDecoration<IREntryPointDecoration>();
    if (entryPointDecor)
    {
        if (getSourceLanguage() == SourceLanguage::GLSL)
        {
            // GLSL will always need to use `main` as the
            // name for an entry-point function, but other
            // targets should try to use the original name.
            //
            // TODO: always use the original name, and
            // use the appropriate options for glslang to
            // make it support a non-`main` name.
            //
            // A function may have an entry-point deocration if it
            // is declared by the user as an entry-point function.
            // However it may not actually be compiled as an entry-point
            // when generating code for targets that doesn't support
            // multiple entry-points.
            // We only want to emit "main" for user-marked entrypoint
            // functions that are actually being selected as entrypoint
            // for current compilation. We can do so by checking if
            // a layout decoration existed on the function.
            if (inst->findDecoration<IRLayoutDecoration>())
            {
                return "main";
            }
        }

        return generateEntryPointNameImpl(entryPointDecor);
    }

    // If the instruction has a linkage decoration, just use that.
    if (auto externCppDecoration = inst->findDecoration<IRExternCppDecoration>())
    {
        // Just use the linkages mangled name directly.
        return externCppDecoration->getName();
    }

    if (auto builtinTargetVarDecoration = inst->findDecoration<IRTargetBuiltinVarDecoration>())
    {
        return getTargetBuiltinVarName(inst, builtinTargetVarDecoration->getBuiltinVarName());
    }

    // If we have a name hint on the instruction, then we will try to use that
    // to provide the basis for the actual name in the output code.
    if (auto nameHintDecoration = inst->findDecoration<IRNameHintDecoration>())
    {
        return _generateUniqueName(nameHintDecoration->getName());
    }

    // If the instruction has a linkage decoration, just use that.
    if (auto linkageDecoration = inst->findDecoration<IRLinkageDecoration>())
    {
        // Just use the linkages mangled name directly.
        return linkageDecoration->getMangledName();
    }

    switch (inst->getOp())
    {
    case kIROp_HLSLConstBufferPointerType:
        {
            StringBuilder sb;
            sb << "BufferPointer_";
            sb << getName(inst->getOperand(0));
            sb << "_" << Int32(getID(inst));
            return sb.produceString();
        }
    default:
        break;
    }
    // Otherwise fall back to a construct temporary name
    // for the instruction.
    StringBuilder sb;
    sb << "_S";
    sb << Int32(getID(inst));

    return sb.produceString();
}

String CLikeSourceEmitter::getName(IRInst* inst)
{
    String name;
    if (!m_mapInstToName.tryGetValue(inst, name))
    {
        // unmangle names, when emitting header
        if (shouldEmitOnlyHeader())
        {
            if (auto nameHintDecor = inst->findDecoration<IRNameHintDecoration>())
            {
                StringBuilder sb;
                appendScrubbedName(nameHintDecor->getName(), sb);
                name = sb.produceString();
            }
        }
        else
        {
            name = generateName(inst);
        }
        m_mapInstToName.add(inst, name);
    }
    return name;
}

String CLikeSourceEmitter::getUnmangledName(IRInst* inst)
{
    if (auto nameHintDecor = inst->findDecoration<IRNameHintDecoration>())
        return nameHintDecor->getName();
    return getName(inst);
}

void CLikeSourceEmitter::emitSimpleValueImpl(IRInst* inst)
{
    switch (inst->getOp())
    {
    case kIROp_IntLit:
        {
            auto litInst = static_cast<IRConstant*>(inst);

            IRBasicType* type = as<IRBasicType>(inst->getDataType());
            if (type)
            {
                switch (type->getBaseType())
                {
                default:

                case BaseType::Int8:
                    {
                        m_writer->emit("int8_t(");
                        m_writer->emit(int8_t(litInst->value.intVal));
                        m_writer->emit(")");
                        return;
                    }
                case BaseType::UInt8:
                    {
                        m_writer->emit("uint8_t(");
                        m_writer->emit(UInt(uint8_t(litInst->value.intVal)));
                        m_writer->emit("U");
                        m_writer->emit(")");
                        break;
                    }
                case BaseType::Int16:
                    {
                        m_writer->emit("int16_t(");
                        m_writer->emit(int16_t(litInst->value.intVal));
                        m_writer->emit(")");
                        return;
                    }
                case BaseType::UInt16:
                    {
                        m_writer->emit("uint16_t(");
                        m_writer->emit(UInt(uint16_t(litInst->value.intVal)));
                        m_writer->emit("U");
                        m_writer->emit(")");
                        break;
                    }
                case BaseType::Int:
                    {
                        m_writer->emit("int(");
                        m_writer->emit(int32_t(litInst->value.intVal));
                        m_writer->emit(")");
                        return;
                    }
                case BaseType::UInt:
                    {
                        m_writer->emit(UInt(uint32_t(litInst->value.intVal)));
                        m_writer->emit("U");
                        break;
                    }
                case BaseType::Int64:
                    {
                        m_writer->emitInt64(int64_t(litInst->value.intVal));
                        m_writer->emit("LL");
                        break;
                    }
                case BaseType::UInt64:
                    {
                        SLANG_COMPILE_TIME_ASSERT(
                            sizeof(litInst->value.intVal) >= sizeof(uint64_t));
                        m_writer->emitUInt64(uint64_t(litInst->value.intVal));
                        m_writer->emit("ULL");
                        break;
                    }
                case BaseType::IntPtr:
                    {
#if SLANG_PTR_IS_64
                        m_writer->emit("int64_t(");
                        m_writer->emitInt64(int64_t(litInst->value.intVal));
                        m_writer->emit(")");
#else
                        m_writer->emit("int(");
                        m_writer->emit(int(litInst->value.intVal));
                        m_writer->emit(")");
#endif
                        break;
                    }
                case BaseType::UIntPtr:
                    {
#if SLANG_PTR_IS_64
                        m_writer->emit("uint64_t(");
                        m_writer->emitUInt64(uint64_t(litInst->value.intVal));
                        m_writer->emit(")");
#else
                        m_writer->emit(UInt(uint32_t(litInst->value.intVal)));
                        m_writer->emit("U");
#endif
                        break;
                    }
                }
            }
            else
            {
                // If no type... just output what we have
                m_writer->emit(litInst->value.intVal);
            }
            break;
        }

    case kIROp_FloatLit:
        m_writer->emit(((IRConstant*)inst)->value.floatVal);
        break;

    case kIROp_BoolLit:
        {
            bool val = ((IRConstant*)inst)->value.intVal != 0;
            m_writer->emit(val ? "true" : "false");
        }
        break;

    default:
        SLANG_UNIMPLEMENTED_X("val case for emit");
        break;
    }
}

bool CLikeSourceEmitter::shouldFoldInstIntoUseSites(IRInst* inst)
{
    // Certain opcodes should never/always be folded in
    switch (inst->getOp())
    {
    default:
        break;

    // Never fold these in, because they represent declarations
    //
    case kIROp_Var:
    case kIROp_GlobalVar:
    case kIROp_GlobalConstant:
    case kIROp_GlobalParam:
    case kIROp_Param:
    case kIROp_Func:
    case kIROp_Alloca:
    case kIROp_Store:
        return false;

    // Never fold these, because their result cannot be computed
    // as a sub-expression (they must be emitted as a declaration
    // or statement).
    case kIROp_UpdateElement:
    case kIROp_DefaultConstruct:
    case kIROp_MetalCastToDepthTexture:
        return false;

    // Always fold these in, because they are trivial
    //
    case kIROp_IntLit:
    case kIROp_FloatLit:
    case kIROp_BoolLit:
    case kIROp_CapabilityConjunction:
    case kIROp_CapabilityDisjunction:
        return true;

    // Always fold these in, because their results
    // cannot be represented in the type system of
    // our current targets.
    //
    // TODO: when we add C/C++ as an optional target,
    // we could consider lowering insts that result
    // in pointers directly.
    //
    case kIROp_FieldAddress:
    case kIROp_GetElementPtr:
    case kIROp_Specialize:
    case kIROp_LookupWitness:
    case kIROp_GetValueFromBoundInterface:
        return true;

    case kIROp_GetVulkanRayTracingPayloadLocation:
        return true;

    case kIROp_NonUniformResourceIndex:
        return true;
    }

    // Layouts and attributes are only present to annotate other
    // instructions, and should not be emitted as anything in
    // source code.
    //
    if (as<IRLayout>(inst))
        return true;
    if (as<IRAttr>(inst))
        return true;

    switch (inst->getOp())
    {
    default:
        break;

    // HACK: don't fold these in because we currently lower
    // them to initializer lists, which aren't allowed in
    // general expression contexts.
    //
    case kIROp_MakeStruct:
    case kIROp_MakeArray:
    case kIROp_swizzleSet:
    case kIROp_MakeArrayFromElement:
    case kIROp_MakeCoopVector:

        return false;
    }

    // Instructions with specific result *types* will usually
    // want to be folded in, because they aren't allowed as types
    // for temporary variables.
    auto type = inst->getDataType();

    // We treat instructions that yield a type as things we should *always* fold.
    //
    // TODO: In general, at the point where we emit code we do not expect to
    // find types being constructed locally (inside function bodies), but this
    // can end up happening because of interaction between different features.
    // Notably, if a generic function gets force-inlined early in codegen,
    // then any types it constructs will be inlined into the body of the caller
    // by default.
    //
    if (as<IRType>(inst) || as<IRTypeKind>(type))
        return true;

    // Unwrap any layers of array-ness from the type, so that
    // we can look at the underlying data type, in case we
    // should *never* expose a value of that type
    while (auto arrayType = as<IRArrayTypeBase>(type))
    {
        type = arrayType->getElementType();
    }

    // Don't allow temporaries of pointer types to be created,
    // if target langauge doesn't support pointers.
    if (as<IRPtrTypeBase>(type))
    {
        if (!doesTargetSupportPtrTypes())
            return true;
    }

    // First we check for uniform parameter groups,
    // because a `cbuffer` or GLSL `uniform` block
    // does not have a first-class type that we can
    // pass around.
    //
    // TODO: We need to ensure that type legalization
    // cleans up cases where we use a parameter group
    // or parameter block type as a function parameter...
    //
    if (as<IRUniformParameterGroupType>(type))
    {
        // TODO: we need to be careful here, because
        // HLSL shader model 6 allows these as explicit
        // types.
        return true;
    }
    //
    // The stream-output and patch types need to be handled
    // too, because they are not really first class (especially
    // not in GLSL, but they also seem to confuse the HLSL
    // compiler when they get used as temporaries).
    //
    else if (as<IRHLSLStreamOutputType>(type))
    {
        return true;
    }
    else if (as<IRHLSLPatchType>(type))
    {
        return true;
    }

    // GLSL doesn't allow texture/resource types to
    // be used as first-class values, so we need
    // to fold them into their use sites in all cases
    if (getSourceLanguage() == SourceLanguage::GLSL)
    {
        if (as<IRResourceTypeBase>(type))
        {
            return true;
        }
        else if (as<IRHLSLStructuredBufferTypeBase>(type))
        {
            return true;
        }
        else if (as<IRUntypedBufferResourceType>(type))
        {
            return true;
        }
        else if (as<IRSamplerStateTypeBase>(type))
        {
            return true;
        }
        else if (as<IRMeshOutputType>(type))
        {
            return true;
        }
        if (as<IRHitObjectType>(type))
        {
            return true;
        }
    }

    // If the instruction is at global scope, then it might represent
    // a constant (e.g., the value of an enum case).
    //
    if (as<IRModuleInst>(inst->getParent()))
    {
        if (!inst->mightHaveSideEffects())
            return true;
    }

    if (auto load = as<IRLoad>(inst))
    {
        // Loads from a constref global param should always be folded.
        auto ptrType = load->getPtr()->getDataType();
        if (load->getPtr()->getOp() == kIROp_GlobalParam)
        {
            if (ptrType->getOp() == kIROp_ConstRefType)
                return true;
            if (auto ptrTypeBase = as<IRPtrTypeBase>(ptrType))
            {
                auto addrSpace = ptrTypeBase->getAddressSpace();
                switch (addrSpace)
                {
                case Slang::AddressSpace::Uniform:
                case Slang::AddressSpace::Input:
                case Slang::AddressSpace::BuiltinInput:
                    return true;
                default:
                    break;
                }
            }
        }
    }

    // Always hold if inst is a call into an [__alwaysFoldIntoUseSite] function.
    if (auto call = as<IRCall>(inst))
    {
        auto callee = call->getCallee();
        if (getResolvedInstForDecorations(callee)
                ->findDecoration<IRAlwaysFoldIntoUseSiteDecoration>())
        {
            return true;
        }
    }

    // Having dealt with all of the cases where we *must* fold things
    // above, we can now deal with the more general cases where we
    // *should not* fold things.
    // Don't fold something with no users:
    if (!inst->hasUses())
        return false;


    // Don't fold something that has multiple users:
    if (inst->hasMoreThanOneUse())
        return false;

    // Don't fold something that might have side effects:
    if (inst->mightHaveSideEffects())
        return false;

    // Don't fold instructions that are marked `[precise]`.
    // This could in principle be extended to any other
    // decorations that affect the semantics of an instruction
    // in ways that require a temporary to be introduced.
    //
    if (inst->findDecoration<IRPreciseDecoration>())
        return false;

    // In general, undefined value should be emitted as an uninitialized
    // variable, so we shouldn't fold it.
    // However, we cannot emit all undefined values a separate variable
    // definition for certain types on certain targets (e.g. `out TriangleStream<T>`
    // for GLSL), so we check this only after all those special cases are
    // considered.
    //
    if (inst->getOp() == kIROp_undefined)
        return false;

    // Okay, at this point we know our instruction must have a single use.
    auto use = inst->firstUse;
    SLANG_ASSERT(use);
    SLANG_ASSERT(!use->nextUse);

    auto user = use->getUser();

    // Check if the use is a call using a target intrinsic that uses the parameter more than once
    // in the intrinsic definition.
    if (auto callInst = as<IRCall>(user))
    {
        const auto funcValue = callInst->getCallee();

        // Let's see if this instruction is a intrinsic call
        // This is significant, because we can within a target intrinsics definition multiple
        // accesses to the same parameter. This is not indicated into the call, and can lead to
        // output code computes something multiple times as it is folding into the expression of the
        // the target intrinsic, which we don't want.
        UnownedStringSlice intrinsicDef;
        IRInst* intrinsicInst;
        if (findTargetIntrinsicDefinition(funcValue, intrinsicDef, intrinsicInst))
        {
            // Find the index of the original instruction, to see if it's multiply used.
            IRUse* args = callInst->getArgs();
            const Index paramIndex = Index(use - args);
            SLANG_ASSERT(paramIndex >= 0 && paramIndex < Index(callInst->getArgCount()));

            // Look through the slice to seeing how many times this parameters is used (signified
            // via the $0...$9)
            {
                UnownedStringSlice slice = intrinsicDef;

                const char* cur = slice.begin();
                const char* end = slice.end();

                // Count the amount of uses
                Index useCount = 0;
                while (cur < end)
                {
                    const char c = *cur;
                    if (c == '$' && cur + 1 < end && cur[1] >= '0' && cur[1] <= '9')
                    {
                        const Index index = Index(cur[1] - '0');
                        useCount += Index(index == paramIndex);
                        cur += 2;
                    }
                    else
                    {
                        cur++;
                    }
                }

                // If there is more than one use can't fold.
                if (useCount > 1)
                {
                    return false;
                }
            }
        }
    }

    // If this is a call to a ResourceType's member function, don't fold for readability.
    if (auto call = as<IRCall>(inst))
    {
        auto callee = getResolvedInstForDecorations(call->getCallee());
        if (callee->findDecoration<IRTargetIntrinsicDecoration>())
        {
            auto funcType = as<IRFuncType>(callee->getDataType());
            if (funcType)
            {
                if (funcType->getParamCount() > 0)
                {
                    auto firstParamType = funcType->getParamType(0);
                    if (as<IRResourceTypeBase>(firstParamType))
                        return false;
                    if (as<IRHLSLStructuredBufferTypeBase>(firstParamType))
                        return false;
                    if (as<IRUntypedBufferResourceType>(firstParamType))
                        return false;
                    if (as<IRSamplerStateTypeBase>(firstParamType))
                        return false;
                }
            }
        }
    }

    // The cpp, cuda and wgsl targets don't support swizzle on the left-hand-side
    // variable, e.g. vec4.xy = vec2 is not allowed.
    // Therefore, we don't want to fold the right-hand-side expression.
    // Instead, the right-hand-side expression should be generated as a separable
    // statement and stored in a temporary varible, then assign to the left-hand-side
    // variable per element. E.g. vec4.x = vec2.x; vec4.y = vec2.y.
    if (as<IRSwizzledStore>(user))
    {
        if (isCPUTarget(getTargetReq()) || isCUDATarget(getTargetReq()) ||
            isWGPUTarget(getTargetReq()))
            return false;
    }

    // We'd like to figure out if it is safe to fold our instruction into `user`

    // First, let's make sure they are in the same block/parent:
    if (inst->getParent() != user->getParent())
        return false;


    // Now let's look at all the instructions between this instruction
    // and the user. If any of them might have side effects, then lets
    // bail out now.
    for (auto ii = inst->getNextInst(); ii != user; ii = ii->getNextInst())
    {
        if (!ii)
        {
            // We somehow reached the end of the block without finding
            // the user, which doesn't make sense if uses dominate
            // defs. Let's just play it safe and bail out.
            return false;
        }

        if (ii->mightHaveSideEffects())
            return false;
    }

    // As a safeguard, we should not allow an instruction that references
    // a block parameter to be folded into a unconcditonal branch
    // (which includes arguments for the parameters of the target block).
    //
    // For simplicity, we will just disallow folding of intructions
    // into an unconditonal branch completely, and leave a more refined
    // version of this check for later.
    //
    if (as<IRUnconditionalBranch>(user))
        return false;

    // Okay, if we reach this point then the user comes later in
    // the same block, and there are no instructions with side
    // effects in between, so it seems safe to fold things in.
    return true;
}

void CLikeSourceEmitter::emitDereferenceOperand(IRInst* inst, EmitOpInfo const& outerPrec)
{
    EmitOpInfo newOuterPrec = outerPrec;

    if (doesTargetSupportPtrTypes())
    {
        switch (inst->getOp())
        {
        case kIROp_Var:
            // If `inst` is a variable, dereferencing it is equivalent to just
            // emit its name. i.e. *&var ==> var.
            // We apply this peep hole optimization here to reduce the clutter of
            // resulting code.
            m_writer->emit(getName(inst));
            return;
        case kIROp_FieldAddress:
            {
                auto innerPrec = getInfo(EmitOp::Postfix);
                bool innerNeedClose = maybeEmitParens(newOuterPrec, innerPrec);
                auto ii = as<IRFieldAddress>(inst);
                auto base = ii->getBase();
                if (isPtrToClassType(base->getDataType()))
                    emitDereferenceOperand(base, leftSide(newOuterPrec, innerPrec));
                else
                    emitOperand(base, leftSide(newOuterPrec, innerPrec));
                m_writer->emit("->");
                m_writer->emit(getName(ii->getField()));
                maybeCloseParens(innerNeedClose);
                return;
            }
        case kIROp_GetElementPtr:
            {
                const auto info = getInfo(EmitOp::Prefix);
                IRVectorType* vectorType = nullptr;
                if (auto ptrType = as<IRPtrTypeBase>(inst->getOperand(0)->getDataType()))
                {
                    vectorType = as<IRVectorType>(ptrType->getValueType());
                }
                if (vectorType)
                {
                    // Can't use simplified emit logic for get vector element operations on CUDA
                    // targets.
                    if (isCUDATarget(m_codeGenContext->getTargetReq()))
                        break;
                }

                auto rightSidePrec = rightSide(outerPrec, info);
                auto postfixInfo = getInfo(EmitOp::Postfix);
                bool rightSideNeedClose = maybeEmitParens(rightSidePrec, postfixInfo);
                emitDereferenceOperand(inst->getOperand(0), leftSide(rightSidePrec, postfixInfo));
                bool emitBracketPostfix = true;
                if (vectorType)
                {
                    // Simplify the emitted code if we are referencing a known vector element.
                    if (auto intLit = as<IRIntLit>(inst->getOperand(1)))
                    {
                        emitBracketPostfix = false;
                        switch (intLit->getValue())
                        {
                        case 0:
                            m_writer->emit(".x");
                            break;
                        case 1:
                            m_writer->emit(".y");
                            break;
                        case 2:
                            m_writer->emit(".z");
                            break;
                        case 3:
                            m_writer->emit(".w");
                            break;
                        default:
                            emitBracketPostfix = true;
                            break;
                        }
                    }
                }
                if (emitBracketPostfix)
                {
                    m_writer->emit("[");
                    emitOperand(inst->getOperand(1), getInfo(EmitOp::General));
                    m_writer->emit("]");
                }
                maybeCloseParens(rightSideNeedClose);
                return;
            }
        default:
            break;
        }

        auto dereferencePrec = EmitOpInfo::get(EmitOp::Prefix);
        bool needClose = maybeEmitParens(newOuterPrec, dereferencePrec);
        m_writer->emit("*");
        emitOperand(inst, rightSide(newOuterPrec, dereferencePrec));
        maybeCloseParens(needClose);
    }
    else
    {
        emitOperand(inst, outerPrec);
    }
}

void CLikeSourceEmitter::emitVarExpr(IRInst* inst, EmitOpInfo const& outerPrec)
{
    if (doesTargetSupportPtrTypes())
    {
        auto prec = getInfo(EmitOp::Prefix);
        auto newOuterPrec = outerPrec;
        bool needClose = maybeEmitParens(newOuterPrec, prec);
        m_writer->emit("&");
        m_writer->emit(getName(inst));
        maybeCloseParens(needClose);
    }
    else
    {
        m_writer->emit(getName(inst));
    }
}

void CLikeSourceEmitter::emitOperandImpl(IRInst* inst, EmitOpInfo const& outerPrec)
{
    if (shouldFoldInstIntoUseSites(inst))
    {
        emitInstExpr(inst, outerPrec);
        return;
    }

    switch (inst->getOp())
    {
    case kIROp_Var:
    case kIROp_GlobalVar:
        emitVarExpr(inst, outerPrec);
        break;
    default:
        m_writer->emit(getName(inst));
        break;
    }
}

void CLikeSourceEmitter::emitArgs(IRInst* inst)
{
    UInt argCount = inst->getOperandCount();
    IRUse* args = inst->getOperands();

    m_writer->emit("(");
    for (UInt aa = 0; aa < argCount; ++aa)
    {
        if (aa != 0)
            m_writer->emit(", ");
        emitOperand(args[aa].get(), getInfo(EmitOp::General));
    }
    m_writer->emit(")");
}

void CLikeSourceEmitter::emitRateQualifiers(IRInst* value)
{
    const auto rate = value->getRate();
    if (rate)
    {
        emitRateQualifiersAndAddressSpaceImpl(rate, AddressSpace::Generic);
    }
}

void CLikeSourceEmitter::emitRateQualifiersAndAddressSpace(IRInst* value)
{
    const auto rate = value->getRate();
    const auto ptrTy = composeGetters<IRPtrTypeBase>(value, &IRInst::getDataType);
    const auto addressSpace = ptrTy ? ptrTy->getAddressSpace() : AddressSpace::Generic;
    if (rate || addressSpace != AddressSpace::Generic)
    {
        emitRateQualifiersAndAddressSpaceImpl(rate, addressSpace);
    }
}

void CLikeSourceEmitter::emitInstResultDecl(IRInst* inst)
{
    auto type = inst->getDataType();
    if (!type)
        return;

    if (as<IRVoidType>(type))
        return;

    emitTempModifiers(inst);

    emitRateQualifiers(inst);

    if (as<IRModuleInst>(inst->getParent()))
    {
        // "Ordinary" instructions at module scope are constants

        switch (getSourceLanguage())
        {
        case SourceLanguage::CUDA:
        case SourceLanguage::HLSL:
        case SourceLanguage::C:
        case SourceLanguage::CPP:
            m_writer->emit("static const ");
            break;
        case SourceLanguage::Metal:
            m_writer->emit("constant ");
            break;
        case SourceLanguage::WGSL:
            // This is handled by emitVarKeyword, below
            break;
        default:
            m_writer->emit("const ");
            break;
        }
    }

    emitVarKeyword(type, inst);

    emitType(type, getName(inst));
    m_writer->emit(" = ");
}

template<typename T>
IRTargetSpecificDecoration* CLikeSourceEmitter::findBestTargetDecoration(IRInst* inInst)
{
    return Slang::findBestTargetDecoration<T>(inInst, getTargetCaps());
}

IRTargetIntrinsicDecoration* CLikeSourceEmitter::_findBestTargetIntrinsicDecoration(IRInst* inInst)
{
    return as<IRTargetIntrinsicDecoration>(
        findBestTargetDecoration<IRTargetSpecificDefinitionDecoration>(inInst));
}

/* static */ bool CLikeSourceEmitter::isOrdinaryName(UnownedStringSlice const& name)
{
    char const* cursor = name.begin();
    char const* const end = name.end();

    // Consume an optional `.` at the start, which indicates
    // the ordinary name is for a member function.
    if (cursor < end && *cursor == '.')
        cursor++;

    // Must have at least one char, and first char can't be a digit
    if (cursor >= end || CharUtil::isDigit(cursor[0]))
        return false;

    for (; cursor < end; ++cursor)
    {
        const auto c = *cursor;
        if (CharUtil::isAlphaOrDigit(c) || c == '_')
        {
            continue;
        }

        // We allow :: for scope
        if (c == ':' && cursor + 1 < end && cursor[1] == ':')
        {
            ++cursor;
            continue;
        }

        return false;
    }
    return true;
}


void CLikeSourceEmitter::emitIntrinsicCallExpr(
    IRCall* inst,
    UnownedStringSlice intrinsicDefinition,
    IRInst* intrinsicInst,
    EmitOpInfo const& inOuterPrec)
{
    emitIntrinsicCallExprImpl(inst, intrinsicDefinition, intrinsicInst, inOuterPrec);
}

void CLikeSourceEmitter::emitIntrinsicCallExprImpl(
    IRCall* inst,
    UnownedStringSlice intrinsicDefinition,
    IRInst* intrinsicInst,
    EmitOpInfo const& inOuterPrec)
{
    auto outerPrec = inOuterPrec;

    IRUse* args = inst->getOperands();
    Index argCount = inst->getOperandCount();

    // First operand was the function to be called
    args++;
    argCount--;

    auto name = intrinsicDefinition;

    if (isOrdinaryName(name))
    {
        // Simple case: it is just an ordinary name, so we call it like a builtin.
        auto prec = getInfo(EmitOp::Postfix);
        bool needClose = maybeEmitParens(outerPrec, prec);

        // The definition string may be an ordinary name prefixed with `.`
        // to indicate that the operation should be called as a member
        // function on its first operand.
        //
        if (name[0] == '.')
        {
            emitOperand(args[0].get(), leftSide(outerPrec, prec));
            m_writer->emit(".");

            name = UnownedStringSlice(name.begin() + 1, name.end());
            args++;
            argCount--;
        }

        m_writer->emit(name);
        m_writer->emit("(");
        for (Index aa = 0; aa < argCount; ++aa)
        {
            if (aa != 0)
                m_writer->emit(", ");
            emitOperand(args[aa].get(), getInfo(EmitOp::General));
        }
        m_writer->emit(")");

        maybeCloseParens(needClose);
        return;
    }
    else if (name == ".operator[]")
    {
        // The user is invoking a built-in subscript operator
        //
        // TODO: We might want to remove this bit of special-casing
        // in favor of making all subscript operations in the standard
        // library explicitly declare how they lower. On the flip
        // side, that would require modifications to a very large
        // number of declarations.

        auto prec = getInfo(EmitOp::Postfix);
        bool needClose = maybeEmitParens(outerPrec, prec);

        Int argIndex = 0;

        emitOperand(args[argIndex++].get(), leftSide(outerPrec, prec));
        m_writer->emit("[");
        emitOperand(args[argIndex++].get(), getInfo(EmitOp::General));
        m_writer->emit("]");

        if (argIndex < argCount)
        {
            m_writer->emit(" = ");
            emitOperand(args[argIndex++].get(), getInfo(EmitOp::General));
        }

        maybeCloseParens(needClose);
        return;
    }
    else
    {
        IntrinsicExpandContext context(this);
        context.emit(inst, args, argCount, name, intrinsicInst);
    }
}

void CLikeSourceEmitter::emitCallArg(IRInst* inst)
{
    emitOperand(inst, getInfo(EmitOp::General));
}

void CLikeSourceEmitter::_emitCallArgList(IRCall* inst, int startingOperandIndex)
{
    bool isFirstArg = true;
    m_writer->emit("(");
    UInt argCount = inst->getOperandCount();
    for (UInt aa = startingOperandIndex; aa < argCount; ++aa)
    {
        auto operand = inst->getOperand(aa);
        if (as<IRVoidType>(operand->getDataType()))
            continue;

        // TODO: [generate dynamic dispatch code for generics]
        // Pass RTTI object here. Ignore type argument for now.
        if (as<IRType>(operand))
            continue;

        if (!isFirstArg)
            m_writer->emit(", ");
        else
            isFirstArg = false;
        emitCallArg(inst->getOperand(aa));
    }
    m_writer->emit(")");
}

void CLikeSourceEmitter::emitComInterfaceCallExpr(IRCall* inst, EmitOpInfo const& inOuterPrec)
{
    auto funcValue = inst->getOperand(0);
    auto object = funcValue->getOperand(0);
    auto methodKey = funcValue->getOperand(1);
    auto prec = getInfo(EmitOp::Postfix);

    auto outerPrec = inOuterPrec;
    bool needClose = maybeEmitParens(outerPrec, prec);

    emitOperand(object, leftSide(outerPrec, prec));
    m_writer->emit("->");
    m_writer->emit(getName(methodKey));
    _emitCallArgList(inst, 2);
    maybeCloseParens(needClose);
}

bool CLikeSourceEmitter::findTargetIntrinsicDefinition(
    IRInst* callee,
    UnownedStringSlice& outDefinition,
    IRInst*& outInst)
{
    return Slang::findTargetIntrinsicDefinition(callee, getTargetCaps(), outDefinition, outInst);
}

void CLikeSourceEmitter::emitCallExpr(IRCall* inst, EmitOpInfo outerPrec)
{
    auto funcValue = inst->getOperand(0);

    // Does this function declare any requirements.
    handleRequiredCapabilities(funcValue);

    // Detect if this is a call into a COM interface method.
    if (funcValue->getOp() == kIROp_LookupWitness)
    {
        auto operand0Type = funcValue->getOperand(0)->getDataType();
        switch (operand0Type->getOp())
        {
        case kIROp_WitnessTableIDType:
        case kIROp_WitnessTableType:
            if (as<IRWitnessTableTypeBase>(operand0Type)
                    ->getConformanceType()
                    ->findDecoration<IRComInterfaceDecoration>())
            {
                emitComInterfaceCallExpr(inst, outerPrec);
                return;
            }
            break;
        case kIROp_ComPtrType:
        case kIROp_PtrType:
        case kIROp_NativePtrType:
            emitComInterfaceCallExpr(inst, outerPrec);
            return;
        }
    }

    // We want to detect any call to an intrinsic operation,
    // that we can emit it directly without mangling, etc.
    UnownedStringSlice intrinsicDefinition;
    IRInst* intrinsicInst;
    auto resolvedFunc = getResolvedInstForDecorations(funcValue);
    if (findTargetIntrinsicDefinition(resolvedFunc, intrinsicDefinition, intrinsicInst))
    {
        // Make sure we register all required preludes for emit.
        if (auto func = as<IRFunc>(resolvedFunc))
        {
            for (auto block : func->getBlocks())
            {
                for (auto ii : block->getChildren())
                {
                    if (auto requirePrelude = as<IRRequirePrelude>(ii))
                    {
                        auto preludeTextInst = as<IRStringLit>(requirePrelude->getOperand(0));
                        if (preludeTextInst)
                            m_requiredPreludes.add(preludeTextInst);
                    }
                }
            }
        }
        emitIntrinsicCallExpr(inst, intrinsicDefinition, intrinsicInst, outerPrec);
    }
    else
    {
        auto prec = getInfo(EmitOp::Postfix);
        bool needClose = maybeEmitParens(outerPrec, prec);

        emitOperand(funcValue, leftSide(outerPrec, prec));
        _emitCallArgList(inst);
        maybeCloseParens(needClose);
    }
}

void CLikeSourceEmitter::emitInstExpr(IRInst* inst, const EmitOpInfo& inOuterPrec)
{
    // Try target specific impl first
    if (tryEmitInstExprImpl(inst, inOuterPrec))
    {
        return;
    }
    defaultEmitInstExpr(inst, inOuterPrec);
}

void CLikeSourceEmitter::emitInstStmt(IRInst* inst)
{
    // Try target specific impl first
    if (tryEmitInstStmtImpl(inst))
    {
        return;
    }
    defaultEmitInstStmt(inst);
}

void CLikeSourceEmitter::diagnoseUnhandledInst(IRInst* inst)
{
    getSink()->diagnose(inst, Diagnostics::unimplemented, "unexpected IR opcode during code emit");
}

bool CLikeSourceEmitter::hasExplicitConstantBufferOffset(IRInst* cbufferType)
{
    auto type = as<IRUniformParameterGroupType>(cbufferType);
    if (!type)
        return false;
    if (as<IRGLSLShaderStorageBufferType>(cbufferType))
        return false;
    auto structType = as<IRStructType>(type->getElementType());
    if (!structType)
        return false;
    for (auto ff : structType->getFields())
    {
        if (ff->getKey()->findDecoration<IRPackOffsetDecoration>())
            return true;
    }
    return false;
}

bool CLikeSourceEmitter::isSingleElementConstantBuffer(IRInst* cbufferType)
{
    auto type = as<IRUniformParameterGroupType>(cbufferType);
    if (!type)
        return false;
    if (as<IRGLSLShaderStorageBufferType>(cbufferType))
        return false;
    auto structType = as<IRStructType>(type->getElementType());
    if (structType)
        return false;
    return true;
}

bool CLikeSourceEmitter::shouldForceUnpackConstantBufferElements(IRInst* cbufferType)
{
    if (getTargetReq()->getTarget() != CodeGenTarget::HLSL)
        return false;
    if (!getTargetProgram()->getOptionSet().getBoolOption(
            CompilerOptionName::NoHLSLPackConstantBufferElements))
        return false;
    auto type = as<IRUniformParameterGroupType>(cbufferType);
    if (!type)
        return false;
    auto structType = as<IRStructType>(type->getElementType());
    if (!structType)
        return false;
    return true;
}

void CLikeSourceEmitter::defaultEmitInstExpr(IRInst* inst, const EmitOpInfo& inOuterPrec)
{
    EmitOpInfo outerPrec = inOuterPrec;
    bool needClose = false;
    switch (inst->getOp())
    {
    case kIROp_GlobalHashedStringLiterals:
        /* Don't need to to output anything for this instruction - it's used for reflecting
        string literals that are hashed with 'getStringHash' */
        break;
    case kIROp_RTTIPointerType:
        break;

    case kIROp_undefined:
    case kIROp_DefaultConstruct:
        m_writer->emit(getName(inst));
        break;

    case kIROp_IntLit:
    case kIROp_FloatLit:
    case kIROp_BoolLit:
        emitSimpleValue(inst);
        break;

    case kIROp_MakeCoopVector:
    case kIROp_MakeVector:
    case kIROp_MakeMatrix:
    case kIROp_VectorReshape:
    case kIROp_CastFloatToInt:
    case kIROp_CastIntToFloat:
    case kIROp_IntCast:
    case kIROp_FloatCast:
        // Simple constructor call
        emitType(inst->getDataType());
        emitArgs(inst);
        break;
    case kIROp_MakeMatrixFromScalar:
        {
            emitType(inst->getDataType());
            auto matrixType = as<IRMatrixType>(inst->getDataType());
            SLANG_RELEASE_ASSERT(matrixType);
            auto columnCount = as<IRIntLit>(matrixType->getColumnCount());
            SLANG_RELEASE_ASSERT(columnCount);
            auto rowCount = as<IRIntLit>(matrixType->getRowCount());
            SLANG_RELEASE_ASSERT(rowCount);
            m_writer->emit("(");
            for (IRIntegerValue i = 0; i < rowCount->getValue() * columnCount->getValue(); i++)
            {
                if (i != 0)
                    m_writer->emit(", ");
                emitOperand(inst->getOperand(0), getInfo(EmitOp::General));
            }
            m_writer->emit(")");
        }
        break;
    case kIROp_AllocObj:
        m_writer->emit("new ");
        m_writer->emit(getName(inst->getDataType()));
        m_writer->emit("()");
        break;
    case kIROp_MakeUInt64:
        m_writer->emit("((");
        emitType(inst->getDataType());
        m_writer->emit("(");
        emitOperand(inst->getOperand(1), getInfo(EmitOp::General));
        m_writer->emit(") << 32) + ");
        emitOperand(inst->getOperand(0), getInfo(EmitOp::General));
        m_writer->emit(")");
        break;
    case kIROp_MakeVectorFromScalar:
    case kIROp_MatrixReshape:
    case kIROp_CastPtrToInt:
    case kIROp_CastIntToPtr:
    case kIROp_PtrCast:
        {
            // Simple constructor call
            auto prec = getInfo(EmitOp::Prefix);
            needClose = maybeEmitParens(outerPrec, prec);

            m_writer->emit("(");
            emitType(inst->getDataType());
            m_writer->emit(")");

            emitOperand(inst->getOperand(0), rightSide(outerPrec, prec));
            break;
        }
    case kIROp_FieldExtract:
        {
            // Extract field from aggregate
            IRFieldExtract* fieldExtract = (IRFieldExtract*)inst;

            auto prec = getInfo(EmitOp::Postfix);
            needClose = maybeEmitParens(outerPrec, prec);

            auto base = fieldExtract->getBase();
            emitOperand(base, leftSide(outerPrec, prec));
            if (base->getDataType()->getOp() == kIROp_ClassType)
                m_writer->emit("->");
            else
                m_writer->emit(".");
            m_writer->emit(getName(fieldExtract->getField()));
            break;
        }
    case kIROp_FieldAddress:
        {
            // Extract field "address" from aggregate

            IRFieldAddress* ii = (IRFieldAddress*)inst;

            if (doesTargetSupportPtrTypes())
            {
                auto prec = getInfo(EmitOp::Prefix);
                needClose = maybeEmitParens(outerPrec, prec);
                m_writer->emit("&");
                outerPrec = rightSide(outerPrec, prec);
                auto innerPrec = getInfo(EmitOp::Postfix);
                bool innerNeedClose = maybeEmitParens(outerPrec, innerPrec);
                auto base = ii->getBase();
                if (isPtrToClassType(base->getDataType()))
                    emitDereferenceOperand(base, leftSide(outerPrec, innerPrec));
                else
                    emitOperand(base, leftSide(outerPrec, innerPrec));
                m_writer->emit("->");
                m_writer->emit(getName(ii->getField()));
                maybeCloseParens(innerNeedClose);
            }
            else
            {
                auto prec = getInfo(EmitOp::Postfix);
                needClose = maybeEmitParens(outerPrec, prec);
                bool skipBase =
                    (isD3DTarget(getTargetReq()) &&
                     hasExplicitConstantBufferOffset(ii->getBase()->getDataType())) ||
                    shouldForceUnpackConstantBufferElements(ii->getBase()->getDataType());
                if (!skipBase)
                {
                    auto base = ii->getBase();
                    emitOperand(base, leftSide(outerPrec, prec));
                    m_writer->emit(".");
                }
                m_writer->emit(getName(ii->getField()));
            }
            break;
        }

    // Comparisons
    case kIROp_Eql:
    case kIROp_Neq:
    case kIROp_Greater:
    case kIROp_Less:
    case kIROp_Geq:
    case kIROp_Leq:
        {
            const auto emitOp = getEmitOpForOp(inst->getOp());

            auto prec = getInfo(emitOp);
            needClose = maybeEmitParens(outerPrec, prec);

            emitOperand(inst->getOperand(0), leftSide(outerPrec, prec));
            m_writer->emit(" ");
            m_writer->emit(prec.op);
            m_writer->emit(" ");
            emitOperand(inst->getOperand(1), rightSide(outerPrec, prec));
            break;
        }
    case kIROp_CastDescriptorHandleToUInt2:
    case kIROp_CastUInt2ToDescriptorHandle:
    case kIROp_CastDescriptorHandleToResource:
        emitOperand(inst->getOperand(0), outerPrec);
        break;
    // Binary ops
    case kIROp_Add:
    case kIROp_Sub:
    case kIROp_Div:
    case kIROp_IRem:
    case kIROp_FRem:
    case kIROp_Lsh:
    case kIROp_Rsh:
    case kIROp_BitXor:
    case kIROp_BitOr:
    case kIROp_BitAnd:
    case kIROp_And:
    case kIROp_Or:
    case kIROp_Mul:
        {
            const auto emitOp = getEmitOpForOp(inst->getOp());
            const auto info = getInfo(emitOp);

            needClose = maybeEmitParens(outerPrec, info);
            emitOperand(inst->getOperand(0), leftSide(outerPrec, info));
            m_writer->emit(" ");
            m_writer->emit(info.op);
            m_writer->emit(" ");
            emitOperand(inst->getOperand(1), rightSide(outerPrec, info));
            break;
        }
    // Unary
    case kIROp_Not:
    case kIROp_Neg:
    case kIROp_BitNot:
        {
            IRInst* operand = inst->getOperand(0);

            const auto emitOp = getEmitOpForOp(inst->getOp());
            const auto prec = getInfo(emitOp);

            needClose = maybeEmitParens(outerPrec, prec);

            switch (inst->getOp())
            {
            case kIROp_BitNot:
                {
                    // If it's a BitNot, but the data type is bool special case to !
                    m_writer->emit(as<IRBoolType>(inst->getDataType()) ? "!" : prec.op);
                    break;
                }
            case kIROp_Not:
                {
                    m_writer->emit(prec.op);
                    break;
                }
            case kIROp_Neg:
                {
                    // Emit a space after the unary -, so if we are followed by a negative literal
                    // we don't end up with -- which some downstream compilers determine to be
                    // decrement.
                    m_writer->emit("- ");
                    break;
                }
            }

            emitOperand(operand, rightSide(outerPrec, prec));
            break;
        }
    case kIROp_Load:
        {
            auto base = inst->getOperand(0);
            emitDereferenceOperand(base, outerPrec);
            if (isKhronosTarget(getTargetReq()) &&
                isSingleElementConstantBuffer(base->getDataType()))
            {
                m_writer->emit("._data");
            }
        }
        break;

    case kIROp_StructuredBufferLoad:
    case kIROp_RWStructuredBufferLoad:
        {
            auto base = inst->getOperand(0);
            emitOperand(base, outerPrec);
            m_writer->emit(".Load(");
            emitOperand(inst->getOperand(1), EmitOpInfo());
            m_writer->emit(")");
        }
        break;

    case kIROp_StructuredBufferLoadStatus:
    case kIROp_RWStructuredBufferLoadStatus:
        {
            auto base = inst->getOperand(0);
            emitOperand(base, outerPrec);
            m_writer->emit(".Load(");
            emitOperand(inst->getOperand(1), EmitOpInfo());
            m_writer->emit(", ");
            emitOperand(inst->getOperand(2), EmitOpInfo());
            m_writer->emit(")");
        }
        break;

    case kIROp_RWStructuredBufferGetElementPtr:
        {
            auto base = inst->getOperand(0);
            emitOperand(base, outerPrec);
            m_writer->emit("[");
            emitOperand(inst->getOperand(1), EmitOpInfo());
            m_writer->emit("]");
        }
        break;

    case kIROp_GetEquivalentStructuredBuffer:
        {
            auto base = inst->getOperand(0);
            emitOperand(base, outerPrec);
            m_writer->emit(".asStructuredBuffer<");
            emitType(as<IRHLSLStructuredBufferTypeBase>(inst->getDataType())->getElementType());
            m_writer->emit(">()");
        }
        break;

    case kIROp_RWStructuredBufferStore:
        {
            auto base = inst->getOperand(0);
            emitOperand(base, EmitOpInfo());
            m_writer->emit(".Store(");
            emitOperand(inst->getOperand(1), EmitOpInfo());
            m_writer->emit(", ");
            emitOperand(inst->getOperand(2), EmitOpInfo());
            m_writer->emit(")");
        }
        break;

    case kIROp_StructuredBufferAppend:
        {
            auto outer = getInfo(EmitOp::General);
            emitOperand(inst->getOperand(0), leftSide(outer, getInfo(EmitOp::Postfix)));
            m_writer->emit(".Append(");
            emitOperand(inst->getOperand(1), getInfo(EmitOp::General));
            m_writer->emit(")");
        }
        break;
    case kIROp_StructuredBufferConsume:
        {
            auto outer = getInfo(EmitOp::General);
            emitOperand(inst->getOperand(0), leftSide(outer, getInfo(EmitOp::Postfix)));
            m_writer->emit(".Consume()");
        }
        break;

    case kIROp_Call:
        {
            emitCallExpr((IRCall*)inst, outerPrec);
        }
        break;

    case kIROp_GroupMemoryBarrierWithGroupSync:
        m_writer->emit("GroupMemoryBarrierWithGroupSync()");
        break;

    case kIROp_NonUniformResourceIndex:
        emitOperand(
            inst->getOperand(0),
            getInfo(EmitOp::General)); // Directly emit NonUniformResourceIndex Operand0;
        break;

    case kIROp_getNativeStr:
        {
            auto prec = getInfo(EmitOp::Postfix);
            needClose = maybeEmitParens(outerPrec, prec);
            emitOperand(inst->getOperand(0), leftSide(outerPrec, prec));
            if (as<IRPtrTypeBase>(inst->getOperand(0)->getDataType()))
                m_writer->emit("->");
            else
                m_writer->emit(".");
            m_writer->emit("getBuffer()");
            break;
        }
    case kIROp_MakeString:
        {
            m_writer->emit("String(");
            emitOperand(inst->getOperand(0), EmitOpInfo());
            m_writer->emit(")");
            break;
        }
    case kIROp_GetNativePtr:
        {
            auto prec = getInfo(EmitOp::Postfix);
            needClose = maybeEmitParens(outerPrec, prec);
            emitOperand(inst->getOperand(0), leftSide(outerPrec, prec));
            m_writer->emit(".get()");
            break;
        }
    case kIROp_GetManagedPtrWriteRef:
        {
            auto prec = getInfo(EmitOp::Postfix);
            needClose = maybeEmitParens(outerPrec, prec);
            emitDereferenceOperand(inst->getOperand(0), leftSide(outerPrec, prec));
            m_writer->emit(".writeRef()");
            break;
        }
    case kIROp_ManagedPtrAttach:
        {
            auto prec = getInfo(EmitOp::Postfix);
            needClose = maybeEmitParens(outerPrec, prec);
            emitDereferenceOperand(inst->getOperand(0), leftSide(outerPrec, prec));
            m_writer->emit(".attach(");
            emitOperand(inst->getOperand(1), EmitOpInfo());
            m_writer->emit(")");
            break;
        }
    case kIROp_ManagedPtrDetach:
        {
            auto prec = getInfo(EmitOp::Postfix);
            needClose = maybeEmitParens(outerPrec, prec);
            emitOperand(inst->getOperand(0), leftSide(outerPrec, prec));
            m_writer->emit(".detach()");
            break;
        }
    case kIROp_GetOffsetPtr:
        {
            auto prec = getInfo(EmitOp::Add);
            needClose = maybeEmitParens(outerPrec, prec);
            emitOperand(inst->getOperand(0), leftSide(outerPrec, prec));
            m_writer->emit(" + ");
            emitOperand(inst->getOperand(1), rightSide(outerPrec, prec));
            break;
        }

    case kIROp_ImageSubscript:
        // We should have legalized ImageSubscript before emit for metal targets
        if (isMetalTarget(this->getTargetReq()))
            getSink()->diagnose(
                inst,
                Diagnostics::unimplemented,
                "kIROp_ImageSubscript is unimplemented for Metal, expected legalization "
                "beforehand");
        [[fallthrough]];
    case kIROp_GetElement:
    case kIROp_MeshOutputRef:
    case kIROp_GetElementPtr:
        // HACK: deal with translation of GLSL geometry shader input arrays.
        if (auto decoration = inst->getOperand(0)->findDecoration<IRGLSLOuterArrayDecoration>())
        {
            auto prec = getInfo(EmitOp::Postfix);
            needClose = maybeEmitParens(outerPrec, prec);

            m_writer->emit(decoration->getOuterArrayName());
            m_writer->emit("[");
            emitOperand(inst->getOperand(1), getInfo(EmitOp::General));
            m_writer->emit("].");
            emitOperand(inst->getOperand(0), rightSide(outerPrec, prec));
            break;
        }
        else
        {
            if (inst->getOp() == kIROp_GetElementPtr && doesTargetSupportPtrTypes())
            {
                const auto info = getInfo(EmitOp::Prefix);
                needClose = maybeEmitParens(outerPrec, info);
                m_writer->emit("&");
                auto rightSidePrec = rightSide(outerPrec, info);
                auto postfixInfo = getInfo(EmitOp::Postfix);
                bool rightSideNeedClose = maybeEmitParens(rightSidePrec, postfixInfo);
                emitDereferenceOperand(inst->getOperand(0), leftSide(rightSidePrec, postfixInfo));
                m_writer->emit("[");
                emitOperand(inst->getOperand(1), getInfo(EmitOp::General));
                m_writer->emit("]");
                maybeCloseParens(rightSideNeedClose);
                break;
            }
            else
            {
                auto prec = getInfo(EmitOp::Postfix);
                needClose = maybeEmitParens(outerPrec, prec);

                emitOperand(inst->getOperand(0), leftSide(outerPrec, prec));
                m_writer->emit("[");
                emitOperand(inst->getOperand(1), getInfo(EmitOp::General));
                m_writer->emit("]");
            }
        }
        break;

    case kIROp_swizzle:
        {
            auto prec = getInfo(EmitOp::Postfix);
            needClose = maybeEmitParens(outerPrec, prec);

            auto ii = (IRSwizzle*)inst;
            emitOperand(ii->getBase(), leftSide(outerPrec, prec));
            m_writer->emit(".");
            const Index elementCount = Index(ii->getElementCount());
            for (Index ee = 0; ee < elementCount; ++ee)
            {
                IRInst* irElementIndex = ii->getElementIndex(ee);
                SLANG_RELEASE_ASSERT(irElementIndex->getOp() == kIROp_IntLit);
                IRConstant* irConst = (IRConstant*)irElementIndex;

                UInt elementIndex = (UInt)irConst->value.intVal;
                SLANG_RELEASE_ASSERT(elementIndex < 4);

                char const* kComponents[] = {"x", "y", "z", "w"};
                m_writer->emit(kComponents[elementIndex]);
            }
        }
        break;

    case kIROp_Specialize:
        {
            emitOperand(inst->getOperand(0), outerPrec);
        }
        break;

    case kIROp_WrapExistential:
        {
            // Normally `WrapExistential` shouldn't exist in user code at this point.
            // The only exception is when the user is calling a core module generic
            // function that has an existential type argument, for example
            // `StructuredBuffer<ISomething>.Load()`.
            // We can safely ignore the `wrapExistential` operation in this case.
            emitOperand(inst->getOperand(0), outerPrec);
        }
        break;

    case kIROp_Select:
        {
            auto prec = getInfo(EmitOp::Conditional);
            needClose = maybeEmitParens(outerPrec, prec);

            emitOperand(inst->getOperand(0), leftSide(outerPrec, prec));
            m_writer->emit(" ? ");
            emitOperand(inst->getOperand(1), prec);
            m_writer->emit(" : ");
            emitOperand(inst->getOperand(2), rightSide(outerPrec, prec));
        }
        break;

    case kIROp_Param:
        m_writer->emit(getName(inst));
        break;

    case kIROp_MakeArray:
    case kIROp_MakeStruct:
        {
            // TODO: initializer-list syntax may not always
            // be appropriate, depending on the context
            // of the expression.

            m_writer->emit("{ ");
            UInt argCount = inst->getOperandCount();
            for (UInt aa = 0; aa < argCount; ++aa)
            {
                if (aa != 0)
                    m_writer->emit(", ");
                emitOperand(inst->getOperand(aa), getInfo(EmitOp::General));
            }
            m_writer->emit(" }");
        }
        break;
    case kIROp_MakeArrayFromElement:
        {
            // TODO: initializer-list syntax may not always
            // be appropriate, depending on the context
            // of the expression.

            m_writer->emit("{ ");
            UInt argCount =
                (UInt)cast<IRIntLit>(cast<IRArrayType>(inst->getDataType())->getElementCount())
                    ->getValue();
            for (UInt aa = 0; aa < argCount; ++aa)
            {
                if (aa != 0)
                    m_writer->emit(", ");
                emitOperand(inst->getOperand(0), getInfo(EmitOp::General));
            }
            m_writer->emit(" }");
        }
        break;
    case kIROp_BitCast:
        {
            // Note: we are currently emitting casts as plain old
            // C-style casts, which may not always perform a bitcast.
            //
            // TODO: This operation should map to an intrinsic to be
            // provided in a prelude for C/C++, so that the target
            // can easily emit code for whatever the best possible
            // bitcast is on the platform.

            auto prec = getInfo(EmitOp::Prefix);
            needClose = maybeEmitParens(outerPrec, prec);

            m_writer->emit("(");
            emitType(inst->getDataType());
            m_writer->emit(")");
            m_writer->emit("(");
            emitOperand(inst->getOperand(0), getInfo(EmitOp::General));
            m_writer->emit(")");
        }
        break;
    case kIROp_GlobalConstant:
    case kIROp_GetValueFromBoundInterface:
        emitOperand(inst->getOperand(0), outerPrec);
        break;

    case kIROp_ByteAddressBufferLoad:
        {
            m_writer->emit("(");
            emitOperand(inst->getOperand(0), getInfo(EmitOp::General));
            m_writer->emit(").Load<");
            emitType(inst->getDataType());
            m_writer->emit(" >(");
            emitOperand(inst->getOperand(1), getInfo(EmitOp::General));
            m_writer->emit(")");
            break;
        }

    case kIROp_ByteAddressBufferStore:
        {
            auto prec = getInfo(EmitOp::Postfix);
            needClose = maybeEmitParens(outerPrec, prec);

            emitOperand(inst->getOperand(0), leftSide(outerPrec, prec));
            m_writer->emit(".Store(");
            emitOperand(inst->getOperand(1), getInfo(EmitOp::General));
            m_writer->emit(",");
            emitOperand(inst->getOperand(inst->getOperandCount() - 1), getInfo(EmitOp::General));
            m_writer->emit(")");
            break;
        }
    case kIROp_BitfieldExtract:
        {
            emitBitfieldExtractImpl(inst);
            break;
        }
    case kIROp_BitfieldInsert:
        {
            emitBitfieldInsertImpl(inst);
            break;
        }
    case kIROp_PackAnyValue:
        {
            m_writer->emit("packAnyValue<");
            m_writer->emit(getIntVal(cast<IRAnyValueType>(inst->getDataType())->getSize()));
            m_writer->emit(",");
            emitType(inst->getOperand(0)->getDataType());
            m_writer->emit(">(");
            emitOperand(inst->getOperand(0), getInfo(EmitOp::General));
            m_writer->emit(")");
            break;
        }
    case kIROp_UnpackAnyValue:
        {
            m_writer->emit("unpackAnyValue<");
            m_writer->emit(
                getIntVal(cast<IRAnyValueType>(inst->getOperand(0)->getDataType())->getSize()));
            m_writer->emit(",");
            emitType(inst->getDataType());
            m_writer->emit(">(");
            emitOperand(inst->getOperand(0), getInfo(EmitOp::General));
            m_writer->emit(")");
            break;
        }
    case kIROp_GpuForeach:
        {
            auto operand = inst->getOperand(2);
            if (as<IRFunc>(operand))
            {
                // emitOperand(operand->findDecoration<IREntryPointDecoration>(),
                // getInfo(EmitOp::General));
                emitOperand(operand, getInfo(EmitOp::General));
            }
            else
            {
                SLANG_UNEXPECTED("Expected 3rd operand to be a function");
            }
            m_writer->emit("_wrapper(");
            emitOperand(inst->getOperand(0), getInfo(EmitOp::General));
            m_writer->emit(", ");
            emitOperand(inst->getOperand(1), getInfo(EmitOp::General));
            UInt argCount = inst->getOperandCount();
            for (UInt aa = 3; aa < argCount; ++aa)
            {
                m_writer->emit(", ");
                emitOperand(inst->getOperand(aa), getInfo(EmitOp::General));
            }
            m_writer->emit(")");
            break;
        }
    case kIROp_GetStringHash:
        {
            auto getStringHashInst = as<IRGetStringHash>(inst);
            auto stringLit = getStringHashInst->getStringLit();

            if (stringLit)
            {
                auto slice = stringLit->getStringSlice();
                m_writer->emit(getStableHashCode32(slice.begin(), slice.getLength()).hash);
            }
            else
            {
                // Couldn't handle
                diagnoseUnhandledInst(inst);
            }
            break;
        }
    case kIROp_Printf:
        {
            m_writer->emit("printf(");
            emitOperand(inst->getOperand(0), getInfo(EmitOp::General));
            if (inst->getOperandCount() == 2)
            {
                auto operand = inst->getOperand(1);
                if (auto makeStruct = as<IRMakeStruct>(operand))
                {
                    // Flatten the tuple resulting from the variadic pack.
                    for (UInt bb = 0; bb < makeStruct->getOperandCount(); ++bb)
                    {
                        m_writer->emit(", ");
                        emitOperand(makeStruct->getOperand(bb), getInfo(EmitOp::General));
                    }
                }
            }
            m_writer->emit(")");
            break;
        }
    case kIROp_RequirePrelude:
        {
            auto preludeTextInst = as<IRStringLit>(inst->getOperand(0));
            if (preludeTextInst)
                m_requiredPreludes.add(preludeTextInst);
            break;
        }
    case kIROp_RequireComputeDerivative:
        {
            break; // should already have been parsed and used.
        }
    case kIROp_GlobalValueRef:
        {
            emitOperand(as<IRGlobalValueRef>(inst)->getOperand(0), getInfo(EmitOp::General));
            break;
        }
    case kIROp_RequireTargetExtension:
        {
            emitRequireExtension(as<IRRequireTargetExtension>(inst));
            break;
        }
    default:
        diagnoseUnhandledInst(inst);
        break;
    }
    maybeCloseParens(needClose);
}

void CLikeSourceEmitter::emitInst(IRInst* inst)
{
    try
    {
        _emitInst(inst);
    }
    // Don't emit any context message for an explicit `AbortCompilationException`
    // because it should only happen when an error is already emitted.
    catch (const AbortCompilationException&)
    {
        throw;
    }
    catch (...)
    {
        noteInternalErrorLoc(inst->sourceLoc);
        throw;
    }
}

void CLikeSourceEmitter::_emitInst(IRInst* inst)
{
    if (shouldFoldInstIntoUseSites(inst))
    {
        return;
    }

    // Specially handle params. The issue here is around PHI nodes, and that they do not
    // have source loc information, by default, but we don't want to force outputting a #line.
    if (inst->getOp() == kIROp_Param)
    {
        m_writer->advanceToSourceLocationIfValid(inst->sourceLoc);
    }
    else
    {
        m_writer->advanceToSourceLocation(inst->sourceLoc);
    }

    if (auto coopVecType = as<IRCoopVectorType>(inst->getDataType()))
    {
        switch (inst->getOp())
        {
        case kIROp_MakeCoopVector:
            {
                emitType(coopVecType, getName(inst));
                m_writer->emit(";\n");

                auto elemCount = as<IRIntLit>(coopVecType->getOperand(1));
                IRIntegerValue elemCountValue = elemCount->getValue();
                for (IRIntegerValue i = 0; i < elemCountValue; ++i)
                {
                    m_writer->emit(getName(inst));
                    m_writer->emit(".WriteToIndex(");
                    m_writer->emit(i);
                    m_writer->emit(", ");
                    emitDereferenceOperand(inst->getOperand(i), getInfo(EmitOp::General));
                    m_writer->emit(");\n");
                }
                return;
            }
        case kIROp_Call:
            emitType(coopVecType, getName(inst));
            m_writer->emit(";\n");

            m_writer->emit(getName(inst));
            m_writer->emit(".CopyFrom(");
            emitCallExpr((IRCall*)inst, getInfo(EmitOp::General));
            m_writer->emit(");\n");
            return;
        case kIROp_Load:
            emitType(coopVecType, getName(inst));
            m_writer->emit(";\n");

            m_writer->emit(getName(inst));
            m_writer->emit(".CopyFrom(");
            emitDereferenceOperand(inst->getOperand(0), getInfo(EmitOp::General));
            m_writer->emit(");\n");
            return;
        default:
            break;
        }
    }

    switch (inst->getOp())
    {
    default:
        emitInstResultDecl(inst);
        emitInstExpr(inst, getInfo(EmitOp::General));
        m_writer->emit(";\n");
        break;

    case kIROp_DebugSource:
    case kIROp_DebugLine:
    case kIROp_DebugVar:
    case kIROp_DebugValue:
        break;

    case kIROp_Unmodified:
        break;

        // Insts that needs to be emitted as code blocks.
    case kIROp_CudaKernelLaunch:
    case kIROp_AtomicLoad:
    case kIROp_AtomicStore:
    case kIROp_AtomicInc:
    case kIROp_AtomicDec:
    case kIROp_AtomicAdd:
    case kIROp_AtomicSub:
    case kIROp_AtomicAnd:
    case kIROp_AtomicOr:
    case kIROp_AtomicXor:
    case kIROp_AtomicMin:
    case kIROp_AtomicMax:
    case kIROp_AtomicExchange:
    case kIROp_AtomicCompareExchange:
    case kIROp_StructuredBufferGetDimensions:
    case kIROp_MetalAtomicCast:
    case kIROp_MetalCastToDepthTexture:
        emitInstStmt(inst);
        break;

    case kIROp_LiveRangeStart:
    case kIROp_LiveRangeEnd:
        emitLiveness(inst);
        break;
    case kIROp_undefined:
    case kIROp_DefaultConstruct:
        {
            auto type = inst->getDataType();
            _emitInstAsDefaultInitializedVar(inst, type);
        }
        break;

    case kIROp_AllocateOpaqueHandle:
        break;
    case kIROp_Var:
        {
            auto var = cast<IRVar>(inst);
            emitVar(var);
        }
        break;

    case kIROp_Store:
        {
            auto store = cast<IRStore>(inst);
            emitStore(store);
        }
        break;

    case kIROp_Param:
        // Don't emit parameters, since they are declared as part of the function.
        break;

    case kIROp_FieldAddress:
        // skip during code emit, since it should be
        // folded into use site(s)
        break;

    case kIROp_Return:
        m_writer->emit("return");
        if (((IRReturn*)inst)->getVal()->getOp() != kIROp_VoidLit)
        {
            m_writer->emit(" ");
            emitOperand(((IRReturn*)inst)->getVal(), getInfo(EmitOp::General));
        }
        m_writer->emit(";\n");
        break;

    case kIROp_discard:
        emitInstStmt(inst);
        break;

    case kIROp_swizzleSet:
        {
            auto ii = (IRSwizzleSet*)inst;
            emitInstResultDecl(inst);
            emitOperand(inst->getOperand(0), getInfo(EmitOp::General));
            m_writer->emit(";\n");

            auto subscriptOuter = getInfo(EmitOp::General);
            auto subscriptPrec = getInfo(EmitOp::Postfix);
            bool needCloseSubscript = maybeEmitParens(subscriptOuter, subscriptPrec);

            emitOperand(inst, leftSide(subscriptOuter, subscriptPrec));
            m_writer->emit(".");
            UInt elementCount = ii->getElementCount();
            for (UInt ee = 0; ee < elementCount; ++ee)
            {
                IRInst* irElementIndex = ii->getElementIndex(ee);
                SLANG_RELEASE_ASSERT(irElementIndex->getOp() == kIROp_IntLit);
                IRConstant* irConst = (IRConstant*)irElementIndex;

                UInt elementIndex = (UInt)irConst->value.intVal;
                SLANG_RELEASE_ASSERT(elementIndex < 4);

                char const* kComponents[] = {"x", "y", "z", "w"};
                m_writer->emit(kComponents[elementIndex]);
            }
            maybeCloseParens(needCloseSubscript);

            m_writer->emit(" = ");
            emitOperand(inst->getOperand(1), getInfo(EmitOp::General));
            m_writer->emit(";\n");
        }
        break;

    case kIROp_SwizzledStore:
        {
            // cpp, cuda and wgsl targets don't support swizzle on the left handside, so we
            // have to assign the element one by one.
            if (isCPUTarget(getTargetReq()) || isCUDATarget(getTargetReq()) ||
                isWGPUTarget(getTargetReq()))
            {
                _emitSwizzleStorePerElement(inst);
            }
            else
            {

                auto subscriptOuter = getInfo(EmitOp::General);
                auto subscriptPrec = getInfo(EmitOp::Postfix);
                bool needCloseSubscript = maybeEmitParens(subscriptOuter, subscriptPrec);

                auto ii = cast<IRSwizzledStore>(inst);
                emitDereferenceOperand(ii->getDest(), leftSide(subscriptOuter, subscriptPrec));
                m_writer->emit(".");
                UInt elementCount = ii->getElementCount();
                for (UInt ee = 0; ee < elementCount; ++ee)
                {
                    IRInst* irElementIndex = ii->getElementIndex(ee);
                    SLANG_RELEASE_ASSERT(irElementIndex->getOp() == kIROp_IntLit);
                    IRConstant* irConst = (IRConstant*)irElementIndex;

                    UInt elementIndex = (UInt)irConst->value.intVal;
                    SLANG_RELEASE_ASSERT(elementIndex < 4);

                    char const* kComponents[] = {"x", "y", "z", "w"};
                    m_writer->emit(kComponents[elementIndex]);
                }
                maybeCloseParens(needCloseSubscript);

                m_writer->emit(" = ");
                emitOperand(ii->getSource(), getInfo(EmitOp::General));
                m_writer->emit(";\n");
            }
        }
        break;

    case kIROp_UpdateElement:
        {
            auto ii = (IRUpdateElement*)inst;
            auto subscriptOuter = getInfo(EmitOp::General);
            auto subscriptPrec = getInfo(EmitOp::Postfix);
            emitInstResultDecl(inst);
            if (auto arrayType = as<IRArrayType>(inst->getDataType()))
            {
                auto arraySize = as<IRIntLit>(arrayType->getElementCount());
                SLANG_RELEASE_ASSERT(arraySize);
                m_writer->emit("{");
                for (UInt i = 0; i < (UInt)arraySize->getValue(); i++)
                {
                    if (i > 0)
                        m_writer->emit(", ");
                    emitOperand(ii->getOldValue(), leftSide(subscriptOuter, subscriptPrec));
                    m_writer->emit("[");
                    m_writer->emit(i);
                    m_writer->emit("]");
                }
                m_writer->emit("}");
            }
            else
            {
                emitOperand(ii->getOldValue(), getInfo(EmitOp::General));
            }
            m_writer->emit(";\n");

            emitOperand(ii, leftSide(subscriptOuter, subscriptPrec));
            for (UInt i = 0; i < ii->getAccessKeyCount(); i++)
            {
                auto key = ii->getAccessKey(i);
                if (as<IRStructKey>(key))
                {
                    m_writer->emit(".");
                    m_writer->emit(getName(key));
                }
                else
                {
                    m_writer->emit("[");
                    emitOperand(key, getInfo(EmitOp::General));
                    m_writer->emit("]");
                }
            }
            m_writer->emit(" = ");
            emitOperand(ii->getElementValue(), getInfo(EmitOp::General));
            m_writer->emit(";\n");
        }
        break;
    case kIROp_MeshOutputSet:
        {
            auto ii = (IRMeshOutputSet*)inst;
            auto subscriptOuter = getInfo(EmitOp::General);
            auto subscriptPrec = getInfo(EmitOp::Postfix);
            emitOperand(ii->getBase(), leftSide(subscriptOuter, subscriptPrec));
            m_writer->emit("[");
            emitOperand(ii->getIndex(), getInfo(EmitOp::General));
            m_writer->emit("]");
            m_writer->emit(" = ");
            emitOperand(ii->getElementValue(), getInfo(EmitOp::General));
            m_writer->emit(";\n");
        }
        break;
    }
}

void CLikeSourceEmitter::emitStore(IRStore* store)
{
    if (store->getPrevInst() == store->getOperand(0) && store->getOperand(0)->getOp() == kIROp_Var)
    {
        // If we are storing into a `var` that is defined right before the store, we have
        // already folded the store in the initialization of the `var`, so we can skip here.
        //
        return;
    }
    _emitStoreImpl(store);
}

void CLikeSourceEmitter::_emitStoreImpl(IRStore* store)
{
    auto srcVal = store->getVal();
    auto dstPtr = store->getPtr();
    if (isPointerOfType(dstPtr->getDataType(), kIROp_CoopVectorType))
    {
        emitDereferenceOperand(dstPtr, getInfo(EmitOp::General));
        m_writer->emit(".CopyFrom(");
        emitDereferenceOperand(srcVal, getInfo(EmitOp::General));
        m_writer->emit(");\n");
    }
    else
    {
        auto prec = getInfo(EmitOp::Assign);
        emitDereferenceOperand(dstPtr, leftSide(getInfo(EmitOp::General), prec));
        m_writer->emit(" = ");
        emitOperand(srcVal, rightSide(prec, getInfo(EmitOp::General)));
        m_writer->emit(";\n");
    }
}

void CLikeSourceEmitter::_emitInstAsDefaultInitializedVar(IRInst* inst, IRType* type)
{
    emitVarKeyword(type, inst);

    emitType(type, getName(inst));

    // On targets that support empty initializers, we will emit it.
    switch (this->getTarget())
    {
    case CodeGenTarget::CPPSource:
    case CodeGenTarget::HostCPPSource:
    case CodeGenTarget::PyTorchCppBinding:
    case CodeGenTarget::CUDASource:
        m_writer->emit(" = {}");
        break;
    }
    m_writer->emit(";\n");
}

void CLikeSourceEmitter::emitSemanticsUsingVarLayout(IRVarLayout* varLayout)
{
    if (auto semanticAttr = varLayout->findAttr<IRSemanticAttr>())
    {
        // Note: We force the semantic name stored in the IR to
        // upper-case here because that is what existing Slang
        // tests had assumed and continue to rely upon.
        //
        // The original rationale for switching to uppercase was
        // canonicalization for reflection (users can't accidentally
        // write code that works for `COLOR` but not for `Color`),
        // but it would probably be more ideal for our output code
        // to give the semantic name as close to how it was originally spelled
        // spelled as possible.
        //
        // TODO: Try removing this step and fixing up the test cases
        // to see if we are happier with an approach that doesn't
        // force uppercase.
        //
        String name = semanticAttr->getName();
        name = name.toUpper();

        m_writer->emit(" : ");
        m_writer->emit(name);
        if (auto index = semanticAttr->getIndex())
        {
            m_writer->emit(index);
        }
    }
}

void CLikeSourceEmitter::emitSemanticsPrefix(IRInst* inst)
{
    emitSemanticsPrefixImpl(inst);
}

void CLikeSourceEmitter::emitSemantics(IRInst* inst, bool allowOffsetLayout)
{
    emitSemanticsImpl(inst, allowOffsetLayout);
}

void CLikeSourceEmitter::emitDecorationLayoutSemantics(
    IRInst* inst,
    char const* uniformSemanticSpelling)
{
    emitLayoutSemanticsImpl(inst, uniformSemanticSpelling, EmitLayoutSemanticOption::kPreType);
}

void CLikeSourceEmitter::emitLayoutSemantics(IRInst* inst, char const* uniformSemanticSpelling)
{
    emitLayoutSemanticsImpl(inst, uniformSemanticSpelling, EmitLayoutSemanticOption::kPostType);
}

void CLikeSourceEmitter::emitSwitchCaseSelectorsImpl(
    const SwitchRegion::Case* currentCase,
    bool isDefault)
{
    for (auto caseVal : currentCase->values)
    {
        m_writer->emit("case ");
        emitOperand(caseVal, getInfo(EmitOp::General));
        m_writer->emit(":\n");
    }
    if (isDefault)
    {
        m_writer->emit("default:\n");
    }
}

void CLikeSourceEmitter::emitRegion(Region* inRegion)
{
    // We will use a loop so that we can process sequential (simple)
    // regions iteratively rather than recursively.
    // This is effectively an emulation of tail recursion.
    Region* region = inRegion;
    while (region)
    {
        // What flavor of region are we trying to emit?
        switch (region->getFlavor())
        {
        case Region::Flavor::Simple:
            {
                // A simple region consists of a basic block followed
                // by another region.
                //
                auto simpleRegion = (SimpleRegion*)region;

                // We start by outputting all of the non-terminator
                // instructions in the block.
                //
                auto block = simpleRegion->block;
                auto terminator = block->getTerminator();
                for (auto inst = block->getFirstInst(); inst != terminator;
                     inst = inst->getNextInst())
                {
                    emitInst(inst);
                }

                // Next we have to deal with the terminator instruction
                // itself. In many cases, the terminator will have been
                // turned into a block of its own, but certain cases
                // of terminators are simple enough that we just fold
                // them into the current block.
                //
                m_writer->advanceToSourceLocation(terminator->sourceLoc);
                switch (terminator->getOp())
                {
                default:
                    // Don't do anything with the terminator, and assume
                    // its behavior has been folded into the next region.
                    break;

                case kIROp_Return:
                case kIROp_discard:
                    // For extremely simple terminators, we just handle
                    // them here, so that we don't have to allocate
                    // separate `Region`s for them.
                    emitInst(terminator);
                    break;
                }

                // If the terminator required a full region to represent
                // its behavior in a structured form, then we will move
                // along to that region now.
                //
                // We do this iteratively rather than recursively, by
                // jumping back to the top of our loop with a new
                // value for `region`.
                //
                region = simpleRegion->nextRegion;
                continue;
            }

        // Break and continue regions are trivial to handle, as long as we
        // don't need to consider multi-level break/continue (which we
        // don't for now).
        case Region::Flavor::Break:
            m_writer->emit("break;\n");
            break;
        case Region::Flavor::Continue:
            m_writer->emit("continue;\n");
            break;

        case Region::Flavor::If:
            {
                auto ifRegion = (IfRegion*)region;

                emitIfDecorationsImpl(ifRegion->ifElseInst);

                // TODO: consider simplifying the code in
                // the case where `ifRegion == null`
                // so that we output `if(!condition) { elseRegion }`
                // instead of the current `if(condition) {} else { elseRegion }`

                m_writer->emit("if(");
                emitOperand(ifRegion->getCondition(), getInfo(EmitOp::General));
                m_writer->emit(")\n{\n");
                m_writer->indent();
                emitRegion(ifRegion->thenRegion);
                m_writer->dedent();
                m_writer->emit("}\n");

                // Don't emit the `else` region if it would be empty
                //
                if (auto elseRegion = ifRegion->elseRegion)
                {
                    m_writer->emit("else\n{\n");
                    m_writer->indent();
                    emitRegion(elseRegion);
                    m_writer->dedent();
                    m_writer->emit("}\n");
                }

                // Continue with the region after the `if`.
                //
                // TODO: consider just constructing a `SimpleRegion`
                // around an `IfRegion` to handle this sequencing,
                // rather than making `IfRegion` serve as both a
                // conditional and a sequence.
                //
                region = ifRegion->nextRegion;
                continue;
            }
            break;

        case Region::Flavor::Loop:
            {
                auto loopRegion = (LoopRegion*)region;
                auto loopInst = loopRegion->loopInst;

                // If the user applied an explicit decoration to the loop,
                // to control its unrolling behavior, then pass that
                // along in the output code (if the target language
                // supports the semantics of the decoration).
                //
                if (auto loopControlDecoration =
                        loopInst->findDecoration<IRLoopControlDecoration>())
                {
                    emitLoopControlDecorationImpl(loopControlDecoration);
                }

                m_writer->emit("for(;;)\n{\n");
                m_writer->indent();
                emitRegion(loopRegion->body);
                m_writer->dedent();
                m_writer->emit("}\n");

                // Continue with the region after the loop
                region = loopRegion->nextRegion;
                continue;
            }

        case Region::Flavor::Switch:
            {
                auto switchRegion = (SwitchRegion*)region;

                emitSwitchDecorationsImpl(switchRegion->switchInst);

                // Emit the start of our statement.
                m_writer->emit("switch(");
                emitOperand(switchRegion->getCondition(), getInfo(EmitOp::General));
                m_writer->emit(")\n{\n");

                auto defaultCase = switchRegion->defaultCase;
                for (auto currentCase : switchRegion->cases)
                {
                    bool isDefault = (currentCase.Ptr() == defaultCase);
                    emitSwitchCaseSelectors(currentCase.Ptr(), isDefault);
                    m_writer->indent();
                    m_writer->emit("{\n");
                    m_writer->indent();
                    emitRegion(currentCase->body);
                    m_writer->dedent();
                    m_writer->emit("}\n");
                    m_writer->dedent();
                }

                m_writer->emit("}\n");

                // Continue with the region after the `switch`
                region = switchRegion->nextRegion;
                continue;
            }
            break;
        }
        break;
    }
}

void CLikeSourceEmitter::emitRegionTree(RegionTree* regionTree)
{
    emitRegion(regionTree->rootRegion);
}

bool CLikeSourceEmitter::isDefinition(IRFunc* func)
{
    // For now, we use a simple approach: a function is
    // a definition if it has any blocks, and a declaration otherwise.
    return func->getFirstBlock() != nullptr;
}

void CLikeSourceEmitter::emitEntryPointAttributes(
    IRFunc* irFunc,
    IREntryPointDecoration* entryPointDecor)
{
    emitEntryPointAttributesImpl(irFunc, entryPointDecor);
}

void CLikeSourceEmitter::emitFunctionBody(IRGlobalValueWithCode* code)
{
    // Compute a structured region tree that can represent
    // the control flow of our function.
    //
    RefPtr<RegionTree> regionTree = generateRegionTreeForFunc(code, getSink());

    // Now that we've computed the region tree, we have
    // an opportunity to perform some last-minute transformations
    // on the code to make sure it follows our rules.
    //
    // TODO: it would be better to do these transformations earlier,
    // so that we can, e.g., dump the final IR code *before* emission
    // starts, but that gets a bit complicated because we also want
    // to have the region tree available without having to recompute it.
    //
    // For now we are just going to do things the expedient way, but
    // eventually we should allow an IR module to have side-band
    // storage for derived structures like the region tree (and logic
    // for invalidating them when a transformation would break them).
    //
    fixValueScoping(regionTree, [this](IRInst* inst) { return shouldFoldInstIntoUseSites(inst); });

    // Now emit high-level code from that structured region tree.
    //
    emitRegionTree(regionTree);
}

void CLikeSourceEmitter::emitSimpleFuncParamImpl(IRParam* param)
{
    auto paramName = getName(param);
    auto paramType = param->getDataType();

    if (auto layoutDecoration = param->findDecoration<IRLayoutDecoration>())
    {
        auto layout = as<IRVarLayout>(layoutDecoration->getLayout());
        SLANG_ASSERT(layout);

        if (layout->usesResourceKind(LayoutResourceKind::VaryingInput) ||
            layout->usesResourceKind(LayoutResourceKind::VaryingOutput))
        {
            emitInterpolationModifiers(param, paramType, layout);
            emitMeshShaderModifiers(param);
        }
    }

    emitParamType(paramType, paramName);
    emitSemantics(param);
    emitPostDeclarationAttributesForType(paramType);
}

void CLikeSourceEmitter::emitSimpleFuncParamsImpl(IRFunc* func)
{
    m_writer->emit("(");

    auto firstParam = func->getFirstParam();
    for (auto pp = firstParam; pp; pp = pp->getNextParam())
    {
        if (pp != firstParam)
            m_writer->emit(", ");

        emitSimpleFuncParamImpl(pp);
    }

    m_writer->emit(")");
}

void CLikeSourceEmitter::emitFuncHeaderImpl(IRFunc* func)
{
    auto resultType = func->getResultType();
    auto name = getName(func);
    emitType(resultType, name);
    emitSimpleFuncParamsImpl(func);
}

void CLikeSourceEmitter::emitSimpleFuncImpl(IRFunc* func)
{

    // Deal with decorations that need
    // to be emitted as attributes
    IREntryPointDecoration* entryPointDecor = func->findDecoration<IREntryPointDecoration>();
    if (entryPointDecor)
    {
        emitEntryPointAttributes(func, entryPointDecor);
    }

    emitFunctionPreambleImpl(func);

    emitFuncDecorations(func);
    emitFuncHeader(func);
    emitSemantics(func);

    // TODO: encode declaration vs. definition
<<<<<<< HEAD
    if(!shouldEmitOnlyHeader() && isDefinition(func))
=======
    if (isDefinition(func))
>>>>>>> 965f9626
    {
        m_writer->emit("\n{\n");
        m_writer->indent();

        // Need to emit the operations in the blocks of the function
        emitFunctionBody(func);

        m_writer->dedent();
        m_writer->emit("}\n\n");
    }
    else
    {
        m_writer->emit(";\n\n");
    }
}

void CLikeSourceEmitter::emitParamTypeImpl(IRType* type, String const& name)
{
    // An `out` or `inout` parameter will have been
    // encoded as a parameter of pointer type, so
    // we need to decode that here.
    //
    if (auto outType = as<IROutType>(type))
    {
        m_writer->emit("out ");
        type = outType->getValueType();
    }
    else if (auto inOutType = as<IRInOutType>(type))
    {
        m_writer->emit("inout ");
        type = inOutType->getValueType();
    }
    else if (auto refType = as<IRRefType>(type))
    {
        // Note: There is no HLSL/GLSL equivalent for by-reference parameters,
        // so we don't actually expect to encounter these in user code.
        m_writer->emit("inout ");
        type = refType->getValueType();
    }
    else if (auto constRefType = as<IRConstRefType>(type))
    {
        type = constRefType->getValueType();
    }
    emitParamTypeModifier(type);
    emitType(type, name);
}

void CLikeSourceEmitter::emitFuncDecl(IRFunc* func)
{
    auto name = getName(func);
    emitFuncDecl(func, name);
}

void CLikeSourceEmitter::emitFuncDecl(IRFunc* func, const String& name)
{
    // We don't want to emit declarations for operations
    // that only appear in the IR as stand-ins for built-in
    // operations on that target.
    if (isTargetIntrinsic(func))
        return;

    // Finally, don't emit a declaration for an entry point,
    // because it might need meta-data attributes attached
    // to it, and the HLSL compiler will get upset if the
    // forward declaration doesn't *also* have those
    // attributes.
    if (asEntryPoint(func))
        return;


    // A function declaration doesn't have any IR basic blocks,
    // and as a result it *also* doesn't have the IR `param` instructions,
    // so we need to emit a declaration entirely from the type.

    auto funcType = func->getDataType();
    auto resultType = func->getResultType();

    emitFuncDecorations(func);
    emitType(resultType, name);

    m_writer->emit("(");
    auto paramCount = funcType->getParamCount();
    for (UInt pp = 0; pp < paramCount; ++pp)
    {
        if (pp != 0)
            m_writer->emit(", ");

        String paramName;
        paramName.append("_");
        paramName.append(Int32(pp));
        auto paramType = funcType->getParamType(pp);

        emitParamType(paramType, paramName);
    }
    m_writer->emit(");\n\n");
}

IREntryPointLayout* CLikeSourceEmitter::getEntryPointLayout(IRFunc* func)
{
    if (auto layoutDecoration = func->findDecoration<IRLayoutDecoration>())
    {
        return as<IREntryPointLayout>(layoutDecoration->getLayout());
    }
    return nullptr;
}

IREntryPointLayout* CLikeSourceEmitter::asEntryPoint(IRFunc* func)
{
    if (auto layoutDecoration = func->findDecoration<IRLayoutDecoration>())
    {
        if (auto entryPointLayout = as<IREntryPointLayout>(layoutDecoration->getLayout()))
        {
            return entryPointLayout;
        }
    }

    return nullptr;
}

bool CLikeSourceEmitter::isTargetIntrinsic(IRInst* inst)
{
    // A function is a target intrinsic if and only if
    // it has a suitable decoration marking it as a
    // target intrinsic for the current compilation target.
    //
    UnownedStringSlice intrinsicDef;
    IRInst* intrinsicInst;
    return findTargetIntrinsicDefinition(inst, intrinsicDef, intrinsicInst);
}

bool shouldWrapInExternCBlock(IRFunc* func)
{
    for (auto decor : func->getDecorations())
    {
        switch (decor->getOp())
        {
        case kIROp_ExternCDecoration:
            return true;
        }
    }
    return false;
}

void CLikeSourceEmitter::emitFunc(IRFunc* func)
{
    if (shouldEmitOnlyHeader() && !func->findDecoration<IRExternCppDecoration>())
    {
        return;
    }

    // Target-intrinsic functions should never be emitted
    // even if they happen to have a body.
    //
    if (isTargetIntrinsic(func))
        return;

    bool shouldCloseExternCBlock = shouldWrapInExternCBlock(func);
    if (shouldCloseExternCBlock)
    {
        // If this is a C++ `extern "C"` function, then we need to emit
        // it as a C function, since that is what the C++ compiler will
        // expect.
        //
        m_writer->emit("extern \"C\" {\n");
    }

    if (!isDefinition(func))
    {
        // This is just a function declaration,
        // and so we want to emit it as such.
        //
        emitFuncDecl(func);
    }
    else
    {
        // The common case is that what we
        // have is just an ordinary function,
        // and we can emit it as such.
        //
        emitSimpleFunc(func);
    }
    if (shouldCloseExternCBlock)
    {
        m_writer->emit("}\n");
    }
}

void CLikeSourceEmitter::emitFuncDecorationsImpl(IRFunc* func)
{
    for (auto decoration : func->getDecorations())
    {
        emitFuncDecorationImpl(decoration);
    }
}

bool CLikeSourceEmitter::tryGetIntInfo(IRType* elementType, bool& isSigned, int& bitWidth)
{
    Slang::IROp type = elementType->getOp();
    if (!(type >= kIROp_Int8Type && type <= kIROp_UInt64Type))
        return false;
    isSigned = (type >= kIROp_Int8Type && type <= kIROp_Int64Type);

    Slang::IROp stype = (isSigned) ? type : Slang::IROp(type - 4);
    bitWidth = 8 << (stype - kIROp_Int8Type);
    return true;
}

void CLikeSourceEmitter::emitVecNOrScalar(
    IRVectorType* vectorType,
    std::function<void()> emitComponentLogic)
{
    if (vectorType)
    {
        int N = int(getIntVal(vectorType->getElementCount()));
        Slang::IRType* elementType = vectorType->getElementType();

        // Special handling required for CUDA target
        if (isCUDATarget(getTargetReq()))
        {
            m_writer->emit("make_");

            switch (elementType->getOp())
            {
            case kIROp_Int8Type:
                m_writer->emit("char");
                break;
            case kIROp_Int16Type:
                m_writer->emit("short");
                break;
            case kIROp_IntType:
                m_writer->emit("int");
                break;
            case kIROp_Int64Type:
                m_writer->emit("longlong");
                break;
            case kIROp_UInt8Type:
                m_writer->emit("uchar");
                break;
            case kIROp_UInt16Type:
                m_writer->emit("ushort");
                break;
            case kIROp_UIntType:
                m_writer->emit("uint");
                break;
            case kIROp_UInt64Type:
                m_writer->emit("ulonglong");
                break;
            default:
                SLANG_ABORT_COMPILATION("Unhandled type emitting CUDA vector");
            }

            m_writer->emitRawText(std::to_string(N).c_str());
        }

        // In other languages, we can output the Slang vector type directly
        else
        {
            emitType(vectorType);
        }

        m_writer->emit("(");
        for (int i = 0; i < N; ++i)
        {
            emitType(elementType);
            m_writer->emit("(");
            emitComponentLogic();
            m_writer->emit(")");
            if (i != N - 1)
                m_writer->emit(", ");
        }
        m_writer->emit(")");
    }
    else
    {
        m_writer->emit("(");
        emitComponentLogic();
        m_writer->emit(")");
    }
}

String CLikeSourceEmitter::_emitLiteralOneWithType(int bitWidth)
{
    if (getTarget() == CodeGenTarget::WGSL)
    {
        if (bitWidth != 32)
        {
            SLANG_DIAGNOSE_UNEXPECTED(getSink(), SourceLoc(), "unexpected bit width");
            return String();
        }
        else
        {
            String one;
            one = "u32(1)";
            return one;
        }
    }

    String one;
    switch (bitWidth)
    {
    case 8:
        one = "uint8_t(1)";
        break;
    case 16:
        one = "uint16_t(1)";
        break;
    case 32:
        one = "uint32_t(1)";
        break;
    case 64:
        one = "uint64_t(1)";
        break;
    default:
        SLANG_DIAGNOSE_UNEXPECTED(getSink(), SourceLoc(), "unexpected bit width");
    }
    return one;
}

void CLikeSourceEmitter::emitBitfieldExtractImpl(IRInst* inst)
{
    // If unsigned, bfue := ((val>>off)&((1u<<bts)-1))
    // Else signed, bfse := (((val>>off)&((1u<<bts)-1))<<(nbts-bts)>>(nbts-bts));
    //
    // Note: In WGSL, the data type for bit operators are more restricted than in other languages.
    // The number of bits to shift must be a u32 or vecN<u32>, therefore we have to cast this
    // operand to u32 always. Another constraint is that for "&" and "|" operators, the operands
    // must have the same type.
    // TODO: We can consider to bring the logic to WGSLSourceEmitter::emitBitfieldExtractImpl so
    // that we don't have to have those special handling here.
    Slang::IRType* dataType = inst->getDataType();
    Slang::IRInst* val = inst->getOperand(0);
    Slang::IRInst* off = inst->getOperand(1);
    Slang::IRInst* bts = inst->getOperand(2);

    Slang::IRType* elementType = dataType;
    IRVectorType* vectorType = as<IRVectorType>(elementType);
    IRVectorType* vectorTypeForShiftNumber = nullptr;

    if (vectorType)
    {
        elementType = vectorType->getElementType();

        if (getTarget() == CodeGenTarget::WGSL)
        {
            IRBuilder builder(elementType);
            vectorTypeForShiftNumber =
                builder.getVectorType(builder.getUIntType(), vectorType->getElementCount());
        }
        else
        {
            vectorTypeForShiftNumber = vectorType;
        }
    }

    bool isSigned;
    int bitWidth;
    if (!tryGetIntInfo(elementType, isSigned, bitWidth))
    {
        SLANG_DIAGNOSE_UNEXPECTED(
            getSink(),
            SourceLoc(),
            "non-integer element type given to bitfieldExtract");
        return;
    }

    String one = _emitLiteralOneWithType(bitWidth);

    // Emit open paren and type cast for later sign extension
    if (isSigned)
    {
        m_writer->emit("(");
        emitType(inst->getDataType());
        m_writer->emit("(");
    }

    // Emit bitfield extraction ( (val >> off) & ((1u << bts) - 1) )
    m_writer->emit("(");

    // In WGSL, "&" operator requires the operands to have the same type, since the
    // right operand '((1u << bts) - 1)' is known to be u32, we need to cast the left operand to
    // u32.
    if (getTarget() == CodeGenTarget::WGSL)
    {
        (vectorTypeForShiftNumber != nullptr) ? emitType(vectorTypeForShiftNumber)
                                              : m_writer->emit("u32");
    }

    m_writer->emit("(");

    emitOperand(val, getInfo(EmitOp::General));
    m_writer->emit(">>");
    emitVecNOrScalar(
        vectorTypeForShiftNumber,
        [&]() { emitOperand(off, getInfo(EmitOp::General)); });

    m_writer->emit(")&(");
    emitVecNOrScalar(
        vectorTypeForShiftNumber,
        [&]()
        {
            m_writer->emit("((" + one + "<<");
            emitOperand(bts, getInfo(EmitOp::General));
            m_writer->emit(")-" + one + ")");
        });
    m_writer->emit("))");

    // Emit sign extension logic
    // ( type(bitfield << (numBits - bts) ) >> (numBits - bts) )
    //           ^^^^^^^^^^^^^^^^^^^^^^^^^^^^^^^^
    if (isSigned)
    {
        m_writer->emit("<<");
        emitVecNOrScalar(
            vectorTypeForShiftNumber,
            [&]()
            {
                m_writer->emit("(");
                m_writer->emit(bitWidth);
                m_writer->emit("-");
                emitOperand(bts, getInfo(EmitOp::General));
                m_writer->emit(")");
            });
        m_writer->emit(")>>");
        emitVecNOrScalar(
            vectorTypeForShiftNumber,
            [&]()
            {
                m_writer->emit("(");
                m_writer->emit(bitWidth);
                m_writer->emit("-");
                emitOperand(bts, getInfo(EmitOp::General));
                m_writer->emit(")");
            });
        m_writer->emit(")");
    }
}

void CLikeSourceEmitter::emitBitfieldInsertImpl(IRInst* inst)
{
    // uint clearMask = ~(((1u << bits) - 1u) << offset);
    // uint clearedBase = base & clearMask;
    // uint maskedInsert = (insert & ((1u << bits) - 1u)) << offset;
    // BitfieldInsert := T(uint(clearedBase) | uint(maskedInsert));
    Slang::IRType* dataType = inst->getDataType();
    Slang::IRInst* base = inst->getOperand(0);
    Slang::IRInst* insert = inst->getOperand(1);
    Slang::IRInst* off = inst->getOperand(2);
    Slang::IRInst* bts = inst->getOperand(3);


    Slang::IRType* elementType = dataType;
    IRVectorType* vectorType = as<IRVectorType>(elementType);
    IRVectorType* vectorTypeForShiftNumber = nullptr;

    if (vectorType)
    {
        elementType = vectorType->getElementType();

        if (getTarget() == CodeGenTarget::WGSL)
        {
            IRBuilder builder(elementType);
            vectorTypeForShiftNumber =
                builder.getVectorType(builder.getUIntType(), vectorType->getElementCount());
        }
        else
        {
            vectorTypeForShiftNumber = vectorType;
        }
    }

    bool isSigned;
    int bitWidth;
    if (!tryGetIntInfo(elementType, isSigned, bitWidth))
    {
        SLANG_DIAGNOSE_UNEXPECTED(
            getSink(),
            SourceLoc(),
            "non-integer element type given to bitfieldInsert");
        return;
    }

    String one = _emitLiteralOneWithType(bitWidth);

    if (isSigned)
    {
        emitType(inst->getDataType());
        m_writer->emit("(");
    }
    m_writer->emit("(");

    // emit clearedBase := uint( base & ~( ((1u << bts) - 1u) << off ) )

    // In WGSL, "&" operator requires the operands to have the same type, since the
    // right operand '~( ((1u << bts) - 1u) << off )' is known to be u32, we need to
    // cast the left operand to u32.
    if (getTarget() == CodeGenTarget::WGSL)
    {
        (vectorTypeForShiftNumber != nullptr) ? emitType(vectorTypeForShiftNumber)
                                              : m_writer->emit("u32");
    }

    m_writer->emit("(");
    emitOperand(base, getInfo(EmitOp::General));
    m_writer->emit(")");

    m_writer->emit("&");
    emitVecNOrScalar(
        vectorTypeForShiftNumber,
        [&]()
        {
            m_writer->emit("~(((" + one + "<<");
            emitOperand(bts, getInfo(EmitOp::General));

            m_writer->emit(")-" + one + ")<<");

            emitOperand(off, getInfo(EmitOp::General));
            m_writer->emit(")");
        });

    // bitwise or clearedBase with maskedInsert
    m_writer->emit(")|(");

    // Emit maskedInsert := ((insert & ((1u << bits) - 1u)) << offset);

    // - first emit mask := (insert & ((1u << bits) - 1u))
    m_writer->emit("(");

    // For the same reason as above, we need to cast the left operand to u32 for WGSL target.
    if (getTarget() == CodeGenTarget::WGSL)
    {
        (vectorTypeForShiftNumber != nullptr) ? emitType(vectorTypeForShiftNumber)
                                              : m_writer->emit("u32");
    }
    m_writer->emit("(");
    emitOperand(insert, getInfo(EmitOp::General));
    m_writer->emit(")");

    m_writer->emit("&");
    emitVecNOrScalar(
        vectorTypeForShiftNumber,
        [&]()
        {
            m_writer->emit("(" + one + "<<");
            emitOperand(bts, getInfo(EmitOp::General));
            m_writer->emit(")-" + one);
        });
    m_writer->emit(")");

    // then emit shift := << offset
    m_writer->emit("<<");
    emitVecNOrScalar(
        vectorTypeForShiftNumber,
        [&]() { emitOperand(off, getInfo(EmitOp::General)); });
    m_writer->emit(")");

    if (isSigned)
    {
        m_writer->emit(")");
    }
}

void CLikeSourceEmitter::emitStruct(IRStructType* structType)
{
    if (shouldEmitOnlyHeader() && !structType->findDecoration<IRExternCppDecoration>())
    {
        return;
    }

    ensureTypePrelude(structType);

    // If the selected `struct` type is actually an intrinsic
    // on our target, then we don't want to emit anything at all.
    if (isTargetIntrinsic(structType))
    {
        return;
    }

    m_writer->emit("struct ");

    emitPostKeywordTypeAttributes(structType);

    m_writer->emit(getName(structType));

    emitStructDeclarationsBlock(structType, false);
    m_writer->emit(";\n\n");
}

void CLikeSourceEmitter::emitStructDeclarationSeparatorImpl()
{
    m_writer->emit(";");
}

void CLikeSourceEmitter::emitStructDeclarationsBlock(
    IRStructType* structType,
    bool allowOffsetLayout)
{
    m_writer->emit("\n{\n");
    m_writer->indent();

    for (auto ff : structType->getFields())
    {
        auto fieldKey = ff->getKey();
        auto fieldType = ff->getFieldType();

        // Filter out fields with `void` type that might
        // have been introduced by legalization.
        if (as<IRVoidType>(fieldType))
            continue;

        // Note: GLSL doesn't support interpolation modifiers on `struct` fields
        if (getSourceLanguage() != SourceLanguage::GLSL)
        {
            emitInterpolationModifiers(fieldKey, fieldType, nullptr);
        }

        if (allowOffsetLayout)
        {
            if (auto packOffsetDecoration = fieldKey->findDecoration<IRPackOffsetDecoration>())
            {
                emitPackOffsetModifier(fieldKey, fieldType, packOffsetDecoration);
            }
        }
        emitSemanticsPrefix(fieldKey);
        emitStructFieldAttributes(structType, ff);
        emitMemoryQualifiers(fieldKey);
        emitType(fieldType, getName(fieldKey));
        emitSemantics(fieldKey, allowOffsetLayout);
        emitPostDeclarationAttributesForType(fieldType);
        emitStructDeclarationSeparator();
        m_writer->emit("\n");
    }

    m_writer->dedent();
    m_writer->emit("}");
}

void CLikeSourceEmitter::emitClass(IRClassType* classType)
{
    ensureTypePrelude(classType);

    // If the selected `class` type is actually an intrinsic
    // on our target, then we don't want to emit anything at all.
    if (isTargetIntrinsic(classType))
    {
        return;
    }
    List<IRWitnessTable*> comWitnessTables;
    for (auto child : classType->getDecorations())
    {
        if (auto decoration = as<IRCOMWitnessDecoration>(child))
        {
            comWitnessTables.add(cast<IRWitnessTable>(decoration->getWitnessTable()));
        }
    }
    m_writer->emit("class ");

    emitPostKeywordTypeAttributes(classType);

    m_writer->emit(getName(classType));
    if (comWitnessTables.getCount() == 0)
    {
        m_writer->emit(" : public RefObject");
    }
    else
    {
        m_writer->emit(" : public ComObject");
        for (auto wt : comWitnessTables)
        {
            m_writer->emit(", public ");
            m_writer->emit(getName(wt->getConformanceType()));
        }
    }
    m_writer->emit("\n{\n");
    m_writer->emit("public:\n");
    m_writer->indent();

    if (comWitnessTables.getCount())
    {
        m_writer->emit("SLANG_COM_OBJECT_IUNKNOWN_ALL\n");
        m_writer->emit("void* getInterface(const Guid & uuid)\n{\n");
        m_writer->indent();
        m_writer->emit("if (uuid == ISlangUnknown::getTypeGuid()) return "
                       "static_cast<ISlangUnknown*>(this);\n");
        for (auto wt : comWitnessTables)
        {
            auto interfaceName = getName(wt->getConformanceType());
            m_writer->emit("if (uuid == ");
            m_writer->emit(interfaceName);
            m_writer->emit("::getTypeGuid())\n");
            m_writer->indent();
            m_writer->emit("return static_cast<");
            m_writer->emit(interfaceName);
            m_writer->emit("*>(this);\n");
            m_writer->dedent();
        }
        m_writer->emit("return nullptr;\n");
        m_writer->dedent();
        m_writer->emit("}\n");
    }

    for (auto ff : classType->getFields())
    {
        auto fieldKey = ff->getKey();
        auto fieldType = ff->getFieldType();

        // Filter out fields with `void` type that might
        // have been introduced by legalization.
        if (as<IRVoidType>(fieldType))
            continue;

        emitInterpolationModifiers(fieldKey, fieldType, nullptr);

        emitType(fieldType, getName(fieldKey));
        emitSemantics(fieldKey);
        emitPostDeclarationAttributesForType(fieldType);
        m_writer->emit(";\n");
    }

    // Emit COM method declarations.
    for (auto wt : comWitnessTables)
    {
        for (auto wtEntry : wt->getChildren())
        {
            auto req = as<IRWitnessTableEntry>(wtEntry);
            if (!req)
                continue;
            auto func = as<IRFunc>(req->getSatisfyingVal());
            if (!func)
                continue;
            m_writer->emit("virtual SLANG_NO_THROW ");
            emitType(func->getResultType(), "SLANG_MCALL " + getName(req->getRequirementKey()));
            m_writer->emit("(");
            auto param = func->getFirstParam();
            param = param->getNextParam();
            for (; param; param = param->getNextParam())
            {
                emitParamType(param->getFullType(), getName(param));
            }
            m_writer->emit(") override;\n");
        }
    }

    m_writer->dedent();
    m_writer->emit("};\n\n");
}

void CLikeSourceEmitter::emitInterpolationModifiers(
    IRInst* varInst,
    IRType* valueType,
    IRVarLayout* layout)
{
    emitInterpolationModifiersImpl(varInst, valueType, layout);
}

void CLikeSourceEmitter::emitMeshShaderModifiers(IRInst* varInst)
{
    emitMeshShaderModifiersImpl(varInst);
}

/// Emit modifiers that should apply even for a declaration of an SSA temporary.
void CLikeSourceEmitter::emitTempModifiers(IRInst* temp)
{
    if (temp->findDecoration<IRPreciseDecoration>())
    {
        m_writer->emit("precise ");
    }
}

void CLikeSourceEmitter::emitVarModifiers(IRVarLayout* layout, IRInst* varDecl, IRType* varType)
{
    // TODO(JS): We could push all of this onto the target impls, and then not need so many virtual
    // hooks.
    emitVarDecorationsImpl(varDecl);
    emitTempModifiers(varDecl);

    if (!layout)
        return;

    emitMatrixLayoutModifiersImpl(varType);

    // Target specific modifier output
    emitImageFormatModifierImpl(varDecl, varType);

    if (layout->usesResourceKind(LayoutResourceKind::VaryingInput) ||
        layout->usesResourceKind(LayoutResourceKind::VaryingOutput))
    {
        emitInterpolationModifiers(varDecl, varType, layout);
        emitMeshShaderModifiers(varDecl);
    }

    // Output target specific qualifiers
    emitLayoutQualifiersImpl(layout);
}

void CLikeSourceEmitter::emitArrayBrackets(IRType* inType)
{
    // A declaration may require zero, one, or
    // more array brackets. When writing out array
    // brackets from left to right, they represent
    // the structure of the type from the "outside"
    // in (that is, if we have a 5-element array of
    // 3-element arrays we should output `[5][3]`),
    // because of C-style declarator rules.
    //
    // This conveniently means that we can print
    // out all the array brackets with a looping
    // rather than a recursive structure.
    //
    // We will peel the input type like an onion,
    // looking at one layer at a time until we
    // reach a non-array type in the middle.
    //
    IRType* type = inType;
    for (;;)
    {
        if (auto arrayType = as<IRArrayType>(type))
        {
            m_writer->emit("[");
            emitVal(arrayType->getElementCount(), getInfo(EmitOp::General));
            m_writer->emit("]");

            // Continue looping on the next layer in.
            //
            type = arrayType->getElementType();
        }
        else if (auto unsizedArrayType = as<IRUnsizedArrayType>(type))
        {
            m_writer->emit("[]");

            // Continue looping on the next layer in.
            //
            type = unsizedArrayType->getElementType();
        }
        else
        {
            // This layer wasn't an array, so we are done.
            //
            return;
        }
    }
}

void CLikeSourceEmitter::emitParameterGroup(
    IRGlobalParam* varDecl,
    IRUniformParameterGroupType* type)
{
    emitParameterGroupImpl(varDecl, type);
}

void CLikeSourceEmitter::emitVarKeywordImpl(IRType* /* type */, IRInst* /* varDecl */) {}

void CLikeSourceEmitter::emitVar(IRVar* varDecl)
{
    auto allocatedType = varDecl->getDataType();
    auto varType = allocatedType->getValueType();
    //        auto addressSpace = allocatedType->getAddressSpace();

#if 0
    switch( varType->op )
    {
    case kIROp_ConstantBufferType:
    case kIROp_TextureBufferType:
        emitIRParameterGroup(ctx, varDecl, (IRUniformBufferType*) varType);
        return;

    default:
        break;
    }
#endif

    // Need to emit appropriate modifiers here.

    auto layout = getVarLayout(varDecl);

    emitVarModifiers(layout, varDecl, varType);

#if 0
    switch (addressSpace)
    {
    default:
        break;

    case kIRAddressSpace_GroupShared:
        emit("groupshared ");
        break;
    }
#endif
    emitRateQualifiersAndAddressSpace(varDecl);

    emitVarKeyword(varType, varDecl);

    emitType(varType, getName(varDecl));

    emitSemantics(varDecl);
    emitLayoutSemantics(varDecl, "register");
    emitPostDeclarationAttributesForType(varType);

    // TODO: ideally this logic should scan ahead to see if it can find a `store`
    // instruction that writes to the `var`, within the same block, such that all
    // of the intervening instructions are safe to fold.
    //
    if (auto store = as<IRStore>(varDecl->getNextInst()))
    {
        if (store->getPtr() == varDecl)
        {
            const bool isCoopVectorType = varType->getOp() == kIROp_CoopVectorType;
            if (isCoopVectorType && store->getVal()->getOp() == kIROp_Load)
            {
                m_writer->emit(";\n");
                m_writer->emit(getName(varDecl));
                m_writer->emit(".CopyFrom(");
                emitDereferenceOperand(store->getVal()->getOperand(0), getInfo(EmitOp::General));
                m_writer->emit(")");
            }
            else if (isCoopVectorType && store->getVal()->getOp() == kIROp_Call)
            {
                m_writer->emit(";\n");
                m_writer->emit(getName(varDecl));
                m_writer->emit(".CopyFrom(");
                emitCallExpr((IRCall*)store->getVal(), getInfo(EmitOp::General));
                m_writer->emit(")");
            }
            else if (isCoopVectorType && store->getVal()->getOp() == kIROp_MakeCoopVector)
            {
                auto coopVecType = as<IRCoopVectorType>(store->getVal()->getDataType());
                auto elemCount = as<IRIntLit>(coopVecType->getOperand(1));
                IRIntegerValue elemCountValue = elemCount->getValue();
                for (IRIntegerValue i = 0; i < elemCountValue; ++i)
                {
                    m_writer->emit(";\n");
                    m_writer->emit(getName(varDecl));
                    m_writer->emit(".WriteToIndex(");
                    m_writer->emit(i);
                    m_writer->emit(", ");
                    emitDereferenceOperand(
                        store->getVal()->getOperand(i),
                        getInfo(EmitOp::General));
                    m_writer->emit(")");
                }
            }
            else
            {
                _emitInstAsVarInitializerImpl(store->getVal());
            }
        }
    }

    m_writer->emit(";\n");
}

void CLikeSourceEmitter::_emitInstAsVarInitializerImpl(IRInst* inst)
{
    m_writer->emit(" = ");
    emitOperand(inst, getInfo(EmitOp::General));
}

bool _isFoldableValue(IRInst* val)
{
    if (val->getParent() && val->getParent()->getOp() == kIROp_Module)
        return true;

    switch (val->getOp())
    {
    case kIROp_MakeArray:
    case kIROp_MakeVector:
    case kIROp_MakeMatrix:
    case kIROp_MakeStruct:
    case kIROp_MakeVectorFromScalar:
    case kIROp_MakeArrayFromElement:
    case kIROp_MakeMatrixFromScalar:
    case kIROp_CastIntToFloat:
    case kIROp_CastFloatToInt:
    case kIROp_IntCast:
    case kIROp_FloatCast:
        {
            for (UInt i = 0; i < val->getOperandCount(); i++)
                if (!_isFoldableValue(val->getOperand(i)))
                    return false;
            return true;
        }
    default:
        return false;
    }
}

void CLikeSourceEmitter::emitGlobalVar(IRGlobalVar* varDecl)
{
    auto allocatedType = varDecl->getDataType();
    auto varType = allocatedType->getValueType();

    String initFuncName;
    IRInst* initVal = nullptr;

    if (auto firstBlock = varDecl->getFirstBlock())
    {
        // A global variable with code means it has an initializer
        // associated with it.

        if (auto returnInst = as<IRReturn>(firstBlock->getTerminator()))
        {
            // If the initializer can be conveniently emitted as an
            // expression, we will do that.
            if (_isFoldableValue(returnInst->getVal()))
            {
                initVal = returnInst->getVal();
            }
        }
        if (!initVal)
        {
            emitFunctionPreambleImpl(varDecl);

            // If we can't emit the initializer as an expression,
            // we will emit it as a separate function.
            //
            // TODO: the C language does not allow defining
            // functions that return arrays, so if we have an
            // array type here, we are going to generate invalid
            // code.

            initFuncName = getName(varDecl);
            initFuncName.append("_init");

            m_writer->emit("\n");
            emitType(varType, initFuncName);
            
            // When emiting header, emit only declaration.
            if (shouldEmitOnlyHeader())
            {
                m_writer->emit(";\n");
            }
            else
            {
                m_writer->emit("()\n{\n");
                m_writer->indent();
                emitFunctionBody(varDecl);
                m_writer->dedent();
                m_writer->emit("}\n");
            }
        }
    }

    // An ordinary global variable won't have a layout
    // associated with it, since it is not a shader
    // parameter.
    //
    SLANG_ASSERT(!getVarLayout(varDecl));
    IRVarLayout* layout = nullptr;

    // An ordinary global variable (which is not a
    // shader parameter) may need special
    // modifiers to indicate it as such.
    //
    switch (getSourceLanguage())
    {
    case SourceLanguage::HLSL:
        // HLSL requires the `static` modifier on any
        // global variables; otherwise they are assumed
        // to be uniforms.
        m_writer->emit("static ");
        break;

    default:
        break;
    }

    emitVarModifiers(layout, varDecl, varType);

    emitRateQualifiersAndAddressSpace(varDecl);
    emitVarKeyword(varType, varDecl);
    emitType(varType, getName(varDecl));

    // TODO: These shouldn't be needed for ordinary
    // global variables.
    //
    emitSemantics(varDecl);
    emitLayoutSemantics(varDecl, "register");

    if (varDecl->getFirstBlock())
    {
        m_writer->emit(" = ");
        if (initVal)
        {
            emitInstExpr(initVal, EmitOpInfo());
        }
        else
        {
            m_writer->emit(initFuncName);
            m_writer->emit("()");
        }
    }
    m_writer->emit(";\n\n");
}

void CLikeSourceEmitter::emitGlobalParam(IRGlobalParam* varDecl)
{
    auto rawType = varDecl->getDataType();

    auto varType = rawType;
    if (auto ptrType = as<IRPtrTypeBase>(varType))
    {
        switch (ptrType->getAddressSpace())
        {
        case AddressSpace::Input:
        case AddressSpace::Output:
        case AddressSpace::BuiltinInput:
        case AddressSpace::BuiltinOutput:
            varType = ptrType->getValueType();
            break;
        default:
            if (as<IROutTypeBase>(ptrType))
                varType = ptrType->getValueType();
            break;
        }
    }
    if (as<IRVoidType>(varType))
        return;

    emitMemoryQualifiers(varDecl);

    // When a global shader parameter represents a "parameter group"
    // (either a constant buffer or a parameter block with non-resource
    // data in it), we will prefer to emit it as an ordinary `cbuffer`
    // declaration or `uniform` block, even when emitting HLSL for
    // D3D profiles that support the explicit `ConstantBuffer<T>` type.
    //
    // Alternatively, we could make this choice based on profile, and
    // prefer `ConstantBuffer<T>` on profiles that support it and/or when
    // the input code used that syntax.
    //
    if (auto paramBlockType = as<IRUniformParameterGroupType>(varType))
    {
        emitParameterGroup(varDecl, paramBlockType);
        return;
    }

    // Try target specific ways to emit.
    if (tryEmitGlobalParamImpl(varDecl, varType))
    {
        return;
    }

    // Need to emit appropriate modifiers here.

    // We expect/require all shader parameters to
    // have some kind of layout information associated with them.
    //
    auto layout = getVarLayout(varDecl);
    SLANG_ASSERT(layout);

    emitVarModifiers(layout, varDecl, varType);

    emitDecorationLayoutSemantics(varDecl, "register");

    emitRateQualifiersAndAddressSpace(varDecl);
    emitVarKeyword(varType, varDecl);
    emitType(varType, getName(varDecl));

    emitSemantics(varDecl);

    emitLayoutSemantics(varDecl, "register");

    // If the parameter has a default value, we may need to emit it.
    emitGlobalParamDefaultVal(varDecl);

    // A shader parameter cannot have an initializer,
    // so we do need to consider emitting one here.

    m_writer->emit(";\n\n");
}

void CLikeSourceEmitter::emitGlobalInst(IRInst* inst)
{
    emitGlobalInstImpl(inst);
}

static bool _shouldSkipFuncEmit(IRInst* func)
{
    // Skip emitting a func if it is a COM interface wrapper implementation and used
    // only by the witness table. We will emit this func differently than normal funcs
    // and this is handled by `emitComWitnessTable`.

    if (func->hasMoreThanOneUse())
        return false;
    if (func->firstUse)
    {
        if (auto entry = as<IRWitnessTableEntry>(func->firstUse->getUser()))
        {
            if (auto table = as<IRWitnessTable>(entry->getParent()))
            {
                if (auto interfaceType = table->getConformanceType())
                {
                    if (interfaceType->findDecoration<IRComInterfaceDecoration>())
                    {
                        return true;
                    }
                }
            }
        }
    }
    return false;
}

void CLikeSourceEmitter::emitGlobalInstImpl(IRInst* inst)
{
    m_writer->advanceToSourceLocation(inst->sourceLoc);

    // Deal with required features/capabilities of the global inst
    //
    handleRequiredCapabilitiesImpl(inst);

    switch (inst->getOp())
    {
    case kIROp_GlobalHashedStringLiterals:
        /* Don't need to to output anything for this instruction - it's used for reflecting
        string literals that are hashed with 'getStringHash' */
        break;

    case kIROp_InterfaceRequirementEntry:
        // Don't emit anything for interface requirement at global level.
        // They are handled in `emitInterface`.
        break;

    case kIROp_Func:
        if (!_shouldSkipFuncEmit(inst))
        {
            emitFunc((IRFunc*)inst);
        }
        break;

    case kIROp_GlobalVar:
        emitGlobalVar((IRGlobalVar*)inst);
        break;

    case kIROp_GlobalParam:
        emitGlobalParam((IRGlobalParam*)inst);
        break;

    case kIROp_Var:
        emitVar((IRVar*)inst);
        break;

    case kIROp_StructType:
        emitStruct(cast<IRStructType>(inst));
        break;
    case kIROp_ClassType:
        emitClass(cast<IRClassType>(inst));
        break;
    case kIROp_InterfaceType:
        emitInterface(cast<IRInterfaceType>(inst));
        break;
    case kIROp_WitnessTable:
        emitWitnessTable(cast<IRWitnessTable>(inst));
        break;

    case kIROp_RTTIObject:
        emitRTTIObject(cast<IRRTTIObject>(inst));
        break;

    default:
        // We have an "ordinary" instruction at the global
        // scope, and we should therefore emit it using the
        // rules for other ordinary instructions.
        //
        // Such an instruction represents (part of) the value
        // for a global constants.
        //
        emitInst(inst);
        break;
    }
}

void CLikeSourceEmitter::ensureInstOperand(
    ComputeEmitActionsContext* ctx,
    IRInst* inst,
    EmitAction::Level requiredLevel)
{
    if (!inst)
        return;

    if (inst->getParent() == ctx->moduleInst)
    {
        ensureGlobalInst(ctx, inst, requiredLevel);
    }
}

void CLikeSourceEmitter::ensureInstOperandsRec(ComputeEmitActionsContext* ctx, IRInst* inst)
{
    ensureInstOperand(ctx, inst->getFullType());

    UInt operandCount = inst->operandCount;
    auto requiredLevel = EmitAction::Definition;
    switch (inst->getOp())
    {
    case kIROp_PtrType:
        {
            auto ptrType = static_cast<IRPtrType*>(inst);
            auto valueType = ptrType->getValueType();

            if (ctx->openInsts.contains(valueType))
            {
                requiredLevel = EmitAction::ForwardDeclaration;
            }
            else
            {
                requiredLevel = EmitAction::Definition;
            }
            break;
        }
    case kIROp_NativePtrType:
        requiredLevel = EmitAction::ForwardDeclaration;
        break;
    case kIROp_LookupWitness:
    case kIROp_FieldExtract:
    case kIROp_FieldAddress:
        {
            auto opType = inst->getOperand(0)->getDataType();
            if (auto nativePtrType = as<IRNativePtrType>(opType))
            {
                ensureInstOperand(ctx, nativePtrType->getValueType(), requiredLevel);
            }
            break;
        }
    default:
        break;
    }

    if (auto comWitnessDecoration = as<IRCOMWitnessDecoration>(inst))
    {
        // A COMWitnessDecoration marks the interface inheritance of a class.
        // We need to make sure the implemented interface is emited before the class.
        // The witness table itself doesn't matter.
        if (auto witnessTable = as<IRWitnessTable>(comWitnessDecoration->getWitnessTable()))
        {
            ensureInstOperand(ctx, witnessTable->getConformanceType(), requiredLevel);
        }
        requiredLevel = EmitAction::ForwardDeclaration;
    }

    for (UInt ii = 0; ii < operandCount; ++ii)
    {
        // TODO: there are some special cases we can add here,
        // to avoid outputting full definitions in cases that
        // can get by with forward declarations.
        //
        // For example, true pointer types should (in principle)
        // only need the type they point to to be forward-declared.
        // Similarly, a `call` instruction only needs the callee
        // to be forward-declared, etc.

        ensureInstOperand(ctx, inst->getOperand(ii), requiredLevel);
    }

    for (auto child : inst->getDecorationsAndChildren())
    {
        ensureInstOperandsRec(ctx, child);
    }
}

void CLikeSourceEmitter::ensureGlobalInst(
    ComputeEmitActionsContext* ctx,
    IRInst* inst,
    EmitAction::Level requiredLevel)
{
    // Skip certain instructions that don't affect output.
    switch (inst->getOp())
    {
    case kIROp_Generic:
        return;
    case kIROp_ThisType:
        return;
    default:
        break;
    }
    if (as<IRBasicType>(inst))
        return;
    if (as<IRPtrLit>(inst))
        return;
    // Certain inst ops will always emit as definition.
    switch (inst->getOp())
    {
    case kIROp_NativePtrType:
        // Pointer type will have their value type emited as forward declaration,
        // but the pointer type itself should be considered emitted as definition.
        requiredLevel = EmitAction::Level::Definition;
        break;
    default:
        break;
    }

    // Have we already processed this instruction?
    EmitAction::Level existingLevel;
    if (ctx->mapInstToLevel.tryGetValue(inst, existingLevel))
    {
        // If we've already emitted it suitably,
        // then don't worry about it.
        if (existingLevel >= requiredLevel)
            return;
    }

    EmitAction action;
    action.level = requiredLevel;
    action.inst = inst;

    if (requiredLevel == EmitAction::Level::Definition)
    {
        if (ctx->openInsts.contains(inst))
        {
            SLANG_UNEXPECTED("circularity during codegen");
            return;
        }

        ctx->openInsts.add(inst);

        ensureInstOperandsRec(ctx, inst);

        ctx->openInsts.remove(inst);
    }

    ctx->mapInstToLevel[inst] = requiredLevel;

    // Skip instructions that don't correspond to an independent entity in output.
    switch (inst->getOp())
    {
    case kIROp_InterfaceRequirementEntry:
        {
            return;
        }

    default:
        break;
    }
    ctx->actions->add(action);
}

void CLikeSourceEmitter::computeEmitActions(IRModule* module, List<EmitAction>& ioActions)
{
    ComputeEmitActionsContext ctx;
    ctx.moduleInst = module->getModuleInst();
    ctx.actions = &ioActions;
    ctx.openInsts = InstHashSet(module);

    for (auto inst : module->getGlobalInsts())
    {
        // Emit all resource-typed objects first. This is to avoid an odd scenario in HLSL
        // where not using a resource type in a resource definition before the same type
        // is used for a function parameter causes HLSL to complain about an 'incomplete type'
        //
        if (isResourceType(inst->getDataType()))
        {
            ensureGlobalInst(&ctx, inst, EmitAction::Level::Definition);
        }
    }

    for (auto inst : module->getGlobalInsts())
    {
        // After emitting all structure types we need to emit all raytracing objects to
        // ensure they are emitted before the layout location is referenced, otherwise,
        // this can be a compile error if layout is emitted after location is referenced
        // this is required since in GLSL, it is likley in a programs life time a raytracing
        // object will never be referenced by name
        for (auto dec : inst->getDecorations())
        {
            switch (dec->getOp())
            {
            case kIROp_VulkanRayPayloadDecoration:
            case kIROp_VulkanRayPayloadInDecoration:
            case kIROp_VulkanHitObjectAttributesDecoration:
            case kIROp_VulkanCallablePayloadDecoration:
            case kIROp_VulkanCallablePayloadInDecoration:
            case kIROp_VulkanHitAttributesDecoration:
                ensureGlobalInst(&ctx, inst, EmitAction::Level::Definition);
            };
        }
    }
    for (auto inst : module->getGlobalInsts())
    {
        if (as<IRType>(inst))
        {
            // Don't emit a type unless it is actually used or is marked exported.
            if (!inst->findDecoration<IRHLSLExportDecoration>())
                continue;
        }

        // Skip resource types in this pass.
        if (isResourceType(inst->getDataType()))
            continue;

        ensureGlobalInst(&ctx, inst, EmitAction::Level::Definition);
    }
}

void CLikeSourceEmitter::emitForwardDeclaration(IRInst* inst)
{
    switch (inst->getOp())
    {
    case kIROp_Func:
        emitFuncDecl(cast<IRFunc>(inst));
        break;
    case kIROp_StructType:
        m_writer->emit("struct ");
        m_writer->emit(getName(inst));
        m_writer->emit(";\n");
        break;
    case kIROp_InterfaceType:
        {
            if (inst->findDecoration<IRComInterfaceDecoration>())
            {
                m_writer->emit("struct ");
                m_writer->emit(getName(inst));
                m_writer->emit(";\n");
            }
            break;
        }
    default:
        SLANG_UNREACHABLE("emit forward declaration");
    }
}

void CLikeSourceEmitter::executeEmitActions(List<EmitAction> const& actions)
{
    for (auto action : actions)
    {
        switch (action.level)
        {
        case EmitAction::Level::ForwardDeclaration:
            emitForwardDeclaration(action.inst);
            break;

        case EmitAction::Level::Definition:
            emitGlobalInst(action.inst);
            break;
        }
    }
}

void CLikeSourceEmitter::emitModuleImpl(IRModule* module, DiagnosticSink* sink)
{
    // The IR will usually come in an order that respects
    // dependencies between global declarations, but this
    // isn't guaranteed, so we need to be careful about
    // the order in which we emit things.

    SLANG_UNUSED(sink);

    List<EmitAction> actions;

    beforeComputeEmitActions(module);
    computeEmitActions(module, actions);
    executeEmitActions(actions);
}

void CLikeSourceEmitter::ensurePrelude(const char* preludeText)
{
    IRStringLit* stringLit;
    if (!m_builtinPreludes.tryGetValue(preludeText, stringLit))
    {
        IRBuilder builder(m_irModule);
        stringLit = builder.getStringValue(UnownedStringSlice(preludeText));
        m_builtinPreludes[preludeText] = stringLit;
    }
    m_requiredPreludes.add(stringLit);
}
} // namespace Slang<|MERGE_RESOLUTION|>--- conflicted
+++ resolved
@@ -78,34 +78,20 @@
         {
             return SourceLanguage::C;
         }
-<<<<<<< HEAD
-        case CodeGenTarget::CPPSource:
-        case CodeGenTarget::CPPHeader:
-        case CodeGenTarget::HostCPPSource:
-        case CodeGenTarget::PyTorchCppBinding:
-        {
-            return SourceLanguage::CPP;
-        }
-        case CodeGenTarget::CUDASource:
-        case CodeGenTarget::CUDAHeader:
-        {
-            return SourceLanguage::CUDA;
-        }
-        case CodeGenTarget::Metal:
-        case CodeGenTarget::MetalHeader:
-=======
     case CodeGenTarget::CPPSource:
+    case CodeGenTarget::CPPHeader:
     case CodeGenTarget::HostCPPSource:
     case CodeGenTarget::PyTorchCppBinding:
         {
             return SourceLanguage::CPP;
         }
     case CodeGenTarget::CUDASource:
+    case CodeGenTarget::CUDAHeader:
         {
             return SourceLanguage::CUDA;
         }
     case CodeGenTarget::Metal:
->>>>>>> 965f9626
+    case CodeGenTarget::MetalHeader:
         {
             return SourceLanguage::Metal;
         }
@@ -136,6 +122,10 @@
 void CLikeSourceEmitter::emitFrontMatterImpl(TargetRequest* targetReq)
 {
     SLANG_UNUSED(targetReq);
+    if (shouldEmitOnlyHeader())
+    {
+        m_writer->emit("#pragma once\n\n");
+    }
 }
 
 void CLikeSourceEmitter::emitPreModuleImpl()
@@ -3830,11 +3820,7 @@
     emitSemantics(func);
 
     // TODO: encode declaration vs. definition
-<<<<<<< HEAD
-    if(!shouldEmitOnlyHeader() && isDefinition(func))
-=======
-    if (isDefinition(func))
->>>>>>> 965f9626
+    if (!shouldEmitOnlyHeader() && isDefinition(func))
     {
         m_writer->emit("\n{\n");
         m_writer->indent();
