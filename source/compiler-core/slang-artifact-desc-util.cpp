// slang-artifact-desc-util.cpp
#include "slang-artifact-desc-util.h"

#include "../core/slang-io.h"
#include "../core/slang-type-text-util.h"
#include "slang-artifact-impl.h"
#include "slang-artifact-representation.h"

namespace Slang
{

namespace
{ // anonymous

struct HierarchicalEnumEntry
{
    Index value;
    Index parent;
    const char* name;
};

static bool _isHierarchicalEnumOk(ConstArrayView<HierarchicalEnumEntry> entries, Count countOf)
{
    // All values should be set
    if (entries.getCount() != countOf)
    {
        return false;
    }

    List<uint8_t> isUsed;
    isUsed.setCount(countOf);
    ::memset(isUsed.getBuffer(), 0, countOf);

    for (const auto& entry : entries)
    {
        const auto value = entry.value;
        // Must be in range
        if (value < 0 || value >= countOf)
        {
            return false;
        }

        if (isUsed[value] != 0)
        {
            return false;
        }
        // Mark as used
        isUsed[value]++;
    }

    // There can't be any gaps
    for (auto v : isUsed)
    {
        if (v == 0)
        {
            return false;
        }
    }

    // Okay, looks reasonable..
    return true;
}

template<typename T>
struct HierarchicalEnumTable
{
    HierarchicalEnumTable(ConstArrayView<HierarchicalEnumEntry> entries)
    {
        // Remove warnings around this not being used.
        {
            const auto unused = _isHierarchicalEnumOk;
            SLANG_UNUSED(unused);
        }

        SLANG_COMPILE_TIME_ASSERT(Index(T::Invalid) < Index(T::Base));
        SLANG_ASSERT(entries.getCount() == Count(T::CountOf));

        SLANG_ASSERT(_isHierarchicalEnumOk(entries, Count(T::CountOf)));

        ::memset(&m_parents, 0, sizeof(m_parents));

        for (const auto& entry : entries)
        {
            const auto value = entry.value;
            m_parents[value] = T(entry.parent);
            m_names[value] = UnownedStringSlice(entry.name);
        }

        // TODO(JS): NOTE! If we wanted to use parent to indicate if a value was *invalid*
        // we would want the Parent of Base to be Base.
        //
        // Base parent should be invalid
        SLANG_ASSERT(getParent(T::Base) == T::Invalid);
        // Invalids parent should be invalid
        SLANG_ASSERT(getParent(T::Invalid) == T::Invalid);
    }

    T getParent(T kind) const { return (kind >= T::CountOf) ? T::Invalid : m_parents[Index(kind)]; }
    UnownedStringSlice getName(T kind) const
    {
        return (kind >= T::CountOf) ? UnownedStringSlice() : m_names[Index(kind)];
    }

    bool isDerivedFrom(T type, T base) const
    {
        if (Index(type) >= Index(T::CountOf))
        {
            return false;
        }

        do
        {
            if (type == base)
            {
                return true;
            }
            type = m_parents[Index(type)];
        } while (Index(type) >= Index(T::Base));

        return false;
    }

protected:
    T m_parents[Count(T::CountOf)];
    UnownedStringSlice m_names[Count(T::CountOf)];
};

} // namespace

// Macro utils to create "enum hierarchy" tables

#define SLANG_HIERARCHICAL_ENUM_GET_VALUES(ENUM_TYPE, ENUM_TYPE_MACRO, ENUM_ENTRY_MACRO)   \
    static ConstArrayView<HierarchicalEnumEntry> _getEntries##ENUM_TYPE()                  \
    {                                                                                      \
        static const HierarchicalEnumEntry values[] = {ENUM_TYPE_MACRO(ENUM_ENTRY_MACRO)}; \
        return makeConstArrayView(values);                                                 \
    }

#define SLANG_HIERARCHICAL_ENUM(ENUM_TYPE, ENUM_TYPE_MACRO, ENUM_VALUE_MACRO)                   \
    SLANG_HIERARCHICAL_ENUM_GET_VALUES(ENUM_TYPE, ENUM_TYPE_MACRO, ENUM_VALUE_MACRO)            \
                                                                                                \
    static const HierarchicalEnumTable<ENUM_TYPE> g_table##ENUM_TYPE(_getEntries##ENUM_TYPE()); \
                                                                                                \
    ENUM_TYPE getParent(ENUM_TYPE kind)                                                         \
    {                                                                                           \
        return g_table##ENUM_TYPE.getParent(kind);                                              \
    }                                                                                           \
    UnownedStringSlice getName(ENUM_TYPE kind)                                                  \
    {                                                                                           \
        return g_table##ENUM_TYPE.getName(kind);                                                \
    }                                                                                           \
    bool isDerivedFrom(ENUM_TYPE kind, ENUM_TYPE base)                                          \
    {                                                                                           \
        return g_table##ENUM_TYPE.isDerivedFrom(kind, base);                                    \
    }

/* !!!!!!!!!!!!!!!!!!!!!!!!!!!!! ArtifactKind !!!!!!!!!!!!!!!!!!!!!!! */

// clang-format off
#define SLANG_ARTIFACT_KIND(x) \
    x(Invalid, Invalid) \
    x(Base, Invalid) \
        x(None, Base) \
        x(Unknown, Base) \
        x(BinaryFormat, Base) \
            x(Container, BinaryFormat) \
                x(Zip, Container) \
                x(RiffContainer, Container) \
                x(RiffLz4Container, Container) \
                x(RiffDeflateContainer, Container) \
            x(CompileBinary, BinaryFormat) \
                x(ObjectCode, CompileBinary) \
                x(Library, CompileBinary) \
                x(Executable, CompileBinary) \
                x(SharedLibrary, CompileBinary) \
                x(HostCallable, CompileBinary) \
        x(Text, Base) \
            x(HumanText, Text) \
            x(Source, Text) \
            x(Assembly, Text) \
            x(Json, Text) \
        x(Instance, Base)

#define SLANG_ARTIFACT_KIND_ENTRY(TYPE, PARENT) { Index(ArtifactKind::TYPE), Index(ArtifactKind::PARENT), #TYPE },

SLANG_HIERARCHICAL_ENUM(ArtifactKind, SLANG_ARTIFACT_KIND, SLANG_ARTIFACT_KIND_ENTRY)

/* !!!!!!!!!!!!!!!!!!!!!!!!!!!!! ArtifactPayload !!!!!!!!!!!!!!!!!!!!!!! */

#define SLANG_ARTIFACT_PAYLOAD(x) \
    x(Invalid, Invalid) \
    x(Base, Invalid) \
        x(None, Base) \
        x(Unknown, Base) \
        x(Source, Base) \
            x(C, Source) \
            x(Cpp, Source) \
            x(HLSL, Source) \
            x(GLSL, Source) \
            x(CUDA, Source) \
            x(Metal, Source) \
            x(Slang, Source) \
            x(WGSL, Source) \
        x(KernelLike, Base) \
            x(DXIL, KernelLike) \
            x(DXBC, KernelLike) \
            x(SPIRV, KernelLike) \
            x(PTX, KernelLike) \
            x(CuBin, KernelLike) \
            x(MetalAIR, KernelLike) \
            x(WGSL_SPIRV, KernelLike) \
        x(CPULike, Base) \
            x(UnknownCPU, CPULike) \
            x(X86, CPULike) \
            x(X86_64, CPULike) \
            x(Aarch, CPULike) \
            x(Aarch64, CPULike) \
            x(HostCPU, CPULike) \
            x(UniversalCPU, CPULike) \
        x(GeneralIR, Base) \
            x(SlangIR, GeneralIR) \
            x(LLVMIR, GeneralIR) \
        x(AST, Base) \
            x(SlangAST, AST) \
        x(CompileResults, Base) \
        x(Metadata, Base) \
            x(DebugInfo, Metadata) \
                x(PdbDebugInfo, DebugInfo) \
            x(Diagnostics, Metadata) \
            x(PostEmitMetadata, Metadata) \
        x(Miscellaneous, Base) \
            x(Log, Miscellaneous) \
            x(Lock, Miscellaneous) \
        x(SourceMap, Base)

#define SLANG_ARTIFACT_PAYLOAD_ENTRY(TYPE, PARENT) { Index(ArtifactPayload::TYPE), Index(ArtifactPayload::PARENT), #TYPE },

SLANG_HIERARCHICAL_ENUM(ArtifactPayload, SLANG_ARTIFACT_PAYLOAD, SLANG_ARTIFACT_PAYLOAD_ENTRY)

/* !!!!!!!!!!!!!!!!!!!!!!!!!!!!! ArtifactStyle !!!!!!!!!!!!!!!!!!!!!!! */

#define SLANG_ARTIFACT_STYLE(x) \
    x(Invalid, Invalid) \
    x(Base, Invalid) \
        x(None, Base) \
        x(Unknown, Base) \
        x(CodeLike, Base) \
            x(Kernel, CodeLike) \
            x(Host, CodeLike) \
        x(Obfuscated, Base)
// clang-format on

#define SLANG_ARTIFACT_STYLE_ENTRY(TYPE, PARENT) \
    {Index(ArtifactStyle::TYPE), Index(ArtifactStyle::PARENT), #TYPE},

SLANG_HIERARCHICAL_ENUM(ArtifactStyle, SLANG_ARTIFACT_STYLE, SLANG_ARTIFACT_STYLE_ENTRY)

/* !!!!!!!!!!!!!!!!!!!!!!!!!!!!!! ArtifactDescUtil !!!!!!!!!!!!!!!!!!!!!!!!!!!!!!!!! */

/* static */ ArtifactDesc ArtifactDescUtil::makeDescForCompileTarget(SlangCompileTarget target)
{
    switch (target)
    {
    case SLANG_TARGET_UNKNOWN:
        return Desc::make(Kind::Unknown, Payload::None, Style::Unknown, 0);
    case SLANG_TARGET_NONE:
        return Desc::make(Kind::None, Payload::None, Style::Unknown, 0);
    case SLANG_GLSL:
        {
            // For the moment we Desc::make all just map to GLSL, but we could use flags
            // or some other mechanism to distinguish the types
            return Desc::make(Kind::Source, Payload::GLSL, Style::Kernel, 0);
        }
<<<<<<< HEAD
        case SLANG_HLSL:                    return Desc::make(Kind::Source, Payload::HLSL, Style::Kernel, 0);
        case SLANG_SPIRV:                   return Desc::make(Kind::Executable, Payload::SPIRV, Style::Kernel, 0);
        case SLANG_SPIRV_ASM:               return Desc::make(Kind::Assembly, Payload::SPIRV, Style::Kernel, 0);
        case SLANG_DXBC:                    return Desc::make(Kind::Executable, Payload::DXBC, Style::Kernel, 0);
        case SLANG_DXBC_ASM:                return Desc::make(Kind::Assembly, Payload::DXBC, Style::Kernel, 0);
        case SLANG_DXIL:                    return Desc::make(Kind::Executable, Payload::DXIL, Style::Kernel, 0);
        case SLANG_DXIL_ASM:                return Desc::make(Kind::Assembly, Payload::DXIL, Style::Kernel, 0);
        case SLANG_C_SOURCE:                return Desc::make(Kind::Source, Payload::C, Style::Kernel, 0);
        case SLANG_CPP_SOURCE:              return Desc::make(Kind::Source, Payload::Cpp, Style::Kernel, 0);
        case SLANG_CPP_HEADER:              return Desc::make(Kind::Source, Payload::Cpp, Style::Kernel, 0);
        case SLANG_HOST_CPP_SOURCE:         return Desc::make(Kind::Source, Payload::Cpp, Style::Host, 0);
        case SLANG_CPP_PYTORCH_BINDING:     return Desc::make(Kind::Source, Payload::Cpp, Style::Host, 0);
        case SLANG_HOST_EXECUTABLE:         return Desc::make(Kind::Executable, Payload::HostCPU, Style::Host, 0);
        case SLANG_HOST_SHARED_LIBRARY:     return Desc::make(Kind::SharedLibrary, Payload::HostCPU, Style::Host, 0);
        case SLANG_SHADER_SHARED_LIBRARY:   return Desc::make(Kind::SharedLibrary, Payload::HostCPU, Style::Kernel, 0);
        case SLANG_SHADER_HOST_CALLABLE:    return Desc::make(Kind::HostCallable, Payload::HostCPU, Style::Kernel, 0);
        case SLANG_CUDA_SOURCE:             return Desc::make(Kind::Source, Payload::CUDA, Style::Kernel, 0);
        case SLANG_CUDA_HEADER:             return Desc::make(Kind::Source, Payload::CUDA, Style::Kernel, 0);
            // TODO(JS):
            // Not entirely clear how best to represent PTX here. We could mark as 'Assembly'. Saying it is 
            // 'Executable' implies it is Binary (which PTX isn't). Executable also implies 'complete for executation', 
            // irrespective of it being text.
        case SLANG_PTX:                     return Desc::make(Kind::Executable, Payload::PTX, Style::Kernel, 0);
        case SLANG_OBJECT_CODE:             return Desc::make(Kind::ObjectCode, Payload::HostCPU, Style::Kernel, 0);
        case SLANG_HOST_HOST_CALLABLE:      return Desc::make(Kind::HostCallable, Payload::HostCPU, Style::Host, 0);
        case SLANG_METAL:                   return Desc::make(Kind::Source, Payload::Metal, Style::Kernel, 0);
        case SLANG_METAL_HEADER:            return Desc::make(Kind::Source, Payload::Metal, Style::Kernel, 0);
        case SLANG_METAL_LIB:               return Desc::make(Kind::Executable, Payload::MetalAIR, Style::Kernel, 0);
        case SLANG_METAL_LIB_ASM:           return Desc::make(Kind::Assembly, Payload::MetalAIR, Style::Kernel, 0);
        default: break;
=======
    case SLANG_HLSL:
        return Desc::make(Kind::Source, Payload::HLSL, Style::Kernel, 0);
    case SLANG_SPIRV:
        return Desc::make(Kind::ObjectCode, Payload::SPIRV, Style::Kernel, 0);
    case SLANG_SPIRV_ASM:
        return Desc::make(Kind::Assembly, Payload::SPIRV, Style::Kernel, 0);
    case SLANG_DXBC:
        return Desc::make(Kind::ObjectCode, Payload::DXBC, Style::Kernel, 0);
    case SLANG_DXBC_ASM:
        return Desc::make(Kind::Assembly, Payload::DXBC, Style::Kernel, 0);
    case SLANG_DXIL:
        return Desc::make(Kind::ObjectCode, Payload::DXIL, Style::Kernel, 0);
    case SLANG_DXIL_ASM:
        return Desc::make(Kind::Assembly, Payload::DXIL, Style::Kernel, 0);
    case SLANG_C_SOURCE:
        return Desc::make(Kind::Source, Payload::C, Style::Kernel, 0);
    case SLANG_CPP_SOURCE:
        return Desc::make(Kind::Source, Payload::Cpp, Style::Kernel, 0);
    case SLANG_HOST_CPP_SOURCE:
        return Desc::make(Kind::Source, Payload::Cpp, Style::Host, 0);
    case SLANG_CPP_PYTORCH_BINDING:
        return Desc::make(Kind::Source, Payload::Cpp, Style::Host, 0);
    case SLANG_HOST_EXECUTABLE:
        return Desc::make(Kind::Executable, Payload::HostCPU, Style::Host, 0);
    case SLANG_HOST_SHARED_LIBRARY:
        return Desc::make(Kind::SharedLibrary, Payload::HostCPU, Style::Host, 0);
    case SLANG_SHADER_SHARED_LIBRARY:
        return Desc::make(Kind::SharedLibrary, Payload::HostCPU, Style::Kernel, 0);
    case SLANG_SHADER_HOST_CALLABLE:
        return Desc::make(Kind::HostCallable, Payload::HostCPU, Style::Kernel, 0);
    case SLANG_CUDA_SOURCE:
        return Desc::make(Kind::Source, Payload::CUDA, Style::Kernel, 0);
        // TODO(JS):
        // Not entirely clear how best to represent PTX here. We could mark as 'Assembly'.
        // Saying it is 'Executable' implies it is Binary (which PTX isn't). Executable also
        // implies 'complete for executation', irrespective of it being text.
    case SLANG_PTX:
        return Desc::make(Kind::ObjectCode, Payload::PTX, Style::Kernel, 0);
    case SLANG_OBJECT_CODE:
        return Desc::make(Kind::ObjectCode, Payload::HostCPU, Style::Kernel, 0);
    case SLANG_HOST_HOST_CALLABLE:
        return Desc::make(Kind::HostCallable, Payload::HostCPU, Style::Host, 0);
    case SLANG_METAL:
        return Desc::make(Kind::Source, Payload::Metal, Style::Kernel, 0);
    case SLANG_METAL_LIB:
        return Desc::make(Kind::ObjectCode, Payload::MetalAIR, Style::Kernel, 0);
    case SLANG_METAL_LIB_ASM:
        return Desc::make(Kind::Assembly, Payload::MetalAIR, Style::Kernel, 0);
    case SLANG_WGSL:
        return Desc::make(Kind::Source, Payload::WGSL, Style::Kernel, 0);
    case SLANG_WGSL_SPIRV_ASM:
        return Desc::make(Kind::Assembly, Payload::WGSL_SPIRV, Style::Kernel, 0);
    case SLANG_WGSL_SPIRV:
        return Desc::make(Kind::ObjectCode, Payload::WGSL_SPIRV, Style::Kernel, 0);
    default:
        break;
>>>>>>> 965f9626
    }

    SLANG_UNEXPECTED("Unhandled type");
}


/* static */ ArtifactPayload ArtifactDescUtil::getPayloadForSourceLanaguage(
    SlangSourceLanguage language)
{
    switch (language)
    {
    default:
    case SLANG_SOURCE_LANGUAGE_UNKNOWN:
        return Payload::Unknown;
    case SLANG_SOURCE_LANGUAGE_SLANG:
        return Payload::Slang;
    case SLANG_SOURCE_LANGUAGE_HLSL:
        return Payload::HLSL;
    case SLANG_SOURCE_LANGUAGE_GLSL:
        return Payload::GLSL;
    case SLANG_SOURCE_LANGUAGE_C:
        return Payload::C;
    case SLANG_SOURCE_LANGUAGE_CPP:
        return Payload::Cpp;
    case SLANG_SOURCE_LANGUAGE_CUDA:
        return Payload::CUDA;
    }
}

/* static */ ArtifactDesc ArtifactDescUtil::makeDescForSourceLanguage(SlangSourceLanguage language)
{
    return Desc::make(Kind::Source, getPayloadForSourceLanaguage(language), Style::Unknown, 0);
}

/* static */ SlangCompileTarget ArtifactDescUtil::getCompileTargetFromDesc(const ArtifactDesc& desc)
{
    switch (desc.kind)
    {
    case ArtifactKind::None:
        return SLANG_TARGET_NONE;
    case ArtifactKind::Source:
        {
            switch (desc.payload)
            {
            case Payload::HLSL:
                return SLANG_HLSL;
            case Payload::GLSL:
                return SLANG_GLSL;
            case Payload::C:
                return SLANG_C_SOURCE;
            case Payload::Cpp:
                return (desc.style == Style::Host) ? SLANG_HOST_CPP_SOURCE : SLANG_CPP_SOURCE;
            case Payload::CUDA:
                return SLANG_CUDA_SOURCE;
            case Payload::Metal:
                return SLANG_METAL;
            case Payload::WGSL:
                return SLANG_WGSL;
            default:
                break;
            }
            break;
        }
    case ArtifactKind::Assembly:
        {
            switch (desc.payload)
            {
            case Payload::SPIRV:
                return SLANG_SPIRV_ASM;
            case Payload::DXIL:
                return SLANG_DXIL_ASM;
            case Payload::DXBC:
                return SLANG_DXBC_ASM;
            case Payload::PTX:
                return SLANG_PTX;
            case Payload::MetalAIR:
                return SLANG_METAL_LIB_ASM;
            case Payload::WGSL_SPIRV:
                return SLANG_WGSL_SPIRV_ASM;
            default:
                break;
            }
        }
    default:
        break;
    }

    if (isDerivedFrom(desc.kind, ArtifactKind::CompileBinary))
    {
        if (isDerivedFrom(desc.payload, ArtifactPayload::CPULike))
        {
            switch (desc.kind)
            {
            case Kind::Executable:
                return SLANG_HOST_EXECUTABLE;
            case Kind::SharedLibrary:
                return desc.style == ArtifactStyle::Host ? SLANG_HOST_SHARED_LIBRARY
                                                         : SLANG_SHADER_SHARED_LIBRARY;
            case Kind::HostCallable:
                return desc.style == ArtifactStyle::Host ? SLANG_HOST_HOST_CALLABLE
                                                         : SLANG_SHADER_HOST_CALLABLE;
            case Kind::ObjectCode:
                return SLANG_OBJECT_CODE;
            default:
                break;
            }
        }
        else
        {
            switch (desc.payload)
            {
            case Payload::SPIRV:
                return SLANG_SPIRV;
            case Payload::DXIL:
                return SLANG_DXIL;
            case Payload::DXBC:
                return SLANG_DXBC;
            case Payload::PTX:
                return SLANG_PTX;
            case Payload::MetalAIR:
                return SLANG_METAL_LIB_ASM;
            case Payload::WGSL_SPIRV:
                return SLANG_WGSL_SPIRV;
            default:
                break;
            }
        }
    }

    return SLANG_TARGET_UNKNOWN;
}


namespace
{ // anonymous
struct KindExtension
{
    ArtifactKind kind;
    UnownedStringSlice ext;
};
} // namespace

#define SLANG_KIND_EXTENSION(kind, ext) {ArtifactKind::kind, toSlice(ext)},

static const KindExtension g_cpuKindExts[] = {
#if SLANG_WINDOWS_FAMILY
    SLANG_KIND_EXTENSION(Library, "lib") SLANG_KIND_EXTENSION(ObjectCode, "obj")
        SLANG_KIND_EXTENSION(Executable, "exe") SLANG_KIND_EXTENSION(SharedLibrary, "dll")
#else
    SLANG_KIND_EXTENSION(Library, "a") SLANG_KIND_EXTENSION(ObjectCode, "o")
        SLANG_KIND_EXTENSION(Executable, "")

#if __CYGWIN__
            SLANG_KIND_EXTENSION(SharedLibrary, "dll")
#elif SLANG_APPLE_FAMILY
            SLANG_KIND_EXTENSION(SharedLibrary, "dylib")
#else
            SLANG_KIND_EXTENSION(SharedLibrary, "so")
#endif

#endif
};

/* static */ bool ArtifactDescUtil::isCpuBinary(const ArtifactDesc& desc)
{
    return isDerivedFrom(desc.kind, ArtifactKind::CompileBinary) &&
           isDerivedFrom(desc.payload, ArtifactPayload::CPULike);
}

/* static */ bool ArtifactDescUtil::isText(const ArtifactDesc& desc)
{
    // If it's derived from text...
    if (isDerivedFrom(desc.kind, ArtifactKind::Text))
    {
        return true;
    }

    // Special case PTX...
    if (isDerivedFrom(desc.kind, ArtifactKind::CompileBinary))
    {
        return desc.payload == ArtifactPayload::PTX;
    }

    // Not text
    return false;
}

/* static */ bool ArtifactDescUtil::isGpuUsable(const ArtifactDesc& desc)
{
    if (isDerivedFrom(desc.kind, ArtifactKind::CompileBinary))
    {
        return isDerivedFrom(desc.payload, ArtifactPayload::KernelLike);
    }

    // PTX is a kind of special case, it's an 'assembly' (low level text represention) that can be
    // passed to CUDA runtime
    return desc.kind == ArtifactKind::Assembly && desc.payload == ArtifactPayload::PTX;
}

/* static */ bool ArtifactDescUtil::isKindBinaryLinkable(Kind kind)
{
    switch (kind)
    {
    case Kind::Library:
    case Kind::ObjectCode:
        {
            return true;
        }
    default:
        break;
    }
    return false;
}

/* static */ bool ArtifactDescUtil::isLinkable(const ArtifactDesc& desc)
{
    // If is a container with compile results *assume* that result is linkable
    if (isDerivedFrom(desc.kind, ArtifactKind::Container) &&
        isDerivedFrom(desc.payload, ArtifactPayload::CompileResults))
    {
        return true;
    }

    // if it's a compile binary or a container
    if (isDerivedFrom(desc.kind, ArtifactKind::CompileBinary))
    {
        if (isDerivedFrom(desc.payload, ArtifactPayload::KernelLike))
        {
            // It seems as if DXBC is potentially linkable from
            // https://docs.microsoft.com/en-us/windows/win32/direct3dhlsl/dx-graphics-hlsl-appendix-keywords#export

            // We can't *actually* link PTX or SPIR-V currently but it is in principal possible
            // so let's say we accept for now

            return true;
        }
        else if (isDerivedFrom(desc.payload, ArtifactPayload::CPULike))
        {
            // If kind is exe or shared library, linking will arguably not work
            if (desc.kind == ArtifactKind::SharedLibrary || desc.kind == ArtifactKind::Executable)
            {
                return false;
            }

            return true;
        }
        else if (isDerivedFrom(desc.payload, ArtifactPayload::GeneralIR))
        {
            // We'll *assume* IR is linkable
            return true;
        }
    }
    return false;
}

/* static */ bool ArtifactDescUtil::isCpuLikeTarget(const ArtifactDesc& desc)
{
    if (isDerivedFrom(desc.kind, ArtifactKind::CompileBinary))
    {
        return isDerivedFrom(desc.payload, ArtifactPayload::CPULike);
    }
    else if (isDerivedFrom(desc.kind, ArtifactKind::Source))
    {
        // We'll assume C/C++ are targetting CPU, although that is perhaps somewhat arguable.
        return desc.payload == Payload::C || desc.payload == Payload::Cpp;
    }

    return false;
}

/* static */ ArtifactDesc ArtifactDescUtil::getDescFromExtension(const UnownedStringSlice& slice)
{
    if (slice == "slang-module" || slice == "slang-lib")
    {
        return ArtifactDesc::make(ArtifactKind::Library, ArtifactPayload::SlangIR);
    }

    // Metal
    // https://developer.apple.com/documentation/metal/shader_libraries/building_a_library_with_metal_s_command-line_tools
    if (slice == toSlice("air"))
    {
        return ArtifactDesc::make(ArtifactKind::ObjectCode, ArtifactPayload::MetalAIR);
    }
    else if (slice == toSlice("metallib") || slice == toSlice("metalar"))
    {
        return ArtifactDesc::make(ArtifactKind::Library, ArtifactPayload::MetalAIR);
    }

    if (slice == toSlice("zip"))
    {
        return ArtifactDesc::make(ArtifactKind::Zip, ArtifactPayload::Unknown);
    }

    if (slice.startsWith(toSlice("riff")))
    {
        auto tail = slice.tail(4);
        if (tail.getLength() == 0)
        {
            return ArtifactDesc::make(ArtifactKind::RiffContainer, ArtifactPayload::Unknown);
        }
        else if (tail == "-lz4")
        {
            return ArtifactDesc::make(ArtifactKind::RiffLz4Container, ArtifactPayload::Unknown);
        }
        else if (tail == "-deflate")
        {
            return ArtifactDesc::make(ArtifactKind::RiffDeflateContainer, ArtifactPayload::Unknown);
        }
    }

    if (slice == toSlice("asm"))
    {
        // We'll assume asm means current CPU assembler..
        return ArtifactDesc::make(ArtifactKind::Assembly, ArtifactPayload::HostCPU);
    }

    // TODO(JS): Unfortunately map extension is also used from output for linkage from
    // Visual Studio. It's used here for source map.
    if (slice == toSlice("map"))
    {
        return ArtifactDesc::make(ArtifactKind::Json, ArtifactPayload::SourceMap);
    }

    if (slice == toSlice("pdb"))
    {
        // Program database
        return ArtifactDesc::make(ArtifactKind::Assembly, ArtifactPayload::PdbDebugInfo);
    }

    for (const auto& kindExt : g_cpuKindExts)
    {
        if (slice == kindExt.ext)
        {
            // We'll assume it's for the host CPU for now..
            return ArtifactDesc::make(kindExt.kind, Payload::HostCPU);
        }
    }

    const auto target = TypeTextUtil::findCompileTargetFromExtension(slice);

    return makeDescForCompileTarget(target);
}

/* static */ ArtifactDesc ArtifactDescUtil::getDescFromPath(const UnownedStringSlice& slice)
{
    auto extension = Path::getPathExt(slice);
    return getDescFromExtension(extension);
}

/* static*/ SlangResult ArtifactDescUtil::appendCpuExtensionForKind(Kind kind, StringBuilder& out)
{
    for (const auto& kindExt : g_cpuKindExts)
    {
        if (kind == kindExt.kind)
        {
            out << kindExt.ext;
            return SLANG_OK;
        }
    }
    return SLANG_E_NOT_FOUND;
}

static UnownedStringSlice _getPayloadExtension(ArtifactPayload payload)
{
    typedef ArtifactPayload Payload;
    switch (payload)
    {
    /* Source types */
    case Payload::HLSL:
        return toSlice("hlsl");
    case Payload::GLSL:
        return toSlice("glsl");

    case Payload::Cpp:
        return toSlice("cpp");
    case Payload::C:
        return toSlice("c");

    case Payload::Metal:
        return toSlice("metal");

    case Payload::CUDA:
        return toSlice("cu");

    case Payload::Slang:
        return toSlice("slang");

    /* Binary types */
    case Payload::DXIL:
        return toSlice("dxil");
    case Payload::DXBC:
        return toSlice("dxbc");
    case Payload::SPIRV:
        return toSlice("spv");

    case Payload::PTX:
        return toSlice("ptx");

    case Payload::LLVMIR:
        return toSlice("llvm-ir");

    case Payload::SlangIR:
        return toSlice("slang-ir");

    case Payload::MetalAIR:
        return toSlice("metallib");

    case Payload::PdbDebugInfo:
        return toSlice("pdb");
    case Payload::SourceMap:
        return toSlice("map");

    default:
        break;
    }
    return UnownedStringSlice();
}

SlangResult ArtifactDescUtil::appendDefaultExtension(const ArtifactDesc& desc, StringBuilder& out)
{
    switch (desc.kind)
    {
    case ArtifactKind::Library:
        {
            // Special cases
            if (desc.payload == Payload::SlangIR)
            {
                out << toSlice("slang-module");
                return SLANG_OK;
            }
            else if (desc.payload == Payload::MetalAIR)
            {
                // https://developer.apple.com/documentation/metal/shader_libraries/building_a_library_with_metal_s_command-line_tools
                out << toSlice("metallib");
                return SLANG_OK;
            }

            break;
        }
    case ArtifactKind::Zip:
        {
            out << toSlice("zip");
            return SLANG_OK;
        }
    case ArtifactKind::RiffContainer:
        {
            out << toSlice("riff");
            return SLANG_OK;
        }
    case ArtifactKind::RiffLz4Container:
        {
            out << toSlice("riff-lz4");
            return SLANG_OK;
        }
    case ArtifactKind::RiffDeflateContainer:
        {
            out << toSlice("riff-deflate");
            return SLANG_OK;
        }
    case ArtifactKind::Assembly:
        {
            // Special case PTX, because it is assembly
            if (desc.payload == Payload::PTX)
            {
                out << _getPayloadExtension(desc.payload);
                return SLANG_OK;
            }

            // We'll just use asm for all CPU assembly type
            if (isDerivedFrom(desc.payload, ArtifactPayload::CPULike))
            {
                out << toSlice("asm");
                return SLANG_OK;
            }

            // Use the payload extension "-asm"
            out << _getPayloadExtension(desc.payload);
            out << toSlice("-asm");
            return SLANG_OK;
        }
    case ArtifactKind::Source:
        {
            auto ext = _getPayloadExtension(desc.payload);
            if (ext.begin() != nullptr)
            {
                out << ext;
                return SLANG_OK;
            }
            // Don't know the extension for that
            return SLANG_E_NOT_FOUND;
        }
    case ArtifactKind::Json:
        {
            auto ext = _getPayloadExtension(desc.payload);
            if (ext.begin() != nullptr)
            {
                // TODO(JS):
                // Do we need to alter the extension or the name if it's an
                // obfuscated map?
                // if (isDerivedFrom(desc.style, ArtifactStyle::Obfuscated))
                //{
                //}

                out << ext;
                return SLANG_OK;
            }

            // Not really what kind of json, so just use 'generic' json extension
            out << "json";
            return SLANG_OK;
        }
    case ArtifactKind::CompileBinary:
        {
            if (isDerivedFrom(desc.payload, ArtifactPayload::SlangIR) ||
                isDerivedFrom(desc.payload, ArtifactPayload::SlangAST))
            {
                out << "slang-module";
                return SLANG_OK;
            }
            break;
        }
    default:
        break;
    }

    if (ArtifactDescUtil::isGpuUsable(desc))
    {
        auto ext = _getPayloadExtension(desc.payload);
        if (ext.getLength())
        {
            out << ext;
            return SLANG_OK;
        }
    }

    if (ArtifactDescUtil::isCpuLikeTarget(desc) &&
        !isDerivedFrom(desc.payload, ArtifactPayload::Source))
    {
        return appendCpuExtensionForKind(desc.kind, out);
    }

    return SLANG_E_NOT_FOUND;
}

/* static */ String ArtifactDescUtil::getBaseNameFromPath(
    const ArtifactDesc& desc,
    const UnownedStringSlice& path)
{
    const String name = Path::getFileName(path);
    return getBaseNameFromName(desc, name.getUnownedSlice());
}

/* static */ String ArtifactDescUtil::getBaseNameFromName(
    const ArtifactDesc& desc,
    const UnownedStringSlice& inName)
{
    String name(inName);

    const bool isSharedLibraryPrefixPlatform = SLANG_LINUX_FAMILY || SLANG_APPLE_FAMILY;
    if (isSharedLibraryPrefixPlatform)
    {
        // Strip lib prefix
        if (isCpuBinary(desc) &&
            (desc.kind == ArtifactKind::Library || desc.kind == ArtifactKind::SharedLibrary))
        {
            // If it starts with lib strip it
            if (name.startsWith("lib"))
            {
                const String stripLib = name.getUnownedSlice().tail(3);
                name = stripLib;
            }
        }
    }

    // Strip any extension
    {
        StringBuilder descExt;
        if (SLANG_SUCCEEDED(appendDefaultExtension(desc, descExt)) && descExt.getLength())
        {
            // TODO(JS):
            // It has an extension. We could check if they are the same
            // but if they are not that might be fine, because of case insensitivity
            // or perhaps there are multiple valid extensions. So for now we just strip
            // and don't bother confirming with something like..
            // if (Path::getPathExt(name) == descExt))

            name = Path::getFileNameWithoutExt(name);
        }
    }

    return name;
}

/* static */ String ArtifactDescUtil::getBaseName(
    const ArtifactDesc& desc,
    IPathArtifactRepresentation* pathRep)
{
    UnownedStringSlice path(pathRep->getPath());
    return getBaseNameFromPath(desc, path);
}

/* static */ SlangResult ArtifactDescUtil::hasDefinedNameForDesc(const ArtifactDesc& desc)
{
    StringBuilder buf;
    return SLANG_SUCCEEDED(appendDefaultExtension(desc, buf));
}

/* static */ SlangResult ArtifactDescUtil::calcNameForDesc(
    const ArtifactDesc& desc,
    const UnownedStringSlice& inBaseName,
    StringBuilder& outName)
{
    UnownedStringSlice baseName(inBaseName);

    // If there is no basename, set one
    if (baseName.getLength() == 0)
    {
        baseName = toSlice("unknown");
    }

    // Prefix
    if (isCpuBinary(desc) &&
        (desc.kind == ArtifactKind::SharedLibrary || desc.kind == ArtifactKind::Library))
    {
        const bool isSharedLibraryPrefixPlatform = SLANG_LINUX_FAMILY || SLANG_APPLE_FAMILY;
        if (isSharedLibraryPrefixPlatform)
        {
            outName << "lib";
        }
    }

    // Output the basename
    outName << baseName;

    // If there is an extension append it
    StringBuilder ext;
    if (SLANG_SUCCEEDED(appendDefaultExtension(desc, ext)))
    {
        if (ext.getLength())
        {
            outName.appendChar('.');
            outName.append(ext);
        }
    }
    else
    {
        // If we can't determine the type we can output with .unknown
        outName.append(toSlice(".unknown"));
    }

    return SLANG_OK;
}

/* static */ SlangResult ArtifactDescUtil::calcPathForDesc(
    const ArtifactDesc& desc,
    const UnownedStringSlice& basePath,
    StringBuilder& outPath)
{
    outPath.clear();

    // Append the directory
    Index pos = Path::findLastSeparatorIndex(basePath);
    if (pos >= 0)
    {
        // Keep the stem including the delimiter
        outPath.append(basePath.head(pos + 1));

        StringBuilder buf;
        const auto baseName = basePath.tail(pos + 1);

        SLANG_RETURN_ON_FAIL(calcNameForDesc(desc, baseName, buf));
        outPath.append(buf);

        return SLANG_OK;
    }
    else
    {
        return calcNameForDesc(desc, basePath, outPath);
    }
}

/* static */ bool ArtifactDescUtil::isDisassembly(const ArtifactDesc& from, const ArtifactDesc& to)
{
    // From must be a binary like type
    if (!isDerivedFrom(from.kind, ArtifactKind::CompileBinary))
    {
        return false;
    }


    // Target must be assembly, and the payload be the same type
    if (!(to.kind == ArtifactKind::Assembly && to.payload == from.payload))
    {
        return false;
    }

    const auto payload = from.payload;

    // Check the payload seems like something plausible to 'disassemble'
    if (!(isDerivedFrom(payload, ArtifactPayload::KernelLike) ||
          isDerivedFrom(payload, ArtifactPayload::CPULike) ||
          isDerivedFrom(payload, ArtifactPayload::GeneralIR)))
    {
        return false;
    }

    // If the flags or style are different, then it's something more than just disassembly
    if (!(from.style == to.style && from.flags == to.flags))
    {
        return false;
    }

    return true;
}

/* static */ void ArtifactDescUtil::appendText(const ArtifactDesc& desc, StringBuilder& out)
{
    out << getName(desc.kind) << "/" << getName(desc.payload) << "/" << getName(desc.style);
    // TODO(JS): Output flags? None currently used
}

/* static */ String ArtifactDescUtil::getText(const ArtifactDesc& desc)
{
    StringBuilder buf;
    appendText(desc, buf);
    return buf;
}

} // namespace Slang<|MERGE_RESOLUTION|>--- conflicted
+++ resolved
@@ -271,38 +271,6 @@
             // or some other mechanism to distinguish the types
             return Desc::make(Kind::Source, Payload::GLSL, Style::Kernel, 0);
         }
-<<<<<<< HEAD
-        case SLANG_HLSL:                    return Desc::make(Kind::Source, Payload::HLSL, Style::Kernel, 0);
-        case SLANG_SPIRV:                   return Desc::make(Kind::Executable, Payload::SPIRV, Style::Kernel, 0);
-        case SLANG_SPIRV_ASM:               return Desc::make(Kind::Assembly, Payload::SPIRV, Style::Kernel, 0);
-        case SLANG_DXBC:                    return Desc::make(Kind::Executable, Payload::DXBC, Style::Kernel, 0);
-        case SLANG_DXBC_ASM:                return Desc::make(Kind::Assembly, Payload::DXBC, Style::Kernel, 0);
-        case SLANG_DXIL:                    return Desc::make(Kind::Executable, Payload::DXIL, Style::Kernel, 0);
-        case SLANG_DXIL_ASM:                return Desc::make(Kind::Assembly, Payload::DXIL, Style::Kernel, 0);
-        case SLANG_C_SOURCE:                return Desc::make(Kind::Source, Payload::C, Style::Kernel, 0);
-        case SLANG_CPP_SOURCE:              return Desc::make(Kind::Source, Payload::Cpp, Style::Kernel, 0);
-        case SLANG_CPP_HEADER:              return Desc::make(Kind::Source, Payload::Cpp, Style::Kernel, 0);
-        case SLANG_HOST_CPP_SOURCE:         return Desc::make(Kind::Source, Payload::Cpp, Style::Host, 0);
-        case SLANG_CPP_PYTORCH_BINDING:     return Desc::make(Kind::Source, Payload::Cpp, Style::Host, 0);
-        case SLANG_HOST_EXECUTABLE:         return Desc::make(Kind::Executable, Payload::HostCPU, Style::Host, 0);
-        case SLANG_HOST_SHARED_LIBRARY:     return Desc::make(Kind::SharedLibrary, Payload::HostCPU, Style::Host, 0);
-        case SLANG_SHADER_SHARED_LIBRARY:   return Desc::make(Kind::SharedLibrary, Payload::HostCPU, Style::Kernel, 0);
-        case SLANG_SHADER_HOST_CALLABLE:    return Desc::make(Kind::HostCallable, Payload::HostCPU, Style::Kernel, 0);
-        case SLANG_CUDA_SOURCE:             return Desc::make(Kind::Source, Payload::CUDA, Style::Kernel, 0);
-        case SLANG_CUDA_HEADER:             return Desc::make(Kind::Source, Payload::CUDA, Style::Kernel, 0);
-            // TODO(JS):
-            // Not entirely clear how best to represent PTX here. We could mark as 'Assembly'. Saying it is 
-            // 'Executable' implies it is Binary (which PTX isn't). Executable also implies 'complete for executation', 
-            // irrespective of it being text.
-        case SLANG_PTX:                     return Desc::make(Kind::Executable, Payload::PTX, Style::Kernel, 0);
-        case SLANG_OBJECT_CODE:             return Desc::make(Kind::ObjectCode, Payload::HostCPU, Style::Kernel, 0);
-        case SLANG_HOST_HOST_CALLABLE:      return Desc::make(Kind::HostCallable, Payload::HostCPU, Style::Host, 0);
-        case SLANG_METAL:                   return Desc::make(Kind::Source, Payload::Metal, Style::Kernel, 0);
-        case SLANG_METAL_HEADER:            return Desc::make(Kind::Source, Payload::Metal, Style::Kernel, 0);
-        case SLANG_METAL_LIB:               return Desc::make(Kind::Executable, Payload::MetalAIR, Style::Kernel, 0);
-        case SLANG_METAL_LIB_ASM:           return Desc::make(Kind::Assembly, Payload::MetalAIR, Style::Kernel, 0);
-        default: break;
-=======
     case SLANG_HLSL:
         return Desc::make(Kind::Source, Payload::HLSL, Style::Kernel, 0);
     case SLANG_SPIRV:
@@ -321,6 +289,8 @@
         return Desc::make(Kind::Source, Payload::C, Style::Kernel, 0);
     case SLANG_CPP_SOURCE:
         return Desc::make(Kind::Source, Payload::Cpp, Style::Kernel, 0);
+    case SLANG_CPP_HEADER:
+        return Desc::make(Kind::Source, Payload::Cpp, Style::Kernel, 0);
     case SLANG_HOST_CPP_SOURCE:
         return Desc::make(Kind::Source, Payload::Cpp, Style::Host, 0);
     case SLANG_CPP_PYTORCH_BINDING:
@@ -335,6 +305,8 @@
         return Desc::make(Kind::HostCallable, Payload::HostCPU, Style::Kernel, 0);
     case SLANG_CUDA_SOURCE:
         return Desc::make(Kind::Source, Payload::CUDA, Style::Kernel, 0);
+    case SLANG_CUDA_HEADER:
+        return Desc::make(Kind::Source, Payload::CUDA, Style::Kernel, 0);
         // TODO(JS):
         // Not entirely clear how best to represent PTX here. We could mark as 'Assembly'.
         // Saying it is 'Executable' implies it is Binary (which PTX isn't). Executable also
@@ -346,6 +318,8 @@
     case SLANG_HOST_HOST_CALLABLE:
         return Desc::make(Kind::HostCallable, Payload::HostCPU, Style::Host, 0);
     case SLANG_METAL:
+        return Desc::make(Kind::Source, Payload::Metal, Style::Kernel, 0);
+    case SLANG_METAL_HEADER:
         return Desc::make(Kind::Source, Payload::Metal, Style::Kernel, 0);
     case SLANG_METAL_LIB:
         return Desc::make(Kind::ObjectCode, Payload::MetalAIR, Style::Kernel, 0);
@@ -359,7 +333,6 @@
         return Desc::make(Kind::ObjectCode, Payload::WGSL_SPIRV, Style::Kernel, 0);
     default:
         break;
->>>>>>> 965f9626
     }
 
     SLANG_UNEXPECTED("Unhandled type");
