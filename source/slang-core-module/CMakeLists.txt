--- conflicted
+++ resolved
@@ -61,12 +61,7 @@
     core
     slang-capability-defs
     slang-fiddle-output
-<<<<<<< HEAD
-    slang-ir-defs
-    SPIRV-Headers
-=======
     SPIRV-Headers::SPIRV-Headers
->>>>>>> b1fc75fa
     INCLUDE_DIRECTORIES_PRIVATE
     ../slang
     ${core_module_meta_output_dir}
