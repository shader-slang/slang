--- conflicted
+++ resolved
@@ -44,12 +44,8 @@
 static TBuiltInResource _calcBuiltinResources()
 {
     // NOTE! This is a bit of a hack - to set all the fields to true/UNLIMITED.
-<<<<<<< HEAD
-
-=======
     // Care must be taken if new variables are introduced, the default may not be appropriate.
     
->>>>>>> 09adf10f
     // We are relying on limits being after the other fields. 
     SLANG_COMPILE_TIME_ASSERT(SLANG_OFFSET_OF(TBuiltInResource, limits) > 0);
     // We are relying on maxLights being the first parameter, and all values will have the same type
@@ -66,13 +62,10 @@
             dst[i] = UNLIMITED;
         }
     }
-<<<<<<< HEAD
-=======
 
     // In the sea of variables there is a min value
     resource.minProgramTexelOffset = -UNLIMITED;
 
->>>>>>> 09adf10f
     // Set up the bools
     {
         TLimits* limits = &resource.limits;
