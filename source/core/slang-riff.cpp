#include "slang-riff.h"

#include "../../slang-com-helper.h"

namespace Slang
{

/* static */int64_t RiffUtil::calcChunkTotalSize(const RiffChunk& chunk)
{
    int64_t size = chunk.m_size + sizeof(RiffChunk);
    return (size + 3) & ~int64_t(3);
}

/* static */SlangResult RiffUtil::skip(const RiffChunk& chunk, Stream* stream, int64_t* remainingBytesInOut)
{
    int64_t chunkSize = calcChunkTotalSize(chunk);
    if (remainingBytesInOut)
    {
        *remainingBytesInOut -= chunkSize;
    }

    // Skip the payload (we don't need to skip the Chunk because that was already read
    stream->seek(SeekOrigin::Current, chunkSize - sizeof(RiffChunk));
    return SLANG_OK;
}


/* static */SlangResult RiffUtil::readChunk(Stream* stream, RiffChunk& outChunk)
{
    try
    {
        stream->read(&outChunk, sizeof(RiffChunk));
    }
    catch (IOException&)
    {
    	return SLANG_FAIL;
    }

    // TODO(JS): Could handle endianness issues here...

    return SLANG_OK;
}


/* static */SlangResult RiffUtil::writeData(const RiffChunk* header, size_t headerSize, const void* payload, size_t payloadSize, Stream* out)
{
    SLANG_ASSERT(uint64_t(payloadSize) <= uint64_t(0xfffffffff));
    SLANG_ASSERT(headerSize >= sizeof(RiffChunk));
    SLANG_ASSERT((headerSize & 3) == 0);

    // TODO(JS): Could handle endianness here

    RiffChunk chunk;
    chunk.m_type = header->m_type;
    chunk.m_size = uint32_t(headerSize - sizeof(RiffChunk) + payloadSize);

    try
    {
<<<<<<< HEAD
        // The chunk
        out->Write(&chunk, sizeof(RiffChunk));
        // The rest of the header
        out->Write(header + 1, headerSize - sizeof(RiffChunk));

        out->Write(payload, payloadSize);
        size_t remaining = payloadSize & 3;
=======
        out->write(&chunk, sizeof(chunk));
        out->write(data, size);
        size_t remaining = size & 3;
>>>>>>> 85f858c6
        if (remaining)
        {
            uint8_t end[4] = { 0, 0, 0, 0};
            out->write(end, 4 - remaining);
        }
    }
    catch (IOException&)
    {
        return SLANG_FAIL;
    }

    return SLANG_OK;
}


/* static */SlangResult RiffUtil::readData(Stream* stream, RiffChunk* outHeader, size_t headerSize, List<uint8_t>& data)
{
    RiffChunk chunk;
    SLANG_RETURN_ON_FAIL(readChunk(stream, chunk));
    if (chunk.m_size < headerSize)
    {
        return SLANG_FAIL;
    }

    *outHeader = chunk;

    try
    {
<<<<<<< HEAD
        // Read the header
        stream->Read(outHeader + 1, headerSize - sizeof(RiffChunk));

        const size_t payloadSize = chunk.m_size - (headerSize - sizeof(RiffChunk));

        data.setCount(payloadSize);

        stream->Read(data.getBuffer(), payloadSize);
=======
        stream->read(data.getBuffer(), outChunk.m_size);
>>>>>>> 85f858c6

        // Skip to the alignment
        uint32_t remaining = payloadSize & 3;
        if (remaining)
        {
            stream->seek(SeekOrigin::Current, 4 - remaining);
        }
    }
    catch (IOException&)
    {
    	return SLANG_FAIL;
    }

    return SLANG_OK;
}

}<|MERGE_RESOLUTION|>--- conflicted
+++ resolved
@@ -56,19 +56,14 @@
 
     try
     {
-<<<<<<< HEAD
         // The chunk
-        out->Write(&chunk, sizeof(RiffChunk));
+        out->write(&chunk, sizeof(RiffChunk));
         // The rest of the header
-        out->Write(header + 1, headerSize - sizeof(RiffChunk));
+        out->write(header + 1, headerSize - sizeof(RiffChunk));
 
-        out->Write(payload, payloadSize);
+        out->write(payload, payloadSize);
         size_t remaining = payloadSize & 3;
-=======
-        out->write(&chunk, sizeof(chunk));
-        out->write(data, size);
-        size_t remaining = size & 3;
->>>>>>> 85f858c6
+
         if (remaining)
         {
             uint8_t end[4] = { 0, 0, 0, 0};
@@ -83,7 +78,6 @@
     return SLANG_OK;
 }
 
-
 /* static */SlangResult RiffUtil::readData(Stream* stream, RiffChunk* outHeader, size_t headerSize, List<uint8_t>& data)
 {
     RiffChunk chunk;
@@ -97,18 +91,14 @@
 
     try
     {
-<<<<<<< HEAD
         // Read the header
-        stream->Read(outHeader + 1, headerSize - sizeof(RiffChunk));
+        stream->read(outHeader + 1, headerSize - sizeof(RiffChunk));
 
         const size_t payloadSize = chunk.m_size - (headerSize - sizeof(RiffChunk));
 
         data.setCount(payloadSize);
 
-        stream->Read(data.getBuffer(), payloadSize);
-=======
-        stream->read(data.getBuffer(), outChunk.m_size);
->>>>>>> 85f858c6
+        stream->read(data.getBuffer(), payloadSize);
 
         // Skip to the alignment
         uint32_t remaining = payloadSize & 3;
