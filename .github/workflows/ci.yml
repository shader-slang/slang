--- conflicted
+++ resolved
@@ -79,11 +79,7 @@
             platform: x86_64
             test-category: full
             full-gpu-tests: true
-<<<<<<< HEAD
-            runs-on: [Windows, self-hosted, GCP-T4, test-machine]
-=======
             runs-on: [Windows, self-hosted, test-machine]
->>>>>>> d2743b47
             has-gpu: true
             server-count: 2
       fail-fast: false
