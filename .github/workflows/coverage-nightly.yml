--- conflicted
+++ resolved
@@ -25,10 +25,6 @@
       config: relwithdebinfo
       runs-on: '["ubuntu-22.04"]'
       build-llvm: true
-<<<<<<< HEAD
-      deploy-pages: true
-    secrets: inherit
-=======
       deploy-pages: false
       server-count: 1
     secrets: inherit
@@ -173,5 +169,4 @@
             echo "Multi-platform coverage report deployed successfully"
           else
             echo "No changes to coverage report"
-          fi
->>>>>>> 55f31316
+          fi