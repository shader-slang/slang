--- conflicted
+++ resolved
@@ -132,22 +132,6 @@
           linux*) echo "${{github.workspace}}/external/slang-binaries/spirv-tools/$(uname -m)-linux/bin" >> "$GITHUB_PATH";;
         esac
 
-<<<<<<< HEAD
-    # Setup ccache for compilation caching (Windows only)
-    - name: Setup ccache
-      if: ${{ inputs.os == 'windows' }}
-      uses: Chocobo1/setup-ccache-action@v1
-      with:
-        update_packager_index: false
-        install_ccache: true
-        prepend_symlinks_to_path: true
-        windows_compile_environment: msvc
-        ccache_options: |
-          max_size=2G
-          compression=true
-          compression_level=6
-          sloppiness=pch_defines,time_macros
-=======
       # Setup ccache for local compilation speedup (Windows self-hosted only)
       # Only use ccache if already installed - don't attempt installation
     - name: Setup ccache (if available, local only, no GitHub uploads)
@@ -183,5 +167,4 @@
         echo "ccache configuration:"
         ccache --show-config || echo "Could not show ccache config"
         ccache --zero-stats || echo "Could not zero ccache stats"
-        ccache --show-stats || echo "Could not show ccache stats"
->>>>>>> bf607e2f
+        ccache --show-stats || echo "Could not show ccache stats"