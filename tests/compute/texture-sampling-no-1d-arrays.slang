//TEST(compute):COMPARE_RENDER_COMPUTE: -shaderobj -output-using-type
//TEST(compute):COMPARE_RENDER_COMPUTE: -shaderobj -output-using-type -vk
//TEST(compute):COMPARE_RENDER_COMPUTE: -shaderobj -output-using-type -mtl


// WebGPU only supports 1 MIP level for 1d textures
// https://www.w3.org/TR/webgpu/#abstract-opdef-maximum-miplevel-count
//TEST_INPUT: Texture1D(size=4, content = one, mipMaps=1):name=t1D
//TEST_INPUT: Texture2D(size=4, content = one):name=t2D
//TEST_INPUT: Texture3D(size=4, content = one):name=t3D
//TEST_INPUT: TextureCube(size=4, content = one):name=tCube
//TEST_INPUT: Texture2D(size=4, content = one, arrayLength=2):name=t2dArray
//TEST_INPUT: TextureCube(size=4, content = one, arrayLength=2):name=tCubeArray
//TEST_INPUT: Sampler:name=samplerState
//TEST_INPUT: ubuffer(data=[0 0 0 0], stride=4):out,name=outputBuffer

<<<<<<< HEAD
// There are still some issues to fix in RHI, see issue #4943
// WGSL: Aim for getting all GFX tests to pass #4943
//DISABLE_TEST(compute):COMPARE_COMPUTE:-slang -shaderobj -wgpu

=======
>>>>>>> e9caf5de
Texture1D t1D;
Texture2D t2D;
Texture3D t3D;
TextureCube tCube;
Texture2DArray t2dArray;
TextureCubeArray tCubeArray;
SamplerState samplerState;
RWStructuredBuffer<float> outputBuffer;

cbuffer Uniforms
{
	float4x4 modelViewProjection;
}

struct AssembledVertex
{
	float3	position;
	float3	color;
    float2  uv;
};

struct CoarseVertex
{
	float3	color;
    float2  uv;
};

struct Fragment
{
	float4 color;
};


// Vertex  Shader

struct VertexStageInput
{
	AssembledVertex assembledVertex	: A;
};

struct VertexStageOutput
{
	CoarseVertex	coarseVertex	: CoarseVertex;
	float4			sv_position		: SV_Position;
};

VertexStageOutput vertexMain(VertexStageInput input)
{
	VertexStageOutput output;

	float3 position = input.assembledVertex.position;
	float3 color	= input.assembledVertex.color;

	output.coarseVertex.color = color;
	output.sv_position = mul(modelViewProjection, float4(position, 1.0));
    output.coarseVertex.uv = input.assembledVertex.uv;
	return output;
}

// Fragment Shader

struct FragmentStageInput
{
	CoarseVertex	coarseVertex	: CoarseVertex;
};

struct FragmentStageOutput
{
	Fragment fragment	: SV_Target;
};

FragmentStageOutput fragmentMain(FragmentStageInput input)
{
	FragmentStageOutput output;

	float3 color = input.coarseVertex.color;
    float2 uv = input.coarseVertex.uv;
	output.fragment.color = float4(color, 1.0);

    float4 val = 0.0;
    val += t1D.Sample(samplerState, uv.x);
    val += t2D.Sample(samplerState, uv);
    val += t3D.Sample (samplerState, float3(uv, 0.5));
    
    val += t2dArray.Sample(samplerState, float3(uv, 0.0));
    
    val += tCubeArray.Sample(samplerState, float4(uv, 0.5, 0.0));
    val += tCube.Sample(samplerState, float3(uv, 0.5));

    val += t2D.Load(int3(0));
    val += t2dArray.Load(int4(0));

    val += t3D[int3(0)];

    outputBuffer[0] = val.x;

    int w, h, l, lods;
    t2dArray.GetDimensions(0, w, h, l, lods);
    outputBuffer[1] = w + h + l + lods;
	return output;
}<|MERGE_RESOLUTION|>--- conflicted
+++ resolved
@@ -14,13 +14,6 @@
 //TEST_INPUT: Sampler:name=samplerState
 //TEST_INPUT: ubuffer(data=[0 0 0 0], stride=4):out,name=outputBuffer
 
-<<<<<<< HEAD
-// There are still some issues to fix in RHI, see issue #4943
-// WGSL: Aim for getting all GFX tests to pass #4943
-//DISABLE_TEST(compute):COMPARE_COMPUTE:-slang -shaderobj -wgpu
-
-=======
->>>>>>> e9caf5de
 Texture1D t1D;
 Texture2D t2D;
 Texture3D t3D;
