//TEST:SIMPLE(filecheck=METAL): -target metal

//TEST(smoke,compute):COMPARE_COMPUTE_EX(filecheck-buffer=BUF):-slang -compute -mtl
//TEST(smoke,compute):COMPARE_COMPUTE_EX(filecheck-buffer=BUF):-slang -compute -vk

//TEST_INPUT:ubuffer(data=[0 0 0 0 0], stride=4):out,name=outputBuffer
RWStructuredBuffer<int> outputBuffer;

void modify(inout int v)
{
    v = 2;
}

[numthreads(1,1,1)]
void computeMain(int3 v : SV_DispatchThreadID)
{
    int3 u = v;
<<<<<<< HEAD
    // METAL: int [[TEMP:[a-zA-Z0-9_]+]] = u{{.*}}.x;
    // METAL: modify{{.*}}(&[[TEMP]])
    // METAL: u{{.*}}.x = [[TEMP]];
=======
    // CHECK: int [[TEMP:[a-zA-Z0-9_]+]] = [[OUT:[a-zA-Z0-9_]+]].x;
    // CHECK: modify{{.*}}(&[[TEMP]])
    // CHECK: [[OUT]].x = [[TEMP]];
>>>>>>> 9c2024a7

    modify(u.x);
    // BUF: 2
    outputBuffer[0] = u.x + u.y;
}<|MERGE_RESOLUTION|>--- conflicted
+++ resolved
@@ -15,15 +15,9 @@
 void computeMain(int3 v : SV_DispatchThreadID)
 {
     int3 u = v;
-<<<<<<< HEAD
-    // METAL: int [[TEMP:[a-zA-Z0-9_]+]] = u{{.*}}.x;
+    // METAL: int [[TEMP:[a-zA-Z0-9_]+]] = [[OUT:[a-zA-Z0-9_]+]].x;
     // METAL: modify{{.*}}(&[[TEMP]])
-    // METAL: u{{.*}}.x = [[TEMP]];
-=======
-    // CHECK: int [[TEMP:[a-zA-Z0-9_]+]] = [[OUT:[a-zA-Z0-9_]+]].x;
-    // CHECK: modify{{.*}}(&[[TEMP]])
-    // CHECK: [[OUT]].x = [[TEMP]];
->>>>>>> 9c2024a7
+    // METAL: [[OUT]].x = [[TEMP]];
 
     modify(u.x);
     // BUF: 2
