--- conflicted
+++ resolved
@@ -70,22 +70,8 @@
     return output;
 }
 
-<<<<<<< HEAD
 //WGSL: fn _S{{[0-9]+}}( _S{{[0-9]+}} : u32, _S{{[0-9]+}} : AnyValue8) -> f32
 //WGSL-NEXT:{
 //WGSL-DAG:            return U_SR14switch_2Dxcase6Circle7getAreap0pf_wtwrapper_0(_S{{[0-9]+}});
 //WGSL-DAG:            return U_SR14switch_2Dxcase9Rectangle7getAreap0pf_wtwrapper_0(_S{{[0-9]+}});
-//WGSL:}
-=======
-//WGSL:     switch({{.*}})
-//WGSL-NEXT:     {
-//WGSL-NEXT:     case u32(0):
-//WGSL-NEXT:         {
-//WGSL-NEXT:             return Circle_getArea_0
-//WGSL-NEXT:         }
-//WGSL-NEXT:     default :
-//WGSL-NEXT:         {
-//WGSL-NEXT:             return Rectangle_getArea_0
-//WGSL-NEXT:         }
-//WGSL-NEXT:     }
->>>>>>> f4449d93
+//WGSL:}