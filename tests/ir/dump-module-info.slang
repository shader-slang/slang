//TEST:COMPILE: tests/ir/dump-module-info.slang -o tests/ir/dump-module-info.slang-module 

//TEST:SIMPLE(filecheck=CHECK): -get-module-info tests/ir/dump-module-info.slang-module

module "foo";

// CHECK: Module Name: foo
// This will need bumping whenever we bump the ir module version
<<<<<<< HEAD
// CHECK: Module Version: 3
=======
// CHECK: Module Version: {{.+}}
>>>>>>> 06c442fb
// Just check that this is in the output with some string
// CHECK: Compiler Version: {{.+}}

<|MERGE_RESOLUTION|>--- conflicted
+++ resolved
@@ -5,12 +5,7 @@
 module "foo";
 
 // CHECK: Module Name: foo
-// This will need bumping whenever we bump the ir module version
-<<<<<<< HEAD
-// CHECK: Module Version: 3
-=======
 // CHECK: Module Version: {{.+}}
->>>>>>> 06c442fb
 // Just check that this is in the output with some string
 // CHECK: Compiler Version: {{.+}}
 
