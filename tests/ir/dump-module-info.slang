--- conflicted
+++ resolved
@@ -5,12 +5,7 @@
 module "foo";
 
 // CHECK: Module Name: foo
-<<<<<<< HEAD
-// This will need bumping whenever we bump the ir module version
-// CHECK: Module Version: 2
-=======
 // CHECK: Module Version: {{.+}}
->>>>>>> b77ace73
 // Just check that this is in the output with some string
 // CHECK: Compiler Version: {{.+}}
 
