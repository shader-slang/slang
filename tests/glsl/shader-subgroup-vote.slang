--- conflicted
+++ resolved
@@ -1,6 +1,12 @@
 //TEST:SIMPLE(filecheck=CHECK_GLSL):  -allow-glsl -stage compute -entry computeMain -target glsl
 //TEST:SIMPLE(filecheck=CHECK_SPV):  -allow-glsl -stage compute -entry computeMain -target spirv
 //TEST:SIMPLE(filecheck=CHECK_HLSL): -allow-glsl -stage compute -entry computeMain -target hlsl
+
+// not testing cuda due to missing impl
+// TEST:SIMPLE(filecheck=CHECK_CUDA): -allow-glsl -stage compute -entry computeMain -target cuda 
+
+// not testing cpp due to missing impl
+// TEST:SIMPLE(filecheck=CHECK_CPP):  -allow-glsl -stage compute -entry computeMain -target cpp
 
 // not testing cuda due to missing impl
 // TEST:SIMPLE(filecheck=CHECK_CUDA): -allow-glsl -stage compute -entry computeMain -target cuda 
@@ -33,11 +39,8 @@
 
 void computeMain()
 {
-<<<<<<< HEAD
     //seperate tests since testing concurrency
 
-=======
->>>>>>> 0b29bfd0
     // one is true, rest false, positive
     outputBuffer.data[0] = 1;
     bool t1 = inputBuffer.data[0] == gl_GlobalInvocationID.x;
@@ -73,14 +76,7 @@
     // all false, positive
     outputBuffer.data[4] = 1;
 
-<<<<<<< HEAD
     if (testFunctionIn1ParamBool(subgroupAllEqual, true, 0)) {
-=======
-    if (subgroupAllEqual(false) &&
-        subgroupAllEqual(1.0f) && 
-        subgroupAllEqual(vec2(1)) &&
-        subgroupAllEqual(ivec3(1))) {
->>>>>>> 0b29bfd0
         subgroupBarrier();
         outputBuffer.data[4] = 2;
     }
