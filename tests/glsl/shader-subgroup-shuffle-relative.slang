--- conflicted
+++ resolved
@@ -8,14 +8,15 @@
 // not testing cpp due to missing impl
 // TEST:SIMPLE(filecheck=CHECK_CPP):  -allow-glsl -stage compute -entry computeMain -target cpp
 
+// not testing hlsl due to missing impl
+// TEST:SIMPLE(filecheck=CHECK_HLSL): -allow-glsl -stage compute -entry computeMain -target hlsl
+// not testing cuda due to missing impl
+// TEST:SIMPLE(filecheck=CHECK_CUDA): -allow-glsl -stage compute -entry computeMain -target cuda 
+// not testing cpp due to missing impl
+// TEST:SIMPLE(filecheck=CHECK_CPP):  -allow-glsl -stage compute -entry computeMain -target cpp
+
 //TEST(compute, vulkan):COMPARE_COMPUTE(filecheck-buffer=BUF):-vk -compute -entry computeMain -allow-glsl
 //TEST(compute, vulkan):COMPARE_COMPUTE(filecheck-buffer=BUF):-vk -compute -entry computeMain -allow-glsl -emit-spirv-directly
-
-<<<<<<< HEAD
-=======
-//#define TEST_when_doubles_dont_crash
-
->>>>>>> 0b29bfd0
 #version 430
 
 precision highp float;
@@ -39,7 +40,6 @@
 
 void computeMain()
 {
-<<<<<<< HEAD
     outputBuffer.data[0] = testFunctionIn2ParamPlus(subgroupShuffleUp, 1, 1, 1) &&
                            testFunctionIn2ParamPlus(subgroupShuffleDown, 1, 1, 1);
 
@@ -49,35 +49,4 @@
     // CHECK_CUDA: void computeMain(
     // CHECK_CPP: void _computeMain(
     // BUF: 1
-=======
-    outputBuffer.data[0] = subgroupShuffleUp(1, 1) == 1 &&
-#ifdef TEST_when_doubles_dont_crash
-                           subgroupShuffleUp((double)1.0, 1) == 1.0f && // crashes, spir-v & glsl
-#endif
-                           subgroupShuffleUp((float)1.0f, 1) == 1.0f &&
-                           subgroupShuffleUp((uint)1, 1) == 1 &&
-                           subgroupShuffleUp((int)1, 1) == 1 &&
-                           subgroupShuffleUp(vec2(1), 1) == vec2(1) &&
-                           subgroupShuffleUp(ivec4(1), 1) == ivec4(1) &&
-                           subgroupShuffleUp((bool)1, 1) == true;
-
-    outputBuffer.data[1] = subgroupShuffleDown(1, 1) == 1 &&
-#ifdef TEST_when_doubles_dont_crash
-                           subgroupShuffleDown((double)1, 1) == 1.0f && // crashes, spir-v & glsl
-#endif
-                           subgroupShuffleDown((float)1, 1) == 1.0f &&
-                           subgroupShuffleDown((uint)1, 1) == 1 &&
-                           subgroupShuffleDown((int)1, 1) == 1 &&
-                           subgroupShuffleDown(vec2(1), 1) == vec2(1) &&
-                           subgroupShuffleDown(ivec4(1), 1) == ivec4(1) &&
-                           subgroupShuffleDown((bool)1, 1) == true;
-
-    //CHECK_GLSL: void main(
-    //CHECK_SPV: OpEntryPoint
-    //CHECK_HLSL: void computeMain(
-    //CHECK_CUDA: void computeMain(
-    //CHECK_CPP: void _computeMain(
-    //BUF: 1
-    //BUF-NEXT: 1
->>>>>>> 0b29bfd0
 }