// switch.slang

// Test active mask synthesis for a trivial `switch` statement

//DISABLE_TEST(compute):COMPARE_COMPUTE_EX:-cpu -compute -shaderobj
//DISABLE_TEST(compute):COMPARE_COMPUTE_EX:-slang -compute -shaderobj
//DISABLE_TEST(compute):COMPARE_COMPUTE_EX:-slang -compute -dx12 -use-dxil -profile cs_6_0 -xslang -DHACK -shaderobj
//TEST(compute, vulkan):COMPARE_COMPUTE_EX:-vk -compute -xslang -DHACK -shaderobj
<<<<<<< HEAD

// Note: this test is currently disabled on the CUDA
// target because we do not synthesize the active
// mask value we want/expect to see.
//
TEST(compute):COMPARE_COMPUTE_EX:-cuda -compute -render-features cuda_sm_7_0
=======
//TEST(compute):COMPARE_COMPUTE_EX:-cuda -compute -render-features cuda_sm_7_0
>>>>>>> a7cb3690

//TEST_INPUT:ubuffer(data=[0 0 0 0 0 0 0 0 0 0 0 0 0 0 0 0 0 0 0 0], stride=4):out,name buffer
RWStructuredBuffer<int> buffer;

#define THREAD_COUNT 4
#define LOC_COUNT 5
#define WRITE(LOC) buffer[tid + (LOC)*THREAD_COUNT] = 0xA0000000 | (tid << 24) | (LOC << 8) | int(WaveGetActiveMask())

//TEST_INPUT:cbuffer(data=[0 1]):name C
cbuffer C
{
	int alwaysFalse;
	int alwaysTrue;
}

void test(int tid)
{
	switch(tid)
	{
	case 0:
		WRITE(0);
		break;

	case 1:
		WRITE(1);
		break;

	case 2:
		WRITE(2);
		break;

	default:
		WRITE(3);
		break;
	}
	WRITE(4);
}

[numthreads(THREAD_COUNT, 1, 1)]
void computeMain(int3 dispatchThreadID : SV_DispatchThreadID)
{
	test(dispatchThreadID.x);
}<|MERGE_RESOLUTION|>--- conflicted
+++ resolved
@@ -6,16 +6,8 @@
 //DISABLE_TEST(compute):COMPARE_COMPUTE_EX:-slang -compute -shaderobj
 //DISABLE_TEST(compute):COMPARE_COMPUTE_EX:-slang -compute -dx12 -use-dxil -profile cs_6_0 -xslang -DHACK -shaderobj
 //TEST(compute, vulkan):COMPARE_COMPUTE_EX:-vk -compute -xslang -DHACK -shaderobj
-<<<<<<< HEAD
+//TEST(compute):COMPARE_COMPUTE_EX:-cuda -compute -render-features cuda_sm_7_0
 
-// Note: this test is currently disabled on the CUDA
-// target because we do not synthesize the active
-// mask value we want/expect to see.
-//
-TEST(compute):COMPARE_COMPUTE_EX:-cuda -compute -render-features cuda_sm_7_0
-=======
-//TEST(compute):COMPARE_COMPUTE_EX:-cuda -compute -render-features cuda_sm_7_0
->>>>>>> a7cb3690
 
 //TEST_INPUT:ubuffer(data=[0 0 0 0 0 0 0 0 0 0 0 0 0 0 0 0 0 0 0 0], stride=4):out,name buffer
 RWStructuredBuffer<int> buffer;
