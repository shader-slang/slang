--- conflicted
+++ resolved
@@ -1077,17 +1077,15 @@
 
         ExperimentalFeature, // bool, enable experimental features
 
-<<<<<<< HEAD
-        LLVMTargetTriple, // string
-        LLVMCPU,          // string
-        LLVMFeatures,     // string
-=======
         ReportDetailedPerfBenchmark, // bool, reports detailed compiler performance benchmark
                                      // results
         ValidateIRDetailed,          // bool, enable detailed IR validation
         DumpIRBefore,                // string, pass name to dump IR before
         DumpIRAfter,                 // string, pass name to dump IR after
->>>>>>> 25b48c02
+
+        LLVMTargetTriple, // string
+        LLVMCPU,          // string
+        LLVMFeatures,     // string
 
         CountOf,
     };
