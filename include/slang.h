#ifndef SLANG_H
#define SLANG_H

/** \file slang.h

The Slang API provides services to compile, reflect, and specialize code
written in the Slang shading language.
*/

/*
The following section attempts to detect the compiler and version in use.

If an application defines `SLANG_COMPILER` before including this header,
they take responsibility for setting any compiler-dependent macros
used later in the file.

Most applications should not need to touch this section.
*/
#ifndef SLANG_COMPILER
#    define SLANG_COMPILER

/*
Compiler defines, see http://sourceforge.net/p/predef/wiki/Compilers/
NOTE that SLANG_VC holds the compiler version - not just 1 or 0
*/
#    if defined(_MSC_VER)
#        if _MSC_VER >= 1900
#            define SLANG_VC 14
#        elif _MSC_VER >= 1800
#            define SLANG_VC 12
#        elif _MSC_VER >= 1700
#            define SLANG_VC 11
#        elif _MSC_VER >= 1600
#            define SLANG_VC 10
#        elif _MSC_VER >= 1500
#            define SLANG_VC 9
#        else
#            error "unknown version of Visual C++ compiler"
#        endif
#    elif defined(__clang__)
#        define SLANG_CLANG 1
#    elif defined(__SNC__)
#        define SLANG_SNC 1
#    elif defined(__ghs__)
#        define SLANG_GHS 1
#    elif defined(__GNUC__) /* note: __clang__, __SNC__, or __ghs__ imply __GNUC__ */
#        define SLANG_GCC 1
#    else
#        error "unknown compiler"
#    endif
/*
Any compilers not detected by the above logic are now now explicitly zeroed out.
*/
#    ifndef SLANG_VC
#        define SLANG_VC 0
#    endif
#    ifndef SLANG_CLANG
#        define SLANG_CLANG 0
#    endif
#    ifndef SLANG_SNC
#        define SLANG_SNC 0
#    endif
#    ifndef SLANG_GHS
#        define SLANG_GHS 0
#    endif
#    ifndef SLANG_GCC
#        define SLANG_GCC 0
#    endif
#endif /* SLANG_COMPILER */

/*
The following section attempts to detect the target platform being compiled for.

If an application defines `SLANG_PLATFORM` before including this header,
they take responsibility for setting any compiler-dependent macros
used later in the file.

Most applications should not need to touch this section.
*/
#ifndef SLANG_PLATFORM
#    define SLANG_PLATFORM
/**
Operating system defines, see http://sourceforge.net/p/predef/wiki/OperatingSystems/
*/
#    if defined(WINAPI_FAMILY) && WINAPI_FAMILY == WINAPI_PARTITION_APP
#        define SLANG_WINRT 1 /* Windows Runtime, either on Windows RT or Windows 8 */
#    elif defined(XBOXONE)
#        define SLANG_XBOXONE 1
#    elif defined(_WIN64) /* note: XBOXONE implies _WIN64 */
#        define SLANG_WIN64 1
#    elif defined(_M_PPC)
#        define SLANG_X360 1
#    elif defined(_WIN32) /* note: _M_PPC implies _WIN32 */
#        define SLANG_WIN32 1
#    elif defined(__ANDROID__)
#        define SLANG_ANDROID 1
#    elif defined(__linux__) || defined(__CYGWIN__) /* note: __ANDROID__ implies __linux__ */
#        define SLANG_LINUX 1
#    elif defined(__APPLE__)
#        include "TargetConditionals.h"
#        if TARGET_OS_MAC
#            define SLANG_OSX 1
#        else
#            define SLANG_IOS 1
#        endif
#    elif defined(__CELLOS_LV2__)
#        define SLANG_PS3 1
#    elif defined(__ORBIS__)
#        define SLANG_PS4 1
#    elif defined(__SNC__) && defined(__arm__)
#        define SLANG_PSP2 1
#    elif defined(__ghs__)
#        define SLANG_WIIU 1
#    else
#        error "unknown target platform"
#    endif
/*
Any platforms not detected by the above logic are now now explicitly zeroed out.
*/
#    ifndef SLANG_WINRT
#        define SLANG_WINRT 0
#    endif
#    ifndef SLANG_XBOXONE
#        define SLANG_XBOXONE 0
#    endif
#    ifndef SLANG_WIN64
#        define SLANG_WIN64 0
#    endif
#    ifndef SLANG_X360
#        define SLANG_X360 0
#    endif
#    ifndef SLANG_WIN32
#        define SLANG_WIN32 0
#    endif
#    ifndef SLANG_ANDROID
#        define SLANG_ANDROID 0
#    endif
#    ifndef SLANG_LINUX
#        define SLANG_LINUX 0
#    endif
#    ifndef SLANG_IOS
#        define SLANG_IOS 0
#    endif
#    ifndef SLANG_OSX
#        define SLANG_OSX 0
#    endif
#    ifndef SLANG_PS3
#        define SLANG_PS3 0
#    endif
#    ifndef SLANG_PS4
#        define SLANG_PS4 0
#    endif
#    ifndef SLANG_PSP2
#        define SLANG_PSP2 0
#    endif
#    ifndef SLANG_WIIU
#        define SLANG_WIIU 0
#    endif
#endif /* SLANG_PLATFORM */

/* Shorthands for "families" of compilers/platforms */
#define SLANG_GCC_FAMILY (SLANG_CLANG || SLANG_SNC || SLANG_GHS || SLANG_GCC)
#define SLANG_WINDOWS_FAMILY (SLANG_WINRT || SLANG_WIN32 || SLANG_WIN64)
#define SLANG_MICROSOFT_FAMILY (SLANG_XBOXONE || SLANG_X360 || SLANG_WINDOWS_FAMILY)
#define SLANG_LINUX_FAMILY (SLANG_LINUX || SLANG_ANDROID)
#define SLANG_APPLE_FAMILY (SLANG_IOS || SLANG_OSX)                  /* equivalent to #if __APPLE__ */
#define SLANG_UNIX_FAMILY (SLANG_LINUX_FAMILY || SLANG_APPLE_FAMILY) /* shortcut for unix/posix platforms */

/* Macros concerning DirectX */
#if !defined(SLANG_CONFIG_DX_ON_VK) || !SLANG_CONFIG_DX_ON_VK
#    define SLANG_ENABLE_DXVK 0
#    define SLANG_ENABLE_VKD3D 0
#else
#    define SLANG_ENABLE_DXVK 1
#    define SLANG_ENABLE_VKD3D 1
#endif

#if SLANG_WINDOWS_FAMILY
#    define SLANG_ENABLE_DIRECTX 1
#    define SLANG_ENABLE_DXGI_DEBUG 1
#    define SLANG_ENABLE_DXBC_SUPPORT 1
#    define SLANG_ENABLE_PIX 1
#elif SLANG_LINUX_FAMILY
#    define SLANG_ENABLE_DIRECTX (SLANG_ENABLE_DXVK || SLANG_ENABLE_VKD3D)
#    define SLANG_ENABLE_DXGI_DEBUG 0
#    define SLANG_ENABLE_DXBC_SUPPORT 0
#    define SLANG_ENABLE_PIX 0
#else
#    define SLANG_ENABLE_DIRECTX 0
#    define SLANG_ENABLE_DXGI_DEBUG 0
#    define SLANG_ENABLE_DXBC_SUPPORT 0
#    define SLANG_ENABLE_PIX 0
#endif

/* Macro for declaring if a method is no throw. Should be set before the return parameter. */
#ifndef SLANG_NO_THROW
#   if SLANG_WINDOWS_FAMILY && !defined(SLANG_DISABLE_EXCEPTIONS)
#       define SLANG_NO_THROW __declspec(nothrow)
#   endif
#endif
#ifndef SLANG_NO_THROW
#   define SLANG_NO_THROW
#endif

/* The `SLANG_STDCALL` and `SLANG_MCALL` defines are used to set the calling
convention for interface methods.
*/
#ifndef SLANG_STDCALL
#   if SLANG_MICROSOFT_FAMILY
#       define SLANG_STDCALL __stdcall
#   else
#       define SLANG_STDCALL
#   endif
#endif
#ifndef SLANG_MCALL
#   define SLANG_MCALL SLANG_STDCALL
#endif


#if !defined(SLANG_STATIC) && !defined(SLANG_DYNAMIC)
    #define SLANG_DYNAMIC
#endif

#if defined(_MSC_VER)
#   define SLANG_DLL_EXPORT __declspec(dllexport)
#else
#   if 0 && __GNUC__ >= 4
// Didn't work on latest gcc on linux.. so disable for now
// https://gcc.gnu.org/wiki/Visibility
#       define SLANG_DLL_EXPORT __attribute__ ((dllexport))
#   else
#       define SLANG_DLL_EXPORT __attribute__((__visibility__("default")))
#   endif
#endif

#if defined(SLANG_DYNAMIC)
#   if defined(_MSC_VER)
#       ifdef SLANG_DYNAMIC_EXPORT
#           define SLANG_API SLANG_DLL_EXPORT
#       else
#           define SLANG_API __declspec(dllimport)
#       endif
#   else
        // TODO: need to consider compiler capabilities
//#     ifdef SLANG_DYNAMIC_EXPORT
#       define SLANG_API SLANG_DLL_EXPORT 
//#     endif
#   endif
#endif

#ifndef SLANG_API
#   define SLANG_API
#endif

// GCC Specific
#if SLANG_GCC_FAMILY
#	define SLANG_NO_INLINE __attribute__((noinline))
#	define SLANG_FORCE_INLINE inline __attribute__((always_inline))
#   define SLANG_BREAKPOINT(id) __builtin_trap();
#	define SLANG_ALIGN_OF(T)	__alignof__(T)
#endif // SLANG_GCC_FAMILY

#if SLANG_GCC_FAMILY || defined(__clang__)
// Use the builtin directly so we don't need to have an include of stddef.h
#   define SLANG_OFFSET_OF(T, ELEMENT) __builtin_offsetof(T, ELEMENT) 
#endif

#ifndef SLANG_OFFSET_OF
#   define SLANG_OFFSET_OF(T, ELEMENT) (size_t(&((T*)1)->ELEMENT) - 1)
#endif

// Microsoft VC specific
#if SLANG_MICROSOFT_FAMILY
#	define SLANG_NO_INLINE __declspec(noinline)
#	define SLANG_FORCE_INLINE __forceinline
#	define SLANG_BREAKPOINT(id) __debugbreak();
#	define SLANG_ALIGN_OF(T) __alignof(T)

#   define SLANG_INT64(x) (x##i64)
#   define SLANG_UINT64(x) (x##ui64)
#endif // SLANG_MICROSOFT_FAMILY

#ifndef SLANG_FORCE_INLINE
#	define SLANG_FORCE_INLINE inline
#endif
#ifndef SLANG_NO_INLINE
#	define SLANG_NO_INLINE
#endif

#ifndef SLANG_COMPILE_TIME_ASSERT
#   define SLANG_COMPILE_TIME_ASSERT(x) static_assert(x)
#endif

#ifndef SLANG_BREAKPOINT
// Make it crash with a write to 0!
#   define SLANG_BREAKPOINT(id) (*((int*)0) = int(id));
#endif

// Use for getting the amount of members of a standard C array.
// Use 0[x] here to catch the case where x has an overloaded subscript operator
#define SLANG_COUNT_OF(x) (SlangSSizeT(sizeof(x)/sizeof(0[x])))
/// SLANG_INLINE exists to have a way to inline consistent with SLANG_ALWAYS_INLINE
#define SLANG_INLINE inline

// If explicilty disabled and not set, set to not available
#if !defined(SLANG_HAS_EXCEPTIONS) && defined(SLANG_DISABLE_EXCEPTIONS)
#   define SLANG_HAS_EXCEPTIONS 0
#endif

// If not set, the default is exceptions are available
#ifndef SLANG_HAS_EXCEPTIONS
#   define SLANG_HAS_EXCEPTIONS 1
#endif

// Other defines
#define SLANG_STRINGIZE_HELPER(X) #X
#define SLANG_STRINGIZE(X) SLANG_STRINGIZE_HELPER(X)

#define SLANG_CONCAT_HELPER(X, Y) X##Y
#define SLANG_CONCAT(X, Y) SLANG_CONCAT_HELPER(X, Y)

#ifndef SLANG_UNUSED
#	define SLANG_UNUSED(v) (void)v;
#endif

#if defined(__llvm__)
#	define SLANG_MAYBE_UNUSED [[maybe_unused]]
#else
#	define SLANG_MAYBE_UNUSED
#endif

// Used for doing constant literals
#ifndef SLANG_INT64
#	define SLANG_INT64(x) (x##ll)
#endif
#ifndef SLANG_UINT64
#	define SLANG_UINT64(x) (x##ull)
#endif


#ifdef __cplusplus
#   define SLANG_EXTERN_C extern "C"
#else
#   define SLANG_EXTERN_C
#endif

#ifdef __cplusplus
// C++ specific macros
// Clang
#if SLANG_CLANG
#    if (__clang_major__*10 + __clang_minor__) >= 33
#       define SLANG_HAS_MOVE_SEMANTICS 1
#       define SLANG_HAS_ENUM_CLASS 1
#       define SLANG_OVERRIDE override
#    endif

// Gcc
#elif SLANG_GCC_FAMILY
// Check for C++11
#		if (__cplusplus >= 201103L)
#			if (__GNUC__ * 100 + __GNUC_MINOR__) >= 405
#				define SLANG_HAS_MOVE_SEMANTICS 1
#			endif
#			if (__GNUC__ * 100 + __GNUC_MINOR__) >= 406
#				define SLANG_HAS_ENUM_CLASS 1
#			endif
#			if (__GNUC__ * 100 + __GNUC_MINOR__) >= 407
#				define SLANG_OVERRIDE override
#			endif
#		endif
#	endif // SLANG_GCC_FAMILY

// Visual Studio

#	if SLANG_VC
// C4481: nonstandard extension used: override specifier 'override'
#		if _MSC_VER < 1700
#			pragma warning(disable : 4481)
#		endif
#		define SLANG_OVERRIDE	override
#		if _MSC_VER >= 1600
#			define SLANG_HAS_MOVE_SEMANTICS 1
#		endif
#	    if _MSC_VER >= 1700
#		    define SLANG_HAS_ENUM_CLASS 1
#       endif
#   endif // SLANG_VC

// Set non set
#   ifndef SLANG_OVERRIDE
#	    define SLANG_OVERRIDE
#   endif
#   ifndef SLANG_HAS_ENUM_CLASS
#	    define SLANG_HAS_ENUM_CLASS 0
#   endif
#   ifndef SLANG_HAS_MOVE_SEMANTICS
#	    define SLANG_HAS_MOVE_SEMANTICS 0
#   endif

#endif // __cplusplus

/* Macros for detecting processor */
#if defined(_M_ARM) || defined(__ARM_EABI__)
// This is special case for nVidia tegra
#   define SLANG_PROCESSOR_ARM 1
#elif defined(__i386__) || defined(_M_IX86)
#   define SLANG_PROCESSOR_X86 1
#elif defined(_M_AMD64) || defined(_M_X64) || defined(__amd64) || defined(__x86_64)
#   define SLANG_PROCESSOR_X86_64 1
#elif defined(_PPC_) || defined(__ppc__) || defined(__POWERPC__) || defined(_M_PPC)
#   if defined(__powerpc64__) || defined(__ppc64__) || defined(__PPC64__) || defined(__64BIT__) || defined(_LP64) || defined(__LP64__)
#       define SLANG_PROCESSOR_POWER_PC_64 1
#   else
#       define SLANG_PROCESSOR_POWER_PC 1
#   endif
#elif defined(__arm__)
#   define SLANG_PROCESSOR_ARM 1
#elif defined(_M_ARM64) || defined(__aarch64__)
#   define SLANG_PROCESSOR_ARM_64 1
#endif 

#ifndef SLANG_PROCESSOR_ARM
#   define SLANG_PROCESSOR_ARM 0
#endif

#ifndef SLANG_PROCESSOR_ARM_64
#   define SLANG_PROCESSOR_ARM_64 0
#endif

#ifndef SLANG_PROCESSOR_X86
#   define SLANG_PROCESSOR_X86 0
#endif

#ifndef SLANG_PROCESSOR_X86_64
#   define SLANG_PROCESSOR_X86_64 0
#endif

#ifndef SLANG_PROCESSOR_POWER_PC
#   define SLANG_PROCESSOR_POWER_PC 0
#endif

#ifndef SLANG_PROCESSOR_POWER_PC_64
#   define SLANG_PROCESSOR_POWER_PC_64 0
#endif

// Processor families

#define SLANG_PROCESSOR_FAMILY_X86 (SLANG_PROCESSOR_X86_64 | SLANG_PROCESSOR_X86)
#define SLANG_PROCESSOR_FAMILY_ARM (SLANG_PROCESSOR_ARM | SLANG_PROCESSOR_ARM_64)
#define SLANG_PROCESSOR_FAMILY_POWER_PC (SLANG_PROCESSOR_POWER_PC_64 | SLANG_PROCESSOR_POWER_PC)

// Pointer size
#define SLANG_PTR_IS_64 (SLANG_PROCESSOR_ARM_64 | SLANG_PROCESSOR_X86_64 | SLANG_PROCESSOR_POWER_PC_64)
#define SLANG_PTR_IS_32 (SLANG_PTR_IS_64 ^ 1)

// Processor features
#if SLANG_PROCESSOR_FAMILY_X86
#   define SLANG_LITTLE_ENDIAN 1
#   define SLANG_UNALIGNED_ACCESS 1
#elif SLANG_PROCESSOR_FAMILY_ARM
#   if defined(__ARMEB__)
#       define SLANG_BIG_ENDIAN 1
#   else
#       define SLANG_LITTLE_ENDIAN 1
#   endif
#elif SLANG_PROCESSOR_FAMILY_POWER_PC
#       define SLANG_BIG_ENDIAN 1
#endif

#ifndef SLANG_LITTLE_ENDIAN
#   define SLANG_LITTLE_ENDIAN 0
#endif

#ifndef SLANG_BIG_ENDIAN
#   define SLANG_BIG_ENDIAN 0
#endif

#ifndef SLANG_UNALIGNED_ACCESS
#   define SLANG_UNALIGNED_ACCESS 0
#endif

// One endianess must be set
#if ((SLANG_BIG_ENDIAN | SLANG_LITTLE_ENDIAN) == 0)
#   error "Couldn't determine endianess"
#endif

#ifndef  SLANG_NO_INTTYPES
#include <inttypes.h>
#endif // ! SLANG_NO_INTTYPES

#ifndef  SLANG_NO_STDDEF
#include <stddef.h>
#endif // ! SLANG_NO_STDDEF

#ifdef __cplusplus
extern "C"
{
#endif
    /*!
    @mainpage Introduction

    API Reference: slang.h

    @file slang.h
    */

    typedef uint32_t    SlangUInt32;
    typedef int32_t     SlangInt32;

    // Use SLANG_PTR_ macros to determine SlangInt/SlangUInt types.
    // This is used over say using size_t/ptrdiff_t/intptr_t/uintptr_t, because on some targets, these types are distinct from
    // their uint_t/int_t equivalents and so produce ambiguity with function overloading.
    //
    // SlangSizeT is helpful as on some compilers size_t is distinct from a regular integer type and so overloading doesn't work.
    // Casting to SlangSizeT works around this.
#if SLANG_PTR_IS_64
    typedef int64_t    SlangInt;
    typedef uint64_t   SlangUInt;

    typedef int64_t    SlangSSizeT;
    typedef uint64_t   SlangSizeT;
#else
    typedef int32_t    SlangInt;
    typedef uint32_t   SlangUInt;

    typedef int32_t    SlangSSizeT;
    typedef uint32_t   SlangSizeT;
#endif

    typedef bool SlangBool;

    
    /*!
    @brief Severity of a diagnostic generated by the compiler.
    Values come from the enum below, with higher values representing more severe
    conditions, and all values >= SLANG_SEVERITY_ERROR indicating compilation
    failure.
    */
    typedef int SlangSeverityIntegral;
    enum SlangSeverity : SlangSeverityIntegral
    {
        SLANG_SEVERITY_DISABLED = 0, /**< A message that is disabled, filtered out. */
        SLANG_SEVERITY_NOTE,         /**< An informative message. */
        SLANG_SEVERITY_WARNING,      /**< A warning, which indicates a possible proble. */
        SLANG_SEVERITY_ERROR,        /**< An error, indicating that compilation failed. */
        SLANG_SEVERITY_FATAL,        /**< An unrecoverable error, which forced compilation to abort. */
        SLANG_SEVERITY_INTERNAL,     /**< An internal error, indicating a logic error in the compiler. */
    };

    typedef int SlangDiagnosticFlags;
    enum
    {
        SLANG_DIAGNOSTIC_FLAG_VERBOSE_PATHS = 0x01,
        SLANG_DIAGNOSTIC_FLAG_TREAT_WARNINGS_AS_ERRORS = 0x02
    };

    typedef int SlangBindableResourceIntegral;
    enum SlangBindableResourceType : SlangBindableResourceIntegral
    {
        SLANG_NON_BINDABLE = 0,
        SLANG_TEXTURE,
        SLANG_SAMPLER,
        SLANG_UNIFORM_BUFFER,
        SLANG_STORAGE_BUFFER,
    };

    /* NOTE! To keep binary compatibility care is needed with this enum!

    * To add value, only add at the bottom (before COUNT_OF) 
    * To remove a value, add _DEPRECATED as a suffix, but leave in the list
    
    This will make the enum values stable, and compatible with libraries that might not use the latest
    enum values.
    */
    typedef int SlangCompileTargetIntegral;
    enum SlangCompileTarget : SlangCompileTargetIntegral
    {
        SLANG_TARGET_UNKNOWN,
        SLANG_TARGET_NONE,
        SLANG_GLSL,
        SLANG_GLSL_VULKAN_DEPRECATED,              //< deprecated and removed: just use `SLANG_GLSL`.
        SLANG_GLSL_VULKAN_ONE_DESC_DEPRECATED,     //< deprecated and removed.
        SLANG_HLSL,
        SLANG_SPIRV,
        SLANG_SPIRV_ASM,
        SLANG_DXBC,
        SLANG_DXBC_ASM,
        SLANG_DXIL,
        SLANG_DXIL_ASM,
        SLANG_C_SOURCE,                 ///< The C language
        SLANG_CPP_SOURCE,               ///< C++ code for shader kernels.
        SLANG_HOST_EXECUTABLE,          ///< Standalone binary executable (for hosting CPU/OS)
        SLANG_SHADER_SHARED_LIBRARY,    ///< A shared library/Dll for shader kernels (for hosting CPU/OS)
        SLANG_SHADER_HOST_CALLABLE,     ///< A CPU target that makes the compiled shader code available to be run immediately
        SLANG_CUDA_SOURCE,              ///< Cuda source
        SLANG_PTX,                      ///< PTX
        SLANG_CUDA_OBJECT_CODE,         ///< Object code that contains CUDA functions.
        SLANG_OBJECT_CODE,              ///< Object code that can be used for later linking
        SLANG_HOST_CPP_SOURCE,          ///< C++ code for host library or executable.
        SLANG_HOST_HOST_CALLABLE,       ///< Host callable host code (ie non kernel/shader) 
        SLANG_CPP_PYTORCH_BINDING,      ///< C++ PyTorch binding code.
        SLANG_METAL,                    ///< Metal shading language
        SLANG_METAL_LIB,                ///< Metal library
        SLANG_METAL_LIB_ASM,            ///< Metal library assembly
        SLANG_HOST_SHARED_LIBRARY,      ///< A shared library/Dll for host code (for hosting CPU/OS)
        SLANG_TARGET_COUNT_OF,
    };

    /* A "container format" describes the way that the outputs
    for multiple files, entry points, targets, etc. should be
    combined into a single artifact for output. */
    typedef int SlangContainerFormatIntegral;
    enum SlangContainerFormat : SlangContainerFormatIntegral
    {
        /* Don't generate a container. */
        SLANG_CONTAINER_FORMAT_NONE,

        /* Generate a container in the `.slang-module` format,
        which includes reflection information, compiled kernels, etc. */
        SLANG_CONTAINER_FORMAT_SLANG_MODULE,
    };

    typedef int SlangPassThroughIntegral;
    enum SlangPassThrough : SlangPassThroughIntegral
    {
        SLANG_PASS_THROUGH_NONE,
        SLANG_PASS_THROUGH_FXC,
        SLANG_PASS_THROUGH_DXC,
        SLANG_PASS_THROUGH_GLSLANG,
        SLANG_PASS_THROUGH_SPIRV_DIS,
        SLANG_PASS_THROUGH_CLANG,                   ///< Clang C/C++ compiler 
        SLANG_PASS_THROUGH_VISUAL_STUDIO,           ///< Visual studio C/C++ compiler
        SLANG_PASS_THROUGH_GCC,                     ///< GCC C/C++ compiler
        SLANG_PASS_THROUGH_GENERIC_C_CPP,           ///< Generic C or C++ compiler, which is decided by the source type
        SLANG_PASS_THROUGH_NVRTC,                   ///< NVRTC Cuda compiler
        SLANG_PASS_THROUGH_LLVM,                    ///< LLVM 'compiler' - includes LLVM and Clang
        SLANG_PASS_THROUGH_SPIRV_OPT,               ///< SPIRV-opt
        SLANG_PASS_THROUGH_METAL,                   ///< Metal compiler
        SLANG_PASS_THROUGH_COUNT_OF,
    };

    /* Defines an archive type used to holds a 'file system' type structure. */
    typedef int SlangArchiveTypeIntegral;
    enum SlangArchiveType : SlangArchiveTypeIntegral
    {
        SLANG_ARCHIVE_TYPE_UNDEFINED,
        SLANG_ARCHIVE_TYPE_ZIP,
        SLANG_ARCHIVE_TYPE_RIFF,                ///< Riff container with no compression
        SLANG_ARCHIVE_TYPE_RIFF_DEFLATE,
        SLANG_ARCHIVE_TYPE_RIFF_LZ4,
        SLANG_ARCHIVE_TYPE_COUNT_OF,
    };

    /*!
    Flags to control compilation behavior.
    */
    typedef unsigned int SlangCompileFlags;
    enum
    {
        /* Do as little mangling of names as possible, to try to preserve original names */
        SLANG_COMPILE_FLAG_NO_MANGLING          = 1 << 3,

        /* Skip code generation step, just check the code and generate layout */
        SLANG_COMPILE_FLAG_NO_CODEGEN           = 1 << 4,

        /* Obfuscate shader names on release products */
        SLANG_COMPILE_FLAG_OBFUSCATE = 1 << 5,

        /* Deprecated flags: kept around to allow existing applications to
        compile. Note that the relevant features will still be left in
        their default state. */
        SLANG_COMPILE_FLAG_NO_CHECKING          = 0,
        SLANG_COMPILE_FLAG_SPLIT_MIXED_TYPES    = 0,
    };

    /*!
    @brief Flags to control code generation behavior of a compilation target */
    typedef unsigned int SlangTargetFlags;
    enum 
    {
        /* When compiling for a D3D Shader Model 5.1 or higher target, allocate
           distinct register spaces for parameter blocks.

           @deprecated This behavior is now enabled unconditionally.
        */
        SLANG_TARGET_FLAG_PARAMETER_BLOCKS_USE_REGISTER_SPACES = 1 << 4,

        /* When set, will generate target code that contains all entrypoints defined
           in the input source or specified via the `spAddEntryPoint` function in a
           single output module (library/source file).
        */
        SLANG_TARGET_FLAG_GENERATE_WHOLE_PROGRAM = 1 << 8,

        /* When set, will dump out the IR between intermediate compilation steps.*/
        SLANG_TARGET_FLAG_DUMP_IR = 1 << 9,

        /* When set, will generate SPIRV directly rather than via glslang. */
        SLANG_TARGET_FLAG_GENERATE_SPIRV_DIRECTLY = 1 << 10,
    };
    constexpr static SlangTargetFlags kDefaultTargetFlags = SLANG_TARGET_FLAG_GENERATE_SPIRV_DIRECTLY;

    /*!
    @brief Options to control floating-point precision guarantees for a target.
    */
    typedef unsigned int SlangFloatingPointModeIntegral;
    enum SlangFloatingPointMode : SlangFloatingPointModeIntegral
    {
        SLANG_FLOATING_POINT_MODE_DEFAULT = 0,
        SLANG_FLOATING_POINT_MODE_FAST,
        SLANG_FLOATING_POINT_MODE_PRECISE,
    };

    /*!
    @brief Options to control emission of `#line` directives
    */
    typedef unsigned int SlangLineDirectiveModeIntegral;
    enum SlangLineDirectiveMode : SlangLineDirectiveModeIntegral
    {
        SLANG_LINE_DIRECTIVE_MODE_DEFAULT = 0,  /**< Default behavior: pick behavior base on target. */
        SLANG_LINE_DIRECTIVE_MODE_NONE,         /**< Don't emit line directives at all. */
        SLANG_LINE_DIRECTIVE_MODE_STANDARD,     /**< Emit standard C-style `#line` directives. */
        SLANG_LINE_DIRECTIVE_MODE_GLSL,         /**< Emit GLSL-style directives with file *number* instead of name */
        SLANG_LINE_DIRECTIVE_MODE_SOURCE_MAP,   /**< Use a source map to track line mappings (ie no #line will appear in emitting source) */
    };

    typedef int SlangSourceLanguageIntegral;
    enum SlangSourceLanguage : SlangSourceLanguageIntegral
    {
        SLANG_SOURCE_LANGUAGE_UNKNOWN,
        SLANG_SOURCE_LANGUAGE_SLANG,
        SLANG_SOURCE_LANGUAGE_HLSL,
        SLANG_SOURCE_LANGUAGE_GLSL,
        SLANG_SOURCE_LANGUAGE_C,
        SLANG_SOURCE_LANGUAGE_CPP,
        SLANG_SOURCE_LANGUAGE_CUDA,
        SLANG_SOURCE_LANGUAGE_SPIRV,
        SLANG_SOURCE_LANGUAGE_METAL,
        SLANG_SOURCE_LANGUAGE_COUNT_OF,
    };

    typedef unsigned int SlangProfileIDIntegral;
    enum SlangProfileID : SlangProfileIDIntegral
    {
        SLANG_PROFILE_UNKNOWN,
    };


    typedef SlangInt32 SlangCapabilityIDIntegral;
    enum SlangCapabilityID : SlangCapabilityIDIntegral
    {
        SLANG_CAPABILITY_UNKNOWN = 0,
    };

    typedef unsigned int SlangMatrixLayoutModeIntegral;
    enum SlangMatrixLayoutMode : SlangMatrixLayoutModeIntegral
    {
        SLANG_MATRIX_LAYOUT_MODE_UNKNOWN = 0,
        SLANG_MATRIX_LAYOUT_ROW_MAJOR,
        SLANG_MATRIX_LAYOUT_COLUMN_MAJOR,
    };

    typedef SlangUInt32 SlangStageIntegral;
    enum SlangStage : SlangStageIntegral
    {
        SLANG_STAGE_NONE,
        SLANG_STAGE_VERTEX,
        SLANG_STAGE_HULL,
        SLANG_STAGE_DOMAIN,
        SLANG_STAGE_GEOMETRY,
        SLANG_STAGE_FRAGMENT,
        SLANG_STAGE_COMPUTE,
        SLANG_STAGE_RAY_GENERATION,
        SLANG_STAGE_INTERSECTION,
        SLANG_STAGE_ANY_HIT,
        SLANG_STAGE_CLOSEST_HIT,
        SLANG_STAGE_MISS,
        SLANG_STAGE_CALLABLE,
        SLANG_STAGE_MESH,
        SLANG_STAGE_AMPLIFICATION,

        // alias:
        SLANG_STAGE_PIXEL = SLANG_STAGE_FRAGMENT,
    };

    typedef SlangUInt32 SlangDebugInfoLevelIntegral;
    enum SlangDebugInfoLevel : SlangDebugInfoLevelIntegral
    {
        SLANG_DEBUG_INFO_LEVEL_NONE = 0,    /**< Don't emit debug information at all. */
        SLANG_DEBUG_INFO_LEVEL_MINIMAL,     /**< Emit as little debug information as possible, while still supporting stack trackes. */
        SLANG_DEBUG_INFO_LEVEL_STANDARD,    /**< Emit whatever is the standard level of debug information for each target. */
        SLANG_DEBUG_INFO_LEVEL_MAXIMAL,     /**< Emit as much debug infromation as possible for each target. */
        
    };

    /* Describes the debugging information format produced during a compilation. */
    typedef SlangUInt32 SlangDebugInfoFormatIntegral;
    enum SlangDebugInfoFormat : SlangDebugInfoFormatIntegral
    {
        SLANG_DEBUG_INFO_FORMAT_DEFAULT,         ///< Use the default debugging format for the target 
        SLANG_DEBUG_INFO_FORMAT_C7,              ///< CodeView C7 format (typically means debugging infomation is embedded in the binary)
        SLANG_DEBUG_INFO_FORMAT_PDB,             ///< Program database
        
        SLANG_DEBUG_INFO_FORMAT_STABS,          ///< Stabs
        SLANG_DEBUG_INFO_FORMAT_COFF,           ///< COFF debug info
        SLANG_DEBUG_INFO_FORMAT_DWARF,          ///< DWARF debug info (we may want to support specifying the version)

        SLANG_DEBUG_INFO_FORMAT_COUNT_OF,
    };

    typedef SlangUInt32 SlangOptimizationLevelIntegral;
    enum SlangOptimizationLevel : SlangOptimizationLevelIntegral
    {
        SLANG_OPTIMIZATION_LEVEL_NONE = 0,  /**< Don't optimize at all. */
        SLANG_OPTIMIZATION_LEVEL_DEFAULT,   /**< Default optimization level: balance code quality and compilation time. */
        SLANG_OPTIMIZATION_LEVEL_HIGH,      /**< Optimize aggressively. */
        SLANG_OPTIMIZATION_LEVEL_MAXIMAL,   /**< Include optimizations that may take a very long time, or may involve severe space-vs-speed tradeoffs */
    };

    // All compiler option names supported by Slang.
    namespace slang
    {
        enum class CompilerOptionName
        {
            MacroDefine,        // stringValue0: macro name;  stringValue1: macro value
            DepFile,
            EntryPointName,
            Specialize,
            Help,
            HelpStyle,
            Include,            // stringValue: additional include path.
            Language,
            MatrixLayoutColumn, // bool
            MatrixLayoutRow,    // bool
            ZeroInitialize,     // bool
            IgnoreCapabilities, // bool
            RestrictiveCapabilityCheck, // bool
            ModuleName,         // stringValue0: module name.
            Output,
            Profile,            // intValue0: profile
            Stage,              // intValue0: stage
            Target,             // intValue0: CodeGenTarget
            Version,
            WarningsAsErrors,   // stringValue0: "all" or comma separated list of warning codes or names.
            DisableWarnings,    // stringValue0: comma separated list of warning codes or names.
            EnableWarning,      // stringValue0: warning code or name.
            DisableWarning,     // stringValue0: warning code or name.
            DumpWarningDiagnostics,
            InputFilesRemain,
            EmitIr,                // bool
            ReportDownstreamTime,  // bool
            ReportPerfBenchmark,   // bool
            SkipSPIRVValidation,   // bool
            SourceEmbedStyle,
            SourceEmbedName,
            SourceEmbedLanguage,
            DisableShortCircuit,   // bool
            MinimumSlangOptimization, // bool
            DisableNonEssentialValidations, // bool
            DisableSourceMap,       // bool
            UnscopedEnum,           // bool
            PreserveParameters,       // bool: preserve all resource parameters in the output code.

            // Target

            Capability,                 // intValue0: CapabilityName
            DefaultImageFormatUnknown,  // bool
            DisableDynamicDispatch,     // bool
            DisableSpecialization,      // bool
            FloatingPointMode,          // intValue0: FloatingPointMode
            DebugInformation,           // intValue0: DebugInfoLevel
            LineDirectiveMode,
            Optimization,               // intValue0: OptimizationLevel
            Obfuscate,                  // bool

            VulkanBindShift,            // intValue0 (higher 8 bits): kind; intValue0(lower bits): set; intValue1: shift
            VulkanBindGlobals,          // intValue0: index; intValue1: set
            VulkanInvertY,              // bool
            VulkanUseDxPositionW,       // bool
            VulkanUseEntryPointName,    // bool
            VulkanUseGLLayout,          // bool
            VulkanEmitReflection,       // bool

            GLSLForceScalarLayout,      // bool
            EnableEffectAnnotations,    // bool

            EmitSpirvViaGLSL,           // bool
            EmitSpirvDirectly,          // bool
            SPIRVCoreGrammarJSON,       // stringValue0: json path
            IncompleteLibrary,          // bool, when set, will not issue an error when the linked program has unresolved extern function symbols.

            // Downstream

            CompilerPath,
            DefaultDownstreamCompiler,
            DownstreamArgs,             // stringValue0: downstream compiler name. stringValue1: argument list, one per line.
            PassThrough,

            // Repro

            DumpRepro,
            DumpReproOnError,
            ExtractRepro,
            LoadRepro,
            LoadReproDirectory,
            ReproFallbackDirectory,

            // Debugging

            DumpAst,
            DumpIntermediatePrefix,
            DumpIntermediates,      // bool
            DumpIr,                 // bool
            DumpIrIds,
            PreprocessorOutput,
            OutputIncludes,
            ReproFileSystem,
            SerialIr,               // bool
            SkipCodeGen,            // bool
            ValidateIr,             // bool
            VerbosePaths,
            VerifyDebugSerialIr,
            NoCodeGen,              // Not used.

            // Experimental

            FileSystem,
            Heterogeneous,
            NoMangle,
            NoHLSLBinding,
            NoHLSLPackConstantBufferElements,
            ValidateUniformity,
            AllowGLSL,
            EnableExperimentalPasses,

            // Internal

            ArchiveType,
            CompileStdLib,
            Doc,
            IrCompression,
            LoadStdLib,
            ReferenceModule,
            SaveStdLib,
            SaveStdLibBinSource,
            TrackLiveness,
            LoopInversion,              // bool, enable loop inversion optimization

            // Deprecated
            ParameterBlocksUseRegisterSpaces,

            CountOfParsableOptions,

            // Used in parsed options only.
            DebugInformationFormat,     // intValue0: DebugInfoFormat
            VulkanBindShiftAll,         // intValue0: kind; intValue1: shift
            GenerateWholeProgram,       // bool
            UseUpToDateBinaryModule,    // bool, when set, will only load
                                        // precompiled modules if it is up-to-date with its source.

            EmbedDXIL,                  // bool
            CountOf,
        };

        enum class CompilerOptionValueKind
        {
            Int,
            String
        };

        struct CompilerOptionValue
        {
            CompilerOptionValueKind kind = CompilerOptionValueKind::Int;
            int32_t intValue0 = 0;
            int32_t intValue1 = 0;
            const char* stringValue0 = nullptr;
            const char* stringValue1 = nullptr;
        };

        struct CompilerOptionEntry
        {
            CompilerOptionName name;
            CompilerOptionValue value;
        };
    }

    /** A result code for a Slang API operation.

    This type is generally compatible with the Windows API `HRESULT` type. In particular, negative values indicate
    failure results, while zero or positive results indicate success.

    In general, Slang APIs always return a zero result on success, unless documented otherwise. Strictly speaking
    a negative value indicates an error, a positive (or 0) value indicates success. This can be tested for with the macros
    SLANG_SUCCEEDED(x) or SLANG_FAILED(x).

    It can represent if the call was successful or not. It can also specify in an extensible manner what facility
    produced the result (as the integral 'facility') as well as what caused it (as an integral 'code').
    Under the covers SlangResult is represented as a int32_t.

    SlangResult is designed to be compatible with COM HRESULT.

    It's layout in bits is as follows

    Severity | Facility | Code
    ---------|----------|-----
    31       |    30-16 | 15-0

    Severity - 1 fail, 0 is success - as SlangResult is signed 32 bits, means negative number indicates failure.
    Facility is where the error originated from. Code is the code specific to the facility.

    Result codes have the following styles,
    1) SLANG_name
    2) SLANG_s_f_name
    3) SLANG_s_name

    where s is S for success, E for error
    f is the short version of the facility name

    Style 1 is reserved for SLANG_OK and SLANG_FAIL as they are so commonly used.

    It is acceptable to expand 'f' to a longer name to differentiate a name or drop if unique without it.
    ie for a facility 'DRIVER' it might make sense to have an error of the form SLANG_E_DRIVER_OUT_OF_MEMORY
    */

    typedef int32_t SlangResult;

    //! Use to test if a result was failure. Never use result != SLANG_OK to test for failure, as there may be successful codes != SLANG_OK.
#define SLANG_FAILED(status) ((status) < 0)
    //! Use to test if a result succeeded. Never use result == SLANG_OK to test for success, as will detect other successful codes as a failure.
#define SLANG_SUCCEEDED(status) ((status) >= 0)

    //! Get the facility the result is associated with
#define SLANG_GET_RESULT_FACILITY(r)    ((int32_t)(((r) >> 16) & 0x7fff))
    //! Get the result code for the facility
#define SLANG_GET_RESULT_CODE(r)        ((int32_t)((r) & 0xffff))

#define SLANG_MAKE_ERROR(fac, code)        ((((int32_t)(fac)) << 16) | ((int32_t)(code)) | int32_t(0x80000000))
#define SLANG_MAKE_SUCCESS(fac, code)    ((((int32_t)(fac)) << 16) | ((int32_t)(code)))

    /*************************** Facilities ************************************/

    //! Facilities compatible with windows COM - only use if known code is compatible
#define SLANG_FACILITY_WIN_GENERAL      0
#define SLANG_FACILITY_WIN_INTERFACE    4
#define SLANG_FACILITY_WIN_API          7

    //! Base facility -> so as to not clash with HRESULT values (values in 0x200 range do not appear used)
#define SLANG_FACILITY_BASE         0x200

    /*! Facilities numbers must be unique across a project to make the resulting result a unique number.
    It can be useful to have a consistent short name for a facility, as used in the name prefix */
#define SLANG_FACILITY_CORE             SLANG_FACILITY_BASE
    /* Facility for codes, that are not uniquely defined/protected. Can be used to pass back a specific error without requiring system wide facility uniqueness. Codes
    should never be part of a public API. */
#define SLANG_FACILITY_INTERNAL         SLANG_FACILITY_BASE + 1

    /// Base for external facilities. Facilities should be unique across modules.
#define SLANG_FACILITY_EXTERNAL_BASE 0x210

    /* ************************ Win COM compatible Results ******************************/
    // https://msdn.microsoft.com/en-us/library/windows/desktop/aa378137(v=vs.85).aspx

    //! SLANG_OK indicates success, and is equivalent to SLANG_MAKE_SUCCESS(SLANG_FACILITY_WIN_GENERAL, 0)
#define SLANG_OK                          0
    //! SLANG_FAIL is the generic failure code - meaning a serious error occurred and the call couldn't complete
#define SLANG_FAIL                          SLANG_MAKE_ERROR(SLANG_FACILITY_WIN_GENERAL, 0x4005)

#define SLANG_MAKE_WIN_GENERAL_ERROR(code)  SLANG_MAKE_ERROR(SLANG_FACILITY_WIN_GENERAL, code)

    //! Functionality is not implemented
#define SLANG_E_NOT_IMPLEMENTED             SLANG_MAKE_WIN_GENERAL_ERROR(0x4001)
    //! Interface not be found
#define SLANG_E_NO_INTERFACE                SLANG_MAKE_WIN_GENERAL_ERROR(0x4002)
    //! Operation was aborted (did not correctly complete)
#define SLANG_E_ABORT                       SLANG_MAKE_WIN_GENERAL_ERROR(0x4004) 

    //! Indicates that a handle passed in as parameter to a method is invalid.
#define SLANG_E_INVALID_HANDLE              SLANG_MAKE_ERROR(SLANG_FACILITY_WIN_API, 6)
    //! Indicates that an argument passed in as parameter to a method is invalid.
#define SLANG_E_INVALID_ARG                 SLANG_MAKE_ERROR(SLANG_FACILITY_WIN_API, 0x57)
    //! Operation could not complete - ran out of memory
#define SLANG_E_OUT_OF_MEMORY               SLANG_MAKE_ERROR(SLANG_FACILITY_WIN_API, 0xe)

    /* *************************** other Results **************************************/

#define SLANG_MAKE_CORE_ERROR(code)         SLANG_MAKE_ERROR(SLANG_FACILITY_CORE, code)

    // Supplied buffer is too small to be able to complete
#define SLANG_E_BUFFER_TOO_SMALL            SLANG_MAKE_CORE_ERROR(1)
    //! Used to identify a Result that has yet to be initialized.
    //! It defaults to failure such that if used incorrectly will fail, as similar in concept to using an uninitialized variable.
#define SLANG_E_UNINITIALIZED               SLANG_MAKE_CORE_ERROR(2)
    //! Returned from an async method meaning the output is invalid (thus an error), but a result for the request is pending, and will be returned on a subsequent call with the async handle.
#define SLANG_E_PENDING                     SLANG_MAKE_CORE_ERROR(3)
    //! Indicates a file/resource could not be opened
#define SLANG_E_CANNOT_OPEN                 SLANG_MAKE_CORE_ERROR(4)
    //! Indicates a file/resource could not be found
#define SLANG_E_NOT_FOUND                   SLANG_MAKE_CORE_ERROR(5)
    //! An unhandled internal failure (typically from unhandled exception)
#define SLANG_E_INTERNAL_FAIL               SLANG_MAKE_CORE_ERROR(6)
    //! Could not complete because some underlying feature (hardware or software) was not available 
#define SLANG_E_NOT_AVAILABLE               SLANG_MAKE_CORE_ERROR(7)
        //! Could not complete because the operation times out. 
#define SLANG_E_TIME_OUT                    SLANG_MAKE_CORE_ERROR(8)

    /** A "Universally Unique Identifier" (UUID)

    The Slang API uses UUIDs to identify interfaces when
    using `queryInterface`.

    This type is compatible with the `GUID` type defined
    by the Component Object Model (COM), but Slang is
    not dependent on COM.
    */
    struct SlangUUID
    {
        uint32_t data1;
        uint16_t data2;
        uint16_t data3;
        uint8_t  data4[8];
    };

// Place at the start of an interface with the guid.
// Guid should be specified as SLANG_COM_INTERFACE(0x00000000, 0x0000, 0x0000, { 0xC0, 0x00, 0x00, 0x00, 0x00, 0x00, 0x00, 0x46 })
// NOTE: it's the typical guid struct definition, without the surrounding {}
// It is not necessary to use the multiple parameters (we can wrap in parens), but this is simple.
#define SLANG_COM_INTERFACE(a, b, c, d0, d1, d2, d3, d4, d5, d6, d7) \
    public: \
    SLANG_FORCE_INLINE constexpr static SlangUUID getTypeGuid() \
    { \
        return { a, b, c, d0, d1, d2, d3, d4, d5, d6, d7 }; \
    }

// Sometimes it's useful to associate a guid with a class to identify it. This macro can used for this,
// and the guid extracted via the getTypeGuid() function defined in the type
#define SLANG_CLASS_GUID(a, b, c, d0, d1, d2, d3, d4, d5, d6, d7) \
    SLANG_FORCE_INLINE constexpr static SlangUUID getTypeGuid() \
    { \
        return { a, b, c, d0, d1, d2, d3, d4, d5, d6, d7 }; \
    }

// Helper to fill in pairs of GUIDs and return pointers. This ensures that the
// type of the GUID passed matches the pointer type, and that it is derived
// from ISlangUnknown,
// TODO(c++20): would is_derived_from be more appropriate here for private inheritance of ISlangUnknown?
//
// with     : void createFoo(SlangUUID, void**);
//            Slang::ComPtr<Bar> myBar;
// call with: createFoo(SLANG_IID_PPV_ARGS(myBar.writeRef()))
// to call  : createFoo(Bar::getTypeGuid(), (void**)(myBar.writeRef()))
#define SLANG_IID_PPV_ARGS(ppType) \
    std::decay_t<decltype(**(ppType))>::getTypeGuid(), \
    ((void)[]{static_assert(std::is_base_of_v<ISlangUnknown, std::decay_t<decltype(**(ppType))>>);}, reinterpret_cast<void**>(ppType))


    /** Base interface for components exchanged through the API.

    This interface definition is compatible with the COM `IUnknown`,
    and uses the same UUID, but Slang does not require applications
    to use or initialize COM.
    */
    struct ISlangUnknown
    {
        SLANG_COM_INTERFACE(0x00000000, 0x0000, 0x0000, { 0xC0, 0x00, 0x00, 0x00, 0x00, 0x00, 0x00, 0x46 })

        virtual SLANG_NO_THROW SlangResult SLANG_MCALL queryInterface(SlangUUID const& uuid, void** outObject) = 0;
        virtual SLANG_NO_THROW uint32_t SLANG_MCALL addRef() = 0;
        virtual SLANG_NO_THROW uint32_t SLANG_MCALL release() = 0;

        /*
        Inline methods are provided to allow the above operations to be called
        using their traditional COM names/signatures:
        */
        SlangResult QueryInterface(struct _GUID const& uuid, void** outObject) { return queryInterface(*(SlangUUID const*)&uuid, outObject); }
        uint32_t AddRef() { return addRef(); }
        uint32_t Release() { return release(); }
    };
    #define SLANG_UUID_ISlangUnknown ISlangUnknown::getTypeGuid()


    /* An interface to provide a mechanism to cast, that doesn't require ref counting
    and doesn't have to return a pointer to a ISlangUnknown derived class */
    class ISlangCastable : public ISlangUnknown
    {
        SLANG_COM_INTERFACE(0x87ede0e1, 0x4852, 0x44b0, { 0x8b, 0xf2, 0xcb, 0x31, 0x87, 0x4d, 0xe2, 0x39 });

            /// Can be used to cast to interfaces without reference counting. 
            /// Also provides access to internal implementations, when they provide a guid
            /// Can simulate a 'generated' interface as long as kept in scope by cast from. 
        virtual SLANG_NO_THROW void* SLANG_MCALL castAs(const SlangUUID& guid) = 0;
    };

    class ISlangClonable : public ISlangCastable
    {
        SLANG_COM_INTERFACE(0x1ec36168, 0xe9f4, 0x430d, { 0xbb, 0x17, 0x4, 0x8a, 0x80, 0x46, 0xb3, 0x1f });

            /// Note the use of guid is for the desired interface/object.
            /// The object is returned *not* ref counted. Any type that can implements the interface, 
            /// derives from ICastable, and so (not withstanding some other issue) will always return
            /// an ICastable interface which other interfaces/types are accessible from via castAs
        SLANG_NO_THROW virtual void* SLANG_MCALL clone(const SlangUUID& guid) = 0;
    };

    /** A "blob" of binary data.

    This interface definition is compatible with the `ID3DBlob` and `ID3D10Blob` interfaces.
    */
    struct ISlangBlob : public ISlangUnknown
    {
        SLANG_COM_INTERFACE(0x8BA5FB08, 0x5195, 0x40e2, { 0xAC, 0x58, 0x0D, 0x98, 0x9C, 0x3A, 0x01, 0x02 })

        virtual SLANG_NO_THROW void const* SLANG_MCALL getBufferPointer() = 0;
        virtual SLANG_NO_THROW size_t SLANG_MCALL getBufferSize() = 0;
    };
    #define SLANG_UUID_ISlangBlob ISlangBlob::getTypeGuid()

    /* Can be requested from ISlangCastable cast to indicate the contained chars are null terminated.  
    */
    struct SlangTerminatedChars
    {
        SLANG_CLASS_GUID(0xbe0db1a8, 0x3594, 0x4603, { 0xa7, 0x8b, 0xc4, 0x86, 0x84, 0x30, 0xdf, 0xbb });
        operator const char*() const { return chars; }
        char chars[1];
    };

    /** A (real or virtual) file system.

    Slang can make use of this interface whenever it would otherwise try to load files
    from disk, allowing applications to hook and/or override filesystem access from
    the compiler.

    It is the responsibility of 
    the caller of any method that returns a ISlangBlob to release the blob when it is no 
    longer used (using 'release').
    */

    struct ISlangFileSystem : public ISlangCastable
    {
        SLANG_COM_INTERFACE(0x003A09FC, 0x3A4D, 0x4BA0, { 0xAD, 0x60, 0x1F, 0xD8, 0x63, 0xA9, 0x15, 0xAB })

        /** Load a file from `path` and return a blob of its contents
        @param path The path to load from, as a null-terminated UTF-8 string.
        @param outBlob A destination pointer to receive the blob of the file contents.
        @returns A `SlangResult` to indicate success or failure in loading the file.

        NOTE! This is a *binary* load - the blob should contain the exact same bytes
        as are found in the backing file. 

        If load is successful, the implementation should create a blob to hold
        the file's content, store it to `outBlob`, and return 0.
        If the load fails, the implementation should return a failure status
        (any negative value will do).
        */
        virtual SLANG_NO_THROW SlangResult SLANG_MCALL loadFile(
            char const*     path,
            ISlangBlob** outBlob) = 0;
    };
    #define SLANG_UUID_ISlangFileSystem ISlangFileSystem::getTypeGuid()


    typedef void(*SlangFuncPtr)(void);

    /** 
    (DEPRECATED) ISlangSharedLibrary
    */
    struct ISlangSharedLibrary_Dep1: public ISlangUnknown
    {
        SLANG_COM_INTERFACE( 0x9c9d5bc5, 0xeb61, 0x496f,{ 0x80, 0xd7, 0xd1, 0x47, 0xc4, 0xa2, 0x37, 0x30 })

        virtual SLANG_NO_THROW void* SLANG_MCALL findSymbolAddressByName(char const* name) = 0;
    };
    #define SLANG_UUID_ISlangSharedLibrary_Dep1 ISlangSharedLibrary_Dep1::getTypeGuid()

    /** An interface that can be used to encapsulate access to a shared library. An implementation
    does not have to implement the library as a shared library
    */
    struct ISlangSharedLibrary : public ISlangCastable
    {
        SLANG_COM_INTERFACE(0x70dbc7c4, 0xdc3b, 0x4a07, { 0xae, 0x7e, 0x75, 0x2a, 0xf6, 0xa8, 0x15, 0x55 })

        /** Get a function by name. If the library is unloaded will only return nullptr.
        @param name The name of the function
        @return The function pointer related to the name or nullptr if not found
        */
        SLANG_FORCE_INLINE SlangFuncPtr findFuncByName(char const* name) { return (SlangFuncPtr)findSymbolAddressByName(name); }

        /** Get a symbol by name. If the library is unloaded will only return nullptr.
        @param name The name of the symbol
        @return The pointer related to the name or nullptr if not found
        */
        virtual SLANG_NO_THROW void* SLANG_MCALL findSymbolAddressByName(char const* name) = 0;
    };
    #define SLANG_UUID_ISlangSharedLibrary ISlangSharedLibrary::getTypeGuid()

    struct ISlangSharedLibraryLoader: public ISlangUnknown
    {
        SLANG_COM_INTERFACE(0x6264ab2b, 0xa3e8, 0x4a06, { 0x97, 0xf1, 0x49, 0xbc, 0x2d, 0x2a, 0xb1, 0x4d })

            /** Load a shared library. In typical usage the library name should *not* contain any platform
            specific elements. For example on windows a dll name should *not* be passed with a '.dll' extension,
            and similarly on linux a shared library should *not* be passed with the 'lib' prefix and '.so' extension
            @path path The unadorned filename and/or path for the shared library
            @ param sharedLibraryOut Holds the shared library if successfully loaded */
        virtual SLANG_NO_THROW SlangResult SLANG_MCALL loadSharedLibrary(
            const char*     path,
            ISlangSharedLibrary** sharedLibraryOut) = 0;
    };
    #define SLANG_UUID_ISlangSharedLibraryLoader ISlangSharedLibraryLoader::getTypeGuid()
    
    /* Type that identifies how a path should be interpreted */
    typedef unsigned int SlangPathTypeIntegral;
    enum SlangPathType : SlangPathTypeIntegral
    {
        SLANG_PATH_TYPE_DIRECTORY,      /**< Path specified specifies a directory. */
        SLANG_PATH_TYPE_FILE,           /**< Path specified is to a file. */
    };

    /* Callback to enumerate the contents of of a directory in a ISlangFileSystemExt.
    The name is the name of a file system object (directory/file) in the specified path (ie it is without a path) */
    typedef void (*FileSystemContentsCallBack)(SlangPathType pathType, const char* name, void* userData);

    /* Determines how paths map to files on the OS file system */
    enum class OSPathKind : uint8_t
    {
        None,                ///< Paths do not map to the file system
        Direct,              ///< Paths map directly to the file system
        OperatingSystem,     ///< Only paths gained via PathKind::OperatingSystem map to the operating system file system
    };

    /* Used to determine what kind of path is required from an input path */
    enum class PathKind
    {
            /// Given a path, returns a simplified version of that path.  
            /// This typically means removing '..' and/or '.' from the path.
            /// A simplified path must point to the same object as the original.
        Simplified,             

            /// Given a path, returns a 'canonical path' to the item. 
            /// This may be the operating system 'canonical path' that is the unique path to the item.
            /// 
            /// If the item exists the returned canonical path should always be usable to access the item.
            /// 
            /// If the item the path specifies doesn't exist, the canonical path may not be returnable
            /// or be a path simplification.             
            /// Not all file systems support canonical paths.
        Canonical,

            /// Given a path returns a path such that it is suitable to be displayed to the user.
            /// 
            /// For example if the file system is a zip file - it might include the path to the zip
            /// container as well as the path to the specific file.
            /// 
            /// NOTE! The display path won't necessarily work on the file system to access the item
        Display,

            /// Get the path to the item on the *operating system* file system, if available.
        OperatingSystem,

        CountOf,
    };

    /** An extended file system abstraction.
    
    Implementing and using this interface over ISlangFileSystem gives much more control over how paths
    are managed, as well as how it is determined if two files 'are the same'.

    All paths as input char*, or output as ISlangBlobs are always encoded as UTF-8 strings.
    Blobs that contain strings are always zero terminated.
    */
    struct ISlangFileSystemExt : public ISlangFileSystem
    {
        SLANG_COM_INTERFACE(0x5fb632d2, 0x979d, 0x4481, { 0x9f, 0xee, 0x66, 0x3c, 0x3f, 0x14, 0x49, 0xe1 })

        /** Get a uniqueIdentity which uniquely identifies an object of the file system.
           
        Given a path, returns a 'uniqueIdentity' which ideally is the same value for the same object on the file system.

        The uniqueIdentity is used to compare if two paths are the same - which amongst other things allows Slang to
        cache source contents internally. It is also used for #pragma once functionality.

        A *requirement* is for any implementation is that two paths can only return the same uniqueIdentity if the
        contents of the two files are *identical*. If an implementation breaks this constraint it can produce incorrect compilation.
        If an implementation cannot *strictly* identify *the same* files, this will only have an effect on #pragma once behavior.

        The string for the uniqueIdentity is held zero terminated in the ISlangBlob of outUniqueIdentity.
   
        Note that there are many ways a uniqueIdentity may be generated for a file. For example it could be the
        'canonical path' - assuming it is available and unambiguous for a file system. Another possible mechanism
        could be to store the filename combined with the file date time to uniquely identify it.
     
        The client must ensure the blob be released when no longer used, otherwise memory will leak.

        NOTE! Ideally this method would be called 'getPathUniqueIdentity' but for historical reasons and
        backward compatibility it's name remains with 'File' even though an implementation should be made to work
        with directories too.

        @param path
        @param outUniqueIdentity
        @returns A `SlangResult` to indicate success or failure getting the uniqueIdentity.
        */
        virtual SLANG_NO_THROW SlangResult SLANG_MCALL getFileUniqueIdentity(
            const char* path,
            ISlangBlob** outUniqueIdentity) = 0;

        /** Calculate a path combining the 'fromPath' with 'path'

        The client must ensure the blob be released when no longer used, otherwise memory will leak.

        @param fromPathType How to interpret the from path - as a file or a directory.
        @param fromPath The from path. 
        @param path Path to be determined relative to the fromPath
        @param pathOut Holds the string which is the relative path. The string is held in the blob zero terminated.  
        @returns A `SlangResult` to indicate success or failure in loading the file.
        */
        virtual SLANG_NO_THROW SlangResult SLANG_MCALL calcCombinedPath(
            SlangPathType fromPathType,
            const char* fromPath,
            const char* path,
            ISlangBlob** pathOut) = 0;          
            
        /** Gets the type of path that path is on the file system. 
        @param path
        @param pathTypeOut
        @returns SLANG_OK if located and type is known, else an error. SLANG_E_NOT_FOUND if not found.
        */
        virtual SLANG_NO_THROW SlangResult SLANG_MCALL getPathType(
            const char* path, 
            SlangPathType* pathTypeOut) = 0;

        /** Get a path based on the kind.

        @param kind The kind of path wanted
        @param path The input path
        @param outPath The output path held in a blob
        @returns SLANG_OK if successfully simplified the path (SLANG_E_NOT_IMPLEMENTED if not implemented, or some other error code)
        */
        virtual SLANG_NO_THROW SlangResult SLANG_MCALL getPath(
            PathKind kind,
            const char* path,
            ISlangBlob** outPath) = 0;

        /** Clears any cached information */
        virtual SLANG_NO_THROW void SLANG_MCALL clearCache() = 0;

        /** Enumerate the contents of the path
        
        Note that for normal Slang operation it isn't necessary to enumerate contents this can return SLANG_E_NOT_IMPLEMENTED.
        
        @param The path to enumerate
        @param callback This callback is called for each entry in the path. 
        @param userData This is passed to the callback
        @returns SLANG_OK if successful 
        */
        virtual SLANG_NO_THROW SlangResult SLANG_MCALL enumeratePathContents(
            const char* path,
            FileSystemContentsCallBack callback,
            void* userData) = 0;

        /** Returns how paths map to the OS file system
        
        @returns OSPathKind that describes how paths map to the Operating System file system
        */
        virtual SLANG_NO_THROW OSPathKind SLANG_MCALL getOSPathKind() = 0;
    };

    #define SLANG_UUID_ISlangFileSystemExt ISlangFileSystemExt::getTypeGuid()

    struct ISlangMutableFileSystem : public ISlangFileSystemExt
    {
        SLANG_COM_INTERFACE(0xa058675c, 0x1d65, 0x452a, { 0x84, 0x58, 0xcc, 0xde, 0xd1, 0x42, 0x71, 0x5 })

        /** Write data to the specified path.

        @param path The path for data to be saved to
        @param data The data to be saved
        @param size The size of the data in bytes
        @returns SLANG_OK if successful (SLANG_E_NOT_IMPLEMENTED if not implemented, or some other error code)
        */
        virtual SLANG_NO_THROW SlangResult SLANG_MCALL saveFile(
            const char* path,
            const void* data,
            size_t size) = 0;

        /** Write data in the form of a blob to the specified path.

        Depending on the implementation writing a blob might be faster/use less memory. It is assumed the 
        blob is *immutable* and that an implementation can reference count it.

        It is not guaranteed loading the same file will return the *same* blob - just a blob with same 
        contents.

        @param path The path for data to be saved to
        @param dataBlob The data to be saved
        @returns SLANG_OK if successful (SLANG_E_NOT_IMPLEMENTED if not implemented, or some other error code)
        */
        virtual SLANG_NO_THROW SlangResult SLANG_MCALL saveFileBlob(
            const char* path,
            ISlangBlob* dataBlob) = 0;

        /** Remove the entry in the path (directory of file). Will only delete an empty directory, if not empty
        will return an error.

        @param path The path to remove 
        @returns SLANG_OK if successful 
        */
        virtual SLANG_NO_THROW SlangResult SLANG_MCALL remove(
            const char* path) = 0;

        /** Create a directory.

        The path to the directory must exist

        @param path To the directory to create. The parent path *must* exist otherwise will return an error.
        @returns SLANG_OK if successful 
        */
        virtual SLANG_NO_THROW SlangResult SLANG_MCALL createDirectory(
            const char* path) = 0;
    };

    #define SLANG_UUID_ISlangMutableFileSystem ISlangMutableFileSystem::getTypeGuid()

    /* Identifies different types of writer target*/
    typedef unsigned int SlangWriterChannelIntegral;
    enum SlangWriterChannel : SlangWriterChannelIntegral
    {
        SLANG_WRITER_CHANNEL_DIAGNOSTIC,
        SLANG_WRITER_CHANNEL_STD_OUTPUT,
        SLANG_WRITER_CHANNEL_STD_ERROR,
        SLANG_WRITER_CHANNEL_COUNT_OF,
    };

    typedef unsigned int SlangWriterModeIntegral;
    enum SlangWriterMode : SlangWriterModeIntegral
    {
        SLANG_WRITER_MODE_TEXT,
        SLANG_WRITER_MODE_BINARY,
    };

    /** A stream typically of text, used for outputting diagnostic as well as other information.
    */
    struct ISlangWriter : public ISlangUnknown
    {
        SLANG_COM_INTERFACE(0xec457f0e, 0x9add, 0x4e6b,{ 0x85, 0x1c, 0xd7, 0xfa, 0x71, 0x6d, 0x15, 0xfd })

            /** Begin an append buffer.
            NOTE! Only one append buffer can be active at any time.
            @param maxNumChars The maximum of chars that will be appended
            @returns The start of the buffer for appending to. */    
        virtual SLANG_NO_THROW char* SLANG_MCALL beginAppendBuffer(size_t maxNumChars) = 0;
            /** Ends the append buffer, and is equivalent to a write of the append buffer.
            NOTE! That an endAppendBuffer is not necessary if there are no characters to write.
            @param buffer is the start of the data to append and must be identical to last value returned from beginAppendBuffer
            @param numChars must be a value less than or equal to what was returned from last call to beginAppendBuffer
            @returns Result, will be SLANG_OK on success */
        virtual SLANG_NO_THROW SlangResult SLANG_MCALL endAppendBuffer(char* buffer, size_t numChars) = 0;
            /** Write text to the writer
            @param chars The characters to write out
            @param numChars The amount of characters
            @returns SLANG_OK on success */
        virtual SLANG_NO_THROW SlangResult SLANG_MCALL write(const char* chars, size_t numChars) = 0;
            /** Flushes any content to the output */
        virtual SLANG_NO_THROW void SLANG_MCALL flush() = 0;
            /** Determines if the writer stream is to the console, and can be used to alter the output 
            @returns Returns true if is a console writer */
        virtual SLANG_NO_THROW SlangBool SLANG_MCALL isConsole() = 0;
            /** Set the mode for the writer to use
            @param mode The mode to use
            @returns SLANG_OK on success */
        virtual SLANG_NO_THROW SlangResult SLANG_MCALL setMode(SlangWriterMode mode) = 0;
    };
    
    #define SLANG_UUID_ISlangWriter ISlangWriter::getTypeGuid()

    struct ISlangProfiler : public ISlangUnknown
    {
        SLANG_COM_INTERFACE(0x197772c7, 0x0155, 0x4b91, { 0x84, 0xe8, 0x66, 0x68, 0xba, 0xff, 0x06, 0x19 })
        virtual SLANG_NO_THROW size_t SLANG_MCALL getEntryCount() = 0;
        virtual SLANG_NO_THROW const char* SLANG_MCALL getEntryName(uint32_t index) = 0;
        virtual SLANG_NO_THROW long SLANG_MCALL getEntryTimeMS(uint32_t index) = 0;
        virtual SLANG_NO_THROW uint32_t SLANG_MCALL getEntryInvocationTimes(uint32_t index) = 0;
    };
    #define SLANG_UUID_ISlangProfiler ISlangProfiler::getTypeGuid()

    namespace slang {
    struct IGlobalSession;
    struct ICompileRequest;

    } // namespace slang

    /*!
    @brief An instance of the Slang library.
    */
    typedef slang::IGlobalSession SlangSession;
    

    typedef struct SlangProgramLayout SlangProgramLayout;

    /*!
    @brief A request for one or more compilation actions to be performed.
    */
    typedef struct slang::ICompileRequest SlangCompileRequest;


    /*!
    @brief Initialize an instance of the Slang library.
    */
    SLANG_API SlangSession* spCreateSession(const char* deprecated = 0);

    /*!
    @brief Clean up after an instance of the Slang library.
    */
    SLANG_API void spDestroySession(
        SlangSession*   session);

    /** @see slang::IGlobalSession::setSharedLibraryLoader
    */
    SLANG_API void spSessionSetSharedLibraryLoader(
        SlangSession*               session,
        ISlangSharedLibraryLoader*  loader);

    /** @see slang::IGlobalSession::getSharedLibraryLoader
    */
    SLANG_API ISlangSharedLibraryLoader* spSessionGetSharedLibraryLoader(
        SlangSession*   session);

    /** @see slang::IGlobalSession::checkCompileTargetSupport
    */
    SLANG_API SlangResult spSessionCheckCompileTargetSupport(
        SlangSession*       session,
        SlangCompileTarget  target);

    /** @see slang::IGlobalSession::checkPassThroughSupport
    */
    SLANG_API SlangResult spSessionCheckPassThroughSupport(
        SlangSession*       session,
        SlangPassThrough    passThrough
    );

    /** @see slang::IGlobalSession::addBuiltins
    */
    SLANG_API void spAddBuiltins(
        SlangSession*   session,
        char const*     sourcePath,
        char const*     sourceString);

        /*!
    @brief Callback type used for diagnostic output. 
    */
    typedef void(*SlangDiagnosticCallback)(
        char const* message,
        void*       userData);

    /*!
    @brief Get the build version 'tag' string. The string is the same as
    produced via `git describe --tags --match v*` for the project. If such a
    version could not be determined at build time then the contents will be
    0.0.0-unknown. Any string can be set by passing
    -DSLANG_VERSION_FULL=whatever during the cmake invocation.

    This function will return exactly the same result as the method
    getBuildTagString on IGlobalSession.

    An advantage of using this function over the method is that doing so does
    not require the creation of a session, which can be a fairly costly
    operation.

    @return The build tag string
    */
    SLANG_API const char* spGetBuildTagString();

    /* @see slang::IGlobalSession::createCompileRequest
    */
    SLANG_API SlangCompileRequest* spCreateCompileRequest(
        SlangSession* session);

    /*!
    @brief Destroy a compile request.
    Note a request is a COM object and can be destroyed via 'Release'.
    */
    SLANG_API void spDestroyCompileRequest(
        SlangCompileRequest*    request);

    /*! @see slang::ICompileRequest::setFileSystem */
    SLANG_API void spSetFileSystem(
        SlangCompileRequest*    request,
        ISlangFileSystem*       fileSystem);

    /*! @see slang::ICompileRequest::setCompileFlags */
    SLANG_API void spSetCompileFlags(
        SlangCompileRequest*    request,
        SlangCompileFlags       flags);

    /*! @see slang::ICompileRequest::getCompileFlags */
    SLANG_API SlangCompileFlags spGetCompileFlags(
        SlangCompileRequest*    request);

    /*! @see slang::ICompileRequest::setDumpIntermediates */
    SLANG_API void spSetDumpIntermediates(
        SlangCompileRequest*    request,
        int                     enable);

    /*! @see slang::ICompileRequest::setDumpIntermediatePrefix */
    SLANG_API void spSetDumpIntermediatePrefix(
        SlangCompileRequest*    request,
        const char* prefix);

    /*! DEPRECATED: use `spSetTargetLineDirectiveMode` instead.
        @see slang::ICompileRequest::setLineDirectiveMode */
    SLANG_API void spSetLineDirectiveMode(
        SlangCompileRequest*    request,
        SlangLineDirectiveMode  mode);
        
    /*! @see slang::ICompileRequest::setTargetLineDirectiveMode */
    SLANG_API void spSetTargetLineDirectiveMode(
        SlangCompileRequest*    request,
        int targetIndex,
        SlangLineDirectiveMode  mode);

    /*! @see slang::ICompileRequest::setTargetLineDirectiveMode */
    SLANG_API void spSetTargetForceGLSLScalarBufferLayout(
        SlangCompileRequest*    request,
        int targetIndex,
        bool forceScalarLayout);

    /*! @see slang::ICompileRequest::setTargetUseMinimumSlangOptimization */
    SLANG_API void spSetTargetUseMinimumSlangOptimization(
        slang::ICompileRequest* request,
        int targetIndex,
        bool val);

    /*! @see slang::ICompileRequest::setIngoreCapabilityCheck */
    SLANG_API void spSetIgnoreCapabilityCheck(
        slang::ICompileRequest* request,
        bool val);

    /*! @see slang::ICompileRequest::setCodeGenTarget */
    SLANG_API void spSetCodeGenTarget(
        SlangCompileRequest*    request,
        SlangCompileTarget target);

    /*! @see slang::ICompileRequest::addCodeGenTarget */
    SLANG_API int spAddCodeGenTarget(
        SlangCompileRequest*    request,
        SlangCompileTarget      target);

    /*! @see slang::ICompileRequest::setTargetProfile */
    SLANG_API void spSetTargetProfile(
        SlangCompileRequest*    request,
        int                     targetIndex,
        SlangProfileID          profile);

    /*! @see slang::ICompileRequest::setTargetFlags */
    SLANG_API void spSetTargetFlags(
        SlangCompileRequest*    request,
        int                     targetIndex,
        SlangTargetFlags        flags);



    /*! @see slang::ICompileRequest::setTargetFloatingPointMode */
    SLANG_API void spSetTargetFloatingPointMode(
        SlangCompileRequest*    request,
        int                     targetIndex,
        SlangFloatingPointMode  mode);

    /*! @see slang::ICompileRequest::addTargetCapability */
    SLANG_API void spAddTargetCapability(
        slang::ICompileRequest* request,
        int                     targetIndex,
        SlangCapabilityID       capability);

    /* DEPRECATED: use `spSetMatrixLayoutMode` instead. */
    SLANG_API void spSetTargetMatrixLayoutMode(
        SlangCompileRequest*    request,
        int                     targetIndex,
        SlangMatrixLayoutMode   mode);

    /*! @see slang::ICompileRequest::setMatrixLayoutMode */
    SLANG_API void spSetMatrixLayoutMode(
        SlangCompileRequest*    request,
        SlangMatrixLayoutMode   mode);

    /*! @see slang::ICompileRequest::setDebugInfoLevel */
    SLANG_API void spSetDebugInfoLevel(
        SlangCompileRequest*    request,
        SlangDebugInfoLevel     level);

    /*! @see slang::ICompileRequest::setDebugInfoFormat */
    SLANG_API void spSetDebugInfoFormat(
        SlangCompileRequest*    request,
        SlangDebugInfoFormat        format);

    /*! @see slang::ICompileRequest::setOptimizationLevel */
    SLANG_API void spSetOptimizationLevel(
        SlangCompileRequest*    request,
        SlangOptimizationLevel  level);


    
    /*! @see slang::ICompileRequest::setOutputContainerFormat */
    SLANG_API void spSetOutputContainerFormat(
        SlangCompileRequest*    request,
        SlangContainerFormat    format);

    /*! @see slang::ICompileRequest::setPassThrough */
    SLANG_API void spSetPassThrough(
        SlangCompileRequest*    request,
        SlangPassThrough        passThrough);

     /*! @see slang::ICompileRequest::setDiagnosticCallback */
    SLANG_API void spSetDiagnosticCallback(
        SlangCompileRequest*    request,
        SlangDiagnosticCallback callback,
        void const*             userData);

    /*! @see slang::ICompileRequest::setWriter */
    SLANG_API void spSetWriter(
        SlangCompileRequest*    request,
        SlangWriterChannel      channel, 
        ISlangWriter*           writer);

    /*! @see slang::ICompileRequest::getWriter */
    SLANG_API ISlangWriter* spGetWriter(
        SlangCompileRequest*    request,
        SlangWriterChannel      channel);

    /*! @see slang::ICompileRequest::addSearchPath */
    SLANG_API void spAddSearchPath(
        SlangCompileRequest*    request,
        const char*             searchDir);

   /*! @see slang::ICompileRequest::addPreprocessorDefine */
    SLANG_API void spAddPreprocessorDefine(
        SlangCompileRequest*    request,
        const char*             key,
        const char*             value);

    /*! @see slang::ICompileRequest::processCommandLineArguments */
    SLANG_API SlangResult spProcessCommandLineArguments(
        SlangCompileRequest*    request,
        char const* const*      args,
        int                     argCount);

    /*! @see slang::ICompileRequest::addTranslationUnit */
    SLANG_API int spAddTranslationUnit(
        SlangCompileRequest*    request,
        SlangSourceLanguage     language,
        char const*             name);

    
    /*! @see slang::ICompileRequest::setDefaultModuleName */
    SLANG_API void spSetDefaultModuleName(
        SlangCompileRequest*    request,
        const char* defaultModuleName);

    /*! @see slang::ICompileRequest::addPreprocessorDefine */
    SLANG_API void spTranslationUnit_addPreprocessorDefine(
        SlangCompileRequest*    request,
        int                     translationUnitIndex,
        const char*             key,
        const char*             value);


    /*! @see slang::ICompileRequest::addTranslationUnitSourceFile */
    SLANG_API void spAddTranslationUnitSourceFile(
        SlangCompileRequest*    request,
        int                     translationUnitIndex,
        char const*             path);

    /*! @see slang::ICompileRequest::addTranslationUnitSourceString */
    SLANG_API void spAddTranslationUnitSourceString(
        SlangCompileRequest*    request,
        int                     translationUnitIndex,
        char const*             path,
        char const*             source);


    /*! @see slang::ICompileRequest::addLibraryReference */
    SLANG_API SlangResult spAddLibraryReference(
        SlangCompileRequest*    request,
        const char* basePath,
        const void* libData,
        size_t libDataSize);

    /*! @see slang::ICompileRequest::addTranslationUnitSourceStringSpan */
    SLANG_API void spAddTranslationUnitSourceStringSpan(
        SlangCompileRequest*    request,
        int                     translationUnitIndex,
        char const*             path,
        char const*             sourceBegin,
        char const*             sourceEnd);

    /*! @see slang::ICompileRequest::addTranslationUnitSourceBlob */
    SLANG_API void spAddTranslationUnitSourceBlob(
        SlangCompileRequest*    request,
        int                     translationUnitIndex,
        char const*             path,
        ISlangBlob*             sourceBlob);

    /*! @see slang::IGlobalSession::findProfile */
    SLANG_API SlangProfileID spFindProfile(
        SlangSession*   session,
        char const*     name);

    /*! @see slang::IGlobalSession::findCapability */
    SLANG_API SlangCapabilityID spFindCapability(
        SlangSession*   session,
        char const*     name);

    /*! @see slang::ICompileRequest::addEntryPoint */
    SLANG_API int spAddEntryPoint(
        SlangCompileRequest*    request,
        int                     translationUnitIndex,
        char const*             name,
        SlangStage              stage);

    /*! @see slang::ICompileRequest::addEntryPointEx */
    SLANG_API int spAddEntryPointEx(
        SlangCompileRequest*    request,
        int                     translationUnitIndex,
        char const*             name,
        SlangStage              stage,
        int                     genericArgCount,
        char const**            genericArgs);

    /*! @see slang::ICompileRequest::setGlobalGenericArgs */
    SLANG_API SlangResult spSetGlobalGenericArgs(
        SlangCompileRequest*    request,
        int                     genericArgCount,
        char const**            genericArgs);

    /*! @see slang::ICompileRequest::setTypeNameForGlobalExistentialTypeParam */
    SLANG_API SlangResult spSetTypeNameForGlobalExistentialTypeParam(
        SlangCompileRequest*    request,
        int                     slotIndex,
        char const*             typeName);

    /*! @see slang::ICompileRequest::setTypeNameForEntryPointExistentialTypeParam */
    SLANG_API SlangResult spSetTypeNameForEntryPointExistentialTypeParam(
        SlangCompileRequest*    request,
        int                     entryPointIndex,
        int                     slotIndex,
        char const*             typeName);

    /*! @see slang::ICompileRequest::compile */
    SLANG_API SlangResult spCompile(
        SlangCompileRequest*    request);


    /*! @see slang::ICompileRequest::getDiagnosticOutput */
    SLANG_API char const* spGetDiagnosticOutput(
        SlangCompileRequest*    request);

    /*! @see slang::ICompileRequest::getDiagnosticOutputBlob */
    SLANG_API SlangResult spGetDiagnosticOutputBlob(
        SlangCompileRequest*    request,
        ISlangBlob**            outBlob);


    /*! @see slang::ICompileRequest::getDependencyFileCount */
    SLANG_API int
    spGetDependencyFileCount(
        SlangCompileRequest*    request);

    /*! @see slang::ICompileRequest::getDependencyFilePath */
    SLANG_API char const*
    spGetDependencyFilePath(
        SlangCompileRequest*    request,
        int                     index);

    /*! @see slang::ICompileRequest::getTranslationUnitCount */
    SLANG_API int
    spGetTranslationUnitCount(
        SlangCompileRequest*    request);

    /*! @see slang::ICompileRequest::getEntryPointSource */
    SLANG_API char const* spGetEntryPointSource(
        SlangCompileRequest*    request,
        int                     entryPointIndex);

    /*! @see slang::ICompileRequest::getEntryPointCode */
    SLANG_API void const* spGetEntryPointCode(
        SlangCompileRequest*    request,
        int                     entryPointIndex,
        size_t*                 outSize);

    /*! @see slang::ICompileRequest::getEntryPointCodeBlob */
    SLANG_API SlangResult spGetEntryPointCodeBlob(
        SlangCompileRequest*    request,
        int                     entryPointIndex,
        int                     targetIndex,
        ISlangBlob**            outBlob);

    /*! @see slang::ICompileRequest::getEntryPointHostCallable */
    SLANG_API SlangResult spGetEntryPointHostCallable(
        SlangCompileRequest*    request,
        int                     entryPointIndex,
        int                     targetIndex,
        ISlangSharedLibrary**   outSharedLibrary);

    /*! @see slang::ICompileRequest::getTargetCodeBlob */
    SLANG_API SlangResult spGetTargetCodeBlob(
        SlangCompileRequest*    request,
        int                     targetIndex,
        ISlangBlob**            outBlob);

    /*! @see slang::ICompileRequest::getTargetHostCallable */
    SLANG_API SlangResult spGetTargetHostCallable(
        SlangCompileRequest*    request,
        int                     targetIndex,
        ISlangSharedLibrary**   outSharedLibrary);

    /*! @see slang::ICompileRequest::getCompileRequestCode */
    SLANG_API void const* spGetCompileRequestCode(
        SlangCompileRequest*    request,
        size_t*                 outSize);

    /*! @see slang::ICompileRequest::getContainerCode */
    SLANG_API SlangResult spGetContainerCode(
        SlangCompileRequest*    request,
        ISlangBlob**            outBlob);

    /*! @see slang::ICompileRequest::loadRepro */
    SLANG_API SlangResult spLoadRepro(
        SlangCompileRequest* request,
        ISlangFileSystem* fileSystem,
        const void* data,
        size_t size);

    /*! @see slang::ICompileRequest::saveRepro */
    SLANG_API SlangResult spSaveRepro(
        SlangCompileRequest* request,
        ISlangBlob** outBlob
    );

    /*! @see slang::ICompileRequest::enableReproCapture */
    SLANG_API SlangResult spEnableReproCapture(
        SlangCompileRequest* request);

    /*! @see slang::ICompileRequest::getCompileTimeProfile */
    SLANG_API SlangResult spGetCompileTimeProfile(
        SlangCompileRequest* request,
        ISlangProfiler** compileTimeProfile,
        bool shouldClear);


    /** Extract contents of a repro.

    Writes the contained files and manifest with their 'unique' names into fileSystem. For more details read the
    docs/repro.md documentation. 

    @param session          The slang session
    @param reproData        Holds the repro data
    @param reproDataSize    The size of the repro data
    @param fileSystem       File system that the contents of the repro will be written to
    @returns                A `SlangResult` to indicate success or failure.
    */
    SLANG_API SlangResult spExtractRepro(
        SlangSession* session,
        const void* reproData,
        size_t reproDataSize,
        ISlangMutableFileSystem* fileSystem);

    /* Turns a repro into a file system.

    Makes the contents of the repro available as a file system - that is able to access the files with the same
    paths as were used on the original repro file system. 

    @param session          The slang session
    @param reproData        The repro data
    @param reproDataSize    The size of the repro data
    @param replaceFileSystem  Will attempt to load by unique names from this file system before using contents of the repro. Optional.
    @param outFileSystem    The file system that can be used to access contents
    @returns                A `SlangResult` to indicate success or failure.
    */
    SLANG_API SlangResult spLoadReproAsFileSystem(
        SlangSession* session,
        const void* reproData,
        size_t reproDataSize,
        ISlangFileSystem* replaceFileSystem,
        ISlangFileSystemExt** outFileSystem);

    /*! @see slang::ICompileRequest::overrideDiagnosticSeverity */
    SLANG_API void spOverrideDiagnosticSeverity(
        SlangCompileRequest* request,
        SlangInt messageID,
        SlangSeverity overrideSeverity);

    /*! @see slang::ICompileRequest::getDiagnosticFlags */
    SLANG_API SlangDiagnosticFlags spGetDiagnosticFlags(SlangCompileRequest* request);

    /*! @see slang::ICompileRequest::setDiagnosticFlags */
    SLANG_API void spSetDiagnosticFlags(SlangCompileRequest* request, SlangDiagnosticFlags flags);

    /*
    Forward declarations of types used in the reflection interface;
    */

    typedef struct SlangProgramLayout SlangProgramLayout;
    typedef struct SlangEntryPoint SlangEntryPoint;
    typedef struct SlangEntryPointLayout SlangEntryPointLayout;

    typedef struct SlangReflectionDecl              SlangReflectionDecl;
    typedef struct SlangReflectionModifier          SlangReflectionModifier;
    typedef struct SlangReflectionType              SlangReflectionType;
    typedef struct SlangReflectionTypeLayout        SlangReflectionTypeLayout;
    typedef struct SlangReflectionVariable          SlangReflectionVariable;
    typedef struct SlangReflectionVariableLayout    SlangReflectionVariableLayout;
    typedef struct SlangReflectionTypeParameter     SlangReflectionTypeParameter;
    typedef struct SlangReflectionUserAttribute     SlangReflectionUserAttribute;
    typedef struct SlangReflectionFunction          SlangReflectionFunction;
    typedef struct SlangReflectionGeneric           SlangReflectionGeneric;
<<<<<<< HEAD
    
    union SlangReflectionGenericArg
    {
        SlangReflectionType* type;
        int64_t intValue;
    };
=======
>>>>>>> e4088cd6

    /*
    Type aliases to maintain backward compatibility.
    */
    typedef SlangProgramLayout SlangReflection;
    typedef SlangEntryPointLayout SlangReflectionEntryPoint;

    // get reflection data from a compilation request
    SLANG_API SlangReflection* spGetReflection(
        SlangCompileRequest*    request);

    // type reflection

    typedef unsigned int SlangTypeKindIntegral;
    enum SlangTypeKind : SlangTypeKindIntegral
    {
        SLANG_TYPE_KIND_NONE,
        SLANG_TYPE_KIND_STRUCT,
        SLANG_TYPE_KIND_ARRAY,
        SLANG_TYPE_KIND_MATRIX,
        SLANG_TYPE_KIND_VECTOR,
        SLANG_TYPE_KIND_SCALAR,
        SLANG_TYPE_KIND_CONSTANT_BUFFER,
        SLANG_TYPE_KIND_RESOURCE,
        SLANG_TYPE_KIND_SAMPLER_STATE,
        SLANG_TYPE_KIND_TEXTURE_BUFFER,
        SLANG_TYPE_KIND_SHADER_STORAGE_BUFFER,
        SLANG_TYPE_KIND_PARAMETER_BLOCK,
        SLANG_TYPE_KIND_GENERIC_TYPE_PARAMETER,
        SLANG_TYPE_KIND_INTERFACE,
        SLANG_TYPE_KIND_OUTPUT_STREAM,
        SLANG_TYPE_KIND_MESH_OUTPUT,
        SLANG_TYPE_KIND_SPECIALIZED,
        SLANG_TYPE_KIND_FEEDBACK,
        SLANG_TYPE_KIND_POINTER,
        SLANG_TYPE_KIND_DYNAMIC_RESOURCE,
        SLANG_TYPE_KIND_COUNT,
    };

    typedef unsigned int SlangScalarTypeIntegral;
    enum SlangScalarType : SlangScalarTypeIntegral
    {
        SLANG_SCALAR_TYPE_NONE,
        SLANG_SCALAR_TYPE_VOID,
        SLANG_SCALAR_TYPE_BOOL,
        SLANG_SCALAR_TYPE_INT32,
        SLANG_SCALAR_TYPE_UINT32,
        SLANG_SCALAR_TYPE_INT64,
        SLANG_SCALAR_TYPE_UINT64,
        SLANG_SCALAR_TYPE_FLOAT16,
        SLANG_SCALAR_TYPE_FLOAT32,
        SLANG_SCALAR_TYPE_FLOAT64,
        SLANG_SCALAR_TYPE_INT8,
        SLANG_SCALAR_TYPE_UINT8,
        SLANG_SCALAR_TYPE_INT16,
        SLANG_SCALAR_TYPE_UINT16,
        SLANG_SCALAR_TYPE_INTPTR,
        SLANG_SCALAR_TYPE_UINTPTR
    };

    // abstract decl reflection
    typedef unsigned int SlangDeclKindIntegral;
    enum SlangDeclKind : SlangDeclKindIntegral
    {
        SLANG_DECL_KIND_UNSUPPORTED_FOR_REFLECTION,
        SLANG_DECL_KIND_STRUCT,
        SLANG_DECL_KIND_FUNC,
        SLANG_DECL_KIND_MODULE,
        SLANG_DECL_KIND_GENERIC,
        SLANG_DECL_KIND_VARIABLE,
        SLANG_DECL_KIND_NAMESPACE
    };

#ifndef SLANG_RESOURCE_SHAPE
#    define SLANG_RESOURCE_SHAPE
    typedef unsigned int SlangResourceShapeIntegral;
    enum SlangResourceShape : SlangResourceShapeIntegral
    {
        SLANG_RESOURCE_BASE_SHAPE_MASK      = 0x0F,

        SLANG_RESOURCE_NONE                 = 0x00,

        SLANG_TEXTURE_1D                    = 0x01,
        SLANG_TEXTURE_2D                    = 0x02,
        SLANG_TEXTURE_3D                    = 0x03,
        SLANG_TEXTURE_CUBE                  = 0x04,
        SLANG_TEXTURE_BUFFER                = 0x05,

        SLANG_STRUCTURED_BUFFER             = 0x06,
        SLANG_BYTE_ADDRESS_BUFFER           = 0x07,
        SLANG_RESOURCE_UNKNOWN              = 0x08,
        SLANG_ACCELERATION_STRUCTURE        = 0x09,
        SLANG_TEXTURE_SUBPASS               = 0x0A,

        SLANG_RESOURCE_EXT_SHAPE_MASK       = 0xF0,

        SLANG_TEXTURE_FEEDBACK_FLAG         = 0x10,
        SLANG_TEXTURE_SHADOW_FLAG           = 0x20,
        SLANG_TEXTURE_ARRAY_FLAG            = 0x40,
        SLANG_TEXTURE_MULTISAMPLE_FLAG      = 0x80,

        SLANG_TEXTURE_1D_ARRAY              = SLANG_TEXTURE_1D   | SLANG_TEXTURE_ARRAY_FLAG,
        SLANG_TEXTURE_2D_ARRAY              = SLANG_TEXTURE_2D   | SLANG_TEXTURE_ARRAY_FLAG,
        SLANG_TEXTURE_CUBE_ARRAY            = SLANG_TEXTURE_CUBE | SLANG_TEXTURE_ARRAY_FLAG,

        SLANG_TEXTURE_2D_MULTISAMPLE        = SLANG_TEXTURE_2D | SLANG_TEXTURE_MULTISAMPLE_FLAG,
        SLANG_TEXTURE_2D_MULTISAMPLE_ARRAY  = SLANG_TEXTURE_2D | SLANG_TEXTURE_MULTISAMPLE_FLAG | SLANG_TEXTURE_ARRAY_FLAG,
        SLANG_TEXTURE_SUBPASS_MULTISAMPLE   = SLANG_TEXTURE_SUBPASS | SLANG_TEXTURE_MULTISAMPLE_FLAG,
    };
#endif
    typedef unsigned int SlangResourceAccessIntegral;
    enum SlangResourceAccess : SlangResourceAccessIntegral
    {
        SLANG_RESOURCE_ACCESS_NONE,
        SLANG_RESOURCE_ACCESS_READ,
        SLANG_RESOURCE_ACCESS_READ_WRITE,
        SLANG_RESOURCE_ACCESS_RASTER_ORDERED,
        SLANG_RESOURCE_ACCESS_APPEND,
        SLANG_RESOURCE_ACCESS_CONSUME,
        SLANG_RESOURCE_ACCESS_WRITE,
        SLANG_RESOURCE_ACCESS_FEEDBACK,
        SLANG_RESOURCE_ACCESS_UNKNOWN = 0x7FFFFFFF,
    };

    typedef unsigned int SlangParameterCategoryIntegral;
    enum SlangParameterCategory : SlangParameterCategoryIntegral
    {
        SLANG_PARAMETER_CATEGORY_NONE,
        SLANG_PARAMETER_CATEGORY_MIXED,
        SLANG_PARAMETER_CATEGORY_CONSTANT_BUFFER,
        SLANG_PARAMETER_CATEGORY_SHADER_RESOURCE,
        SLANG_PARAMETER_CATEGORY_UNORDERED_ACCESS,
        SLANG_PARAMETER_CATEGORY_VARYING_INPUT,
        SLANG_PARAMETER_CATEGORY_VARYING_OUTPUT,
        SLANG_PARAMETER_CATEGORY_SAMPLER_STATE,
        SLANG_PARAMETER_CATEGORY_UNIFORM,
        SLANG_PARAMETER_CATEGORY_DESCRIPTOR_TABLE_SLOT,
        SLANG_PARAMETER_CATEGORY_SPECIALIZATION_CONSTANT,
        SLANG_PARAMETER_CATEGORY_PUSH_CONSTANT_BUFFER,

        // HLSL register `space`, Vulkan GLSL `set`
        SLANG_PARAMETER_CATEGORY_REGISTER_SPACE,

        // TODO: Ellie, Both APIs treat mesh outputs as more or less varying output,
        // Does it deserve to be represented here??

        // A parameter whose type is to be specialized by a global generic type argument
        SLANG_PARAMETER_CATEGORY_GENERIC,

        SLANG_PARAMETER_CATEGORY_RAY_PAYLOAD,
        SLANG_PARAMETER_CATEGORY_HIT_ATTRIBUTES,
        SLANG_PARAMETER_CATEGORY_CALLABLE_PAYLOAD,
        SLANG_PARAMETER_CATEGORY_SHADER_RECORD,

        // An existential type parameter represents a "hole" that
        // needs to be filled with a concrete type to enable
        // generation of specialized code.
        //
        // Consider this example:
        //
        //      struct MyParams
        //      {
        //          IMaterial material;
        //          ILight lights[3];
        //      };
        //
        // This `MyParams` type introduces two existential type parameters:
        // one for `material` and one for `lights`. Even though `lights`
        // is an array, it only introduces one type parameter, because
        // we need to hae a *single* concrete type for all the array
        // elements to be able to generate specialized code.
        //
        SLANG_PARAMETER_CATEGORY_EXISTENTIAL_TYPE_PARAM,

        // An existential object parameter represents a value
        // that needs to be passed in to provide data for some
        // interface-type shader paameter.
        //
        // Consider this example:
        //
        //      struct MyParams
        //      {
        //          IMaterial material;
        //          ILight lights[3];
        //      };
        //
        // This `MyParams` type introduces four existential object parameters:
        // one for `material` and three for `lights` (one for each array
        // element). This is consistent with the number of interface-type
        // "objects" that are being passed through to the shader.
        //
        SLANG_PARAMETER_CATEGORY_EXISTENTIAL_OBJECT_PARAM,

        // The register space offset for the sub-elements that occupies register spaces.
        SLANG_PARAMETER_CATEGORY_SUB_ELEMENT_REGISTER_SPACE,

        // The input_attachment_index subpass occupancy tracker
        SLANG_PARAMETER_CATEGORY_SUBPASS,

        // Metal tier-1 argument buffer element [[id]].
        SLANG_PARAMETER_CATEGORY_METAL_ARGUMENT_BUFFER_ELEMENT,

        // Metal [[attribute]] inputs.
        SLANG_PARAMETER_CATEGORY_METAL_ATTRIBUTE,

        // Metal [[payload]] inputs
        SLANG_PARAMETER_CATEGORY_METAL_PAYLOAD,

        //
        SLANG_PARAMETER_CATEGORY_COUNT,

        // Aliases for Metal-specific categories.
        SLANG_PARAMETER_CATEGORY_METAL_BUFFER = SLANG_PARAMETER_CATEGORY_CONSTANT_BUFFER,
        SLANG_PARAMETER_CATEGORY_METAL_TEXTURE = SLANG_PARAMETER_CATEGORY_SHADER_RESOURCE,
        SLANG_PARAMETER_CATEGORY_METAL_SAMPLER = SLANG_PARAMETER_CATEGORY_SAMPLER_STATE,

        // DEPRECATED:
        SLANG_PARAMETER_CATEGORY_VERTEX_INPUT = SLANG_PARAMETER_CATEGORY_VARYING_INPUT,
        SLANG_PARAMETER_CATEGORY_FRAGMENT_OUTPUT = SLANG_PARAMETER_CATEGORY_VARYING_OUTPUT,
        SLANG_PARAMETER_CATEGORY_COUNT_V1 = SLANG_PARAMETER_CATEGORY_SUBPASS,
    };

    /** Types of API-managed bindings that a parameter might use.
    
    `SlangBindingType` represents the distinct types of binding ranges that might be
    understood by an underlying graphics API or cross-API abstraction layer.
    Several of the enumeration cases here correspond to cases of `VkDescriptorType`
    defined by the Vulkan API. Note however that the values of this enumeration
    are not the same as those of any particular API.

    The `SlangBindingType` enumeration is distinct from `SlangParameterCategory`
    because `SlangParameterCategory` differentiates the types of parameters for
    the purposes of layout, where the layout rules of some targets will treat
    parameters of different types as occupying the same binding space for layout
    (e.g., in SPIR-V both a `Texture2D` and `SamplerState` use the same space of
    `binding` indices, and are not allowed to overlap), while those same types
    map to different types of bindingsin the API (e.g., both textures and samplers
    use different `VkDescriptorType` values).

    When you want to answer "what register/binding did this parameter use?" you
    should use `SlangParameterCategory`.

    When you wnat to answer "what type of descriptor range should this parameter use?"
    you should use `SlangBindingType`.
    */
    typedef SlangUInt32 SlangBindingTypeIntegral;
    enum SlangBindingType : SlangBindingTypeIntegral
    {
        SLANG_BINDING_TYPE_UNKNOWN = 0,

        SLANG_BINDING_TYPE_SAMPLER,
        SLANG_BINDING_TYPE_TEXTURE,
        SLANG_BINDING_TYPE_CONSTANT_BUFFER,
        SLANG_BINDING_TYPE_PARAMETER_BLOCK,
        SLANG_BINDING_TYPE_TYPED_BUFFER,
        SLANG_BINDING_TYPE_RAW_BUFFER,
        SLANG_BINDING_TYPE_COMBINED_TEXTURE_SAMPLER,
        SLANG_BINDING_TYPE_INPUT_RENDER_TARGET,
        SLANG_BINDING_TYPE_INLINE_UNIFORM_DATA,
        SLANG_BINDING_TYPE_RAY_TRACING_ACCELERATION_STRUCTURE,

        SLANG_BINDING_TYPE_VARYING_INPUT,
        SLANG_BINDING_TYPE_VARYING_OUTPUT,

        SLANG_BINDING_TYPE_EXISTENTIAL_VALUE,
        SLANG_BINDING_TYPE_PUSH_CONSTANT,

        SLANG_BINDING_TYPE_MUTABLE_FLAG = 0x100,

        SLANG_BINDING_TYPE_MUTABLE_TETURE = SLANG_BINDING_TYPE_TEXTURE | SLANG_BINDING_TYPE_MUTABLE_FLAG,
        SLANG_BINDING_TYPE_MUTABLE_TYPED_BUFFER = SLANG_BINDING_TYPE_TYPED_BUFFER | SLANG_BINDING_TYPE_MUTABLE_FLAG,
        SLANG_BINDING_TYPE_MUTABLE_RAW_BUFFER = SLANG_BINDING_TYPE_RAW_BUFFER | SLANG_BINDING_TYPE_MUTABLE_FLAG,

        SLANG_BINDING_TYPE_BASE_MASK = 0x00FF,
        SLANG_BINDING_TYPE_EXT_MASK  = 0xFF00,
    };

    typedef SlangUInt32 SlangLayoutRulesIntegral;
    enum SlangLayoutRules : SlangLayoutRulesIntegral
    {
        SLANG_LAYOUT_RULES_DEFAULT,
        SLANG_LAYOUT_RULES_METAL_ARGUMENT_BUFFER_TIER_2,
    };

    typedef SlangUInt32 SlangModifierIDIntegral;
    enum SlangModifierID : SlangModifierIDIntegral
    {
        SLANG_MODIFIER_SHARED,
        SLANG_MODIFIER_NO_DIFF,
        SLANG_MODIFIER_STATIC,
        SLANG_MODIFIER_CONST,
        SLANG_MODIFIER_EXPORT,
        SLANG_MODIFIER_EXTERN,
        SLANG_MODIFIER_DIFFERENTIABLE,
        SLANG_MODIFIER_MUTATING,
        SLANG_MODIFIER_IN,
        SLANG_MODIFIER_OUT,
        SLANG_MODIFIER_INOUT
    };

    // User Attribute
    SLANG_API char const* spReflectionUserAttribute_GetName(SlangReflectionUserAttribute* attrib);
    SLANG_API unsigned int spReflectionUserAttribute_GetArgumentCount(SlangReflectionUserAttribute* attrib);
    SLANG_API SlangReflectionType* spReflectionUserAttribute_GetArgumentType(SlangReflectionUserAttribute* attrib, unsigned int index);
    SLANG_API SlangResult spReflectionUserAttribute_GetArgumentValueInt(SlangReflectionUserAttribute* attrib, unsigned int index, int * rs);
    SLANG_API SlangResult spReflectionUserAttribute_GetArgumentValueFloat(SlangReflectionUserAttribute* attrib, unsigned int index, float * rs);

    /** Returns the string-typed value of a user attribute argument
        The string returned is not null-terminated. The length of the string is returned via `outSize`.
        If index of out of range, or if the specified argument is not a string, the function will return nullptr.
    */
    SLANG_API const char* spReflectionUserAttribute_GetArgumentValueString(SlangReflectionUserAttribute* attrib, unsigned int index, size_t * outSize);

    // Type Reflection

    SLANG_API SlangTypeKind spReflectionType_GetKind(SlangReflectionType* type);
    SLANG_API unsigned int spReflectionType_GetUserAttributeCount(SlangReflectionType* type);
    SLANG_API SlangReflectionUserAttribute* spReflectionType_GetUserAttribute(SlangReflectionType* type, unsigned int index);
    SLANG_API SlangReflectionUserAttribute* spReflectionType_FindUserAttributeByName(SlangReflectionType* type, char const* name);
    SLANG_API SlangReflectionType* spReflectionType_applySpecializations(SlangReflectionType* type, SlangReflectionGeneric* generic);

    SLANG_API unsigned int spReflectionType_GetFieldCount(SlangReflectionType* type);
    SLANG_API SlangReflectionVariable* spReflectionType_GetFieldByIndex(SlangReflectionType* type, unsigned index);

        /** Returns the number of elements in the given type.

        This operation is valid for vector and array types. For other types it returns zero.

        When invoked on an unbounded-size array it will return `SLANG_UNBOUNDED_SIZE`,
        which is defined to be `~size_t(0)`.

        If the size of a type cannot be statically computed, perhaps because it depends on
        a generic parameter that has not been bound to a specific value, this function returns zero.
        */
    SLANG_API size_t spReflectionType_GetElementCount(SlangReflectionType* type);

    #define SLANG_UNBOUNDED_SIZE (~size_t(0))

    SLANG_API SlangReflectionType* spReflectionType_GetElementType(SlangReflectionType* type);

    SLANG_API unsigned int spReflectionType_GetRowCount(SlangReflectionType* type);
    SLANG_API unsigned int spReflectionType_GetColumnCount(SlangReflectionType* type);
    SLANG_API SlangScalarType spReflectionType_GetScalarType(SlangReflectionType* type);

    SLANG_API SlangResourceShape spReflectionType_GetResourceShape(SlangReflectionType* type);
    SLANG_API SlangResourceAccess spReflectionType_GetResourceAccess(SlangReflectionType* type);
    SLANG_API SlangReflectionType* spReflectionType_GetResourceResultType(SlangReflectionType* type);

    SLANG_API char const* spReflectionType_GetName(SlangReflectionType* type);
    SLANG_API SlangResult spReflectionType_GetFullName(SlangReflectionType* type, ISlangBlob** outNameBlob);
    SLANG_API SlangReflectionGeneric* spReflectionType_GetGenericContainer(SlangReflectionType* type);

    // Type Layout Reflection

    SLANG_API SlangReflectionType* spReflectionTypeLayout_GetType(SlangReflectionTypeLayout* type);
    SLANG_API SlangTypeKind spReflectionTypeLayout_getKind(SlangReflectionTypeLayout* type);
    SLANG_API size_t spReflectionTypeLayout_GetSize(SlangReflectionTypeLayout* type, SlangParameterCategory category);
    SLANG_API size_t spReflectionTypeLayout_GetStride(SlangReflectionTypeLayout* type, SlangParameterCategory category);
    SLANG_API int32_t spReflectionTypeLayout_getAlignment(SlangReflectionTypeLayout* type, SlangParameterCategory category);

    SLANG_API uint32_t spReflectionTypeLayout_GetFieldCount(SlangReflectionTypeLayout* type);
    SLANG_API SlangReflectionVariableLayout* spReflectionTypeLayout_GetFieldByIndex(SlangReflectionTypeLayout* type, unsigned index);

    SLANG_API SlangInt spReflectionTypeLayout_findFieldIndexByName(SlangReflectionTypeLayout* typeLayout, const char* nameBegin, const char* nameEnd);

    SLANG_API SlangReflectionVariableLayout* spReflectionTypeLayout_GetExplicitCounter(SlangReflectionTypeLayout* typeLayout);

    SLANG_API size_t spReflectionTypeLayout_GetElementStride(SlangReflectionTypeLayout* type, SlangParameterCategory category);
    SLANG_API SlangReflectionTypeLayout* spReflectionTypeLayout_GetElementTypeLayout(SlangReflectionTypeLayout* type);
    SLANG_API SlangReflectionVariableLayout* spReflectionTypeLayout_GetElementVarLayout(SlangReflectionTypeLayout* type);
    SLANG_API SlangReflectionVariableLayout* spReflectionTypeLayout_getContainerVarLayout(SlangReflectionTypeLayout* type);

    SLANG_API SlangParameterCategory spReflectionTypeLayout_GetParameterCategory(SlangReflectionTypeLayout* type);

    SLANG_API unsigned spReflectionTypeLayout_GetCategoryCount(SlangReflectionTypeLayout* type);
    SLANG_API SlangParameterCategory spReflectionTypeLayout_GetCategoryByIndex(SlangReflectionTypeLayout* type, unsigned index);

    SLANG_API SlangMatrixLayoutMode spReflectionTypeLayout_GetMatrixLayoutMode(SlangReflectionTypeLayout* type);

    SLANG_API int spReflectionTypeLayout_getGenericParamIndex(SlangReflectionTypeLayout* type);

    SLANG_API SlangReflectionTypeLayout* spReflectionTypeLayout_getPendingDataTypeLayout(SlangReflectionTypeLayout* type);

    SLANG_API SlangReflectionVariableLayout* spReflectionTypeLayout_getSpecializedTypePendingDataVarLayout(SlangReflectionTypeLayout* type);
    SLANG_API SlangInt spReflectionType_getSpecializedTypeArgCount(SlangReflectionType* type);
    SLANG_API SlangReflectionType* spReflectionType_getSpecializedTypeArgType(SlangReflectionType* type, SlangInt index);

    SLANG_API SlangInt spReflectionTypeLayout_getBindingRangeCount(SlangReflectionTypeLayout* typeLayout);
    SLANG_API SlangBindingType spReflectionTypeLayout_getBindingRangeType(SlangReflectionTypeLayout* typeLayout, SlangInt index);
    SLANG_API SlangInt spReflectionTypeLayout_isBindingRangeSpecializable(SlangReflectionTypeLayout* typeLayout, SlangInt index);
    SLANG_API SlangInt spReflectionTypeLayout_getBindingRangeBindingCount(SlangReflectionTypeLayout* typeLayout, SlangInt index);
    SLANG_API SlangReflectionTypeLayout* spReflectionTypeLayout_getBindingRangeLeafTypeLayout(SlangReflectionTypeLayout* typeLayout, SlangInt index);
    SLANG_API SlangReflectionVariable* spReflectionTypeLayout_getBindingRangeLeafVariable(SlangReflectionTypeLayout* typeLayout, SlangInt index);
    SLANG_API SlangInt spReflectionTypeLayout_getFieldBindingRangeOffset(SlangReflectionTypeLayout* typeLayout, SlangInt fieldIndex);
    SLANG_API SlangInt spReflectionTypeLayout_getExplicitCounterBindingRangeOffset(SlangReflectionTypeLayout* inTypeLayout);

    SLANG_API SlangInt spReflectionTypeLayout_getBindingRangeDescriptorSetIndex(SlangReflectionTypeLayout* typeLayout, SlangInt index);
    SLANG_API SlangInt spReflectionTypeLayout_getBindingRangeFirstDescriptorRangeIndex(SlangReflectionTypeLayout* typeLayout, SlangInt index);
    SLANG_API SlangInt spReflectionTypeLayout_getBindingRangeDescriptorRangeCount(SlangReflectionTypeLayout* typeLayout, SlangInt index);

    SLANG_API SlangInt spReflectionTypeLayout_getDescriptorSetCount(SlangReflectionTypeLayout* typeLayout);
    SLANG_API SlangInt spReflectionTypeLayout_getDescriptorSetSpaceOffset(SlangReflectionTypeLayout* typeLayout, SlangInt setIndex);
    SLANG_API SlangInt spReflectionTypeLayout_getDescriptorSetDescriptorRangeCount(SlangReflectionTypeLayout* typeLayout, SlangInt setIndex);
    SLANG_API SlangInt spReflectionTypeLayout_getDescriptorSetDescriptorRangeIndexOffset(SlangReflectionTypeLayout* typeLayout, SlangInt setIndex, SlangInt rangeIndex);
    SLANG_API SlangInt spReflectionTypeLayout_getDescriptorSetDescriptorRangeDescriptorCount(SlangReflectionTypeLayout* typeLayout, SlangInt setIndex, SlangInt rangeIndex);
    SLANG_API SlangBindingType spReflectionTypeLayout_getDescriptorSetDescriptorRangeType(SlangReflectionTypeLayout* typeLayout, SlangInt setIndex, SlangInt rangeIndex);
    SLANG_API SlangParameterCategory spReflectionTypeLayout_getDescriptorSetDescriptorRangeCategory(SlangReflectionTypeLayout* typeLayout, SlangInt setIndex, SlangInt rangeIndex);

    SLANG_API SlangInt spReflectionTypeLayout_getSubObjectRangeCount(SlangReflectionTypeLayout* typeLayout);
    SLANG_API SlangInt spReflectionTypeLayout_getSubObjectRangeBindingRangeIndex(SlangReflectionTypeLayout* typeLayout, SlangInt subObjectRangeIndex);
    SLANG_API SlangInt spReflectionTypeLayout_getSubObjectRangeSpaceOffset(SlangReflectionTypeLayout* typeLayout, SlangInt subObjectRangeIndex);
    SLANG_API SlangReflectionVariableLayout* spReflectionTypeLayout_getSubObjectRangeOffset(SlangReflectionTypeLayout* typeLayout, SlangInt subObjectRangeIndex);

#if 0
    SLANG_API SlangInt spReflectionTypeLayout_getSubObjectRangeCount(SlangReflectionTypeLayout* typeLayout);
    SLANG_API SlangInt spReflectionTypeLayout_getSubObjectRangeObjectCount(SlangReflectionTypeLayout* typeLayout, SlangInt index);
    SLANG_API SlangInt spReflectionTypeLayout_getSubObjectRangeBindingRangeIndex(SlangReflectionTypeLayout* typeLayout, SlangInt index);
    SLANG_API SlangReflectionTypeLayout* spReflectionTypeLayout_getSubObjectRangeTypeLayout(SlangReflectionTypeLayout* typeLayout, SlangInt index);

    SLANG_API SlangInt spReflectionTypeLayout_getSubObjectRangeDescriptorRangeCount(SlangReflectionTypeLayout* typeLayout, SlangInt subObjectRangeIndex);
    SLANG_API SlangBindingType spReflectionTypeLayout_getSubObjectRangeDescriptorRangeBindingType(SlangReflectionTypeLayout* typeLayout, SlangInt subObjectRangeIndex, SlangInt bindingRangeIndexInSubObject);
    SLANG_API SlangInt spReflectionTypeLayout_getSubObjectRangeDescriptorRangeBindingCount(SlangReflectionTypeLayout* typeLayout, SlangInt subObjectRangeIndex, SlangInt bindingRangeIndexInSubObject);
    SLANG_API SlangInt spReflectionTypeLayout_getSubObjectRangeDescriptorRangeIndexOffset(SlangReflectionTypeLayout* typeLayout, SlangInt subObjectRangeIndex, SlangInt bindingRangeIndexInSubObject);
    SLANG_API SlangInt spReflectionTypeLayout_getSubObjectRangeDescriptorRangeSpaceOffset(SlangReflectionTypeLayout* typeLayout, SlangInt subObjectRangeIndex, SlangInt bindingRangeIndexInSubObject);
#endif

    // Variable Reflection

    SLANG_API char const* spReflectionVariable_GetName(SlangReflectionVariable* var);
    SLANG_API SlangReflectionType* spReflectionVariable_GetType(SlangReflectionVariable* var);
    SLANG_API SlangReflectionModifier* spReflectionVariable_FindModifier(SlangReflectionVariable* var, SlangModifierID modifierID);
    SLANG_API unsigned int spReflectionVariable_GetUserAttributeCount(SlangReflectionVariable* var);
    SLANG_API SlangReflectionUserAttribute* spReflectionVariable_GetUserAttribute(SlangReflectionVariable* var, unsigned int index);
    SLANG_API SlangReflectionUserAttribute* spReflectionVariable_FindUserAttributeByName(SlangReflectionVariable* var, SlangSession * globalSession, char const* name);
    SLANG_API bool spReflectionVariable_HasDefaultValue(SlangReflectionVariable* inVar);
    SLANG_API SlangReflectionGeneric* spReflectionVariable_GetGenericContainer(SlangReflectionVariable* var);
<<<<<<< HEAD
    SLANG_API SlangReflectionVariable* spReflectionVariable_applySpecializations(SlangReflectionVariable* var, SlangReflectionGeneric* generic);
=======
>>>>>>> e4088cd6

    // Variable Layout Reflection

    SLANG_API SlangReflectionVariable* spReflectionVariableLayout_GetVariable(SlangReflectionVariableLayout* var);

    SLANG_API SlangReflectionTypeLayout* spReflectionVariableLayout_GetTypeLayout(SlangReflectionVariableLayout* var);

    SLANG_API size_t spReflectionVariableLayout_GetOffset(SlangReflectionVariableLayout* var, SlangParameterCategory category);
    SLANG_API size_t spReflectionVariableLayout_GetSpace(SlangReflectionVariableLayout* var, SlangParameterCategory category);

    SLANG_API char const* spReflectionVariableLayout_GetSemanticName(SlangReflectionVariableLayout* var);
    SLANG_API size_t spReflectionVariableLayout_GetSemanticIndex(SlangReflectionVariableLayout* var);


    // Function Reflection

    SLANG_API SlangReflectionDecl* spReflectionFunction_asDecl(SlangReflectionFunction* func);
    SLANG_API char const* spReflectionFunction_GetName(SlangReflectionFunction* func);
    SLANG_API SlangReflectionModifier* spReflectionFunction_FindModifier(SlangReflectionFunction* var, SlangModifierID modifierID);
    SLANG_API unsigned int spReflectionFunction_GetUserAttributeCount(SlangReflectionFunction* func);
    SLANG_API SlangReflectionUserAttribute* spReflectionFunction_GetUserAttribute(SlangReflectionFunction* func, unsigned int index);
    SLANG_API SlangReflectionUserAttribute* spReflectionFunction_FindUserAttributeByName(SlangReflectionFunction* func, SlangSession* globalSession, char const* name);
    SLANG_API unsigned int spReflectionFunction_GetParameterCount(SlangReflectionFunction* func);
    SLANG_API SlangReflectionVariable* spReflectionFunction_GetParameter(SlangReflectionFunction* func, unsigned index);
    SLANG_API SlangReflectionType* spReflectionFunction_GetResultType(SlangReflectionFunction* func);
    SLANG_API SlangReflectionGeneric* spReflectionFunction_GetGenericContainer(SlangReflectionFunction* func);
<<<<<<< HEAD
    SLANG_API SlangReflectionFunction* spReflectionFunction_applySpecializations(SlangReflectionFunction* func, SlangReflectionGeneric* generic);
=======
>>>>>>> e4088cd6

    // Abstract Decl Reflection

    SLANG_API unsigned int spReflectionDecl_getChildrenCount(SlangReflectionDecl* parentDecl);
    SLANG_API SlangReflectionDecl* spReflectionDecl_getChild(SlangReflectionDecl* parentDecl, unsigned int index);
    SLANG_API char const* spReflectionDecl_getName(SlangReflectionDecl* decl);
    SLANG_API SlangDeclKind spReflectionDecl_getKind(SlangReflectionDecl* decl);
    SLANG_API SlangReflectionFunction* spReflectionDecl_castToFunction(SlangReflectionDecl* decl);
    SLANG_API SlangReflectionVariable* spReflectionDecl_castToVariable(SlangReflectionDecl* decl);
    SLANG_API SlangReflectionGeneric* spReflectionDecl_castToGeneric(SlangReflectionDecl* decl);
    SLANG_API SlangReflectionType* spReflection_getTypeFromDecl(SlangReflectionDecl* decl);
    SLANG_API SlangReflectionDecl* spReflectionDecl_getParent(SlangReflectionDecl* decl);

    // Generic Reflection

    SLANG_API SlangReflectionDecl* spReflectionGeneric_asDecl(SlangReflectionGeneric* generic);
    SLANG_API char const* spReflectionGeneric_GetName(SlangReflectionGeneric* generic);
    SLANG_API unsigned int spReflectionGeneric_GetTypeParameterCount(SlangReflectionGeneric* generic);
    SLANG_API SlangReflectionVariable* spReflectionGeneric_GetTypeParameter(SlangReflectionGeneric* generic, unsigned index);
    SLANG_API unsigned int spReflectionGeneric_GetValueParameterCount(SlangReflectionGeneric* generic);
    SLANG_API SlangReflectionVariable* spReflectionGeneric_GetValueParameter(SlangReflectionGeneric* generic, unsigned index);
    SLANG_API unsigned int spReflectionGeneric_GetTypeParameterConstraintCount(SlangReflectionGeneric* generic, SlangReflectionVariable* typeParam);
    SLANG_API SlangReflectionType* spReflectionGeneric_GetTypeParameterConstraintType(SlangReflectionGeneric* generic, SlangReflectionVariable* typeParam, unsigned index);
    SLANG_API SlangDeclKind spReflectionGeneric_GetInnerKind(SlangReflectionGeneric* generic);
    SLANG_API SlangReflectionDecl* spReflectionGeneric_GetInnerDecl(SlangReflectionGeneric* generic);
    SLANG_API SlangReflectionGeneric* spReflectionGeneric_GetOuterGenericContainer(SlangReflectionGeneric* generic);
    SLANG_API SlangReflectionType* spReflectionGeneric_GetConcreteType(SlangReflectionGeneric* generic, SlangReflectionVariable* typeParam);
    SLANG_API int64_t spReflectionGeneric_GetConcreteIntVal(SlangReflectionGeneric* generic, SlangReflectionVariable* valueParam);
<<<<<<< HEAD
    SLANG_API SlangReflectionGeneric* spReflectionGeneric_applySpecializations(SlangReflectionGeneric* currGeneric, SlangReflectionGeneric* generic);
=======
>>>>>>> e4088cd6


    /** Get the stage that a variable belongs to (if any).

    A variable "belongs" to a specific stage when it is a varying input/output
    parameter either defined as part of the parameter list for an entry
    point *or* at the global scope of a stage-specific GLSL code file (e.g.,
    an `in` parameter in a GLSL `.vs` file belongs to the vertex stage).
    */
    SLANG_API SlangStage spReflectionVariableLayout_getStage(
        SlangReflectionVariableLayout* var);


    SLANG_API SlangReflectionVariableLayout* spReflectionVariableLayout_getPendingDataLayout(SlangReflectionVariableLayout* var);

    // Shader Parameter Reflection

    typedef SlangReflectionVariableLayout SlangReflectionParameter;

    SLANG_API unsigned spReflectionParameter_GetBindingIndex(SlangReflectionParameter* parameter);
    SLANG_API unsigned spReflectionParameter_GetBindingSpace(SlangReflectionParameter* parameter);

    SLANG_API SlangResult spIsParameterLocationUsed(
        SlangCompileRequest* request,
        SlangInt entryPointIndex,
        SlangInt targetIndex,
        SlangParameterCategory category, // is this a `t` register? `s` register?
        SlangUInt spaceIndex,      // `space` for D3D12, `set` for Vulkan
        SlangUInt registerIndex,   // `register` for D3D12, `binding` for Vulkan
        bool& outUsed);

    // Entry Point Reflection

    SLANG_API char const* spReflectionEntryPoint_getName(
        SlangReflectionEntryPoint* entryPoint);

    SLANG_API char const* spReflectionEntryPoint_getNameOverride(
        SlangReflectionEntryPoint* entryPoint);

    SLANG_API SlangReflectionFunction* spReflectionEntryPoint_getFunction(
        SlangReflectionEntryPoint* entryPoint);

    SLANG_API unsigned spReflectionEntryPoint_getParameterCount(
        SlangReflectionEntryPoint* entryPoint);

    SLANG_API SlangReflectionVariableLayout* spReflectionEntryPoint_getParameterByIndex(
        SlangReflectionEntryPoint*  entryPoint,
        unsigned                    index);

    SLANG_API SlangStage spReflectionEntryPoint_getStage(SlangReflectionEntryPoint* entryPoint);

    SLANG_API void spReflectionEntryPoint_getComputeThreadGroupSize(
        SlangReflectionEntryPoint*  entryPoint,
        SlangUInt                   axisCount,
        SlangUInt*                  outSizeAlongAxis);

    SLANG_API void spReflectionEntryPoint_getComputeWaveSize(
        SlangReflectionEntryPoint* entryPoint,
        SlangUInt* outWaveSize);

    SLANG_API int spReflectionEntryPoint_usesAnySampleRateInput(
        SlangReflectionEntryPoint* entryPoint);

    SLANG_API SlangReflectionVariableLayout* spReflectionEntryPoint_getVarLayout(
        SlangReflectionEntryPoint* entryPoint);

    SLANG_API SlangReflectionVariableLayout* spReflectionEntryPoint_getResultVarLayout(
        SlangReflectionEntryPoint* entryPoint);

    SLANG_API int spReflectionEntryPoint_hasDefaultConstantBuffer(
        SlangReflectionEntryPoint* entryPoint);

    // SlangReflectionTypeParameter
    SLANG_API char const* spReflectionTypeParameter_GetName(SlangReflectionTypeParameter* typeParam);
    SLANG_API unsigned spReflectionTypeParameter_GetIndex(SlangReflectionTypeParameter* typeParam);
    SLANG_API unsigned spReflectionTypeParameter_GetConstraintCount(SlangReflectionTypeParameter* typeParam);
    SLANG_API SlangReflectionType* spReflectionTypeParameter_GetConstraintByIndex(SlangReflectionTypeParameter* typeParam, unsigned int index);

    // Shader Reflection

    SLANG_API unsigned spReflection_GetParameterCount(SlangReflection* reflection);
    SLANG_API SlangReflectionParameter* spReflection_GetParameterByIndex(SlangReflection* reflection, unsigned index);

    SLANG_API unsigned int spReflection_GetTypeParameterCount(SlangReflection* reflection);
    SLANG_API SlangReflectionTypeParameter* spReflection_GetTypeParameterByIndex(SlangReflection* reflection, unsigned int index);
    SLANG_API SlangReflectionTypeParameter* spReflection_FindTypeParameter(SlangReflection* reflection, char const* name);

    SLANG_API SlangReflectionType* spReflection_FindTypeByName(SlangReflection* reflection, char const* name);
    SLANG_API SlangReflectionTypeLayout* spReflection_GetTypeLayout(SlangReflection* reflection, SlangReflectionType* reflectionType, SlangLayoutRules rules);

    SLANG_API SlangReflectionFunction* spReflection_FindFunctionByName(SlangReflection* reflection, char const* name);
    SLANG_API SlangReflectionFunction* spReflection_FindFunctionByNameInType(SlangReflection* reflection, SlangReflectionType* reflType, char const* name);
    SLANG_API SlangReflectionVariable* spReflection_FindVarByNameInType(SlangReflection* reflection, SlangReflectionType* reflType, char const* name);

    SLANG_API SlangUInt spReflection_getEntryPointCount(SlangReflection* reflection);
    SLANG_API SlangReflectionEntryPoint* spReflection_getEntryPointByIndex(SlangReflection* reflection, SlangUInt index);
    SLANG_API SlangReflectionEntryPoint* spReflection_findEntryPointByName(SlangReflection* reflection, char const* name);

    SLANG_API SlangUInt spReflection_getGlobalConstantBufferBinding(SlangReflection* reflection);
    SLANG_API size_t spReflection_getGlobalConstantBufferSize(SlangReflection* reflection);

    SLANG_API SlangReflectionType* spReflection_specializeType(
        SlangReflection*            reflection,
        SlangReflectionType*        type,
        SlangInt                    specializationArgCount,
        SlangReflectionType* const* specializationArgs,
        ISlangBlob**                outDiagnostics);
    
    SLANG_API SlangReflectionGeneric* spReflection_specializeGeneric(
        SlangReflection*                 inProgramLayout,
        SlangReflectionGeneric*          generic,
        SlangInt                         argCount,
        SlangReflectionVariable* const*  params,
        SlangReflectionGenericArg const* args,
        ISlangBlob**                     outDiagnostics);
    
    SLANG_API bool spReflection_isSubType(
        SlangReflection * reflection,
        SlangReflectionType* subType,
        SlangReflectionType* superType);

        /// Get the number of hashed strings
    SLANG_API SlangUInt spReflection_getHashedStringCount(
        SlangReflection*  reflection);

        /// Get a hashed string. The number of chars is written in outCount.
        /// The count does *NOT* including terminating 0. The returned string will be 0 terminated. 
    SLANG_API const char* spReflection_getHashedString(
        SlangReflection*  reflection,
        SlangUInt index,
        size_t* outCount);

        /// Compute a string hash.
        /// Count should *NOT* include terminating zero.
    SLANG_API SlangUInt32 spComputeStringHash(const char* chars, size_t count);

        /// Get a type layout representing reflection information for the global-scope prameters.
    SLANG_API SlangReflectionTypeLayout* spReflection_getGlobalParamsTypeLayout(
        SlangReflection* reflection);

        /// Get a variable layout representing reflection information for the global-scope prameters.
    SLANG_API SlangReflectionVariableLayout* spReflection_getGlobalParamsVarLayout(
        SlangReflection* reflection);

}
#ifdef __cplusplus

namespace slang
{
    struct ISession;
}

SLANG_API slang::ISession* spReflection_GetSession(SlangReflection* reflection);

/* Helper interfaces for C++ users */
namespace slang
{
    struct BufferReflection;
    struct DeclReflection;
    struct TypeLayoutReflection;
    struct TypeReflection;
    struct VariableLayoutReflection;
    struct VariableReflection;
    struct FunctionReflection;
    struct GenericReflection;
<<<<<<< HEAD
    
    union GenericArgReflection
    {
        TypeReflection* type;
        int64_t intVal;
    };
=======
>>>>>>> e4088cd6
    
    struct UserAttribute
    {
        char const* getName()
        {
            return spReflectionUserAttribute_GetName((SlangReflectionUserAttribute*)this);
        }
        uint32_t getArgumentCount()
        {
            return (uint32_t)spReflectionUserAttribute_GetArgumentCount((SlangReflectionUserAttribute*)this);
        }
        TypeReflection* getArgumentType(uint32_t index)
        {
            return (TypeReflection*)spReflectionUserAttribute_GetArgumentType((SlangReflectionUserAttribute*)this, index);
        }
        SlangResult getArgumentValueInt(uint32_t index, int * value)
        {
            return spReflectionUserAttribute_GetArgumentValueInt((SlangReflectionUserAttribute*)this, index, value);
        }
        SlangResult getArgumentValueFloat(uint32_t index, float * value)
        {
            return spReflectionUserAttribute_GetArgumentValueFloat((SlangReflectionUserAttribute*)this, index, value);
        }
        const char* getArgumentValueString(uint32_t index, size_t * outSize)
        {
            return spReflectionUserAttribute_GetArgumentValueString((SlangReflectionUserAttribute*)this, index, outSize);
        }
    };

    struct TypeReflection
    {
        enum class Kind
        {
            None    = SLANG_TYPE_KIND_NONE,
            Struct  = SLANG_TYPE_KIND_STRUCT,
            Array   = SLANG_TYPE_KIND_ARRAY,
            Matrix  = SLANG_TYPE_KIND_MATRIX,
            Vector  = SLANG_TYPE_KIND_VECTOR,
            Scalar  = SLANG_TYPE_KIND_SCALAR,
            ConstantBuffer = SLANG_TYPE_KIND_CONSTANT_BUFFER,
            Resource = SLANG_TYPE_KIND_RESOURCE,
            SamplerState = SLANG_TYPE_KIND_SAMPLER_STATE,
            TextureBuffer = SLANG_TYPE_KIND_TEXTURE_BUFFER,
            ShaderStorageBuffer = SLANG_TYPE_KIND_SHADER_STORAGE_BUFFER,
            ParameterBlock = SLANG_TYPE_KIND_PARAMETER_BLOCK,
            GenericTypeParameter = SLANG_TYPE_KIND_GENERIC_TYPE_PARAMETER,
            Interface = SLANG_TYPE_KIND_INTERFACE,
            OutputStream = SLANG_TYPE_KIND_OUTPUT_STREAM,
            Specialized = SLANG_TYPE_KIND_SPECIALIZED,
            Feedback = SLANG_TYPE_KIND_FEEDBACK,
            Pointer = SLANG_TYPE_KIND_POINTER,
            DynamicResource = SLANG_TYPE_KIND_DYNAMIC_RESOURCE,
        };

        enum ScalarType : SlangScalarTypeIntegral
        {
            None    = SLANG_SCALAR_TYPE_NONE,
            Void    = SLANG_SCALAR_TYPE_VOID,
            Bool    = SLANG_SCALAR_TYPE_BOOL,
            Int32   = SLANG_SCALAR_TYPE_INT32,
            UInt32  = SLANG_SCALAR_TYPE_UINT32,
            Int64   = SLANG_SCALAR_TYPE_INT64,
            UInt64  = SLANG_SCALAR_TYPE_UINT64,
            Float16 = SLANG_SCALAR_TYPE_FLOAT16,
            Float32 = SLANG_SCALAR_TYPE_FLOAT32,
            Float64 = SLANG_SCALAR_TYPE_FLOAT64,
            Int8    = SLANG_SCALAR_TYPE_INT8,
            UInt8   = SLANG_SCALAR_TYPE_UINT8,
            Int16   = SLANG_SCALAR_TYPE_INT16,
            UInt16  = SLANG_SCALAR_TYPE_UINT16,
        };

        Kind getKind()
        {
            return (Kind) spReflectionType_GetKind((SlangReflectionType*) this);
        }

        // only useful if `getKind() == Kind::Struct`
        unsigned int getFieldCount()
        {
            return spReflectionType_GetFieldCount((SlangReflectionType*) this);
        }

        VariableReflection* getFieldByIndex(unsigned int index)
        {
            return (VariableReflection*) spReflectionType_GetFieldByIndex((SlangReflectionType*) this, index);
        }

        bool isArray() { return getKind() == TypeReflection::Kind::Array; }

        TypeReflection* unwrapArray()
        {
            TypeReflection* type = this;
            while( type->isArray() )
            {
                type = type->getElementType();
            }
            return type;
        }

        // only useful if `getKind() == Kind::Array`
        size_t getElementCount()
        {
            return spReflectionType_GetElementCount((SlangReflectionType*) this);
        }

        size_t getTotalArrayElementCount()
        {
            if(!isArray()) return 0;
            size_t result = 1;
            TypeReflection* type = this;
            for(;;)
            {
                if(!type->isArray())
                    return result;

                result *= type->getElementCount();
                type = type->getElementType();
            }
        }

        TypeReflection* getElementType()
        {
            return (TypeReflection*) spReflectionType_GetElementType((SlangReflectionType*) this);
        }

        unsigned getRowCount()
        {
            return spReflectionType_GetRowCount((SlangReflectionType*) this);
        }

        unsigned getColumnCount()
        {
            return spReflectionType_GetColumnCount((SlangReflectionType*) this);
        }

        ScalarType getScalarType()
        {
            return (ScalarType) spReflectionType_GetScalarType((SlangReflectionType*) this);
        }

        TypeReflection* getResourceResultType()
        {
            return (TypeReflection*) spReflectionType_GetResourceResultType((SlangReflectionType*) this);
        }

        SlangResourceShape getResourceShape()
        {
            return spReflectionType_GetResourceShape((SlangReflectionType*) this);
        }

        SlangResourceAccess getResourceAccess()
        {
            return spReflectionType_GetResourceAccess((SlangReflectionType*) this);
        }

        char const* getName()
        {
            return spReflectionType_GetName((SlangReflectionType*) this);
        }

        SlangResult getFullName(ISlangBlob** outNameBlob)
        {
            return spReflectionType_GetFullName((SlangReflectionType*)this, outNameBlob);
        }

        unsigned int getUserAttributeCount()
        {
            return spReflectionType_GetUserAttributeCount((SlangReflectionType*)this);
        }

        UserAttribute* getUserAttributeByIndex(unsigned int index)
        {
            return (UserAttribute*)spReflectionType_GetUserAttribute((SlangReflectionType*)this, index);
        }

        UserAttribute* findUserAttributeByName(char const* name)
        {
            return (UserAttribute*)spReflectionType_FindUserAttributeByName((SlangReflectionType*)this, name);
        }

<<<<<<< HEAD
        TypeReflection* applySpecializations(GenericReflection* generic)
        {
            return (TypeReflection*)spReflectionType_applySpecializations((SlangReflectionType*)this, (SlangReflectionGeneric*)generic);
        }

        GenericReflection* getGenericContainer()
        {
            return (GenericReflection*) spReflectionType_GetGenericContainer((SlangReflectionType*) this);
=======
        SlangReflectionGeneric* getGenericContainer()
        {
            return (SlangReflectionGeneric*) spReflectionType_GetGenericContainer((SlangReflectionType*) this);
>>>>>>> e4088cd6
        }
    };

    enum ParameterCategory : SlangParameterCategoryIntegral
    {
        // TODO: these aren't scoped...
        None = SLANG_PARAMETER_CATEGORY_NONE,
        Mixed = SLANG_PARAMETER_CATEGORY_MIXED,
        ConstantBuffer = SLANG_PARAMETER_CATEGORY_CONSTANT_BUFFER,
        ShaderResource = SLANG_PARAMETER_CATEGORY_SHADER_RESOURCE,
        UnorderedAccess = SLANG_PARAMETER_CATEGORY_UNORDERED_ACCESS,
        VaryingInput = SLANG_PARAMETER_CATEGORY_VARYING_INPUT,
        VaryingOutput = SLANG_PARAMETER_CATEGORY_VARYING_OUTPUT,
        SamplerState = SLANG_PARAMETER_CATEGORY_SAMPLER_STATE,
        Uniform = SLANG_PARAMETER_CATEGORY_UNIFORM,
        DescriptorTableSlot = SLANG_PARAMETER_CATEGORY_DESCRIPTOR_TABLE_SLOT,
        SpecializationConstant = SLANG_PARAMETER_CATEGORY_SPECIALIZATION_CONSTANT,
        PushConstantBuffer = SLANG_PARAMETER_CATEGORY_PUSH_CONSTANT_BUFFER,
        RegisterSpace = SLANG_PARAMETER_CATEGORY_REGISTER_SPACE,
        GenericResource = SLANG_PARAMETER_CATEGORY_GENERIC,

        RayPayload = SLANG_PARAMETER_CATEGORY_RAY_PAYLOAD,
        HitAttributes = SLANG_PARAMETER_CATEGORY_HIT_ATTRIBUTES,
        CallablePayload = SLANG_PARAMETER_CATEGORY_CALLABLE_PAYLOAD,

        ShaderRecord = SLANG_PARAMETER_CATEGORY_SHADER_RECORD,

        ExistentialTypeParam = SLANG_PARAMETER_CATEGORY_EXISTENTIAL_TYPE_PARAM,
        ExistentialObjectParam = SLANG_PARAMETER_CATEGORY_EXISTENTIAL_OBJECT_PARAM,

        SubElementRegisterSpace = SLANG_PARAMETER_CATEGORY_SUB_ELEMENT_REGISTER_SPACE,

        InputAttachmentIndex = SLANG_PARAMETER_CATEGORY_SUBPASS,

        MetalBuffer = SLANG_PARAMETER_CATEGORY_CONSTANT_BUFFER,
        MetalTexture = SLANG_PARAMETER_CATEGORY_METAL_TEXTURE,
        MetalArgumentBufferElement = SLANG_PARAMETER_CATEGORY_METAL_ARGUMENT_BUFFER_ELEMENT,
        MetalAttribute = SLANG_PARAMETER_CATEGORY_METAL_ATTRIBUTE,
        MetalPayload = SLANG_PARAMETER_CATEGORY_METAL_PAYLOAD,

        // DEPRECATED:
        VertexInput = SLANG_PARAMETER_CATEGORY_VERTEX_INPUT,
        FragmentOutput = SLANG_PARAMETER_CATEGORY_FRAGMENT_OUTPUT,
    };

    enum class BindingType : SlangBindingTypeIntegral
    {
        Unknown                             = SLANG_BINDING_TYPE_UNKNOWN,

        Sampler                             = SLANG_BINDING_TYPE_SAMPLER,
        Texture                             = SLANG_BINDING_TYPE_TEXTURE,
        ConstantBuffer                      = SLANG_BINDING_TYPE_CONSTANT_BUFFER,
        ParameterBlock                      = SLANG_BINDING_TYPE_PARAMETER_BLOCK,
        TypedBuffer                         = SLANG_BINDING_TYPE_TYPED_BUFFER,
        RawBuffer                           = SLANG_BINDING_TYPE_RAW_BUFFER,
        CombinedTextureSampler              = SLANG_BINDING_TYPE_COMBINED_TEXTURE_SAMPLER,
        InputRenderTarget                   = SLANG_BINDING_TYPE_INPUT_RENDER_TARGET,
        InlineUniformData                   = SLANG_BINDING_TYPE_INLINE_UNIFORM_DATA,
        RayTracingAccelerationStructure     = SLANG_BINDING_TYPE_RAY_TRACING_ACCELERATION_STRUCTURE,
        VaryingInput                        = SLANG_BINDING_TYPE_VARYING_INPUT,
        VaryingOutput                       = SLANG_BINDING_TYPE_VARYING_OUTPUT,
        ExistentialValue                    = SLANG_BINDING_TYPE_EXISTENTIAL_VALUE,
        PushConstant                        = SLANG_BINDING_TYPE_PUSH_CONSTANT,

        MutableFlag                         = SLANG_BINDING_TYPE_MUTABLE_FLAG,

        MutableTexture                      = SLANG_BINDING_TYPE_MUTABLE_TETURE,
        MutableTypedBuffer                  = SLANG_BINDING_TYPE_MUTABLE_TYPED_BUFFER,
        MutableRawBuffer                    = SLANG_BINDING_TYPE_MUTABLE_RAW_BUFFER,

        BaseMask                            = SLANG_BINDING_TYPE_BASE_MASK,
        ExtMask                             = SLANG_BINDING_TYPE_EXT_MASK,
    };

    struct TypeLayoutReflection
    {
        TypeReflection* getType()
        {
            return (TypeReflection*) spReflectionTypeLayout_GetType((SlangReflectionTypeLayout*) this);
        }

        TypeReflection::Kind getKind()
        {
            return (TypeReflection::Kind) spReflectionTypeLayout_getKind((SlangReflectionTypeLayout*) this);
        }

        size_t getSize(SlangParameterCategory category = SLANG_PARAMETER_CATEGORY_UNIFORM)
        {
            return spReflectionTypeLayout_GetSize((SlangReflectionTypeLayout*) this, category);
        }

        size_t getStride(SlangParameterCategory category = SLANG_PARAMETER_CATEGORY_UNIFORM)
        {
            return spReflectionTypeLayout_GetStride((SlangReflectionTypeLayout*) this, category);
        }

        int32_t getAlignment(SlangParameterCategory category = SLANG_PARAMETER_CATEGORY_UNIFORM)
        {
            return spReflectionTypeLayout_getAlignment((SlangReflectionTypeLayout*) this, category);
        }

        unsigned int getFieldCount()
        {
            return spReflectionTypeLayout_GetFieldCount((SlangReflectionTypeLayout*)this);
        }

        VariableLayoutReflection* getFieldByIndex(unsigned int index)
        {
            return (VariableLayoutReflection*) spReflectionTypeLayout_GetFieldByIndex((SlangReflectionTypeLayout*) this, index);
        }

        SlangInt findFieldIndexByName(char const* nameBegin, char const* nameEnd = nullptr)
        {
            return spReflectionTypeLayout_findFieldIndexByName((SlangReflectionTypeLayout*) this, nameBegin, nameEnd);
        }

        VariableLayoutReflection* getExplicitCounter()
        {
            return (VariableLayoutReflection*) spReflectionTypeLayout_GetExplicitCounter((SlangReflectionTypeLayout*) this);
        }

        bool isArray() { return getType()->isArray(); }

        TypeLayoutReflection* unwrapArray()
        {
            TypeLayoutReflection* typeLayout = this;
            while( typeLayout->isArray() )
            {
                typeLayout = typeLayout->getElementTypeLayout();
            }
            return typeLayout;
        }

        // only useful if `getKind() == Kind::Array`
        size_t getElementCount()
        {
            return getType()->getElementCount();
        }

        size_t getTotalArrayElementCount()
        {
            return getType()->getTotalArrayElementCount();
        }

        size_t getElementStride(SlangParameterCategory category)
        {
            return spReflectionTypeLayout_GetElementStride((SlangReflectionTypeLayout*) this, category);
        }

        TypeLayoutReflection* getElementTypeLayout()
        {
            return (TypeLayoutReflection*) spReflectionTypeLayout_GetElementTypeLayout((SlangReflectionTypeLayout*) this);
        }

        VariableLayoutReflection* getElementVarLayout()
        {
            return (VariableLayoutReflection*)spReflectionTypeLayout_GetElementVarLayout((SlangReflectionTypeLayout*) this);
        }

        VariableLayoutReflection* getContainerVarLayout()
        {
            return (VariableLayoutReflection*)spReflectionTypeLayout_getContainerVarLayout((SlangReflectionTypeLayout*) this);
        }

        // How is this type supposed to be bound?
        ParameterCategory getParameterCategory()
        {
            return (ParameterCategory) spReflectionTypeLayout_GetParameterCategory((SlangReflectionTypeLayout*) this);
        }

        unsigned int getCategoryCount()
        {
            return spReflectionTypeLayout_GetCategoryCount((SlangReflectionTypeLayout*) this);
        }

        ParameterCategory getCategoryByIndex(unsigned int index)
        {
            return (ParameterCategory) spReflectionTypeLayout_GetCategoryByIndex((SlangReflectionTypeLayout*) this, index);
        }

        unsigned getRowCount()
        {
            return getType()->getRowCount();
        }

        unsigned getColumnCount()
        {
            return getType()->getColumnCount();
        }

        TypeReflection::ScalarType getScalarType()
        {
            return getType()->getScalarType();
        }

        TypeReflection* getResourceResultType()
        {
            return getType()->getResourceResultType();
        }

        SlangResourceShape getResourceShape()
        {
            return getType()->getResourceShape();
        }

        SlangResourceAccess getResourceAccess()
        {
            return getType()->getResourceAccess();
        }

        char const* getName()
        {
            return getType()->getName();
        }

        SlangMatrixLayoutMode getMatrixLayoutMode()
        {
            return spReflectionTypeLayout_GetMatrixLayoutMode((SlangReflectionTypeLayout*) this);
        }

        int getGenericParamIndex()
        {
            return spReflectionTypeLayout_getGenericParamIndex(
                (SlangReflectionTypeLayout*) this);
        }

        TypeLayoutReflection* getPendingDataTypeLayout()
        {
            return (TypeLayoutReflection*) spReflectionTypeLayout_getPendingDataTypeLayout(
                (SlangReflectionTypeLayout*) this);
        }

        VariableLayoutReflection* getSpecializedTypePendingDataVarLayout()
        {
            return (VariableLayoutReflection*) spReflectionTypeLayout_getSpecializedTypePendingDataVarLayout(
                (SlangReflectionTypeLayout*) this);
        }

        SlangInt getBindingRangeCount()
        {
            return spReflectionTypeLayout_getBindingRangeCount(
                (SlangReflectionTypeLayout*) this);
        }

        BindingType getBindingRangeType(SlangInt index)
        {
            return (BindingType) spReflectionTypeLayout_getBindingRangeType(
                (SlangReflectionTypeLayout*) this,
                index);
        }

        bool isBindingRangeSpecializable(SlangInt index)
        {
            return (bool)spReflectionTypeLayout_isBindingRangeSpecializable(
                (SlangReflectionTypeLayout*)this,
                index);

        }

        SlangInt getBindingRangeBindingCount(SlangInt index)
        {
            return spReflectionTypeLayout_getBindingRangeBindingCount(
                (SlangReflectionTypeLayout*) this,
                index);
        }

        /*
        SlangInt getBindingRangeIndexOffset(SlangInt index)
        {
            return spReflectionTypeLayout_getBindingRangeIndexOffset(
                (SlangReflectionTypeLayout*) this,
                index);
        }

        SlangInt getBindingRangeSpaceOffset(SlangInt index)
        {
            return spReflectionTypeLayout_getBindingRangeSpaceOffset(
                (SlangReflectionTypeLayout*) this,
                index);
        }
        */

        SlangInt getFieldBindingRangeOffset(SlangInt fieldIndex)
        {
            return spReflectionTypeLayout_getFieldBindingRangeOffset(
                (SlangReflectionTypeLayout*) this,
                fieldIndex);
        }

        SlangInt getExplicitCounterBindingRangeOffset()
        {
            return spReflectionTypeLayout_getExplicitCounterBindingRangeOffset(
                (SlangReflectionTypeLayout*) this);
        }

        TypeLayoutReflection* getBindingRangeLeafTypeLayout(SlangInt index)
        {
            return (TypeLayoutReflection*) spReflectionTypeLayout_getBindingRangeLeafTypeLayout(
                (SlangReflectionTypeLayout*) this,
                index);
        }

        VariableReflection* getBindingRangeLeafVariable(SlangInt index)
        {
            return (VariableReflection*)spReflectionTypeLayout_getBindingRangeLeafVariable(
                (SlangReflectionTypeLayout*)this, index);
        }

        SlangInt getBindingRangeDescriptorSetIndex(SlangInt index)
        {
            return spReflectionTypeLayout_getBindingRangeDescriptorSetIndex(
                (SlangReflectionTypeLayout*) this,
                index);
        }

        SlangInt getBindingRangeFirstDescriptorRangeIndex(SlangInt index)
        {
            return spReflectionTypeLayout_getBindingRangeFirstDescriptorRangeIndex(
                (SlangReflectionTypeLayout*) this,
                index);
        }

        SlangInt getBindingRangeDescriptorRangeCount(SlangInt index)
        {
            return spReflectionTypeLayout_getBindingRangeDescriptorRangeCount(
                (SlangReflectionTypeLayout*) this,
                index);
        }

        SlangInt getDescriptorSetCount()
        {
            return spReflectionTypeLayout_getDescriptorSetCount(
                (SlangReflectionTypeLayout*) this);
        }

        SlangInt getDescriptorSetSpaceOffset(SlangInt setIndex)
        {
            return spReflectionTypeLayout_getDescriptorSetSpaceOffset(
                (SlangReflectionTypeLayout*) this,
                setIndex);
        }

        SlangInt getDescriptorSetDescriptorRangeCount(SlangInt setIndex)
        {
            return spReflectionTypeLayout_getDescriptorSetDescriptorRangeCount(
                (SlangReflectionTypeLayout*) this,
                setIndex);
        }

        SlangInt getDescriptorSetDescriptorRangeIndexOffset(SlangInt setIndex, SlangInt rangeIndex)
        {
            return spReflectionTypeLayout_getDescriptorSetDescriptorRangeIndexOffset(
                (SlangReflectionTypeLayout*) this,
                setIndex,
                rangeIndex);
        }

        SlangInt getDescriptorSetDescriptorRangeDescriptorCount(SlangInt setIndex, SlangInt rangeIndex)
        {
            return spReflectionTypeLayout_getDescriptorSetDescriptorRangeDescriptorCount(
                (SlangReflectionTypeLayout*) this,
                setIndex,
                rangeIndex);
        }

        BindingType getDescriptorSetDescriptorRangeType(SlangInt setIndex, SlangInt rangeIndex)
        {
            return (BindingType) spReflectionTypeLayout_getDescriptorSetDescriptorRangeType(
                (SlangReflectionTypeLayout*) this,
                setIndex,
                rangeIndex);
        }

        ParameterCategory getDescriptorSetDescriptorRangeCategory(SlangInt setIndex, SlangInt rangeIndex)
        {
            return (ParameterCategory) spReflectionTypeLayout_getDescriptorSetDescriptorRangeCategory(
                (SlangReflectionTypeLayout*) this,
                setIndex,
                rangeIndex);
        }

        SlangInt getSubObjectRangeCount()
        {
            return spReflectionTypeLayout_getSubObjectRangeCount(
                (SlangReflectionTypeLayout*) this);
        }

        SlangInt getSubObjectRangeBindingRangeIndex(SlangInt subObjectRangeIndex)
        {
            return spReflectionTypeLayout_getSubObjectRangeBindingRangeIndex(
                (SlangReflectionTypeLayout*) this,
                subObjectRangeIndex);
        }

        SlangInt getSubObjectRangeSpaceOffset(SlangInt subObjectRangeIndex)
        {
            return spReflectionTypeLayout_getSubObjectRangeSpaceOffset(
                (SlangReflectionTypeLayout*) this,
                subObjectRangeIndex);
        }

        VariableLayoutReflection* getSubObjectRangeOffset(SlangInt subObjectRangeIndex)
        {
            return (VariableLayoutReflection*) spReflectionTypeLayout_getSubObjectRangeOffset(
                (SlangReflectionTypeLayout*) this,
                subObjectRangeIndex);
        }
    };

    struct Modifier
    {
        enum ID : SlangModifierIDIntegral
        {
            Shared = SLANG_MODIFIER_SHARED,
            NoDiff = SLANG_MODIFIER_NO_DIFF,
            Static = SLANG_MODIFIER_STATIC,
            Const = SLANG_MODIFIER_CONST,
            Export = SLANG_MODIFIER_EXPORT,
            Extern = SLANG_MODIFIER_EXTERN,
            Differentiable = SLANG_MODIFIER_DIFFERENTIABLE,
            Mutating = SLANG_MODIFIER_MUTATING,
            In = SLANG_MODIFIER_IN,
            Out = SLANG_MODIFIER_OUT,
            InOut = SLANG_MODIFIER_INOUT
        };
    };

    struct VariableReflection
    {
        char const* getName()
        {
            return spReflectionVariable_GetName((SlangReflectionVariable*) this);
        }

        TypeReflection* getType()
        {
            return (TypeReflection*) spReflectionVariable_GetType((SlangReflectionVariable*) this);
        }

        Modifier* findModifier(Modifier::ID id)
        {
            return (Modifier*) spReflectionVariable_FindModifier((SlangReflectionVariable*) this, (SlangModifierID) id);
        }

        unsigned int getUserAttributeCount()
        {
            return spReflectionVariable_GetUserAttributeCount((SlangReflectionVariable*)this);
        }

        UserAttribute* getUserAttributeByIndex(unsigned int index)
        {
            return (UserAttribute*)spReflectionVariable_GetUserAttribute((SlangReflectionVariable*)this, index);
        }

        UserAttribute* findUserAttributeByName(SlangSession* globalSession, char const* name)
        {
            return (UserAttribute*)spReflectionVariable_FindUserAttributeByName((SlangReflectionVariable*)this, globalSession, name);
        }

        bool hasDefaultValue()
        {
            return spReflectionVariable_HasDefaultValue((SlangReflectionVariable*)this);
        }

        GenericReflection* getGenericContainer()
        {
            return (GenericReflection*)spReflectionVariable_GetGenericContainer((SlangReflectionVariable*)this);
        }
<<<<<<< HEAD

        VariableReflection* applySpecializations(GenericReflection* generic)
        {
            return (VariableReflection*)spReflectionVariable_applySpecializations((SlangReflectionVariable*)this, (SlangReflectionGeneric*)generic);
        }
=======
>>>>>>> e4088cd6
    };

    struct VariableLayoutReflection
    {
        VariableReflection* getVariable()
        {
            return (VariableReflection*) spReflectionVariableLayout_GetVariable((SlangReflectionVariableLayout*) this);
        }

        char const* getName()
        {
            return getVariable()->getName();
        }

        Modifier* findModifier(Modifier::ID id)
        {
            return getVariable()->findModifier(id);
        }

        TypeLayoutReflection* getTypeLayout()
        {
            return (TypeLayoutReflection*) spReflectionVariableLayout_GetTypeLayout((SlangReflectionVariableLayout*) this);
        }

        ParameterCategory getCategory()
        {
            return getTypeLayout()->getParameterCategory();
        }

        unsigned int getCategoryCount()
        {
            return getTypeLayout()->getCategoryCount();
        }

        ParameterCategory getCategoryByIndex(unsigned int index)
        {
            return getTypeLayout()->getCategoryByIndex(index);
        }


        size_t getOffset(SlangParameterCategory category = SLANG_PARAMETER_CATEGORY_UNIFORM)
        {
            return spReflectionVariableLayout_GetOffset((SlangReflectionVariableLayout*) this, category);
        }

        TypeReflection* getType()
        {
            return getVariable()->getType();
        }

        unsigned getBindingIndex()
        {
            return spReflectionParameter_GetBindingIndex((SlangReflectionVariableLayout*) this);
        }

        unsigned getBindingSpace()
        {
            return spReflectionParameter_GetBindingSpace((SlangReflectionVariableLayout*) this);
        }

        size_t getBindingSpace(SlangParameterCategory category)
        {
            return spReflectionVariableLayout_GetSpace((SlangReflectionVariableLayout*) this, category);
        }

        char const* getSemanticName()
        {
            return spReflectionVariableLayout_GetSemanticName((SlangReflectionVariableLayout*) this);
        }

        size_t getSemanticIndex()
        {
            return spReflectionVariableLayout_GetSemanticIndex((SlangReflectionVariableLayout*) this);
        }

        SlangStage getStage()
        {
            return spReflectionVariableLayout_getStage((SlangReflectionVariableLayout*) this);
        }

        VariableLayoutReflection* getPendingDataLayout()
        {
            return (VariableLayoutReflection*) spReflectionVariableLayout_getPendingDataLayout((SlangReflectionVariableLayout*) this);
        }
    };

    struct FunctionReflection
    {
        char const* getName()
        {
            return spReflectionFunction_GetName((SlangReflectionFunction*)this);
        }

        TypeReflection* getReturnType()
        {
            return (TypeReflection*)spReflectionFunction_GetResultType((SlangReflectionFunction*)this);
        }

        unsigned int getParameterCount()
        {
            return spReflectionFunction_GetParameterCount((SlangReflectionFunction*)this);
        }

        VariableReflection* getParameterByIndex(unsigned int index)
        {
            return (VariableReflection*)spReflectionFunction_GetParameter((SlangReflectionFunction*)this, index);
        }

        unsigned int getUserAttributeCount()
        {
            return spReflectionFunction_GetUserAttributeCount((SlangReflectionFunction*)this);
        }
        UserAttribute* getUserAttributeByIndex(unsigned int index)
        {
            return (UserAttribute*)spReflectionFunction_GetUserAttribute((SlangReflectionFunction*)this, index);
        }
        UserAttribute* findUserAttributeByName(SlangSession* globalSession, char const* name)
        {
            return (UserAttribute*)spReflectionFunction_FindUserAttributeByName((SlangReflectionFunction*)this, globalSession, name);
        }

        Modifier* findModifier(Modifier::ID id)
        {
            return (Modifier*)spReflectionFunction_FindModifier((SlangReflectionFunction*)this, (SlangModifierID)id);
        }

        GenericReflection* getGenericContainer()
        {
            return (GenericReflection*)spReflectionFunction_GetGenericContainer((SlangReflectionFunction*)this);
        }
<<<<<<< HEAD

        FunctionReflection* applySpecializations(GenericReflection* generic)
        {
            return (FunctionReflection*)spReflectionFunction_applySpecializations((SlangReflectionFunction*)this, (SlangReflectionGeneric*)generic);
        }
=======
>>>>>>> e4088cd6
    };

    struct GenericReflection
    {

        DeclReflection* asDecl()
        {
            return (DeclReflection*)spReflectionGeneric_asDecl((SlangReflectionGeneric*)this);
        }

        char const* getName()
        {
            return spReflectionGeneric_GetName((SlangReflectionGeneric*)this);
        }

        unsigned int getTypeParameterCount()
        {
            return spReflectionGeneric_GetTypeParameterCount((SlangReflectionGeneric*)this);
        }

        VariableReflection* getTypeParameter(unsigned index)
        {
            return (VariableReflection*)spReflectionGeneric_GetTypeParameter((SlangReflectionGeneric*)this, index);
        }

        unsigned int getValueParameterCount()
        {
            return spReflectionGeneric_GetValueParameterCount((SlangReflectionGeneric*)this);
        }

        VariableReflection* getValueParameter(unsigned index)
        {
            return (VariableReflection*)spReflectionGeneric_GetValueParameter((SlangReflectionGeneric*)this, index);
        }

        unsigned int getTypeParameterConstraintCount(VariableReflection* typeParam)
        {
            return spReflectionGeneric_GetTypeParameterConstraintCount((SlangReflectionGeneric*)this, (SlangReflectionVariable*)typeParam);
        }

        TypeReflection* getTypeParameterConstraintType(VariableReflection* typeParam, unsigned index)
        {
            return (TypeReflection*)spReflectionGeneric_GetTypeParameterConstraintType((SlangReflectionGeneric*)this, (SlangReflectionVariable*)typeParam, index);
        }

        DeclReflection* getInnerDecl()
        {
            return (DeclReflection*)spReflectionGeneric_GetInnerDecl((SlangReflectionGeneric*)this);
        }

        SlangDeclKind getInnerKind()
        {
            return spReflectionGeneric_GetInnerKind((SlangReflectionGeneric*)this);
        }

        GenericReflection* getOuterGenericContainer()
        {
            return (GenericReflection*)spReflectionGeneric_GetOuterGenericContainer((SlangReflectionGeneric*)this);
        }

        TypeReflection* getConcreteType(VariableReflection* typeParam)
        {
            return (TypeReflection*)spReflectionGeneric_GetConcreteType((SlangReflectionGeneric*)this, (SlangReflectionVariable*)typeParam);
        }

        int64_t getConcreteIntVal(VariableReflection* valueParam)
        {
            return spReflectionGeneric_GetConcreteIntVal((SlangReflectionGeneric*)this, (SlangReflectionVariable*)valueParam);
        }

<<<<<<< HEAD
        GenericReflection* applySpecializations(GenericReflection* generic)
        {
            return (GenericReflection*)spReflectionGeneric_applySpecializations((SlangReflectionGeneric*)this, (SlangReflectionGeneric*)generic);
        }
=======
>>>>>>> e4088cd6
    };

    struct EntryPointReflection
    {
        char const* getName()
        {
            return spReflectionEntryPoint_getName((SlangReflectionEntryPoint*) this);
        }

        char const* getNameOverride()
        {
            return spReflectionEntryPoint_getNameOverride((SlangReflectionEntryPoint*)this);
        }

        unsigned getParameterCount()
        {
            return spReflectionEntryPoint_getParameterCount((SlangReflectionEntryPoint*) this);
        }

        FunctionReflection* getFunction()
        {
            return (FunctionReflection*)spReflectionEntryPoint_getFunction((SlangReflectionEntryPoint*) this);
        }

        VariableLayoutReflection* getParameterByIndex(unsigned index)
        {
            return (VariableLayoutReflection*) spReflectionEntryPoint_getParameterByIndex((SlangReflectionEntryPoint*) this, index);
        }

        SlangStage getStage()
        {
            return spReflectionEntryPoint_getStage((SlangReflectionEntryPoint*) this);
        }

        void getComputeThreadGroupSize(
            SlangUInt   axisCount,
            SlangUInt*  outSizeAlongAxis)
        {
            return spReflectionEntryPoint_getComputeThreadGroupSize((SlangReflectionEntryPoint*) this, axisCount, outSizeAlongAxis);
        }

        void getComputeWaveSize(
            SlangUInt* outWaveSize)
        {
            return spReflectionEntryPoint_getComputeWaveSize((SlangReflectionEntryPoint*)this, outWaveSize);
        }

        bool usesAnySampleRateInput()
        {
            return 0 != spReflectionEntryPoint_usesAnySampleRateInput((SlangReflectionEntryPoint*) this);
        }

        VariableLayoutReflection* getVarLayout()
        {
            return (VariableLayoutReflection*) spReflectionEntryPoint_getVarLayout((SlangReflectionEntryPoint*) this);
        }

        TypeLayoutReflection* getTypeLayout()
        {
            return getVarLayout()->getTypeLayout();
        }

        VariableLayoutReflection* getResultVarLayout()
        {
            return (VariableLayoutReflection*) spReflectionEntryPoint_getResultVarLayout((SlangReflectionEntryPoint*) this);
        }

        bool hasDefaultConstantBuffer()
        {
            return spReflectionEntryPoint_hasDefaultConstantBuffer((SlangReflectionEntryPoint*) this) != 0;
        }
    };

    typedef EntryPointReflection EntryPointLayout;

    struct TypeParameterReflection
    {
        char const* getName()
        {
            return spReflectionTypeParameter_GetName((SlangReflectionTypeParameter*) this);
        }
        unsigned getIndex()
        {
            return spReflectionTypeParameter_GetIndex((SlangReflectionTypeParameter*) this);
        }
        unsigned getConstraintCount()
        {
            return spReflectionTypeParameter_GetConstraintCount((SlangReflectionTypeParameter*) this);
        }
        TypeReflection* getConstraintByIndex(int index)
        {
            return (TypeReflection*)spReflectionTypeParameter_GetConstraintByIndex((SlangReflectionTypeParameter*) this, index);
        }
    };

    enum class LayoutRules : SlangLayoutRulesIntegral
    {
        Default = SLANG_LAYOUT_RULES_DEFAULT,
        MetalArgumentBufferTier2 = SLANG_LAYOUT_RULES_METAL_ARGUMENT_BUFFER_TIER_2,
    };

    typedef struct ShaderReflection ProgramLayout;

    struct ShaderReflection
    {
        unsigned getParameterCount()
        {
            return spReflection_GetParameterCount((SlangReflection*) this);
        }

        unsigned getTypeParameterCount()
        {
            return spReflection_GetTypeParameterCount((SlangReflection*) this);
        }

        slang::ISession* getSession()
        {
            return spReflection_GetSession((SlangReflection*)this);
        }

        TypeParameterReflection* getTypeParameterByIndex(unsigned index)
        {
            return (TypeParameterReflection*)spReflection_GetTypeParameterByIndex((SlangReflection*) this, index);
        }

        TypeParameterReflection* findTypeParameter(char const* name)
        {
            return (TypeParameterReflection*)spReflection_FindTypeParameter((SlangReflection*)this, name);
        }

        VariableLayoutReflection* getParameterByIndex(unsigned index)
        {
            return (VariableLayoutReflection*) spReflection_GetParameterByIndex((SlangReflection*) this, index);
        }

        static ProgramLayout* get(SlangCompileRequest* request)
        {
            return (ProgramLayout*) spGetReflection(request);
        }

        SlangUInt getEntryPointCount()
        {
            return spReflection_getEntryPointCount((SlangReflection*) this);
        }

        EntryPointReflection* getEntryPointByIndex(SlangUInt index)
        {
            return (EntryPointReflection*) spReflection_getEntryPointByIndex((SlangReflection*) this, index);
        }

        SlangUInt getGlobalConstantBufferBinding()
        {
            return spReflection_getGlobalConstantBufferBinding((SlangReflection*)this);
        }

        size_t getGlobalConstantBufferSize()
        {
            return spReflection_getGlobalConstantBufferSize((SlangReflection*)this);
        }

        TypeReflection* findTypeByName(const char* name)
        {
            return (TypeReflection*)spReflection_FindTypeByName(
                (SlangReflection*) this,
                name);
        }

        FunctionReflection* findFunctionByName(const char* name)
        {
            return (FunctionReflection*)spReflection_FindFunctionByName(
                (SlangReflection*) this,
                name);
        }

        FunctionReflection* findFunctionByNameInType(TypeReflection* type, const char* name)
        {
            return (FunctionReflection*)spReflection_FindFunctionByNameInType(
                (SlangReflection*) this,
                (SlangReflectionType*) type,
                name);
        }

        VariableReflection* findVarByNameInType(TypeReflection* type, const char* name)
        {
            return (VariableReflection*)spReflection_FindVarByNameInType(
                (SlangReflection*) this,
                (SlangReflectionType*) type,
                name);
        }

        TypeLayoutReflection* getTypeLayout(
            TypeReflection* type,
            LayoutRules     rules = LayoutRules::Default)
        {
            return (TypeLayoutReflection*)spReflection_GetTypeLayout(
                (SlangReflection*) this,
                (SlangReflectionType*)type,
                SlangLayoutRules(rules));
        }

        EntryPointReflection* findEntryPointByName(const char* name)
        {
            return (EntryPointReflection*)spReflection_findEntryPointByName(
                (SlangReflection*) this,
                name);
        }

        TypeReflection* specializeType(
            TypeReflection*         type,
            SlangInt                specializationArgCount,
            TypeReflection* const*  specializationArgs,
            ISlangBlob**            outDiagnostics)
        {
            return (TypeReflection*) spReflection_specializeType(
                (SlangReflection*) this,
                (SlangReflectionType*) type,
                specializationArgCount,
                (SlangReflectionType* const*) specializationArgs,
                outDiagnostics);
        }

        GenericReflection* specializeGeneric(
            GenericReflection* generic,
            SlangInt specializationArgCount,
            VariableReflection* const* specializationArgs,
            GenericArgReflection const* specializationArgVals,
            ISlangBlob** outDiagnostics)
        {
            return (GenericReflection*) spReflection_specializeGeneric(
                (SlangReflection*) this,
                (SlangReflectionGeneric*) generic,
                specializationArgCount,
                (SlangReflectionVariable* const*) specializationArgs,
                (SlangReflectionGenericArg const*) specializationArgVals,
                outDiagnostics);
        }

        bool isSubType(
            TypeReflection* subType,
            TypeReflection* superType)
        {
            return spReflection_isSubType(
                (SlangReflection*) this,
                (SlangReflectionType*) subType,
                (SlangReflectionType*) superType);
        }

        SlangUInt getHashedStringCount() const { return spReflection_getHashedStringCount((SlangReflection*)this); }

        const char* getHashedString(SlangUInt index, size_t* outCount) const
        {
            return spReflection_getHashedString((SlangReflection*)this, index, outCount);
        }

        TypeLayoutReflection* getGlobalParamsTypeLayout()
        {
            return (TypeLayoutReflection*) spReflection_getGlobalParamsTypeLayout((SlangReflection*) this);
        }

        VariableLayoutReflection* getGlobalParamsVarLayout()
        {
            return (VariableLayoutReflection*) spReflection_getGlobalParamsVarLayout((SlangReflection*) this);
        }
    };

    
    struct DeclReflection
    {
        enum class Kind
        {   
            Unsupported = SLANG_DECL_KIND_UNSUPPORTED_FOR_REFLECTION,
            Struct = SLANG_DECL_KIND_STRUCT,
            Func = SLANG_DECL_KIND_FUNC,
            Module = SLANG_DECL_KIND_MODULE,
            Generic = SLANG_DECL_KIND_GENERIC,
            Variable = SLANG_DECL_KIND_VARIABLE,
            Namespace = SLANG_DECL_KIND_NAMESPACE,
        };

        char const* getName()
        {
            return spReflectionDecl_getName((SlangReflectionDecl*) this);
        }

        Kind getKind()
        {
            return (Kind)spReflectionDecl_getKind((SlangReflectionDecl*)this);
        }

        unsigned int getChildrenCount()
        {
            return spReflectionDecl_getChildrenCount((SlangReflectionDecl*)this);
        }

        DeclReflection* getChild(unsigned int index)
        {
            return (DeclReflection*)spReflectionDecl_getChild((SlangReflectionDecl*)this, index);
        }

        TypeReflection* getType()
        {
            return (TypeReflection*)spReflection_getTypeFromDecl((SlangReflectionDecl*)this);
        }

        VariableReflection* asVariable()
        {
            return (VariableReflection*)spReflectionDecl_castToVariable((SlangReflectionDecl*)this);
        }

        FunctionReflection* asFunction()
        {
            return (FunctionReflection*)spReflectionDecl_castToFunction((SlangReflectionDecl*)this);
        }

        GenericReflection* asGeneric()
        {
            return (GenericReflection*)spReflectionDecl_castToGeneric((SlangReflectionDecl*)this);
        }

        DeclReflection* getParent()
        {
            return (DeclReflection*)spReflectionDecl_getParent((SlangReflectionDecl*)this);
        }

        template <Kind K>
        struct FilteredList
        {
            unsigned int count;
            DeclReflection* parent;

            struct FilteredIterator
            {
                DeclReflection* parent;
                unsigned int count;
                unsigned int index;

                DeclReflection* operator*() { return parent->getChild(index); }
                void operator++() 
                { 
                    index++;
                    while (index < count && !(parent->getChild(index)->getKind() == K))
                    {
                        index++;
                    }
                }
                bool operator!=(FilteredIterator const& other) { return index != other.index; }
            };

            // begin/end for range-based for that checks the kind
            FilteredIterator begin() 
            { 
                // Find the first child of the right kind
                unsigned int index = 0;
                while (index < count && !(parent->getChild(index)->getKind() == K))
                {
                    index++;
                }
                return FilteredIterator{parent, count, index}; 
            }

            FilteredIterator end() { return FilteredIterator{parent, count, count}; }
        };
        
        template <Kind K>
        FilteredList<K> getChildrenOfKind()
        {
            return FilteredList<K>{ getChildrenCount(), (DeclReflection*)this };
        }

        struct IteratedList
        {
            unsigned int count;
            DeclReflection* parent;

            struct Iterator
            {
                DeclReflection* parent;
                unsigned int count;
                unsigned int index;

                DeclReflection* operator*() { return parent->getChild(index); }
                void operator++() { index++; }
                bool operator!=(Iterator const& other) { return index != other.index; }
            };

            // begin/end for range-based for that checks the kind
            IteratedList::Iterator begin() { return IteratedList::Iterator{ parent, count, 0 }; }
            IteratedList::Iterator end() { return IteratedList::Iterator{ parent, count, count }; } 
        };

        IteratedList getChildren()
        {
            return IteratedList{ getChildrenCount(), (DeclReflection*)this };
        }

    };

    typedef uint32_t CompileStdLibFlags;
    struct CompileStdLibFlag
    {
        enum Enum : CompileStdLibFlags
        {
            WriteDocumentation = 0x1,
        };
    };

    typedef ISlangBlob IBlob;

    struct IComponentType;
    struct ITypeConformance;
    struct IGlobalSession;
    struct IModule;

    struct SessionDesc;
    struct SpecializationArg;
    struct TargetDesc;

        /** A global session for interaction with the Slang library.

        An application may create and re-use a single global session across
        multiple sessions, in order to amortize startups costs (in current
        Slang this is mostly the cost of loading the Slang standard library).

        The global session is currently *not* thread-safe and objects created from
        a single global session should only be used from a single thread at
        a time.
        */
    struct IGlobalSession : public ISlangUnknown
    {
        SLANG_COM_INTERFACE(0xc140b5fd, 0xc78, 0x452e, { 0xba, 0x7c, 0x1a, 0x1e, 0x70, 0xc7, 0xf7, 0x1c })

            /** Create a new session for loading and compiling code.
            */
        virtual SLANG_NO_THROW SlangResult SLANG_MCALL createSession(
            SessionDesc const&  desc,
            ISession**          outSession) = 0;

            /** Look up the internal ID of a profile by its `name`.

            Profile IDs are *not* guaranteed to be stable across versions
            of the Slang library, so clients are expected to look up
            profiles by name at runtime.
            */
        virtual SLANG_NO_THROW SlangProfileID SLANG_MCALL findProfile(
            char const*     name) = 0;

            /** Set the path that downstream compilers (aka back end compilers) will
            be looked from.
            @param passThrough Identifies the downstream compiler
            @param path The path to find the downstream compiler (shared library/dll/executable)

            For back ends that are dlls/shared libraries, it will mean the path will
            be prefixed with the path when calls are made out to ISlangSharedLibraryLoader.
            For executables - it will look for executables along the path */
        virtual SLANG_NO_THROW void SLANG_MCALL setDownstreamCompilerPath(
            SlangPassThrough passThrough,
            char const* path) = 0;

            /** DEPRECATED: Use setLanguagePrelude

            Set the 'prelude' for generated code for a 'downstream compiler'.
            @param passThrough The downstream compiler for generated code that will have the prelude applied to it. 
            @param preludeText The text added pre-pended verbatim before the generated source

            That for pass-through usage, prelude is not pre-pended, preludes are for code generation only. 
            */
        virtual SLANG_NO_THROW void SLANG_MCALL setDownstreamCompilerPrelude(
            SlangPassThrough passThrough,
            const char* preludeText) = 0;

            /** DEPRECATED: Use getLanguagePrelude

            Get the 'prelude' for generated code for a 'downstream compiler'.
            @param passThrough The downstream compiler for generated code that will have the prelude applied to it. 
            @param outPrelude  On exit holds a blob that holds the string of the prelude.
            */
        virtual SLANG_NO_THROW void SLANG_MCALL getDownstreamCompilerPrelude(
            SlangPassThrough passThrough,
            ISlangBlob** outPrelude) = 0;

            /** Get the build version 'tag' string. The string is the same as produced via `git describe --tags`
            for the project. If Slang is built separately from the automated build scripts
            the contents will by default be 'unknown'. Any string can be set by changing the
            contents of 'slang-tag-version.h' file and recompiling the project.

            This method will return exactly the same result as the free function spGetBuildTagString.

            @return The build tag string
            */
        virtual SLANG_NO_THROW const char* SLANG_MCALL getBuildTagString() = 0;

            /* For a given source language set the default compiler.
            If a default cannot be chosen (for example the target cannot be achieved by the default),
            the default will not be used. 

            @param sourceLanguage the source language 
            @param defaultCompiler the default compiler for that language
            @return 
            */
        virtual SLANG_NO_THROW SlangResult SLANG_MCALL setDefaultDownstreamCompiler(
            SlangSourceLanguage sourceLanguage,
            SlangPassThrough defaultCompiler) = 0;

            /* For a source type get the default compiler 

            @param sourceLanguage the source language 
            @return The downstream compiler for that source language */
        virtual SlangPassThrough SLANG_MCALL getDefaultDownstreamCompiler(
            SlangSourceLanguage sourceLanguage) = 0;

            /* Set the 'prelude' placed before generated code for a specific language type.
            
            @param sourceLanguage The language the prelude should be inserted on.
            @param preludeText The text added pre-pended verbatim before the generated source

            Note! That for pass-through usage, prelude is not pre-pended, preludes are for code generation only. 
            */
        virtual SLANG_NO_THROW void SLANG_MCALL setLanguagePrelude(
            SlangSourceLanguage sourceLanguage,
            const char* preludeText) = 0;

            /** Get the 'prelude' associated with a specific source language. 
            @param sourceLanguage The language the prelude should be inserted on.
            @param outPrelude  On exit holds a blob that holds the string of the prelude.
            */
        virtual SLANG_NO_THROW void SLANG_MCALL getLanguagePrelude(
            SlangSourceLanguage sourceLanguage,
            ISlangBlob** outPrelude) = 0;

            /** Create a compile request.
            */
        virtual SLANG_NO_THROW SlangResult SLANG_MCALL createCompileRequest(
            slang::ICompileRequest** outCompileRequest) = 0;

            /** Add new builtin declarations to be used in subsequent compiles.
            */
        virtual SLANG_NO_THROW void SLANG_MCALL addBuiltins(
            char const*     sourcePath,
            char const*     sourceString) = 0;

            /** Set the session shared library loader. If this changes the loader, it may cause shared libraries to be unloaded
            @param loader The loader to set. Setting nullptr sets the default loader. 
            */
        virtual SLANG_NO_THROW void SLANG_MCALL setSharedLibraryLoader(
            ISlangSharedLibraryLoader* loader) = 0;

            /** Gets the currently set shared library loader
            @return Gets the currently set loader. If returns nullptr, it's the default loader
            */
        virtual SLANG_NO_THROW ISlangSharedLibraryLoader* SLANG_MCALL getSharedLibraryLoader() = 0;

            /** Returns SLANG_OK if a the compilation target is supported for this session
            
            @param target The compilation target to test
            @return SLANG_OK if the target is available
            SLANG_E_NOT_IMPLEMENTED if not implemented in this build
            SLANG_E_NOT_FOUND if other resources (such as shared libraries) required to make target work could not be found
            SLANG_FAIL other kinds of failures */
        virtual SLANG_NO_THROW SlangResult SLANG_MCALL checkCompileTargetSupport(
            SlangCompileTarget  target) = 0;

            /** Returns SLANG_OK if a the pass through support is supported for this session
            @param session Session
            @param target The compilation target to test
            @return SLANG_OK if the target is available
            SLANG_E_NOT_IMPLEMENTED if not implemented in this build
            SLANG_E_NOT_FOUND if other resources (such as shared libraries) required to make target work could not be found
            SLANG_FAIL other kinds of failures */
        virtual SLANG_NO_THROW SlangResult SLANG_MCALL checkPassThroughSupport(
            SlangPassThrough    passThrough) = 0;

            /** Compile from (embedded source) the StdLib on the session.
            Will return a failure if there is already a StdLib available
            NOTE! API is experimental and not ready for production code
            @param flags to control compilation
            */
        virtual SLANG_NO_THROW SlangResult SLANG_MCALL compileStdLib(CompileStdLibFlags flags) = 0;

            /** Load the StdLib. Currently loads modules from the file system. 
            @param stdLib Start address of the serialized stdlib
            @param stdLibSizeInBytes The size in bytes of the serialized stdlib

            NOTE! API is experimental and not ready for production code
            */
        virtual SLANG_NO_THROW SlangResult SLANG_MCALL loadStdLib(const void* stdLib, size_t stdLibSizeInBytes) = 0;

            /** Save the StdLib modules to the file system
            @param archiveType The type of archive used to hold the stdlib
            @param outBlob The serialized blob containing the standard library

            NOTE! API is experimental and not ready for production code  */
        virtual SLANG_NO_THROW SlangResult SLANG_MCALL saveStdLib(SlangArchiveType archiveType, ISlangBlob** outBlob) = 0;

            /** Look up the internal ID of a capability by its `name`.

            Capability IDs are *not* guaranteed to be stable across versions
            of the Slang library, so clients are expected to look up
            capabilities by name at runtime.
            */
        virtual SLANG_NO_THROW SlangCapabilityID SLANG_MCALL findCapability(
            char const*     name) = 0;

            /** Set the downstream/pass through compiler to be used for a transition from the source type to the target type
            @param source The source 'code gen target'
            @param target The target 'code gen target'
            @param compiler The compiler/pass through to use for the transition from source to target
            */
        virtual SLANG_NO_THROW void SLANG_MCALL setDownstreamCompilerForTransition(SlangCompileTarget source, SlangCompileTarget target, SlangPassThrough compiler) = 0;

            /** Get the downstream/pass through compiler for a transition specified by source and target
            @param source The source 'code gen target'
            @param target The target 'code gen target'
            @return The compiler that is used for the transition. Returns SLANG_PASS_THROUGH_NONE it is not defined
            */
        virtual SLANG_NO_THROW SlangPassThrough SLANG_MCALL getDownstreamCompilerForTransition(SlangCompileTarget source, SlangCompileTarget target) = 0;

            /** Get the time in seconds spent in the slang and downstream compiler.
            */
        virtual SLANG_NO_THROW void SLANG_MCALL getCompilerElapsedTime(double* outTotalTime, double* outDownstreamTime) = 0;

            /** Specify a spirv.core.grammar.json file to load and use when
             * parsing and checking any SPIR-V code
             */
        virtual SLANG_NO_THROW SlangResult SLANG_MCALL setSPIRVCoreGrammar(
            char const* jsonPath) = 0;

            /** Parse slangc command line options into a SessionDesc that can be used to create a session
            *   with all the compiler options specified in the command line.
            *   @param argc The number of command line arguments.
            *   @param argv An input array of command line arguments to parse.
            *   @param outSessionDesc A pointer to a SessionDesc struct to receive parsed session desc.
            *   @param outAuxAllocation Auxillary memory allocated to hold data used in the sesion desc.
            */
        virtual SLANG_NO_THROW SlangResult SLANG_MCALL parseCommandLineArguments(
            int argc, const char* const* argv, SessionDesc* outSessionDesc, ISlangUnknown** outAuxAllocation) = 0;

            /** Computes a digest that uniquely identifies the session description.
            */
        virtual SLANG_NO_THROW SlangResult SLANG_MCALL getSessionDescDigest(SessionDesc* sessionDesc, ISlangBlob** outBlob) = 0;
    };

    #define SLANG_UUID_IGlobalSession IGlobalSession::getTypeGuid()

    /*!
    @brief A request for one or more compilation actions to be performed.
    */
    struct ICompileRequest : public ISlangUnknown
    {
        SLANG_COM_INTERFACE( 0x96d33993, 0x317c, 0x4db5, { 0xaf, 0xd8, 0x66, 0x6e, 0xe7, 0x72, 0x48, 0xe2 } )
   
            /** Set the filesystem hook to use for a compile request

            The provided `fileSystem` will be used to load any files that
            need to be loaded during processing of the compile `request`.
            This includes:

              - Source files loaded via `spAddTranslationUnitSourceFile`
              - Files referenced via `#include`
              - Files loaded to resolve `#import` operations
                */
        virtual SLANG_NO_THROW void SLANG_MCALL setFileSystem(
            ISlangFileSystem*       fileSystem) = 0;

            /*!
            @brief Set flags to be used for compilation.
            */
        virtual SLANG_NO_THROW void SLANG_MCALL setCompileFlags(
            SlangCompileFlags       flags) = 0;

            /*!
            @brief Returns the compilation flags previously set with `setCompileFlags`
            */
        virtual SLANG_NO_THROW SlangCompileFlags SLANG_MCALL getCompileFlags() = 0;

            /*!
            @brief Set whether to dump intermediate results (for debugging) or not.
            */
        virtual SLANG_NO_THROW void SLANG_MCALL setDumpIntermediates(
            int                     enable) = 0;

        virtual SLANG_NO_THROW void SLANG_MCALL setDumpIntermediatePrefix(
            const char* prefix) = 0;

            /*!
            @brief Set whether (and how) `#line` directives should be output.
            */
        virtual SLANG_NO_THROW void SLANG_MCALL setLineDirectiveMode(
            SlangLineDirectiveMode  mode) = 0;

            /*!
            @brief Sets the target for code generation.
            @param target The code generation target. Possible values are:
            - SLANG_GLSL. Generates GLSL code.
            - SLANG_HLSL. Generates HLSL code.
            - SLANG_SPIRV. Generates SPIR-V code.
            */
        virtual SLANG_NO_THROW void SLANG_MCALL setCodeGenTarget(
            SlangCompileTarget target) = 0;

            /*!
            @brief Add a code-generation target to be used.
            */
        virtual SLANG_NO_THROW int SLANG_MCALL addCodeGenTarget(
            SlangCompileTarget      target) = 0;

        virtual SLANG_NO_THROW void SLANG_MCALL setTargetProfile(
            int                     targetIndex,
            SlangProfileID          profile) = 0;

        virtual SLANG_NO_THROW void SLANG_MCALL setTargetFlags(
            int                     targetIndex,
            SlangTargetFlags        flags) = 0;

            /*!
            @brief Set the floating point mode (e.g., precise or fast) to use a target.
            */
        virtual SLANG_NO_THROW void SLANG_MCALL setTargetFloatingPointMode(
            int                     targetIndex,
            SlangFloatingPointMode  mode) = 0;

            /* DEPRECATED: use `spSetMatrixLayoutMode` instead. */
        virtual SLANG_NO_THROW void SLANG_MCALL setTargetMatrixLayoutMode(
            int                     targetIndex,
            SlangMatrixLayoutMode   mode) = 0;

        virtual SLANG_NO_THROW void SLANG_MCALL setMatrixLayoutMode(
            SlangMatrixLayoutMode   mode) = 0;

            /*!
            @brief Set the level of debug information to produce.
            */
        virtual SLANG_NO_THROW void SLANG_MCALL setDebugInfoLevel(
            SlangDebugInfoLevel     level) = 0;

            /*!
            @brief Set the level of optimization to perform.
            */
        virtual SLANG_NO_THROW void SLANG_MCALL setOptimizationLevel(
            SlangOptimizationLevel  level) = 0;


    
            /*!
            @brief Set the container format to be used for binary output.
            */
        virtual SLANG_NO_THROW void SLANG_MCALL setOutputContainerFormat(
            SlangContainerFormat    format) = 0;

        virtual SLANG_NO_THROW void SLANG_MCALL setPassThrough(
            SlangPassThrough        passThrough) = 0;

    
        virtual SLANG_NO_THROW void SLANG_MCALL setDiagnosticCallback(
            SlangDiagnosticCallback callback,
            void const*             userData) = 0;

        virtual SLANG_NO_THROW void SLANG_MCALL setWriter(
            SlangWriterChannel      channel, 
            ISlangWriter*           writer) = 0;

        virtual SLANG_NO_THROW ISlangWriter* SLANG_MCALL getWriter(
            SlangWriterChannel      channel) = 0;

            /*!
            @brief Add a path to use when searching for referenced files.
            This will be used for both `#include` directives and also for explicit `__import` declarations.
            @param ctx The compilation context.
            @param searchDir The additional search directory.
            */
        virtual SLANG_NO_THROW void SLANG_MCALL addSearchPath(
            const char*             searchDir) = 0;

            /*!
            @brief Add a macro definition to be used during preprocessing.
            @param key The name of the macro to define.
            @param value The value of the macro to define.
            */
        virtual SLANG_NO_THROW void SLANG_MCALL addPreprocessorDefine(
            const char*             key,
            const char*             value) = 0;

            /*!
            @brief Set options using arguments as if specified via command line.
            @return Returns SlangResult. On success SLANG_SUCCEEDED(result) is true.
            */
        virtual SLANG_NO_THROW SlangResult SLANG_MCALL processCommandLineArguments(
            char const* const*      args,
            int                     argCount) = 0;

            /** Add a distinct translation unit to the compilation request

            `name` is optional. 
            Returns the zero-based index of the translation unit created.
            */
        virtual SLANG_NO_THROW int SLANG_MCALL addTranslationUnit(
            SlangSourceLanguage     language,
            char const*             name) = 0;

    
            /** Set a default module name. Translation units will default to this module name if one is not
            passed. If not set each translation unit will get a unique name. 
            */
        virtual SLANG_NO_THROW void SLANG_MCALL setDefaultModuleName(
            const char* defaultModuleName) = 0;

            /** Add a preprocessor definition that is scoped to a single translation unit.

            @param translationUnitIndex The index of the translation unit to get the definition.
            @param key The name of the macro to define.
            @param value The value of the macro to define.
            */
        virtual SLANG_NO_THROW void SLANG_MCALL addTranslationUnitPreprocessorDefine(
            int                     translationUnitIndex,
            const char*             key,
            const char*             value) = 0;


            /** Add a source file to the given translation unit.

            If a user-defined file system has been specified via
            `spSetFileSystem`, then it will be used to load the
            file at `path`. Otherwise, Slang will use the OS
            file system.

            This function does *not* search for a file using
            the registered search paths (`spAddSearchPath`),
            and instead using the given `path` as-is.
            */
        virtual SLANG_NO_THROW void SLANG_MCALL addTranslationUnitSourceFile(
            int                     translationUnitIndex,
            char const*             path) = 0;

            /** Add a source string to the given translation unit.

            @param translationUnitIndex The index of the translation unit to add source to.
            @param path The file-system path that should be assumed for the source code.
            @param source A null-terminated UTF-8 encoded string of source code.

            The implementation will make a copy of the source code data.
            An application may free the buffer immediately after this call returns.

            The `path` will be used in any diagnostic output, as well
            as to determine the base path when resolving relative
            `#include`s.
            */
        virtual SLANG_NO_THROW void SLANG_MCALL addTranslationUnitSourceString(
            int                     translationUnitIndex,
            char const*             path,
            char const*             source) = 0;


            /** Add a slang library - such that its contents can be referenced during linking.
            This is equivalent to the -r command line option.

            @param basePath The base path used to lookup referenced modules.
            @param libData The library data
            @param libDataSize The size of the library data
            */
        virtual SLANG_NO_THROW SlangResult SLANG_MCALL addLibraryReference(
            const char* basePath,
            const void* libData,
            size_t libDataSize) = 0;

            /** Add a source string to the given translation unit.

            @param translationUnitIndex The index of the translation unit to add source to.
            @param path The file-system path that should be assumed for the source code.
            @param sourceBegin A pointer to a buffer of UTF-8 encoded source code.
            @param sourceEnd A pointer to to the end of the buffer specified in `sourceBegin`

            The implementation will make a copy of the source code data.
            An application may free the buffer immediately after this call returns.

            The `path` will be used in any diagnostic output, as well
            as to determine the base path when resolving relative
            `#include`s.
            */
        virtual SLANG_NO_THROW void SLANG_MCALL addTranslationUnitSourceStringSpan(
            int                     translationUnitIndex,
            char const*             path,
            char const*             sourceBegin,
            char const*             sourceEnd) = 0;

            /** Add a blob of source code to the given translation unit.

            @param translationUnitIndex The index of the translation unit to add source to.
            @param path The file-system path that should be assumed for the source code.
            @param sourceBlob A blob containing UTF-8 encoded source code.
            @param sourceEnd A pointer to to the end of the buffer specified in `sourceBegin`

            The compile request will retain a reference to the blob.

            The `path` will be used in any diagnostic output, as well
            as to determine the base path when resolving relative
            `#include`s.
            */
        virtual SLANG_NO_THROW void SLANG_MCALL addTranslationUnitSourceBlob(
            int                     translationUnitIndex,
            char const*             path,
            ISlangBlob*             sourceBlob) = 0;

            /** Add an entry point in a particular translation unit
            */
        virtual SLANG_NO_THROW int SLANG_MCALL addEntryPoint(
            int                     translationUnitIndex,
            char const*             name,
            SlangStage              stage) = 0;

            /** Add an entry point in a particular translation unit,
                with additional arguments that specify the concrete
                type names for entry-point generic type parameters.
            */
        virtual SLANG_NO_THROW int SLANG_MCALL addEntryPointEx(
            int                     translationUnitIndex,
            char const*             name,
            SlangStage              stage,
            int                     genericArgCount,
            char const**            genericArgs) = 0;

            /** Specify the arguments to use for global generic parameters.
            */
        virtual SLANG_NO_THROW SlangResult SLANG_MCALL setGlobalGenericArgs(
            int                     genericArgCount,
            char const**            genericArgs) = 0;

            /** Specify the concrete type to be used for a global "existential slot."

            Every shader parameter (or leaf field of a `struct`-type shader parameter)
            that has an interface or array-of-interface type introduces an existential
            slot. The number of slots consumed by a shader parameter, and the starting
            slot of each parameter can be queried via the reflection API using
            `SLANG_PARAMETER_CATEGORY_EXISTENTIAL_TYPE_PARAM`.

            In order to generate specialized code, a concrete type needs to be specified
            for each existential slot. This function specifies the name of the type
            (or in general a type *expression*) to use for a specific slot at the
            global scope.
            */
        virtual SLANG_NO_THROW SlangResult SLANG_MCALL setTypeNameForGlobalExistentialTypeParam(
            int                     slotIndex,
            char const*             typeName) = 0;

            /** Specify the concrete type to be used for an entry-point "existential slot."

            Every shader parameter (or leaf field of a `struct`-type shader parameter)
            that has an interface or array-of-interface type introduces an existential
            slot. The number of slots consumed by a shader parameter, and the starting
            slot of each parameter can be queried via the reflection API using
            `SLANG_PARAMETER_CATEGORY_EXISTENTIAL_TYPE_PARAM`.

            In order to generate specialized code, a concrete type needs to be specified
            for each existential slot. This function specifies the name of the type
            (or in general a type *expression*) to use for a specific slot at the
            entry-point scope.
            */
        virtual SLANG_NO_THROW SlangResult SLANG_MCALL setTypeNameForEntryPointExistentialTypeParam(
            int                     entryPointIndex,
            int                     slotIndex,
            char const*             typeName) = 0;

            /** Enable or disable an experimental, best-effort GLSL frontend
             */
        virtual SLANG_NO_THROW void SLANG_MCALL setAllowGLSLInput(
            bool                    value) = 0;

            /** Execute the compilation request.

            @returns  SlangResult, SLANG_OK on success. Use SLANG_SUCCEEDED() and SLANG_FAILED() to test SlangResult.
            */
        virtual SLANG_NO_THROW SlangResult SLANG_MCALL compile() = 0;


            /** Get any diagnostic messages reported by the compiler.

            @returns A null-terminated UTF-8 encoded string of diagnostic messages.

            The returned pointer is only guaranteed to be valid
            until `request` is destroyed. Applications that wish to
            hold on to the diagnostic output for longer should use
            `getDiagnosticOutputBlob`.
            */
        virtual SLANG_NO_THROW char const* SLANG_MCALL getDiagnosticOutput() = 0;

            /** Get diagnostic messages reported by the compiler.

            @param outBlob A pointer to receive a blob holding a nul-terminated UTF-8 encoded string of diagnostic messages.
            @returns A `SlangResult` indicating success or failure.
            */
        virtual SLANG_NO_THROW SlangResult SLANG_MCALL getDiagnosticOutputBlob(
            ISlangBlob**            outBlob) = 0;


            /** Get the number of files that this compilation depended on.

            This includes both the explicit source files, as well as any
            additional files that were transitively referenced (e.g., via
            a `#include` directive).
            */
        virtual SLANG_NO_THROW int SLANG_MCALL getDependencyFileCount() = 0;

            /** Get the path to a file this compilation depended on.
            */
        virtual SLANG_NO_THROW char const* SLANG_MCALL getDependencyFilePath(
            int                     index) = 0;

            /** Get the number of translation units associated with the compilation request
            */
        virtual SLANG_NO_THROW int SLANG_MCALL getTranslationUnitCount() = 0;

            /** Get the output source code associated with a specific entry point.

            The lifetime of the output pointer is the same as `request`.
            */
        virtual SLANG_NO_THROW char const* SLANG_MCALL getEntryPointSource(
            int                     entryPointIndex) = 0;

            /** Get the output bytecode associated with a specific entry point.

            The lifetime of the output pointer is the same as `request`.
            */
        virtual SLANG_NO_THROW void const* SLANG_MCALL getEntryPointCode(
            int                     entryPointIndex,
            size_t*                 outSize) = 0;

            /** Get the output code associated with a specific entry point.

            @param entryPointIndex The index of the entry point to get code for.
            @param targetIndex The index of the target to get code for (default: zero).
            @param outBlob A pointer that will receive the blob of code
            @returns A `SlangResult` to indicate success or failure.
            */
        virtual SLANG_NO_THROW SlangResult SLANG_MCALL getEntryPointCodeBlob(
            int                     entryPointIndex,
            int                     targetIndex,
            ISlangBlob**            outBlob) = 0;

            /** Get entry point 'callable' functions accessible through the ISlangSharedLibrary interface.

            That the functions remain in scope as long as the ISlangSharedLibrary interface is in scope.

            NOTE! Requires a compilation target of SLANG_HOST_CALLABLE.
    
            @param entryPointIndex  The index of the entry point to get code for.
            @param targetIndex      The index of the target to get code for (default: zero).
            @param outSharedLibrary A pointer to a ISharedLibrary interface which functions can be queried on.
            @returns                A `SlangResult` to indicate success or failure.
            */
        virtual SLANG_NO_THROW SlangResult SLANG_MCALL getEntryPointHostCallable(
            int                     entryPointIndex,
            int                     targetIndex,
            ISlangSharedLibrary**   outSharedLibrary) = 0;

            /** Get the output code associated with a specific target.

            @param targetIndex The index of the target to get code for (default: zero).
            @param outBlob A pointer that will receive the blob of code
            @returns A `SlangResult` to indicate success or failure.
            */
        virtual SLANG_NO_THROW SlangResult SLANG_MCALL getTargetCodeBlob(
            int                     targetIndex,
            ISlangBlob**            outBlob) = 0;

            /** Get 'callable' functions for a target accessible through the ISlangSharedLibrary interface.

            That the functions remain in scope as long as the ISlangSharedLibrary interface is in scope.

            NOTE! Requires a compilation target of SLANG_HOST_CALLABLE.
    
            @param targetIndex      The index of the target to get code for (default: zero).
            @param outSharedLibrary A pointer to a ISharedLibrary interface which functions can be queried on.
            @returns                A `SlangResult` to indicate success or failure.
            */
        virtual SLANG_NO_THROW SlangResult SLANG_MCALL getTargetHostCallable(
            int                     targetIndex,
            ISlangSharedLibrary**   outSharedLibrary) = 0;

            /** Get the output bytecode associated with an entire compile request.

            The lifetime of the output pointer is the same as `request` and the last spCompile.

            @param outSize          The size of the containers contents in bytes. Will be zero if there is no code available.
            @returns                Pointer to start of the contained data, or nullptr if there is no code available.
            */
        virtual SLANG_NO_THROW void const* SLANG_MCALL getCompileRequestCode(
            size_t*                 outSize) = 0;

            /** Get the compilation result as a file system.
            The result is not written to the actual OS file system, but is made avaiable as an 
            in memory representation.
            */
        virtual SLANG_NO_THROW ISlangMutableFileSystem* SLANG_MCALL getCompileRequestResultAsFileSystem() = 0;

            /** Return the container code as a blob. The container blob is created as part of a compilation (with spCompile),
            and a container is produced with a suitable ContainerFormat. 

            @param outSize          The blob containing the container data. 
            @returns                A `SlangResult` to indicate success or failure.
            */
        virtual SLANG_NO_THROW SlangResult SLANG_MCALL getContainerCode(
            ISlangBlob**            outBlob) = 0;

            /** Load repro from memory specified.

            Should only be performed on a newly created request.

            NOTE! When using the fileSystem, files will be loaded via their `unique names` as if they are part of the flat file system. This
            mechanism is described more fully in docs/repro.md.

            @param fileSystem       An (optional) filesystem. Pass nullptr to just use contents of repro held in data.
            @param data             The data to load from.
            @param size             The size of the data to load from. 
            @returns                A `SlangResult` to indicate success or failure.
            */
        virtual SLANG_NO_THROW SlangResult SLANG_MCALL loadRepro(
            ISlangFileSystem* fileSystem,
            const void* data,
            size_t size) = 0;

            /** Save repro state. Should *typically* be performed after spCompile, so that everything
            that is needed for a compilation is available. 

            @param outBlob          Blob that will hold the serialized state
            @returns                A `SlangResult` to indicate success or failure.
            */
        virtual SLANG_NO_THROW SlangResult SLANG_MCALL saveRepro(
            ISlangBlob** outBlob) = 0;

            /** Enable repro capture.

            Should be set after any ISlangFileSystem has been set, but before any compilation. It ensures that everything
            that the ISlangFileSystem accesses will be correctly recorded.
            Note that if a ISlangFileSystem/ISlangFileSystemExt isn't explicitly set (ie the default is used), then the
            request will automatically be set up to record everything appropriate. 

            @returns                A `SlangResult` to indicate success or failure.
            */
        virtual SLANG_NO_THROW SlangResult SLANG_MCALL enableReproCapture() = 0;

            /** Get the (linked) program for a compile request.

            The linked program will include all of the global-scope modules for the
            translation units in the program, plus any modules that they `import`
            (transitively), specialized to any global specialization arguments that
            were provided via the API.
            */
        virtual SLANG_NO_THROW SlangResult SLANG_MCALL getProgram(
            slang::IComponentType** outProgram) = 0;

            /** Get the (partially linked) component type for an entry point.

            The returned component type will include the entry point at the
            given index, and will be specialized using any specialization arguments
            that were provided for it via the API.

            The returned component will *not* include the modules representing
            the global scope and its dependencies/specialization, so a client
            program will typically want to compose this component type with
            the one returned by `spCompileRequest_getProgram` to get a complete
            and usable component type from which kernel code can be requested.
            */
        virtual SLANG_NO_THROW SlangResult SLANG_MCALL getEntryPoint(
            SlangInt                entryPointIndex,
            slang::IComponentType** outEntryPoint) = 0;

            /** Get the (un-linked) module for a translation unit.

            The returned module will not be linked against any dependencies,
            nor against any entry points (even entry points declared inside
            the module). Similarly, the module will not be specialized
            to the arguments that might have been provided via the API.

            This function provides an atomic unit of loaded code that
            is suitable for looking up types and entry points in the
            given module, and for linking together to produce a composite
            program that matches the needs of an application.
            */
        virtual SLANG_NO_THROW SlangResult SLANG_MCALL getModule(
            SlangInt                translationUnitIndex,
            slang::IModule**        outModule) = 0;

            /** Get the `ISession` handle behind the `SlangCompileRequest`.
            TODO(JS): Arguably this should just return the session pointer.
            */
        virtual SLANG_NO_THROW SlangResult SLANG_MCALL getSession(
            slang::ISession** outSession) = 0;

            /** get reflection data from a compilation request */
        virtual SLANG_NO_THROW SlangReflection* SLANG_MCALL getReflection() = 0;

            /** Make output specially handled for command line output */
        virtual SLANG_NO_THROW void SLANG_MCALL setCommandLineCompilerMode() = 0;

            /** Add a defined capability that should be assumed available on the target */
        virtual SLANG_NO_THROW SlangResult SLANG_MCALL addTargetCapability(
            SlangInt            targetIndex,
            SlangCapabilityID   capability) = 0;

            /** Get the (linked) program for a compile request, including all entry points.

            The resulting program will include all of the global-scope modules for the
            translation units in the program, plus any modules that they `import`
            (transitively), specialized to any global specialization arguments that
            were provided via the API, as well as all entry points specified for compilation,
            specialized to their entry-point specialization arguments.
            */
        virtual SLANG_NO_THROW SlangResult SLANG_MCALL getProgramWithEntryPoints(
            slang::IComponentType** outProgram) = 0;

        virtual SLANG_NO_THROW SlangResult SLANG_MCALL isParameterLocationUsed(
            SlangInt entryPointIndex,
            SlangInt targetIndex,
            SlangParameterCategory category,
            SlangUInt spaceIndex,
            SlangUInt registerIndex,
            bool& outUsed) = 0;

            /** Set the line directive mode for a target.
            */
        virtual SLANG_NO_THROW void SLANG_MCALL setTargetLineDirectiveMode(
            SlangInt targetIndex,
            SlangLineDirectiveMode mode) = 0;

            /** Set whether to use scalar buffer layouts for GLSL/Vulkan targets.
                If true, the generated GLSL/Vulkan code will use `scalar` layout for storage buffers.
                If false, the resulting code will std430 for storage buffers.
            */
        virtual SLANG_NO_THROW void SLANG_MCALL setTargetForceGLSLScalarBufferLayout(int targetIndex, bool forceScalarLayout) = 0;

            /** Overrides the severity of a specific diagnostic message.

            @param messageID            Numeric identifier of the message to override,
                                        as defined in the 1st parameter of the DIAGNOSTIC macro.
            @param overrideSeverity     New severity of the message. If the message is originally Error or Fatal,
                                        the new severity cannot be lower than that.
            */
        virtual SLANG_NO_THROW void SLANG_MCALL overrideDiagnosticSeverity(
            SlangInt messageID,
            SlangSeverity overrideSeverity) = 0;

            /** Returns the currently active flags of the request's diagnostic sink. */
        virtual SLANG_NO_THROW SlangDiagnosticFlags SLANG_MCALL getDiagnosticFlags() = 0;

            /** Sets the flags of the request's diagnostic sink.
                The previously specified flags are discarded. */
        virtual SLANG_NO_THROW void SLANG_MCALL setDiagnosticFlags(SlangDiagnosticFlags flags) = 0;

            /** Set the debug format to be used for debugging information */
        virtual SLANG_NO_THROW void SLANG_MCALL setDebugInfoFormat(SlangDebugInfoFormat debugFormat) = 0;

        virtual SLANG_NO_THROW void SLANG_MCALL setEnableEffectAnnotations(bool value) = 0;

        virtual SLANG_NO_THROW void SLANG_MCALL setReportDownstreamTime(bool value) = 0;

        virtual SLANG_NO_THROW void SLANG_MCALL setReportPerfBenchmark(bool value) = 0;

        virtual SLANG_NO_THROW void SLANG_MCALL setSkipSPIRVValidation(bool value) = 0;

        virtual SLANG_NO_THROW void SLANG_MCALL setTargetUseMinimumSlangOptimization(int targetIndex, bool value) = 0;

        virtual SLANG_NO_THROW void SLANG_MCALL setIgnoreCapabilityCheck(bool value) = 0;

        // return a copy of internal profiling results, and if `shouldClear` is true, clear the internal profiling results before returning.
        virtual SLANG_NO_THROW SlangResult SLANG_MCALL getCompileTimeProfile(ISlangProfiler** compileTimeProfile, bool shouldClear) = 0;

        virtual SLANG_NO_THROW void SLANG_MCALL setTargetGenerateWholeProgram(
            int                     targetIndex,
            bool                    value) = 0;

        virtual SLANG_NO_THROW void SLANG_MCALL setTargetEmbedDXIL(
            int                     targetIndex,
            bool                    value) = 0;
    };

    #define SLANG_UUID_ICompileRequest ICompileRequest::getTypeGuid()

        /** Description of a code generation target.
        */
    struct TargetDesc
    {
            /** The size of this structure, in bytes.
            */
        size_t structureSize = sizeof(TargetDesc);

            /** The target format to generate code for (e.g., SPIR-V, DXIL, etc.)
            */
        SlangCompileTarget      format = SLANG_TARGET_UNKNOWN;

            /** The compilation profile supported by the target (e.g., "Shader Model 5.1")
            */
        SlangProfileID          profile = SLANG_PROFILE_UNKNOWN;

            /** Flags for the code generation target. Currently unused. */
        SlangTargetFlags        flags = kDefaultTargetFlags;

            /** Default mode to use for floating-point operations on the target.
            */
        SlangFloatingPointMode  floatingPointMode = SLANG_FLOATING_POINT_MODE_DEFAULT;

            /** The line directive mode for output source code.
            */
        SlangLineDirectiveMode lineDirectiveMode = SLANG_LINE_DIRECTIVE_MODE_DEFAULT;

            /** Whether to force `scalar` layout for glsl shader storage buffers.
            */
        bool forceGLSLScalarBufferLayout = false;

            /** Pointer to an array of compiler option entries, whose size is compilerOptionEntryCount.
            */
        CompilerOptionEntry* compilerOptionEntries = nullptr;

            /** Number of additional compiler option entries.
            */
        uint32_t compilerOptionEntryCount = 0;

    };

    typedef uint32_t SessionFlags;
    enum
    {
        kSessionFlags_None = 0
    };

    struct PreprocessorMacroDesc
    {
        const char* name;
        const char* value;
    };

    struct SessionDesc
    {
            /** The size of this structure, in bytes.
             */
        size_t structureSize = sizeof(SessionDesc);

            /** Code generation targets to include in the session.
            */
        TargetDesc const*   targets = nullptr;
        SlangInt            targetCount = 0;

            /** Flags to configure the session.
            */
        SessionFlags flags = kSessionFlags_None;

            /** Default layout to assume for variables with matrix types.
            */
        SlangMatrixLayoutMode defaultMatrixLayoutMode = SLANG_MATRIX_LAYOUT_ROW_MAJOR;

            /** Paths to use when searching for `#include`d or `import`ed files.
            */
        char const* const*  searchPaths = nullptr;
        SlangInt            searchPathCount = 0;

        PreprocessorMacroDesc const*    preprocessorMacros = nullptr;
        SlangInt                        preprocessorMacroCount = 0;

        ISlangFileSystem* fileSystem = nullptr;

        bool enableEffectAnnotations = false;
        bool allowGLSLSyntax = false;

        /** Pointer to an array of compiler option entries, whose size is compilerOptionEntryCount.
        */
        CompilerOptionEntry* compilerOptionEntries = nullptr;

        /** Number of additional compiler option entries.
        */
        uint32_t compilerOptionEntryCount = 0;

    };

    enum class ContainerType
    {
        None, UnsizedArray, StructuredBuffer, ConstantBuffer, ParameterBlock
    };

        /** A session provides a scope for code that is loaded.

        A session can be used to load modules of Slang source code,
        and to request target-specific compiled binaries and layout
        information.

        In order to be able to load code, the session owns a set
        of active "search paths" for resolving `#include` directives
        and `import` declrations, as well as a set of global
        preprocessor definitions that will be used for all code
        that gets `import`ed in the session.

        If multiple user shaders are loaded in the same session,
        and import the same module (e.g., two source files do `import X`)
        then there will only be one copy of `X` loaded within the session.

        In order to be able to generate target code, the session
        owns a list of available compilation targets, which specify
        code generation options.

        Code loaded and compiled within a session is owned by the session
        and will remain resident in memory until the session is released.
        Applications wishing to control the memory usage for compiled
        and loaded code should use multiple sessions.
        */
    struct ISession : public ISlangUnknown
    {
        SLANG_COM_INTERFACE( 0x67618701, 0xd116, 0x468f, { 0xab, 0x3b, 0x47, 0x4b, 0xed, 0xce, 0xe, 0x3d } )

            /** Get the global session thas was used to create this session.
            */
        virtual SLANG_NO_THROW IGlobalSession* SLANG_MCALL getGlobalSession() = 0;

            /** Load a module as it would be by code using `import`.
            */
        virtual SLANG_NO_THROW IModule* SLANG_MCALL loadModule(
            const char* moduleName,
            IBlob**     outDiagnostics = nullptr) = 0;

            /** Load a module from Slang source code.
            */
        virtual SLANG_NO_THROW IModule* SLANG_MCALL loadModuleFromSource(
            const char* moduleName,
            const char* path,
            slang::IBlob* source,
            slang::IBlob** outDiagnostics = nullptr) = 0;

            /** Combine multiple component types to create a composite component type.

            The `componentTypes` array must contain `componentTypeCount` pointers
            to component types that were loaded or created using the same session.

            The shader parameters and specialization parameters of the composite will
            be the union of those in `componentTypes`. The relative order of child
            component types is significant, and will affect the order in which
            parameters are reflected and laid out.

            The entry-point functions of the composite will be the union of those in
            `componentTypes`, and will follow the ordering of `componentTypes`.

            The requirements of the composite component type will be a subset of
            those in `componentTypes`. If an entry in `componentTypes` has a requirement
            that can be satisfied by another entry, then the composition will
            satisfy the requirement and it will not appear as a requirement of
            the composite. If multiple entries in `componentTypes` have a requirement
            for the same type, then only the first such requirement will be retained
            on the composite. The relative ordering of requirements on the composite
            will otherwise match that of `componentTypes`.

            If any diagnostics are generated during creation of the composite, they
            will be written to `outDiagnostics`. If an error is encountered, the
            function will return null.

            It is an error to create a composite component type that recursively
            aggregates the a single module more than once.
            */
        virtual SLANG_NO_THROW SlangResult SLANG_MCALL createCompositeComponentType(
            IComponentType* const*  componentTypes,
            SlangInt                componentTypeCount,
            IComponentType**        outCompositeComponentType,
            ISlangBlob**            outDiagnostics = nullptr) = 0;

            /** Specialize a type based on type arguments.
            */
        virtual SLANG_NO_THROW TypeReflection* SLANG_MCALL specializeType(
            TypeReflection*             type,
            SpecializationArg const*    specializationArgs,
            SlangInt                    specializationArgCount,
            ISlangBlob**                outDiagnostics = nullptr) = 0;


            /** Get the layout `type` on the chosen `target`.
            */
        virtual SLANG_NO_THROW TypeLayoutReflection* SLANG_MCALL getTypeLayout(
            TypeReflection* type,
            SlangInt        targetIndex = 0,
            LayoutRules     rules = LayoutRules::Default,
            ISlangBlob**    outDiagnostics = nullptr) = 0;

            /** Get a container type from `elementType`. For example, given type `T`, returns
                a type that represents `StructuredBuffer<T>`.

                @param `elementType`: the element type to wrap around.
                @param `containerType`: the type of the container to wrap `elementType` in.
                @param `outDiagnostics`: a blob to receive diagnostic messages.
            */
        virtual SLANG_NO_THROW TypeReflection* SLANG_MCALL getContainerType(
            TypeReflection* elementType,
            ContainerType containerType,
            ISlangBlob** outDiagnostics = nullptr) = 0;

            /** Return a `TypeReflection` that represents the `__Dynamic` type.
                This type can be used as a specialization argument to indicate using
                dynamic dispatch.
            */
        virtual SLANG_NO_THROW TypeReflection* SLANG_MCALL getDynamicType() = 0;

            /** Get the mangled name for a type RTTI object.
            */
        virtual SLANG_NO_THROW SlangResult SLANG_MCALL getTypeRTTIMangledName(
            TypeReflection* type,
            ISlangBlob** outNameBlob) = 0;

            /** Get the mangled name for a type witness.
            */
        virtual SLANG_NO_THROW SlangResult SLANG_MCALL getTypeConformanceWitnessMangledName(
            TypeReflection* type,
            TypeReflection* interfaceType,
            ISlangBlob** outNameBlob) = 0;

            /** Get the sequential ID used to identify a type witness in a dynamic object.
            */
        virtual SLANG_NO_THROW SlangResult SLANG_MCALL getTypeConformanceWitnessSequentialID(
            slang::TypeReflection* type,
            slang::TypeReflection* interfaceType,
            uint32_t*              outId) = 0;

            /** Create a request to load/compile front-end code.
            */
        virtual SLANG_NO_THROW SlangResult SLANG_MCALL createCompileRequest(
            SlangCompileRequest**   outCompileRequest) = 0;

        
            /** Creates a `IComponentType` that represents a type's conformance to an interface.
                The retrieved `ITypeConformance` objects can be included in a composite `IComponentType`
                to explicitly specify which implementation types should be included in the final compiled
                code. For example, if an module defines `IMaterial` interface and `AMaterial`,
                `BMaterial`, `CMaterial` types that implements the interface, the user can exclude
                `CMaterial` implementation from the resulting shader code by explcitly adding
                `AMaterial:IMaterial` and `BMaterial:IMaterial` conformances to a composite
                `IComponentType` and get entry point code from it. The resulting code will not have
                anything related to `CMaterial` in the dynamic dispatch logic. If the user does not
                explicitly include any `TypeConformances` to an interface type, all implementations to
                that interface will be included by default. By linking a `ITypeConformance`, the user is
                also given the opportunity to specify the dispatch ID of the implementation type. If
                `conformanceIdOverride` is -1, there will be no override behavior and Slang will
                automatically assign IDs to implementation types. The automatically assigned IDs can be
                queried via `ISession::getTypeConformanceWitnessSequentialID`.

                Returns SLANG_OK if succeeds, or SLANG_FAIL if `type` does not conform to `interfaceType`.
            */
        virtual SLANG_NO_THROW SlangResult SLANG_MCALL createTypeConformanceComponentType(
            slang::TypeReflection* type,
            slang::TypeReflection* interfaceType,
            ITypeConformance** outConformance,
            SlangInt conformanceIdOverride,
            ISlangBlob** outDiagnostics) = 0;

            /** Load a module from a Slang module blob.
            */
        virtual SLANG_NO_THROW IModule* SLANG_MCALL loadModuleFromIRBlob(
            const char* moduleName,
            const char* path,
            slang::IBlob* source,
            slang::IBlob** outDiagnostics = nullptr) = 0;

        virtual SLANG_NO_THROW SlangInt SLANG_MCALL getLoadedModuleCount() = 0;
        virtual SLANG_NO_THROW IModule* SLANG_MCALL getLoadedModule(SlangInt index) = 0;

            /** Checks if a precompiled binary module is up-to-date with the current compiler
            *   option settings and the source file contents.
            */
        virtual SLANG_NO_THROW bool SLANG_MCALL isBinaryModuleUpToDate(
            const char* modulePath, slang::IBlob* binaryModuleBlob) = 0;

            /** Load a module from a string.
            */
        virtual SLANG_NO_THROW IModule* SLANG_MCALL loadModuleFromSourceString(
            const char* moduleName,
            const char* path,
            const char* string,
            slang::IBlob** outDiagnostics = nullptr) = 0;
    };

    #define SLANG_UUID_ISession ISession::getTypeGuid()

        /** A component type is a unit of shader code layout, reflection, and linking.

        A component type is a unit of shader code that can be included into
        a linked and compiled shader program. Each component type may have:

        * Zero or more uniform shader parameters, representing textures,
          buffers, etc. that the code in the component depends on.

        * Zero or more *specialization* parameters, which are type or
          value parameters that can be used to synthesize specialized
          versions of the component type.

        * Zero or more entry points, which are the individually invocable
          kernels that can have final code generated.

        * Zero or more *requirements*, which are other component
          types on which the component type depends.

        One example of a component type is a module of Slang code:

        * The global-scope shader parameters declared in the module are
          the parameters when considered as a component type.

        * Any global-scope generic or interface type parameters introduce
          specialization parameters for the module.

        * A module does not by default include any entry points when
          considered as a component type (although the code of the
          module might *declare* some entry points).

        * Any other modules that are `import`ed in the source code
          become requirements of the module, when considered as a
          component type.

        An entry point is another example of a component type:

        * The `uniform` parameters of the entry point function are
          its shader parameters when considered as a component type.

        * Any generic or interface-type parameters of the entry point
          introduce specialization parameters.

        * An entry point component type exposes a single entry point (itself).

        * An entry point has one requirement for the module in which
          it was defined.

        Component types can be manipulated in a few ways:

        * Multiple component types can be combined into a composite, which
          combines all of their code, parameters, etc.

        * A component type can be specialized, by "plugging in" types and
          values for its specialization parameters.

        * A component type can be laid out for a particular target, giving
          offsets/bindings to the shader parameters it contains.

        * Generated kernel code can be requested for entry points.

        */
    struct IComponentType : public ISlangUnknown
    {
        SLANG_COM_INTERFACE(0x5bc42be8, 0x5c50, 0x4929, { 0x9e, 0x5e, 0xd1, 0x5e, 0x7c, 0x24, 0x1, 0x5f })

            /** Get the runtime session that this component type belongs to.
            */
        virtual SLANG_NO_THROW ISession* SLANG_MCALL getSession() = 0;

            /** Get the layout for this program for the chosen `targetIndex`.

            The resulting layout will establish offsets/bindings for all
            of the global and entry-point shader parameters in the
            component type.

            If this component type has specialization parameters (that is,
            it is not fully specialized), then the resulting layout may
            be incomplete, and plugging in arguments for generic specialization
            parameters may result in a component type that doesn't have
            a compatible layout. If the component type only uses
            interface-type specialization parameters, then the layout
            for a specialization should be compatible with an unspecialized
            layout (all parameters in the unspecialized layout will have
            the same offset/binding in the specialized layout).

            If this component type is combined into a composite, then
            the absolute offsets/bindings of parameters may not stay the same.
            If the shader parameters in a component type don't make
            use of explicit binding annotations (e.g., `register(...)`),
            then the *relative* offset of shader parameters will stay
            the same when it is used in a composition.
            */
        virtual SLANG_NO_THROW ProgramLayout* SLANG_MCALL getLayout(
            SlangInt    targetIndex = 0,
            IBlob**     outDiagnostics = nullptr) = 0;

            /** Get the number of (unspecialized) specialization parameters for the component type.
            */
        virtual SLANG_NO_THROW SlangInt SLANG_MCALL getSpecializationParamCount() = 0;

            /** Get the compiled code for the entry point at `entryPointIndex` for the chosen `targetIndex`

            Entry point code can only be computed for a component type that
            has no specialization parameters (it must be fully specialized)
            and that has no requirements (it must be fully linked).

            If code has not already been generated for the given entry point and target,
            then a compilation error may be detected, in which case `outDiagnostics`
            (if non-null) will be filled in with a blob of messages diagnosing the error.
            */
        virtual SLANG_NO_THROW SlangResult SLANG_MCALL getEntryPointCode(
            SlangInt    entryPointIndex,
            SlangInt    targetIndex,
            IBlob**     outCode,
            IBlob**     outDiagnostics = nullptr) = 0;

            /** Get the compilation result as a file system.

            Has the same requirements as getEntryPointCode.

            The result is not written to the actual OS file system, but is made avaiable as an
            in memory representation.
            */
        virtual SLANG_NO_THROW SlangResult SLANG_MCALL getResultAsFileSystem(
            SlangInt    entryPointIndex,
            SlangInt    targetIndex, 
            ISlangMutableFileSystem** outFileSystem) = 0;

            /** Compute a hash for the entry point at `entryPointIndex` for the chosen `targetIndex`.

            This computes a hash based on all the dependencies for this component type as well as the
            target settings affecting the compiler backend. The computed hash is used as a key for caching
            the output of the compiler backend to implement shader caching.
            */
        virtual SLANG_NO_THROW void SLANG_MCALL getEntryPointHash(
            SlangInt    entryPointIndex,
            SlangInt    targetIndex,
            IBlob**     outHash) = 0;

            /** Specialize the component by binding its specialization parameters to concrete arguments.

            The `specializationArgs` array must have `specializationArgCount` entries, and
            this must match the number of specialization parameters on this component type.

            If any diagnostics (error or warnings) are produced, they will be written to `outDiagnostics`.
            */
        virtual SLANG_NO_THROW SlangResult SLANG_MCALL specialize(
            SpecializationArg const*    specializationArgs,
            SlangInt                    specializationArgCount,
            IComponentType**            outSpecializedComponentType,
            ISlangBlob**                outDiagnostics = nullptr) = 0;

            /** Link this component type against all of its unsatisifed dependencies.
            
            A component type may have unsatisfied dependencies. For example, a module
            depends on any other modules it `import`s, and an entry point depends
            on the module that defined it.

            A user can manually satisfy dependencies by creating a composite
            component type, and when doing so they retain full control over
            the relative ordering of shader parameters in the resulting layout.

            It is an error to try to generate/access compiled kernel code for
            a component type with unresolved dependencies, so if dependencies
            remain after whatever manual composition steps an application
            cares to peform, the `link()` function can be used to automatically
            compose in any remaining dependencies. The order of parameters
            (and hence the global layout) that results will be deterministic,
            but is not currently documented.
            */
        virtual SLANG_NO_THROW SlangResult SLANG_MCALL link(
            IComponentType**            outLinkedComponentType,
            ISlangBlob**                outDiagnostics = nullptr) = 0;

            /** Get entry point 'callable' functions accessible through the ISlangSharedLibrary interface.

            The functions remain in scope as long as the ISlangSharedLibrary interface is in scope.

            NOTE! Requires a compilation target of SLANG_HOST_CALLABLE.
    
            @param entryPointIndex  The index of the entry point to get code for.
            @param targetIndex      The index of the target to get code for (default: zero).
            @param outSharedLibrary A pointer to a ISharedLibrary interface which functions can be queried on.
            @returns                A `SlangResult` to indicate success or failure.
            */
        virtual SLANG_NO_THROW SlangResult SLANG_MCALL getEntryPointHostCallable(
            int                     entryPointIndex,
            int                     targetIndex,
            ISlangSharedLibrary**   outSharedLibrary,
            slang::IBlob**          outDiagnostics = 0) = 0;

            /** Get a new ComponentType object that represents a renamed entry point.

            The current object must be a single EntryPoint, or a CompositeComponentType or
            SpecializedComponentType that contains one EntryPoint component.
            */
        virtual SLANG_NO_THROW SlangResult SLANG_MCALL renameEntryPoint(
            const char* newName, IComponentType** outEntryPoint) = 0;
        
            /** Link and specify additional compiler options when generating code
            *   from the linked program.
            */
        virtual SLANG_NO_THROW SlangResult SLANG_MCALL linkWithOptions(
            IComponentType** outLinkedComponentType,
            uint32_t compilerOptionEntryCount,
            CompilerOptionEntry* compilerOptionEntries,
            ISlangBlob** outDiagnostics = nullptr) = 0;

        virtual SLANG_NO_THROW SlangResult SLANG_MCALL getTargetCode(
            SlangInt targetIndex,
            IBlob** outCode,
            IBlob** outDiagnostics = nullptr) = 0;
    };
    #define SLANG_UUID_IComponentType IComponentType::getTypeGuid()

    struct IEntryPoint : public IComponentType
    {
        SLANG_COM_INTERFACE(0x8f241361, 0xf5bd, 0x4ca0, { 0xa3, 0xac, 0x2, 0xf7, 0xfa, 0x24, 0x2, 0xb8 })

        virtual SLANG_NO_THROW FunctionReflection* SLANG_MCALL getFunctionReflection() = 0;
    };

    #define SLANG_UUID_IEntryPoint IEntryPoint::getTypeGuid()

    struct ITypeConformance : public IComponentType
    {
        SLANG_COM_INTERFACE(0x73eb3147, 0xe544, 0x41b5, { 0xb8, 0xf0, 0xa2, 0x44, 0xdf, 0x21, 0x94, 0xb })
    };
    #define SLANG_UUID_ITypeConformance ITypeConformance::getTypeGuid()

        /** A module is the granularity of shader code compilation and loading.

        In most cases a module corresponds to a single compile "translation unit."
        This will often be a single `.slang` or `.hlsl` file and everything it
        `#include`s.

        Notably, a module `M` does *not* include the things it `import`s, as these
        as distinct modules that `M` depends on. There is a directed graph of
        module dependencies, and all modules in the graph must belong to the
        same session (`ISession`).

        A module establishes a namespace for looking up types, functions, etc.
        */
    struct IModule : public IComponentType
    {
        SLANG_COM_INTERFACE(0xc720e64, 0x8722, 0x4d31, { 0x89, 0x90, 0x63, 0x8a, 0x98, 0xb1, 0xc2, 0x79 })

        virtual SLANG_NO_THROW SlangResult SLANG_MCALL findEntryPointByName(
            char const*     name,
            IEntryPoint**   outEntryPoint) = 0;

        /// Get number of entry points defined in the module. An entry point defined in a module
        /// is by default not included in the linkage, so calls to `IComponentType::getEntryPointCount`
        /// on an `IModule` instance will always return 0. However `IModule::getDefinedEntryPointCount`
        /// will return the number of defined entry points.
        virtual SLANG_NO_THROW SlangInt32 SLANG_MCALL getDefinedEntryPointCount() = 0;
        /// Get the name of an entry point defined in the module.
        virtual SLANG_NO_THROW SlangResult SLANG_MCALL
            getDefinedEntryPoint(SlangInt32 index, IEntryPoint** outEntryPoint) = 0;

        /// Get a serialized representation of the checked module.
        virtual SLANG_NO_THROW SlangResult SLANG_MCALL serialize(ISlangBlob** outSerializedBlob) = 0;

        /// Write the serialized representation of this module to a file.
        virtual SLANG_NO_THROW SlangResult SLANG_MCALL writeToFile(char const* fileName) = 0;

        /// Get the name of the module.
        virtual SLANG_NO_THROW const char* SLANG_MCALL getName() = 0;

        /// Get the path of the module.
        virtual SLANG_NO_THROW const char* SLANG_MCALL getFilePath() = 0;

        /// Get the unique identity of the module.
        virtual SLANG_NO_THROW const char* SLANG_MCALL getUniqueIdentity() = 0;

        /// Find and validate an entry point by name, even if the function is
        /// not marked with the `[shader("...")]` attribute.
        virtual SLANG_NO_THROW SlangResult SLANG_MCALL findAndCheckEntryPoint(
            char const* name,
            SlangStage stage,
            IEntryPoint** outEntryPoint,
            ISlangBlob** outDiagnostics) = 0;

        /// Get the number of dependency files that this module depends on.
        /// This includes both the explicit source files, as well as any
        /// additional files that were transitively referenced (e.g., via
        /// a `#include` directive).
        virtual SLANG_NO_THROW SlangInt32 SLANG_MCALL getDependencyFileCount() = 0;

        /// Get the path to a file this module depends on.
        virtual SLANG_NO_THROW char const* SLANG_MCALL getDependencyFilePath(
            SlangInt32 index) = 0;

        virtual SLANG_NO_THROW DeclReflection* SLANG_MCALL getModuleReflection() = 0;

        virtual SLANG_NO_THROW SlangResult SLANG_MCALL precompileForTarget(
            SlangCompileTarget target,
            ISlangBlob** outDiagnostics) = 0;
    };
    
    #define SLANG_UUID_IModule IModule::getTypeGuid()

        /** Argument used for specialization to types/values.
        */
    struct SpecializationArg
    {
        enum class Kind : int32_t
        {
            Unknown,    /**< An invalid specialization argument. */
            Type,       /**< Specialize to a type. */
        };

        /** The kind of specialization argument. */
        Kind kind;
        union
        {
            /** A type specialization argument, used for `Kind::Type`. */
            TypeReflection* type;
        };

        static SpecializationArg fromType(TypeReflection* inType)
        {
            SpecializationArg rs;
            rs.kind = Kind::Type;
            rs.type = inType;
            return rs;
        }
    };
}

// Passed into functions to create globalSession to identify the API version client code is
// using. 
#define SLANG_API_VERSION 0

/* Create a global session, with built in StdLib.

@param apiVersion Pass in SLANG_API_VERSION
@param outGlobalSession (out)The created global session. 
*/
SLANG_EXTERN_C SLANG_API SlangResult slang_createGlobalSession(
    SlangInt                apiVersion,
    slang::IGlobalSession** outGlobalSession);

/* Create a global session, but do not set up the stdlib. The stdlib can
then be loaded via loadStdLib or compileStdLib

@param apiVersion Pass in SLANG_API_VERSION
@param outGlobalSession (out)The created global session that doesn't have a StdLib setup.

NOTE! API is experimental and not ready for production code 
*/
SLANG_EXTERN_C SLANG_API SlangResult slang_createGlobalSessionWithoutStdLib(
    SlangInt                apiVersion,
    slang::IGlobalSession** outGlobalSession);

/* Returns a blob that contains the serialized stdlib.
Returns nullptr if there isn't an embedded stdlib.
*/
SLANG_API ISlangBlob* slang_getEmbeddedStdLib();


/* Cleanup all global allocations used by Slang, to prevent memory leak detectors from
 reporting them as leaks. This function should only be called after all Slang objects
 have been released. No other Slang functions such as `createGlobalSession`
 should be called after this function.
 */
SLANG_EXTERN_C SLANG_API void slang_shutdown();

namespace slang
{
    inline SlangResult createGlobalSession(
        slang::IGlobalSession** outGlobalSession)
    {
        return slang_createGlobalSession(SLANG_API_VERSION, outGlobalSession);
    }
    inline void shutdown() { slang_shutdown(); }
}

/** @see slang::ICompileRequest::getProgram
*/
SLANG_EXTERN_C SLANG_API SlangResult spCompileRequest_getProgram(
    SlangCompileRequest*    request,
    slang::IComponentType** outProgram);

/** @see slang::ICompileRequest::getProgramWithEntryPoints
*/
SLANG_EXTERN_C SLANG_API SlangResult spCompileRequest_getProgramWithEntryPoints(
    SlangCompileRequest*    request,
    slang::IComponentType** outProgram);

/** @see slang::ICompileRequest::getEntryPoint
*/
SLANG_EXTERN_C SLANG_API SlangResult spCompileRequest_getEntryPoint(
    SlangCompileRequest*    request,
    SlangInt                entryPointIndex,
    slang::IComponentType** outEntryPoint);

/** @see slang::ICompileRequest::getModule
*/
SLANG_EXTERN_C SLANG_API SlangResult spCompileRequest_getModule(
    SlangCompileRequest*    request,
    SlangInt                translationUnitIndex,
    slang::IModule**        outModule);

/** @see slang::ICompileRequest::getSession
*/
SLANG_EXTERN_C SLANG_API SlangResult spCompileRequest_getSession(
    SlangCompileRequest* request,
    slang::ISession** outSession);
#endif

/* DEPRECATED DEFINITIONS

Everything below this point represents deprecated APIs/definition that are only
being kept around for source/binary compatibility with old client code. New
code should not use any of these declarations, and the Slang API will drop these
declarations over time.
*/

#ifdef __cplusplus
extern "C" {
#endif

#define SLANG_ERROR_INSUFFICIENT_BUFFER SLANG_E_BUFFER_TOO_SMALL
#define SLANG_ERROR_INVALID_PARAMETER SLANG_E_INVALID_ARG

SLANG_API char const* spGetTranslationUnitSource(
    SlangCompileRequest*    request,
    int                     translationUnitIndex);

#ifdef __cplusplus
}
#endif

#endif<|MERGE_RESOLUTION|>--- conflicted
+++ resolved
@@ -2109,15 +2109,12 @@
     typedef struct SlangReflectionUserAttribute     SlangReflectionUserAttribute;
     typedef struct SlangReflectionFunction          SlangReflectionFunction;
     typedef struct SlangReflectionGeneric           SlangReflectionGeneric;
-<<<<<<< HEAD
     
     union SlangReflectionGenericArg
     {
         SlangReflectionType* type;
         int64_t intValue;
     };
-=======
->>>>>>> e4088cd6
 
     /*
     Type aliases to maintain backward compatibility.
@@ -2554,10 +2551,7 @@
     SLANG_API SlangReflectionUserAttribute* spReflectionVariable_FindUserAttributeByName(SlangReflectionVariable* var, SlangSession * globalSession, char const* name);
     SLANG_API bool spReflectionVariable_HasDefaultValue(SlangReflectionVariable* inVar);
     SLANG_API SlangReflectionGeneric* spReflectionVariable_GetGenericContainer(SlangReflectionVariable* var);
-<<<<<<< HEAD
     SLANG_API SlangReflectionVariable* spReflectionVariable_applySpecializations(SlangReflectionVariable* var, SlangReflectionGeneric* generic);
-=======
->>>>>>> e4088cd6
 
     // Variable Layout Reflection
 
@@ -2584,10 +2578,7 @@
     SLANG_API SlangReflectionVariable* spReflectionFunction_GetParameter(SlangReflectionFunction* func, unsigned index);
     SLANG_API SlangReflectionType* spReflectionFunction_GetResultType(SlangReflectionFunction* func);
     SLANG_API SlangReflectionGeneric* spReflectionFunction_GetGenericContainer(SlangReflectionFunction* func);
-<<<<<<< HEAD
     SLANG_API SlangReflectionFunction* spReflectionFunction_applySpecializations(SlangReflectionFunction* func, SlangReflectionGeneric* generic);
-=======
->>>>>>> e4088cd6
 
     // Abstract Decl Reflection
 
@@ -2616,10 +2607,7 @@
     SLANG_API SlangReflectionGeneric* spReflectionGeneric_GetOuterGenericContainer(SlangReflectionGeneric* generic);
     SLANG_API SlangReflectionType* spReflectionGeneric_GetConcreteType(SlangReflectionGeneric* generic, SlangReflectionVariable* typeParam);
     SLANG_API int64_t spReflectionGeneric_GetConcreteIntVal(SlangReflectionGeneric* generic, SlangReflectionVariable* valueParam);
-<<<<<<< HEAD
     SLANG_API SlangReflectionGeneric* spReflectionGeneric_applySpecializations(SlangReflectionGeneric* currGeneric, SlangReflectionGeneric* generic);
-=======
->>>>>>> e4088cd6
 
 
     /** Get the stage that a variable belongs to (if any).
@@ -2785,15 +2773,12 @@
     struct VariableReflection;
     struct FunctionReflection;
     struct GenericReflection;
-<<<<<<< HEAD
     
     union GenericArgReflection
     {
         TypeReflection* type;
         int64_t intVal;
     };
-=======
->>>>>>> e4088cd6
     
     struct UserAttribute
     {
@@ -2975,7 +2960,6 @@
             return (UserAttribute*)spReflectionType_FindUserAttributeByName((SlangReflectionType*)this, name);
         }
 
-<<<<<<< HEAD
         TypeReflection* applySpecializations(GenericReflection* generic)
         {
             return (TypeReflection*)spReflectionType_applySpecializations((SlangReflectionType*)this, (SlangReflectionGeneric*)generic);
@@ -2984,11 +2968,6 @@
         GenericReflection* getGenericContainer()
         {
             return (GenericReflection*) spReflectionType_GetGenericContainer((SlangReflectionType*) this);
-=======
-        SlangReflectionGeneric* getGenericContainer()
-        {
-            return (SlangReflectionGeneric*) spReflectionType_GetGenericContainer((SlangReflectionType*) this);
->>>>>>> e4088cd6
         }
     };
 
@@ -3457,14 +3436,11 @@
         {
             return (GenericReflection*)spReflectionVariable_GetGenericContainer((SlangReflectionVariable*)this);
         }
-<<<<<<< HEAD
 
         VariableReflection* applySpecializations(GenericReflection* generic)
         {
             return (VariableReflection*)spReflectionVariable_applySpecializations((SlangReflectionVariable*)this, (SlangReflectionGeneric*)generic);
         }
-=======
->>>>>>> e4088cd6
     };
 
     struct VariableLayoutReflection
@@ -3595,14 +3571,11 @@
         {
             return (GenericReflection*)spReflectionFunction_GetGenericContainer((SlangReflectionFunction*)this);
         }
-<<<<<<< HEAD
 
         FunctionReflection* applySpecializations(GenericReflection* generic)
         {
             return (FunctionReflection*)spReflectionFunction_applySpecializations((SlangReflectionFunction*)this, (SlangReflectionGeneric*)generic);
         }
-=======
->>>>>>> e4088cd6
     };
 
     struct GenericReflection
@@ -3673,13 +3646,10 @@
             return spReflectionGeneric_GetConcreteIntVal((SlangReflectionGeneric*)this, (SlangReflectionVariable*)valueParam);
         }
 
-<<<<<<< HEAD
         GenericReflection* applySpecializations(GenericReflection* generic)
         {
             return (GenericReflection*)spReflectionGeneric_applySpecializations((SlangReflectionGeneric*)this, (SlangReflectionGeneric*)generic);
         }
-=======
->>>>>>> e4088cd6
     };
 
     struct EntryPointReflection
