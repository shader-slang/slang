#ifndef SLANG_H
#define SLANG_H

#ifdef SLANG_USER_CONFIG
    #include SLANG_USER_CONFIG
#endif

/** \file slang.h

The Slang API provides services to compile, reflect, and specialize code
written in the Slang shading language.
*/

/*
The following section attempts to detect the compiler and version in use.

If an application defines `SLANG_COMPILER` before including this header,
they take responsibility for setting any compiler-dependent macros
used later in the file.

Most applications should not need to touch this section.
*/
#ifndef SLANG_COMPILER
    #define SLANG_COMPILER

    /*
    Compiler defines, see http://sourceforge.net/p/predef/wiki/Compilers/
    NOTE that SLANG_VC holds the compiler version - not just 1 or 0
    */
    #if defined(_MSC_VER)
        #if _MSC_VER >= 1900
            #define SLANG_VC 14
        #elif _MSC_VER >= 1800
            #define SLANG_VC 12
        #elif _MSC_VER >= 1700
            #define SLANG_VC 11
        #elif _MSC_VER >= 1600
            #define SLANG_VC 10
        #elif _MSC_VER >= 1500
            #define SLANG_VC 9
        #else
            #error "unknown version of Visual C++ compiler"
        #endif
    #elif defined(__clang__)
        #define SLANG_CLANG 1
    #elif defined(__SNC__)
        #define SLANG_SNC 1
    #elif defined(__ghs__)
        #define SLANG_GHS 1
    #elif defined(__GNUC__) /* note: __clang__, __SNC__, or __ghs__ imply __GNUC__ */
        #define SLANG_GCC 1
    #else
        #error "unknown compiler"
    #endif
    /*
    Any compilers not detected by the above logic are now now explicitly zeroed out.
    */
    #ifndef SLANG_VC
        #define SLANG_VC 0
    #endif
    #ifndef SLANG_CLANG
        #define SLANG_CLANG 0
    #endif
    #ifndef SLANG_SNC
        #define SLANG_SNC 0
    #endif
    #ifndef SLANG_GHS
        #define SLANG_GHS 0
    #endif
    #ifndef SLANG_GCC
        #define SLANG_GCC 0
    #endif
#endif /* SLANG_COMPILER */

/*
The following section attempts to detect the target platform being compiled for.

If an application defines `SLANG_PLATFORM` before including this header,
they take responsibility for setting any compiler-dependent macros
used later in the file.

Most applications should not need to touch this section.
*/
#ifndef SLANG_PLATFORM
    #define SLANG_PLATFORM
    /**
    Operating system defines, see http://sourceforge.net/p/predef/wiki/OperatingSystems/
    */
    #if defined(WINAPI_FAMILY) && WINAPI_FAMILY == WINAPI_PARTITION_APP
        #define SLANG_WINRT 1 /* Windows Runtime, either on Windows RT or Windows 8 */
    #elif defined(XBOXONE)
        #define SLANG_XBOXONE 1
    #elif defined(_WIN64) /* note: XBOXONE implies _WIN64 */
        #define SLANG_WIN64 1
    #elif defined(_M_PPC)
        #define SLANG_X360 1
    #elif defined(_WIN32) /* note: _M_PPC implies _WIN32 */
        #define SLANG_WIN32 1
    #elif defined(__ANDROID__)
        #define SLANG_ANDROID 1
    #elif defined(__linux__) || defined(__CYGWIN__) /* note: __ANDROID__ implies __linux__ */
        #define SLANG_LINUX 1
    #elif defined(__APPLE__)
        #include "TargetConditionals.h"
        #if TARGET_OS_MAC
            #define SLANG_OSX 1
        #else
            #define SLANG_IOS 1
        #endif
    #elif defined(__CELLOS_LV2__)
        #define SLANG_PS3 1
    #elif defined(__ORBIS__)
        #define SLANG_PS4 1
    #elif defined(__SNC__) && defined(__arm__)
        #define SLANG_PSP2 1
    #elif defined(__ghs__)
        #define SLANG_WIIU 1
    #elif defined(__EMSCRIPTEN__)
        #define SLANG_WASM 1
    #else
        #error "unknown target platform"
    #endif
    /*
    Any platforms not detected by the above logic are now now explicitly zeroed out.
    */
    #ifndef SLANG_WINRT
        #define SLANG_WINRT 0
    #endif
    #ifndef SLANG_XBOXONE
        #define SLANG_XBOXONE 0
    #endif
    #ifndef SLANG_WIN64
        #define SLANG_WIN64 0
    #endif
    #ifndef SLANG_X360
        #define SLANG_X360 0
    #endif
    #ifndef SLANG_WIN32
        #define SLANG_WIN32 0
    #endif
    #ifndef SLANG_ANDROID
        #define SLANG_ANDROID 0
    #endif
    #ifndef SLANG_LINUX
        #define SLANG_LINUX 0
    #endif
    #ifndef SLANG_IOS
        #define SLANG_IOS 0
    #endif
    #ifndef SLANG_OSX
        #define SLANG_OSX 0
    #endif
    #ifndef SLANG_PS3
        #define SLANG_PS3 0
    #endif
    #ifndef SLANG_PS4
        #define SLANG_PS4 0
    #endif
    #ifndef SLANG_PSP2
        #define SLANG_PSP2 0
    #endif
    #ifndef SLANG_WIIU
        #define SLANG_WIIU 0
    #endif
#endif /* SLANG_PLATFORM */

/* Shorthands for "families" of compilers/platforms */
#define SLANG_GCC_FAMILY (SLANG_CLANG || SLANG_SNC || SLANG_GHS || SLANG_GCC)
#define SLANG_WINDOWS_FAMILY (SLANG_WINRT || SLANG_WIN32 || SLANG_WIN64)
#define SLANG_MICROSOFT_FAMILY (SLANG_XBOXONE || SLANG_X360 || SLANG_WINDOWS_FAMILY)
#define SLANG_LINUX_FAMILY (SLANG_LINUX || SLANG_ANDROID)
#define SLANG_APPLE_FAMILY (SLANG_IOS || SLANG_OSX) /* equivalent to #if __APPLE__ */
#define SLANG_UNIX_FAMILY \
    (SLANG_LINUX_FAMILY || SLANG_APPLE_FAMILY) /* shortcut for unix/posix platforms */

/* Macros concerning DirectX */
#if !defined(SLANG_CONFIG_DX_ON_VK) || !SLANG_CONFIG_DX_ON_VK
    #define SLANG_ENABLE_DXVK 0
    #define SLANG_ENABLE_VKD3D 0
#else
    #define SLANG_ENABLE_DXVK 1
    #define SLANG_ENABLE_VKD3D 1
#endif

#if SLANG_WINDOWS_FAMILY
    #define SLANG_ENABLE_DIRECTX 1
    #define SLANG_ENABLE_DXGI_DEBUG 1
    #define SLANG_ENABLE_DXBC_SUPPORT 1
    #define SLANG_ENABLE_PIX 1
#elif SLANG_LINUX_FAMILY
    #define SLANG_ENABLE_DIRECTX (SLANG_ENABLE_DXVK || SLANG_ENABLE_VKD3D)
    #define SLANG_ENABLE_DXGI_DEBUG 0
    #define SLANG_ENABLE_DXBC_SUPPORT 0
    #define SLANG_ENABLE_PIX 0
#else
    #define SLANG_ENABLE_DIRECTX 0
    #define SLANG_ENABLE_DXGI_DEBUG 0
    #define SLANG_ENABLE_DXBC_SUPPORT 0
    #define SLANG_ENABLE_PIX 0
#endif

/* Macro for declaring if a method is no throw. Should be set before the return parameter. */
#ifndef SLANG_NO_THROW
    #if SLANG_WINDOWS_FAMILY && !defined(SLANG_DISABLE_EXCEPTIONS)
        #define SLANG_NO_THROW __declspec(nothrow)
    #endif
#endif
#ifndef SLANG_NO_THROW
    #define SLANG_NO_THROW
#endif

/* The `SLANG_STDCALL` and `SLANG_MCALL` defines are used to set the calling
convention for interface methods.
*/
#ifndef SLANG_STDCALL
    #if SLANG_MICROSOFT_FAMILY
        #define SLANG_STDCALL __stdcall
    #else
        #define SLANG_STDCALL
    #endif
#endif
#ifndef SLANG_MCALL
    #define SLANG_MCALL SLANG_STDCALL
#endif


#if !defined(SLANG_STATIC) && !defined(SLANG_DYNAMIC)
    #define SLANG_DYNAMIC
#endif

#if defined(_MSC_VER)
    #define SLANG_DLL_EXPORT __declspec(dllexport)
#else
    #if SLANG_WINDOWS_FAMILY
        #define SLANG_DLL_EXPORT \
            __attribute__((dllexport)) __attribute__((__visibility__("default")))
    #else
        #define SLANG_DLL_EXPORT __attribute__((__visibility__("default")))
    #endif
#endif

#if defined(SLANG_DYNAMIC)
    #if defined(_MSC_VER)
        #ifdef SLANG_DYNAMIC_EXPORT
            #define SLANG_API SLANG_DLL_EXPORT
        #else
            #define SLANG_API __declspec(dllimport)
        #endif
    #else
        // TODO: need to consider compiler capabilities
        // #     ifdef SLANG_DYNAMIC_EXPORT
        #define SLANG_API SLANG_DLL_EXPORT
    // #     endif
    #endif
#endif

#ifndef SLANG_API
    #define SLANG_API
#endif

// GCC Specific
#if SLANG_GCC_FAMILY
    #define SLANG_NO_INLINE __attribute__((noinline))
    #define SLANG_FORCE_INLINE inline __attribute__((always_inline))
    #define SLANG_BREAKPOINT(id) __builtin_trap();
#endif // SLANG_GCC_FAMILY

#if SLANG_GCC_FAMILY || defined(__clang__)
    // Use the builtin directly so we don't need to have an include of stddef.h
    #define SLANG_OFFSET_OF(T, ELEMENT) __builtin_offsetof(T, ELEMENT)
#endif

#ifndef SLANG_OFFSET_OF
    #define SLANG_OFFSET_OF(T, ELEMENT) (size_t(&((T*)1)->ELEMENT) - 1)
#endif

// Microsoft VC specific
#if SLANG_VC
    #define SLANG_NO_INLINE __declspec(noinline)
    #define SLANG_FORCE_INLINE __forceinline
    #define SLANG_BREAKPOINT(id) __debugbreak();

    #define SLANG_INT64(x) (x##i64)
    #define SLANG_UINT64(x) (x##ui64)
#endif // SLANG_MICROSOFT_FAMILY

#ifndef SLANG_FORCE_INLINE
    #define SLANG_FORCE_INLINE inline
#endif
#ifndef SLANG_NO_INLINE
    #define SLANG_NO_INLINE
#endif

#ifndef SLANG_COMPILE_TIME_ASSERT
    #define SLANG_COMPILE_TIME_ASSERT(x) static_assert(x)
#endif

#ifndef SLANG_BREAKPOINT
    // Make it crash with a write to 0!
    #define SLANG_BREAKPOINT(id) (*((int*)0) = int(id));
#endif

// Use for getting the amount of members of a standard C array.
// Use 0[x] here to catch the case where x has an overloaded subscript operator
#define SLANG_COUNT_OF(x) (SlangSSizeT(sizeof(x) / sizeof(0 [x])))
/// SLANG_INLINE exists to have a way to inline consistent with SLANG_ALWAYS_INLINE
#define SLANG_INLINE inline

// If explicitly disabled and not set, set to not available
#if !defined(SLANG_HAS_EXCEPTIONS) && defined(SLANG_DISABLE_EXCEPTIONS)
    #define SLANG_HAS_EXCEPTIONS 0
#endif

// If not set, the default is exceptions are available
#ifndef SLANG_HAS_EXCEPTIONS
    #define SLANG_HAS_EXCEPTIONS 1
#endif

// Other defines
#define SLANG_STRINGIZE_HELPER(X) #X
#define SLANG_STRINGIZE(X) SLANG_STRINGIZE_HELPER(X)

#define SLANG_CONCAT_HELPER(X, Y) X##Y
#define SLANG_CONCAT(X, Y) SLANG_CONCAT_HELPER(X, Y)

#ifndef SLANG_UNUSED
    #define SLANG_UNUSED(v) (void)v;
#endif

#if defined(__llvm__)
    #define SLANG_MAYBE_UNUSED [[maybe_unused]]
#else
    #define SLANG_MAYBE_UNUSED
#endif

// Used for doing constant literals
#ifndef SLANG_INT64
    #define SLANG_INT64(x) (x##ll)
#endif
#ifndef SLANG_UINT64
    #define SLANG_UINT64(x) (x##ull)
#endif


#ifdef __cplusplus
    #define SLANG_EXTERN_C extern "C"
#else
    #define SLANG_EXTERN_C
#endif

#ifdef __cplusplus
    // C++ specific macros
    // Clang
    #if SLANG_CLANG
        #if (__clang_major__ * 10 + __clang_minor__) >= 33
            #define SLANG_HAS_MOVE_SEMANTICS 1
            #define SLANG_HAS_ENUM_CLASS 1
            #define SLANG_OVERRIDE override
        #endif

    // Gcc
    #elif SLANG_GCC_FAMILY
        // Check for C++11
        #if (__cplusplus >= 201103L)
            #if (__GNUC__ * 100 + __GNUC_MINOR__) >= 405
                #define SLANG_HAS_MOVE_SEMANTICS 1
            #endif
            #if (__GNUC__ * 100 + __GNUC_MINOR__) >= 406
                #define SLANG_HAS_ENUM_CLASS 1
            #endif
            #if (__GNUC__ * 100 + __GNUC_MINOR__) >= 407
                #define SLANG_OVERRIDE override
            #endif
        #endif
    #endif // SLANG_GCC_FAMILY

    // Visual Studio

    #if SLANG_VC
        // C4481: nonstandard extension used: override specifier 'override'
        #if _MSC_VER < 1700
            #pragma warning(disable : 4481)
        #endif
        #define SLANG_OVERRIDE override
        #if _MSC_VER >= 1600
            #define SLANG_HAS_MOVE_SEMANTICS 1
        #endif
        #if _MSC_VER >= 1700
            #define SLANG_HAS_ENUM_CLASS 1
        #endif
    #endif // SLANG_VC

    // Set non set
    #ifndef SLANG_OVERRIDE
        #define SLANG_OVERRIDE
    #endif
    #ifndef SLANG_HAS_ENUM_CLASS
        #define SLANG_HAS_ENUM_CLASS 0
    #endif
    #ifndef SLANG_HAS_MOVE_SEMANTICS
        #define SLANG_HAS_MOVE_SEMANTICS 0
    #endif

#endif // __cplusplus

/* Macros for detecting processor */
#if defined(_M_ARM) || defined(__ARM_EABI__)
    // This is special case for nVidia tegra
    #define SLANG_PROCESSOR_ARM 1
#elif defined(__i386__) || defined(_M_IX86)
    #define SLANG_PROCESSOR_X86 1
#elif defined(_M_AMD64) || defined(_M_X64) || defined(__amd64) || defined(__x86_64)
    #define SLANG_PROCESSOR_X86_64 1
#elif defined(_PPC_) || defined(__ppc__) || defined(__POWERPC__) || defined(_M_PPC)
    #if defined(__powerpc64__) || defined(__ppc64__) || defined(__PPC64__) || \
        defined(__64BIT__) || defined(_LP64) || defined(__LP64__)
        #define SLANG_PROCESSOR_POWER_PC_64 1
    #else
        #define SLANG_PROCESSOR_POWER_PC 1
    #endif
#elif defined(__arm__)
    #define SLANG_PROCESSOR_ARM 1
#elif defined(_M_ARM64) || defined(__aarch64__) || defined(__ARM_ARCH_ISA_A64)
    #define SLANG_PROCESSOR_ARM_64 1
#elif defined(__EMSCRIPTEN__)
    #define SLANG_PROCESSOR_WASM 1
#endif

#ifndef SLANG_PROCESSOR_ARM
    #define SLANG_PROCESSOR_ARM 0
#endif

#ifndef SLANG_PROCESSOR_ARM_64
    #define SLANG_PROCESSOR_ARM_64 0
#endif

#ifndef SLANG_PROCESSOR_X86
    #define SLANG_PROCESSOR_X86 0
#endif

#ifndef SLANG_PROCESSOR_X86_64
    #define SLANG_PROCESSOR_X86_64 0
#endif

#ifndef SLANG_PROCESSOR_POWER_PC
    #define SLANG_PROCESSOR_POWER_PC 0
#endif

#ifndef SLANG_PROCESSOR_POWER_PC_64
    #define SLANG_PROCESSOR_POWER_PC_64 0
#endif

// Processor families

#define SLANG_PROCESSOR_FAMILY_X86 (SLANG_PROCESSOR_X86_64 | SLANG_PROCESSOR_X86)
#define SLANG_PROCESSOR_FAMILY_ARM (SLANG_PROCESSOR_ARM | SLANG_PROCESSOR_ARM_64)
#define SLANG_PROCESSOR_FAMILY_POWER_PC (SLANG_PROCESSOR_POWER_PC_64 | SLANG_PROCESSOR_POWER_PC)

// Pointer size
#define SLANG_PTR_IS_64 \
    (SLANG_PROCESSOR_ARM_64 | SLANG_PROCESSOR_X86_64 | SLANG_PROCESSOR_POWER_PC_64)
#define SLANG_PTR_IS_32 (SLANG_PTR_IS_64 ^ 1)

// Processor features
#if SLANG_PROCESSOR_FAMILY_X86
    #define SLANG_LITTLE_ENDIAN 1
    #define SLANG_UNALIGNED_ACCESS 1
#elif SLANG_PROCESSOR_FAMILY_ARM
    #if defined(__ARMEB__)
        #define SLANG_BIG_ENDIAN 1
    #else
        #define SLANG_LITTLE_ENDIAN 1
    #endif
#elif SLANG_PROCESSOR_FAMILY_POWER_PC
    #define SLANG_BIG_ENDIAN 1
#elif SLANG_WASM
    #define SLANG_LITTLE_ENDIAN 1
#endif

#ifndef SLANG_LITTLE_ENDIAN
    #define SLANG_LITTLE_ENDIAN 0
#endif

#ifndef SLANG_BIG_ENDIAN
    #define SLANG_BIG_ENDIAN 0
#endif

#ifndef SLANG_UNALIGNED_ACCESS
    #define SLANG_UNALIGNED_ACCESS 0
#endif

// Backtrace
#if SLANG_LINUX_FAMILY
    #include <features.h> // for __GLIBC__ define, if using GNU libc
    #if defined(__GLIBC__) || (__ANDROID_API__ >= 33)
        #define SLANG_HAS_BACKTRACE 1
    #else
        #define SLANG_HAS_BACKTRACE 0
    #endif
#else
    #define SLANG_HAS_BACKTRACE 0
#endif

// One endianness must be set
#if ((SLANG_BIG_ENDIAN | SLANG_LITTLE_ENDIAN) == 0)
    #error "Couldn't determine endianness"
#endif

#ifndef SLANG_NO_INTTYPES
    #include <inttypes.h>
#endif // ! SLANG_NO_INTTYPES

#ifndef SLANG_NO_STDDEF
    #include <stddef.h>
#endif // ! SLANG_NO_STDDEF

#ifdef SLANG_NO_DEPRECATION
    #define SLANG_DEPRECATED
#else
    #define SLANG_DEPRECATED [[deprecated]]
#endif

#ifdef __cplusplus
extern "C"
{
#endif
    /*!
    @mainpage Introduction

    API Reference: slang.h

    @file slang.h
    */

    typedef uint32_t SlangUInt32;
    typedef int32_t SlangInt32;

    // Use SLANG_PTR_ macros to determine SlangInt/SlangUInt types.
    // This is used over say using size_t/ptrdiff_t/intptr_t/uintptr_t, because on some targets,
    // these types are distinct from their uint_t/int_t equivalents and so produce ambiguity with
    // function overloading.
    //
    // SlangSizeT is helpful as on some compilers size_t is distinct from a regular integer type and
    // so overloading doesn't work. Casting to SlangSizeT works around this.
#if SLANG_PTR_IS_64
    typedef int64_t SlangInt;
    typedef uint64_t SlangUInt;

    typedef int64_t SlangSSizeT;
    typedef uint64_t SlangSizeT;
#else
typedef int32_t SlangInt;
typedef uint32_t SlangUInt;

typedef int32_t SlangSSizeT;
typedef uint32_t SlangSizeT;
#endif

    typedef bool SlangBool;


    /*!
    @brief Severity of a diagnostic generated by the compiler.
    Values come from the enum below, with higher values representing more severe
    conditions, and all values >= SLANG_SEVERITY_ERROR indicating compilation
    failure.
    */
    typedef int SlangSeverityIntegral;
    enum SlangSeverity : SlangSeverityIntegral
    {
        SLANG_SEVERITY_DISABLED = 0, /**< A message that is disabled, filtered out. */
        SLANG_SEVERITY_NOTE,         /**< An informative message. */
        SLANG_SEVERITY_WARNING,      /**< A warning, which indicates a possible problem. */
        SLANG_SEVERITY_ERROR,        /**< An error, indicating that compilation failed. */
        SLANG_SEVERITY_FATAL,    /**< An unrecoverable error, which forced compilation to abort. */
        SLANG_SEVERITY_INTERNAL, /**< An internal error, indicating a logic error in the compiler.
                                  */
    };

    typedef int SlangDiagnosticFlags;
    enum
    {
        SLANG_DIAGNOSTIC_FLAG_VERBOSE_PATHS = 0x01,
        SLANG_DIAGNOSTIC_FLAG_TREAT_WARNINGS_AS_ERRORS = 0x02
    };

    typedef int SlangBindableResourceIntegral;
    enum SlangBindableResourceType : SlangBindableResourceIntegral
    {
        SLANG_NON_BINDABLE = 0,
        SLANG_TEXTURE,
        SLANG_SAMPLER,
        SLANG_UNIFORM_BUFFER,
        SLANG_STORAGE_BUFFER,
    };

    /* NOTE! To keep binary compatibility care is needed with this enum!

    * To add value, only add at the bottom (before COUNT_OF)
    * To remove a value, add _DEPRECATED as a suffix, but leave in the list

    This will make the enum values stable, and compatible with libraries that might not use the
    latest enum values.
    */
    typedef int SlangCompileTargetIntegral;
    enum SlangCompileTarget : SlangCompileTargetIntegral
    {
        SLANG_TARGET_UNKNOWN,
        SLANG_TARGET_NONE,
        SLANG_GLSL,
        SLANG_GLSL_VULKAN_DEPRECATED,          //< deprecated and removed: just use `SLANG_GLSL`.
        SLANG_GLSL_VULKAN_ONE_DESC_DEPRECATED, //< deprecated and removed.
        SLANG_HLSL,
        SLANG_SPIRV,
        SLANG_SPIRV_ASM,
        SLANG_DXBC,
        SLANG_DXBC_ASM,
        SLANG_DXIL,
        SLANG_DXIL_ASM,
        SLANG_C_SOURCE,              ///< The C language
        SLANG_CPP_SOURCE,            ///< C++ code for shader kernels.
        SLANG_HOST_EXECUTABLE,       ///< Standalone binary executable (for hosting CPU/OS)
        SLANG_SHADER_SHARED_LIBRARY, ///< A shared library/Dll for shader kernels (for hosting
                                     ///< CPU/OS)
        SLANG_SHADER_HOST_CALLABLE,  ///< A CPU target that makes the compiled shader code available
                                     ///< to be run immediately
        SLANG_CUDA_SOURCE,           ///< Cuda source
        SLANG_PTX,                   ///< PTX
        SLANG_CUDA_OBJECT_CODE,      ///< Object code that contains CUDA functions.
        SLANG_OBJECT_CODE,           ///< Object code that can be used for later linking
        SLANG_HOST_CPP_SOURCE,       ///< C++ code for host library or executable.
        SLANG_HOST_HOST_CALLABLE,    ///< Host callable host code (ie non kernel/shader)
        SLANG_CPP_PYTORCH_BINDING,   ///< C++ PyTorch binding code.
        SLANG_METAL,                 ///< Metal shading language
        SLANG_METAL_LIB,             ///< Metal library
        SLANG_METAL_LIB_ASM,         ///< Metal library assembly
        SLANG_HOST_SHARED_LIBRARY,   ///< A shared library/Dll for host code (for hosting CPU/OS)
        SLANG_WGSL,                  ///< WebGPU shading language
        SLANG_WGSL_SPIRV_ASM,        ///< SPIR-V assembly via WebGPU shading language
        SLANG_WGSL_SPIRV,            ///< SPIR-V via WebGPU shading language

<<<<<<< HEAD
        SLANG_HOST_VM, ///< Bytecode that can be interpreted by the Slang VM

        SLANG_LLVM_HOST_ASSEMBLY,        ///< LLVM IR assembly
        SLANG_LLVM_HOST_OBJECT_CODE,     ///< Object code generated via LLVM
        SLANG_LLVM_HOST_HOST_CALLABLE,   ///< Host callable code via LLVM
        SLANG_LLVM_SHADER_ASSEMBLY,      ///< LLVM IR assembly (kernel/shader)
        SLANG_LLVM_SHADER_OBJECT_CODE,   ///< Object code generated via LLVM (kernel/shader)
        SLANG_LLVM_SHADER_HOST_CALLABLE, ///< Host callable code via LLVM (kernel/shader)
=======
        SLANG_HOST_VM,     ///< Bytecode that can be interpreted by the Slang VM
        SLANG_CPP_HEADER,  ///< C++ header for shader kernels.
        SLANG_CUDA_HEADER, ///< Cuda header
>>>>>>> ea460c8d
        SLANG_TARGET_COUNT_OF,
    };

    /* A "container format" describes the way that the outputs
    for multiple files, entry points, targets, etc. should be
    combined into a single artifact for output. */
    typedef int SlangContainerFormatIntegral;
    enum SlangContainerFormat : SlangContainerFormatIntegral
    {
        /* Don't generate a container. */
        SLANG_CONTAINER_FORMAT_NONE,

        /* Generate a container in the `.slang-module` format,
        which includes reflection information, compiled kernels, etc. */
        SLANG_CONTAINER_FORMAT_SLANG_MODULE,
    };

    typedef int SlangPassThroughIntegral;
    enum SlangPassThrough : SlangPassThroughIntegral
    {
        SLANG_PASS_THROUGH_NONE,
        SLANG_PASS_THROUGH_FXC,
        SLANG_PASS_THROUGH_DXC,
        SLANG_PASS_THROUGH_GLSLANG,
        SLANG_PASS_THROUGH_SPIRV_DIS,
        SLANG_PASS_THROUGH_CLANG,         ///< Clang C/C++ compiler
        SLANG_PASS_THROUGH_VISUAL_STUDIO, ///< Visual studio C/C++ compiler
        SLANG_PASS_THROUGH_GCC,           ///< GCC C/C++ compiler
        SLANG_PASS_THROUGH_GENERIC_C_CPP, ///< Generic C or C++ compiler, which is decided by the
                                          ///< source type
        SLANG_PASS_THROUGH_NVRTC,         ///< NVRTC Cuda compiler
        SLANG_PASS_THROUGH_LLVM,          ///< LLVM 'compiler' - includes LLVM and Clang
        SLANG_PASS_THROUGH_SPIRV_OPT,     ///< SPIRV-opt
        SLANG_PASS_THROUGH_METAL,         ///< Metal compiler
        SLANG_PASS_THROUGH_TINT,          ///< Tint WGSL compiler
        SLANG_PASS_THROUGH_SPIRV_LINK,    ///< SPIRV-link
        SLANG_PASS_THROUGH_COUNT_OF,
    };

    /* Defines an archive type used to holds a 'file system' type structure. */
    typedef int SlangArchiveTypeIntegral;
    enum SlangArchiveType : SlangArchiveTypeIntegral
    {
        SLANG_ARCHIVE_TYPE_UNDEFINED,
        SLANG_ARCHIVE_TYPE_ZIP,
        SLANG_ARCHIVE_TYPE_RIFF, ///< Riff container with no compression
        SLANG_ARCHIVE_TYPE_RIFF_DEFLATE,
        SLANG_ARCHIVE_TYPE_RIFF_LZ4,
        SLANG_ARCHIVE_TYPE_COUNT_OF,
    };

    /*!
    Flags to control compilation behavior.
    */
    typedef unsigned int SlangCompileFlags;
    enum
    {
        /* Do as little mangling of names as possible, to try to preserve original names */
        SLANG_COMPILE_FLAG_NO_MANGLING = 1 << 3,

        /* Skip code generation step, just check the code and generate layout */
        SLANG_COMPILE_FLAG_NO_CODEGEN = 1 << 4,

        /* Obfuscate shader names on release products */
        SLANG_COMPILE_FLAG_OBFUSCATE = 1 << 5,

        /* Deprecated flags: kept around to allow existing applications to
        compile. Note that the relevant features will still be left in
        their default state. */
        SLANG_COMPILE_FLAG_NO_CHECKING = 0,
        SLANG_COMPILE_FLAG_SPLIT_MIXED_TYPES = 0,
    };

    /*!
    @brief Flags to control code generation behavior of a compilation target */
    typedef unsigned int SlangTargetFlags;
    enum
    {
        /* When compiling for a D3D Shader Model 5.1 or higher target, allocate
           distinct register spaces for parameter blocks.

           @deprecated This behavior is now enabled unconditionally.
        */
        SLANG_TARGET_FLAG_PARAMETER_BLOCKS_USE_REGISTER_SPACES = 1 << 4,

        /* When set, will generate target code that contains all entrypoints defined
           in the input source or specified via the `spAddEntryPoint` function in a
           single output module (library/source file).
        */
        SLANG_TARGET_FLAG_GENERATE_WHOLE_PROGRAM = 1 << 8,

        /* When set, will dump out the IR between intermediate compilation steps.*/
        SLANG_TARGET_FLAG_DUMP_IR = 1 << 9,

        /* When set, will generate SPIRV directly rather than via glslang. */
        // This flag will be deprecated, use CompilerOption instead.
        SLANG_TARGET_FLAG_GENERATE_SPIRV_DIRECTLY = 1 << 10,
    };
    inline constexpr SlangTargetFlags kDefaultTargetFlags =
        SLANG_TARGET_FLAG_GENERATE_SPIRV_DIRECTLY;

    /*!
    @brief Options to control floating-point precision guarantees for a target.
    */
    typedef unsigned int SlangFloatingPointModeIntegral;
    enum SlangFloatingPointMode : SlangFloatingPointModeIntegral
    {
        SLANG_FLOATING_POINT_MODE_DEFAULT = 0,
        SLANG_FLOATING_POINT_MODE_FAST,
        SLANG_FLOATING_POINT_MODE_PRECISE,
    };

    /*!
    @brief Options to control floating-point denormal handling mode for a target.
    */
    typedef unsigned int SlangFpDenormalModeIntegral;
    enum SlangFpDenormalMode : SlangFpDenormalModeIntegral
    {
        SLANG_FP_DENORM_MODE_ANY = 0,
        SLANG_FP_DENORM_MODE_PRESERVE,
        SLANG_FP_DENORM_MODE_FTZ,
    };

    /*!
    @brief Options to control emission of `#line` directives
    */
    typedef unsigned int SlangLineDirectiveModeIntegral;
    enum SlangLineDirectiveMode : SlangLineDirectiveModeIntegral
    {
        SLANG_LINE_DIRECTIVE_MODE_DEFAULT =
            0,                              /**< Default behavior: pick behavior base on target. */
        SLANG_LINE_DIRECTIVE_MODE_NONE,     /**< Don't emit line directives at all. */
        SLANG_LINE_DIRECTIVE_MODE_STANDARD, /**< Emit standard C-style `#line` directives. */
        SLANG_LINE_DIRECTIVE_MODE_GLSL, /**< Emit GLSL-style directives with file *number* instead
                                           of name */
        SLANG_LINE_DIRECTIVE_MODE_SOURCE_MAP, /**< Use a source map to track line mappings (ie no
                                                 #line will appear in emitting source) */
    };

    typedef int SlangSourceLanguageIntegral;
    enum SlangSourceLanguage : SlangSourceLanguageIntegral
    {
        SLANG_SOURCE_LANGUAGE_UNKNOWN,
        SLANG_SOURCE_LANGUAGE_SLANG,
        SLANG_SOURCE_LANGUAGE_HLSL,
        SLANG_SOURCE_LANGUAGE_GLSL,
        SLANG_SOURCE_LANGUAGE_C,
        SLANG_SOURCE_LANGUAGE_CPP,
        SLANG_SOURCE_LANGUAGE_CUDA,
        SLANG_SOURCE_LANGUAGE_SPIRV,
        SLANG_SOURCE_LANGUAGE_METAL,
        SLANG_SOURCE_LANGUAGE_WGSL,
        SLANG_SOURCE_LANGUAGE_LLVM,
        SLANG_SOURCE_LANGUAGE_COUNT_OF,
    };

    typedef unsigned int SlangProfileIDIntegral;
    enum SlangProfileID : SlangProfileIDIntegral
    {
        SLANG_PROFILE_UNKNOWN,
    };


    typedef SlangInt32 SlangCapabilityIDIntegral;
    enum SlangCapabilityID : SlangCapabilityIDIntegral
    {
        SLANG_CAPABILITY_UNKNOWN = 0,
    };

    typedef unsigned int SlangMatrixLayoutModeIntegral;
    enum SlangMatrixLayoutMode : SlangMatrixLayoutModeIntegral
    {
        SLANG_MATRIX_LAYOUT_MODE_UNKNOWN = 0,
        SLANG_MATRIX_LAYOUT_ROW_MAJOR,
        SLANG_MATRIX_LAYOUT_COLUMN_MAJOR,
    };

    typedef SlangUInt32 SlangStageIntegral;
    enum SlangStage : SlangStageIntegral
    {
        SLANG_STAGE_NONE,
        SLANG_STAGE_VERTEX,
        SLANG_STAGE_HULL,
        SLANG_STAGE_DOMAIN,
        SLANG_STAGE_GEOMETRY,
        SLANG_STAGE_FRAGMENT,
        SLANG_STAGE_COMPUTE,
        SLANG_STAGE_RAY_GENERATION,
        SLANG_STAGE_INTERSECTION,
        SLANG_STAGE_ANY_HIT,
        SLANG_STAGE_CLOSEST_HIT,
        SLANG_STAGE_MISS,
        SLANG_STAGE_CALLABLE,
        SLANG_STAGE_MESH,
        SLANG_STAGE_AMPLIFICATION,
        SLANG_STAGE_DISPATCH,
        //
        SLANG_STAGE_COUNT,

        // alias:
        SLANG_STAGE_PIXEL = SLANG_STAGE_FRAGMENT,
    };

    typedef SlangUInt32 SlangDebugInfoLevelIntegral;
    enum SlangDebugInfoLevel : SlangDebugInfoLevelIntegral
    {
        SLANG_DEBUG_INFO_LEVEL_NONE = 0, /**< Don't emit debug information at all. */
        SLANG_DEBUG_INFO_LEVEL_MINIMAL,  /**< Emit as little debug information as possible, while
                                            still supporting stack trackers. */
        SLANG_DEBUG_INFO_LEVEL_STANDARD, /**< Emit whatever is the standard level of debug
                                            information for each target. */
        SLANG_DEBUG_INFO_LEVEL_MAXIMAL,  /**< Emit as much debug information as possible for each
                                            target. */
    };

    /* Describes the debugging information format produced during a compilation. */
    typedef SlangUInt32 SlangDebugInfoFormatIntegral;
    enum SlangDebugInfoFormat : SlangDebugInfoFormatIntegral
    {
        SLANG_DEBUG_INFO_FORMAT_DEFAULT, ///< Use the default debugging format for the target
        SLANG_DEBUG_INFO_FORMAT_C7,  ///< CodeView C7 format (typically means debugging information
                                     ///< is embedded in the binary)
        SLANG_DEBUG_INFO_FORMAT_PDB, ///< Program database

        SLANG_DEBUG_INFO_FORMAT_STABS, ///< Stabs
        SLANG_DEBUG_INFO_FORMAT_COFF,  ///< COFF debug info
        SLANG_DEBUG_INFO_FORMAT_DWARF, ///< DWARF debug info (we may want to support specifying the
                                       ///< version)

        SLANG_DEBUG_INFO_FORMAT_COUNT_OF,
    };

    typedef SlangUInt32 SlangOptimizationLevelIntegral;
    enum SlangOptimizationLevel : SlangOptimizationLevelIntegral
    {
        SLANG_OPTIMIZATION_LEVEL_NONE = 0, /**< Don't optimize at all. */
        SLANG_OPTIMIZATION_LEVEL_DEFAULT,  /**< Default optimization level: balance code quality and
                                              compilation time. */
        SLANG_OPTIMIZATION_LEVEL_HIGH,     /**< Optimize aggressively. */
        SLANG_OPTIMIZATION_LEVEL_MAXIMAL, /**< Include optimizations that may take a very long time,
                                             or may involve severe space-vs-speed tradeoffs */
    };

    enum SlangEmitSpirvMethod
    {
        SLANG_EMIT_SPIRV_DEFAULT = 0,
        SLANG_EMIT_SPIRV_VIA_GLSL,
        SLANG_EMIT_SPIRV_DIRECTLY,
    };

    // All compiler option names supported by Slang.
    namespace slang
    {
    enum class CompilerOptionName
    {
        MacroDefine, // stringValue0: macro name;  stringValue1: macro value
        DepFile,
        EntryPointName,
        Specialize,
        Help,
        HelpStyle,
        Include, // stringValue: additional include path.
        Language,
        MatrixLayoutColumn,         // bool
        MatrixLayoutRow,            // bool
        ZeroInitialize,             // bool
        IgnoreCapabilities,         // bool
        RestrictiveCapabilityCheck, // bool
        ModuleName,                 // stringValue0: module name.
        Output,
        Profile, // intValue0: profile
        Stage,   // intValue0: stage
        Target,  // intValue0: CodeGenTarget
        Version,
        WarningsAsErrors, // stringValue0: "all" or comma separated list of warning codes or names.
        DisableWarnings,  // stringValue0: comma separated list of warning codes or names.
        EnableWarning,    // stringValue0: warning code or name.
        DisableWarning,   // stringValue0: warning code or name.
        DumpWarningDiagnostics,
        InputFilesRemain,
        EmitIr,                        // bool
        ReportDownstreamTime,          // bool
        ReportPerfBenchmark,           // bool
        ReportCheckpointIntermediates, // bool
        SkipSPIRVValidation,           // bool
        SourceEmbedStyle,
        SourceEmbedName,
        SourceEmbedLanguage,
        DisableShortCircuit,            // bool
        MinimumSlangOptimization,       // bool
        DisableNonEssentialValidations, // bool
        DisableSourceMap,               // bool
        UnscopedEnum,                   // bool
        PreserveParameters, // bool: preserve all resource parameters in the output code.
        // Target

        Capability,                // intValue0: CapabilityName
        DefaultImageFormatUnknown, // bool
        DisableDynamicDispatch,    // bool
        DisableSpecialization,     // bool
        FloatingPointMode,         // intValue0: FloatingPointMode
        DebugInformation,          // intValue0: DebugInfoLevel
        LineDirectiveMode,
        Optimization, // intValue0: OptimizationLevel
        Obfuscate,    // bool

        VulkanBindShift, // intValue0 (higher 8 bits): kind; intValue0(lower bits): set; intValue1:
                         // shift
        VulkanBindGlobals,       // intValue0: index; intValue1: set
        VulkanInvertY,           // bool
        VulkanUseDxPositionW,    // bool
        VulkanUseEntryPointName, // bool
        VulkanUseGLLayout,       // bool
        VulkanEmitReflection,    // bool

        GLSLForceScalarLayout,   // bool
        EnableEffectAnnotations, // bool

        EmitSpirvViaGLSL,     // bool (will be deprecated)
        EmitSpirvDirectly,    // bool (will be deprecated)
        SPIRVCoreGrammarJSON, // stringValue0: json path
        IncompleteLibrary,    // bool, when set, will not issue an error when the linked program has
                              // unresolved extern function symbols.

        // Downstream

        CompilerPath,
        DefaultDownstreamCompiler,
        DownstreamArgs, // stringValue0: downstream compiler name. stringValue1: argument list, one
                        // per line.
        PassThrough,

        // Repro

        DumpRepro,
        DumpReproOnError,
        ExtractRepro,
        LoadRepro,
        LoadReproDirectory,
        ReproFallbackDirectory,

        // Debugging

        DumpAst,
        DumpIntermediatePrefix,
        DumpIntermediates, // bool
        DumpIr,            // bool
        DumpIrIds,
        PreprocessorOutput,
        OutputIncludes,
        ReproFileSystem,
        REMOVED_SerialIR, // deprecated and removed
        SkipCodeGen,      // bool
        ValidateIr,       // bool
        VerbosePaths,
        VerifyDebugSerialIr,
        NoCodeGen, // Not used.

        // Experimental

        FileSystem,
        Heterogeneous,
        NoMangle,
        NoHLSLBinding,
        NoHLSLPackConstantBufferElements,
        ValidateUniformity,
        AllowGLSL,
        EnableExperimentalPasses,
        BindlessSpaceIndex, // int

        // Internal

        ArchiveType,
        CompileCoreModule,
        Doc,

        IrCompression, //< deprecated

        LoadCoreModule,
        ReferenceModule,
        SaveCoreModule,
        SaveCoreModuleBinSource,
        TrackLiveness,
        LoopInversion, // bool, enable loop inversion optimization

        ParameterBlocksUseRegisterSpaces, // Deprecated
        LanguageVersion,                  // intValue0: SlangLanguageVersion
        TypeConformance, // stringValue0: additional type conformance to link, in the format of
                         // "<TypeName>:<IInterfaceName>[=<sequentialId>]", for example
                         // "Impl:IFoo=3" or "Impl:IFoo".
        EnableExperimentalDynamicDispatch, // bool, experimental
        EmitReflectionJSON,                // bool

        CountOfParsableOptions,

        // Used in parsed options only.
        DebugInformationFormat,  // intValue0: DebugInfoFormat
        VulkanBindShiftAll,      // intValue0: kind; intValue1: shift
        GenerateWholeProgram,    // bool
        UseUpToDateBinaryModule, // bool, when set, will only load
                                 // precompiled modules if it is up-to-date with its source.
        EmbedDownstreamIR,       // bool
        ForceDXLayout,           // bool

        // Add this new option to the end of the list to avoid breaking ABI as much as possible.
        // Setting of EmitSpirvDirectly or EmitSpirvViaGLSL will turn into this option internally.
        EmitSpirvMethod, // enum SlangEmitSpirvMethod

        SaveGLSLModuleBinSource,

        SkipDownstreamLinking, // bool, experimental
        DumpModule,

        GetModuleInfo,              // Print serialized module version and name
        GetSupportedModuleVersions, // Print the min and max module versions this compiler supports

        EmitSeparateDebug, // bool

        // Floating point denormal handling modes
        DenormalModeFp16,
        DenormalModeFp32,
        DenormalModeFp64,

        // Bitfield options
        UseMSVCStyleBitfieldPacking, // bool

        ForceCLayout, // bool

        ExperimentalFeature, // bool, enable experimental features

        ReportDetailedPerfBenchmark, // bool, reports detailed compiler performance benchmark
                                     // results
        ValidateIRDetailed,          // bool, enable detailed IR validation
        DumpIRBefore,                // string, pass name to dump IR before
        DumpIRAfter,                 // string, pass name to dump IR after

        LLVMTargetTriple, // string
        LLVMCPU,          // string
        LLVMFeatures,     // string

        CountOf,
    };

    enum class CompilerOptionValueKind
    {
        Int,
        String
    };

    struct CompilerOptionValue
    {
        CompilerOptionValueKind kind = CompilerOptionValueKind::Int;
        int32_t intValue0 = 0;
        int32_t intValue1 = 0;
        const char* stringValue0 = nullptr;
        const char* stringValue1 = nullptr;
    };

    struct CompilerOptionEntry
    {
        CompilerOptionName name;
        CompilerOptionValue value;
    };
    } // namespace slang

    /** A result code for a Slang API operation.

    This type is generally compatible with the Windows API `HRESULT` type. In particular, negative
    values indicate failure results, while zero or positive results indicate success.

    In general, Slang APIs always return a zero result on success, unless documented otherwise.
    Strictly speaking a negative value indicates an error, a positive (or 0) value indicates
    success. This can be tested for with the macros SLANG_SUCCEEDED(x) or SLANG_FAILED(x).

    It can represent if the call was successful or not. It can also specify in an extensible manner
    what facility produced the result (as the integral 'facility') as well as what caused it (as an
    integral 'code'). Under the covers SlangResult is represented as a int32_t.

    SlangResult is designed to be compatible with COM HRESULT.

    It's layout in bits is as follows

    Severity | Facility | Code
    ---------|----------|-----
    31       |    30-16 | 15-0

    Severity - 1 fail, 0 is success - as SlangResult is signed 32 bits, means negative number
    indicates failure. Facility is where the error originated from. Code is the code specific to the
    facility.

    Result codes have the following styles,
    1) SLANG_name
    2) SLANG_s_f_name
    3) SLANG_s_name

    where s is S for success, E for error
    f is the short version of the facility name

    Style 1 is reserved for SLANG_OK and SLANG_FAIL as they are so commonly used.

    It is acceptable to expand 'f' to a longer name to differentiate a name or drop if unique
    without it. ie for a facility 'DRIVER' it might make sense to have an error of the form
    SLANG_E_DRIVER_OUT_OF_MEMORY
    */

    typedef int32_t SlangResult;

    //! Use to test if a result was failure. Never use result != SLANG_OK to test for failure, as
    //! there may be successful codes != SLANG_OK.
#define SLANG_FAILED(status) ((status) < 0)
    //! Use to test if a result succeeded. Never use result == SLANG_OK to test for success, as will
    //! detect other successful codes as a failure.
#define SLANG_SUCCEEDED(status) ((status) >= 0)

    //! Get the facility the result is associated with
#define SLANG_GET_RESULT_FACILITY(r) ((int32_t)(((r) >> 16) & 0x7fff))
    //! Get the result code for the facility
#define SLANG_GET_RESULT_CODE(r) ((int32_t)((r) & 0xffff))

#define SLANG_MAKE_ERROR(fac, code) \
    ((((int32_t)(fac)) << 16) | ((int32_t)(code)) | int32_t(0x80000000))
#define SLANG_MAKE_SUCCESS(fac, code) ((((int32_t)(fac)) << 16) | ((int32_t)(code)))

    /*************************** Facilities ************************************/

    //! Facilities compatible with windows COM - only use if known code is compatible
#define SLANG_FACILITY_WIN_GENERAL 0
#define SLANG_FACILITY_WIN_INTERFACE 4
#define SLANG_FACILITY_WIN_API 7

    //! Base facility -> so as to not clash with HRESULT values (values in 0x200 range do not appear
    //! used)
#define SLANG_FACILITY_BASE 0x200

    /*! Facilities numbers must be unique across a project to make the resulting result a unique
    number. It can be useful to have a consistent short name for a facility, as used in the name
    prefix */
#define SLANG_FACILITY_CORE SLANG_FACILITY_BASE
    /* Facility for codes, that are not uniquely defined/protected. Can be used to pass back a
    specific error without requiring system wide facility uniqueness. Codes should never be part of
    a public API. */
#define SLANG_FACILITY_INTERNAL SLANG_FACILITY_BASE + 1

    /// Base for external facilities. Facilities should be unique across modules.
#define SLANG_FACILITY_EXTERNAL_BASE 0x210

    /* ************************ Win COM compatible Results ******************************/
    // https://msdn.microsoft.com/en-us/library/windows/desktop/aa378137(v=vs.85).aspx

    //! SLANG_OK indicates success, and is equivalent to
    //! SLANG_MAKE_SUCCESS(SLANG_FACILITY_WIN_GENERAL, 0)
#define SLANG_OK 0
    //! SLANG_FAIL is the generic failure code - meaning a serious error occurred and the call
    //! couldn't complete
#define SLANG_FAIL SLANG_MAKE_ERROR(SLANG_FACILITY_WIN_GENERAL, 0x4005)

#define SLANG_MAKE_WIN_GENERAL_ERROR(code) SLANG_MAKE_ERROR(SLANG_FACILITY_WIN_GENERAL, code)

    //! Functionality is not implemented
#define SLANG_E_NOT_IMPLEMENTED SLANG_MAKE_WIN_GENERAL_ERROR(0x4001)
    //! Interface not be found
#define SLANG_E_NO_INTERFACE SLANG_MAKE_WIN_GENERAL_ERROR(0x4002)
    //! Operation was aborted (did not correctly complete)
#define SLANG_E_ABORT SLANG_MAKE_WIN_GENERAL_ERROR(0x4004)

    //! Indicates that a handle passed in as parameter to a method is invalid.
#define SLANG_E_INVALID_HANDLE SLANG_MAKE_ERROR(SLANG_FACILITY_WIN_API, 6)
    //! Indicates that an argument passed in as parameter to a method is invalid.
#define SLANG_E_INVALID_ARG SLANG_MAKE_ERROR(SLANG_FACILITY_WIN_API, 0x57)
    //! Operation could not complete - ran out of memory
#define SLANG_E_OUT_OF_MEMORY SLANG_MAKE_ERROR(SLANG_FACILITY_WIN_API, 0xe)

    /* *************************** other Results **************************************/

#define SLANG_MAKE_CORE_ERROR(code) SLANG_MAKE_ERROR(SLANG_FACILITY_CORE, code)

    // Supplied buffer is too small to be able to complete
#define SLANG_E_BUFFER_TOO_SMALL SLANG_MAKE_CORE_ERROR(1)
    //! Used to identify a Result that has yet to be initialized.
    //! It defaults to failure such that if used incorrectly will fail, as similar in concept to
    //! using an uninitialized variable.
#define SLANG_E_UNINITIALIZED SLANG_MAKE_CORE_ERROR(2)
    //! Returned from an async method meaning the output is invalid (thus an error), but a result
    //! for the request is pending, and will be returned on a subsequent call with the async handle.
#define SLANG_E_PENDING SLANG_MAKE_CORE_ERROR(3)
    //! Indicates a file/resource could not be opened
#define SLANG_E_CANNOT_OPEN SLANG_MAKE_CORE_ERROR(4)
    //! Indicates a file/resource could not be found
#define SLANG_E_NOT_FOUND SLANG_MAKE_CORE_ERROR(5)
    //! An unhandled internal failure (typically from unhandled exception)
#define SLANG_E_INTERNAL_FAIL SLANG_MAKE_CORE_ERROR(6)
    //! Could not complete because some underlying feature (hardware or software) was not available
#define SLANG_E_NOT_AVAILABLE SLANG_MAKE_CORE_ERROR(7)
    //! Could not complete because the operation times out.
#define SLANG_E_TIME_OUT SLANG_MAKE_CORE_ERROR(8)

    /** A "Universally Unique Identifier" (UUID)

    The Slang API uses UUIDs to identify interfaces when
    using `queryInterface`.

    This type is compatible with the `GUID` type defined
    by the Component Object Model (COM), but Slang is
    not dependent on COM.
    */
    struct SlangUUID
    {
        uint32_t data1;
        uint16_t data2;
        uint16_t data3;
        uint8_t data4[8];
    };

// Place at the start of an interface with the guid.
// Guid should be specified as SLANG_COM_INTERFACE(0x00000000, 0x0000, 0x0000, { 0xC0, 0x00, 0x00,
// 0x00, 0x00, 0x00, 0x00, 0x46 }) NOTE: it's the typical guid struct definition, without the
// surrounding {} It is not necessary to use the multiple parameters (we can wrap in parens), but
// this is simple.
#define SLANG_COM_INTERFACE(a, b, c, d0, d1, d2, d3, d4, d5, d6, d7) \
public:                                                              \
    SLANG_FORCE_INLINE constexpr static SlangUUID getTypeGuid()      \
    {                                                                \
        return {a, b, c, d0, d1, d2, d3, d4, d5, d6, d7};            \
    }

// Sometimes it's useful to associate a guid with a class to identify it. This macro can used for
// this, and the guid extracted via the getTypeGuid() function defined in the type
#define SLANG_CLASS_GUID(a, b, c, d0, d1, d2, d3, d4, d5, d6, d7) \
    SLANG_FORCE_INLINE constexpr static SlangUUID getTypeGuid()   \
    {                                                             \
        return {a, b, c, d0, d1, d2, d3, d4, d5, d6, d7};         \
    }

// Helper to fill in pairs of GUIDs and return pointers. This ensures that the
// type of the GUID passed matches the pointer type, and that it is derived
// from ISlangUnknown,
// TODO(c++20): would is_derived_from be more appropriate here for private inheritance of
// ISlangUnknown?
//
// with     : void createFoo(SlangUUID, void**);
//            Slang::ComPtr<Bar> myBar;
// call with: createFoo(SLANG_IID_PPV_ARGS(myBar.writeRef()))
// to call  : createFoo(Bar::getTypeGuid(), (void**)(myBar.writeRef()))
#define SLANG_IID_PPV_ARGS(ppType)                                                         \
    std::decay_t<decltype(**(ppType))>::getTypeGuid(),                                     \
        (                                                                                  \
            (void)[] {                                                                     \
                static_assert(                                                             \
                    std::is_base_of_v<ISlangUnknown, std::decay_t<decltype(**(ppType))>>); \
            },                                                                             \
            reinterpret_cast<void**>(ppType))


    /** Base interface for components exchanged through the API.

    This interface definition is compatible with the COM `IUnknown`,
    and uses the same UUID, but Slang does not require applications
    to use or initialize COM.
    */
    struct ISlangUnknown
    {
        SLANG_COM_INTERFACE(
            0x00000000,
            0x0000,
            0x0000,
            {0xC0, 0x00, 0x00, 0x00, 0x00, 0x00, 0x00, 0x46})

        virtual SLANG_NO_THROW SlangResult SLANG_MCALL
        queryInterface(SlangUUID const& uuid, void** outObject) = 0;
        virtual SLANG_NO_THROW uint32_t SLANG_MCALL addRef() = 0;
        virtual SLANG_NO_THROW uint32_t SLANG_MCALL release() = 0;

        /*
        Inline methods are provided to allow the above operations to be called
        using their traditional COM names/signatures:
        */
        SlangResult QueryInterface(struct _GUID const& uuid, void** outObject)
        {
            return queryInterface(*(SlangUUID const*)&uuid, outObject);
        }
        uint32_t AddRef() { return addRef(); }
        uint32_t Release() { return release(); }
    };
#define SLANG_UUID_ISlangUnknown ISlangUnknown::getTypeGuid()


    /* An interface to provide a mechanism to cast, that doesn't require ref counting
    and doesn't have to return a pointer to a ISlangUnknown derived class */
    class ISlangCastable : public ISlangUnknown
    {
        SLANG_COM_INTERFACE(
            0x87ede0e1,
            0x4852,
            0x44b0,
            {0x8b, 0xf2, 0xcb, 0x31, 0x87, 0x4d, 0xe2, 0x39});

        /// Can be used to cast to interfaces without reference counting.
        /// Also provides access to internal implementations, when they provide a guid
        /// Can simulate a 'generated' interface as long as kept in scope by cast from.
        virtual SLANG_NO_THROW void* SLANG_MCALL castAs(const SlangUUID& guid) = 0;
    };

    class ISlangClonable : public ISlangCastable
    {
        SLANG_COM_INTERFACE(
            0x1ec36168,
            0xe9f4,
            0x430d,
            {0xbb, 0x17, 0x4, 0x8a, 0x80, 0x46, 0xb3, 0x1f});

        /// Note the use of guid is for the desired interface/object.
        /// The object is returned *not* ref counted. Any type that can implements the interface,
        /// derives from ICastable, and so (not withstanding some other issue) will always return
        /// an ICastable interface which other interfaces/types are accessible from via castAs
        SLANG_NO_THROW virtual void* SLANG_MCALL clone(const SlangUUID& guid) = 0;
    };

    /** A "blob" of binary data.

    This interface definition is compatible with the `ID3DBlob` and `ID3D10Blob` interfaces.
    */
    struct ISlangBlob : public ISlangUnknown
    {
        SLANG_COM_INTERFACE(
            0x8BA5FB08,
            0x5195,
            0x40e2,
            {0xAC, 0x58, 0x0D, 0x98, 0x9C, 0x3A, 0x01, 0x02})

        virtual SLANG_NO_THROW void const* SLANG_MCALL getBufferPointer() = 0;
        virtual SLANG_NO_THROW size_t SLANG_MCALL getBufferSize() = 0;
    };
#define SLANG_UUID_ISlangBlob ISlangBlob::getTypeGuid()

    /* Can be requested from ISlangCastable cast to indicate the contained chars are null
     * terminated.
     */
    struct SlangTerminatedChars
    {
        SLANG_CLASS_GUID(
            0xbe0db1a8,
            0x3594,
            0x4603,
            {0xa7, 0x8b, 0xc4, 0x86, 0x84, 0x30, 0xdf, 0xbb});
        operator const char*() const { return chars; }
        char chars[1];
    };

    /** A (real or virtual) file system.

    Slang can make use of this interface whenever it would otherwise try to load files
    from disk, allowing applications to hook and/or override filesystem access from
    the compiler.

    It is the responsibility of
    the caller of any method that returns a ISlangBlob to release the blob when it is no
    longer used (using 'release').
    */

    struct ISlangFileSystem : public ISlangCastable
    {
        SLANG_COM_INTERFACE(
            0x003A09FC,
            0x3A4D,
            0x4BA0,
            {0xAD, 0x60, 0x1F, 0xD8, 0x63, 0xA9, 0x15, 0xAB})

        /** Load a file from `path` and return a blob of its contents
        @param path The path to load from, as a null-terminated UTF-8 string.
        @param outBlob A destination pointer to receive the blob of the file contents.
        @returns A `SlangResult` to indicate success or failure in loading the file.

        NOTE! This is a *binary* load - the blob should contain the exact same bytes
        as are found in the backing file.

        If load is successful, the implementation should create a blob to hold
        the file's content, store it to `outBlob`, and return 0.
        If the load fails, the implementation should return a failure status
        (any negative value will do).
        */
        virtual SLANG_NO_THROW SlangResult SLANG_MCALL
        loadFile(char const* path, ISlangBlob** outBlob) = 0;
    };
#define SLANG_UUID_ISlangFileSystem ISlangFileSystem::getTypeGuid()


    typedef void (*SlangFuncPtr)(void);

    /**
    (DEPRECATED) ISlangSharedLibrary
    */
    struct ISlangSharedLibrary_Dep1 : public ISlangUnknown
    {
        SLANG_COM_INTERFACE(
            0x9c9d5bc5,
            0xeb61,
            0x496f,
            {0x80, 0xd7, 0xd1, 0x47, 0xc4, 0xa2, 0x37, 0x30})

        virtual SLANG_NO_THROW void* SLANG_MCALL findSymbolAddressByName(char const* name) = 0;
    };
#define SLANG_UUID_ISlangSharedLibrary_Dep1 ISlangSharedLibrary_Dep1::getTypeGuid()

    /** An interface that can be used to encapsulate access to a shared library. An implementation
    does not have to implement the library as a shared library
    */
    struct ISlangSharedLibrary : public ISlangCastable
    {
        SLANG_COM_INTERFACE(
            0x70dbc7c4,
            0xdc3b,
            0x4a07,
            {0xae, 0x7e, 0x75, 0x2a, 0xf6, 0xa8, 0x15, 0x55})

        /** Get a function by name. If the library is unloaded will only return nullptr.
        @param name The name of the function
        @return The function pointer related to the name or nullptr if not found
        */
        SLANG_FORCE_INLINE SlangFuncPtr findFuncByName(char const* name)
        {
            return (SlangFuncPtr)findSymbolAddressByName(name);
        }

        /** Get a symbol by name. If the library is unloaded will only return nullptr.
        @param name The name of the symbol
        @return The pointer related to the name or nullptr if not found
        */
        virtual SLANG_NO_THROW void* SLANG_MCALL findSymbolAddressByName(char const* name) = 0;
    };
#define SLANG_UUID_ISlangSharedLibrary ISlangSharedLibrary::getTypeGuid()

    struct ISlangSharedLibraryLoader : public ISlangUnknown
    {
        SLANG_COM_INTERFACE(
            0x6264ab2b,
            0xa3e8,
            0x4a06,
            {0x97, 0xf1, 0x49, 0xbc, 0x2d, 0x2a, 0xb1, 0x4d})

        /** Load a shared library. In typical usage the library name should *not* contain any
        platform specific elements. For example on windows a dll name should *not* be passed with a
        '.dll' extension, and similarly on linux a shared library should *not* be passed with the
        'lib' prefix and '.so' extension
        @path path The unadorned filename and/or path for the shared library
        @ param sharedLibraryOut Holds the shared library if successfully loaded */
        virtual SLANG_NO_THROW SlangResult SLANG_MCALL
        loadSharedLibrary(const char* path, ISlangSharedLibrary** sharedLibraryOut) = 0;
    };
#define SLANG_UUID_ISlangSharedLibraryLoader ISlangSharedLibraryLoader::getTypeGuid()

    /* Type that identifies how a path should be interpreted */
    typedef unsigned int SlangPathTypeIntegral;
    enum SlangPathType : SlangPathTypeIntegral
    {
        SLANG_PATH_TYPE_DIRECTORY, /**< Path specified specifies a directory. */
        SLANG_PATH_TYPE_FILE,      /**< Path specified is to a file. */
    };

    /* Callback to enumerate the contents of of a directory in a ISlangFileSystemExt.
    The name is the name of a file system object (directory/file) in the specified path (ie it is
    without a path) */
    typedef void (
        *FileSystemContentsCallBack)(SlangPathType pathType, const char* name, void* userData);

    /* Determines how paths map to files on the OS file system */
    enum class OSPathKind : uint8_t
    {
        None,            ///< Paths do not map to the file system
        Direct,          ///< Paths map directly to the file system
        OperatingSystem, ///< Only paths gained via PathKind::OperatingSystem map to the operating
                         ///< system file system
    };

    /* Used to determine what kind of path is required from an input path */
    enum class PathKind
    {
        /// Given a path, returns a simplified version of that path.
        /// This typically means removing '..' and/or '.' from the path.
        /// A simplified path must point to the same object as the original.
        Simplified,

        /// Given a path, returns a 'canonical path' to the item.
        /// This may be the operating system 'canonical path' that is the unique path to the item.
        ///
        /// If the item exists the returned canonical path should always be usable to access the
        /// item.
        ///
        /// If the item the path specifies doesn't exist, the canonical path may not be returnable
        /// or be a path simplification.
        /// Not all file systems support canonical paths.
        Canonical,

        /// Given a path returns a path such that it is suitable to be displayed to the user.
        ///
        /// For example if the file system is a zip file - it might include the path to the zip
        /// container as well as the path to the specific file.
        ///
        /// NOTE! The display path won't necessarily work on the file system to access the item
        Display,

        /// Get the path to the item on the *operating system* file system, if available.
        OperatingSystem,

        CountOf,
    };

    /** An extended file system abstraction.

    Implementing and using this interface over ISlangFileSystem gives much more control over how
    paths are managed, as well as how it is determined if two files 'are the same'.

    All paths as input char*, or output as ISlangBlobs are always encoded as UTF-8 strings.
    Blobs that contain strings are always zero terminated.
    */
    struct ISlangFileSystemExt : public ISlangFileSystem
    {
        SLANG_COM_INTERFACE(
            0x5fb632d2,
            0x979d,
            0x4481,
            {0x9f, 0xee, 0x66, 0x3c, 0x3f, 0x14, 0x49, 0xe1})

        /** Get a uniqueIdentity which uniquely identifies an object of the file system.

        Given a path, returns a 'uniqueIdentity' which ideally is the same value for the same object
        on the file system.

        The uniqueIdentity is used to compare if two paths are the same - which amongst other things
        allows Slang to cache source contents internally. It is also used for #pragma once
        functionality.

        A *requirement* is for any implementation is that two paths can only return the same
        uniqueIdentity if the contents of the two files are *identical*. If an implementation breaks
        this constraint it can produce incorrect compilation. If an implementation cannot *strictly*
        identify *the same* files, this will only have an effect on #pragma once behavior.

        The string for the uniqueIdentity is held zero terminated in the ISlangBlob of
        outUniqueIdentity.

        Note that there are many ways a uniqueIdentity may be generated for a file. For example it
        could be the 'canonical path' - assuming it is available and unambiguous for a file system.
        Another possible mechanism could be to store the filename combined with the file date time
        to uniquely identify it.

        The client must ensure the blob be released when no longer used, otherwise memory will leak.

        NOTE! Ideally this method would be called 'getPathUniqueIdentity' but for historical reasons
        and backward compatibility it's name remains with 'File' even though an implementation
        should be made to work with directories too.

        @param path
        @param outUniqueIdentity
        @returns A `SlangResult` to indicate success or failure getting the uniqueIdentity.
        */
        virtual SLANG_NO_THROW SlangResult SLANG_MCALL
        getFileUniqueIdentity(const char* path, ISlangBlob** outUniqueIdentity) = 0;

        /** Calculate a path combining the 'fromPath' with 'path'

        The client must ensure the blob be released when no longer used, otherwise memory will leak.

        @param fromPathType How to interpret the from path - as a file or a directory.
        @param fromPath The from path.
        @param path Path to be determined relative to the fromPath
        @param pathOut Holds the string which is the relative path. The string is held in the blob
        zero terminated.
        @returns A `SlangResult` to indicate success or failure in loading the file.
        */
        virtual SLANG_NO_THROW SlangResult SLANG_MCALL calcCombinedPath(
            SlangPathType fromPathType,
            const char* fromPath,
            const char* path,
            ISlangBlob** pathOut) = 0;

        /** Gets the type of path that path is on the file system.
        @param path
        @param pathTypeOut
        @returns SLANG_OK if located and type is known, else an error. SLANG_E_NOT_FOUND if not
        found.
        */
        virtual SLANG_NO_THROW SlangResult SLANG_MCALL
        getPathType(const char* path, SlangPathType* pathTypeOut) = 0;

        /** Get a path based on the kind.

        @param kind The kind of path wanted
        @param path The input path
        @param outPath The output path held in a blob
        @returns SLANG_OK if successfully simplified the path (SLANG_E_NOT_IMPLEMENTED if not
        implemented, or some other error code)
        */
        virtual SLANG_NO_THROW SlangResult SLANG_MCALL
        getPath(PathKind kind, const char* path, ISlangBlob** outPath) = 0;

        /** Clears any cached information */
        virtual SLANG_NO_THROW void SLANG_MCALL clearCache() = 0;

        /** Enumerate the contents of the path

        Note that for normal Slang operation it isn't necessary to enumerate contents this can
        return SLANG_E_NOT_IMPLEMENTED.

        @param The path to enumerate
        @param callback This callback is called for each entry in the path.
        @param userData This is passed to the callback
        @returns SLANG_OK if successful
        */
        virtual SLANG_NO_THROW SlangResult SLANG_MCALL enumeratePathContents(
            const char* path,
            FileSystemContentsCallBack callback,
            void* userData) = 0;

        /** Returns how paths map to the OS file system

        @returns OSPathKind that describes how paths map to the Operating System file system
        */
        virtual SLANG_NO_THROW OSPathKind SLANG_MCALL getOSPathKind() = 0;
    };

#define SLANG_UUID_ISlangFileSystemExt ISlangFileSystemExt::getTypeGuid()

    struct ISlangMutableFileSystem : public ISlangFileSystemExt
    {
        SLANG_COM_INTERFACE(
            0xa058675c,
            0x1d65,
            0x452a,
            {0x84, 0x58, 0xcc, 0xde, 0xd1, 0x42, 0x71, 0x5})

        /** Write data to the specified path.

        @param path The path for data to be saved to
        @param data The data to be saved
        @param size The size of the data in bytes
        @returns SLANG_OK if successful (SLANG_E_NOT_IMPLEMENTED if not implemented, or some other
        error code)
        */
        virtual SLANG_NO_THROW SlangResult SLANG_MCALL
        saveFile(const char* path, const void* data, size_t size) = 0;

        /** Write data in the form of a blob to the specified path.

        Depending on the implementation writing a blob might be faster/use less memory. It is
        assumed the blob is *immutable* and that an implementation can reference count it.

        It is not guaranteed loading the same file will return the *same* blob - just a blob with
        same contents.

        @param path The path for data to be saved to
        @param dataBlob The data to be saved
        @returns SLANG_OK if successful (SLANG_E_NOT_IMPLEMENTED if not implemented, or some other
        error code)
        */
        virtual SLANG_NO_THROW SlangResult SLANG_MCALL
        saveFileBlob(const char* path, ISlangBlob* dataBlob) = 0;

        /** Remove the entry in the path (directory of file). Will only delete an empty directory,
        if not empty will return an error.

        @param path The path to remove
        @returns SLANG_OK if successful
        */
        virtual SLANG_NO_THROW SlangResult SLANG_MCALL remove(const char* path) = 0;

        /** Create a directory.

        The path to the directory must exist

        @param path To the directory to create. The parent path *must* exist otherwise will return
        an error.
        @returns SLANG_OK if successful
        */
        virtual SLANG_NO_THROW SlangResult SLANG_MCALL createDirectory(const char* path) = 0;
    };

#define SLANG_UUID_ISlangMutableFileSystem ISlangMutableFileSystem::getTypeGuid()

    /* Identifies different types of writer target*/
    typedef unsigned int SlangWriterChannelIntegral;
    enum SlangWriterChannel : SlangWriterChannelIntegral
    {
        SLANG_WRITER_CHANNEL_DIAGNOSTIC,
        SLANG_WRITER_CHANNEL_STD_OUTPUT,
        SLANG_WRITER_CHANNEL_STD_ERROR,
        SLANG_WRITER_CHANNEL_COUNT_OF,
    };

    typedef unsigned int SlangWriterModeIntegral;
    enum SlangWriterMode : SlangWriterModeIntegral
    {
        SLANG_WRITER_MODE_TEXT,
        SLANG_WRITER_MODE_BINARY,
    };

    /** A stream typically of text, used for outputting diagnostic as well as other information.
     */
    struct ISlangWriter : public ISlangUnknown
    {
        SLANG_COM_INTERFACE(
            0xec457f0e,
            0x9add,
            0x4e6b,
            {0x85, 0x1c, 0xd7, 0xfa, 0x71, 0x6d, 0x15, 0xfd})

        /** Begin an append buffer.
        NOTE! Only one append buffer can be active at any time.
        @param maxNumChars The maximum of chars that will be appended
        @returns The start of the buffer for appending to. */
        virtual SLANG_NO_THROW char* SLANG_MCALL beginAppendBuffer(size_t maxNumChars) = 0;
        /** Ends the append buffer, and is equivalent to a write of the append buffer.
        NOTE! That an endAppendBuffer is not necessary if there are no characters to write.
        @param buffer is the start of the data to append and must be identical to last value
        returned from beginAppendBuffer
        @param numChars must be a value less than or equal to what was returned from last call to
        beginAppendBuffer
        @returns Result, will be SLANG_OK on success */
        virtual SLANG_NO_THROW SlangResult SLANG_MCALL
        endAppendBuffer(char* buffer, size_t numChars) = 0;
        /** Write text to the writer
        @param chars The characters to write out
        @param numChars The amount of characters
        @returns SLANG_OK on success */
        virtual SLANG_NO_THROW SlangResult SLANG_MCALL
        write(const char* chars, size_t numChars) = 0;
        /** Flushes any content to the output */
        virtual SLANG_NO_THROW void SLANG_MCALL flush() = 0;
        /** Determines if the writer stream is to the console, and can be used to alter the output
        @returns Returns true if is a console writer */
        virtual SLANG_NO_THROW SlangBool SLANG_MCALL isConsole() = 0;
        /** Set the mode for the writer to use
        @param mode The mode to use
        @returns SLANG_OK on success */
        virtual SLANG_NO_THROW SlangResult SLANG_MCALL setMode(SlangWriterMode mode) = 0;
    };

#define SLANG_UUID_ISlangWriter ISlangWriter::getTypeGuid()

    struct ISlangProfiler : public ISlangUnknown
    {
        SLANG_COM_INTERFACE(
            0x197772c7,
            0x0155,
            0x4b91,
            {0x84, 0xe8, 0x66, 0x68, 0xba, 0xff, 0x06, 0x19})
        virtual SLANG_NO_THROW size_t SLANG_MCALL getEntryCount() = 0;
        virtual SLANG_NO_THROW const char* SLANG_MCALL getEntryName(uint32_t index) = 0;
        virtual SLANG_NO_THROW long SLANG_MCALL getEntryTimeMS(uint32_t index) = 0;
        virtual SLANG_NO_THROW uint32_t SLANG_MCALL getEntryInvocationTimes(uint32_t index) = 0;
    };
#define SLANG_UUID_ISlangProfiler ISlangProfiler::getTypeGuid()

    namespace slang
    {
    struct IGlobalSession;
    struct ICompileRequest;

    } // namespace slang

    /*!
    @brief An instance of the Slang library.
    */
    typedef slang::IGlobalSession SlangSession;


    typedef struct SlangProgramLayout SlangProgramLayout;

    /*!
    @brief A request for one or more compilation actions to be performed.
    */
    typedef struct slang::ICompileRequest SlangCompileRequest;


    /*!
@brief Callback type used for diagnostic output.
*/
    typedef void (*SlangDiagnosticCallback)(char const* message, void* userData);

    /*!
    @brief Get the build version 'tag' string. The string is the same as
    produced via `git describe --tags --match v*` for the project. If such a
    version could not be determined at build time then the contents will be
    0.0.0-unknown. Any string can be set by passing
    -DSLANG_VERSION_FULL=whatever during the cmake invocation.

    This function will return exactly the same result as the method
    getBuildTagString on IGlobalSession.

    An advantage of using this function over the method is that doing so does
    not require the creation of a session, which can be a fairly costly
    operation.

    @return The build tag string
    */
    SLANG_API const char* spGetBuildTagString();

    /*
    Forward declarations of types used in the reflection interface;
    */

    typedef struct SlangProgramLayout SlangProgramLayout;
    typedef struct SlangEntryPoint SlangEntryPoint;
    typedef struct SlangEntryPointLayout SlangEntryPointLayout;

    typedef struct SlangReflectionDecl SlangReflectionDecl;
    typedef struct SlangReflectionModifier SlangReflectionModifier;
    typedef struct SlangReflectionType SlangReflectionType;
    typedef struct SlangReflectionTypeLayout SlangReflectionTypeLayout;
    typedef struct SlangReflectionVariable SlangReflectionVariable;
    typedef struct SlangReflectionVariableLayout SlangReflectionVariableLayout;
    typedef struct SlangReflectionTypeParameter SlangReflectionTypeParameter;
    typedef struct SlangReflectionUserAttribute SlangReflectionUserAttribute;
    typedef SlangReflectionUserAttribute SlangReflectionAttribute;
    typedef struct SlangReflectionFunction SlangReflectionFunction;
    typedef struct SlangReflectionGeneric SlangReflectionGeneric;

    union SlangReflectionGenericArg
    {
        SlangReflectionType* typeVal;
        int64_t intVal;
        bool boolVal;
    };

    enum SlangReflectionGenericArgType
    {
        SLANG_GENERIC_ARG_TYPE = 0,
        SLANG_GENERIC_ARG_INT = 1,
        SLANG_GENERIC_ARG_BOOL = 2
    };

    /*
    Type aliases to maintain backward compatibility.
    */
    typedef SlangProgramLayout SlangReflection;
    typedef SlangEntryPointLayout SlangReflectionEntryPoint;

    // type reflection

    typedef unsigned int SlangTypeKindIntegral;
    enum SlangTypeKind : SlangTypeKindIntegral
    {
        SLANG_TYPE_KIND_NONE,
        SLANG_TYPE_KIND_STRUCT,
        SLANG_TYPE_KIND_ARRAY,
        SLANG_TYPE_KIND_MATRIX,
        SLANG_TYPE_KIND_VECTOR,
        SLANG_TYPE_KIND_SCALAR,
        SLANG_TYPE_KIND_CONSTANT_BUFFER,
        SLANG_TYPE_KIND_RESOURCE,
        SLANG_TYPE_KIND_SAMPLER_STATE,
        SLANG_TYPE_KIND_TEXTURE_BUFFER,
        SLANG_TYPE_KIND_SHADER_STORAGE_BUFFER,
        SLANG_TYPE_KIND_PARAMETER_BLOCK,
        SLANG_TYPE_KIND_GENERIC_TYPE_PARAMETER,
        SLANG_TYPE_KIND_INTERFACE,
        SLANG_TYPE_KIND_OUTPUT_STREAM,
        SLANG_TYPE_KIND_MESH_OUTPUT,
        SLANG_TYPE_KIND_SPECIALIZED,
        SLANG_TYPE_KIND_FEEDBACK,
        SLANG_TYPE_KIND_POINTER,
        SLANG_TYPE_KIND_DYNAMIC_RESOURCE,
        SLANG_TYPE_KIND_COUNT,
    };

    typedef unsigned int SlangScalarTypeIntegral;
    enum SlangScalarType : SlangScalarTypeIntegral
    {
        SLANG_SCALAR_TYPE_NONE,
        SLANG_SCALAR_TYPE_VOID,
        SLANG_SCALAR_TYPE_BOOL,
        SLANG_SCALAR_TYPE_INT32,
        SLANG_SCALAR_TYPE_UINT32,
        SLANG_SCALAR_TYPE_INT64,
        SLANG_SCALAR_TYPE_UINT64,
        SLANG_SCALAR_TYPE_FLOAT16,
        SLANG_SCALAR_TYPE_FLOAT32,
        SLANG_SCALAR_TYPE_FLOAT64,
        SLANG_SCALAR_TYPE_INT8,
        SLANG_SCALAR_TYPE_UINT8,
        SLANG_SCALAR_TYPE_INT16,
        SLANG_SCALAR_TYPE_UINT16,
        SLANG_SCALAR_TYPE_INTPTR,
        SLANG_SCALAR_TYPE_UINTPTR
    };

    // abstract decl reflection
    typedef unsigned int SlangDeclKindIntegral;
    enum SlangDeclKind : SlangDeclKindIntegral
    {
        SLANG_DECL_KIND_UNSUPPORTED_FOR_REFLECTION,
        SLANG_DECL_KIND_STRUCT,
        SLANG_DECL_KIND_FUNC,
        SLANG_DECL_KIND_MODULE,
        SLANG_DECL_KIND_GENERIC,
        SLANG_DECL_KIND_VARIABLE,
        SLANG_DECL_KIND_NAMESPACE
    };

#ifndef SLANG_RESOURCE_SHAPE
    #define SLANG_RESOURCE_SHAPE
    typedef unsigned int SlangResourceShapeIntegral;
    enum SlangResourceShape : SlangResourceShapeIntegral
    {
        SLANG_RESOURCE_BASE_SHAPE_MASK = 0x0F,

        SLANG_RESOURCE_NONE = 0x00,

        SLANG_TEXTURE_1D = 0x01,
        SLANG_TEXTURE_2D = 0x02,
        SLANG_TEXTURE_3D = 0x03,
        SLANG_TEXTURE_CUBE = 0x04,
        SLANG_TEXTURE_BUFFER = 0x05,

        SLANG_STRUCTURED_BUFFER = 0x06,
        SLANG_BYTE_ADDRESS_BUFFER = 0x07,
        SLANG_RESOURCE_UNKNOWN = 0x08,
        SLANG_ACCELERATION_STRUCTURE = 0x09,
        SLANG_TEXTURE_SUBPASS = 0x0A,

        SLANG_RESOURCE_EXT_SHAPE_MASK = 0x1F0,

        SLANG_TEXTURE_FEEDBACK_FLAG = 0x10,
        SLANG_TEXTURE_SHADOW_FLAG = 0x20,
        SLANG_TEXTURE_ARRAY_FLAG = 0x40,
        SLANG_TEXTURE_MULTISAMPLE_FLAG = 0x80,
        SLANG_TEXTURE_COMBINED_FLAG = 0x100,

        SLANG_TEXTURE_1D_ARRAY = SLANG_TEXTURE_1D | SLANG_TEXTURE_ARRAY_FLAG,
        SLANG_TEXTURE_2D_ARRAY = SLANG_TEXTURE_2D | SLANG_TEXTURE_ARRAY_FLAG,
        SLANG_TEXTURE_CUBE_ARRAY = SLANG_TEXTURE_CUBE | SLANG_TEXTURE_ARRAY_FLAG,

        SLANG_TEXTURE_2D_MULTISAMPLE = SLANG_TEXTURE_2D | SLANG_TEXTURE_MULTISAMPLE_FLAG,
        SLANG_TEXTURE_2D_MULTISAMPLE_ARRAY =
            SLANG_TEXTURE_2D | SLANG_TEXTURE_MULTISAMPLE_FLAG | SLANG_TEXTURE_ARRAY_FLAG,
        SLANG_TEXTURE_SUBPASS_MULTISAMPLE = SLANG_TEXTURE_SUBPASS | SLANG_TEXTURE_MULTISAMPLE_FLAG,
    };
#endif
    typedef unsigned int SlangResourceAccessIntegral;
    enum SlangResourceAccess : SlangResourceAccessIntegral
    {
        SLANG_RESOURCE_ACCESS_NONE,
        SLANG_RESOURCE_ACCESS_READ,
        SLANG_RESOURCE_ACCESS_READ_WRITE,
        SLANG_RESOURCE_ACCESS_RASTER_ORDERED,
        SLANG_RESOURCE_ACCESS_APPEND,
        SLANG_RESOURCE_ACCESS_CONSUME,
        SLANG_RESOURCE_ACCESS_WRITE,
        SLANG_RESOURCE_ACCESS_FEEDBACK,
        SLANG_RESOURCE_ACCESS_UNKNOWN = 0x7FFFFFFF,
    };

    typedef unsigned int SlangParameterCategoryIntegral;
    enum SlangParameterCategory : SlangParameterCategoryIntegral
    {
        SLANG_PARAMETER_CATEGORY_NONE,
        SLANG_PARAMETER_CATEGORY_MIXED,
        SLANG_PARAMETER_CATEGORY_CONSTANT_BUFFER,
        SLANG_PARAMETER_CATEGORY_SHADER_RESOURCE,
        SLANG_PARAMETER_CATEGORY_UNORDERED_ACCESS,
        SLANG_PARAMETER_CATEGORY_VARYING_INPUT,
        SLANG_PARAMETER_CATEGORY_VARYING_OUTPUT,
        SLANG_PARAMETER_CATEGORY_SAMPLER_STATE,
        SLANG_PARAMETER_CATEGORY_UNIFORM,
        SLANG_PARAMETER_CATEGORY_DESCRIPTOR_TABLE_SLOT,
        SLANG_PARAMETER_CATEGORY_SPECIALIZATION_CONSTANT,
        SLANG_PARAMETER_CATEGORY_PUSH_CONSTANT_BUFFER,

        // HLSL register `space`, Vulkan GLSL `set`
        SLANG_PARAMETER_CATEGORY_REGISTER_SPACE,

        // TODO: Ellie, Both APIs treat mesh outputs as more or less varying output,
        // Does it deserve to be represented here??

        // A parameter whose type is to be specialized by a global generic type argument
        SLANG_PARAMETER_CATEGORY_GENERIC,

        SLANG_PARAMETER_CATEGORY_RAY_PAYLOAD,
        SLANG_PARAMETER_CATEGORY_HIT_ATTRIBUTES,
        SLANG_PARAMETER_CATEGORY_CALLABLE_PAYLOAD,
        SLANG_PARAMETER_CATEGORY_SHADER_RECORD,

        // An existential type parameter represents a "hole" that
        // needs to be filled with a concrete type to enable
        // generation of specialized code.
        //
        // Consider this example:
        //
        //      struct MyParams
        //      {
        //          IMaterial material;
        //          ILight lights[3];
        //      };
        //
        // This `MyParams` type introduces two existential type parameters:
        // one for `material` and one for `lights`. Even though `lights`
        // is an array, it only introduces one type parameter, because
        // we need to have a *single* concrete type for all the array
        // elements to be able to generate specialized code.
        //
        SLANG_PARAMETER_CATEGORY_EXISTENTIAL_TYPE_PARAM,

        // An existential object parameter represents a value
        // that needs to be passed in to provide data for some
        // interface-type shader parameter.
        //
        // Consider this example:
        //
        //      struct MyParams
        //      {
        //          IMaterial material;
        //          ILight lights[3];
        //      };
        //
        // This `MyParams` type introduces four existential object parameters:
        // one for `material` and three for `lights` (one for each array
        // element). This is consistent with the number of interface-type
        // "objects" that are being passed through to the shader.
        //
        SLANG_PARAMETER_CATEGORY_EXISTENTIAL_OBJECT_PARAM,

        // The register space offset for the sub-elements that occupies register spaces.
        SLANG_PARAMETER_CATEGORY_SUB_ELEMENT_REGISTER_SPACE,

        // The input_attachment_index subpass occupancy tracker
        SLANG_PARAMETER_CATEGORY_SUBPASS,

        // Metal tier-1 argument buffer element [[id]].
        SLANG_PARAMETER_CATEGORY_METAL_ARGUMENT_BUFFER_ELEMENT,

        // Metal [[attribute]] inputs.
        SLANG_PARAMETER_CATEGORY_METAL_ATTRIBUTE,

        // Metal [[payload]] inputs
        SLANG_PARAMETER_CATEGORY_METAL_PAYLOAD,

        //
        SLANG_PARAMETER_CATEGORY_COUNT,

        // Aliases for Metal-specific categories.
        SLANG_PARAMETER_CATEGORY_METAL_BUFFER = SLANG_PARAMETER_CATEGORY_CONSTANT_BUFFER,
        SLANG_PARAMETER_CATEGORY_METAL_TEXTURE = SLANG_PARAMETER_CATEGORY_SHADER_RESOURCE,
        SLANG_PARAMETER_CATEGORY_METAL_SAMPLER = SLANG_PARAMETER_CATEGORY_SAMPLER_STATE,

        // DEPRECATED:
        SLANG_PARAMETER_CATEGORY_VERTEX_INPUT = SLANG_PARAMETER_CATEGORY_VARYING_INPUT,
        SLANG_PARAMETER_CATEGORY_FRAGMENT_OUTPUT = SLANG_PARAMETER_CATEGORY_VARYING_OUTPUT,
        SLANG_PARAMETER_CATEGORY_COUNT_V1 = SLANG_PARAMETER_CATEGORY_SUBPASS,
    };

    /** Types of API-managed bindings that a parameter might use.

    `SlangBindingType` represents the distinct types of binding ranges that might be
    understood by an underlying graphics API or cross-API abstraction layer.
    Several of the enumeration cases here correspond to cases of `VkDescriptorType`
    defined by the Vulkan API. Note however that the values of this enumeration
    are not the same as those of any particular API.

    The `SlangBindingType` enumeration is distinct from `SlangParameterCategory`
    because `SlangParameterCategory` differentiates the types of parameters for
    the purposes of layout, where the layout rules of some targets will treat
    parameters of different types as occupying the same binding space for layout
    (e.g., in SPIR-V both a `Texture2D` and `SamplerState` use the same space of
    `binding` indices, and are not allowed to overlap), while those same types
    map to different types of bindings in the API (e.g., both textures and samplers
    use different `VkDescriptorType` values).

    When you want to answer "what register/binding did this parameter use?" you
    should use `SlangParameterCategory`.

    When you want to answer "what type of descriptor range should this parameter use?"
    you should use `SlangBindingType`.
    */
    typedef SlangUInt32 SlangBindingTypeIntegral;
    enum SlangBindingType : SlangBindingTypeIntegral
    {
        SLANG_BINDING_TYPE_UNKNOWN = 0,

        SLANG_BINDING_TYPE_SAMPLER,
        SLANG_BINDING_TYPE_TEXTURE,
        SLANG_BINDING_TYPE_CONSTANT_BUFFER,
        SLANG_BINDING_TYPE_PARAMETER_BLOCK,
        SLANG_BINDING_TYPE_TYPED_BUFFER,
        SLANG_BINDING_TYPE_RAW_BUFFER,
        SLANG_BINDING_TYPE_COMBINED_TEXTURE_SAMPLER,
        SLANG_BINDING_TYPE_INPUT_RENDER_TARGET,
        SLANG_BINDING_TYPE_INLINE_UNIFORM_DATA,
        SLANG_BINDING_TYPE_RAY_TRACING_ACCELERATION_STRUCTURE,

        SLANG_BINDING_TYPE_VARYING_INPUT,
        SLANG_BINDING_TYPE_VARYING_OUTPUT,

        SLANG_BINDING_TYPE_EXISTENTIAL_VALUE,
        SLANG_BINDING_TYPE_PUSH_CONSTANT,

        SLANG_BINDING_TYPE_MUTABLE_FLAG = 0x100,

        SLANG_BINDING_TYPE_MUTABLE_TETURE =
            SLANG_BINDING_TYPE_TEXTURE | SLANG_BINDING_TYPE_MUTABLE_FLAG,
        SLANG_BINDING_TYPE_MUTABLE_TYPED_BUFFER =
            SLANG_BINDING_TYPE_TYPED_BUFFER | SLANG_BINDING_TYPE_MUTABLE_FLAG,
        SLANG_BINDING_TYPE_MUTABLE_RAW_BUFFER =
            SLANG_BINDING_TYPE_RAW_BUFFER | SLANG_BINDING_TYPE_MUTABLE_FLAG,

        SLANG_BINDING_TYPE_BASE_MASK = 0x00FF,
        SLANG_BINDING_TYPE_EXT_MASK = 0xFF00,
    };

    typedef SlangUInt32 SlangLayoutRulesIntegral;
    enum SlangLayoutRules : SlangLayoutRulesIntegral
    {
        SLANG_LAYOUT_RULES_DEFAULT,
        SLANG_LAYOUT_RULES_METAL_ARGUMENT_BUFFER_TIER_2,
    };

    typedef SlangUInt32 SlangModifierIDIntegral;
    enum SlangModifierID : SlangModifierIDIntegral
    {
        SLANG_MODIFIER_SHARED,
        SLANG_MODIFIER_NO_DIFF,
        SLANG_MODIFIER_STATIC,
        SLANG_MODIFIER_CONST,
        SLANG_MODIFIER_EXPORT,
        SLANG_MODIFIER_EXTERN,
        SLANG_MODIFIER_DIFFERENTIABLE,
        SLANG_MODIFIER_MUTATING,
        SLANG_MODIFIER_IN,
        SLANG_MODIFIER_OUT,
        SLANG_MODIFIER_INOUT
    };

    typedef SlangUInt32 SlangImageFormatIntegral;
    enum SlangImageFormat : SlangImageFormatIntegral
    {
#define SLANG_FORMAT(NAME, DESC) SLANG_IMAGE_FORMAT_##NAME,
#include "slang-image-format-defs.h"
#undef SLANG_FORMAT
    };

#define SLANG_UNBOUNDED_SIZE (~size_t(0))
#define SLANG_UNKNOWN_SIZE (SLANG_UNBOUNDED_SIZE - 1)

    // Shader Parameter Reflection

    typedef SlangReflectionVariableLayout SlangReflectionParameter;

#ifdef __cplusplus
}
#endif

#ifdef __cplusplus
namespace slang
{
struct ISession;
}
#endif

#include "slang-deprecated.h"

#ifdef __cplusplus

/* Helper interfaces for C++ users */
namespace slang
{
struct BufferReflection;
struct DeclReflection;
struct TypeLayoutReflection;
struct TypeReflection;
struct VariableLayoutReflection;
struct VariableReflection;
struct FunctionReflection;
struct GenericReflection;

union GenericArgReflection
{
    TypeReflection* typeVal;
    int64_t intVal;
    bool boolVal;
};

struct Attribute
{
    char const* getName()
    {
        return spReflectionUserAttribute_GetName((SlangReflectionAttribute*)this);
    }
    uint32_t getArgumentCount()
    {
        return (uint32_t)spReflectionUserAttribute_GetArgumentCount(
            (SlangReflectionAttribute*)this);
    }
    TypeReflection* getArgumentType(uint32_t index)
    {
        return (TypeReflection*)spReflectionUserAttribute_GetArgumentType(
            (SlangReflectionAttribute*)this,
            index);
    }
    SlangResult getArgumentValueInt(uint32_t index, int* value)
    {
        return spReflectionUserAttribute_GetArgumentValueInt(
            (SlangReflectionAttribute*)this,
            index,
            value);
    }
    SlangResult getArgumentValueFloat(uint32_t index, float* value)
    {
        return spReflectionUserAttribute_GetArgumentValueFloat(
            (SlangReflectionAttribute*)this,
            index,
            value);
    }
    const char* getArgumentValueString(uint32_t index, size_t* outSize)
    {
        return spReflectionUserAttribute_GetArgumentValueString(
            (SlangReflectionAttribute*)this,
            index,
            outSize);
    }
};

typedef Attribute UserAttribute;

struct TypeReflection
{
    enum class Kind
    {
        None = SLANG_TYPE_KIND_NONE,
        Struct = SLANG_TYPE_KIND_STRUCT,
        Array = SLANG_TYPE_KIND_ARRAY,
        Matrix = SLANG_TYPE_KIND_MATRIX,
        Vector = SLANG_TYPE_KIND_VECTOR,
        Scalar = SLANG_TYPE_KIND_SCALAR,
        ConstantBuffer = SLANG_TYPE_KIND_CONSTANT_BUFFER,
        Resource = SLANG_TYPE_KIND_RESOURCE,
        SamplerState = SLANG_TYPE_KIND_SAMPLER_STATE,
        TextureBuffer = SLANG_TYPE_KIND_TEXTURE_BUFFER,
        ShaderStorageBuffer = SLANG_TYPE_KIND_SHADER_STORAGE_BUFFER,
        ParameterBlock = SLANG_TYPE_KIND_PARAMETER_BLOCK,
        GenericTypeParameter = SLANG_TYPE_KIND_GENERIC_TYPE_PARAMETER,
        Interface = SLANG_TYPE_KIND_INTERFACE,
        OutputStream = SLANG_TYPE_KIND_OUTPUT_STREAM,
        Specialized = SLANG_TYPE_KIND_SPECIALIZED,
        Feedback = SLANG_TYPE_KIND_FEEDBACK,
        Pointer = SLANG_TYPE_KIND_POINTER,
        DynamicResource = SLANG_TYPE_KIND_DYNAMIC_RESOURCE,
        MeshOutput = SLANG_TYPE_KIND_MESH_OUTPUT,
    };

    enum ScalarType : SlangScalarTypeIntegral
    {
        None = SLANG_SCALAR_TYPE_NONE,
        Void = SLANG_SCALAR_TYPE_VOID,
        Bool = SLANG_SCALAR_TYPE_BOOL,
        Int32 = SLANG_SCALAR_TYPE_INT32,
        UInt32 = SLANG_SCALAR_TYPE_UINT32,
        Int64 = SLANG_SCALAR_TYPE_INT64,
        UInt64 = SLANG_SCALAR_TYPE_UINT64,
        Float16 = SLANG_SCALAR_TYPE_FLOAT16,
        Float32 = SLANG_SCALAR_TYPE_FLOAT32,
        Float64 = SLANG_SCALAR_TYPE_FLOAT64,
        Int8 = SLANG_SCALAR_TYPE_INT8,
        UInt8 = SLANG_SCALAR_TYPE_UINT8,
        Int16 = SLANG_SCALAR_TYPE_INT16,
        UInt16 = SLANG_SCALAR_TYPE_UINT16,
    };

    Kind getKind() { return (Kind)spReflectionType_GetKind((SlangReflectionType*)this); }

    // only useful if `getKind() == Kind::Struct`
    unsigned int getFieldCount()
    {
        return spReflectionType_GetFieldCount((SlangReflectionType*)this);
    }

    VariableReflection* getFieldByIndex(unsigned int index)
    {
        return (
            VariableReflection*)spReflectionType_GetFieldByIndex((SlangReflectionType*)this, index);
    }

    bool isArray() { return getKind() == TypeReflection::Kind::Array; }

    TypeReflection* unwrapArray()
    {
        TypeReflection* type = this;
        while (type->isArray())
        {
            type = type->getElementType();
        }
        return type;
    }

    /** Get the number of elements in an array or vector type.
     *
     * Only useful if `getKind() == Kind::Array` or `Kind::Vector`.
     *
     * Returns `SLANG_UNBOUNDED_SIZE` for unbounded-size arrays.
     * Returns `SLANG_UNKNOWN_SIZE` when size depends on unresolved generic parameters or link-time
     * constants. The `reflection` parameter can help resolve link-time constants if available.
     */
    size_t getElementCount(SlangReflection* reflection = nullptr)
    {
        return spReflectionType_GetSpecializedElementCount((SlangReflectionType*)this, reflection);
    }

    /** Get the total number of elements in a multi-dimensional array type.
     *
     * Returns `SLANG_UNBOUNDED_SIZE` for unbounded-size arrays.
     * Returns `SLANG_UNKNOWN_SIZE` when size depends on unresolved generic parameters or link-time
     * constants.
     */
    size_t getTotalArrayElementCount()
    {
        if (!isArray())
            return 0;
        size_t result = 1;
        TypeReflection* type = this;
        for (;;)
        {
            if (!type->isArray())
                return result;

            const auto c = type->getElementCount();
            if (c == SLANG_UNKNOWN_SIZE)
                return SLANG_UNKNOWN_SIZE;
            if (c == SLANG_UNBOUNDED_SIZE)
                return SLANG_UNBOUNDED_SIZE;
            result *= c;
            type = type->getElementType();
        }
    }

    TypeReflection* getElementType()
    {
        return (TypeReflection*)spReflectionType_GetElementType((SlangReflectionType*)this);
    }

    unsigned getRowCount() { return spReflectionType_GetRowCount((SlangReflectionType*)this); }

    unsigned getColumnCount()
    {
        return spReflectionType_GetColumnCount((SlangReflectionType*)this);
    }

    ScalarType getScalarType()
    {
        return (ScalarType)spReflectionType_GetScalarType((SlangReflectionType*)this);
    }

    TypeReflection* getResourceResultType()
    {
        return (TypeReflection*)spReflectionType_GetResourceResultType((SlangReflectionType*)this);
    }

    SlangResourceShape getResourceShape()
    {
        return spReflectionType_GetResourceShape((SlangReflectionType*)this);
    }

    SlangResourceAccess getResourceAccess()
    {
        return spReflectionType_GetResourceAccess((SlangReflectionType*)this);
    }

    char const* getName() { return spReflectionType_GetName((SlangReflectionType*)this); }

    SlangResult getFullName(ISlangBlob** outNameBlob)
    {
        return spReflectionType_GetFullName((SlangReflectionType*)this, outNameBlob);
    }

    unsigned int getUserAttributeCount()
    {
        return spReflectionType_GetUserAttributeCount((SlangReflectionType*)this);
    }

    UserAttribute* getUserAttributeByIndex(unsigned int index)
    {
        return (UserAttribute*)spReflectionType_GetUserAttribute((SlangReflectionType*)this, index);
    }

    UserAttribute* findAttributeByName(char const* name)
    {
        return (UserAttribute*)spReflectionType_FindUserAttributeByName(
            (SlangReflectionType*)this,
            name);
    }

    UserAttribute* findUserAttributeByName(char const* name) { return findAttributeByName(name); }

    TypeReflection* applySpecializations(GenericReflection* generic)
    {
        return (TypeReflection*)spReflectionType_applySpecializations(
            (SlangReflectionType*)this,
            (SlangReflectionGeneric*)generic);
    }

    GenericReflection* getGenericContainer()
    {
        return (GenericReflection*)spReflectionType_GetGenericContainer((SlangReflectionType*)this);
    }
};

enum ParameterCategory : SlangParameterCategoryIntegral
{
    // TODO: these aren't scoped...
    None = SLANG_PARAMETER_CATEGORY_NONE,
    Mixed = SLANG_PARAMETER_CATEGORY_MIXED,
    ConstantBuffer = SLANG_PARAMETER_CATEGORY_CONSTANT_BUFFER,
    ShaderResource = SLANG_PARAMETER_CATEGORY_SHADER_RESOURCE,
    UnorderedAccess = SLANG_PARAMETER_CATEGORY_UNORDERED_ACCESS,
    VaryingInput = SLANG_PARAMETER_CATEGORY_VARYING_INPUT,
    VaryingOutput = SLANG_PARAMETER_CATEGORY_VARYING_OUTPUT,
    SamplerState = SLANG_PARAMETER_CATEGORY_SAMPLER_STATE,
    Uniform = SLANG_PARAMETER_CATEGORY_UNIFORM,
    DescriptorTableSlot = SLANG_PARAMETER_CATEGORY_DESCRIPTOR_TABLE_SLOT,
    SpecializationConstant = SLANG_PARAMETER_CATEGORY_SPECIALIZATION_CONSTANT,
    PushConstantBuffer = SLANG_PARAMETER_CATEGORY_PUSH_CONSTANT_BUFFER,
    RegisterSpace = SLANG_PARAMETER_CATEGORY_REGISTER_SPACE,
    GenericResource = SLANG_PARAMETER_CATEGORY_GENERIC,

    RayPayload = SLANG_PARAMETER_CATEGORY_RAY_PAYLOAD,
    HitAttributes = SLANG_PARAMETER_CATEGORY_HIT_ATTRIBUTES,
    CallablePayload = SLANG_PARAMETER_CATEGORY_CALLABLE_PAYLOAD,

    ShaderRecord = SLANG_PARAMETER_CATEGORY_SHADER_RECORD,

    ExistentialTypeParam = SLANG_PARAMETER_CATEGORY_EXISTENTIAL_TYPE_PARAM,
    ExistentialObjectParam = SLANG_PARAMETER_CATEGORY_EXISTENTIAL_OBJECT_PARAM,

    SubElementRegisterSpace = SLANG_PARAMETER_CATEGORY_SUB_ELEMENT_REGISTER_SPACE,

    InputAttachmentIndex = SLANG_PARAMETER_CATEGORY_SUBPASS,

    MetalBuffer = SLANG_PARAMETER_CATEGORY_CONSTANT_BUFFER,
    MetalTexture = SLANG_PARAMETER_CATEGORY_METAL_TEXTURE,
    MetalArgumentBufferElement = SLANG_PARAMETER_CATEGORY_METAL_ARGUMENT_BUFFER_ELEMENT,
    MetalAttribute = SLANG_PARAMETER_CATEGORY_METAL_ATTRIBUTE,
    MetalPayload = SLANG_PARAMETER_CATEGORY_METAL_PAYLOAD,

    // DEPRECATED:
    VertexInput = SLANG_PARAMETER_CATEGORY_VERTEX_INPUT,
    FragmentOutput = SLANG_PARAMETER_CATEGORY_FRAGMENT_OUTPUT,
};

enum class BindingType : SlangBindingTypeIntegral
{
    Unknown = SLANG_BINDING_TYPE_UNKNOWN,

    Sampler = SLANG_BINDING_TYPE_SAMPLER,
    Texture = SLANG_BINDING_TYPE_TEXTURE,
    ConstantBuffer = SLANG_BINDING_TYPE_CONSTANT_BUFFER,
    ParameterBlock = SLANG_BINDING_TYPE_PARAMETER_BLOCK,
    TypedBuffer = SLANG_BINDING_TYPE_TYPED_BUFFER,
    RawBuffer = SLANG_BINDING_TYPE_RAW_BUFFER,
    CombinedTextureSampler = SLANG_BINDING_TYPE_COMBINED_TEXTURE_SAMPLER,
    InputRenderTarget = SLANG_BINDING_TYPE_INPUT_RENDER_TARGET,
    InlineUniformData = SLANG_BINDING_TYPE_INLINE_UNIFORM_DATA,
    RayTracingAccelerationStructure = SLANG_BINDING_TYPE_RAY_TRACING_ACCELERATION_STRUCTURE,
    VaryingInput = SLANG_BINDING_TYPE_VARYING_INPUT,
    VaryingOutput = SLANG_BINDING_TYPE_VARYING_OUTPUT,
    ExistentialValue = SLANG_BINDING_TYPE_EXISTENTIAL_VALUE,
    PushConstant = SLANG_BINDING_TYPE_PUSH_CONSTANT,

    MutableFlag = SLANG_BINDING_TYPE_MUTABLE_FLAG,

    MutableTexture = SLANG_BINDING_TYPE_MUTABLE_TETURE,
    MutableTypedBuffer = SLANG_BINDING_TYPE_MUTABLE_TYPED_BUFFER,
    MutableRawBuffer = SLANG_BINDING_TYPE_MUTABLE_RAW_BUFFER,

    BaseMask = SLANG_BINDING_TYPE_BASE_MASK,
    ExtMask = SLANG_BINDING_TYPE_EXT_MASK,
};

struct ShaderReflection;

struct TypeLayoutReflection
{
    TypeReflection* getType()
    {
        return (TypeReflection*)spReflectionTypeLayout_GetType((SlangReflectionTypeLayout*)this);
    }

    TypeReflection::Kind getKind()
    {
        return (TypeReflection::Kind)spReflectionTypeLayout_getKind(
            (SlangReflectionTypeLayout*)this);
    }

    /** Get the size of this type layout in the specified parameter category.
     *
     * Returns `SLANG_UNBOUNDED_SIZE` for unbounded resources (e.g., unsized arrays).
     * Returns `SLANG_UNKNOWN_SIZE` when the size depends on unresolved generic parameters or
     * link-time constants.
     */
    size_t getSize(SlangParameterCategory category)
    {
        return spReflectionTypeLayout_GetSize((SlangReflectionTypeLayout*)this, category);
    }

    /** Get the stride of this type layout in the specified parameter category.
     *
     * Returns `SLANG_UNBOUNDED_SIZE` for unbounded resources.
     * Returns `SLANG_UNKNOWN_SIZE` when stride depends on unresolved generic parameters or
     * link-time constants.
     */
    size_t getStride(SlangParameterCategory category)
    {
        return spReflectionTypeLayout_GetStride((SlangReflectionTypeLayout*)this, category);
    }

    int32_t getAlignment(SlangParameterCategory category)
    {
        return spReflectionTypeLayout_getAlignment((SlangReflectionTypeLayout*)this, category);
    }

    /** Get the size of this type layout in the specified parameter category.
     *
     * Returns `SLANG_UNBOUNDED_SIZE` for unbounded resources (e.g., unsized arrays).
     * Returns `SLANG_UNKNOWN_SIZE` when the size depends on unresolved generic parameters or
     * link-time constants.
     */
    size_t getSize(slang::ParameterCategory category = slang::ParameterCategory::Uniform)
    {
        return spReflectionTypeLayout_GetSize(
            (SlangReflectionTypeLayout*)this,
            (SlangParameterCategory)category);
    }

    /** Get the stride of this type layout in the specified parameter category.
     *
     * Returns `SLANG_UNBOUNDED_SIZE` for unbounded resources.
     * Returns `SLANG_UNKNOWN_SIZE` when stride depends on unresolved generic parameters or
     * link-time constants.
     */
    size_t getStride(slang::ParameterCategory category = slang::ParameterCategory::Uniform)
    {
        return spReflectionTypeLayout_GetStride(
            (SlangReflectionTypeLayout*)this,
            (SlangParameterCategory)category);
    }

    int32_t getAlignment(slang::ParameterCategory category = slang::ParameterCategory::Uniform)
    {
        return spReflectionTypeLayout_getAlignment(
            (SlangReflectionTypeLayout*)this,
            (SlangParameterCategory)category);
    }


    unsigned int getFieldCount()
    {
        return spReflectionTypeLayout_GetFieldCount((SlangReflectionTypeLayout*)this);
    }

    VariableLayoutReflection* getFieldByIndex(unsigned int index)
    {
        return (VariableLayoutReflection*)spReflectionTypeLayout_GetFieldByIndex(
            (SlangReflectionTypeLayout*)this,
            index);
    }

    SlangInt findFieldIndexByName(char const* nameBegin, char const* nameEnd = nullptr)
    {
        return spReflectionTypeLayout_findFieldIndexByName(
            (SlangReflectionTypeLayout*)this,
            nameBegin,
            nameEnd);
    }

    VariableLayoutReflection* getExplicitCounter()
    {
        return (VariableLayoutReflection*)spReflectionTypeLayout_GetExplicitCounter(
            (SlangReflectionTypeLayout*)this);
    }

    bool isArray() { return getType()->isArray(); }

    TypeLayoutReflection* unwrapArray()
    {
        TypeLayoutReflection* typeLayout = this;
        while (typeLayout->isArray())
        {
            typeLayout = typeLayout->getElementTypeLayout();
        }
        return typeLayout;
    }

    /** Get the number of elements in an array variable.
     *
     * Only useful if `getKind() == Kind::Array`.
     *
     * Returns `SLANG_UNBOUNDED_SIZE` for unbounded-size arrays.
     * Returns `SLANG_UNKNOWN_SIZE` when size depends on unresolved generic parameters or link-time
     * constants.
     */
    size_t getElementCount(ShaderReflection* reflection = nullptr)
    {
        return getType()->getElementCount((SlangReflection*)reflection);
    }

    /** Get the total number of elements in a multi-dimensional array variable.
     *
     * Returns `SLANG_UNBOUNDED_SIZE` for unbounded-size arrays.
     * Returns `SLANG_UNKNOWN_SIZE` when size depends on unresolved generic parameters or link-time
     * constants.
     */
    size_t getTotalArrayElementCount() { return getType()->getTotalArrayElementCount(); }

    /** Get the stride between elements of an array type layout.
     *
     * Returns `SLANG_UNBOUNDED_SIZE` for unbounded resources.
     * Returns `SLANG_UNKNOWN_SIZE` when element stride depends on unresolved generic parameters or
     * link-time constants.
     */
    size_t getElementStride(SlangParameterCategory category)
    {
        return spReflectionTypeLayout_GetElementStride((SlangReflectionTypeLayout*)this, category);
    }

    TypeLayoutReflection* getElementTypeLayout()
    {
        return (TypeLayoutReflection*)spReflectionTypeLayout_GetElementTypeLayout(
            (SlangReflectionTypeLayout*)this);
    }

    VariableLayoutReflection* getElementVarLayout()
    {
        return (VariableLayoutReflection*)spReflectionTypeLayout_GetElementVarLayout(
            (SlangReflectionTypeLayout*)this);
    }

    VariableLayoutReflection* getContainerVarLayout()
    {
        return (VariableLayoutReflection*)spReflectionTypeLayout_getContainerVarLayout(
            (SlangReflectionTypeLayout*)this);
    }

    // How is this type supposed to be bound?
    ParameterCategory getParameterCategory()
    {
        return (ParameterCategory)spReflectionTypeLayout_GetParameterCategory(
            (SlangReflectionTypeLayout*)this);
    }

    unsigned int getCategoryCount()
    {
        return spReflectionTypeLayout_GetCategoryCount((SlangReflectionTypeLayout*)this);
    }

    ParameterCategory getCategoryByIndex(unsigned int index)
    {
        return (ParameterCategory)spReflectionTypeLayout_GetCategoryByIndex(
            (SlangReflectionTypeLayout*)this,
            index);
    }

    unsigned getRowCount() { return getType()->getRowCount(); }

    unsigned getColumnCount() { return getType()->getColumnCount(); }

    TypeReflection::ScalarType getScalarType() { return getType()->getScalarType(); }

    TypeReflection* getResourceResultType() { return getType()->getResourceResultType(); }

    SlangResourceShape getResourceShape() { return getType()->getResourceShape(); }

    SlangResourceAccess getResourceAccess() { return getType()->getResourceAccess(); }

    char const* getName() { return getType()->getName(); }

    SlangMatrixLayoutMode getMatrixLayoutMode()
    {
        return spReflectionTypeLayout_GetMatrixLayoutMode((SlangReflectionTypeLayout*)this);
    }

    int getGenericParamIndex()
    {
        return spReflectionTypeLayout_getGenericParamIndex((SlangReflectionTypeLayout*)this);
    }

    // Pending Type Layout functionality has been removed
    [[deprecated]] TypeLayoutReflection* getPendingDataTypeLayout() { return nullptr; }

    // Pending Type Layout functionality has been removed
    [[deprecated]] VariableLayoutReflection* getSpecializedTypePendingDataVarLayout()
    {
        return nullptr;
    }

    SlangInt getBindingRangeCount()
    {
        return spReflectionTypeLayout_getBindingRangeCount((SlangReflectionTypeLayout*)this);
    }

    BindingType getBindingRangeType(SlangInt index)
    {
        return (BindingType)spReflectionTypeLayout_getBindingRangeType(
            (SlangReflectionTypeLayout*)this,
            index);
    }

    bool isBindingRangeSpecializable(SlangInt index)
    {
        return (bool)spReflectionTypeLayout_isBindingRangeSpecializable(
            (SlangReflectionTypeLayout*)this,
            index);
    }

    /** Get the binding count for a binding range at the specified index.
     *
     * Returns `SLANG_UNBOUNDED_SIZE` for unbounded resources.
     * Returns `SLANG_UNKNOWN_SIZE` when the count depends on unresolved generic parameters or
     * link-time constants.
     */
    SlangInt getBindingRangeBindingCount(SlangInt index)
    {
        return spReflectionTypeLayout_getBindingRangeBindingCount(
            (SlangReflectionTypeLayout*)this,
            index);
    }

    /*
    SlangInt getBindingRangeIndexOffset(SlangInt index)
    {
        return spReflectionTypeLayout_getBindingRangeIndexOffset(
            (SlangReflectionTypeLayout*) this,
            index);
    }

    SlangInt getBindingRangeSpaceOffset(SlangInt index)
    {
        return spReflectionTypeLayout_getBindingRangeSpaceOffset(
            (SlangReflectionTypeLayout*) this,
            index);
    }
    */

    SlangInt getFieldBindingRangeOffset(SlangInt fieldIndex)
    {
        return spReflectionTypeLayout_getFieldBindingRangeOffset(
            (SlangReflectionTypeLayout*)this,
            fieldIndex);
    }

    SlangInt getExplicitCounterBindingRangeOffset()
    {
        return spReflectionTypeLayout_getExplicitCounterBindingRangeOffset(
            (SlangReflectionTypeLayout*)this);
    }

    TypeLayoutReflection* getBindingRangeLeafTypeLayout(SlangInt index)
    {
        return (TypeLayoutReflection*)spReflectionTypeLayout_getBindingRangeLeafTypeLayout(
            (SlangReflectionTypeLayout*)this,
            index);
    }

    VariableReflection* getBindingRangeLeafVariable(SlangInt index)
    {
        return (VariableReflection*)spReflectionTypeLayout_getBindingRangeLeafVariable(
            (SlangReflectionTypeLayout*)this,
            index);
    }

    SlangImageFormat getBindingRangeImageFormat(SlangInt index)
    {
        return spReflectionTypeLayout_getBindingRangeImageFormat(
            (SlangReflectionTypeLayout*)this,
            index);
    }

    SlangInt getBindingRangeDescriptorSetIndex(SlangInt index)
    {
        return spReflectionTypeLayout_getBindingRangeDescriptorSetIndex(
            (SlangReflectionTypeLayout*)this,
            index);
    }

    SlangInt getBindingRangeFirstDescriptorRangeIndex(SlangInt index)
    {
        return spReflectionTypeLayout_getBindingRangeFirstDescriptorRangeIndex(
            (SlangReflectionTypeLayout*)this,
            index);
    }

    SlangInt getBindingRangeDescriptorRangeCount(SlangInt index)
    {
        return spReflectionTypeLayout_getBindingRangeDescriptorRangeCount(
            (SlangReflectionTypeLayout*)this,
            index);
    }

    SlangInt getDescriptorSetCount()
    {
        return spReflectionTypeLayout_getDescriptorSetCount((SlangReflectionTypeLayout*)this);
    }

    SlangInt getDescriptorSetSpaceOffset(SlangInt setIndex)
    {
        return spReflectionTypeLayout_getDescriptorSetSpaceOffset(
            (SlangReflectionTypeLayout*)this,
            setIndex);
    }

    SlangInt getDescriptorSetDescriptorRangeCount(SlangInt setIndex)
    {
        return spReflectionTypeLayout_getDescriptorSetDescriptorRangeCount(
            (SlangReflectionTypeLayout*)this,
            setIndex);
    }

    /** Get the index offset for a descriptor range within a descriptor set.
     *
     * Returns `SLANG_UNKNOWN_SIZE` when the offset depends on unresolved generic parameters or
     * link-time constants.
     */
    SlangInt getDescriptorSetDescriptorRangeIndexOffset(SlangInt setIndex, SlangInt rangeIndex)
    {
        return spReflectionTypeLayout_getDescriptorSetDescriptorRangeIndexOffset(
            (SlangReflectionTypeLayout*)this,
            setIndex,
            rangeIndex);
    }

    /** Get the descriptor count for a descriptor range within a descriptor set.
     *
     * Returns `SLANG_UNBOUNDED_SIZE` for unbounded resources.
     * Returns `SLANG_UNKNOWN_SIZE` when the count depends on unresolved generic parameters or
     * link-time constants.
     */
    SlangInt getDescriptorSetDescriptorRangeDescriptorCount(SlangInt setIndex, SlangInt rangeIndex)
    {
        return spReflectionTypeLayout_getDescriptorSetDescriptorRangeDescriptorCount(
            (SlangReflectionTypeLayout*)this,
            setIndex,
            rangeIndex);
    }

    BindingType getDescriptorSetDescriptorRangeType(SlangInt setIndex, SlangInt rangeIndex)
    {
        return (BindingType)spReflectionTypeLayout_getDescriptorSetDescriptorRangeType(
            (SlangReflectionTypeLayout*)this,
            setIndex,
            rangeIndex);
    }

    ParameterCategory getDescriptorSetDescriptorRangeCategory(
        SlangInt setIndex,
        SlangInt rangeIndex)
    {
        return (ParameterCategory)spReflectionTypeLayout_getDescriptorSetDescriptorRangeCategory(
            (SlangReflectionTypeLayout*)this,
            setIndex,
            rangeIndex);
    }

    SlangInt getSubObjectRangeCount()
    {
        return spReflectionTypeLayout_getSubObjectRangeCount((SlangReflectionTypeLayout*)this);
    }

    SlangInt getSubObjectRangeBindingRangeIndex(SlangInt subObjectRangeIndex)
    {
        return spReflectionTypeLayout_getSubObjectRangeBindingRangeIndex(
            (SlangReflectionTypeLayout*)this,
            subObjectRangeIndex);
    }

    /** Get the space offset for a sub-object range.
     *
     * Returns `SLANG_UNKNOWN_SIZE` when the offset depends on unresolved generic parameters or
     * link-time constants.
     */
    SlangInt getSubObjectRangeSpaceOffset(SlangInt subObjectRangeIndex)
    {
        return spReflectionTypeLayout_getSubObjectRangeSpaceOffset(
            (SlangReflectionTypeLayout*)this,
            subObjectRangeIndex);
    }

    VariableLayoutReflection* getSubObjectRangeOffset(SlangInt subObjectRangeIndex)
    {
        return (VariableLayoutReflection*)spReflectionTypeLayout_getSubObjectRangeOffset(
            (SlangReflectionTypeLayout*)this,
            subObjectRangeIndex);
    }
};

struct Modifier
{
    enum ID : SlangModifierIDIntegral
    {
        Shared = SLANG_MODIFIER_SHARED,
        NoDiff = SLANG_MODIFIER_NO_DIFF,
        Static = SLANG_MODIFIER_STATIC,
        Const = SLANG_MODIFIER_CONST,
        Export = SLANG_MODIFIER_EXPORT,
        Extern = SLANG_MODIFIER_EXTERN,
        Differentiable = SLANG_MODIFIER_DIFFERENTIABLE,
        Mutating = SLANG_MODIFIER_MUTATING,
        In = SLANG_MODIFIER_IN,
        Out = SLANG_MODIFIER_OUT,
        InOut = SLANG_MODIFIER_INOUT
    };
};

struct VariableReflection
{
    char const* getName() { return spReflectionVariable_GetName((SlangReflectionVariable*)this); }

    TypeReflection* getType()
    {
        return (TypeReflection*)spReflectionVariable_GetType((SlangReflectionVariable*)this);
    }

    Modifier* findModifier(Modifier::ID id)
    {
        return (Modifier*)spReflectionVariable_FindModifier(
            (SlangReflectionVariable*)this,
            (SlangModifierID)id);
    }

    unsigned int getUserAttributeCount()
    {
        return spReflectionVariable_GetUserAttributeCount((SlangReflectionVariable*)this);
    }

    Attribute* getUserAttributeByIndex(unsigned int index)
    {
        return (UserAttribute*)spReflectionVariable_GetUserAttribute(
            (SlangReflectionVariable*)this,
            index);
    }

    Attribute* findAttributeByName(SlangSession* globalSession, char const* name)
    {
        return (UserAttribute*)spReflectionVariable_FindUserAttributeByName(
            (SlangReflectionVariable*)this,
            globalSession,
            name);
    }

    Attribute* findUserAttributeByName(SlangSession* globalSession, char const* name)
    {
        return findAttributeByName(globalSession, name);
    }

    bool hasDefaultValue()
    {
        return spReflectionVariable_HasDefaultValue((SlangReflectionVariable*)this);
    }

    SlangResult getDefaultValueInt(int64_t* value)
    {
        return spReflectionVariable_GetDefaultValueInt((SlangReflectionVariable*)this, value);
    }

    GenericReflection* getGenericContainer()
    {
        return (GenericReflection*)spReflectionVariable_GetGenericContainer(
            (SlangReflectionVariable*)this);
    }

    VariableReflection* applySpecializations(GenericReflection* generic)
    {
        return (VariableReflection*)spReflectionVariable_applySpecializations(
            (SlangReflectionVariable*)this,
            (SlangReflectionGeneric*)generic);
    }
};

struct VariableLayoutReflection
{
    VariableReflection* getVariable()
    {
        return (VariableReflection*)spReflectionVariableLayout_GetVariable(
            (SlangReflectionVariableLayout*)this);
    }

    char const* getName() { return getVariable()->getName(); }

    Modifier* findModifier(Modifier::ID id) { return getVariable()->findModifier(id); }

    TypeLayoutReflection* getTypeLayout()
    {
        return (TypeLayoutReflection*)spReflectionVariableLayout_GetTypeLayout(
            (SlangReflectionVariableLayout*)this);
    }

    ParameterCategory getCategory() { return getTypeLayout()->getParameterCategory(); }

    unsigned int getCategoryCount() { return getTypeLayout()->getCategoryCount(); }

    ParameterCategory getCategoryByIndex(unsigned int index)
    {
        return getTypeLayout()->getCategoryByIndex(index);
    }


    /** Get the offset of this variable in the specified parameter category.
     *
     * Returns `SLANG_UNKNOWN_SIZE` when the offset depends on unresolved generic parameters or
     * link-time constants.
     */
    size_t getOffset(SlangParameterCategory category)
    {
        return spReflectionVariableLayout_GetOffset((SlangReflectionVariableLayout*)this, category);
    }

    /** Get the offset of this variable in the specified parameter category.
     *
     * Returns `SLANG_UNKNOWN_SIZE` when the offset depends on unresolved generic parameters or
     * link-time constants.
     */
    size_t getOffset(slang::ParameterCategory category = slang::ParameterCategory::Uniform)
    {
        return spReflectionVariableLayout_GetOffset(
            (SlangReflectionVariableLayout*)this,
            (SlangParameterCategory)category);
    }


    TypeReflection* getType() { return getVariable()->getType(); }

    /** Get the binding index for this variable layout.
     *
     * Returns `SLANG_UNKNOWN_SIZE` when the index depends on unresolved generic parameters or
     * link-time constants.
     */
    unsigned getBindingIndex()
    {
        return spReflectionParameter_GetBindingIndex((SlangReflectionVariableLayout*)this);
    }

    /** Get the binding space for this variable layout.
     *
     * Returns `SLANG_UNKNOWN_SIZE` when the space depends on unresolved generic parameters or
     * link-time constants.
     */
    unsigned getBindingSpace()
    {
        return spReflectionParameter_GetBindingSpace((SlangReflectionVariableLayout*)this);
    }

    /** Get the register space/set of this variable in the specified parameter category.
     *
     * Returns `SLANG_UNKNOWN_SIZE` when the space depends on unresolved generic parameters or
     * link-time constants.
     */
    size_t getBindingSpace(SlangParameterCategory category)
    {
        return spReflectionVariableLayout_GetSpace((SlangReflectionVariableLayout*)this, category);
    }

    /** Get the register space/set of this variable in the specified parameter category.
     *
     * Returns `SLANG_UNKNOWN_SIZE` when the space depends on unresolved generic parameters or
     * link-time constants.
     */
    size_t getBindingSpace(slang::ParameterCategory category)
    {
        return spReflectionVariableLayout_GetSpace(
            (SlangReflectionVariableLayout*)this,
            (SlangParameterCategory)category);
    }

    SlangImageFormat getImageFormat()
    {
        return spReflectionVariableLayout_GetImageFormat((SlangReflectionVariableLayout*)this);
    }

    char const* getSemanticName()
    {
        return spReflectionVariableLayout_GetSemanticName((SlangReflectionVariableLayout*)this);
    }

    size_t getSemanticIndex()
    {
        return spReflectionVariableLayout_GetSemanticIndex((SlangReflectionVariableLayout*)this);
    }

    SlangStage getStage()
    {
        return spReflectionVariableLayout_getStage((SlangReflectionVariableLayout*)this);
    }

    // Pending Type Layout functionality has been removed
    [[deprecated]] VariableLayoutReflection* getPendingDataLayout() { return nullptr; }
};

struct FunctionReflection
{
    char const* getName() { return spReflectionFunction_GetName((SlangReflectionFunction*)this); }

    TypeReflection* getReturnType()
    {
        return (TypeReflection*)spReflectionFunction_GetResultType((SlangReflectionFunction*)this);
    }

    unsigned int getParameterCount()
    {
        return spReflectionFunction_GetParameterCount((SlangReflectionFunction*)this);
    }

    VariableReflection* getParameterByIndex(unsigned int index)
    {
        return (VariableReflection*)spReflectionFunction_GetParameter(
            (SlangReflectionFunction*)this,
            index);
    }

    unsigned int getUserAttributeCount()
    {
        return spReflectionFunction_GetUserAttributeCount((SlangReflectionFunction*)this);
    }
    Attribute* getUserAttributeByIndex(unsigned int index)
    {
        return (
            Attribute*)spReflectionFunction_GetUserAttribute((SlangReflectionFunction*)this, index);
    }
    Attribute* findAttributeByName(SlangSession* globalSession, char const* name)
    {
        return (Attribute*)spReflectionFunction_FindUserAttributeByName(
            (SlangReflectionFunction*)this,
            globalSession,
            name);
    }
    Attribute* findUserAttributeByName(SlangSession* globalSession, char const* name)
    {
        return findAttributeByName(globalSession, name);
    }
    Modifier* findModifier(Modifier::ID id)
    {
        return (Modifier*)spReflectionFunction_FindModifier(
            (SlangReflectionFunction*)this,
            (SlangModifierID)id);
    }

    GenericReflection* getGenericContainer()
    {
        return (GenericReflection*)spReflectionFunction_GetGenericContainer(
            (SlangReflectionFunction*)this);
    }

    FunctionReflection* applySpecializations(GenericReflection* generic)
    {
        return (FunctionReflection*)spReflectionFunction_applySpecializations(
            (SlangReflectionFunction*)this,
            (SlangReflectionGeneric*)generic);
    }

    FunctionReflection* specializeWithArgTypes(unsigned int argCount, TypeReflection* const* types)
    {
        return (FunctionReflection*)spReflectionFunction_specializeWithArgTypes(
            (SlangReflectionFunction*)this,
            argCount,
            (SlangReflectionType* const*)types);
    }

    bool isOverloaded()
    {
        return spReflectionFunction_isOverloaded((SlangReflectionFunction*)this);
    }

    unsigned int getOverloadCount()
    {
        return spReflectionFunction_getOverloadCount((SlangReflectionFunction*)this);
    }

    FunctionReflection* getOverload(unsigned int index)
    {
        return (FunctionReflection*)spReflectionFunction_getOverload(
            (SlangReflectionFunction*)this,
            index);
    }
};

struct GenericReflection
{

    DeclReflection* asDecl()
    {
        return (DeclReflection*)spReflectionGeneric_asDecl((SlangReflectionGeneric*)this);
    }

    char const* getName() { return spReflectionGeneric_GetName((SlangReflectionGeneric*)this); }

    unsigned int getTypeParameterCount()
    {
        return spReflectionGeneric_GetTypeParameterCount((SlangReflectionGeneric*)this);
    }

    VariableReflection* getTypeParameter(unsigned index)
    {
        return (VariableReflection*)spReflectionGeneric_GetTypeParameter(
            (SlangReflectionGeneric*)this,
            index);
    }

    unsigned int getValueParameterCount()
    {
        return spReflectionGeneric_GetValueParameterCount((SlangReflectionGeneric*)this);
    }

    VariableReflection* getValueParameter(unsigned index)
    {
        return (VariableReflection*)spReflectionGeneric_GetValueParameter(
            (SlangReflectionGeneric*)this,
            index);
    }

    unsigned int getTypeParameterConstraintCount(VariableReflection* typeParam)
    {
        return spReflectionGeneric_GetTypeParameterConstraintCount(
            (SlangReflectionGeneric*)this,
            (SlangReflectionVariable*)typeParam);
    }

    TypeReflection* getTypeParameterConstraintType(VariableReflection* typeParam, unsigned index)
    {
        return (TypeReflection*)spReflectionGeneric_GetTypeParameterConstraintType(
            (SlangReflectionGeneric*)this,
            (SlangReflectionVariable*)typeParam,
            index);
    }

    DeclReflection* getInnerDecl()
    {
        return (DeclReflection*)spReflectionGeneric_GetInnerDecl((SlangReflectionGeneric*)this);
    }

    SlangDeclKind getInnerKind()
    {
        return spReflectionGeneric_GetInnerKind((SlangReflectionGeneric*)this);
    }

    GenericReflection* getOuterGenericContainer()
    {
        return (GenericReflection*)spReflectionGeneric_GetOuterGenericContainer(
            (SlangReflectionGeneric*)this);
    }

    TypeReflection* getConcreteType(VariableReflection* typeParam)
    {
        return (TypeReflection*)spReflectionGeneric_GetConcreteType(
            (SlangReflectionGeneric*)this,
            (SlangReflectionVariable*)typeParam);
    }

    int64_t getConcreteIntVal(VariableReflection* valueParam)
    {
        return spReflectionGeneric_GetConcreteIntVal(
            (SlangReflectionGeneric*)this,
            (SlangReflectionVariable*)valueParam);
    }

    GenericReflection* applySpecializations(GenericReflection* generic)
    {
        return (GenericReflection*)spReflectionGeneric_applySpecializations(
            (SlangReflectionGeneric*)this,
            (SlangReflectionGeneric*)generic);
    }
};

struct EntryPointReflection
{
    char const* getName()
    {
        return spReflectionEntryPoint_getName((SlangReflectionEntryPoint*)this);
    }

    char const* getNameOverride()
    {
        return spReflectionEntryPoint_getNameOverride((SlangReflectionEntryPoint*)this);
    }

    unsigned getParameterCount()
    {
        return spReflectionEntryPoint_getParameterCount((SlangReflectionEntryPoint*)this);
    }

    FunctionReflection* getFunction()
    {
        return (FunctionReflection*)spReflectionEntryPoint_getFunction(
            (SlangReflectionEntryPoint*)this);
    }

    VariableLayoutReflection* getParameterByIndex(unsigned index)
    {
        return (VariableLayoutReflection*)spReflectionEntryPoint_getParameterByIndex(
            (SlangReflectionEntryPoint*)this,
            index);
    }

    SlangStage getStage()
    {
        return spReflectionEntryPoint_getStage((SlangReflectionEntryPoint*)this);
    }

    void getComputeThreadGroupSize(SlangUInt axisCount, SlangUInt* outSizeAlongAxis)
    {
        return spReflectionEntryPoint_getComputeThreadGroupSize(
            (SlangReflectionEntryPoint*)this,
            axisCount,
            outSizeAlongAxis);
    }

    void getComputeWaveSize(SlangUInt* outWaveSize)
    {
        return spReflectionEntryPoint_getComputeWaveSize(
            (SlangReflectionEntryPoint*)this,
            outWaveSize);
    }

    bool usesAnySampleRateInput()
    {
        return 0 != spReflectionEntryPoint_usesAnySampleRateInput((SlangReflectionEntryPoint*)this);
    }

    VariableLayoutReflection* getVarLayout()
    {
        return (VariableLayoutReflection*)spReflectionEntryPoint_getVarLayout(
            (SlangReflectionEntryPoint*)this);
    }

    TypeLayoutReflection* getTypeLayout() { return getVarLayout()->getTypeLayout(); }

    VariableLayoutReflection* getResultVarLayout()
    {
        return (VariableLayoutReflection*)spReflectionEntryPoint_getResultVarLayout(
            (SlangReflectionEntryPoint*)this);
    }

    bool hasDefaultConstantBuffer()
    {
        return spReflectionEntryPoint_hasDefaultConstantBuffer((SlangReflectionEntryPoint*)this) !=
               0;
    }
};

typedef EntryPointReflection EntryPointLayout;

struct TypeParameterReflection
{
    char const* getName()
    {
        return spReflectionTypeParameter_GetName((SlangReflectionTypeParameter*)this);
    }
    unsigned getIndex()
    {
        return spReflectionTypeParameter_GetIndex((SlangReflectionTypeParameter*)this);
    }
    unsigned getConstraintCount()
    {
        return spReflectionTypeParameter_GetConstraintCount((SlangReflectionTypeParameter*)this);
    }
    TypeReflection* getConstraintByIndex(int index)
    {
        return (TypeReflection*)spReflectionTypeParameter_GetConstraintByIndex(
            (SlangReflectionTypeParameter*)this,
            index);
    }
};

enum class LayoutRules : SlangLayoutRulesIntegral
{
    Default = SLANG_LAYOUT_RULES_DEFAULT,
    MetalArgumentBufferTier2 = SLANG_LAYOUT_RULES_METAL_ARGUMENT_BUFFER_TIER_2,
};

typedef struct ShaderReflection ProgramLayout;
typedef enum SlangReflectionGenericArgType GenericArgType;

struct ShaderReflection
{
    unsigned getParameterCount() { return spReflection_GetParameterCount((SlangReflection*)this); }

    unsigned getTypeParameterCount()
    {
        return spReflection_GetTypeParameterCount((SlangReflection*)this);
    }

    slang::ISession* getSession() { return spReflection_GetSession((SlangReflection*)this); }

    TypeParameterReflection* getTypeParameterByIndex(unsigned index)
    {
        return (TypeParameterReflection*)spReflection_GetTypeParameterByIndex(
            (SlangReflection*)this,
            index);
    }

    TypeParameterReflection* findTypeParameter(char const* name)
    {
        return (
            TypeParameterReflection*)spReflection_FindTypeParameter((SlangReflection*)this, name);
    }

    VariableLayoutReflection* getParameterByIndex(unsigned index)
    {
        return (VariableLayoutReflection*)spReflection_GetParameterByIndex(
            (SlangReflection*)this,
            index);
    }

    static ProgramLayout* get(SlangCompileRequest* request)
    {
        return (ProgramLayout*)spGetReflection(request);
    }

    SlangUInt getEntryPointCount()
    {
        return spReflection_getEntryPointCount((SlangReflection*)this);
    }

    EntryPointReflection* getEntryPointByIndex(SlangUInt index)
    {
        return (
            EntryPointReflection*)spReflection_getEntryPointByIndex((SlangReflection*)this, index);
    }

    /** Get the binding index for the global constant buffer.
     *
     * Returns `SLANG_UNKNOWN_SIZE` when the binding depends on unresolved generic parameters or
     * link-time constants.
     */
    SlangUInt getGlobalConstantBufferBinding()
    {
        return spReflection_getGlobalConstantBufferBinding((SlangReflection*)this);
    }

    /** Get the size of the global constant buffer.
     *
     * Returns `SLANG_UNBOUNDED_SIZE` for unbounded resources.
     * Returns `SLANG_UNKNOWN_SIZE` when the size depends on unresolved generic parameters or
     * link-time constants.
     */
    size_t getGlobalConstantBufferSize()
    {
        return spReflection_getGlobalConstantBufferSize((SlangReflection*)this);
    }

    TypeReflection* findTypeByName(const char* name)
    {
        return (TypeReflection*)spReflection_FindTypeByName((SlangReflection*)this, name);
    }

    FunctionReflection* findFunctionByName(const char* name)
    {
        return (FunctionReflection*)spReflection_FindFunctionByName((SlangReflection*)this, name);
    }

    FunctionReflection* findFunctionByNameInType(TypeReflection* type, const char* name)
    {
        return (FunctionReflection*)spReflection_FindFunctionByNameInType(
            (SlangReflection*)this,
            (SlangReflectionType*)type,
            name);
    }

    SLANG_DEPRECATED FunctionReflection* tryResolveOverloadedFunction(
        uint32_t candidateCount,
        FunctionReflection** candidates)
    {
        return (FunctionReflection*)spReflection_TryResolveOverloadedFunction(
            (SlangReflection*)this,
            candidateCount,
            (SlangReflectionFunction**)candidates);
    }

    VariableReflection* findVarByNameInType(TypeReflection* type, const char* name)
    {
        return (VariableReflection*)spReflection_FindVarByNameInType(
            (SlangReflection*)this,
            (SlangReflectionType*)type,
            name);
    }

    TypeLayoutReflection* getTypeLayout(
        TypeReflection* type,
        LayoutRules rules = LayoutRules::Default)
    {
        return (TypeLayoutReflection*)spReflection_GetTypeLayout(
            (SlangReflection*)this,
            (SlangReflectionType*)type,
            SlangLayoutRules(rules));
    }

    EntryPointReflection* findEntryPointByName(const char* name)
    {
        return (
            EntryPointReflection*)spReflection_findEntryPointByName((SlangReflection*)this, name);
    }

    TypeReflection* specializeType(
        TypeReflection* type,
        SlangInt specializationArgCount,
        TypeReflection* const* specializationArgs,
        ISlangBlob** outDiagnostics)
    {
        return (TypeReflection*)spReflection_specializeType(
            (SlangReflection*)this,
            (SlangReflectionType*)type,
            specializationArgCount,
            (SlangReflectionType* const*)specializationArgs,
            outDiagnostics);
    }

    GenericReflection* specializeGeneric(
        GenericReflection* generic,
        SlangInt specializationArgCount,
        GenericArgType const* specializationArgTypes,
        GenericArgReflection const* specializationArgVals,
        ISlangBlob** outDiagnostics)
    {
        return (GenericReflection*)spReflection_specializeGeneric(
            (SlangReflection*)this,
            (SlangReflectionGeneric*)generic,
            specializationArgCount,
            (SlangReflectionGenericArgType const*)specializationArgTypes,
            (SlangReflectionGenericArg const*)specializationArgVals,
            outDiagnostics);
    }

    bool isSubType(TypeReflection* subType, TypeReflection* superType)
    {
        return spReflection_isSubType(
            (SlangReflection*)this,
            (SlangReflectionType*)subType,
            (SlangReflectionType*)superType);
    }

    SlangUInt getHashedStringCount() const
    {
        return spReflection_getHashedStringCount((SlangReflection*)this);
    }

    const char* getHashedString(SlangUInt index, size_t* outCount) const
    {
        return spReflection_getHashedString((SlangReflection*)this, index, outCount);
    }

    TypeLayoutReflection* getGlobalParamsTypeLayout()
    {
        return (TypeLayoutReflection*)spReflection_getGlobalParamsTypeLayout(
            (SlangReflection*)this);
    }

    VariableLayoutReflection* getGlobalParamsVarLayout()
    {
        return (VariableLayoutReflection*)spReflection_getGlobalParamsVarLayout(
            (SlangReflection*)this);
    }

    SlangResult toJson(ISlangBlob** outBlob)
    {
        return spReflection_ToJson((SlangReflection*)this, nullptr, outBlob);
    }
};


struct DeclReflection
{
    enum class Kind
    {
        Unsupported = SLANG_DECL_KIND_UNSUPPORTED_FOR_REFLECTION,
        Struct = SLANG_DECL_KIND_STRUCT,
        Func = SLANG_DECL_KIND_FUNC,
        Module = SLANG_DECL_KIND_MODULE,
        Generic = SLANG_DECL_KIND_GENERIC,
        Variable = SLANG_DECL_KIND_VARIABLE,
        Namespace = SLANG_DECL_KIND_NAMESPACE,
    };

    char const* getName() { return spReflectionDecl_getName((SlangReflectionDecl*)this); }

    Kind getKind() { return (Kind)spReflectionDecl_getKind((SlangReflectionDecl*)this); }

    unsigned int getChildrenCount()
    {
        return spReflectionDecl_getChildrenCount((SlangReflectionDecl*)this);
    }

    DeclReflection* getChild(unsigned int index)
    {
        return (DeclReflection*)spReflectionDecl_getChild((SlangReflectionDecl*)this, index);
    }

    TypeReflection* getType()
    {
        return (TypeReflection*)spReflection_getTypeFromDecl((SlangReflectionDecl*)this);
    }

    VariableReflection* asVariable()
    {
        return (VariableReflection*)spReflectionDecl_castToVariable((SlangReflectionDecl*)this);
    }

    FunctionReflection* asFunction()
    {
        return (FunctionReflection*)spReflectionDecl_castToFunction((SlangReflectionDecl*)this);
    }

    GenericReflection* asGeneric()
    {
        return (GenericReflection*)spReflectionDecl_castToGeneric((SlangReflectionDecl*)this);
    }

    DeclReflection* getParent()
    {
        return (DeclReflection*)spReflectionDecl_getParent((SlangReflectionDecl*)this);
    }

    Modifier* findModifier(Modifier::ID id)
    {
        return (Modifier*)spReflectionDecl_findModifier(
            (SlangReflectionDecl*)this,
            (SlangModifierID)id);
    }

    template<Kind K>
    struct FilteredList
    {
        unsigned int count;
        DeclReflection* parent;

        struct FilteredIterator
        {
            DeclReflection* parent;
            unsigned int count;
            unsigned int index;

            DeclReflection* operator*() { return parent->getChild(index); }
            void operator++()
            {
                index++;
                while (index < count && !(parent->getChild(index)->getKind() == K))
                {
                    index++;
                }
            }
            bool operator!=(FilteredIterator const& other) { return index != other.index; }
        };

        // begin/end for range-based for that checks the kind
        FilteredIterator begin()
        {
            // Find the first child of the right kind
            unsigned int index = 0;
            while (index < count && !(parent->getChild(index)->getKind() == K))
            {
                index++;
            }
            return FilteredIterator{parent, count, index};
        }

        FilteredIterator end() { return FilteredIterator{parent, count, count}; }
    };

    template<Kind K>
    FilteredList<K> getChildrenOfKind()
    {
        return FilteredList<K>{getChildrenCount(), (DeclReflection*)this};
    }

    struct IteratedList
    {
        unsigned int count;
        DeclReflection* parent;

        struct Iterator
        {
            DeclReflection* parent;
            unsigned int count;
            unsigned int index;

            DeclReflection* operator*() { return parent->getChild(index); }
            void operator++() { index++; }
            bool operator!=(Iterator const& other) { return index != other.index; }
        };

        // begin/end for range-based for that checks the kind
        IteratedList::Iterator begin() { return IteratedList::Iterator{parent, count, 0}; }
        IteratedList::Iterator end() { return IteratedList::Iterator{parent, count, count}; }
    };

    IteratedList getChildren() { return IteratedList{getChildrenCount(), (DeclReflection*)this}; }
};

typedef uint32_t CompileCoreModuleFlags;
struct CompileCoreModuleFlag
{
    enum Enum : CompileCoreModuleFlags
    {
        WriteDocumentation = 0x1,
    };
};

typedef ISlangBlob IBlob;

struct IComponentType;
struct ITypeConformance;
struct IGlobalSession;
struct IModule;

struct SessionDesc;
struct SpecializationArg;
struct TargetDesc;

enum class BuiltinModuleName
{
    Core,
    GLSL
};

/** A global session for interaction with the Slang library.

An application may create and re-use a single global session across
multiple sessions, in order to amortize startups costs (in current
Slang this is mostly the cost of loading the Slang standard library).

The global session is currently *not* thread-safe and objects created from
a single global session should only be used from a single thread at
a time.
*/
struct IGlobalSession : public ISlangUnknown
{
    SLANG_COM_INTERFACE(0xc140b5fd, 0xc78, 0x452e, {0xba, 0x7c, 0x1a, 0x1e, 0x70, 0xc7, 0xf7, 0x1c})

    /** Create a new session for loading and compiling code.
     */
    virtual SLANG_NO_THROW SlangResult SLANG_MCALL
    createSession(SessionDesc const& desc, ISession** outSession) = 0;

    /** Look up the internal ID of a profile by its `name`.

    Profile IDs are *not* guaranteed to be stable across versions
    of the Slang library, so clients are expected to look up
    profiles by name at runtime.
    */
    virtual SLANG_NO_THROW SlangProfileID SLANG_MCALL findProfile(char const* name) = 0;

    /** Set the path that downstream compilers (aka back end compilers) will
    be looked from.
    @param passThrough Identifies the downstream compiler
    @param path The path to find the downstream compiler (shared library/dll/executable)

    For back ends that are dlls/shared libraries, it will mean the path will
    be prefixed with the path when calls are made out to ISlangSharedLibraryLoader.
    For executables - it will look for executables along the path */
    virtual SLANG_NO_THROW void SLANG_MCALL
    setDownstreamCompilerPath(SlangPassThrough passThrough, char const* path) = 0;

    /** DEPRECATED: Use setLanguagePrelude

    Set the 'prelude' for generated code for a 'downstream compiler'.
    @param passThrough The downstream compiler for generated code that will have the prelude applied
    to it.
    @param preludeText The text added pre-pended verbatim before the generated source

    That for pass-through usage, prelude is not pre-pended, preludes are for code generation only.
    */
    virtual SLANG_NO_THROW void SLANG_MCALL
    setDownstreamCompilerPrelude(SlangPassThrough passThrough, const char* preludeText) = 0;

    /** DEPRECATED: Use getLanguagePrelude

    Get the 'prelude' for generated code for a 'downstream compiler'.
    @param passThrough The downstream compiler for generated code that will have the prelude applied
    to it.
    @param outPrelude  On exit holds a blob that holds the string of the prelude.
    */
    virtual SLANG_NO_THROW void SLANG_MCALL
    getDownstreamCompilerPrelude(SlangPassThrough passThrough, ISlangBlob** outPrelude) = 0;

    /** Get the build version 'tag' string. The string is the same as produced via `git describe
    --tags` for the project. If Slang is built separately from the automated build scripts the
    contents will by default be 'unknown'. Any string can be set by changing the contents of
    'slang-tag-version.h' file and recompiling the project.

    This method will return exactly the same result as the free function spGetBuildTagString.

    @return The build tag string
    */
    virtual SLANG_NO_THROW const char* SLANG_MCALL getBuildTagString() = 0;

    /* For a given source language set the default compiler.
    If a default cannot be chosen (for example the target cannot be achieved by the default),
    the default will not be used.

    @param sourceLanguage the source language
    @param defaultCompiler the default compiler for that language
    @return
    */
    virtual SLANG_NO_THROW SlangResult SLANG_MCALL setDefaultDownstreamCompiler(
        SlangSourceLanguage sourceLanguage,
        SlangPassThrough defaultCompiler) = 0;

    /* For a source type get the default compiler

    @param sourceLanguage the source language
    @return The downstream compiler for that source language */
    virtual SlangPassThrough SLANG_MCALL
    getDefaultDownstreamCompiler(SlangSourceLanguage sourceLanguage) = 0;

    /* Set the 'prelude' placed before generated code for a specific language type.

    @param sourceLanguage The language the prelude should be inserted on.
    @param preludeText The text added pre-pended verbatim before the generated source

    Note! That for pass-through usage, prelude is not pre-pended, preludes are for code generation
    only.
    */
    virtual SLANG_NO_THROW void SLANG_MCALL
    setLanguagePrelude(SlangSourceLanguage sourceLanguage, const char* preludeText) = 0;

    /** Get the 'prelude' associated with a specific source language.
    @param sourceLanguage The language the prelude should be inserted on.
    @param outPrelude  On exit holds a blob that holds the string of the prelude.
    */
    virtual SLANG_NO_THROW void SLANG_MCALL
    getLanguagePrelude(SlangSourceLanguage sourceLanguage, ISlangBlob** outPrelude) = 0;

    /** Create a compile request.
     */
    [[deprecated]] virtual SLANG_NO_THROW SlangResult SLANG_MCALL
    createCompileRequest(slang::ICompileRequest** outCompileRequest) = 0;

    /** Add new builtin declarations to be used in subsequent compiles.
     */
    virtual SLANG_NO_THROW void SLANG_MCALL
    addBuiltins(char const* sourcePath, char const* sourceString) = 0;

    /** Set the session shared library loader. If this changes the loader, it may cause shared
    libraries to be unloaded
    @param loader The loader to set. Setting nullptr sets the default loader.
    */
    virtual SLANG_NO_THROW void SLANG_MCALL
    setSharedLibraryLoader(ISlangSharedLibraryLoader* loader) = 0;

    /** Gets the currently set shared library loader
    @return Gets the currently set loader. If returns nullptr, it's the default loader
    */
    virtual SLANG_NO_THROW ISlangSharedLibraryLoader* SLANG_MCALL getSharedLibraryLoader() = 0;

    /** Returns SLANG_OK if the compilation target is supported for this session

    @param target The compilation target to test
    @return SLANG_OK if the target is available
    SLANG_E_NOT_IMPLEMENTED if not implemented in this build
    SLANG_E_NOT_FOUND if other resources (such as shared libraries) required to make target work
    could not be found SLANG_FAIL other kinds of failures */
    virtual SLANG_NO_THROW SlangResult SLANG_MCALL
    checkCompileTargetSupport(SlangCompileTarget target) = 0;

    /** Returns SLANG_OK if the pass through support is supported for this session
    @param session Session
    @param target The compilation target to test
    @return SLANG_OK if the target is available
    SLANG_E_NOT_IMPLEMENTED if not implemented in this build
    SLANG_E_NOT_FOUND if other resources (such as shared libraries) required to make target work
    could not be found SLANG_FAIL other kinds of failures */
    virtual SLANG_NO_THROW SlangResult SLANG_MCALL
    checkPassThroughSupport(SlangPassThrough passThrough) = 0;

    /** Compile from (embedded source) the core module on the session.
    Will return a failure if there is already a core module available
    NOTE! API is experimental and not ready for production code
    @param flags to control compilation
    */
    virtual SLANG_NO_THROW SlangResult SLANG_MCALL
    compileCoreModule(CompileCoreModuleFlags flags) = 0;

    /** Load the core module. Currently loads modules from the file system.
    @param coreModule Start address of the serialized core module
    @param coreModuleSizeInBytes The size in bytes of the serialized core module

    NOTE! API is experimental and not ready for production code
    */
    virtual SLANG_NO_THROW SlangResult SLANG_MCALL
    loadCoreModule(const void* coreModule, size_t coreModuleSizeInBytes) = 0;

    /** Save the core module to the file system
    @param archiveType The type of archive used to hold the core module
    @param outBlob The serialized blob containing the core module

    NOTE! API is experimental and not ready for production code  */
    virtual SLANG_NO_THROW SlangResult SLANG_MCALL
    saveCoreModule(SlangArchiveType archiveType, ISlangBlob** outBlob) = 0;

    /** Look up the internal ID of a capability by its `name`.

    Capability IDs are *not* guaranteed to be stable across versions
    of the Slang library, so clients are expected to look up
    capabilities by name at runtime.
    */
    virtual SLANG_NO_THROW SlangCapabilityID SLANG_MCALL findCapability(char const* name) = 0;

    /** Set the downstream/pass through compiler to be used for a transition from the source type to
    the target type
    @param source The source 'code gen target'
    @param target The target 'code gen target'
    @param compiler The compiler/pass through to use for the transition from source to target
    */
    virtual SLANG_NO_THROW void SLANG_MCALL setDownstreamCompilerForTransition(
        SlangCompileTarget source,
        SlangCompileTarget target,
        SlangPassThrough compiler) = 0;

    /** Get the downstream/pass through compiler for a transition specified by source and target
    @param source The source 'code gen target'
    @param target The target 'code gen target'
    @return The compiler that is used for the transition. Returns SLANG_PASS_THROUGH_NONE it is not
    defined
    */
    virtual SLANG_NO_THROW SlangPassThrough SLANG_MCALL
    getDownstreamCompilerForTransition(SlangCompileTarget source, SlangCompileTarget target) = 0;

    /** Get the time in seconds spent in the slang and downstream compiler.
     */
    virtual SLANG_NO_THROW void SLANG_MCALL
    getCompilerElapsedTime(double* outTotalTime, double* outDownstreamTime) = 0;

    /** Specify a spirv.core.grammar.json file to load and use when
     * parsing and checking any SPIR-V code
     */
    virtual SLANG_NO_THROW SlangResult SLANG_MCALL setSPIRVCoreGrammar(char const* jsonPath) = 0;

    /** Parse slangc command line options into a SessionDesc that can be used to create a session
     *   with all the compiler options specified in the command line.
     *   @param argc The number of command line arguments.
     *   @param argv An input array of command line arguments to parse.
     *   @param outSessionDesc A pointer to a SessionDesc struct to receive parsed session desc.
     *   @param outAuxAllocation Auxiliary memory allocated to hold data used in the session desc.
     */
    virtual SLANG_NO_THROW SlangResult SLANG_MCALL parseCommandLineArguments(
        int argc,
        const char* const* argv,
        SessionDesc* outSessionDesc,
        ISlangUnknown** outAuxAllocation) = 0;

    /** Computes a digest that uniquely identifies the session description.
     */
    virtual SLANG_NO_THROW SlangResult SLANG_MCALL
    getSessionDescDigest(SessionDesc* sessionDesc, ISlangBlob** outBlob) = 0;

    /** Compile from (embedded source) the builtin module on the session.
    Will return a failure if there is already a builtin module available.
    NOTE! API is experimental and not ready for production code.
    @param module The builtin module name.
    @param flags to control compilation
    */
    virtual SLANG_NO_THROW SlangResult SLANG_MCALL
    compileBuiltinModule(BuiltinModuleName module, CompileCoreModuleFlags flags) = 0;

    /** Load a builtin module. Currently loads modules from the file system.
    @param module The builtin module name
    @param moduleData Start address of the serialized core module
    @param sizeInBytes The size in bytes of the serialized builtin module

    NOTE! API is experimental and not ready for production code
    */
    virtual SLANG_NO_THROW SlangResult SLANG_MCALL
    loadBuiltinModule(BuiltinModuleName module, const void* moduleData, size_t sizeInBytes) = 0;

    /** Save the builtin module to the file system
    @param module The builtin module name
    @param archiveType The type of archive used to hold the builtin module
    @param outBlob The serialized blob containing the builtin module

    NOTE! API is experimental and not ready for production code  */
    virtual SLANG_NO_THROW SlangResult SLANG_MCALL saveBuiltinModule(
        BuiltinModuleName module,
        SlangArchiveType archiveType,
        ISlangBlob** outBlob) = 0;
};

    #define SLANG_UUID_IGlobalSession IGlobalSession::getTypeGuid()

/** Description of a code generation target.
 */
struct TargetDesc
{
    /** The size of this structure, in bytes.
     */
    size_t structureSize = sizeof(TargetDesc);

    /** The target format to generate code for (e.g., SPIR-V, DXIL, etc.)
     */
    SlangCompileTarget format = SLANG_TARGET_UNKNOWN;

    /** The compilation profile supported by the target (e.g., "Shader Model 5.1")
     */
    SlangProfileID profile = SLANG_PROFILE_UNKNOWN;

    /** Flags for the code generation target. Currently unused. */
    SlangTargetFlags flags = kDefaultTargetFlags;

    /** Default mode to use for floating-point operations on the target.
     */
    SlangFloatingPointMode floatingPointMode = SLANG_FLOATING_POINT_MODE_DEFAULT;

    /** The line directive mode for output source code.
     */
    SlangLineDirectiveMode lineDirectiveMode = SLANG_LINE_DIRECTIVE_MODE_DEFAULT;

    /** Whether to force `scalar` layout for glsl shader storage buffers.
     */
    bool forceGLSLScalarBufferLayout = false;

    /** Pointer to an array of compiler option entries, whose size is compilerOptionEntryCount.
     */
    const CompilerOptionEntry* compilerOptionEntries = nullptr;

    /** Number of additional compiler option entries.
     */
    uint32_t compilerOptionEntryCount = 0;
};

typedef uint32_t SessionFlags;
enum
{
    kSessionFlags_None = 0
};

struct PreprocessorMacroDesc
{
    const char* name;
    const char* value;
};

struct SessionDesc
{
    /** The size of this structure, in bytes.
     */
    size_t structureSize = sizeof(SessionDesc);

    /** Code generation targets to include in the session.
     */
    TargetDesc const* targets = nullptr;
    SlangInt targetCount = 0;

    /** Flags to configure the session.
     */
    SessionFlags flags = kSessionFlags_None;

    /** Default layout to assume for variables with matrix types.
     */
    SlangMatrixLayoutMode defaultMatrixLayoutMode = SLANG_MATRIX_LAYOUT_ROW_MAJOR;

    /** Paths to use when searching for `#include`d or `import`ed files.
     */
    char const* const* searchPaths = nullptr;
    SlangInt searchPathCount = 0;

    PreprocessorMacroDesc const* preprocessorMacros = nullptr;
    SlangInt preprocessorMacroCount = 0;

    ISlangFileSystem* fileSystem = nullptr;

    bool enableEffectAnnotations = false;
    bool allowGLSLSyntax = false;

    /** Pointer to an array of compiler option entries, whose size is compilerOptionEntryCount.
     */
    CompilerOptionEntry* compilerOptionEntries = nullptr;

    /** Number of additional compiler option entries.
     */
    uint32_t compilerOptionEntryCount = 0;

    /** Whether to skip SPIRV validation.
     */
    bool skipSPIRVValidation = false;
};

enum class ContainerType
{
    None,
    UnsizedArray,
    StructuredBuffer,
    ConstantBuffer,
    ParameterBlock
};

/** A session provides a scope for code that is loaded.

A session can be used to load modules of Slang source code,
and to request target-specific compiled binaries and layout
information.

In order to be able to load code, the session owns a set
of active "search paths" for resolving `#include` directives
and `import` declarations, as well as a set of global
preprocessor definitions that will be used for all code
that gets `import`ed in the session.

If multiple user shaders are loaded in the same session,
and import the same module (e.g., two source files do `import X`)
then there will only be one copy of `X` loaded within the session.

In order to be able to generate target code, the session
owns a list of available compilation targets, which specify
code generation options.

Code loaded and compiled within a session is owned by the session
and will remain resident in memory until the session is released.
Applications wishing to control the memory usage for compiled
and loaded code should use multiple sessions.
*/
struct ISession : public ISlangUnknown
{
    SLANG_COM_INTERFACE(0x67618701, 0xd116, 0x468f, {0xab, 0x3b, 0x47, 0x4b, 0xed, 0xce, 0xe, 0x3d})

    /** Get the global session thas was used to create this session.
     */
    virtual SLANG_NO_THROW IGlobalSession* SLANG_MCALL getGlobalSession() = 0;

    /** Load a module as it would be by code using `import`.
     */
    virtual SLANG_NO_THROW IModule* SLANG_MCALL
    loadModule(const char* moduleName, IBlob** outDiagnostics = nullptr) = 0;

    /** Load a module from Slang source code.
     */
    virtual SLANG_NO_THROW IModule* SLANG_MCALL loadModuleFromSource(
        const char* moduleName,
        const char* path,
        slang::IBlob* source,
        slang::IBlob** outDiagnostics = nullptr) = 0;

    /** Combine multiple component types to create a composite component type.

    The `componentTypes` array must contain `componentTypeCount` pointers
    to component types that were loaded or created using the same session.

    The shader parameters and specialization parameters of the composite will
    be the union of those in `componentTypes`. The relative order of child
    component types is significant, and will affect the order in which
    parameters are reflected and laid out.

    The entry-point functions of the composite will be the union of those in
    `componentTypes`, and will follow the ordering of `componentTypes`.

    The requirements of the composite component type will be a subset of
    those in `componentTypes`. If an entry in `componentTypes` has a requirement
    that can be satisfied by another entry, then the composition will
    satisfy the requirement and it will not appear as a requirement of
    the composite. If multiple entries in `componentTypes` have a requirement
    for the same type, then only the first such requirement will be retained
    on the composite. The relative ordering of requirements on the composite
    will otherwise match that of `componentTypes`.

    If any diagnostics are generated during creation of the composite, they
    will be written to `outDiagnostics`. If an error is encountered, the
    function will return null.

    It is an error to create a composite component type that recursively
    aggregates a single module more than once.
    */
    virtual SLANG_NO_THROW SlangResult SLANG_MCALL createCompositeComponentType(
        IComponentType* const* componentTypes,
        SlangInt componentTypeCount,
        IComponentType** outCompositeComponentType,
        ISlangBlob** outDiagnostics = nullptr) = 0;

    /** Specialize a type based on type arguments.
     */
    virtual SLANG_NO_THROW TypeReflection* SLANG_MCALL specializeType(
        TypeReflection* type,
        SpecializationArg const* specializationArgs,
        SlangInt specializationArgCount,
        ISlangBlob** outDiagnostics = nullptr) = 0;


    /** Get the layout `type` on the chosen `target`.
     */
    virtual SLANG_NO_THROW TypeLayoutReflection* SLANG_MCALL getTypeLayout(
        TypeReflection* type,
        SlangInt targetIndex = 0,
        LayoutRules rules = LayoutRules::Default,
        ISlangBlob** outDiagnostics = nullptr) = 0;

    /** Get a container type from `elementType`. For example, given type `T`, returns
        a type that represents `StructuredBuffer<T>`.

        @param `elementType`: the element type to wrap around.
        @param `containerType`: the type of the container to wrap `elementType` in.
        @param `outDiagnostics`: a blob to receive diagnostic messages.
    */
    virtual SLANG_NO_THROW TypeReflection* SLANG_MCALL getContainerType(
        TypeReflection* elementType,
        ContainerType containerType,
        ISlangBlob** outDiagnostics = nullptr) = 0;

    /** Return a `TypeReflection` that represents the `__Dynamic` type.
        This type can be used as a specialization argument to indicate using
        dynamic dispatch.
    */
    virtual SLANG_NO_THROW TypeReflection* SLANG_MCALL getDynamicType() = 0;

    /** Get the mangled name for a type RTTI object.
     */
    virtual SLANG_NO_THROW SlangResult SLANG_MCALL
    getTypeRTTIMangledName(TypeReflection* type, ISlangBlob** outNameBlob) = 0;

    /** Get the mangled name for a type witness.
     */
    virtual SLANG_NO_THROW SlangResult SLANG_MCALL getTypeConformanceWitnessMangledName(
        TypeReflection* type,
        TypeReflection* interfaceType,
        ISlangBlob** outNameBlob) = 0;

    /** Get the sequential ID used to identify a type witness in a dynamic object.
        The sequential ID is part of the RTTI bytes returned by `getDynamicObjectRTTIBytes`.
     */
    virtual SLANG_NO_THROW SlangResult SLANG_MCALL getTypeConformanceWitnessSequentialID(
        slang::TypeReflection* type,
        slang::TypeReflection* interfaceType,
        uint32_t* outId) = 0;

    /** Create a request to load/compile front-end code.
     */
    virtual SLANG_NO_THROW SlangResult SLANG_MCALL
    createCompileRequest(SlangCompileRequest** outCompileRequest) = 0;


    /** Creates a `IComponentType` that represents a type's conformance to an interface.
        The retrieved `ITypeConformance` objects can be included in a composite `IComponentType`
        to explicitly specify which implementation types should be included in the final compiled
        code. For example, if an module defines `IMaterial` interface and `AMaterial`,
        `BMaterial`, `CMaterial` types that implements the interface, the user can exclude
        `CMaterial` implementation from the resulting shader code by explicitly adding
        `AMaterial:IMaterial` and `BMaterial:IMaterial` conformances to a composite
        `IComponentType` and get entry point code from it. The resulting code will not have
        anything related to `CMaterial` in the dynamic dispatch logic. If the user does not
        explicitly include any `TypeConformances` to an interface type, all implementations to
        that interface will be included by default. By linking a `ITypeConformance`, the user is
        also given the opportunity to specify the dispatch ID of the implementation type. If
        `conformanceIdOverride` is -1, there will be no override behavior and Slang will
        automatically assign IDs to implementation types. The automatically assigned IDs can be
        queried via `ISession::getTypeConformanceWitnessSequentialID`.

        Returns SLANG_OK if succeeds, or SLANG_FAIL if `type` does not conform to `interfaceType`.
    */
    virtual SLANG_NO_THROW SlangResult SLANG_MCALL createTypeConformanceComponentType(
        slang::TypeReflection* type,
        slang::TypeReflection* interfaceType,
        ITypeConformance** outConformance,
        SlangInt conformanceIdOverride,
        ISlangBlob** outDiagnostics) = 0;

    /** Load a module from a Slang module blob.
     */
    virtual SLANG_NO_THROW IModule* SLANG_MCALL loadModuleFromIRBlob(
        const char* moduleName,
        const char* path,
        slang::IBlob* source,
        slang::IBlob** outDiagnostics = nullptr) = 0;

    virtual SLANG_NO_THROW SlangInt SLANG_MCALL getLoadedModuleCount() = 0;
    virtual SLANG_NO_THROW IModule* SLANG_MCALL getLoadedModule(SlangInt index) = 0;

    /** Checks if a precompiled binary module is up-to-date with the current compiler
     *   option settings and the source file contents.
     */
    virtual SLANG_NO_THROW bool SLANG_MCALL
    isBinaryModuleUpToDate(const char* modulePath, slang::IBlob* binaryModuleBlob) = 0;

    /** Load a module from a string.
     */
    virtual SLANG_NO_THROW IModule* SLANG_MCALL loadModuleFromSourceString(
        const char* moduleName,
        const char* path,
        const char* string,
        slang::IBlob** outDiagnostics = nullptr) = 0;


    /** Get the 16-byte RTTI header to fill into a dynamic object.
        This header is used to identify the type of the object for dynamic dispatch purpose.
        For example, given the following shader:

        ```slang
        [anyValueSize(32)] dyn interface IFoo { int eval(); }
        struct Impl : IFoo { int eval() { return 1; } }

        ConstantBuffer<dyn IFoo> cb0;

        [numthreads(1,1,1)
        void main()
        {
            cb0.eval();
        }
        ```

        The constant buffer `cb0` should be filled with 16+32=48 bytes of data, where the first
        16 bytes should be the RTTI bytes returned by calling `getDynamicObjectRTTIBytes(type_Impl,
        type_IFoo)`, and the rest 32 bytes should hold the actual data of the dynamic object (in
        this case, fields in the `Impl` type).

        `bufferSizeInBytes` must be greater than 16.
     */
    virtual SLANG_NO_THROW SlangResult SLANG_MCALL getDynamicObjectRTTIBytes(
        slang::TypeReflection* type,
        slang::TypeReflection* interfaceType,
        uint32_t* outRTTIDataBuffer,
        uint32_t bufferSizeInBytes) = 0;

    /** Read module info (name and version) from a module blob
     *
     * The returned pointers are valid for as long as the session.
     */
    virtual SLANG_NO_THROW SlangResult SLANG_MCALL loadModuleInfoFromIRBlob(
        slang::IBlob* source,
        SlangInt& outModuleVersion,
        const char*& outModuleCompilerVersion,
        const char*& outModuleName) = 0;
};

    #define SLANG_UUID_ISession ISession::getTypeGuid()

struct IMetadata : public ISlangCastable
{
    SLANG_COM_INTERFACE(0x8044a8a3, 0xddc0, 0x4b7f, {0xaf, 0x8e, 0x2, 0x6e, 0x90, 0x5d, 0x73, 0x32})

    /*
    Returns whether a resource parameter at the specified binding location is actually being used
    in the compiled shader.
    */
    virtual SlangResult isParameterLocationUsed(
        SlangParameterCategory category, // is this a `t` register? `s` register?
        SlangUInt spaceIndex,            // `space` for D3D12, `set` for Vulkan
        SlangUInt registerIndex,         // `register` for D3D12, `binding` for Vulkan
        bool& outUsed) = 0;

    /*
    Returns the debug build identifier for a base and debug spirv pair.
    */
    virtual const char* SLANG_MCALL getDebugBuildIdentifier() = 0;
};
    #define SLANG_UUID_IMetadata IMetadata::getTypeGuid()

/** Compile result for storing and retrieving multiple output blobs.
    This is needed for features such as separate debug compilation which
    output both base and debug spirv.
 */
struct ICompileResult : public ISlangCastable
{
    SLANG_COM_INTERFACE(
        0x5fa9380e,
        0xb62f,
        0x41e5,
        {0x9f, 0x12, 0x4b, 0xad, 0x4d, 0x9e, 0xaa, 0xe4})

    virtual uint32_t SLANG_MCALL getItemCount() = 0;
    virtual SlangResult SLANG_MCALL getItemData(uint32_t index, IBlob** outblob) = 0;
    virtual SlangResult SLANG_MCALL getMetadata(IMetadata** outMetadata) = 0;
};
    #define SLANG_UUID_ICompileResult ICompileResult::getTypeGuid()

/** A component type is a unit of shader code layout, reflection, and linking.

A component type is a unit of shader code that can be included into
a linked and compiled shader program. Each component type may have:

* Zero or more uniform shader parameters, representing textures,
  buffers, etc. that the code in the component depends on.

* Zero or more *specialization* parameters, which are type or
  value parameters that can be used to synthesize specialized
  versions of the component type.

* Zero or more entry points, which are the individually invocable
  kernels that can have final code generated.

* Zero or more *requirements*, which are other component
  types on which the component type depends.

One example of a component type is a module of Slang code:

* The global-scope shader parameters declared in the module are
  the parameters when considered as a component type.

* Any global-scope generic or interface type parameters introduce
  specialization parameters for the module.

* A module does not by default include any entry points when
  considered as a component type (although the code of the
  module might *declare* some entry points).

* Any other modules that are `import`ed in the source code
  become requirements of the module, when considered as a
  component type.

An entry point is another example of a component type:

* The `uniform` parameters of the entry point function are
  its shader parameters when considered as a component type.

* Any generic or interface-type parameters of the entry point
  introduce specialization parameters.

* An entry point component type exposes a single entry point (itself).

* An entry point has one requirement for the module in which
  it was defined.

Component types can be manipulated in a few ways:

* Multiple component types can be combined into a composite, which
  combines all of their code, parameters, etc.

* A component type can be specialized, by "plugging in" types and
  values for its specialization parameters.

* A component type can be laid out for a particular target, giving
  offsets/bindings to the shader parameters it contains.

* Generated kernel code can be requested for entry points.

*/
struct IComponentType : public ISlangUnknown
{
    SLANG_COM_INTERFACE(0x5bc42be8, 0x5c50, 0x4929, {0x9e, 0x5e, 0xd1, 0x5e, 0x7c, 0x24, 0x1, 0x5f})

    /** Get the runtime session that this component type belongs to.
     */
    virtual SLANG_NO_THROW ISession* SLANG_MCALL getSession() = 0;

    /** Get the layout for this program for the chosen `targetIndex`.

    The resulting layout will establish offsets/bindings for all
    of the global and entry-point shader parameters in the
    component type.

    If this component type has specialization parameters (that is,
    it is not fully specialized), then the resulting layout may
    be incomplete, and plugging in arguments for generic specialization
    parameters may result in a component type that doesn't have
    a compatible layout. If the component type only uses
    interface-type specialization parameters, then the layout
    for a specialization should be compatible with an unspecialized
    layout (all parameters in the unspecialized layout will have
    the same offset/binding in the specialized layout).

    If this component type is combined into a composite, then
    the absolute offsets/bindings of parameters may not stay the same.
    If the shader parameters in a component type don't make
    use of explicit binding annotations (e.g., `register(...)`),
    then the *relative* offset of shader parameters will stay
    the same when it is used in a composition.
    */
    virtual SLANG_NO_THROW ProgramLayout* SLANG_MCALL
    getLayout(SlangInt targetIndex = 0, IBlob** outDiagnostics = nullptr) = 0;

    /** Get the number of (unspecialized) specialization parameters for the component type.
     */
    virtual SLANG_NO_THROW SlangInt SLANG_MCALL getSpecializationParamCount() = 0;

    /** Get the compiled code for the entry point at `entryPointIndex` for the chosen `targetIndex`

    Entry point code can only be computed for a component type that
    has no specialization parameters (it must be fully specialized)
    and that has no requirements (it must be fully linked).

    If code has not already been generated for the given entry point and target,
    then a compilation error may be detected, in which case `outDiagnostics`
    (if non-null) will be filled in with a blob of messages diagnosing the error.
    */
    virtual SLANG_NO_THROW SlangResult SLANG_MCALL getEntryPointCode(
        SlangInt entryPointIndex,
        SlangInt targetIndex,
        IBlob** outCode,
        IBlob** outDiagnostics = nullptr) = 0;

    /** Get the compilation result as a file system.

    Has the same requirements as getEntryPointCode.

    The result is not written to the actual OS file system, but is made available as an
    in memory representation.
    */
    virtual SLANG_NO_THROW SlangResult SLANG_MCALL getResultAsFileSystem(
        SlangInt entryPointIndex,
        SlangInt targetIndex,
        ISlangMutableFileSystem** outFileSystem) = 0;

    /** Compute a hash for the entry point at `entryPointIndex` for the chosen `targetIndex`.

    This computes a hash based on all the dependencies for this component type as well as the
    target settings affecting the compiler backend. The computed hash is used as a key for caching
    the output of the compiler backend to implement shader caching.
    */
    virtual SLANG_NO_THROW void SLANG_MCALL
    getEntryPointHash(SlangInt entryPointIndex, SlangInt targetIndex, IBlob** outHash) = 0;

    /** Specialize the component by binding its specialization parameters to concrete arguments.

    The `specializationArgs` array must have `specializationArgCount` entries, and
    this must match the number of specialization parameters on this component type.

    If any diagnostics (error or warnings) are produced, they will be written to `outDiagnostics`.
    */
    virtual SLANG_NO_THROW SlangResult SLANG_MCALL specialize(
        SpecializationArg const* specializationArgs,
        SlangInt specializationArgCount,
        IComponentType** outSpecializedComponentType,
        ISlangBlob** outDiagnostics = nullptr) = 0;

    /** Link this component type against all of its unsatisfied dependencies.

    A component type may have unsatisfied dependencies. For example, a module
    depends on any other modules it `import`s, and an entry point depends
    on the module that defined it.

    A user can manually satisfy dependencies by creating a composite
    component type, and when doing so they retain full control over
    the relative ordering of shader parameters in the resulting layout.

    It is an error to try to generate/access compiled kernel code for
    a component type with unresolved dependencies, so if dependencies
    remain after whatever manual composition steps an application
    cares to perform, the `link()` function can be used to automatically
    compose in any remaining dependencies. The order of parameters
    (and hence the global layout) that results will be deterministic,
    but is not currently documented.
    */
    virtual SLANG_NO_THROW SlangResult SLANG_MCALL
    link(IComponentType** outLinkedComponentType, ISlangBlob** outDiagnostics = nullptr) = 0;

    /** Get entry point 'callable' functions accessible through the ISlangSharedLibrary interface.

    The functions remain in scope as long as the ISlangSharedLibrary interface is in scope.

    NOTE! Requires a compilation target of SLANG_HOST_CALLABLE.

    @param entryPointIndex  The index of the entry point to get code for.
    @param targetIndex      The index of the target to get code for (default: zero).
    @param outSharedLibrary A pointer to a ISharedLibrary interface which functions can be queried
    on.
    @returns                A `SlangResult` to indicate success or failure.
    */
    virtual SLANG_NO_THROW SlangResult SLANG_MCALL getEntryPointHostCallable(
        int entryPointIndex,
        int targetIndex,
        ISlangSharedLibrary** outSharedLibrary,
        slang::IBlob** outDiagnostics = 0) = 0;

    /** Get a new ComponentType object that represents a renamed entry point.

    The current object must be a single EntryPoint, or a CompositeComponentType or
    SpecializedComponentType that contains one EntryPoint component.
    */
    virtual SLANG_NO_THROW SlangResult SLANG_MCALL
    renameEntryPoint(const char* newName, IComponentType** outEntryPoint) = 0;

    /** Link and specify additional compiler options when generating code
     *   from the linked program.
     */
    virtual SLANG_NO_THROW SlangResult SLANG_MCALL linkWithOptions(
        IComponentType** outLinkedComponentType,
        uint32_t compilerOptionEntryCount,
        CompilerOptionEntry* compilerOptionEntries,
        ISlangBlob** outDiagnostics = nullptr) = 0;

    virtual SLANG_NO_THROW SlangResult SLANG_MCALL
    getTargetCode(SlangInt targetIndex, IBlob** outCode, IBlob** outDiagnostics = nullptr) = 0;

    virtual SLANG_NO_THROW SlangResult SLANG_MCALL getTargetMetadata(
        SlangInt targetIndex,
        IMetadata** outMetadata,
        IBlob** outDiagnostics = nullptr) = 0;

    virtual SLANG_NO_THROW SlangResult SLANG_MCALL getEntryPointMetadata(
        SlangInt entryPointIndex,
        SlangInt targetIndex,
        IMetadata** outMetadata,
        IBlob** outDiagnostics = nullptr) = 0;
};
    #define SLANG_UUID_IComponentType IComponentType::getTypeGuid()

struct IEntryPoint : public IComponentType
{
    SLANG_COM_INTERFACE(0x8f241361, 0xf5bd, 0x4ca0, {0xa3, 0xac, 0x2, 0xf7, 0xfa, 0x24, 0x2, 0xb8})

    virtual SLANG_NO_THROW FunctionReflection* SLANG_MCALL getFunctionReflection() = 0;
};

    #define SLANG_UUID_IEntryPoint IEntryPoint::getTypeGuid()

struct ITypeConformance : public IComponentType
{
    SLANG_COM_INTERFACE(0x73eb3147, 0xe544, 0x41b5, {0xb8, 0xf0, 0xa2, 0x44, 0xdf, 0x21, 0x94, 0xb})
};
    #define SLANG_UUID_ITypeConformance ITypeConformance::getTypeGuid()

/** IComponentType2 is a component type used for getting separate debug data.

This interface is used for getting separate debug data, introduced here to
avoid breaking backwards compatibility of the IComponentType interface.

The `getTargetCompileResult` and `getEntryPointCompileResult` functions
are used to get the base and debug spirv, and metadata containing the
debug build identifier.
*/
struct IComponentType2 : public ISlangUnknown
{
    SLANG_COM_INTERFACE(
        0x9c2a4b3d,
        0x7f68,
        0x4e91,
        {0xa5, 0x2c, 0x8b, 0x19, 0x3e, 0x45, 0x7a, 0x9f})

    virtual SLANG_NO_THROW SlangResult SLANG_MCALL getTargetCompileResult(
        SlangInt targetIndex,
        ICompileResult** outCompileResult,
        IBlob** outDiagnostics = nullptr) = 0;
    virtual SLANG_NO_THROW SlangResult SLANG_MCALL getEntryPointCompileResult(
        SlangInt entryPointIndex,
        SlangInt targetIndex,
        ICompileResult** outCompileResult,
        IBlob** outDiagnostics = nullptr) = 0;
};
    #define SLANG_UUID_IComponentType2 IComponentType2::getTypeGuid()

/** A module is the granularity of shader code compilation and loading.

In most cases a module corresponds to a single compile "translation unit."
This will often be a single `.slang` or `.hlsl` file and everything it
`#include`s.

Notably, a module `M` does *not* include the things it `import`s, as these
as distinct modules that `M` depends on. There is a directed graph of
module dependencies, and all modules in the graph must belong to the
same session (`ISession`).

A module establishes a namespace for looking up types, functions, etc.
*/
struct IModule : public IComponentType
{
    SLANG_COM_INTERFACE(0xc720e64, 0x8722, 0x4d31, {0x89, 0x90, 0x63, 0x8a, 0x98, 0xb1, 0xc2, 0x79})

    /// Find and an entry point by name.
    /// Note that this does not work in case the function is not explicitly designated as an entry
    /// point, e.g. using a `[shader("...")]` attribute. In such cases, consider using
    /// `IModule::findAndCheckEntryPoint` instead.
    virtual SLANG_NO_THROW SlangResult SLANG_MCALL
    findEntryPointByName(char const* name, IEntryPoint** outEntryPoint) = 0;

    /// Get number of entry points defined in the module. An entry point defined in a module
    /// is by default not included in the linkage, so calls to `IComponentType::getEntryPointCount`
    /// on an `IModule` instance will always return 0. However `IModule::getDefinedEntryPointCount`
    /// will return the number of defined entry points.
    virtual SLANG_NO_THROW SlangInt32 SLANG_MCALL getDefinedEntryPointCount() = 0;
    /// Get the name of an entry point defined in the module.
    virtual SLANG_NO_THROW SlangResult SLANG_MCALL
    getDefinedEntryPoint(SlangInt32 index, IEntryPoint** outEntryPoint) = 0;

    /// Get a serialized representation of the checked module.
    virtual SLANG_NO_THROW SlangResult SLANG_MCALL serialize(ISlangBlob** outSerializedBlob) = 0;

    /// Write the serialized representation of this module to a file.
    virtual SLANG_NO_THROW SlangResult SLANG_MCALL writeToFile(char const* fileName) = 0;

    /// Get the name of the module.
    virtual SLANG_NO_THROW const char* SLANG_MCALL getName() = 0;

    /// Get the path of the module.
    virtual SLANG_NO_THROW const char* SLANG_MCALL getFilePath() = 0;

    /// Get the unique identity of the module.
    virtual SLANG_NO_THROW const char* SLANG_MCALL getUniqueIdentity() = 0;

    /// Find and validate an entry point by name, even if the function is
    /// not marked with the `[shader("...")]` attribute.
    virtual SLANG_NO_THROW SlangResult SLANG_MCALL findAndCheckEntryPoint(
        char const* name,
        SlangStage stage,
        IEntryPoint** outEntryPoint,
        ISlangBlob** outDiagnostics) = 0;

    /// Get the number of dependency files that this module depends on.
    /// This includes both the explicit source files, as well as any
    /// additional files that were transitively referenced (e.g., via
    /// a `#include` directive).
    virtual SLANG_NO_THROW SlangInt32 SLANG_MCALL getDependencyFileCount() = 0;

    /// Get the path to a file this module depends on.
    virtual SLANG_NO_THROW char const* SLANG_MCALL getDependencyFilePath(SlangInt32 index) = 0;

    virtual SLANG_NO_THROW DeclReflection* SLANG_MCALL getModuleReflection() = 0;

    /** Disassemble a module.
     */
    virtual SLANG_NO_THROW SlangResult SLANG_MCALL
    disassemble(slang::IBlob** outDisassembledBlob) = 0;
};

    #define SLANG_UUID_IModule IModule::getTypeGuid()

/* Experimental interface for doing target precompilation of slang modules */
struct IModulePrecompileService_Experimental : public ISlangUnknown
{
    // uuidgen output:     8e12e8e3 -  5fcd -  433e -    afcb -      13a088bc5ee5
    SLANG_COM_INTERFACE(
        0x8e12e8e3,
        0x5fcd,
        0x433e,
        {0xaf, 0xcb, 0x13, 0xa0, 0x88, 0xbc, 0x5e, 0xe5})

    virtual SLANG_NO_THROW SlangResult SLANG_MCALL
    precompileForTarget(SlangCompileTarget target, ISlangBlob** outDiagnostics) = 0;

    virtual SLANG_NO_THROW SlangResult SLANG_MCALL getPrecompiledTargetCode(
        SlangCompileTarget target,
        IBlob** outCode,
        IBlob** outDiagnostics = nullptr) = 0;

    virtual SLANG_NO_THROW SlangInt SLANG_MCALL getModuleDependencyCount() = 0;

    virtual SLANG_NO_THROW SlangResult SLANG_MCALL getModuleDependency(
        SlangInt dependencyIndex,
        IModule** outModule,
        IBlob** outDiagnostics = nullptr) = 0;
};

    #define SLANG_UUID_IModulePrecompileService_Experimental \
        IModulePrecompileService_Experimental::getTypeGuid()

/** Argument used for specialization to types/values.
 */
struct SpecializationArg
{
    enum class Kind : int32_t
    {
        Unknown, /**< An invalid specialization argument. */
        Type,    /**< Specialize to a type. */
        Expr,    /**< An expression representing a type or value */
    };

    /** The kind of specialization argument. */
    Kind kind;
    union
    {
        /** A type specialization argument, used for `Kind::Type`. */
        TypeReflection* type;
        /** An expression in Slang syntax, used for `Kind::Expr`. */
        const char* expr;
    };

    static SpecializationArg fromType(TypeReflection* inType)
    {
        SpecializationArg rs;
        rs.kind = Kind::Type;
        rs.type = inType;
        return rs;
    }

    static SpecializationArg fromExpr(const char* inExpr)
    {
        SpecializationArg rs;
        rs.kind = Kind::Expr;
        rs.expr = inExpr;
        return rs;
    }
};
} // namespace slang

    // Passed into functions to create globalSession to identify the API version client code is
    // using.
    #define SLANG_API_VERSION 0

enum SlangLanguageVersion
{
    SLANG_LANGUAGE_VERSION_UNKNOWN = 0,
    SLANG_LANGUAGE_VERSION_LEGACY = 2018,
    SLANG_LANGUAGE_VERSION_2025 = 2025,
    SLANG_LANGUAGE_VERSION_2026 = 2026,
    SLANG_LANGAUGE_VERSION_DEFAULT = SLANG_LANGUAGE_VERSION_LEGACY,
    SLANG_LANGUAGE_VERSION_LATEST = SLANG_LANGUAGE_VERSION_2026,
};


/* Description of a Slang global session.
 */
struct SlangGlobalSessionDesc
{
    /// Size of this struct.
    uint32_t structureSize = sizeof(SlangGlobalSessionDesc);

    /// Slang API version.
    uint32_t apiVersion = SLANG_API_VERSION;

    /// Specify the oldest Slang language version that any sessions will use.
    uint32_t minLanguageVersion = SLANG_LANGUAGE_VERSION_2025;

    /// Whether to enable GLSL support.
    bool enableGLSL = false;

    /// Reserved for future use.
    uint32_t reserved[16] = {};
};

/* Create a blob from binary data.
 *
 * @param data Pointer to the binary data to store in the blob. Must not be null.
 * @param size Size of the data in bytes. Must be greater than 0.
 * @return The created blob on success, or nullptr on failure.
 */
SLANG_EXTERN_C SLANG_API ISlangBlob* slang_createBlob(const void* data, size_t size);

/* Load a module from source code with size specification.
 *
 * @param session The session to load the module into.
 * @param moduleName The name of the module.
 * @param path The path for the module.
 * @param source Pointer to the source code data.
 * @param sourceSize Size of the source code data in bytes.
 * @param outDiagnostics (out, optional) Diagnostics output.
 * @return The loaded module on success, or nullptr on failure.
 */
SLANG_EXTERN_C SLANG_API slang::IModule* slang_loadModuleFromSource(
    slang::ISession* session,
    const char* moduleName,
    const char* path,
    const char* source,
    size_t sourceSize,
    ISlangBlob** outDiagnostics = nullptr);

/** Load a module from IR data.
 * @param session The session to load the module into.
 * @param moduleName Name of the module to load.
 * @param path Path for the module (used for diagnostics).
 * @param source IR data containing the module.
 * @param sourceSize Size of the IR data in bytes.
 * @param outDiagnostics (out, optional) Diagnostics output.
 * @return The loaded module on success, or nullptr on failure.
 */
SLANG_EXTERN_C SLANG_API slang::IModule* slang_loadModuleFromIRBlob(
    slang::ISession* session,
    const char* moduleName,
    const char* path,
    const void* source,
    size_t sourceSize,
    ISlangBlob** outDiagnostics = nullptr);

/** Read module info (name and version) from IR data.
 * @param session The session to use for loading module info.
 * @param source IR data containing the module.
 * @param sourceSize Size of the IR data in bytes.
 * @param outModuleVersion (out) Module version number.
 * @param outModuleCompilerVersion (out) Compiler version that created the module.
 * @param outModuleName (out) Name of the module.
 * @return SLANG_OK on success, or an error code on failure.
 */
SLANG_EXTERN_C SLANG_API SlangResult slang_loadModuleInfoFromIRBlob(
    slang::ISession* session,
    const void* source,
    size_t sourceSize,
    SlangInt& outModuleVersion,
    const char*& outModuleCompilerVersion,
    const char*& outModuleName);

/* Create a global session, with the built-in core module.

@param apiVersion Pass in SLANG_API_VERSION
@param outGlobalSession (out)The created global session.
*/
SLANG_EXTERN_C SLANG_API SlangResult
slang_createGlobalSession(SlangInt apiVersion, slang::IGlobalSession** outGlobalSession);


/* Create a global session, with the built-in core module.

@param desc Description of the global session.
@param outGlobalSession (out)The created global session.
*/
SLANG_EXTERN_C SLANG_API SlangResult slang_createGlobalSession2(
    const SlangGlobalSessionDesc* desc,
    slang::IGlobalSession** outGlobalSession);

/* Create a global session, but do not set up the core module. The core module can
then be loaded via loadCoreModule or compileCoreModule

@param apiVersion Pass in SLANG_API_VERSION
@param outGlobalSession (out)The created global session that doesn't have a core module setup.

NOTE! API is experimental and not ready for production code
*/
SLANG_EXTERN_C SLANG_API SlangResult slang_createGlobalSessionWithoutCoreModule(
    SlangInt apiVersion,
    slang::IGlobalSession** outGlobalSession);

/* Returns a blob that contains the serialized core module.
Returns nullptr if there isn't an embedded core module.

NOTE! API is experimental and not ready for production code
*/
SLANG_API ISlangBlob* slang_getEmbeddedCoreModule();


/* Cleanup all global allocations used by Slang, to prevent memory leak detectors from
 reporting them as leaks. This function should only be called after all Slang objects
 have been released. No other Slang functions such as `createGlobalSession`
 should be called after this function.
 */
SLANG_EXTERN_C SLANG_API void slang_shutdown();

/* Return the last signaled internal error message.
 */
SLANG_EXTERN_C SLANG_API const char* slang_getLastInternalErrorMessage();

// Slang VM
namespace slang
{

enum class OperandDataType
{
    General = 0, // General data type, can be any type.
    Int32 = 1,   // 32-bit integer.
    Int64 = 2,   // 64-bit integer.
    Float32 = 3, // 32-bit floating-point number.
    Float64 = 4, // 64-bit floating-point number.
    String = 5,  // String data type, represented as a pointer to a null-terminated string.
};

struct VMExecOperand
{
    uint8_t** section; // Pointer to the section start pointer.
    #if SLANG_PTR_IS_32
    uint32_t padding;
    #endif
    uint32_t type : 8; // type of the operand data.
    uint32_t size : 24;
    uint32_t offset;
    void* getPtr() const { return *section + offset; }
    OperandDataType getType() const { return (OperandDataType)type; }
};

struct VMExecInstHeader;
class IByteCodeRunner;

typedef void (*VMExtFunction)(IByteCodeRunner* context, VMExecInstHeader* inst, void* userData);
typedef void (*VMPrintFunc)(const char* message, void* userData);

struct VMExecInstHeader
{
    VMExtFunction functionPtr; // Pointer to the function that executes this instruction.
    #if SLANG_PTR_IS_32
    uint32_t padding;
    #endif
    uint32_t opcodeExtension;
    uint32_t operandCount;
    VMExecInstHeader* getNextInst()
    {
        return (VMExecInstHeader*)((VMExecOperand*)(this + 1) + operandCount);
    }
    VMExecOperand& getOperand(SlangInt index) const
    {
        return *((VMExecOperand*)(this + 1) + index);
    }
};

struct ByteCodeFuncInfo
{
    uint32_t parameterCount;
    uint32_t returnValueSize;
};

struct ByteCodeRunnerDesc
{
    /** The size of this structure, in bytes.
     */
    size_t structSize = sizeof(ByteCodeRunnerDesc);
};

/// Represents a byte code runner that can execute Slang byte code.
class IByteCodeRunner : public ISlangUnknown
{
public:
    // {AFDAB195-361F-42CB-9513-9006261DD8CD}
    SLANG_COM_INTERFACE(0xafdab195, 0x361f, 0x42cb, {0x95, 0x13, 0x90, 0x6, 0x26, 0x1d, 0xd8, 0xcd})

    /// Load a byte code module into the execution context.
    virtual SLANG_NO_THROW SlangResult SLANG_MCALL loadModule(IBlob* moduleBlob) = 0;

    /// Select a function for execution.
    virtual SLANG_NO_THROW SlangResult SLANG_MCALL
    selectFunctionByIndex(uint32_t functionIndex) = 0;

    virtual SLANG_NO_THROW int SLANG_MCALL findFunctionByName(const char* name) = 0;

    virtual SLANG_NO_THROW SlangResult SLANG_MCALL
    getFunctionInfo(uint32_t index, ByteCodeFuncInfo* outInfo) = 0;

    /// Obtain the current working set memory for the selected function.
    virtual SLANG_NO_THROW void* SLANG_MCALL getCurrentWorkingSet() = 0;

    /// Execute the selected function.
    virtual SLANG_NO_THROW SlangResult SLANG_MCALL
    execute(void* argumentData, size_t argumentSize) = 0;

    /// Query the error string.
    virtual SLANG_NO_THROW void SLANG_MCALL getErrorString(IBlob** outBlob) = 0;

    /// Retrieve the return value of the last executed function.
    virtual SLANG_NO_THROW void* SLANG_MCALL getReturnValue(size_t* outValueSize) = 0;

    /// Set the user data for the external instruction handler.
    virtual SLANG_NO_THROW void SLANG_MCALL setExtInstHandlerUserData(void* userData) = 0;

    /// Register an external function that can be called from the byte code.
    virtual SLANG_NO_THROW SlangResult SLANG_MCALL
    registerExtCall(const char* name, VMExtFunction functionPtr) = 0;

    /// Set a callback function to print messages from the byte code runner.
    virtual SLANG_NO_THROW SlangResult SLANG_MCALL
    setPrintCallback(VMPrintFunc callback, void* userData) = 0;
};

} // namespace slang

/// Create a byte code runner that can execute Slang byte code.
SLANG_EXTERN_C SLANG_API SlangResult slang_createByteCodeRunner(
    const slang::ByteCodeRunnerDesc* desc,
    slang::IByteCodeRunner** outByteCodeRunner);

/// Disassemble a Slang byte code blob into human-readable text.
SLANG_EXTERN_C SLANG_API SlangResult
slang_disassembleByteCode(slang::IBlob* moduleBlob, slang::IBlob** outDisassemblyBlob);

namespace slang
{
inline SlangResult createGlobalSession(slang::IGlobalSession** outGlobalSession)
{
    SlangGlobalSessionDesc defaultDesc = {};
    return slang_createGlobalSession2(&defaultDesc, outGlobalSession);
}
inline SlangResult createGlobalSession(
    const SlangGlobalSessionDesc* desc,
    slang::IGlobalSession** outGlobalSession)
{
    return slang_createGlobalSession2(desc, outGlobalSession);
}
inline void shutdown()
{
    slang_shutdown();
}
inline const char* getLastInternalErrorMessage()
{
    return slang_getLastInternalErrorMessage();
}
} // namespace slang

#endif // C++ helpers

#define SLANG_ERROR_INSUFFICIENT_BUFFER SLANG_E_BUFFER_TOO_SMALL
#define SLANG_ERROR_INVALID_PARAMETER SLANG_E_INVALID_ARG

#endif<|MERGE_RESOLUTION|>--- conflicted
+++ resolved
@@ -639,8 +639,9 @@
         SLANG_WGSL_SPIRV_ASM,        ///< SPIR-V assembly via WebGPU shading language
         SLANG_WGSL_SPIRV,            ///< SPIR-V via WebGPU shading language
 
-<<<<<<< HEAD
-        SLANG_HOST_VM, ///< Bytecode that can be interpreted by the Slang VM
+        SLANG_HOST_VM,     ///< Bytecode that can be interpreted by the Slang VM
+        SLANG_CPP_HEADER,  ///< C++ header for shader kernels.
+        SLANG_CUDA_HEADER, ///< Cuda header
 
         SLANG_LLVM_HOST_ASSEMBLY,        ///< LLVM IR assembly
         SLANG_LLVM_HOST_OBJECT_CODE,     ///< Object code generated via LLVM
@@ -648,11 +649,7 @@
         SLANG_LLVM_SHADER_ASSEMBLY,      ///< LLVM IR assembly (kernel/shader)
         SLANG_LLVM_SHADER_OBJECT_CODE,   ///< Object code generated via LLVM (kernel/shader)
         SLANG_LLVM_SHADER_HOST_CALLABLE, ///< Host callable code via LLVM (kernel/shader)
-=======
-        SLANG_HOST_VM,     ///< Bytecode that can be interpreted by the Slang VM
-        SLANG_CPP_HEADER,  ///< C++ header for shader kernels.
-        SLANG_CUDA_HEADER, ///< Cuda header
->>>>>>> ea460c8d
+
         SLANG_TARGET_COUNT_OF,
     };
 
