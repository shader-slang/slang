#ifndef SLANG_H
#define SLANG_H

/** \file slang.h

The Slang API provides services to compile, reflect, and specialize code
written in the Slang shading language.
*/

/*
The following section attempts to detect the compiler and version in use.

If an application defines `SLANG_COMPILER` before including this header,
they take responsibility for setting any compiler-dependent macros
used later in the file.

Most applications should not need to touch this section.
*/
#ifndef SLANG_COMPILER
    #define SLANG_COMPILER

    /*
    Compiler defines, see http://sourceforge.net/p/predef/wiki/Compilers/
    NOTE that SLANG_VC holds the compiler version - not just 1 or 0
    */
    #if defined(_MSC_VER)
        #if _MSC_VER >= 1900
            #define SLANG_VC 14
        #elif _MSC_VER >= 1800
            #define SLANG_VC 12
        #elif _MSC_VER >= 1700
            #define SLANG_VC 11
        #elif _MSC_VER >= 1600
            #define SLANG_VC 10
        #elif _MSC_VER >= 1500
            #define SLANG_VC 9
        #else
            #error "unknown version of Visual C++ compiler"
        #endif
    #elif defined(__clang__)
        #define SLANG_CLANG 1
    #elif defined(__SNC__)
        #define SLANG_SNC 1
    #elif defined(__ghs__)
        #define SLANG_GHS 1
    #elif defined(__GNUC__) /* note: __clang__, __SNC__, or __ghs__ imply __GNUC__ */
        #define SLANG_GCC 1
    #else
        #error "unknown compiler"
    #endif
    /*
    Any compilers not detected by the above logic are now now explicitly zeroed out.
    */
    #ifndef SLANG_VC
        #define SLANG_VC 0
    #endif
    #ifndef SLANG_CLANG
        #define SLANG_CLANG 0
    #endif
    #ifndef SLANG_SNC
        #define SLANG_SNC 0
    #endif
    #ifndef SLANG_GHS
        #define SLANG_GHS 0
    #endif
    #ifndef SLANG_GCC
        #define SLANG_GCC 0
    #endif
#endif /* SLANG_COMPILER */

/*
The following section attempts to detect the target platform being compiled for.

If an application defines `SLANG_PLATFORM` before including this header,
they take responsibility for setting any compiler-dependent macros
used later in the file.

Most applications should not need to touch this section.
*/
#ifndef SLANG_PLATFORM
    #define SLANG_PLATFORM
    /**
    Operating system defines, see http://sourceforge.net/p/predef/wiki/OperatingSystems/
    */
    #if defined(WINAPI_FAMILY) && WINAPI_FAMILY == WINAPI_PARTITION_APP
        #define SLANG_WINRT 1 /* Windows Runtime, either on Windows RT or Windows 8 */
    #elif defined(XBOXONE)
        #define SLANG_XBOXONE 1
    #elif defined(_WIN64) /* note: XBOXONE implies _WIN64 */
        #define SLANG_WIN64 1
    #elif defined(_M_PPC)
        #define SLANG_X360 1
    #elif defined(_WIN32) /* note: _M_PPC implies _WIN32 */
        #define SLANG_WIN32 1
    #elif defined(__ANDROID__)
        #define SLANG_ANDROID 1
    #elif defined(__linux__) || defined(__CYGWIN__) /* note: __ANDROID__ implies __linux__ */
        #define SLANG_LINUX 1
    #elif defined(__APPLE__)
        #include "TargetConditionals.h"
        #if TARGET_OS_MAC
            #define SLANG_OSX 1
        #else
            #define SLANG_IOS 1
        #endif
    #elif defined(__CELLOS_LV2__)
        #define SLANG_PS3 1
    #elif defined(__ORBIS__)
        #define SLANG_PS4 1
    #elif defined(__SNC__) && defined(__arm__)
        #define SLANG_PSP2 1
    #elif defined(__ghs__)
        #define SLANG_WIIU 1
    #elif defined(__EMSCRIPTEN__)
        #define SLANG_WASM 1
    #else
        #error "unknown target platform"
    #endif
    /*
    Any platforms not detected by the above logic are now now explicitly zeroed out.
    */
    #ifndef SLANG_WINRT
        #define SLANG_WINRT 0
    #endif
    #ifndef SLANG_XBOXONE
        #define SLANG_XBOXONE 0
    #endif
    #ifndef SLANG_WIN64
        #define SLANG_WIN64 0
    #endif
    #ifndef SLANG_X360
        #define SLANG_X360 0
    #endif
    #ifndef SLANG_WIN32
        #define SLANG_WIN32 0
    #endif
    #ifndef SLANG_ANDROID
        #define SLANG_ANDROID 0
    #endif
    #ifndef SLANG_LINUX
        #define SLANG_LINUX 0
    #endif
    #ifndef SLANG_IOS
        #define SLANG_IOS 0
    #endif
    #ifndef SLANG_OSX
        #define SLANG_OSX 0
    #endif
    #ifndef SLANG_PS3
        #define SLANG_PS3 0
    #endif
    #ifndef SLANG_PS4
        #define SLANG_PS4 0
    #endif
    #ifndef SLANG_PSP2
        #define SLANG_PSP2 0
    #endif
    #ifndef SLANG_WIIU
        #define SLANG_WIIU 0
    #endif
#endif /* SLANG_PLATFORM */

/* Shorthands for "families" of compilers/platforms */
#define SLANG_GCC_FAMILY (SLANG_CLANG || SLANG_SNC || SLANG_GHS || SLANG_GCC)
#define SLANG_WINDOWS_FAMILY (SLANG_WINRT || SLANG_WIN32 || SLANG_WIN64)
#define SLANG_MICROSOFT_FAMILY (SLANG_XBOXONE || SLANG_X360 || SLANG_WINDOWS_FAMILY)
#define SLANG_LINUX_FAMILY (SLANG_LINUX || SLANG_ANDROID)
#define SLANG_APPLE_FAMILY (SLANG_IOS || SLANG_OSX) /* equivalent to #if __APPLE__ */
#define SLANG_UNIX_FAMILY \
    (SLANG_LINUX_FAMILY || SLANG_APPLE_FAMILY) /* shortcut for unix/posix platforms */

/* Macros concerning DirectX */
#if !defined(SLANG_CONFIG_DX_ON_VK) || !SLANG_CONFIG_DX_ON_VK
    #define SLANG_ENABLE_DXVK 0
    #define SLANG_ENABLE_VKD3D 0
#else
    #define SLANG_ENABLE_DXVK 1
    #define SLANG_ENABLE_VKD3D 1
#endif

#if SLANG_WINDOWS_FAMILY
    #define SLANG_ENABLE_DIRECTX 1
    #define SLANG_ENABLE_DXGI_DEBUG 1
    #define SLANG_ENABLE_DXBC_SUPPORT 1
    #define SLANG_ENABLE_PIX 1
#elif SLANG_LINUX_FAMILY
    #define SLANG_ENABLE_DIRECTX (SLANG_ENABLE_DXVK || SLANG_ENABLE_VKD3D)
    #define SLANG_ENABLE_DXGI_DEBUG 0
    #define SLANG_ENABLE_DXBC_SUPPORT 0
    #define SLANG_ENABLE_PIX 0
#else
    #define SLANG_ENABLE_DIRECTX 0
    #define SLANG_ENABLE_DXGI_DEBUG 0
    #define SLANG_ENABLE_DXBC_SUPPORT 0
    #define SLANG_ENABLE_PIX 0
#endif

/* Macro for declaring if a method is no throw. Should be set before the return parameter. */
#ifndef SLANG_NO_THROW
    #if SLANG_WINDOWS_FAMILY && !defined(SLANG_DISABLE_EXCEPTIONS)
        #define SLANG_NO_THROW __declspec(nothrow)
    #endif
#endif
#ifndef SLANG_NO_THROW
    #define SLANG_NO_THROW
#endif

/* The `SLANG_STDCALL` and `SLANG_MCALL` defines are used to set the calling
convention for interface methods.
*/
#ifndef SLANG_STDCALL
    #if SLANG_MICROSOFT_FAMILY
        #define SLANG_STDCALL __stdcall
    #else
        #define SLANG_STDCALL
    #endif
#endif
#ifndef SLANG_MCALL
    #define SLANG_MCALL SLANG_STDCALL
#endif


#if !defined(SLANG_STATIC) && !defined(SLANG_DYNAMIC)
    #define SLANG_DYNAMIC
#endif

#if defined(_MSC_VER)
    #define SLANG_DLL_EXPORT __declspec(dllexport)
#else
    #if 0 && __GNUC__ >= 4
// Didn't work on latest gcc on linux.. so disable for now
// https://gcc.gnu.org/wiki/Visibility
        #define SLANG_DLL_EXPORT __attribute__((dllexport))
    #else
        #define SLANG_DLL_EXPORT __attribute__((__visibility__("default")))
    #endif
#endif

#if defined(SLANG_DYNAMIC)
    #if defined(_MSC_VER)
        #ifdef SLANG_DYNAMIC_EXPORT
            #define SLANG_API SLANG_DLL_EXPORT
        #else
            #define SLANG_API __declspec(dllimport)
        #endif
    #else
        // TODO: need to consider compiler capabilities
        // #     ifdef SLANG_DYNAMIC_EXPORT
        #define SLANG_API SLANG_DLL_EXPORT
    // #     endif
    #endif
#endif

#ifndef SLANG_API
    #define SLANG_API
#endif

// GCC Specific
#if SLANG_GCC_FAMILY
    #define SLANG_NO_INLINE __attribute__((noinline))
    #define SLANG_FORCE_INLINE inline __attribute__((always_inline))
    #define SLANG_BREAKPOINT(id) __builtin_trap();
    #define SLANG_ALIGN_OF(T) __alignof__(T)
#endif // SLANG_GCC_FAMILY

#if SLANG_GCC_FAMILY || defined(__clang__)
    // Use the builtin directly so we don't need to have an include of stddef.h
    #define SLANG_OFFSET_OF(T, ELEMENT) __builtin_offsetof(T, ELEMENT)
#endif

#ifndef SLANG_OFFSET_OF
    #define SLANG_OFFSET_OF(T, ELEMENT) (size_t(&((T*)1)->ELEMENT) - 1)
#endif

// Microsoft VC specific
#if SLANG_MICROSOFT_FAMILY
    #define SLANG_NO_INLINE __declspec(noinline)
    #define SLANG_FORCE_INLINE __forceinline
    #define SLANG_BREAKPOINT(id) __debugbreak();
    #define SLANG_ALIGN_OF(T) __alignof(T)

    #define SLANG_INT64(x) (x##i64)
    #define SLANG_UINT64(x) (x##ui64)
#endif // SLANG_MICROSOFT_FAMILY

#ifndef SLANG_FORCE_INLINE
    #define SLANG_FORCE_INLINE inline
#endif
#ifndef SLANG_NO_INLINE
    #define SLANG_NO_INLINE
#endif

#ifndef SLANG_COMPILE_TIME_ASSERT
    #define SLANG_COMPILE_TIME_ASSERT(x) static_assert(x)
#endif

#ifndef SLANG_BREAKPOINT
    // Make it crash with a write to 0!
    #define SLANG_BREAKPOINT(id) (*((int*)0) = int(id));
#endif

// Use for getting the amount of members of a standard C array.
// Use 0[x] here to catch the case where x has an overloaded subscript operator
#define SLANG_COUNT_OF(x) (SlangSSizeT(sizeof(x) / sizeof(0 [x])))
/// SLANG_INLINE exists to have a way to inline consistent with SLANG_ALWAYS_INLINE
#define SLANG_INLINE inline

// If explicitly disabled and not set, set to not available
#if !defined(SLANG_HAS_EXCEPTIONS) && defined(SLANG_DISABLE_EXCEPTIONS)
    #define SLANG_HAS_EXCEPTIONS 0
#endif

// If not set, the default is exceptions are available
#ifndef SLANG_HAS_EXCEPTIONS
    #define SLANG_HAS_EXCEPTIONS 1
#endif

// Other defines
#define SLANG_STRINGIZE_HELPER(X) #X
#define SLANG_STRINGIZE(X) SLANG_STRINGIZE_HELPER(X)

#define SLANG_CONCAT_HELPER(X, Y) X##Y
#define SLANG_CONCAT(X, Y) SLANG_CONCAT_HELPER(X, Y)

#ifndef SLANG_UNUSED
    #define SLANG_UNUSED(v) (void)v;
#endif

#if defined(__llvm__)
    #define SLANG_MAYBE_UNUSED [[maybe_unused]]
#else
    #define SLANG_MAYBE_UNUSED
#endif

// Used for doing constant literals
#ifndef SLANG_INT64
    #define SLANG_INT64(x) (x##ll)
#endif
#ifndef SLANG_UINT64
    #define SLANG_UINT64(x) (x##ull)
#endif


#ifdef __cplusplus
    #define SLANG_EXTERN_C extern "C"
#else
    #define SLANG_EXTERN_C
#endif

#ifdef __cplusplus
    // C++ specific macros
    // Clang
    #if SLANG_CLANG
        #if (__clang_major__ * 10 + __clang_minor__) >= 33
            #define SLANG_HAS_MOVE_SEMANTICS 1
            #define SLANG_HAS_ENUM_CLASS 1
            #define SLANG_OVERRIDE override
        #endif

    // Gcc
    #elif SLANG_GCC_FAMILY
        // Check for C++11
        #if (__cplusplus >= 201103L)
            #if (__GNUC__ * 100 + __GNUC_MINOR__) >= 405
                #define SLANG_HAS_MOVE_SEMANTICS 1
            #endif
            #if (__GNUC__ * 100 + __GNUC_MINOR__) >= 406
                #define SLANG_HAS_ENUM_CLASS 1
            #endif
            #if (__GNUC__ * 100 + __GNUC_MINOR__) >= 407
                #define SLANG_OVERRIDE override
            #endif
        #endif
    #endif // SLANG_GCC_FAMILY

    // Visual Studio

    #if SLANG_VC
        // C4481: nonstandard extension used: override specifier 'override'
        #if _MSC_VER < 1700
            #pragma warning(disable : 4481)
        #endif
        #define SLANG_OVERRIDE override
        #if _MSC_VER >= 1600
            #define SLANG_HAS_MOVE_SEMANTICS 1
        #endif
        #if _MSC_VER >= 1700
            #define SLANG_HAS_ENUM_CLASS 1
        #endif
    #endif // SLANG_VC

    // Set non set
    #ifndef SLANG_OVERRIDE
        #define SLANG_OVERRIDE
    #endif
    #ifndef SLANG_HAS_ENUM_CLASS
        #define SLANG_HAS_ENUM_CLASS 0
    #endif
    #ifndef SLANG_HAS_MOVE_SEMANTICS
        #define SLANG_HAS_MOVE_SEMANTICS 0
    #endif

#endif // __cplusplus

/* Macros for detecting processor */
#if defined(_M_ARM) || defined(__ARM_EABI__)
    // This is special case for nVidia tegra
    #define SLANG_PROCESSOR_ARM 1
#elif defined(__i386__) || defined(_M_IX86)
    #define SLANG_PROCESSOR_X86 1
#elif defined(_M_AMD64) || defined(_M_X64) || defined(__amd64) || defined(__x86_64)
    #define SLANG_PROCESSOR_X86_64 1
#elif defined(_PPC_) || defined(__ppc__) || defined(__POWERPC__) || defined(_M_PPC)
    #if defined(__powerpc64__) || defined(__ppc64__) || defined(__PPC64__) || \
        defined(__64BIT__) || defined(_LP64) || defined(__LP64__)
        #define SLANG_PROCESSOR_POWER_PC_64 1
    #else
        #define SLANG_PROCESSOR_POWER_PC 1
    #endif
#elif defined(__arm__)
    #define SLANG_PROCESSOR_ARM 1
#elif defined(_M_ARM64) || defined(__aarch64__)
    #define SLANG_PROCESSOR_ARM_64 1
#elif defined(__EMSCRIPTEN__)
    #define SLANG_PROCESSOR_WASM 1
#endif

#ifndef SLANG_PROCESSOR_ARM
    #define SLANG_PROCESSOR_ARM 0
#endif

#ifndef SLANG_PROCESSOR_ARM_64
    #define SLANG_PROCESSOR_ARM_64 0
#endif

#ifndef SLANG_PROCESSOR_X86
    #define SLANG_PROCESSOR_X86 0
#endif

#ifndef SLANG_PROCESSOR_X86_64
    #define SLANG_PROCESSOR_X86_64 0
#endif

#ifndef SLANG_PROCESSOR_POWER_PC
    #define SLANG_PROCESSOR_POWER_PC 0
#endif

#ifndef SLANG_PROCESSOR_POWER_PC_64
    #define SLANG_PROCESSOR_POWER_PC_64 0
#endif

// Processor families

#define SLANG_PROCESSOR_FAMILY_X86 (SLANG_PROCESSOR_X86_64 | SLANG_PROCESSOR_X86)
#define SLANG_PROCESSOR_FAMILY_ARM (SLANG_PROCESSOR_ARM | SLANG_PROCESSOR_ARM_64)
#define SLANG_PROCESSOR_FAMILY_POWER_PC (SLANG_PROCESSOR_POWER_PC_64 | SLANG_PROCESSOR_POWER_PC)

// Pointer size
#define SLANG_PTR_IS_64 \
    (SLANG_PROCESSOR_ARM_64 | SLANG_PROCESSOR_X86_64 | SLANG_PROCESSOR_POWER_PC_64)
#define SLANG_PTR_IS_32 (SLANG_PTR_IS_64 ^ 1)

// Processor features
#if SLANG_PROCESSOR_FAMILY_X86
    #define SLANG_LITTLE_ENDIAN 1
    #define SLANG_UNALIGNED_ACCESS 1
#elif SLANG_PROCESSOR_FAMILY_ARM
    #if defined(__ARMEB__)
        #define SLANG_BIG_ENDIAN 1
    #else
        #define SLANG_LITTLE_ENDIAN 1
    #endif
#elif SLANG_PROCESSOR_FAMILY_POWER_PC
    #define SLANG_BIG_ENDIAN 1
#elif SLANG_WASM
    #define SLANG_LITTLE_ENDIAN 1
#endif

#ifndef SLANG_LITTLE_ENDIAN
    #define SLANG_LITTLE_ENDIAN 0
#endif

#ifndef SLANG_BIG_ENDIAN
    #define SLANG_BIG_ENDIAN 0
#endif

#ifndef SLANG_UNALIGNED_ACCESS
    #define SLANG_UNALIGNED_ACCESS 0
#endif

// One endianness must be set
#if ((SLANG_BIG_ENDIAN | SLANG_LITTLE_ENDIAN) == 0)
    #error "Couldn't determine endianness"
#endif

#ifndef SLANG_NO_INTTYPES
    #include <inttypes.h>
#endif // ! SLANG_NO_INTTYPES

#ifndef SLANG_NO_STDDEF
    #include <stddef.h>
#endif // ! SLANG_NO_STDDEF

#ifdef __cplusplus
extern "C"
{
#endif
    /*!
    @mainpage Introduction

    API Reference: slang.h

    @file slang.h
    */

    typedef uint32_t SlangUInt32;
    typedef int32_t SlangInt32;

    // Use SLANG_PTR_ macros to determine SlangInt/SlangUInt types.
    // This is used over say using size_t/ptrdiff_t/intptr_t/uintptr_t, because on some targets,
    // these types are distinct from their uint_t/int_t equivalents and so produce ambiguity with
    // function overloading.
    //
    // SlangSizeT is helpful as on some compilers size_t is distinct from a regular integer type and
    // so overloading doesn't work. Casting to SlangSizeT works around this.
#if SLANG_PTR_IS_64
    typedef int64_t SlangInt;
    typedef uint64_t SlangUInt;

    typedef int64_t SlangSSizeT;
    typedef uint64_t SlangSizeT;
#else
typedef int32_t SlangInt;
typedef uint32_t SlangUInt;

typedef int32_t SlangSSizeT;
typedef uint32_t SlangSizeT;
#endif

    typedef bool SlangBool;


    /*!
    @brief Severity of a diagnostic generated by the compiler.
    Values come from the enum below, with higher values representing more severe
    conditions, and all values >= SLANG_SEVERITY_ERROR indicating compilation
    failure.
    */
    typedef int SlangSeverityIntegral;
    enum SlangSeverity : SlangSeverityIntegral
    {
        SLANG_SEVERITY_DISABLED = 0, /**< A message that is disabled, filtered out. */
        SLANG_SEVERITY_NOTE,         /**< An informative message. */
        SLANG_SEVERITY_WARNING,      /**< A warning, which indicates a possible problem. */
        SLANG_SEVERITY_ERROR,        /**< An error, indicating that compilation failed. */
        SLANG_SEVERITY_FATAL,    /**< An unrecoverable error, which forced compilation to abort. */
        SLANG_SEVERITY_INTERNAL, /**< An internal error, indicating a logic error in the compiler.
                                  */
    };

    typedef int SlangDiagnosticFlags;
    enum
    {
        SLANG_DIAGNOSTIC_FLAG_VERBOSE_PATHS = 0x01,
        SLANG_DIAGNOSTIC_FLAG_TREAT_WARNINGS_AS_ERRORS = 0x02
    };

    typedef int SlangBindableResourceIntegral;
    enum SlangBindableResourceType : SlangBindableResourceIntegral
    {
        SLANG_NON_BINDABLE = 0,
        SLANG_TEXTURE,
        SLANG_SAMPLER,
        SLANG_UNIFORM_BUFFER,
        SLANG_STORAGE_BUFFER,
    };

    /* NOTE! To keep binary compatibility care is needed with this enum!

    * To add value, only add at the bottom (before COUNT_OF)
    * To remove a value, add _DEPRECATED as a suffix, but leave in the list

    This will make the enum values stable, and compatible with libraries that might not use the
    latest enum values.
    */
    typedef int SlangCompileTargetIntegral;
    enum SlangCompileTarget : SlangCompileTargetIntegral
    {
        SLANG_TARGET_UNKNOWN,
        SLANG_TARGET_NONE,
        SLANG_GLSL,
        SLANG_GLSL_VULKAN_DEPRECATED,          //< deprecated and removed: just use `SLANG_GLSL`.
        SLANG_GLSL_VULKAN_ONE_DESC_DEPRECATED, //< deprecated and removed.
        SLANG_HLSL,
        SLANG_SPIRV,
        SLANG_SPIRV_ASM,
        SLANG_DXBC,
        SLANG_DXBC_ASM,
        SLANG_DXIL,
        SLANG_DXIL_ASM,
        SLANG_C_SOURCE,              ///< The C language
        SLANG_CPP_SOURCE,            ///< C++ code for shader kernels.
        SLANG_HOST_EXECUTABLE,       ///< Standalone binary executable (for hosting CPU/OS)
        SLANG_SHADER_SHARED_LIBRARY, ///< A shared library/Dll for shader kernels (for hosting
                                     ///< CPU/OS)
        SLANG_SHADER_HOST_CALLABLE,  ///< A CPU target that makes the compiled shader code available
                                     ///< to be run immediately
        SLANG_CUDA_SOURCE,           ///< Cuda source
        SLANG_PTX,                   ///< PTX
        SLANG_CUDA_OBJECT_CODE,      ///< Object code that contains CUDA functions.
        SLANG_OBJECT_CODE,           ///< Object code that can be used for later linking
        SLANG_HOST_CPP_SOURCE,       ///< C++ code for host library or executable.
        SLANG_HOST_HOST_CALLABLE,    ///< Host callable host code (ie non kernel/shader)
        SLANG_CPP_PYTORCH_BINDING,   ///< C++ PyTorch binding code.
        SLANG_METAL,                 ///< Metal shading language
        SLANG_METAL_LIB,             ///< Metal library
        SLANG_METAL_LIB_ASM,         ///< Metal library assembly
        SLANG_HOST_SHARED_LIBRARY,   ///< A shared library/Dll for host code (for hosting CPU/OS)
        SLANG_WGSL,                  ///< WebGPU shading language
        SLANG_WGSL_SPIRV_ASM,        ///< SPIR-V assembly via WebGPU shading language
        SLANG_WGSL_SPIRV,            ///< SPIR-V via WebGPU shading language
        SLANG_TARGET_COUNT_OF,
    };

    /* A "container format" describes the way that the outputs
    for multiple files, entry points, targets, etc. should be
    combined into a single artifact for output. */
    typedef int SlangContainerFormatIntegral;
    enum SlangContainerFormat : SlangContainerFormatIntegral
    {
        /* Don't generate a container. */
        SLANG_CONTAINER_FORMAT_NONE,

        /* Generate a container in the `.slang-module` format,
        which includes reflection information, compiled kernels, etc. */
        SLANG_CONTAINER_FORMAT_SLANG_MODULE,
    };

    typedef int SlangPassThroughIntegral;
    enum SlangPassThrough : SlangPassThroughIntegral
    {
        SLANG_PASS_THROUGH_NONE,
        SLANG_PASS_THROUGH_FXC,
        SLANG_PASS_THROUGH_DXC,
        SLANG_PASS_THROUGH_GLSLANG,
        SLANG_PASS_THROUGH_SPIRV_DIS,
        SLANG_PASS_THROUGH_CLANG,         ///< Clang C/C++ compiler
        SLANG_PASS_THROUGH_VISUAL_STUDIO, ///< Visual studio C/C++ compiler
        SLANG_PASS_THROUGH_GCC,           ///< GCC C/C++ compiler
        SLANG_PASS_THROUGH_GENERIC_C_CPP, ///< Generic C or C++ compiler, which is decided by the
                                          ///< source type
        SLANG_PASS_THROUGH_NVRTC,         ///< NVRTC Cuda compiler
        SLANG_PASS_THROUGH_LLVM,          ///< LLVM 'compiler' - includes LLVM and Clang
        SLANG_PASS_THROUGH_SPIRV_OPT,     ///< SPIRV-opt
        SLANG_PASS_THROUGH_METAL,         ///< Metal compiler
        SLANG_PASS_THROUGH_TINT,          ///< Tint WGSL compiler
        SLANG_PASS_THROUGH_COUNT_OF,
    };

    /* Defines an archive type used to holds a 'file system' type structure. */
    typedef int SlangArchiveTypeIntegral;
    enum SlangArchiveType : SlangArchiveTypeIntegral
    {
        SLANG_ARCHIVE_TYPE_UNDEFINED,
        SLANG_ARCHIVE_TYPE_ZIP,
        SLANG_ARCHIVE_TYPE_RIFF, ///< Riff container with no compression
        SLANG_ARCHIVE_TYPE_RIFF_DEFLATE,
        SLANG_ARCHIVE_TYPE_RIFF_LZ4,
        SLANG_ARCHIVE_TYPE_COUNT_OF,
    };

    /*!
    Flags to control compilation behavior.
    */
    typedef unsigned int SlangCompileFlags;
    enum
    {
        /* Do as little mangling of names as possible, to try to preserve original names */
        SLANG_COMPILE_FLAG_NO_MANGLING = 1 << 3,

        /* Skip code generation step, just check the code and generate layout */
        SLANG_COMPILE_FLAG_NO_CODEGEN = 1 << 4,

        /* Obfuscate shader names on release products */
        SLANG_COMPILE_FLAG_OBFUSCATE = 1 << 5,

        /* Deprecated flags: kept around to allow existing applications to
        compile. Note that the relevant features will still be left in
        their default state. */
        SLANG_COMPILE_FLAG_NO_CHECKING = 0,
        SLANG_COMPILE_FLAG_SPLIT_MIXED_TYPES = 0,
    };

    /*!
    @brief Flags to control code generation behavior of a compilation target */
    typedef unsigned int SlangTargetFlags;
    enum
    {
        /* When compiling for a D3D Shader Model 5.1 or higher target, allocate
           distinct register spaces for parameter blocks.

           @deprecated This behavior is now enabled unconditionally.
        */
        SLANG_TARGET_FLAG_PARAMETER_BLOCKS_USE_REGISTER_SPACES = 1 << 4,

        /* When set, will generate target code that contains all entrypoints defined
           in the input source or specified via the `spAddEntryPoint` function in a
           single output module (library/source file).
        */
        SLANG_TARGET_FLAG_GENERATE_WHOLE_PROGRAM = 1 << 8,

        /* When set, will dump out the IR between intermediate compilation steps.*/
        SLANG_TARGET_FLAG_DUMP_IR = 1 << 9,

        /* When set, will generate SPIRV directly rather than via glslang. */
        // This flag will be deprecated, use CompilerOption instead.
        SLANG_TARGET_FLAG_GENERATE_SPIRV_DIRECTLY = 1 << 10,
    };
    constexpr static SlangTargetFlags kDefaultTargetFlags =
        SLANG_TARGET_FLAG_GENERATE_SPIRV_DIRECTLY;

    /*!
    @brief Options to control floating-point precision guarantees for a target.
    */
    typedef unsigned int SlangFloatingPointModeIntegral;
    enum SlangFloatingPointMode : SlangFloatingPointModeIntegral
    {
        SLANG_FLOATING_POINT_MODE_DEFAULT = 0,
        SLANG_FLOATING_POINT_MODE_FAST,
        SLANG_FLOATING_POINT_MODE_PRECISE,
    };

    /*!
    @brief Options to control emission of `#line` directives
    */
    typedef unsigned int SlangLineDirectiveModeIntegral;
    enum SlangLineDirectiveMode : SlangLineDirectiveModeIntegral
    {
        SLANG_LINE_DIRECTIVE_MODE_DEFAULT =
            0,                              /**< Default behavior: pick behavior base on target. */
        SLANG_LINE_DIRECTIVE_MODE_NONE,     /**< Don't emit line directives at all. */
        SLANG_LINE_DIRECTIVE_MODE_STANDARD, /**< Emit standard C-style `#line` directives. */
        SLANG_LINE_DIRECTIVE_MODE_GLSL, /**< Emit GLSL-style directives with file *number* instead
                                           of name */
        SLANG_LINE_DIRECTIVE_MODE_SOURCE_MAP, /**< Use a source map to track line mappings (ie no
                                                 #line will appear in emitting source) */
    };

    typedef int SlangSourceLanguageIntegral;
    enum SlangSourceLanguage : SlangSourceLanguageIntegral
    {
        SLANG_SOURCE_LANGUAGE_UNKNOWN,
        SLANG_SOURCE_LANGUAGE_SLANG,
        SLANG_SOURCE_LANGUAGE_HLSL,
        SLANG_SOURCE_LANGUAGE_GLSL,
        SLANG_SOURCE_LANGUAGE_C,
        SLANG_SOURCE_LANGUAGE_CPP,
        SLANG_SOURCE_LANGUAGE_CUDA,
        SLANG_SOURCE_LANGUAGE_SPIRV,
        SLANG_SOURCE_LANGUAGE_METAL,
        SLANG_SOURCE_LANGUAGE_WGSL,
        SLANG_SOURCE_LANGUAGE_COUNT_OF,
    };

    typedef unsigned int SlangProfileIDIntegral;
    enum SlangProfileID : SlangProfileIDIntegral
    {
        SLANG_PROFILE_UNKNOWN,
    };


    typedef SlangInt32 SlangCapabilityIDIntegral;
    enum SlangCapabilityID : SlangCapabilityIDIntegral
    {
        SLANG_CAPABILITY_UNKNOWN = 0,
    };

    typedef unsigned int SlangMatrixLayoutModeIntegral;
    enum SlangMatrixLayoutMode : SlangMatrixLayoutModeIntegral
    {
        SLANG_MATRIX_LAYOUT_MODE_UNKNOWN = 0,
        SLANG_MATRIX_LAYOUT_ROW_MAJOR,
        SLANG_MATRIX_LAYOUT_COLUMN_MAJOR,
    };

    typedef SlangUInt32 SlangStageIntegral;
    enum SlangStage : SlangStageIntegral
    {
        SLANG_STAGE_NONE,
        SLANG_STAGE_VERTEX,
        SLANG_STAGE_HULL,
        SLANG_STAGE_DOMAIN,
        SLANG_STAGE_GEOMETRY,
        SLANG_STAGE_FRAGMENT,
        SLANG_STAGE_COMPUTE,
        SLANG_STAGE_RAY_GENERATION,
        SLANG_STAGE_INTERSECTION,
        SLANG_STAGE_ANY_HIT,
        SLANG_STAGE_CLOSEST_HIT,
        SLANG_STAGE_MISS,
        SLANG_STAGE_CALLABLE,
        SLANG_STAGE_MESH,
        SLANG_STAGE_AMPLIFICATION,

        // alias:
        SLANG_STAGE_PIXEL = SLANG_STAGE_FRAGMENT,
    };

    typedef SlangUInt32 SlangDebugInfoLevelIntegral;
    enum SlangDebugInfoLevel : SlangDebugInfoLevelIntegral
    {
        SLANG_DEBUG_INFO_LEVEL_NONE = 0, /**< Don't emit debug information at all. */
        SLANG_DEBUG_INFO_LEVEL_MINIMAL,  /**< Emit as little debug information as possible, while
                                            still supporting stack trackers. */
        SLANG_DEBUG_INFO_LEVEL_STANDARD, /**< Emit whatever is the standard level of debug
                                            information for each target. */
        SLANG_DEBUG_INFO_LEVEL_MAXIMAL,  /**< Emit as much debug information as possible for each
                                            target. */
    };

    /* Describes the debugging information format produced during a compilation. */
    typedef SlangUInt32 SlangDebugInfoFormatIntegral;
    enum SlangDebugInfoFormat : SlangDebugInfoFormatIntegral
    {
        SLANG_DEBUG_INFO_FORMAT_DEFAULT, ///< Use the default debugging format for the target
<<<<<<< HEAD
        SLANG_DEBUG_INFO_FORMAT_C7, ///< CodeView C7 format (typically means debugging information
                                    ///< is embedded in the binary)
=======
        SLANG_DEBUG_INFO_FORMAT_C7,  ///< CodeView C7 format (typically means debugging information
                                     ///< is embedded in the binary)
>>>>>>> 59ba2594
        SLANG_DEBUG_INFO_FORMAT_PDB, ///< Program database

        SLANG_DEBUG_INFO_FORMAT_STABS, ///< Stabs
        SLANG_DEBUG_INFO_FORMAT_COFF,  ///< COFF debug info
        SLANG_DEBUG_INFO_FORMAT_DWARF, ///< DWARF debug info (we may want to support specifying the
                                       ///< version)

        SLANG_DEBUG_INFO_FORMAT_COUNT_OF,
    };

    typedef SlangUInt32 SlangOptimizationLevelIntegral;
    enum SlangOptimizationLevel : SlangOptimizationLevelIntegral
    {
        SLANG_OPTIMIZATION_LEVEL_NONE = 0, /**< Don't optimize at all. */
        SLANG_OPTIMIZATION_LEVEL_DEFAULT,  /**< Default optimization level: balance code quality and
                                              compilation time. */
        SLANG_OPTIMIZATION_LEVEL_HIGH,     /**< Optimize aggressively. */
        SLANG_OPTIMIZATION_LEVEL_MAXIMAL, /**< Include optimizations that may take a very long time,
                                             or may involve severe space-vs-speed tradeoffs */
    };

    enum SlangEmitSpirvMethod
    {
        SLANG_EMIT_SPIRV_DEFAULT = 0,
        SLANG_EMIT_SPIRV_VIA_GLSL,
        SLANG_EMIT_SPIRV_DIRECTLY,
    };

    // All compiler option names supported by Slang.
    namespace slang
    {
    enum class CompilerOptionName
    {
        MacroDefine, // stringValue0: macro name;  stringValue1: macro value
        DepFile,
        EntryPointName,
        Specialize,
        Help,
        HelpStyle,
        Include, // stringValue: additional include path.
        Language,
        MatrixLayoutColumn,         // bool
        MatrixLayoutRow,            // bool
        ZeroInitialize,             // bool
        IgnoreCapabilities,         // bool
        RestrictiveCapabilityCheck, // bool
        ModuleName,                 // stringValue0: module name.
        Output,
        Profile, // intValue0: profile
        Stage,   // intValue0: stage
        Target,  // intValue0: CodeGenTarget
        Version,
        WarningsAsErrors, // stringValue0: "all" or comma separated list of warning codes or names.
        DisableWarnings,  // stringValue0: comma separated list of warning codes or names.
        EnableWarning,    // stringValue0: warning code or name.
        DisableWarning,   // stringValue0: warning code or name.
        DumpWarningDiagnostics,
        InputFilesRemain,
        EmitIr,                        // bool
        ReportDownstreamTime,          // bool
        ReportPerfBenchmark,           // bool
        ReportCheckpointIntermediates, // bool
        SkipSPIRVValidation,           // bool
        SourceEmbedStyle,
        SourceEmbedName,
        SourceEmbedLanguage,
        DisableShortCircuit,            // bool
        MinimumSlangOptimization,       // bool
        DisableNonEssentialValidations, // bool
        DisableSourceMap,               // bool
        UnscopedEnum,                   // bool
        PreserveParameters, // bool: preserve all resource parameters in the output code.

        // Target

        Capability,                // intValue0: CapabilityName
        DefaultImageFormatUnknown, // bool
        DisableDynamicDispatch,    // bool
        DisableSpecialization,     // bool
        FloatingPointMode,         // intValue0: FloatingPointMode
        DebugInformation,          // intValue0: DebugInfoLevel
        LineDirectiveMode,
        Optimization, // intValue0: OptimizationLevel
        Obfuscate,    // bool

        VulkanBindShift, // intValue0 (higher 8 bits): kind; intValue0(lower bits): set; intValue1:
                         // shift
        VulkanBindGlobals,       // intValue0: index; intValue1: set
        VulkanInvertY,           // bool
        VulkanUseDxPositionW,    // bool
        VulkanUseEntryPointName, // bool
        VulkanUseGLLayout,       // bool
        VulkanEmitReflection,    // bool

        GLSLForceScalarLayout,   // bool
        EnableEffectAnnotations, // bool

        EmitSpirvViaGLSL,     // bool (will be deprecated)
        EmitSpirvDirectly,    // bool (will be deprecated)
        SPIRVCoreGrammarJSON, // stringValue0: json path
        IncompleteLibrary,    // bool, when set, will not issue an error when the linked program has
                              // unresolved extern function symbols.

        // Downstream

        CompilerPath,
        DefaultDownstreamCompiler,
        DownstreamArgs, // stringValue0: downstream compiler name. stringValue1: argument list, one
                        // per line.
        PassThrough,

        // Repro

        DumpRepro,
        DumpReproOnError,
        ExtractRepro,
        LoadRepro,
        LoadReproDirectory,
        ReproFallbackDirectory,

        // Debugging

        DumpAst,
        DumpIntermediatePrefix,
        DumpIntermediates, // bool
        DumpIr,            // bool
        DumpIrIds,
        PreprocessorOutput,
        OutputIncludes,
        ReproFileSystem,
        SerialIr,    // bool
        SkipCodeGen, // bool
        ValidateIr,  // bool
        VerbosePaths,
        VerifyDebugSerialIr,
        NoCodeGen, // Not used.

        // Experimental

        FileSystem,
        Heterogeneous,
        NoMangle,
        NoHLSLBinding,
        NoHLSLPackConstantBufferElements,
        ValidateUniformity,
        AllowGLSL,
        EnableExperimentalPasses,

        // Internal

        ArchiveType,
        CompileCoreModule,
        Doc,
        IrCompression,
        LoadCoreModule,
        ReferenceModule,
        SaveCoreModule,
        SaveCoreModuleBinSource,
        TrackLiveness,
        LoopInversion, // bool, enable loop inversion optimization

        // Deprecated
        ParameterBlocksUseRegisterSpaces,

        CountOfParsableOptions,

        // Used in parsed options only.
        DebugInformationFormat,  // intValue0: DebugInfoFormat
        VulkanBindShiftAll,      // intValue0: kind; intValue1: shift
        GenerateWholeProgram,    // bool
        UseUpToDateBinaryModule, // bool, when set, will only load
                                 // precompiled modules if it is up-to-date with its source.
        EmbedDownstreamIR,       // bool
        ForceDXLayout,           // bool

        // Add this new option to the end of the list to avoid breaking ABI as much as possible.
        // Setting of EmitSpirvDirectly or EmitSpirvViaGLSL will turn into this option internally.
        EmitSpirvMethod, // enum SlangEmitSpirvMethod

        EmitReflectionJSON, // bool
        CountOf,
    };

    enum class CompilerOptionValueKind
    {
        Int,
        String
    };

    struct CompilerOptionValue
    {
        CompilerOptionValueKind kind = CompilerOptionValueKind::Int;
        int32_t intValue0 = 0;
        int32_t intValue1 = 0;
        const char* stringValue0 = nullptr;
        const char* stringValue1 = nullptr;
    };

    struct CompilerOptionEntry
    {
        CompilerOptionName name;
        CompilerOptionValue value;
    };
    } // namespace slang

    /** A result code for a Slang API operation.

    This type is generally compatible with the Windows API `HRESULT` type. In particular, negative
    values indicate failure results, while zero or positive results indicate success.

    In general, Slang APIs always return a zero result on success, unless documented otherwise.
    Strictly speaking a negative value indicates an error, a positive (or 0) value indicates
    success. This can be tested for with the macros SLANG_SUCCEEDED(x) or SLANG_FAILED(x).

    It can represent if the call was successful or not. It can also specify in an extensible manner
    what facility produced the result (as the integral 'facility') as well as what caused it (as an
    integral 'code'). Under the covers SlangResult is represented as a int32_t.

    SlangResult is designed to be compatible with COM HRESULT.

    It's layout in bits is as follows

    Severity | Facility | Code
    ---------|----------|-----
    31       |    30-16 | 15-0

    Severity - 1 fail, 0 is success - as SlangResult is signed 32 bits, means negative number
    indicates failure. Facility is where the error originated from. Code is the code specific to the
    facility.

    Result codes have the following styles,
    1) SLANG_name
    2) SLANG_s_f_name
    3) SLANG_s_name

    where s is S for success, E for error
    f is the short version of the facility name

    Style 1 is reserved for SLANG_OK and SLANG_FAIL as they are so commonly used.

    It is acceptable to expand 'f' to a longer name to differentiate a name or drop if unique
    without it. ie for a facility 'DRIVER' it might make sense to have an error of the form
    SLANG_E_DRIVER_OUT_OF_MEMORY
    */

    typedef int32_t SlangResult;

    //! Use to test if a result was failure. Never use result != SLANG_OK to test for failure, as
    //! there may be successful codes != SLANG_OK.
#define SLANG_FAILED(status) ((status) < 0)
    //! Use to test if a result succeeded. Never use result == SLANG_OK to test for success, as will
    //! detect other successful codes as a failure.
#define SLANG_SUCCEEDED(status) ((status) >= 0)

    //! Get the facility the result is associated with
#define SLANG_GET_RESULT_FACILITY(r) ((int32_t)(((r) >> 16) & 0x7fff))
    //! Get the result code for the facility
#define SLANG_GET_RESULT_CODE(r) ((int32_t)((r) & 0xffff))

#define SLANG_MAKE_ERROR(fac, code) \
    ((((int32_t)(fac)) << 16) | ((int32_t)(code)) | int32_t(0x80000000))
#define SLANG_MAKE_SUCCESS(fac, code) ((((int32_t)(fac)) << 16) | ((int32_t)(code)))

    /*************************** Facilities ************************************/

    //! Facilities compatible with windows COM - only use if known code is compatible
#define SLANG_FACILITY_WIN_GENERAL 0
#define SLANG_FACILITY_WIN_INTERFACE 4
#define SLANG_FACILITY_WIN_API 7

    //! Base facility -> so as to not clash with HRESULT values (values in 0x200 range do not appear
    //! used)
#define SLANG_FACILITY_BASE 0x200

    /*! Facilities numbers must be unique across a project to make the resulting result a unique
    number. It can be useful to have a consistent short name for a facility, as used in the name
    prefix */
#define SLANG_FACILITY_CORE SLANG_FACILITY_BASE
    /* Facility for codes, that are not uniquely defined/protected. Can be used to pass back a
    specific error without requiring system wide facility uniqueness. Codes should never be part of
    a public API. */
#define SLANG_FACILITY_INTERNAL SLANG_FACILITY_BASE + 1

    /// Base for external facilities. Facilities should be unique across modules.
#define SLANG_FACILITY_EXTERNAL_BASE 0x210

    /* ************************ Win COM compatible Results ******************************/
    // https://msdn.microsoft.com/en-us/library/windows/desktop/aa378137(v=vs.85).aspx

    //! SLANG_OK indicates success, and is equivalent to
    //! SLANG_MAKE_SUCCESS(SLANG_FACILITY_WIN_GENERAL, 0)
#define SLANG_OK 0
    //! SLANG_FAIL is the generic failure code - meaning a serious error occurred and the call
    //! couldn't complete
#define SLANG_FAIL SLANG_MAKE_ERROR(SLANG_FACILITY_WIN_GENERAL, 0x4005)

#define SLANG_MAKE_WIN_GENERAL_ERROR(code) SLANG_MAKE_ERROR(SLANG_FACILITY_WIN_GENERAL, code)

    //! Functionality is not implemented
#define SLANG_E_NOT_IMPLEMENTED SLANG_MAKE_WIN_GENERAL_ERROR(0x4001)
    //! Interface not be found
#define SLANG_E_NO_INTERFACE SLANG_MAKE_WIN_GENERAL_ERROR(0x4002)
    //! Operation was aborted (did not correctly complete)
#define SLANG_E_ABORT SLANG_MAKE_WIN_GENERAL_ERROR(0x4004)

    //! Indicates that a handle passed in as parameter to a method is invalid.
#define SLANG_E_INVALID_HANDLE SLANG_MAKE_ERROR(SLANG_FACILITY_WIN_API, 6)
    //! Indicates that an argument passed in as parameter to a method is invalid.
#define SLANG_E_INVALID_ARG SLANG_MAKE_ERROR(SLANG_FACILITY_WIN_API, 0x57)
    //! Operation could not complete - ran out of memory
#define SLANG_E_OUT_OF_MEMORY SLANG_MAKE_ERROR(SLANG_FACILITY_WIN_API, 0xe)

    /* *************************** other Results **************************************/

#define SLANG_MAKE_CORE_ERROR(code) SLANG_MAKE_ERROR(SLANG_FACILITY_CORE, code)

    // Supplied buffer is too small to be able to complete
#define SLANG_E_BUFFER_TOO_SMALL SLANG_MAKE_CORE_ERROR(1)
    //! Used to identify a Result that has yet to be initialized.
    //! It defaults to failure such that if used incorrectly will fail, as similar in concept to
    //! using an uninitialized variable.
#define SLANG_E_UNINITIALIZED SLANG_MAKE_CORE_ERROR(2)
    //! Returned from an async method meaning the output is invalid (thus an error), but a result
    //! for the request is pending, and will be returned on a subsequent call with the async handle.
#define SLANG_E_PENDING SLANG_MAKE_CORE_ERROR(3)
    //! Indicates a file/resource could not be opened
#define SLANG_E_CANNOT_OPEN SLANG_MAKE_CORE_ERROR(4)
    //! Indicates a file/resource could not be found
#define SLANG_E_NOT_FOUND SLANG_MAKE_CORE_ERROR(5)
    //! An unhandled internal failure (typically from unhandled exception)
#define SLANG_E_INTERNAL_FAIL SLANG_MAKE_CORE_ERROR(6)
    //! Could not complete because some underlying feature (hardware or software) was not available
#define SLANG_E_NOT_AVAILABLE SLANG_MAKE_CORE_ERROR(7)
    //! Could not complete because the operation times out.
#define SLANG_E_TIME_OUT SLANG_MAKE_CORE_ERROR(8)

    /** A "Universally Unique Identifier" (UUID)

    The Slang API uses UUIDs to identify interfaces when
    using `queryInterface`.

    This type is compatible with the `GUID` type defined
    by the Component Object Model (COM), but Slang is
    not dependent on COM.
    */
    struct SlangUUID
    {
        uint32_t data1;
        uint16_t data2;
        uint16_t data3;
        uint8_t data4[8];
    };

// Place at the start of an interface with the guid.
// Guid should be specified as SLANG_COM_INTERFACE(0x00000000, 0x0000, 0x0000, { 0xC0, 0x00, 0x00,
// 0x00, 0x00, 0x00, 0x00, 0x46 }) NOTE: it's the typical guid struct definition, without the
// surrounding {} It is not necessary to use the multiple parameters (we can wrap in parens), but
// this is simple.
#define SLANG_COM_INTERFACE(a, b, c, d0, d1, d2, d3, d4, d5, d6, d7) \
public:                                                              \
    SLANG_FORCE_INLINE constexpr static SlangUUID getTypeGuid()      \
    {                                                                \
        return {a, b, c, d0, d1, d2, d3, d4, d5, d6, d7};            \
    }

// Sometimes it's useful to associate a guid with a class to identify it. This macro can used for
// this, and the guid extracted via the getTypeGuid() function defined in the type
#define SLANG_CLASS_GUID(a, b, c, d0, d1, d2, d3, d4, d5, d6, d7) \
    SLANG_FORCE_INLINE constexpr static SlangUUID getTypeGuid()   \
    {                                                             \
        return {a, b, c, d0, d1, d2, d3, d4, d5, d6, d7};         \
    }

// Helper to fill in pairs of GUIDs and return pointers. This ensures that the
// type of the GUID passed matches the pointer type, and that it is derived
// from ISlangUnknown,
// TODO(c++20): would is_derived_from be more appropriate here for private inheritance of
// ISlangUnknown?
//
// with     : void createFoo(SlangUUID, void**);
//            Slang::ComPtr<Bar> myBar;
// call with: createFoo(SLANG_IID_PPV_ARGS(myBar.writeRef()))
// to call  : createFoo(Bar::getTypeGuid(), (void**)(myBar.writeRef()))
#define SLANG_IID_PPV_ARGS(ppType)                                                         \
    std::decay_t<decltype(**(ppType))>::getTypeGuid(),                                     \
        (                                                                                  \
            (void)[] {                                                                     \
                static_assert(                                                             \
                    std::is_base_of_v<ISlangUnknown, std::decay_t<decltype(**(ppType))>>); \
            },                                                                             \
            reinterpret_cast<void**>(ppType))


    /** Base interface for components exchanged through the API.

    This interface definition is compatible with the COM `IUnknown`,
    and uses the same UUID, but Slang does not require applications
    to use or initialize COM.
    */
    struct ISlangUnknown
    {
        SLANG_COM_INTERFACE(
            0x00000000,
            0x0000,
            0x0000,
            {0xC0, 0x00, 0x00, 0x00, 0x00, 0x00, 0x00, 0x46})

        virtual SLANG_NO_THROW SlangResult SLANG_MCALL
        queryInterface(SlangUUID const& uuid, void** outObject) = 0;
        virtual SLANG_NO_THROW uint32_t SLANG_MCALL addRef() = 0;
        virtual SLANG_NO_THROW uint32_t SLANG_MCALL release() = 0;

        /*
        Inline methods are provided to allow the above operations to be called
        using their traditional COM names/signatures:
        */
        SlangResult QueryInterface(struct _GUID const& uuid, void** outObject)
        {
            return queryInterface(*(SlangUUID const*)&uuid, outObject);
        }
        uint32_t AddRef() { return addRef(); }
        uint32_t Release() { return release(); }
    };
#define SLANG_UUID_ISlangUnknown ISlangUnknown::getTypeGuid()


    /* An interface to provide a mechanism to cast, that doesn't require ref counting
    and doesn't have to return a pointer to a ISlangUnknown derived class */
    class ISlangCastable : public ISlangUnknown
    {
        SLANG_COM_INTERFACE(
            0x87ede0e1,
            0x4852,
            0x44b0,
            {0x8b, 0xf2, 0xcb, 0x31, 0x87, 0x4d, 0xe2, 0x39});

        /// Can be used to cast to interfaces without reference counting.
        /// Also provides access to internal implementations, when they provide a guid
        /// Can simulate a 'generated' interface as long as kept in scope by cast from.
        virtual SLANG_NO_THROW void* SLANG_MCALL castAs(const SlangUUID& guid) = 0;
    };

    class ISlangClonable : public ISlangCastable
    {
        SLANG_COM_INTERFACE(
            0x1ec36168,
            0xe9f4,
            0x430d,
            {0xbb, 0x17, 0x4, 0x8a, 0x80, 0x46, 0xb3, 0x1f});

        /// Note the use of guid is for the desired interface/object.
        /// The object is returned *not* ref counted. Any type that can implements the interface,
        /// derives from ICastable, and so (not withstanding some other issue) will always return
        /// an ICastable interface which other interfaces/types are accessible from via castAs
        SLANG_NO_THROW virtual void* SLANG_MCALL clone(const SlangUUID& guid) = 0;
    };

    /** A "blob" of binary data.

    This interface definition is compatible with the `ID3DBlob` and `ID3D10Blob` interfaces.
    */
    struct ISlangBlob : public ISlangUnknown
    {
        SLANG_COM_INTERFACE(
            0x8BA5FB08,
            0x5195,
            0x40e2,
            {0xAC, 0x58, 0x0D, 0x98, 0x9C, 0x3A, 0x01, 0x02})

        virtual SLANG_NO_THROW void const* SLANG_MCALL getBufferPointer() = 0;
        virtual SLANG_NO_THROW size_t SLANG_MCALL getBufferSize() = 0;
    };
#define SLANG_UUID_ISlangBlob ISlangBlob::getTypeGuid()

    /* Can be requested from ISlangCastable cast to indicate the contained chars are null
     * terminated.
     */
    struct SlangTerminatedChars
    {
        SLANG_CLASS_GUID(
            0xbe0db1a8,
            0x3594,
            0x4603,
            {0xa7, 0x8b, 0xc4, 0x86, 0x84, 0x30, 0xdf, 0xbb});
        operator const char*() const { return chars; }
        char chars[1];
    };

    /** A (real or virtual) file system.

    Slang can make use of this interface whenever it would otherwise try to load files
    from disk, allowing applications to hook and/or override filesystem access from
    the compiler.

    It is the responsibility of
    the caller of any method that returns a ISlangBlob to release the blob when it is no
    longer used (using 'release').
    */

    struct ISlangFileSystem : public ISlangCastable
    {
        SLANG_COM_INTERFACE(
            0x003A09FC,
            0x3A4D,
            0x4BA0,
            {0xAD, 0x60, 0x1F, 0xD8, 0x63, 0xA9, 0x15, 0xAB})

        /** Load a file from `path` and return a blob of its contents
        @param path The path to load from, as a null-terminated UTF-8 string.
        @param outBlob A destination pointer to receive the blob of the file contents.
        @returns A `SlangResult` to indicate success or failure in loading the file.

        NOTE! This is a *binary* load - the blob should contain the exact same bytes
        as are found in the backing file.

        If load is successful, the implementation should create a blob to hold
        the file's content, store it to `outBlob`, and return 0.
        If the load fails, the implementation should return a failure status
        (any negative value will do).
        */
        virtual SLANG_NO_THROW SlangResult SLANG_MCALL
        loadFile(char const* path, ISlangBlob** outBlob) = 0;
    };
#define SLANG_UUID_ISlangFileSystem ISlangFileSystem::getTypeGuid()


    typedef void (*SlangFuncPtr)(void);

    /**
    (DEPRECATED) ISlangSharedLibrary
    */
    struct ISlangSharedLibrary_Dep1 : public ISlangUnknown
    {
        SLANG_COM_INTERFACE(
            0x9c9d5bc5,
            0xeb61,
            0x496f,
            {0x80, 0xd7, 0xd1, 0x47, 0xc4, 0xa2, 0x37, 0x30})

        virtual SLANG_NO_THROW void* SLANG_MCALL findSymbolAddressByName(char const* name) = 0;
    };
#define SLANG_UUID_ISlangSharedLibrary_Dep1 ISlangSharedLibrary_Dep1::getTypeGuid()

    /** An interface that can be used to encapsulate access to a shared library. An implementation
    does not have to implement the library as a shared library
    */
    struct ISlangSharedLibrary : public ISlangCastable
    {
        SLANG_COM_INTERFACE(
            0x70dbc7c4,
            0xdc3b,
            0x4a07,
            {0xae, 0x7e, 0x75, 0x2a, 0xf6, 0xa8, 0x15, 0x55})

        /** Get a function by name. If the library is unloaded will only return nullptr.
        @param name The name of the function
        @return The function pointer related to the name or nullptr if not found
        */
        SLANG_FORCE_INLINE SlangFuncPtr findFuncByName(char const* name)
        {
            return (SlangFuncPtr)findSymbolAddressByName(name);
        }

        /** Get a symbol by name. If the library is unloaded will only return nullptr.
        @param name The name of the symbol
        @return The pointer related to the name or nullptr if not found
        */
        virtual SLANG_NO_THROW void* SLANG_MCALL findSymbolAddressByName(char const* name) = 0;
    };
#define SLANG_UUID_ISlangSharedLibrary ISlangSharedLibrary::getTypeGuid()

    struct ISlangSharedLibraryLoader : public ISlangUnknown
    {
        SLANG_COM_INTERFACE(
            0x6264ab2b,
            0xa3e8,
            0x4a06,
            {0x97, 0xf1, 0x49, 0xbc, 0x2d, 0x2a, 0xb1, 0x4d})

        /** Load a shared library. In typical usage the library name should *not* contain any
        platform specific elements. For example on windows a dll name should *not* be passed with a
        '.dll' extension, and similarly on linux a shared library should *not* be passed with the
        'lib' prefix and '.so' extension
        @path path The unadorned filename and/or path for the shared library
        @ param sharedLibraryOut Holds the shared library if successfully loaded */
        virtual SLANG_NO_THROW SlangResult SLANG_MCALL
        loadSharedLibrary(const char* path, ISlangSharedLibrary** sharedLibraryOut) = 0;
    };
#define SLANG_UUID_ISlangSharedLibraryLoader ISlangSharedLibraryLoader::getTypeGuid()

    /* Type that identifies how a path should be interpreted */
    typedef unsigned int SlangPathTypeIntegral;
    enum SlangPathType : SlangPathTypeIntegral
    {
        SLANG_PATH_TYPE_DIRECTORY, /**< Path specified specifies a directory. */
        SLANG_PATH_TYPE_FILE,      /**< Path specified is to a file. */
    };

    /* Callback to enumerate the contents of of a directory in a ISlangFileSystemExt.
    The name is the name of a file system object (directory/file) in the specified path (ie it is
    without a path) */
    typedef void (
        *FileSystemContentsCallBack)(SlangPathType pathType, const char* name, void* userData);

    /* Determines how paths map to files on the OS file system */
    enum class OSPathKind : uint8_t
    {
        None,            ///< Paths do not map to the file system
        Direct,          ///< Paths map directly to the file system
        OperatingSystem, ///< Only paths gained via PathKind::OperatingSystem map to the operating
                         ///< system file system
    };

    /* Used to determine what kind of path is required from an input path */
    enum class PathKind
    {
        /// Given a path, returns a simplified version of that path.
        /// This typically means removing '..' and/or '.' from the path.
        /// A simplified path must point to the same object as the original.
        Simplified,

        /// Given a path, returns a 'canonical path' to the item.
        /// This may be the operating system 'canonical path' that is the unique path to the item.
        ///
        /// If the item exists the returned canonical path should always be usable to access the
        /// item.
        ///
        /// If the item the path specifies doesn't exist, the canonical path may not be returnable
        /// or be a path simplification.
        /// Not all file systems support canonical paths.
        Canonical,

        /// Given a path returns a path such that it is suitable to be displayed to the user.
        ///
        /// For example if the file system is a zip file - it might include the path to the zip
        /// container as well as the path to the specific file.
        ///
        /// NOTE! The display path won't necessarily work on the file system to access the item
        Display,

        /// Get the path to the item on the *operating system* file system, if available.
        OperatingSystem,

        CountOf,
    };

    /** An extended file system abstraction.

    Implementing and using this interface over ISlangFileSystem gives much more control over how
    paths are managed, as well as how it is determined if two files 'are the same'.

    All paths as input char*, or output as ISlangBlobs are always encoded as UTF-8 strings.
    Blobs that contain strings are always zero terminated.
    */
    struct ISlangFileSystemExt : public ISlangFileSystem
    {
        SLANG_COM_INTERFACE(
            0x5fb632d2,
            0x979d,
            0x4481,
            {0x9f, 0xee, 0x66, 0x3c, 0x3f, 0x14, 0x49, 0xe1})

        /** Get a uniqueIdentity which uniquely identifies an object of the file system.

        Given a path, returns a 'uniqueIdentity' which ideally is the same value for the same object
        on the file system.

        The uniqueIdentity is used to compare if two paths are the same - which amongst other things
        allows Slang to cache source contents internally. It is also used for #pragma once
        functionality.

        A *requirement* is for any implementation is that two paths can only return the same
        uniqueIdentity if the contents of the two files are *identical*. If an implementation breaks
        this constraint it can produce incorrect compilation. If an implementation cannot *strictly*
        identify *the same* files, this will only have an effect on #pragma once behavior.

        The string for the uniqueIdentity is held zero terminated in the ISlangBlob of
        outUniqueIdentity.

        Note that there are many ways a uniqueIdentity may be generated for a file. For example it
        could be the 'canonical path' - assuming it is available and unambiguous for a file system.
        Another possible mechanism could be to store the filename combined with the file date time
        to uniquely identify it.

        The client must ensure the blob be released when no longer used, otherwise memory will leak.

        NOTE! Ideally this method would be called 'getPathUniqueIdentity' but for historical reasons
        and backward compatibility it's name remains with 'File' even though an implementation
        should be made to work with directories too.

        @param path
        @param outUniqueIdentity
        @returns A `SlangResult` to indicate success or failure getting the uniqueIdentity.
        */
        virtual SLANG_NO_THROW SlangResult SLANG_MCALL
        getFileUniqueIdentity(const char* path, ISlangBlob** outUniqueIdentity) = 0;

        /** Calculate a path combining the 'fromPath' with 'path'

        The client must ensure the blob be released when no longer used, otherwise memory will leak.

        @param fromPathType How to interpret the from path - as a file or a directory.
        @param fromPath The from path.
        @param path Path to be determined relative to the fromPath
        @param pathOut Holds the string which is the relative path. The string is held in the blob
        zero terminated.
        @returns A `SlangResult` to indicate success or failure in loading the file.
        */
        virtual SLANG_NO_THROW SlangResult SLANG_MCALL calcCombinedPath(
            SlangPathType fromPathType,
            const char* fromPath,
            const char* path,
            ISlangBlob** pathOut) = 0;

        /** Gets the type of path that path is on the file system.
        @param path
        @param pathTypeOut
        @returns SLANG_OK if located and type is known, else an error. SLANG_E_NOT_FOUND if not
        found.
        */
        virtual SLANG_NO_THROW SlangResult SLANG_MCALL
        getPathType(const char* path, SlangPathType* pathTypeOut) = 0;

        /** Get a path based on the kind.

        @param kind The kind of path wanted
        @param path The input path
        @param outPath The output path held in a blob
        @returns SLANG_OK if successfully simplified the path (SLANG_E_NOT_IMPLEMENTED if not
        implemented, or some other error code)
        */
        virtual SLANG_NO_THROW SlangResult SLANG_MCALL
        getPath(PathKind kind, const char* path, ISlangBlob** outPath) = 0;

        /** Clears any cached information */
        virtual SLANG_NO_THROW void SLANG_MCALL clearCache() = 0;

        /** Enumerate the contents of the path

        Note that for normal Slang operation it isn't necessary to enumerate contents this can
        return SLANG_E_NOT_IMPLEMENTED.

        @param The path to enumerate
        @param callback This callback is called for each entry in the path.
        @param userData This is passed to the callback
        @returns SLANG_OK if successful
        */
        virtual SLANG_NO_THROW SlangResult SLANG_MCALL enumeratePathContents(
            const char* path,
            FileSystemContentsCallBack callback,
            void* userData) = 0;

        /** Returns how paths map to the OS file system

        @returns OSPathKind that describes how paths map to the Operating System file system
        */
        virtual SLANG_NO_THROW OSPathKind SLANG_MCALL getOSPathKind() = 0;
    };

#define SLANG_UUID_ISlangFileSystemExt ISlangFileSystemExt::getTypeGuid()

    struct ISlangMutableFileSystem : public ISlangFileSystemExt
    {
        SLANG_COM_INTERFACE(
            0xa058675c,
            0x1d65,
            0x452a,
            {0x84, 0x58, 0xcc, 0xde, 0xd1, 0x42, 0x71, 0x5})

        /** Write data to the specified path.

        @param path The path for data to be saved to
        @param data The data to be saved
        @param size The size of the data in bytes
        @returns SLANG_OK if successful (SLANG_E_NOT_IMPLEMENTED if not implemented, or some other
        error code)
        */
        virtual SLANG_NO_THROW SlangResult SLANG_MCALL
        saveFile(const char* path, const void* data, size_t size) = 0;

        /** Write data in the form of a blob to the specified path.

        Depending on the implementation writing a blob might be faster/use less memory. It is
        assumed the blob is *immutable* and that an implementation can reference count it.

        It is not guaranteed loading the same file will return the *same* blob - just a blob with
        same contents.

        @param path The path for data to be saved to
        @param dataBlob The data to be saved
        @returns SLANG_OK if successful (SLANG_E_NOT_IMPLEMENTED if not implemented, or some other
        error code)
        */
        virtual SLANG_NO_THROW SlangResult SLANG_MCALL
        saveFileBlob(const char* path, ISlangBlob* dataBlob) = 0;

        /** Remove the entry in the path (directory of file). Will only delete an empty directory,
        if not empty will return an error.

        @param path The path to remove
        @returns SLANG_OK if successful
        */
        virtual SLANG_NO_THROW SlangResult SLANG_MCALL remove(const char* path) = 0;

        /** Create a directory.

        The path to the directory must exist

        @param path To the directory to create. The parent path *must* exist otherwise will return
        an error.
        @returns SLANG_OK if successful
        */
        virtual SLANG_NO_THROW SlangResult SLANG_MCALL createDirectory(const char* path) = 0;
    };

#define SLANG_UUID_ISlangMutableFileSystem ISlangMutableFileSystem::getTypeGuid()

    /* Identifies different types of writer target*/
    typedef unsigned int SlangWriterChannelIntegral;
    enum SlangWriterChannel : SlangWriterChannelIntegral
    {
        SLANG_WRITER_CHANNEL_DIAGNOSTIC,
        SLANG_WRITER_CHANNEL_STD_OUTPUT,
        SLANG_WRITER_CHANNEL_STD_ERROR,
        SLANG_WRITER_CHANNEL_COUNT_OF,
    };

    typedef unsigned int SlangWriterModeIntegral;
    enum SlangWriterMode : SlangWriterModeIntegral
    {
        SLANG_WRITER_MODE_TEXT,
        SLANG_WRITER_MODE_BINARY,
    };

    /** A stream typically of text, used for outputting diagnostic as well as other information.
     */
    struct ISlangWriter : public ISlangUnknown
    {
        SLANG_COM_INTERFACE(
            0xec457f0e,
            0x9add,
            0x4e6b,
            {0x85, 0x1c, 0xd7, 0xfa, 0x71, 0x6d, 0x15, 0xfd})

        /** Begin an append buffer.
        NOTE! Only one append buffer can be active at any time.
        @param maxNumChars The maximum of chars that will be appended
        @returns The start of the buffer for appending to. */
        virtual SLANG_NO_THROW char* SLANG_MCALL beginAppendBuffer(size_t maxNumChars) = 0;
        /** Ends the append buffer, and is equivalent to a write of the append buffer.
        NOTE! That an endAppendBuffer is not necessary if there are no characters to write.
        @param buffer is the start of the data to append and must be identical to last value
        returned from beginAppendBuffer
        @param numChars must be a value less than or equal to what was returned from last call to
        beginAppendBuffer
        @returns Result, will be SLANG_OK on success */
        virtual SLANG_NO_THROW SlangResult SLANG_MCALL
        endAppendBuffer(char* buffer, size_t numChars) = 0;
        /** Write text to the writer
        @param chars The characters to write out
        @param numChars The amount of characters
        @returns SLANG_OK on success */
        virtual SLANG_NO_THROW SlangResult SLANG_MCALL
        write(const char* chars, size_t numChars) = 0;
        /** Flushes any content to the output */
        virtual SLANG_NO_THROW void SLANG_MCALL flush() = 0;
        /** Determines if the writer stream is to the console, and can be used to alter the output
        @returns Returns true if is a console writer */
        virtual SLANG_NO_THROW SlangBool SLANG_MCALL isConsole() = 0;
        /** Set the mode for the writer to use
        @param mode The mode to use
        @returns SLANG_OK on success */
        virtual SLANG_NO_THROW SlangResult SLANG_MCALL setMode(SlangWriterMode mode) = 0;
    };

#define SLANG_UUID_ISlangWriter ISlangWriter::getTypeGuid()

    struct ISlangProfiler : public ISlangUnknown
    {
        SLANG_COM_INTERFACE(
            0x197772c7,
            0x0155,
            0x4b91,
            {0x84, 0xe8, 0x66, 0x68, 0xba, 0xff, 0x06, 0x19})
        virtual SLANG_NO_THROW size_t SLANG_MCALL getEntryCount() = 0;
        virtual SLANG_NO_THROW const char* SLANG_MCALL getEntryName(uint32_t index) = 0;
        virtual SLANG_NO_THROW long SLANG_MCALL getEntryTimeMS(uint32_t index) = 0;
        virtual SLANG_NO_THROW uint32_t SLANG_MCALL getEntryInvocationTimes(uint32_t index) = 0;
    };
#define SLANG_UUID_ISlangProfiler ISlangProfiler::getTypeGuid()

    namespace slang
    {
    struct IGlobalSession;
    struct ICompileRequest;

    } // namespace slang

    /*!
    @brief An instance of the Slang library.
    */
    typedef slang::IGlobalSession SlangSession;


    typedef struct SlangProgramLayout SlangProgramLayout;

    /*!
    @brief A request for one or more compilation actions to be performed.
    */
    typedef struct slang::ICompileRequest SlangCompileRequest;


    /*!
@brief Callback type used for diagnostic output.
*/
    typedef void (*SlangDiagnosticCallback)(char const* message, void* userData);

    /*!
    @brief Get the build version 'tag' string. The string is the same as
    produced via `git describe --tags --match v*` for the project. If such a
    version could not be determined at build time then the contents will be
    0.0.0-unknown. Any string can be set by passing
    -DSLANG_VERSION_FULL=whatever during the cmake invocation.

    This function will return exactly the same result as the method
    getBuildTagString on IGlobalSession.

    An advantage of using this function over the method is that doing so does
    not require the creation of a session, which can be a fairly costly
    operation.

    @return The build tag string
    */
    SLANG_API const char* spGetBuildTagString();

    /*
    Forward declarations of types used in the reflection interface;
    */

    typedef struct SlangProgramLayout SlangProgramLayout;
    typedef struct SlangEntryPoint SlangEntryPoint;
    typedef struct SlangEntryPointLayout SlangEntryPointLayout;

    typedef struct SlangReflectionDecl SlangReflectionDecl;
    typedef struct SlangReflectionModifier SlangReflectionModifier;
    typedef struct SlangReflectionType SlangReflectionType;
    typedef struct SlangReflectionTypeLayout SlangReflectionTypeLayout;
    typedef struct SlangReflectionVariable SlangReflectionVariable;
    typedef struct SlangReflectionVariableLayout SlangReflectionVariableLayout;
    typedef struct SlangReflectionTypeParameter SlangReflectionTypeParameter;
    typedef struct SlangReflectionUserAttribute SlangReflectionUserAttribute;
    typedef struct SlangReflectionFunction SlangReflectionFunction;
    typedef struct SlangReflectionGeneric SlangReflectionGeneric;

    union SlangReflectionGenericArg
    {
        SlangReflectionType* typeVal;
        int64_t intVal;
        bool boolVal;
    };

    enum SlangReflectionGenericArgType
    {
        SLANG_GENERIC_ARG_TYPE = 0,
        SLANG_GENERIC_ARG_INT = 1,
        SLANG_GENERIC_ARG_BOOL = 2
    };

    /*
    Type aliases to maintain backward compatibility.
    */
    typedef SlangProgramLayout SlangReflection;
    typedef SlangEntryPointLayout SlangReflectionEntryPoint;

    // type reflection

    typedef unsigned int SlangTypeKindIntegral;
    enum SlangTypeKind : SlangTypeKindIntegral
    {
        SLANG_TYPE_KIND_NONE,
        SLANG_TYPE_KIND_STRUCT,
        SLANG_TYPE_KIND_ARRAY,
        SLANG_TYPE_KIND_MATRIX,
        SLANG_TYPE_KIND_VECTOR,
        SLANG_TYPE_KIND_SCALAR,
        SLANG_TYPE_KIND_CONSTANT_BUFFER,
        SLANG_TYPE_KIND_RESOURCE,
        SLANG_TYPE_KIND_SAMPLER_STATE,
        SLANG_TYPE_KIND_TEXTURE_BUFFER,
        SLANG_TYPE_KIND_SHADER_STORAGE_BUFFER,
        SLANG_TYPE_KIND_PARAMETER_BLOCK,
        SLANG_TYPE_KIND_GENERIC_TYPE_PARAMETER,
        SLANG_TYPE_KIND_INTERFACE,
        SLANG_TYPE_KIND_OUTPUT_STREAM,
        SLANG_TYPE_KIND_MESH_OUTPUT,
        SLANG_TYPE_KIND_SPECIALIZED,
        SLANG_TYPE_KIND_FEEDBACK,
        SLANG_TYPE_KIND_POINTER,
        SLANG_TYPE_KIND_DYNAMIC_RESOURCE,
        SLANG_TYPE_KIND_COUNT,
    };

    typedef unsigned int SlangScalarTypeIntegral;
    enum SlangScalarType : SlangScalarTypeIntegral
    {
        SLANG_SCALAR_TYPE_NONE,
        SLANG_SCALAR_TYPE_VOID,
        SLANG_SCALAR_TYPE_BOOL,
        SLANG_SCALAR_TYPE_INT32,
        SLANG_SCALAR_TYPE_UINT32,
        SLANG_SCALAR_TYPE_INT64,
        SLANG_SCALAR_TYPE_UINT64,
        SLANG_SCALAR_TYPE_FLOAT16,
        SLANG_SCALAR_TYPE_FLOAT32,
        SLANG_SCALAR_TYPE_FLOAT64,
        SLANG_SCALAR_TYPE_INT8,
        SLANG_SCALAR_TYPE_UINT8,
        SLANG_SCALAR_TYPE_INT16,
        SLANG_SCALAR_TYPE_UINT16,
        SLANG_SCALAR_TYPE_INTPTR,
        SLANG_SCALAR_TYPE_UINTPTR
    };

    // abstract decl reflection
    typedef unsigned int SlangDeclKindIntegral;
    enum SlangDeclKind : SlangDeclKindIntegral
    {
        SLANG_DECL_KIND_UNSUPPORTED_FOR_REFLECTION,
        SLANG_DECL_KIND_STRUCT,
        SLANG_DECL_KIND_FUNC,
        SLANG_DECL_KIND_MODULE,
        SLANG_DECL_KIND_GENERIC,
        SLANG_DECL_KIND_VARIABLE,
        SLANG_DECL_KIND_NAMESPACE
    };

#ifndef SLANG_RESOURCE_SHAPE
    #define SLANG_RESOURCE_SHAPE
    typedef unsigned int SlangResourceShapeIntegral;
    enum SlangResourceShape : SlangResourceShapeIntegral
    {
        SLANG_RESOURCE_BASE_SHAPE_MASK = 0x0F,

        SLANG_RESOURCE_NONE = 0x00,

        SLANG_TEXTURE_1D = 0x01,
        SLANG_TEXTURE_2D = 0x02,
        SLANG_TEXTURE_3D = 0x03,
        SLANG_TEXTURE_CUBE = 0x04,
        SLANG_TEXTURE_BUFFER = 0x05,

        SLANG_STRUCTURED_BUFFER = 0x06,
        SLANG_BYTE_ADDRESS_BUFFER = 0x07,
        SLANG_RESOURCE_UNKNOWN = 0x08,
        SLANG_ACCELERATION_STRUCTURE = 0x09,
        SLANG_TEXTURE_SUBPASS = 0x0A,

        SLANG_RESOURCE_EXT_SHAPE_MASK = 0xF0,

        SLANG_TEXTURE_FEEDBACK_FLAG = 0x10,
        SLANG_TEXTURE_SHADOW_FLAG = 0x20,
        SLANG_TEXTURE_ARRAY_FLAG = 0x40,
        SLANG_TEXTURE_MULTISAMPLE_FLAG = 0x80,

        SLANG_TEXTURE_1D_ARRAY = SLANG_TEXTURE_1D | SLANG_TEXTURE_ARRAY_FLAG,
        SLANG_TEXTURE_2D_ARRAY = SLANG_TEXTURE_2D | SLANG_TEXTURE_ARRAY_FLAG,
        SLANG_TEXTURE_CUBE_ARRAY = SLANG_TEXTURE_CUBE | SLANG_TEXTURE_ARRAY_FLAG,

        SLANG_TEXTURE_2D_MULTISAMPLE = SLANG_TEXTURE_2D | SLANG_TEXTURE_MULTISAMPLE_FLAG,
        SLANG_TEXTURE_2D_MULTISAMPLE_ARRAY =
            SLANG_TEXTURE_2D | SLANG_TEXTURE_MULTISAMPLE_FLAG | SLANG_TEXTURE_ARRAY_FLAG,
        SLANG_TEXTURE_SUBPASS_MULTISAMPLE = SLANG_TEXTURE_SUBPASS | SLANG_TEXTURE_MULTISAMPLE_FLAG,
    };
#endif
    typedef unsigned int SlangResourceAccessIntegral;
    enum SlangResourceAccess : SlangResourceAccessIntegral
    {
        SLANG_RESOURCE_ACCESS_NONE,
        SLANG_RESOURCE_ACCESS_READ,
        SLANG_RESOURCE_ACCESS_READ_WRITE,
        SLANG_RESOURCE_ACCESS_RASTER_ORDERED,
        SLANG_RESOURCE_ACCESS_APPEND,
        SLANG_RESOURCE_ACCESS_CONSUME,
        SLANG_RESOURCE_ACCESS_WRITE,
        SLANG_RESOURCE_ACCESS_FEEDBACK,
        SLANG_RESOURCE_ACCESS_UNKNOWN = 0x7FFFFFFF,
    };

    typedef unsigned int SlangParameterCategoryIntegral;
    enum SlangParameterCategory : SlangParameterCategoryIntegral
    {
        SLANG_PARAMETER_CATEGORY_NONE,
        SLANG_PARAMETER_CATEGORY_MIXED,
        SLANG_PARAMETER_CATEGORY_CONSTANT_BUFFER,
        SLANG_PARAMETER_CATEGORY_SHADER_RESOURCE,
        SLANG_PARAMETER_CATEGORY_UNORDERED_ACCESS,
        SLANG_PARAMETER_CATEGORY_VARYING_INPUT,
        SLANG_PARAMETER_CATEGORY_VARYING_OUTPUT,
        SLANG_PARAMETER_CATEGORY_SAMPLER_STATE,
        SLANG_PARAMETER_CATEGORY_UNIFORM,
        SLANG_PARAMETER_CATEGORY_DESCRIPTOR_TABLE_SLOT,
        SLANG_PARAMETER_CATEGORY_SPECIALIZATION_CONSTANT,
        SLANG_PARAMETER_CATEGORY_PUSH_CONSTANT_BUFFER,

        // HLSL register `space`, Vulkan GLSL `set`
        SLANG_PARAMETER_CATEGORY_REGISTER_SPACE,

        // TODO: Ellie, Both APIs treat mesh outputs as more or less varying output,
        // Does it deserve to be represented here??

        // A parameter whose type is to be specialized by a global generic type argument
        SLANG_PARAMETER_CATEGORY_GENERIC,

        SLANG_PARAMETER_CATEGORY_RAY_PAYLOAD,
        SLANG_PARAMETER_CATEGORY_HIT_ATTRIBUTES,
        SLANG_PARAMETER_CATEGORY_CALLABLE_PAYLOAD,
        SLANG_PARAMETER_CATEGORY_SHADER_RECORD,

        // An existential type parameter represents a "hole" that
        // needs to be filled with a concrete type to enable
        // generation of specialized code.
        //
        // Consider this example:
        //
        //      struct MyParams
        //      {
        //          IMaterial material;
        //          ILight lights[3];
        //      };
        //
        // This `MyParams` type introduces two existential type parameters:
        // one for `material` and one for `lights`. Even though `lights`
        // is an array, it only introduces one type parameter, because
        // we need to have a *single* concrete type for all the array
        // elements to be able to generate specialized code.
        //
        SLANG_PARAMETER_CATEGORY_EXISTENTIAL_TYPE_PARAM,

        // An existential object parameter represents a value
        // that needs to be passed in to provide data for some
        // interface-type shader parameter.
        //
        // Consider this example:
        //
        //      struct MyParams
        //      {
        //          IMaterial material;
        //          ILight lights[3];
        //      };
        //
        // This `MyParams` type introduces four existential object parameters:
        // one for `material` and three for `lights` (one for each array
        // element). This is consistent with the number of interface-type
        // "objects" that are being passed through to the shader.
        //
        SLANG_PARAMETER_CATEGORY_EXISTENTIAL_OBJECT_PARAM,

        // The register space offset for the sub-elements that occupies register spaces.
        SLANG_PARAMETER_CATEGORY_SUB_ELEMENT_REGISTER_SPACE,

        // The input_attachment_index subpass occupancy tracker
        SLANG_PARAMETER_CATEGORY_SUBPASS,

        // Metal tier-1 argument buffer element [[id]].
        SLANG_PARAMETER_CATEGORY_METAL_ARGUMENT_BUFFER_ELEMENT,

        // Metal [[attribute]] inputs.
        SLANG_PARAMETER_CATEGORY_METAL_ATTRIBUTE,

        // Metal [[payload]] inputs
        SLANG_PARAMETER_CATEGORY_METAL_PAYLOAD,

        //
        SLANG_PARAMETER_CATEGORY_COUNT,

        // Aliases for Metal-specific categories.
        SLANG_PARAMETER_CATEGORY_METAL_BUFFER = SLANG_PARAMETER_CATEGORY_CONSTANT_BUFFER,
        SLANG_PARAMETER_CATEGORY_METAL_TEXTURE = SLANG_PARAMETER_CATEGORY_SHADER_RESOURCE,
        SLANG_PARAMETER_CATEGORY_METAL_SAMPLER = SLANG_PARAMETER_CATEGORY_SAMPLER_STATE,

        // DEPRECATED:
        SLANG_PARAMETER_CATEGORY_VERTEX_INPUT = SLANG_PARAMETER_CATEGORY_VARYING_INPUT,
        SLANG_PARAMETER_CATEGORY_FRAGMENT_OUTPUT = SLANG_PARAMETER_CATEGORY_VARYING_OUTPUT,
        SLANG_PARAMETER_CATEGORY_COUNT_V1 = SLANG_PARAMETER_CATEGORY_SUBPASS,
    };

    /** Types of API-managed bindings that a parameter might use.

    `SlangBindingType` represents the distinct types of binding ranges that might be
    understood by an underlying graphics API or cross-API abstraction layer.
    Several of the enumeration cases here correspond to cases of `VkDescriptorType`
    defined by the Vulkan API. Note however that the values of this enumeration
    are not the same as those of any particular API.

    The `SlangBindingType` enumeration is distinct from `SlangParameterCategory`
    because `SlangParameterCategory` differentiates the types of parameters for
    the purposes of layout, where the layout rules of some targets will treat
    parameters of different types as occupying the same binding space for layout
    (e.g., in SPIR-V both a `Texture2D` and `SamplerState` use the same space of
    `binding` indices, and are not allowed to overlap), while those same types
    map to different types of bindings in the API (e.g., both textures and samplers
    use different `VkDescriptorType` values).

    When you want to answer "what register/binding did this parameter use?" you
    should use `SlangParameterCategory`.

    When you want to answer "what type of descriptor range should this parameter use?"
    you should use `SlangBindingType`.
    */
    typedef SlangUInt32 SlangBindingTypeIntegral;
    enum SlangBindingType : SlangBindingTypeIntegral
    {
        SLANG_BINDING_TYPE_UNKNOWN = 0,

        SLANG_BINDING_TYPE_SAMPLER,
        SLANG_BINDING_TYPE_TEXTURE,
        SLANG_BINDING_TYPE_CONSTANT_BUFFER,
        SLANG_BINDING_TYPE_PARAMETER_BLOCK,
        SLANG_BINDING_TYPE_TYPED_BUFFER,
        SLANG_BINDING_TYPE_RAW_BUFFER,
        SLANG_BINDING_TYPE_COMBINED_TEXTURE_SAMPLER,
        SLANG_BINDING_TYPE_INPUT_RENDER_TARGET,
        SLANG_BINDING_TYPE_INLINE_UNIFORM_DATA,
        SLANG_BINDING_TYPE_RAY_TRACING_ACCELERATION_STRUCTURE,

        SLANG_BINDING_TYPE_VARYING_INPUT,
        SLANG_BINDING_TYPE_VARYING_OUTPUT,

        SLANG_BINDING_TYPE_EXISTENTIAL_VALUE,
        SLANG_BINDING_TYPE_PUSH_CONSTANT,

        SLANG_BINDING_TYPE_MUTABLE_FLAG = 0x100,

        SLANG_BINDING_TYPE_MUTABLE_TETURE =
            SLANG_BINDING_TYPE_TEXTURE | SLANG_BINDING_TYPE_MUTABLE_FLAG,
        SLANG_BINDING_TYPE_MUTABLE_TYPED_BUFFER =
            SLANG_BINDING_TYPE_TYPED_BUFFER | SLANG_BINDING_TYPE_MUTABLE_FLAG,
        SLANG_BINDING_TYPE_MUTABLE_RAW_BUFFER =
            SLANG_BINDING_TYPE_RAW_BUFFER | SLANG_BINDING_TYPE_MUTABLE_FLAG,

        SLANG_BINDING_TYPE_BASE_MASK = 0x00FF,
        SLANG_BINDING_TYPE_EXT_MASK = 0xFF00,
    };

    typedef SlangUInt32 SlangLayoutRulesIntegral;
    enum SlangLayoutRules : SlangLayoutRulesIntegral
    {
        SLANG_LAYOUT_RULES_DEFAULT,
        SLANG_LAYOUT_RULES_METAL_ARGUMENT_BUFFER_TIER_2,
    };

    typedef SlangUInt32 SlangModifierIDIntegral;
    enum SlangModifierID : SlangModifierIDIntegral
    {
        SLANG_MODIFIER_SHARED,
        SLANG_MODIFIER_NO_DIFF,
        SLANG_MODIFIER_STATIC,
        SLANG_MODIFIER_CONST,
        SLANG_MODIFIER_EXPORT,
        SLANG_MODIFIER_EXTERN,
        SLANG_MODIFIER_DIFFERENTIABLE,
        SLANG_MODIFIER_MUTATING,
        SLANG_MODIFIER_IN,
        SLANG_MODIFIER_OUT,
        SLANG_MODIFIER_INOUT
    };

    typedef SlangUInt32 SlangImageFormatIntegral;
    enum SlangImageFormat : SlangImageFormatIntegral
    {
#define SLANG_FORMAT(NAME, DESC) SLANG_IMAGE_FORMAT_##NAME,
#include "slang-image-format-defs.h"
#undef SLANG_FORMAT
    };

#define SLANG_UNBOUNDED_SIZE (~size_t(0))

    // Shader Parameter Reflection

    typedef SlangReflectionVariableLayout SlangReflectionParameter;

#ifdef __cplusplus
}
#endif

#ifdef __cplusplus
namespace slang
{
struct ISession;
}
#endif

#include "slang-deprecated.h"

#ifdef __cplusplus

/* Helper interfaces for C++ users */
namespace slang
{
struct BufferReflection;
struct DeclReflection;
struct TypeLayoutReflection;
struct TypeReflection;
struct VariableLayoutReflection;
struct VariableReflection;
struct FunctionReflection;
struct GenericReflection;

union GenericArgReflection
{
    TypeReflection* typeVal;
    int64_t intVal;
    bool boolVal;
};

struct UserAttribute
{
    char const* getName()
    {
        return spReflectionUserAttribute_GetName((SlangReflectionUserAttribute*)this);
    }
    uint32_t getArgumentCount()
    {
        return (uint32_t)spReflectionUserAttribute_GetArgumentCount(
            (SlangReflectionUserAttribute*)this);
    }
    TypeReflection* getArgumentType(uint32_t index)
    {
        return (TypeReflection*)spReflectionUserAttribute_GetArgumentType(
            (SlangReflectionUserAttribute*)this,
            index);
    }
    SlangResult getArgumentValueInt(uint32_t index, int* value)
    {
        return spReflectionUserAttribute_GetArgumentValueInt(
            (SlangReflectionUserAttribute*)this,
            index,
            value);
    }
    SlangResult getArgumentValueFloat(uint32_t index, float* value)
    {
        return spReflectionUserAttribute_GetArgumentValueFloat(
            (SlangReflectionUserAttribute*)this,
            index,
            value);
    }
    const char* getArgumentValueString(uint32_t index, size_t* outSize)
    {
        return spReflectionUserAttribute_GetArgumentValueString(
            (SlangReflectionUserAttribute*)this,
            index,
            outSize);
    }
};

struct TypeReflection
{
    enum class Kind
    {
        None = SLANG_TYPE_KIND_NONE,
        Struct = SLANG_TYPE_KIND_STRUCT,
        Array = SLANG_TYPE_KIND_ARRAY,
        Matrix = SLANG_TYPE_KIND_MATRIX,
        Vector = SLANG_TYPE_KIND_VECTOR,
        Scalar = SLANG_TYPE_KIND_SCALAR,
        ConstantBuffer = SLANG_TYPE_KIND_CONSTANT_BUFFER,
        Resource = SLANG_TYPE_KIND_RESOURCE,
        SamplerState = SLANG_TYPE_KIND_SAMPLER_STATE,
        TextureBuffer = SLANG_TYPE_KIND_TEXTURE_BUFFER,
        ShaderStorageBuffer = SLANG_TYPE_KIND_SHADER_STORAGE_BUFFER,
        ParameterBlock = SLANG_TYPE_KIND_PARAMETER_BLOCK,
        GenericTypeParameter = SLANG_TYPE_KIND_GENERIC_TYPE_PARAMETER,
        Interface = SLANG_TYPE_KIND_INTERFACE,
        OutputStream = SLANG_TYPE_KIND_OUTPUT_STREAM,
        Specialized = SLANG_TYPE_KIND_SPECIALIZED,
        Feedback = SLANG_TYPE_KIND_FEEDBACK,
        Pointer = SLANG_TYPE_KIND_POINTER,
        DynamicResource = SLANG_TYPE_KIND_DYNAMIC_RESOURCE,
    };

    enum ScalarType : SlangScalarTypeIntegral
    {
        None = SLANG_SCALAR_TYPE_NONE,
        Void = SLANG_SCALAR_TYPE_VOID,
        Bool = SLANG_SCALAR_TYPE_BOOL,
        Int32 = SLANG_SCALAR_TYPE_INT32,
        UInt32 = SLANG_SCALAR_TYPE_UINT32,
        Int64 = SLANG_SCALAR_TYPE_INT64,
        UInt64 = SLANG_SCALAR_TYPE_UINT64,
        Float16 = SLANG_SCALAR_TYPE_FLOAT16,
        Float32 = SLANG_SCALAR_TYPE_FLOAT32,
        Float64 = SLANG_SCALAR_TYPE_FLOAT64,
        Int8 = SLANG_SCALAR_TYPE_INT8,
        UInt8 = SLANG_SCALAR_TYPE_UINT8,
        Int16 = SLANG_SCALAR_TYPE_INT16,
        UInt16 = SLANG_SCALAR_TYPE_UINT16,
    };

    Kind getKind() { return (Kind)spReflectionType_GetKind((SlangReflectionType*)this); }

    // only useful if `getKind() == Kind::Struct`
    unsigned int getFieldCount()
    {
        return spReflectionType_GetFieldCount((SlangReflectionType*)this);
    }

    VariableReflection* getFieldByIndex(unsigned int index)
    {
        return (
            VariableReflection*)spReflectionType_GetFieldByIndex((SlangReflectionType*)this, index);
    }

    bool isArray() { return getKind() == TypeReflection::Kind::Array; }

    TypeReflection* unwrapArray()
    {
        TypeReflection* type = this;
        while (type->isArray())
        {
            type = type->getElementType();
        }
        return type;
    }

    // only useful if `getKind() == Kind::Array`
    size_t getElementCount()
    {
        return spReflectionType_GetElementCount((SlangReflectionType*)this);
    }

    size_t getTotalArrayElementCount()
    {
        if (!isArray())
            return 0;
        size_t result = 1;
        TypeReflection* type = this;
        for (;;)
        {
            if (!type->isArray())
                return result;

            result *= type->getElementCount();
            type = type->getElementType();
        }
    }

    TypeReflection* getElementType()
    {
        return (TypeReflection*)spReflectionType_GetElementType((SlangReflectionType*)this);
    }

    unsigned getRowCount() { return spReflectionType_GetRowCount((SlangReflectionType*)this); }

    unsigned getColumnCount()
    {
        return spReflectionType_GetColumnCount((SlangReflectionType*)this);
    }

    ScalarType getScalarType()
    {
        return (ScalarType)spReflectionType_GetScalarType((SlangReflectionType*)this);
    }

    TypeReflection* getResourceResultType()
    {
        return (TypeReflection*)spReflectionType_GetResourceResultType((SlangReflectionType*)this);
    }

    SlangResourceShape getResourceShape()
    {
        return spReflectionType_GetResourceShape((SlangReflectionType*)this);
    }

    SlangResourceAccess getResourceAccess()
    {
        return spReflectionType_GetResourceAccess((SlangReflectionType*)this);
    }

    char const* getName() { return spReflectionType_GetName((SlangReflectionType*)this); }

    SlangResult getFullName(ISlangBlob** outNameBlob)
    {
        return spReflectionType_GetFullName((SlangReflectionType*)this, outNameBlob);
    }

    unsigned int getUserAttributeCount()
    {
        return spReflectionType_GetUserAttributeCount((SlangReflectionType*)this);
    }

    UserAttribute* getUserAttributeByIndex(unsigned int index)
    {
        return (UserAttribute*)spReflectionType_GetUserAttribute((SlangReflectionType*)this, index);
    }

    UserAttribute* findUserAttributeByName(char const* name)
    {
        return (UserAttribute*)spReflectionType_FindUserAttributeByName(
            (SlangReflectionType*)this,
            name);
    }

    TypeReflection* applySpecializations(GenericReflection* generic)
    {
        return (TypeReflection*)spReflectionType_applySpecializations(
            (SlangReflectionType*)this,
            (SlangReflectionGeneric*)generic);
    }

    GenericReflection* getGenericContainer()
    {
        return (GenericReflection*)spReflectionType_GetGenericContainer((SlangReflectionType*)this);
    }
};

enum ParameterCategory : SlangParameterCategoryIntegral
{
    // TODO: these aren't scoped...
    None = SLANG_PARAMETER_CATEGORY_NONE,
    Mixed = SLANG_PARAMETER_CATEGORY_MIXED,
    ConstantBuffer = SLANG_PARAMETER_CATEGORY_CONSTANT_BUFFER,
    ShaderResource = SLANG_PARAMETER_CATEGORY_SHADER_RESOURCE,
    UnorderedAccess = SLANG_PARAMETER_CATEGORY_UNORDERED_ACCESS,
    VaryingInput = SLANG_PARAMETER_CATEGORY_VARYING_INPUT,
    VaryingOutput = SLANG_PARAMETER_CATEGORY_VARYING_OUTPUT,
    SamplerState = SLANG_PARAMETER_CATEGORY_SAMPLER_STATE,
    Uniform = SLANG_PARAMETER_CATEGORY_UNIFORM,
    DescriptorTableSlot = SLANG_PARAMETER_CATEGORY_DESCRIPTOR_TABLE_SLOT,
    SpecializationConstant = SLANG_PARAMETER_CATEGORY_SPECIALIZATION_CONSTANT,
    PushConstantBuffer = SLANG_PARAMETER_CATEGORY_PUSH_CONSTANT_BUFFER,
    RegisterSpace = SLANG_PARAMETER_CATEGORY_REGISTER_SPACE,
    GenericResource = SLANG_PARAMETER_CATEGORY_GENERIC,

    RayPayload = SLANG_PARAMETER_CATEGORY_RAY_PAYLOAD,
    HitAttributes = SLANG_PARAMETER_CATEGORY_HIT_ATTRIBUTES,
    CallablePayload = SLANG_PARAMETER_CATEGORY_CALLABLE_PAYLOAD,

    ShaderRecord = SLANG_PARAMETER_CATEGORY_SHADER_RECORD,

    ExistentialTypeParam = SLANG_PARAMETER_CATEGORY_EXISTENTIAL_TYPE_PARAM,
    ExistentialObjectParam = SLANG_PARAMETER_CATEGORY_EXISTENTIAL_OBJECT_PARAM,

    SubElementRegisterSpace = SLANG_PARAMETER_CATEGORY_SUB_ELEMENT_REGISTER_SPACE,

    InputAttachmentIndex = SLANG_PARAMETER_CATEGORY_SUBPASS,

    MetalBuffer = SLANG_PARAMETER_CATEGORY_CONSTANT_BUFFER,
    MetalTexture = SLANG_PARAMETER_CATEGORY_METAL_TEXTURE,
    MetalArgumentBufferElement = SLANG_PARAMETER_CATEGORY_METAL_ARGUMENT_BUFFER_ELEMENT,
    MetalAttribute = SLANG_PARAMETER_CATEGORY_METAL_ATTRIBUTE,
    MetalPayload = SLANG_PARAMETER_CATEGORY_METAL_PAYLOAD,

    // DEPRECATED:
    VertexInput = SLANG_PARAMETER_CATEGORY_VERTEX_INPUT,
    FragmentOutput = SLANG_PARAMETER_CATEGORY_FRAGMENT_OUTPUT,
};

enum class BindingType : SlangBindingTypeIntegral
{
    Unknown = SLANG_BINDING_TYPE_UNKNOWN,

    Sampler = SLANG_BINDING_TYPE_SAMPLER,
    Texture = SLANG_BINDING_TYPE_TEXTURE,
    ConstantBuffer = SLANG_BINDING_TYPE_CONSTANT_BUFFER,
    ParameterBlock = SLANG_BINDING_TYPE_PARAMETER_BLOCK,
    TypedBuffer = SLANG_BINDING_TYPE_TYPED_BUFFER,
    RawBuffer = SLANG_BINDING_TYPE_RAW_BUFFER,
    CombinedTextureSampler = SLANG_BINDING_TYPE_COMBINED_TEXTURE_SAMPLER,
    InputRenderTarget = SLANG_BINDING_TYPE_INPUT_RENDER_TARGET,
    InlineUniformData = SLANG_BINDING_TYPE_INLINE_UNIFORM_DATA,
    RayTracingAccelerationStructure = SLANG_BINDING_TYPE_RAY_TRACING_ACCELERATION_STRUCTURE,
    VaryingInput = SLANG_BINDING_TYPE_VARYING_INPUT,
    VaryingOutput = SLANG_BINDING_TYPE_VARYING_OUTPUT,
    ExistentialValue = SLANG_BINDING_TYPE_EXISTENTIAL_VALUE,
    PushConstant = SLANG_BINDING_TYPE_PUSH_CONSTANT,

    MutableFlag = SLANG_BINDING_TYPE_MUTABLE_FLAG,

    MutableTexture = SLANG_BINDING_TYPE_MUTABLE_TETURE,
    MutableTypedBuffer = SLANG_BINDING_TYPE_MUTABLE_TYPED_BUFFER,
    MutableRawBuffer = SLANG_BINDING_TYPE_MUTABLE_RAW_BUFFER,

    BaseMask = SLANG_BINDING_TYPE_BASE_MASK,
    ExtMask = SLANG_BINDING_TYPE_EXT_MASK,
};

struct TypeLayoutReflection
{
    TypeReflection* getType()
    {
        return (TypeReflection*)spReflectionTypeLayout_GetType((SlangReflectionTypeLayout*)this);
    }

    TypeReflection::Kind getKind()
    {
        return (TypeReflection::Kind)spReflectionTypeLayout_getKind(
            (SlangReflectionTypeLayout*)this);
    }

    size_t getSize(SlangParameterCategory category = SLANG_PARAMETER_CATEGORY_UNIFORM)
    {
        return spReflectionTypeLayout_GetSize((SlangReflectionTypeLayout*)this, category);
    }

    size_t getStride(SlangParameterCategory category = SLANG_PARAMETER_CATEGORY_UNIFORM)
    {
        return spReflectionTypeLayout_GetStride((SlangReflectionTypeLayout*)this, category);
    }

    int32_t getAlignment(SlangParameterCategory category = SLANG_PARAMETER_CATEGORY_UNIFORM)
    {
        return spReflectionTypeLayout_getAlignment((SlangReflectionTypeLayout*)this, category);
    }

    unsigned int getFieldCount()
    {
        return spReflectionTypeLayout_GetFieldCount((SlangReflectionTypeLayout*)this);
    }

    VariableLayoutReflection* getFieldByIndex(unsigned int index)
    {
        return (VariableLayoutReflection*)spReflectionTypeLayout_GetFieldByIndex(
            (SlangReflectionTypeLayout*)this,
            index);
    }

    SlangInt findFieldIndexByName(char const* nameBegin, char const* nameEnd = nullptr)
    {
        return spReflectionTypeLayout_findFieldIndexByName(
            (SlangReflectionTypeLayout*)this,
            nameBegin,
            nameEnd);
    }

    VariableLayoutReflection* getExplicitCounter()
    {
        return (VariableLayoutReflection*)spReflectionTypeLayout_GetExplicitCounter(
            (SlangReflectionTypeLayout*)this);
    }

    bool isArray() { return getType()->isArray(); }

    TypeLayoutReflection* unwrapArray()
    {
        TypeLayoutReflection* typeLayout = this;
        while (typeLayout->isArray())
        {
            typeLayout = typeLayout->getElementTypeLayout();
        }
        return typeLayout;
    }

    // only useful if `getKind() == Kind::Array`
    size_t getElementCount() { return getType()->getElementCount(); }

    size_t getTotalArrayElementCount() { return getType()->getTotalArrayElementCount(); }

    size_t getElementStride(SlangParameterCategory category)
    {
        return spReflectionTypeLayout_GetElementStride((SlangReflectionTypeLayout*)this, category);
    }

    TypeLayoutReflection* getElementTypeLayout()
    {
        return (TypeLayoutReflection*)spReflectionTypeLayout_GetElementTypeLayout(
            (SlangReflectionTypeLayout*)this);
    }

    VariableLayoutReflection* getElementVarLayout()
    {
        return (VariableLayoutReflection*)spReflectionTypeLayout_GetElementVarLayout(
            (SlangReflectionTypeLayout*)this);
    }

    VariableLayoutReflection* getContainerVarLayout()
    {
        return (VariableLayoutReflection*)spReflectionTypeLayout_getContainerVarLayout(
            (SlangReflectionTypeLayout*)this);
    }

    // How is this type supposed to be bound?
    ParameterCategory getParameterCategory()
    {
        return (ParameterCategory)spReflectionTypeLayout_GetParameterCategory(
            (SlangReflectionTypeLayout*)this);
    }

    unsigned int getCategoryCount()
    {
        return spReflectionTypeLayout_GetCategoryCount((SlangReflectionTypeLayout*)this);
    }

    ParameterCategory getCategoryByIndex(unsigned int index)
    {
        return (ParameterCategory)spReflectionTypeLayout_GetCategoryByIndex(
            (SlangReflectionTypeLayout*)this,
            index);
    }

    unsigned getRowCount() { return getType()->getRowCount(); }

    unsigned getColumnCount() { return getType()->getColumnCount(); }

    TypeReflection::ScalarType getScalarType() { return getType()->getScalarType(); }

    TypeReflection* getResourceResultType() { return getType()->getResourceResultType(); }

    SlangResourceShape getResourceShape() { return getType()->getResourceShape(); }

    SlangResourceAccess getResourceAccess() { return getType()->getResourceAccess(); }

    char const* getName() { return getType()->getName(); }

    SlangMatrixLayoutMode getMatrixLayoutMode()
    {
        return spReflectionTypeLayout_GetMatrixLayoutMode((SlangReflectionTypeLayout*)this);
    }

    int getGenericParamIndex()
    {
        return spReflectionTypeLayout_getGenericParamIndex((SlangReflectionTypeLayout*)this);
    }

    TypeLayoutReflection* getPendingDataTypeLayout()
    {
        return (TypeLayoutReflection*)spReflectionTypeLayout_getPendingDataTypeLayout(
            (SlangReflectionTypeLayout*)this);
    }

    VariableLayoutReflection* getSpecializedTypePendingDataVarLayout()
    {
        return (VariableLayoutReflection*)
            spReflectionTypeLayout_getSpecializedTypePendingDataVarLayout(
                (SlangReflectionTypeLayout*)this);
    }

    SlangInt getBindingRangeCount()
    {
        return spReflectionTypeLayout_getBindingRangeCount((SlangReflectionTypeLayout*)this);
    }

    BindingType getBindingRangeType(SlangInt index)
    {
        return (BindingType)spReflectionTypeLayout_getBindingRangeType(
            (SlangReflectionTypeLayout*)this,
            index);
    }

    bool isBindingRangeSpecializable(SlangInt index)
    {
        return (bool)spReflectionTypeLayout_isBindingRangeSpecializable(
            (SlangReflectionTypeLayout*)this,
            index);
    }

    SlangInt getBindingRangeBindingCount(SlangInt index)
    {
        return spReflectionTypeLayout_getBindingRangeBindingCount(
            (SlangReflectionTypeLayout*)this,
            index);
    }

    /*
    SlangInt getBindingRangeIndexOffset(SlangInt index)
    {
        return spReflectionTypeLayout_getBindingRangeIndexOffset(
            (SlangReflectionTypeLayout*) this,
            index);
    }

    SlangInt getBindingRangeSpaceOffset(SlangInt index)
    {
        return spReflectionTypeLayout_getBindingRangeSpaceOffset(
            (SlangReflectionTypeLayout*) this,
            index);
    }
    */

    SlangInt getFieldBindingRangeOffset(SlangInt fieldIndex)
    {
        return spReflectionTypeLayout_getFieldBindingRangeOffset(
            (SlangReflectionTypeLayout*)this,
            fieldIndex);
    }

    SlangInt getExplicitCounterBindingRangeOffset()
    {
        return spReflectionTypeLayout_getExplicitCounterBindingRangeOffset(
            (SlangReflectionTypeLayout*)this);
    }

    TypeLayoutReflection* getBindingRangeLeafTypeLayout(SlangInt index)
    {
        return (TypeLayoutReflection*)spReflectionTypeLayout_getBindingRangeLeafTypeLayout(
            (SlangReflectionTypeLayout*)this,
            index);
    }

    VariableReflection* getBindingRangeLeafVariable(SlangInt index)
    {
        return (VariableReflection*)spReflectionTypeLayout_getBindingRangeLeafVariable(
            (SlangReflectionTypeLayout*)this,
            index);
    }

    SlangImageFormat getBindingRangeImageFormat(SlangInt index)
    {
        return spReflectionTypeLayout_getBindingRangeImageFormat(
            (SlangReflectionTypeLayout*)this,
            index);
    }

    SlangInt getBindingRangeDescriptorSetIndex(SlangInt index)
    {
        return spReflectionTypeLayout_getBindingRangeDescriptorSetIndex(
            (SlangReflectionTypeLayout*)this,
            index);
    }

    SlangInt getBindingRangeFirstDescriptorRangeIndex(SlangInt index)
    {
        return spReflectionTypeLayout_getBindingRangeFirstDescriptorRangeIndex(
            (SlangReflectionTypeLayout*)this,
            index);
    }

    SlangInt getBindingRangeDescriptorRangeCount(SlangInt index)
    {
        return spReflectionTypeLayout_getBindingRangeDescriptorRangeCount(
            (SlangReflectionTypeLayout*)this,
            index);
    }

    SlangInt getDescriptorSetCount()
    {
        return spReflectionTypeLayout_getDescriptorSetCount((SlangReflectionTypeLayout*)this);
    }

    SlangInt getDescriptorSetSpaceOffset(SlangInt setIndex)
    {
        return spReflectionTypeLayout_getDescriptorSetSpaceOffset(
            (SlangReflectionTypeLayout*)this,
            setIndex);
    }

    SlangInt getDescriptorSetDescriptorRangeCount(SlangInt setIndex)
    {
        return spReflectionTypeLayout_getDescriptorSetDescriptorRangeCount(
            (SlangReflectionTypeLayout*)this,
            setIndex);
    }

    SlangInt getDescriptorSetDescriptorRangeIndexOffset(SlangInt setIndex, SlangInt rangeIndex)
    {
        return spReflectionTypeLayout_getDescriptorSetDescriptorRangeIndexOffset(
            (SlangReflectionTypeLayout*)this,
            setIndex,
            rangeIndex);
    }

    SlangInt getDescriptorSetDescriptorRangeDescriptorCount(SlangInt setIndex, SlangInt rangeIndex)
    {
        return spReflectionTypeLayout_getDescriptorSetDescriptorRangeDescriptorCount(
            (SlangReflectionTypeLayout*)this,
            setIndex,
            rangeIndex);
    }

    BindingType getDescriptorSetDescriptorRangeType(SlangInt setIndex, SlangInt rangeIndex)
    {
        return (BindingType)spReflectionTypeLayout_getDescriptorSetDescriptorRangeType(
            (SlangReflectionTypeLayout*)this,
            setIndex,
            rangeIndex);
    }

    ParameterCategory getDescriptorSetDescriptorRangeCategory(
        SlangInt setIndex,
        SlangInt rangeIndex)
    {
        return (ParameterCategory)spReflectionTypeLayout_getDescriptorSetDescriptorRangeCategory(
            (SlangReflectionTypeLayout*)this,
            setIndex,
            rangeIndex);
    }

    SlangInt getSubObjectRangeCount()
    {
        return spReflectionTypeLayout_getSubObjectRangeCount((SlangReflectionTypeLayout*)this);
    }

    SlangInt getSubObjectRangeBindingRangeIndex(SlangInt subObjectRangeIndex)
    {
        return spReflectionTypeLayout_getSubObjectRangeBindingRangeIndex(
            (SlangReflectionTypeLayout*)this,
            subObjectRangeIndex);
    }

    SlangInt getSubObjectRangeSpaceOffset(SlangInt subObjectRangeIndex)
    {
        return spReflectionTypeLayout_getSubObjectRangeSpaceOffset(
            (SlangReflectionTypeLayout*)this,
            subObjectRangeIndex);
    }

    VariableLayoutReflection* getSubObjectRangeOffset(SlangInt subObjectRangeIndex)
    {
        return (VariableLayoutReflection*)spReflectionTypeLayout_getSubObjectRangeOffset(
            (SlangReflectionTypeLayout*)this,
            subObjectRangeIndex);
    }
};

struct Modifier
{
    enum ID : SlangModifierIDIntegral
    {
        Shared = SLANG_MODIFIER_SHARED,
        NoDiff = SLANG_MODIFIER_NO_DIFF,
        Static = SLANG_MODIFIER_STATIC,
        Const = SLANG_MODIFIER_CONST,
        Export = SLANG_MODIFIER_EXPORT,
        Extern = SLANG_MODIFIER_EXTERN,
        Differentiable = SLANG_MODIFIER_DIFFERENTIABLE,
        Mutating = SLANG_MODIFIER_MUTATING,
        In = SLANG_MODIFIER_IN,
        Out = SLANG_MODIFIER_OUT,
        InOut = SLANG_MODIFIER_INOUT
    };
};

struct VariableReflection
{
    char const* getName() { return spReflectionVariable_GetName((SlangReflectionVariable*)this); }

    TypeReflection* getType()
    {
        return (TypeReflection*)spReflectionVariable_GetType((SlangReflectionVariable*)this);
    }

    Modifier* findModifier(Modifier::ID id)
    {
        return (Modifier*)spReflectionVariable_FindModifier(
            (SlangReflectionVariable*)this,
            (SlangModifierID)id);
    }

    unsigned int getUserAttributeCount()
    {
        return spReflectionVariable_GetUserAttributeCount((SlangReflectionVariable*)this);
    }

    UserAttribute* getUserAttributeByIndex(unsigned int index)
    {
        return (UserAttribute*)spReflectionVariable_GetUserAttribute(
            (SlangReflectionVariable*)this,
            index);
    }

    UserAttribute* findUserAttributeByName(SlangSession* globalSession, char const* name)
    {
        return (UserAttribute*)spReflectionVariable_FindUserAttributeByName(
            (SlangReflectionVariable*)this,
            globalSession,
            name);
    }

    bool hasDefaultValue()
    {
        return spReflectionVariable_HasDefaultValue((SlangReflectionVariable*)this);
    }

    GenericReflection* getGenericContainer()
    {
        return (GenericReflection*)spReflectionVariable_GetGenericContainer(
            (SlangReflectionVariable*)this);
    }

    VariableReflection* applySpecializations(GenericReflection* generic)
    {
        return (VariableReflection*)spReflectionVariable_applySpecializations(
            (SlangReflectionVariable*)this,
            (SlangReflectionGeneric*)generic);
    }
};

struct VariableLayoutReflection
{
    VariableReflection* getVariable()
    {
        return (VariableReflection*)spReflectionVariableLayout_GetVariable(
            (SlangReflectionVariableLayout*)this);
    }

    char const* getName() { return getVariable()->getName(); }

    Modifier* findModifier(Modifier::ID id) { return getVariable()->findModifier(id); }

    TypeLayoutReflection* getTypeLayout()
    {
        return (TypeLayoutReflection*)spReflectionVariableLayout_GetTypeLayout(
            (SlangReflectionVariableLayout*)this);
    }

    ParameterCategory getCategory() { return getTypeLayout()->getParameterCategory(); }

    unsigned int getCategoryCount() { return getTypeLayout()->getCategoryCount(); }

    ParameterCategory getCategoryByIndex(unsigned int index)
    {
        return getTypeLayout()->getCategoryByIndex(index);
    }


    size_t getOffset(SlangParameterCategory category = SLANG_PARAMETER_CATEGORY_UNIFORM)
    {
        return spReflectionVariableLayout_GetOffset((SlangReflectionVariableLayout*)this, category);
    }

    TypeReflection* getType() { return getVariable()->getType(); }

    unsigned getBindingIndex()
    {
        return spReflectionParameter_GetBindingIndex((SlangReflectionVariableLayout*)this);
    }

    unsigned getBindingSpace()
    {
        return spReflectionParameter_GetBindingSpace((SlangReflectionVariableLayout*)this);
    }

    size_t getBindingSpace(SlangParameterCategory category)
    {
        return spReflectionVariableLayout_GetSpace((SlangReflectionVariableLayout*)this, category);
    }

    char const* getSemanticName()
    {
        return spReflectionVariableLayout_GetSemanticName((SlangReflectionVariableLayout*)this);
    }

    size_t getSemanticIndex()
    {
        return spReflectionVariableLayout_GetSemanticIndex((SlangReflectionVariableLayout*)this);
    }

    SlangStage getStage()
    {
        return spReflectionVariableLayout_getStage((SlangReflectionVariableLayout*)this);
    }

    VariableLayoutReflection* getPendingDataLayout()
    {
        return (VariableLayoutReflection*)spReflectionVariableLayout_getPendingDataLayout(
            (SlangReflectionVariableLayout*)this);
    }
};

struct FunctionReflection
{
    char const* getName() { return spReflectionFunction_GetName((SlangReflectionFunction*)this); }

    TypeReflection* getReturnType()
    {
        return (TypeReflection*)spReflectionFunction_GetResultType((SlangReflectionFunction*)this);
    }

    unsigned int getParameterCount()
    {
        return spReflectionFunction_GetParameterCount((SlangReflectionFunction*)this);
    }

    VariableReflection* getParameterByIndex(unsigned int index)
    {
        return (VariableReflection*)spReflectionFunction_GetParameter(
            (SlangReflectionFunction*)this,
            index);
    }

    unsigned int getUserAttributeCount()
    {
        return spReflectionFunction_GetUserAttributeCount((SlangReflectionFunction*)this);
    }
    UserAttribute* getUserAttributeByIndex(unsigned int index)
    {
        return (UserAttribute*)spReflectionFunction_GetUserAttribute(
            (SlangReflectionFunction*)this,
            index);
    }
    UserAttribute* findUserAttributeByName(SlangSession* globalSession, char const* name)
    {
        return (UserAttribute*)spReflectionFunction_FindUserAttributeByName(
            (SlangReflectionFunction*)this,
            globalSession,
            name);
    }

    Modifier* findModifier(Modifier::ID id)
    {
        return (Modifier*)spReflectionFunction_FindModifier(
            (SlangReflectionFunction*)this,
            (SlangModifierID)id);
    }

    GenericReflection* getGenericContainer()
    {
        return (GenericReflection*)spReflectionFunction_GetGenericContainer(
            (SlangReflectionFunction*)this);
    }

    FunctionReflection* applySpecializations(GenericReflection* generic)
    {
        return (FunctionReflection*)spReflectionFunction_applySpecializations(
            (SlangReflectionFunction*)this,
            (SlangReflectionGeneric*)generic);
    }

    FunctionReflection* specializeWithArgTypes(unsigned int argCount, TypeReflection* const* types)
    {
        return (FunctionReflection*)spReflectionFunction_specializeWithArgTypes(
            (SlangReflectionFunction*)this,
            argCount,
            (SlangReflectionType* const*)types);
    }

    bool isOverloaded()
    {
        return spReflectionFunction_isOverloaded((SlangReflectionFunction*)this);
    }

    unsigned int getOverloadCount()
    {
        return spReflectionFunction_getOverloadCount((SlangReflectionFunction*)this);
    }

    FunctionReflection* getOverload(unsigned int index)
    {
        return (FunctionReflection*)spReflectionFunction_getOverload(
            (SlangReflectionFunction*)this,
            index);
    }
};

struct GenericReflection
{

    DeclReflection* asDecl()
    {
        return (DeclReflection*)spReflectionGeneric_asDecl((SlangReflectionGeneric*)this);
    }

    char const* getName() { return spReflectionGeneric_GetName((SlangReflectionGeneric*)this); }

    unsigned int getTypeParameterCount()
    {
        return spReflectionGeneric_GetTypeParameterCount((SlangReflectionGeneric*)this);
    }

    VariableReflection* getTypeParameter(unsigned index)
    {
        return (VariableReflection*)spReflectionGeneric_GetTypeParameter(
            (SlangReflectionGeneric*)this,
            index);
    }

    unsigned int getValueParameterCount()
    {
        return spReflectionGeneric_GetValueParameterCount((SlangReflectionGeneric*)this);
    }

    VariableReflection* getValueParameter(unsigned index)
    {
        return (VariableReflection*)spReflectionGeneric_GetValueParameter(
            (SlangReflectionGeneric*)this,
            index);
    }

    unsigned int getTypeParameterConstraintCount(VariableReflection* typeParam)
    {
        return spReflectionGeneric_GetTypeParameterConstraintCount(
            (SlangReflectionGeneric*)this,
            (SlangReflectionVariable*)typeParam);
    }

    TypeReflection* getTypeParameterConstraintType(VariableReflection* typeParam, unsigned index)
    {
        return (TypeReflection*)spReflectionGeneric_GetTypeParameterConstraintType(
            (SlangReflectionGeneric*)this,
            (SlangReflectionVariable*)typeParam,
            index);
    }

    DeclReflection* getInnerDecl()
    {
        return (DeclReflection*)spReflectionGeneric_GetInnerDecl((SlangReflectionGeneric*)this);
    }

    SlangDeclKind getInnerKind()
    {
        return spReflectionGeneric_GetInnerKind((SlangReflectionGeneric*)this);
    }

    GenericReflection* getOuterGenericContainer()
    {
        return (GenericReflection*)spReflectionGeneric_GetOuterGenericContainer(
            (SlangReflectionGeneric*)this);
    }

    TypeReflection* getConcreteType(VariableReflection* typeParam)
    {
        return (TypeReflection*)spReflectionGeneric_GetConcreteType(
            (SlangReflectionGeneric*)this,
            (SlangReflectionVariable*)typeParam);
    }

    int64_t getConcreteIntVal(VariableReflection* valueParam)
    {
        return spReflectionGeneric_GetConcreteIntVal(
            (SlangReflectionGeneric*)this,
            (SlangReflectionVariable*)valueParam);
    }

    GenericReflection* applySpecializations(GenericReflection* generic)
    {
        return (GenericReflection*)spReflectionGeneric_applySpecializations(
            (SlangReflectionGeneric*)this,
            (SlangReflectionGeneric*)generic);
    }
};

struct EntryPointReflection
{
    char const* getName()
    {
        return spReflectionEntryPoint_getName((SlangReflectionEntryPoint*)this);
    }

    char const* getNameOverride()
    {
        return spReflectionEntryPoint_getNameOverride((SlangReflectionEntryPoint*)this);
    }

    unsigned getParameterCount()
    {
        return spReflectionEntryPoint_getParameterCount((SlangReflectionEntryPoint*)this);
    }

    FunctionReflection* getFunction()
    {
        return (FunctionReflection*)spReflectionEntryPoint_getFunction(
            (SlangReflectionEntryPoint*)this);
    }

    VariableLayoutReflection* getParameterByIndex(unsigned index)
    {
        return (VariableLayoutReflection*)spReflectionEntryPoint_getParameterByIndex(
            (SlangReflectionEntryPoint*)this,
            index);
    }

    SlangStage getStage()
    {
        return spReflectionEntryPoint_getStage((SlangReflectionEntryPoint*)this);
    }

    void getComputeThreadGroupSize(SlangUInt axisCount, SlangUInt* outSizeAlongAxis)
    {
        return spReflectionEntryPoint_getComputeThreadGroupSize(
            (SlangReflectionEntryPoint*)this,
            axisCount,
            outSizeAlongAxis);
    }

    void getComputeWaveSize(SlangUInt* outWaveSize)
    {
        return spReflectionEntryPoint_getComputeWaveSize(
            (SlangReflectionEntryPoint*)this,
            outWaveSize);
    }

    bool usesAnySampleRateInput()
    {
        return 0 != spReflectionEntryPoint_usesAnySampleRateInput((SlangReflectionEntryPoint*)this);
    }

    VariableLayoutReflection* getVarLayout()
    {
        return (VariableLayoutReflection*)spReflectionEntryPoint_getVarLayout(
            (SlangReflectionEntryPoint*)this);
    }

    TypeLayoutReflection* getTypeLayout() { return getVarLayout()->getTypeLayout(); }

    VariableLayoutReflection* getResultVarLayout()
    {
        return (VariableLayoutReflection*)spReflectionEntryPoint_getResultVarLayout(
            (SlangReflectionEntryPoint*)this);
    }

    bool hasDefaultConstantBuffer()
    {
        return spReflectionEntryPoint_hasDefaultConstantBuffer((SlangReflectionEntryPoint*)this) !=
               0;
    }
};

typedef EntryPointReflection EntryPointLayout;

struct TypeParameterReflection
{
    char const* getName()
    {
        return spReflectionTypeParameter_GetName((SlangReflectionTypeParameter*)this);
    }
    unsigned getIndex()
    {
        return spReflectionTypeParameter_GetIndex((SlangReflectionTypeParameter*)this);
    }
    unsigned getConstraintCount()
    {
        return spReflectionTypeParameter_GetConstraintCount((SlangReflectionTypeParameter*)this);
    }
    TypeReflection* getConstraintByIndex(int index)
    {
        return (TypeReflection*)spReflectionTypeParameter_GetConstraintByIndex(
            (SlangReflectionTypeParameter*)this,
            index);
    }
};

enum class LayoutRules : SlangLayoutRulesIntegral
{
    Default = SLANG_LAYOUT_RULES_DEFAULT,
    MetalArgumentBufferTier2 = SLANG_LAYOUT_RULES_METAL_ARGUMENT_BUFFER_TIER_2,
};

typedef struct ShaderReflection ProgramLayout;
typedef enum SlangReflectionGenericArgType GenericArgType;

struct ShaderReflection
{
    unsigned getParameterCount() { return spReflection_GetParameterCount((SlangReflection*)this); }

    unsigned getTypeParameterCount()
    {
        return spReflection_GetTypeParameterCount((SlangReflection*)this);
    }

    slang::ISession* getSession() { return spReflection_GetSession((SlangReflection*)this); }

    TypeParameterReflection* getTypeParameterByIndex(unsigned index)
    {
        return (TypeParameterReflection*)spReflection_GetTypeParameterByIndex(
            (SlangReflection*)this,
            index);
    }

    TypeParameterReflection* findTypeParameter(char const* name)
    {
        return (
            TypeParameterReflection*)spReflection_FindTypeParameter((SlangReflection*)this, name);
    }

    VariableLayoutReflection* getParameterByIndex(unsigned index)
    {
        return (VariableLayoutReflection*)spReflection_GetParameterByIndex(
            (SlangReflection*)this,
            index);
    }

    static ProgramLayout* get(SlangCompileRequest* request)
    {
        return (ProgramLayout*)spGetReflection(request);
    }

    SlangUInt getEntryPointCount()
    {
        return spReflection_getEntryPointCount((SlangReflection*)this);
    }

    EntryPointReflection* getEntryPointByIndex(SlangUInt index)
    {
        return (
            EntryPointReflection*)spReflection_getEntryPointByIndex((SlangReflection*)this, index);
    }

    SlangUInt getGlobalConstantBufferBinding()
    {
        return spReflection_getGlobalConstantBufferBinding((SlangReflection*)this);
    }

    size_t getGlobalConstantBufferSize()
    {
        return spReflection_getGlobalConstantBufferSize((SlangReflection*)this);
    }

    TypeReflection* findTypeByName(const char* name)
    {
        return (TypeReflection*)spReflection_FindTypeByName((SlangReflection*)this, name);
    }

    FunctionReflection* findFunctionByName(const char* name)
    {
        return (FunctionReflection*)spReflection_FindFunctionByName((SlangReflection*)this, name);
    }

    FunctionReflection* findFunctionByNameInType(TypeReflection* type, const char* name)
    {
        return (FunctionReflection*)spReflection_FindFunctionByNameInType(
            (SlangReflection*)this,
            (SlangReflectionType*)type,
            name);
    }

    VariableReflection* findVarByNameInType(TypeReflection* type, const char* name)
    {
        return (VariableReflection*)spReflection_FindVarByNameInType(
            (SlangReflection*)this,
            (SlangReflectionType*)type,
            name);
    }

    TypeLayoutReflection* getTypeLayout(
        TypeReflection* type,
        LayoutRules rules = LayoutRules::Default)
    {
        return (TypeLayoutReflection*)spReflection_GetTypeLayout(
            (SlangReflection*)this,
            (SlangReflectionType*)type,
            SlangLayoutRules(rules));
    }

    EntryPointReflection* findEntryPointByName(const char* name)
    {
        return (
            EntryPointReflection*)spReflection_findEntryPointByName((SlangReflection*)this, name);
    }

    TypeReflection* specializeType(
        TypeReflection* type,
        SlangInt specializationArgCount,
        TypeReflection* const* specializationArgs,
        ISlangBlob** outDiagnostics)
    {
        return (TypeReflection*)spReflection_specializeType(
            (SlangReflection*)this,
            (SlangReflectionType*)type,
            specializationArgCount,
            (SlangReflectionType* const*)specializationArgs,
            outDiagnostics);
    }

    GenericReflection* specializeGeneric(
        GenericReflection* generic,
        SlangInt specializationArgCount,
        GenericArgType const* specializationArgTypes,
        GenericArgReflection const* specializationArgVals,
        ISlangBlob** outDiagnostics)
    {
        return (GenericReflection*)spReflection_specializeGeneric(
            (SlangReflection*)this,
            (SlangReflectionGeneric*)generic,
            specializationArgCount,
            (SlangReflectionGenericArgType const*)specializationArgTypes,
            (SlangReflectionGenericArg const*)specializationArgVals,
            outDiagnostics);
    }

    bool isSubType(TypeReflection* subType, TypeReflection* superType)
    {
        return spReflection_isSubType(
            (SlangReflection*)this,
            (SlangReflectionType*)subType,
            (SlangReflectionType*)superType);
    }

    SlangUInt getHashedStringCount() const
    {
        return spReflection_getHashedStringCount((SlangReflection*)this);
    }

    const char* getHashedString(SlangUInt index, size_t* outCount) const
    {
        return spReflection_getHashedString((SlangReflection*)this, index, outCount);
    }

    TypeLayoutReflection* getGlobalParamsTypeLayout()
    {
        return (TypeLayoutReflection*)spReflection_getGlobalParamsTypeLayout(
            (SlangReflection*)this);
    }

    VariableLayoutReflection* getGlobalParamsVarLayout()
    {
        return (VariableLayoutReflection*)spReflection_getGlobalParamsVarLayout(
            (SlangReflection*)this);
    }

    SlangResult toJson(ISlangBlob** outBlob)
    {
        return spReflection_ToJson((SlangReflection*)this, nullptr, outBlob);
    }
};


struct DeclReflection
{
    enum class Kind
    {
        Unsupported = SLANG_DECL_KIND_UNSUPPORTED_FOR_REFLECTION,
        Struct = SLANG_DECL_KIND_STRUCT,
        Func = SLANG_DECL_KIND_FUNC,
        Module = SLANG_DECL_KIND_MODULE,
        Generic = SLANG_DECL_KIND_GENERIC,
        Variable = SLANG_DECL_KIND_VARIABLE,
        Namespace = SLANG_DECL_KIND_NAMESPACE,
    };

    char const* getName() { return spReflectionDecl_getName((SlangReflectionDecl*)this); }

    Kind getKind() { return (Kind)spReflectionDecl_getKind((SlangReflectionDecl*)this); }

    unsigned int getChildrenCount()
    {
        return spReflectionDecl_getChildrenCount((SlangReflectionDecl*)this);
    }

    DeclReflection* getChild(unsigned int index)
    {
        return (DeclReflection*)spReflectionDecl_getChild((SlangReflectionDecl*)this, index);
    }

    TypeReflection* getType()
    {
        return (TypeReflection*)spReflection_getTypeFromDecl((SlangReflectionDecl*)this);
    }

    VariableReflection* asVariable()
    {
        return (VariableReflection*)spReflectionDecl_castToVariable((SlangReflectionDecl*)this);
    }

    FunctionReflection* asFunction()
    {
        return (FunctionReflection*)spReflectionDecl_castToFunction((SlangReflectionDecl*)this);
    }

    GenericReflection* asGeneric()
    {
        return (GenericReflection*)spReflectionDecl_castToGeneric((SlangReflectionDecl*)this);
    }

    DeclReflection* getParent()
    {
        return (DeclReflection*)spReflectionDecl_getParent((SlangReflectionDecl*)this);
    }

    template<Kind K>
    struct FilteredList
    {
        unsigned int count;
        DeclReflection* parent;

        struct FilteredIterator
        {
            DeclReflection* parent;
            unsigned int count;
            unsigned int index;

            DeclReflection* operator*() { return parent->getChild(index); }
            void operator++()
            {
                index++;
                while (index < count && !(parent->getChild(index)->getKind() == K))
                {
                    index++;
                }
            }
            bool operator!=(FilteredIterator const& other) { return index != other.index; }
        };

        // begin/end for range-based for that checks the kind
        FilteredIterator begin()
        {
            // Find the first child of the right kind
            unsigned int index = 0;
            while (index < count && !(parent->getChild(index)->getKind() == K))
            {
                index++;
            }
            return FilteredIterator{parent, count, index};
        }

        FilteredIterator end() { return FilteredIterator{parent, count, count}; }
    };

    template<Kind K>
    FilteredList<K> getChildrenOfKind()
    {
        return FilteredList<K>{getChildrenCount(), (DeclReflection*)this};
    }

    struct IteratedList
    {
        unsigned int count;
        DeclReflection* parent;

        struct Iterator
        {
            DeclReflection* parent;
            unsigned int count;
            unsigned int index;

            DeclReflection* operator*() { return parent->getChild(index); }
            void operator++() { index++; }
            bool operator!=(Iterator const& other) { return index != other.index; }
        };

        // begin/end for range-based for that checks the kind
        IteratedList::Iterator begin() { return IteratedList::Iterator{parent, count, 0}; }
        IteratedList::Iterator end() { return IteratedList::Iterator{parent, count, count}; }
    };

    IteratedList getChildren() { return IteratedList{getChildrenCount(), (DeclReflection*)this}; }
};

typedef uint32_t CompileCoreModuleFlags;
struct CompileCoreModuleFlag
{
    enum Enum : CompileCoreModuleFlags
    {
        WriteDocumentation = 0x1,
    };
};

typedef ISlangBlob IBlob;

struct IComponentType;
struct ITypeConformance;
struct IGlobalSession;
struct IModule;

struct SessionDesc;
struct SpecializationArg;
struct TargetDesc;

/** A global session for interaction with the Slang library.

An application may create and re-use a single global session across
multiple sessions, in order to amortize startups costs (in current
Slang this is mostly the cost of loading the Slang standard library).

The global session is currently *not* thread-safe and objects created from
a single global session should only be used from a single thread at
a time.
*/
struct IGlobalSession : public ISlangUnknown
{
    SLANG_COM_INTERFACE(0xc140b5fd, 0xc78, 0x452e, {0xba, 0x7c, 0x1a, 0x1e, 0x70, 0xc7, 0xf7, 0x1c})

    /** Create a new session for loading and compiling code.
     */
    virtual SLANG_NO_THROW SlangResult SLANG_MCALL
    createSession(SessionDesc const& desc, ISession** outSession) = 0;

    /** Look up the internal ID of a profile by its `name`.

    Profile IDs are *not* guaranteed to be stable across versions
    of the Slang library, so clients are expected to look up
    profiles by name at runtime.
    */
    virtual SLANG_NO_THROW SlangProfileID SLANG_MCALL findProfile(char const* name) = 0;

    /** Set the path that downstream compilers (aka back end compilers) will
    be looked from.
    @param passThrough Identifies the downstream compiler
    @param path The path to find the downstream compiler (shared library/dll/executable)

    For back ends that are dlls/shared libraries, it will mean the path will
    be prefixed with the path when calls are made out to ISlangSharedLibraryLoader.
    For executables - it will look for executables along the path */
    virtual SLANG_NO_THROW void SLANG_MCALL
    setDownstreamCompilerPath(SlangPassThrough passThrough, char const* path) = 0;

    /** DEPRECATED: Use setLanguagePrelude

    Set the 'prelude' for generated code for a 'downstream compiler'.
    @param passThrough The downstream compiler for generated code that will have the prelude applied
    to it.
    @param preludeText The text added pre-pended verbatim before the generated source

    That for pass-through usage, prelude is not pre-pended, preludes are for code generation only.
    */
    virtual SLANG_NO_THROW void SLANG_MCALL
    setDownstreamCompilerPrelude(SlangPassThrough passThrough, const char* preludeText) = 0;

    /** DEPRECATED: Use getLanguagePrelude

    Get the 'prelude' for generated code for a 'downstream compiler'.
    @param passThrough The downstream compiler for generated code that will have the prelude applied
    to it.
    @param outPrelude  On exit holds a blob that holds the string of the prelude.
    */
    virtual SLANG_NO_THROW void SLANG_MCALL
    getDownstreamCompilerPrelude(SlangPassThrough passThrough, ISlangBlob** outPrelude) = 0;

    /** Get the build version 'tag' string. The string is the same as produced via `git describe
    --tags` for the project. If Slang is built separately from the automated build scripts the
    contents will by default be 'unknown'. Any string can be set by changing the contents of
    'slang-tag-version.h' file and recompiling the project.

    This method will return exactly the same result as the free function spGetBuildTagString.

    @return The build tag string
    */
    virtual SLANG_NO_THROW const char* SLANG_MCALL getBuildTagString() = 0;

    /* For a given source language set the default compiler.
    If a default cannot be chosen (for example the target cannot be achieved by the default),
    the default will not be used.

    @param sourceLanguage the source language
    @param defaultCompiler the default compiler for that language
    @return
    */
    virtual SLANG_NO_THROW SlangResult SLANG_MCALL setDefaultDownstreamCompiler(
        SlangSourceLanguage sourceLanguage,
        SlangPassThrough defaultCompiler) = 0;

    /* For a source type get the default compiler

    @param sourceLanguage the source language
    @return The downstream compiler for that source language */
    virtual SlangPassThrough SLANG_MCALL
    getDefaultDownstreamCompiler(SlangSourceLanguage sourceLanguage) = 0;

    /* Set the 'prelude' placed before generated code for a specific language type.

    @param sourceLanguage The language the prelude should be inserted on.
    @param preludeText The text added pre-pended verbatim before the generated source

    Note! That for pass-through usage, prelude is not pre-pended, preludes are for code generation
    only.
    */
    virtual SLANG_NO_THROW void SLANG_MCALL
    setLanguagePrelude(SlangSourceLanguage sourceLanguage, const char* preludeText) = 0;

    /** Get the 'prelude' associated with a specific source language.
    @param sourceLanguage The language the prelude should be inserted on.
    @param outPrelude  On exit holds a blob that holds the string of the prelude.
    */
    virtual SLANG_NO_THROW void SLANG_MCALL
    getLanguagePrelude(SlangSourceLanguage sourceLanguage, ISlangBlob** outPrelude) = 0;

    /** Create a compile request.
     */
    [[deprecated]] virtual SLANG_NO_THROW SlangResult SLANG_MCALL
    createCompileRequest(slang::ICompileRequest** outCompileRequest) = 0;

    /** Add new builtin declarations to be used in subsequent compiles.
     */
    virtual SLANG_NO_THROW void SLANG_MCALL
    addBuiltins(char const* sourcePath, char const* sourceString) = 0;

    /** Set the session shared library loader. If this changes the loader, it may cause shared
    libraries to be unloaded
    @param loader The loader to set. Setting nullptr sets the default loader.
    */
    virtual SLANG_NO_THROW void SLANG_MCALL
    setSharedLibraryLoader(ISlangSharedLibraryLoader* loader) = 0;

    /** Gets the currently set shared library loader
    @return Gets the currently set loader. If returns nullptr, it's the default loader
    */
    virtual SLANG_NO_THROW ISlangSharedLibraryLoader* SLANG_MCALL getSharedLibraryLoader() = 0;

    /** Returns SLANG_OK if the compilation target is supported for this session

    @param target The compilation target to test
    @return SLANG_OK if the target is available
    SLANG_E_NOT_IMPLEMENTED if not implemented in this build
    SLANG_E_NOT_FOUND if other resources (such as shared libraries) required to make target work
    could not be found SLANG_FAIL other kinds of failures */
    virtual SLANG_NO_THROW SlangResult SLANG_MCALL
    checkCompileTargetSupport(SlangCompileTarget target) = 0;

    /** Returns SLANG_OK if the pass through support is supported for this session
    @param session Session
    @param target The compilation target to test
    @return SLANG_OK if the target is available
    SLANG_E_NOT_IMPLEMENTED if not implemented in this build
    SLANG_E_NOT_FOUND if other resources (such as shared libraries) required to make target work
    could not be found SLANG_FAIL other kinds of failures */
    virtual SLANG_NO_THROW SlangResult SLANG_MCALL
    checkPassThroughSupport(SlangPassThrough passThrough) = 0;

    /** Compile from (embedded source) the core module on the session.
    Will return a failure if there is already a core module available
    NOTE! API is experimental and not ready for production code
    @param flags to control compilation
    */
    virtual SLANG_NO_THROW SlangResult SLANG_MCALL
    compileCoreModule(CompileCoreModuleFlags flags) = 0;

    /** Load the core module. Currently loads modules from the file system.
    @param coreModule Start address of the serialized core module
    @param coreModuleSizeInBytes The size in bytes of the serialized core module

    NOTE! API is experimental and not ready for production code
    */
    virtual SLANG_NO_THROW SlangResult SLANG_MCALL
    loadCoreModule(const void* coreModule, size_t coreModuleSizeInBytes) = 0;

    /** Save the core module to the file system
    @param archiveType The type of archive used to hold the core module
    @param outBlob The serialized blob containing the core module

    NOTE! API is experimental and not ready for production code  */
    virtual SLANG_NO_THROW SlangResult SLANG_MCALL
    saveCoreModule(SlangArchiveType archiveType, ISlangBlob** outBlob) = 0;

    /** Look up the internal ID of a capability by its `name`.

    Capability IDs are *not* guaranteed to be stable across versions
    of the Slang library, so clients are expected to look up
    capabilities by name at runtime.
    */
    virtual SLANG_NO_THROW SlangCapabilityID SLANG_MCALL findCapability(char const* name) = 0;

    /** Set the downstream/pass through compiler to be used for a transition from the source type to
    the target type
    @param source The source 'code gen target'
    @param target The target 'code gen target'
    @param compiler The compiler/pass through to use for the transition from source to target
    */
    virtual SLANG_NO_THROW void SLANG_MCALL setDownstreamCompilerForTransition(
        SlangCompileTarget source,
        SlangCompileTarget target,
        SlangPassThrough compiler) = 0;

    /** Get the downstream/pass through compiler for a transition specified by source and target
    @param source The source 'code gen target'
    @param target The target 'code gen target'
    @return The compiler that is used for the transition. Returns SLANG_PASS_THROUGH_NONE it is not
    defined
    */
    virtual SLANG_NO_THROW SlangPassThrough SLANG_MCALL
    getDownstreamCompilerForTransition(SlangCompileTarget source, SlangCompileTarget target) = 0;

    /** Get the time in seconds spent in the slang and downstream compiler.
     */
    virtual SLANG_NO_THROW void SLANG_MCALL
    getCompilerElapsedTime(double* outTotalTime, double* outDownstreamTime) = 0;

    /** Specify a spirv.core.grammar.json file to load and use when
     * parsing and checking any SPIR-V code
     */
    virtual SLANG_NO_THROW SlangResult SLANG_MCALL setSPIRVCoreGrammar(char const* jsonPath) = 0;

    /** Parse slangc command line options into a SessionDesc that can be used to create a session
     *   with all the compiler options specified in the command line.
     *   @param argc The number of command line arguments.
     *   @param argv An input array of command line arguments to parse.
     *   @param outSessionDesc A pointer to a SessionDesc struct to receive parsed session desc.
     *   @param outAuxAllocation Auxiliary memory allocated to hold data used in the session desc.
     */
    virtual SLANG_NO_THROW SlangResult SLANG_MCALL parseCommandLineArguments(
        int argc,
        const char* const* argv,
        SessionDesc* outSessionDesc,
        ISlangUnknown** outAuxAllocation) = 0;

    /** Computes a digest that uniquely identifies the session description.
     */
    virtual SLANG_NO_THROW SlangResult SLANG_MCALL
    getSessionDescDigest(SessionDesc* sessionDesc, ISlangBlob** outBlob) = 0;
};

    #define SLANG_UUID_IGlobalSession IGlobalSession::getTypeGuid()

/** Description of a code generation target.
 */
struct TargetDesc
{
    /** The size of this structure, in bytes.
     */
    size_t structureSize = sizeof(TargetDesc);

    /** The target format to generate code for (e.g., SPIR-V, DXIL, etc.)
     */
    SlangCompileTarget format = SLANG_TARGET_UNKNOWN;

    /** The compilation profile supported by the target (e.g., "Shader Model 5.1")
     */
    SlangProfileID profile = SLANG_PROFILE_UNKNOWN;

    /** Flags for the code generation target. Currently unused. */
    SlangTargetFlags flags = kDefaultTargetFlags;

    /** Default mode to use for floating-point operations on the target.
     */
    SlangFloatingPointMode floatingPointMode = SLANG_FLOATING_POINT_MODE_DEFAULT;

    /** The line directive mode for output source code.
     */
    SlangLineDirectiveMode lineDirectiveMode = SLANG_LINE_DIRECTIVE_MODE_DEFAULT;

    /** Whether to force `scalar` layout for glsl shader storage buffers.
     */
    bool forceGLSLScalarBufferLayout = false;

    /** Pointer to an array of compiler option entries, whose size is compilerOptionEntryCount.
     */
    CompilerOptionEntry* compilerOptionEntries = nullptr;

    /** Number of additional compiler option entries.
     */
    uint32_t compilerOptionEntryCount = 0;
};

typedef uint32_t SessionFlags;
enum
{
    kSessionFlags_None = 0
};

struct PreprocessorMacroDesc
{
    const char* name;
    const char* value;
};

struct SessionDesc
{
    /** The size of this structure, in bytes.
     */
    size_t structureSize = sizeof(SessionDesc);

    /** Code generation targets to include in the session.
     */
    TargetDesc const* targets = nullptr;
    SlangInt targetCount = 0;

    /** Flags to configure the session.
     */
    SessionFlags flags = kSessionFlags_None;

    /** Default layout to assume for variables with matrix types.
     */
    SlangMatrixLayoutMode defaultMatrixLayoutMode = SLANG_MATRIX_LAYOUT_ROW_MAJOR;

    /** Paths to use when searching for `#include`d or `import`ed files.
     */
    char const* const* searchPaths = nullptr;
    SlangInt searchPathCount = 0;

    PreprocessorMacroDesc const* preprocessorMacros = nullptr;
    SlangInt preprocessorMacroCount = 0;

    ISlangFileSystem* fileSystem = nullptr;

    bool enableEffectAnnotations = false;
    bool allowGLSLSyntax = false;

    /** Pointer to an array of compiler option entries, whose size is compilerOptionEntryCount.
     */
    CompilerOptionEntry* compilerOptionEntries = nullptr;

    /** Number of additional compiler option entries.
     */
    uint32_t compilerOptionEntryCount = 0;
};

enum class ContainerType
{
    None,
    UnsizedArray,
    StructuredBuffer,
    ConstantBuffer,
    ParameterBlock
};

/** A session provides a scope for code that is loaded.

A session can be used to load modules of Slang source code,
and to request target-specific compiled binaries and layout
information.

In order to be able to load code, the session owns a set
of active "search paths" for resolving `#include` directives
and `import` declarations, as well as a set of global
preprocessor definitions that will be used for all code
that gets `import`ed in the session.

If multiple user shaders are loaded in the same session,
and import the same module (e.g., two source files do `import X`)
then there will only be one copy of `X` loaded within the session.

In order to be able to generate target code, the session
owns a list of available compilation targets, which specify
code generation options.

Code loaded and compiled within a session is owned by the session
and will remain resident in memory until the session is released.
Applications wishing to control the memory usage for compiled
and loaded code should use multiple sessions.
*/
struct ISession : public ISlangUnknown
{
    SLANG_COM_INTERFACE(0x67618701, 0xd116, 0x468f, {0xab, 0x3b, 0x47, 0x4b, 0xed, 0xce, 0xe, 0x3d})

    /** Get the global session thas was used to create this session.
     */
    virtual SLANG_NO_THROW IGlobalSession* SLANG_MCALL getGlobalSession() = 0;

    /** Load a module as it would be by code using `import`.
     */
    virtual SLANG_NO_THROW IModule* SLANG_MCALL
    loadModule(const char* moduleName, IBlob** outDiagnostics = nullptr) = 0;

    /** Load a module from Slang source code.
     */
    virtual SLANG_NO_THROW IModule* SLANG_MCALL loadModuleFromSource(
        const char* moduleName,
        const char* path,
        slang::IBlob* source,
        slang::IBlob** outDiagnostics = nullptr) = 0;

    /** Combine multiple component types to create a composite component type.

    The `componentTypes` array must contain `componentTypeCount` pointers
    to component types that were loaded or created using the same session.

    The shader parameters and specialization parameters of the composite will
    be the union of those in `componentTypes`. The relative order of child
    component types is significant, and will affect the order in which
    parameters are reflected and laid out.

    The entry-point functions of the composite will be the union of those in
    `componentTypes`, and will follow the ordering of `componentTypes`.

    The requirements of the composite component type will be a subset of
    those in `componentTypes`. If an entry in `componentTypes` has a requirement
    that can be satisfied by another entry, then the composition will
    satisfy the requirement and it will not appear as a requirement of
    the composite. If multiple entries in `componentTypes` have a requirement
    for the same type, then only the first such requirement will be retained
    on the composite. The relative ordering of requirements on the composite
    will otherwise match that of `componentTypes`.

    If any diagnostics are generated during creation of the composite, they
    will be written to `outDiagnostics`. If an error is encountered, the
    function will return null.

    It is an error to create a composite component type that recursively
    aggregates a single module more than once.
    */
    virtual SLANG_NO_THROW SlangResult SLANG_MCALL createCompositeComponentType(
        IComponentType* const* componentTypes,
        SlangInt componentTypeCount,
        IComponentType** outCompositeComponentType,
        ISlangBlob** outDiagnostics = nullptr) = 0;

    /** Specialize a type based on type arguments.
     */
    virtual SLANG_NO_THROW TypeReflection* SLANG_MCALL specializeType(
        TypeReflection* type,
        SpecializationArg const* specializationArgs,
        SlangInt specializationArgCount,
        ISlangBlob** outDiagnostics = nullptr) = 0;


    /** Get the layout `type` on the chosen `target`.
     */
    virtual SLANG_NO_THROW TypeLayoutReflection* SLANG_MCALL getTypeLayout(
        TypeReflection* type,
        SlangInt targetIndex = 0,
        LayoutRules rules = LayoutRules::Default,
        ISlangBlob** outDiagnostics = nullptr) = 0;

    /** Get a container type from `elementType`. For example, given type `T`, returns
        a type that represents `StructuredBuffer<T>`.

        @param `elementType`: the element type to wrap around.
        @param `containerType`: the type of the container to wrap `elementType` in.
        @param `outDiagnostics`: a blob to receive diagnostic messages.
    */
    virtual SLANG_NO_THROW TypeReflection* SLANG_MCALL getContainerType(
        TypeReflection* elementType,
        ContainerType containerType,
        ISlangBlob** outDiagnostics = nullptr) = 0;

    /** Return a `TypeReflection` that represents the `__Dynamic` type.
        This type can be used as a specialization argument to indicate using
        dynamic dispatch.
    */
    virtual SLANG_NO_THROW TypeReflection* SLANG_MCALL getDynamicType() = 0;

    /** Get the mangled name for a type RTTI object.
     */
    virtual SLANG_NO_THROW SlangResult SLANG_MCALL
    getTypeRTTIMangledName(TypeReflection* type, ISlangBlob** outNameBlob) = 0;

    /** Get the mangled name for a type witness.
     */
    virtual SLANG_NO_THROW SlangResult SLANG_MCALL getTypeConformanceWitnessMangledName(
        TypeReflection* type,
        TypeReflection* interfaceType,
        ISlangBlob** outNameBlob) = 0;

    /** Get the sequential ID used to identify a type witness in a dynamic object.
     */
    virtual SLANG_NO_THROW SlangResult SLANG_MCALL getTypeConformanceWitnessSequentialID(
        slang::TypeReflection* type,
        slang::TypeReflection* interfaceType,
        uint32_t* outId) = 0;

    /** Create a request to load/compile front-end code.
     */
    virtual SLANG_NO_THROW SlangResult SLANG_MCALL
    createCompileRequest(SlangCompileRequest** outCompileRequest) = 0;


    /** Creates a `IComponentType` that represents a type's conformance to an interface.
        The retrieved `ITypeConformance` objects can be included in a composite `IComponentType`
        to explicitly specify which implementation types should be included in the final compiled
        code. For example, if an module defines `IMaterial` interface and `AMaterial`,
        `BMaterial`, `CMaterial` types that implements the interface, the user can exclude
        `CMaterial` implementation from the resulting shader code by explicitly adding
        `AMaterial:IMaterial` and `BMaterial:IMaterial` conformances to a composite
        `IComponentType` and get entry point code from it. The resulting code will not have
        anything related to `CMaterial` in the dynamic dispatch logic. If the user does not
        explicitly include any `TypeConformances` to an interface type, all implementations to
        that interface will be included by default. By linking a `ITypeConformance`, the user is
        also given the opportunity to specify the dispatch ID of the implementation type. If
        `conformanceIdOverride` is -1, there will be no override behavior and Slang will
        automatically assign IDs to implementation types. The automatically assigned IDs can be
        queried via `ISession::getTypeConformanceWitnessSequentialID`.

        Returns SLANG_OK if succeeds, or SLANG_FAIL if `type` does not conform to `interfaceType`.
    */
    virtual SLANG_NO_THROW SlangResult SLANG_MCALL createTypeConformanceComponentType(
        slang::TypeReflection* type,
        slang::TypeReflection* interfaceType,
        ITypeConformance** outConformance,
        SlangInt conformanceIdOverride,
        ISlangBlob** outDiagnostics) = 0;

    /** Load a module from a Slang module blob.
     */
    virtual SLANG_NO_THROW IModule* SLANG_MCALL loadModuleFromIRBlob(
        const char* moduleName,
        const char* path,
        slang::IBlob* source,
        slang::IBlob** outDiagnostics = nullptr) = 0;

    virtual SLANG_NO_THROW SlangInt SLANG_MCALL getLoadedModuleCount() = 0;
    virtual SLANG_NO_THROW IModule* SLANG_MCALL getLoadedModule(SlangInt index) = 0;

    /** Checks if a precompiled binary module is up-to-date with the current compiler
     *   option settings and the source file contents.
     */
    virtual SLANG_NO_THROW bool SLANG_MCALL
    isBinaryModuleUpToDate(const char* modulePath, slang::IBlob* binaryModuleBlob) = 0;

    /** Load a module from a string.
     */
    virtual SLANG_NO_THROW IModule* SLANG_MCALL loadModuleFromSourceString(
        const char* moduleName,
        const char* path,
        const char* string,
        slang::IBlob** outDiagnostics = nullptr) = 0;
};

    #define SLANG_UUID_ISession ISession::getTypeGuid()

struct IMetadata : public ISlangCastable
{
    SLANG_COM_INTERFACE(0x8044a8a3, 0xddc0, 0x4b7f, {0xaf, 0x8e, 0x2, 0x6e, 0x90, 0x5d, 0x73, 0x32})

    /*
    Returns whether a resource parameter at the specified binding location is actually being used
    in the compiled shader.
    */
    virtual SlangResult isParameterLocationUsed(
        SlangParameterCategory category, // is this a `t` register? `s` register?
        SlangUInt spaceIndex,            // `space` for D3D12, `set` for Vulkan
        SlangUInt registerIndex,         // `register` for D3D12, `binding` for Vulkan
        bool& outUsed) = 0;
};
    #define SLANG_UUID_IMetadata IMetadata::getTypeGuid()

/** A component type is a unit of shader code layout, reflection, and linking.

A component type is a unit of shader code that can be included into
a linked and compiled shader program. Each component type may have:

* Zero or more uniform shader parameters, representing textures,
  buffers, etc. that the code in the component depends on.

* Zero or more *specialization* parameters, which are type or
  value parameters that can be used to synthesize specialized
  versions of the component type.

* Zero or more entry points, which are the individually invocable
  kernels that can have final code generated.

* Zero or more *requirements*, which are other component
  types on which the component type depends.

One example of a component type is a module of Slang code:

* The global-scope shader parameters declared in the module are
  the parameters when considered as a component type.

* Any global-scope generic or interface type parameters introduce
  specialization parameters for the module.

* A module does not by default include any entry points when
  considered as a component type (although the code of the
  module might *declare* some entry points).

* Any other modules that are `import`ed in the source code
  become requirements of the module, when considered as a
  component type.

An entry point is another example of a component type:

* The `uniform` parameters of the entry point function are
  its shader parameters when considered as a component type.

* Any generic or interface-type parameters of the entry point
  introduce specialization parameters.

* An entry point component type exposes a single entry point (itself).

* An entry point has one requirement for the module in which
  it was defined.

Component types can be manipulated in a few ways:

* Multiple component types can be combined into a composite, which
  combines all of their code, parameters, etc.

* A component type can be specialized, by "plugging in" types and
  values for its specialization parameters.

* A component type can be laid out for a particular target, giving
  offsets/bindings to the shader parameters it contains.

* Generated kernel code can be requested for entry points.

*/
struct IComponentType : public ISlangUnknown
{
    SLANG_COM_INTERFACE(0x5bc42be8, 0x5c50, 0x4929, {0x9e, 0x5e, 0xd1, 0x5e, 0x7c, 0x24, 0x1, 0x5f})

    /** Get the runtime session that this component type belongs to.
     */
    virtual SLANG_NO_THROW ISession* SLANG_MCALL getSession() = 0;

    /** Get the layout for this program for the chosen `targetIndex`.

    The resulting layout will establish offsets/bindings for all
    of the global and entry-point shader parameters in the
    component type.

    If this component type has specialization parameters (that is,
    it is not fully specialized), then the resulting layout may
    be incomplete, and plugging in arguments for generic specialization
    parameters may result in a component type that doesn't have
    a compatible layout. If the component type only uses
    interface-type specialization parameters, then the layout
    for a specialization should be compatible with an unspecialized
    layout (all parameters in the unspecialized layout will have
    the same offset/binding in the specialized layout).

    If this component type is combined into a composite, then
    the absolute offsets/bindings of parameters may not stay the same.
    If the shader parameters in a component type don't make
    use of explicit binding annotations (e.g., `register(...)`),
    then the *relative* offset of shader parameters will stay
    the same when it is used in a composition.
    */
    virtual SLANG_NO_THROW ProgramLayout* SLANG_MCALL
    getLayout(SlangInt targetIndex = 0, IBlob** outDiagnostics = nullptr) = 0;

    /** Get the number of (unspecialized) specialization parameters for the component type.
     */
    virtual SLANG_NO_THROW SlangInt SLANG_MCALL getSpecializationParamCount() = 0;

    /** Get the compiled code for the entry point at `entryPointIndex` for the chosen `targetIndex`

    Entry point code can only be computed for a component type that
    has no specialization parameters (it must be fully specialized)
    and that has no requirements (it must be fully linked).

    If code has not already been generated for the given entry point and target,
    then a compilation error may be detected, in which case `outDiagnostics`
    (if non-null) will be filled in with a blob of messages diagnosing the error.
    */
    virtual SLANG_NO_THROW SlangResult SLANG_MCALL getEntryPointCode(
        SlangInt entryPointIndex,
        SlangInt targetIndex,
        IBlob** outCode,
        IBlob** outDiagnostics = nullptr) = 0;

    /** Get the compilation result as a file system.

    Has the same requirements as getEntryPointCode.

    The result is not written to the actual OS file system, but is made available as an
    in memory representation.
    */
    virtual SLANG_NO_THROW SlangResult SLANG_MCALL getResultAsFileSystem(
        SlangInt entryPointIndex,
        SlangInt targetIndex,
        ISlangMutableFileSystem** outFileSystem) = 0;

    /** Compute a hash for the entry point at `entryPointIndex` for the chosen `targetIndex`.

    This computes a hash based on all the dependencies for this component type as well as the
    target settings affecting the compiler backend. The computed hash is used as a key for caching
    the output of the compiler backend to implement shader caching.
    */
    virtual SLANG_NO_THROW void SLANG_MCALL
    getEntryPointHash(SlangInt entryPointIndex, SlangInt targetIndex, IBlob** outHash) = 0;

    /** Specialize the component by binding its specialization parameters to concrete arguments.

    The `specializationArgs` array must have `specializationArgCount` entries, and
    this must match the number of specialization parameters on this component type.

    If any diagnostics (error or warnings) are produced, they will be written to `outDiagnostics`.
    */
    virtual SLANG_NO_THROW SlangResult SLANG_MCALL specialize(
        SpecializationArg const* specializationArgs,
        SlangInt specializationArgCount,
        IComponentType** outSpecializedComponentType,
        ISlangBlob** outDiagnostics = nullptr) = 0;

    /** Link this component type against all of its unsatisfied dependencies.

    A component type may have unsatisfied dependencies. For example, a module
    depends on any other modules it `import`s, and an entry point depends
    on the module that defined it.

    A user can manually satisfy dependencies by creating a composite
    component type, and when doing so they retain full control over
    the relative ordering of shader parameters in the resulting layout.

    It is an error to try to generate/access compiled kernel code for
    a component type with unresolved dependencies, so if dependencies
    remain after whatever manual composition steps an application
    cares to perform, the `link()` function can be used to automatically
    compose in any remaining dependencies. The order of parameters
    (and hence the global layout) that results will be deterministic,
    but is not currently documented.
    */
    virtual SLANG_NO_THROW SlangResult SLANG_MCALL
    link(IComponentType** outLinkedComponentType, ISlangBlob** outDiagnostics = nullptr) = 0;

    /** Get entry point 'callable' functions accessible through the ISlangSharedLibrary interface.

    The functions remain in scope as long as the ISlangSharedLibrary interface is in scope.

    NOTE! Requires a compilation target of SLANG_HOST_CALLABLE.

    @param entryPointIndex  The index of the entry point to get code for.
    @param targetIndex      The index of the target to get code for (default: zero).
    @param outSharedLibrary A pointer to a ISharedLibrary interface which functions can be queried
    on.
    @returns                A `SlangResult` to indicate success or failure.
    */
    virtual SLANG_NO_THROW SlangResult SLANG_MCALL getEntryPointHostCallable(
        int entryPointIndex,
        int targetIndex,
        ISlangSharedLibrary** outSharedLibrary,
        slang::IBlob** outDiagnostics = 0) = 0;

    /** Get a new ComponentType object that represents a renamed entry point.

    The current object must be a single EntryPoint, or a CompositeComponentType or
    SpecializedComponentType that contains one EntryPoint component.
    */
    virtual SLANG_NO_THROW SlangResult SLANG_MCALL
    renameEntryPoint(const char* newName, IComponentType** outEntryPoint) = 0;

    /** Link and specify additional compiler options when generating code
     *   from the linked program.
     */
    virtual SLANG_NO_THROW SlangResult SLANG_MCALL linkWithOptions(
        IComponentType** outLinkedComponentType,
        uint32_t compilerOptionEntryCount,
        CompilerOptionEntry* compilerOptionEntries,
        ISlangBlob** outDiagnostics = nullptr) = 0;

    virtual SLANG_NO_THROW SlangResult SLANG_MCALL
    getTargetCode(SlangInt targetIndex, IBlob** outCode, IBlob** outDiagnostics = nullptr) = 0;

    virtual SLANG_NO_THROW SlangResult SLANG_MCALL getTargetMetadata(
        SlangInt targetIndex,
        IMetadata** outMetadata,
        IBlob** outDiagnostics = nullptr) = 0;

    virtual SLANG_NO_THROW SlangResult SLANG_MCALL getEntryPointMetadata(
        SlangInt entryPointIndex,
        SlangInt targetIndex,
        IMetadata** outMetadata,
        IBlob** outDiagnostics = nullptr) = 0;
};
    #define SLANG_UUID_IComponentType IComponentType::getTypeGuid()

struct IEntryPoint : public IComponentType
{
    SLANG_COM_INTERFACE(0x8f241361, 0xf5bd, 0x4ca0, {0xa3, 0xac, 0x2, 0xf7, 0xfa, 0x24, 0x2, 0xb8})

    virtual SLANG_NO_THROW FunctionReflection* SLANG_MCALL getFunctionReflection() = 0;
};

    #define SLANG_UUID_IEntryPoint IEntryPoint::getTypeGuid()

struct ITypeConformance : public IComponentType
{
    SLANG_COM_INTERFACE(0x73eb3147, 0xe544, 0x41b5, {0xb8, 0xf0, 0xa2, 0x44, 0xdf, 0x21, 0x94, 0xb})
};
    #define SLANG_UUID_ITypeConformance ITypeConformance::getTypeGuid()

/** A module is the granularity of shader code compilation and loading.

In most cases a module corresponds to a single compile "translation unit."
This will often be a single `.slang` or `.hlsl` file and everything it
`#include`s.

Notably, a module `M` does *not* include the things it `import`s, as these
as distinct modules that `M` depends on. There is a directed graph of
module dependencies, and all modules in the graph must belong to the
same session (`ISession`).

A module establishes a namespace for looking up types, functions, etc.
*/
struct IModule : public IComponentType
{
    SLANG_COM_INTERFACE(0xc720e64, 0x8722, 0x4d31, {0x89, 0x90, 0x63, 0x8a, 0x98, 0xb1, 0xc2, 0x79})

    virtual SLANG_NO_THROW SlangResult SLANG_MCALL
    findEntryPointByName(char const* name, IEntryPoint** outEntryPoint) = 0;

    /// Get number of entry points defined in the module. An entry point defined in a module
    /// is by default not included in the linkage, so calls to `IComponentType::getEntryPointCount`
    /// on an `IModule` instance will always return 0. However `IModule::getDefinedEntryPointCount`
    /// will return the number of defined entry points.
    virtual SLANG_NO_THROW SlangInt32 SLANG_MCALL getDefinedEntryPointCount() = 0;
    /// Get the name of an entry point defined in the module.
    virtual SLANG_NO_THROW SlangResult SLANG_MCALL
    getDefinedEntryPoint(SlangInt32 index, IEntryPoint** outEntryPoint) = 0;

    /// Get a serialized representation of the checked module.
    virtual SLANG_NO_THROW SlangResult SLANG_MCALL serialize(ISlangBlob** outSerializedBlob) = 0;

    /// Write the serialized representation of this module to a file.
    virtual SLANG_NO_THROW SlangResult SLANG_MCALL writeToFile(char const* fileName) = 0;

    /// Get the name of the module.
    virtual SLANG_NO_THROW const char* SLANG_MCALL getName() = 0;

    /// Get the path of the module.
    virtual SLANG_NO_THROW const char* SLANG_MCALL getFilePath() = 0;

    /// Get the unique identity of the module.
    virtual SLANG_NO_THROW const char* SLANG_MCALL getUniqueIdentity() = 0;

    /// Find and validate an entry point by name, even if the function is
    /// not marked with the `[shader("...")]` attribute.
    virtual SLANG_NO_THROW SlangResult SLANG_MCALL findAndCheckEntryPoint(
        char const* name,
        SlangStage stage,
        IEntryPoint** outEntryPoint,
        ISlangBlob** outDiagnostics) = 0;

    /// Get the number of dependency files that this module depends on.
    /// This includes both the explicit source files, as well as any
    /// additional files that were transitively referenced (e.g., via
    /// a `#include` directive).
    virtual SLANG_NO_THROW SlangInt32 SLANG_MCALL getDependencyFileCount() = 0;

    /// Get the path to a file this module depends on.
    virtual SLANG_NO_THROW char const* SLANG_MCALL getDependencyFilePath(SlangInt32 index) = 0;

    virtual SLANG_NO_THROW DeclReflection* SLANG_MCALL getModuleReflection() = 0;
};

    #define SLANG_UUID_IModule IModule::getTypeGuid()

/* Experimental interface for doing target precompilation of slang modules */
struct IModulePrecompileService_Experimental : public ISlangUnknown
{
    // uuidgen output:     8e12e8e3 -  5fcd -  433e -    afcb -      13a088bc5ee5
    SLANG_COM_INTERFACE(
        0x8e12e8e3,
        0x5fcd,
        0x433e,
        {0xaf, 0xcb, 0x13, 0xa0, 0x88, 0xbc, 0x5e, 0xe5})

    virtual SLANG_NO_THROW SlangResult SLANG_MCALL
    precompileForTarget(SlangCompileTarget target, ISlangBlob** outDiagnostics) = 0;

    virtual SLANG_NO_THROW SlangResult SLANG_MCALL getPrecompiledTargetCode(
        SlangCompileTarget target,
        IBlob** outCode,
        IBlob** outDiagnostics = nullptr) = 0;

    virtual SLANG_NO_THROW SlangInt SLANG_MCALL getModuleDependencyCount() = 0;

    virtual SLANG_NO_THROW SlangResult SLANG_MCALL getModuleDependency(
        SlangInt dependencyIndex,
        IModule** outModule,
        IBlob** outDiagnostics = nullptr) = 0;
};

    #define SLANG_UUID_IModulePrecompileService_Experimental \
        IModulePrecompileService_Experimental::getTypeGuid()

/** Argument used for specialization to types/values.
 */
struct SpecializationArg
{
    enum class Kind : int32_t
    {
        Unknown, /**< An invalid specialization argument. */
        Type,    /**< Specialize to a type. */
    };

    /** The kind of specialization argument. */
    Kind kind;
    union
    {
        /** A type specialization argument, used for `Kind::Type`. */
        TypeReflection* type;
    };

    static SpecializationArg fromType(TypeReflection* inType)
    {
        SpecializationArg rs;
        rs.kind = Kind::Type;
        rs.type = inType;
        return rs;
    }
};
} // namespace slang

    // Passed into functions to create globalSession to identify the API version client code is
    // using.
    #define SLANG_API_VERSION 0

/* Create a global session, with the built-in core module.

@param apiVersion Pass in SLANG_API_VERSION
@param outGlobalSession (out)The created global session.
*/
SLANG_EXTERN_C SLANG_API SlangResult
slang_createGlobalSession(SlangInt apiVersion, slang::IGlobalSession** outGlobalSession);

/* Create a global session, but do not set up the core module. The core module can
then be loaded via loadCoreModule or compileCoreModule

@param apiVersion Pass in SLANG_API_VERSION
@param outGlobalSession (out)The created global session that doesn't have a core module setup.

NOTE! API is experimental and not ready for production code
*/
SLANG_EXTERN_C SLANG_API SlangResult slang_createGlobalSessionWithoutCoreModule(
    SlangInt apiVersion,
    slang::IGlobalSession** outGlobalSession);

/* Returns a blob that contains the serialized core module.
Returns nullptr if there isn't an embedded core module.

NOTE! API is experimental and not ready for production code
*/
SLANG_API ISlangBlob* slang_getEmbeddedCoreModule();


/* Cleanup all global allocations used by Slang, to prevent memory leak detectors from
 reporting them as leaks. This function should only be called after all Slang objects
 have been released. No other Slang functions such as `createGlobalSession`
 should be called after this function.
 */
SLANG_EXTERN_C SLANG_API void slang_shutdown();

namespace slang
{
inline SlangResult createGlobalSession(slang::IGlobalSession** outGlobalSession)
{
    return slang_createGlobalSession(SLANG_API_VERSION, outGlobalSession);
}
inline void shutdown()
{
    slang_shutdown();
}
} // namespace slang

#endif // C++ helpers

#define SLANG_ERROR_INSUFFICIENT_BUFFER SLANG_E_BUFFER_TOO_SMALL
#define SLANG_ERROR_INVALID_PARAMETER SLANG_E_INVALID_ARG

#endif<|MERGE_RESOLUTION|>--- conflicted
+++ resolved
@@ -823,13 +823,8 @@
     enum SlangDebugInfoFormat : SlangDebugInfoFormatIntegral
     {
         SLANG_DEBUG_INFO_FORMAT_DEFAULT, ///< Use the default debugging format for the target
-<<<<<<< HEAD
-        SLANG_DEBUG_INFO_FORMAT_C7, ///< CodeView C7 format (typically means debugging information
-                                    ///< is embedded in the binary)
-=======
         SLANG_DEBUG_INFO_FORMAT_C7,  ///< CodeView C7 format (typically means debugging information
                                      ///< is embedded in the binary)
->>>>>>> 59ba2594
         SLANG_DEBUG_INFO_FORMAT_PDB, ///< Program database
 
         SLANG_DEBUG_INFO_FORMAT_STABS, ///< Stabs
