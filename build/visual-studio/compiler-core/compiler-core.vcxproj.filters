--- conflicted
+++ resolved
@@ -1,207 +1,198 @@
-<?xml version="1.0" encoding="utf-8"?>
-<Project ToolsVersion="4.0" xmlns="http://schemas.microsoft.com/developer/msbuild/2003">
-  <ItemGroup>
-    <Filter Include="Header Files">
-      <UniqueIdentifier>{21EB8090-0D4E-1035-B6D3-48EBA215DCB7}</UniqueIdentifier>
-    </Filter>
-    <Filter Include="Source Files">
-      <UniqueIdentifier>{E9C7FDCE-D52A-8D73-7EB0-C5296AF258F6}</UniqueIdentifier>
-    </Filter>
-  </ItemGroup>
-  <ItemGroup>
-<<<<<<< HEAD
-    <ClInclude Include="..\..\..\source\compiler-core\slang-artifact-info.h">
-      <Filter>Header Files</Filter>
-    </ClInclude>
-=======
->>>>>>> f9432467
-    <ClInclude Include="..\..\..\source\compiler-core\slang-artifact.h">
-      <Filter>Header Files</Filter>
-    </ClInclude>
-    <ClInclude Include="..\..\..\source\compiler-core\slang-command-line-args.h">
-      <Filter>Header Files</Filter>
-    </ClInclude>
-    <ClInclude Include="..\..\..\source\compiler-core\slang-core-diagnostics.h">
-      <Filter>Header Files</Filter>
-    </ClInclude>
-    <ClInclude Include="..\..\..\source\compiler-core\slang-diagnostic-sink.h">
-      <Filter>Header Files</Filter>
-    </ClInclude>
-    <ClInclude Include="..\..\..\source\compiler-core\slang-doc-extractor.h">
-      <Filter>Header Files</Filter>
-    </ClInclude>
-    <ClInclude Include="..\..\..\source\compiler-core\slang-downstream-compiler.h">
-      <Filter>Header Files</Filter>
-    </ClInclude>
-    <ClInclude Include="..\..\..\source\compiler-core\slang-dxc-compiler.h">
-      <Filter>Header Files</Filter>
-    </ClInclude>
-    <ClInclude Include="..\..\..\source\compiler-core\slang-fxc-compiler.h">
-      <Filter>Header Files</Filter>
-    </ClInclude>
-    <ClInclude Include="..\..\..\source\compiler-core\slang-gcc-compiler-util.h">
-      <Filter>Header Files</Filter>
-    </ClInclude>
-    <ClInclude Include="..\..\..\source\compiler-core\slang-glslang-compiler.h">
-      <Filter>Header Files</Filter>
-    </ClInclude>
-    <ClInclude Include="..\..\..\source\compiler-core\slang-include-system.h">
-      <Filter>Header Files</Filter>
-    </ClInclude>
-    <ClInclude Include="..\..\..\source\compiler-core\slang-json-diagnostic-defs.h">
-      <Filter>Header Files</Filter>
-    </ClInclude>
-    <ClInclude Include="..\..\..\source\compiler-core\slang-json-diagnostics.h">
-      <Filter>Header Files</Filter>
-    </ClInclude>
-    <ClInclude Include="..\..\..\source\compiler-core\slang-json-lexer.h">
-      <Filter>Header Files</Filter>
-    </ClInclude>
-    <ClInclude Include="..\..\..\source\compiler-core\slang-json-native.h">
-      <Filter>Header Files</Filter>
-    </ClInclude>
-    <ClInclude Include="..\..\..\source\compiler-core\slang-json-parser.h">
-      <Filter>Header Files</Filter>
-    </ClInclude>
-    <ClInclude Include="..\..\..\source\compiler-core\slang-json-rpc-connection.h">
-      <Filter>Header Files</Filter>
-    </ClInclude>
-    <ClInclude Include="..\..\..\source\compiler-core\slang-json-rpc.h">
-      <Filter>Header Files</Filter>
-    </ClInclude>
-    <ClInclude Include="..\..\..\source\compiler-core\slang-json-value.h">
-      <Filter>Header Files</Filter>
-    </ClInclude>
-    <ClInclude Include="..\..\..\source\compiler-core\slang-lexer-diagnostic-defs.h">
-      <Filter>Header Files</Filter>
-    </ClInclude>
-    <ClInclude Include="..\..\..\source\compiler-core\slang-lexer.h">
-      <Filter>Header Files</Filter>
-    </ClInclude>
-    <ClInclude Include="..\..\..\source\compiler-core\slang-llvm-compiler.h">
-      <Filter>Header Files</Filter>
-    </ClInclude>
-    <ClInclude Include="..\..\..\source\compiler-core\slang-misc-diagnostic-defs.h">
-      <Filter>Header Files</Filter>
-    </ClInclude>
-    <ClInclude Include="..\..\..\source\compiler-core\slang-name-convention-util.h">
-      <Filter>Header Files</Filter>
-    </ClInclude>
-    <ClInclude Include="..\..\..\source\compiler-core\slang-name.h">
-      <Filter>Header Files</Filter>
-    </ClInclude>
-    <ClInclude Include="..\..\..\source\compiler-core\slang-nvrtc-compiler.h">
-      <Filter>Header Files</Filter>
-    </ClInclude>
-    <ClInclude Include="..\..\..\source\compiler-core\slang-source-loc.h">
-      <Filter>Header Files</Filter>
-    </ClInclude>
-    <ClInclude Include="..\..\..\source\compiler-core\slang-test-server-protocol.h">
-      <Filter>Header Files</Filter>
-    </ClInclude>
-    <ClInclude Include="..\..\..\source\compiler-core\slang-token-defs.h">
-      <Filter>Header Files</Filter>
-    </ClInclude>
-    <ClInclude Include="..\..\..\source\compiler-core\slang-token.h">
-      <Filter>Header Files</Filter>
-    </ClInclude>
-    <ClInclude Include="..\..\..\source\compiler-core\slang-visual-studio-compiler-util.h">
-      <Filter>Header Files</Filter>
-    </ClInclude>
-    <ClInclude Include="..\..\..\source\compiler-core\windows\slang-win-visual-studio-util.h">
-      <Filter>Header Files</Filter>
-    </ClInclude>
-  </ItemGroup>
-  <ItemGroup>
-<<<<<<< HEAD
-    <ClCompile Include="..\..\..\source\compiler-core\slang-artifact-info.cpp">
-      <Filter>Source Files</Filter>
-    </ClCompile>
-=======
->>>>>>> f9432467
-    <ClCompile Include="..\..\..\source\compiler-core\slang-artifact.cpp">
-      <Filter>Source Files</Filter>
-    </ClCompile>
-    <ClCompile Include="..\..\..\source\compiler-core\slang-command-line-args.cpp">
-      <Filter>Source Files</Filter>
-    </ClCompile>
-    <ClCompile Include="..\..\..\source\compiler-core\slang-core-diagnostics.cpp">
-      <Filter>Source Files</Filter>
-    </ClCompile>
-    <ClCompile Include="..\..\..\source\compiler-core\slang-diagnostic-sink.cpp">
-      <Filter>Source Files</Filter>
-    </ClCompile>
-    <ClCompile Include="..\..\..\source\compiler-core\slang-doc-extractor.cpp">
-      <Filter>Source Files</Filter>
-    </ClCompile>
-    <ClCompile Include="..\..\..\source\compiler-core\slang-downstream-compiler.cpp">
-      <Filter>Source Files</Filter>
-    </ClCompile>
-    <ClCompile Include="..\..\..\source\compiler-core\slang-dxc-compiler.cpp">
-      <Filter>Source Files</Filter>
-    </ClCompile>
-    <ClCompile Include="..\..\..\source\compiler-core\slang-fxc-compiler.cpp">
-      <Filter>Source Files</Filter>
-    </ClCompile>
-    <ClCompile Include="..\..\..\source\compiler-core\slang-gcc-compiler-util.cpp">
-      <Filter>Source Files</Filter>
-    </ClCompile>
-    <ClCompile Include="..\..\..\source\compiler-core\slang-glslang-compiler.cpp">
-      <Filter>Source Files</Filter>
-    </ClCompile>
-    <ClCompile Include="..\..\..\source\compiler-core\slang-include-system.cpp">
-      <Filter>Source Files</Filter>
-    </ClCompile>
-    <ClCompile Include="..\..\..\source\compiler-core\slang-json-diagnostics.cpp">
-      <Filter>Source Files</Filter>
-    </ClCompile>
-    <ClCompile Include="..\..\..\source\compiler-core\slang-json-lexer.cpp">
-      <Filter>Source Files</Filter>
-    </ClCompile>
-    <ClCompile Include="..\..\..\source\compiler-core\slang-json-native.cpp">
-      <Filter>Source Files</Filter>
-    </ClCompile>
-    <ClCompile Include="..\..\..\source\compiler-core\slang-json-parser.cpp">
-      <Filter>Source Files</Filter>
-    </ClCompile>
-    <ClCompile Include="..\..\..\source\compiler-core\slang-json-rpc-connection.cpp">
-      <Filter>Source Files</Filter>
-    </ClCompile>
-    <ClCompile Include="..\..\..\source\compiler-core\slang-json-rpc.cpp">
-      <Filter>Source Files</Filter>
-    </ClCompile>
-    <ClCompile Include="..\..\..\source\compiler-core\slang-json-value.cpp">
-      <Filter>Source Files</Filter>
-    </ClCompile>
-    <ClCompile Include="..\..\..\source\compiler-core\slang-lexer.cpp">
-      <Filter>Source Files</Filter>
-    </ClCompile>
-    <ClCompile Include="..\..\..\source\compiler-core\slang-llvm-compiler.cpp">
-      <Filter>Source Files</Filter>
-    </ClCompile>
-    <ClCompile Include="..\..\..\source\compiler-core\slang-name-convention-util.cpp">
-      <Filter>Source Files</Filter>
-    </ClCompile>
-    <ClCompile Include="..\..\..\source\compiler-core\slang-name.cpp">
-      <Filter>Source Files</Filter>
-    </ClCompile>
-    <ClCompile Include="..\..\..\source\compiler-core\slang-nvrtc-compiler.cpp">
-      <Filter>Source Files</Filter>
-    </ClCompile>
-    <ClCompile Include="..\..\..\source\compiler-core\slang-source-loc.cpp">
-      <Filter>Source Files</Filter>
-    </ClCompile>
-    <ClCompile Include="..\..\..\source\compiler-core\slang-test-server-protocol.cpp">
-      <Filter>Source Files</Filter>
-    </ClCompile>
-    <ClCompile Include="..\..\..\source\compiler-core\slang-token.cpp">
-      <Filter>Source Files</Filter>
-    </ClCompile>
-    <ClCompile Include="..\..\..\source\compiler-core\slang-visual-studio-compiler-util.cpp">
-      <Filter>Source Files</Filter>
-    </ClCompile>
-    <ClCompile Include="..\..\..\source\compiler-core\windows\slang-win-visual-studio-util.cpp">
-      <Filter>Source Files</Filter>
-    </ClCompile>
-  </ItemGroup>
+<?xml version="1.0" encoding="utf-8"?>
+<Project ToolsVersion="4.0" xmlns="http://schemas.microsoft.com/developer/msbuild/2003">
+  <ItemGroup>
+    <Filter Include="Header Files">
+      <UniqueIdentifier>{21EB8090-0D4E-1035-B6D3-48EBA215DCB7}</UniqueIdentifier>
+    </Filter>
+    <Filter Include="Source Files">
+      <UniqueIdentifier>{E9C7FDCE-D52A-8D73-7EB0-C5296AF258F6}</UniqueIdentifier>
+    </Filter>
+  </ItemGroup>
+  <ItemGroup>
+    <ClInclude Include="..\..\..\source\compiler-core\slang-artifact-info.h">
+      <Filter>Header Files</Filter>
+    </ClInclude>
+    <ClInclude Include="..\..\..\source\compiler-core\slang-artifact.h">
+      <Filter>Header Files</Filter>
+    </ClInclude>
+    <ClInclude Include="..\..\..\source\compiler-core\slang-command-line-args.h">
+      <Filter>Header Files</Filter>
+    </ClInclude>
+    <ClInclude Include="..\..\..\source\compiler-core\slang-core-diagnostics.h">
+      <Filter>Header Files</Filter>
+    </ClInclude>
+    <ClInclude Include="..\..\..\source\compiler-core\slang-diagnostic-sink.h">
+      <Filter>Header Files</Filter>
+    </ClInclude>
+    <ClInclude Include="..\..\..\source\compiler-core\slang-doc-extractor.h">
+      <Filter>Header Files</Filter>
+    </ClInclude>
+    <ClInclude Include="..\..\..\source\compiler-core\slang-downstream-compiler.h">
+      <Filter>Header Files</Filter>
+    </ClInclude>
+    <ClInclude Include="..\..\..\source\compiler-core\slang-dxc-compiler.h">
+      <Filter>Header Files</Filter>
+    </ClInclude>
+    <ClInclude Include="..\..\..\source\compiler-core\slang-fxc-compiler.h">
+      <Filter>Header Files</Filter>
+    </ClInclude>
+    <ClInclude Include="..\..\..\source\compiler-core\slang-gcc-compiler-util.h">
+      <Filter>Header Files</Filter>
+    </ClInclude>
+    <ClInclude Include="..\..\..\source\compiler-core\slang-glslang-compiler.h">
+      <Filter>Header Files</Filter>
+    </ClInclude>
+    <ClInclude Include="..\..\..\source\compiler-core\slang-include-system.h">
+      <Filter>Header Files</Filter>
+    </ClInclude>
+    <ClInclude Include="..\..\..\source\compiler-core\slang-json-diagnostic-defs.h">
+      <Filter>Header Files</Filter>
+    </ClInclude>
+    <ClInclude Include="..\..\..\source\compiler-core\slang-json-diagnostics.h">
+      <Filter>Header Files</Filter>
+    </ClInclude>
+    <ClInclude Include="..\..\..\source\compiler-core\slang-json-lexer.h">
+      <Filter>Header Files</Filter>
+    </ClInclude>
+    <ClInclude Include="..\..\..\source\compiler-core\slang-json-native.h">
+      <Filter>Header Files</Filter>
+    </ClInclude>
+    <ClInclude Include="..\..\..\source\compiler-core\slang-json-parser.h">
+      <Filter>Header Files</Filter>
+    </ClInclude>
+    <ClInclude Include="..\..\..\source\compiler-core\slang-json-rpc-connection.h">
+      <Filter>Header Files</Filter>
+    </ClInclude>
+    <ClInclude Include="..\..\..\source\compiler-core\slang-json-rpc.h">
+      <Filter>Header Files</Filter>
+    </ClInclude>
+    <ClInclude Include="..\..\..\source\compiler-core\slang-json-value.h">
+      <Filter>Header Files</Filter>
+    </ClInclude>
+    <ClInclude Include="..\..\..\source\compiler-core\slang-lexer-diagnostic-defs.h">
+      <Filter>Header Files</Filter>
+    </ClInclude>
+    <ClInclude Include="..\..\..\source\compiler-core\slang-lexer.h">
+      <Filter>Header Files</Filter>
+    </ClInclude>
+    <ClInclude Include="..\..\..\source\compiler-core\slang-llvm-compiler.h">
+      <Filter>Header Files</Filter>
+    </ClInclude>
+    <ClInclude Include="..\..\..\source\compiler-core\slang-misc-diagnostic-defs.h">
+      <Filter>Header Files</Filter>
+    </ClInclude>
+    <ClInclude Include="..\..\..\source\compiler-core\slang-name-convention-util.h">
+      <Filter>Header Files</Filter>
+    </ClInclude>
+    <ClInclude Include="..\..\..\source\compiler-core\slang-name.h">
+      <Filter>Header Files</Filter>
+    </ClInclude>
+    <ClInclude Include="..\..\..\source\compiler-core\slang-nvrtc-compiler.h">
+      <Filter>Header Files</Filter>
+    </ClInclude>
+    <ClInclude Include="..\..\..\source\compiler-core\slang-source-loc.h">
+      <Filter>Header Files</Filter>
+    </ClInclude>
+    <ClInclude Include="..\..\..\source\compiler-core\slang-test-server-protocol.h">
+      <Filter>Header Files</Filter>
+    </ClInclude>
+    <ClInclude Include="..\..\..\source\compiler-core\slang-token-defs.h">
+      <Filter>Header Files</Filter>
+    </ClInclude>
+    <ClInclude Include="..\..\..\source\compiler-core\slang-token.h">
+      <Filter>Header Files</Filter>
+    </ClInclude>
+    <ClInclude Include="..\..\..\source\compiler-core\slang-visual-studio-compiler-util.h">
+      <Filter>Header Files</Filter>
+    </ClInclude>
+    <ClInclude Include="..\..\..\source\compiler-core\windows\slang-win-visual-studio-util.h">
+      <Filter>Header Files</Filter>
+    </ClInclude>
+  </ItemGroup>
+  <ItemGroup>
+    <ClCompile Include="..\..\..\source\compiler-core\slang-artifact-info.cpp">
+      <Filter>Source Files</Filter>
+    </ClCompile>
+    <ClCompile Include="..\..\..\source\compiler-core\slang-command-line-args.cpp">
+      <Filter>Source Files</Filter>
+    </ClCompile>
+    <ClCompile Include="..\..\..\source\compiler-core\slang-core-diagnostics.cpp">
+      <Filter>Source Files</Filter>
+    </ClCompile>
+    <ClCompile Include="..\..\..\source\compiler-core\slang-diagnostic-sink.cpp">
+      <Filter>Source Files</Filter>
+    </ClCompile>
+    <ClCompile Include="..\..\..\source\compiler-core\slang-doc-extractor.cpp">
+      <Filter>Source Files</Filter>
+    </ClCompile>
+    <ClCompile Include="..\..\..\source\compiler-core\slang-downstream-compiler.cpp">
+      <Filter>Source Files</Filter>
+    </ClCompile>
+    <ClCompile Include="..\..\..\source\compiler-core\slang-dxc-compiler.cpp">
+      <Filter>Source Files</Filter>
+    </ClCompile>
+    <ClCompile Include="..\..\..\source\compiler-core\slang-fxc-compiler.cpp">
+      <Filter>Source Files</Filter>
+    </ClCompile>
+    <ClCompile Include="..\..\..\source\compiler-core\slang-gcc-compiler-util.cpp">
+      <Filter>Source Files</Filter>
+    </ClCompile>
+    <ClCompile Include="..\..\..\source\compiler-core\slang-glslang-compiler.cpp">
+      <Filter>Source Files</Filter>
+    </ClCompile>
+    <ClCompile Include="..\..\..\source\compiler-core\slang-include-system.cpp">
+      <Filter>Source Files</Filter>
+    </ClCompile>
+    <ClCompile Include="..\..\..\source\compiler-core\slang-json-diagnostics.cpp">
+      <Filter>Source Files</Filter>
+    </ClCompile>
+    <ClCompile Include="..\..\..\source\compiler-core\slang-json-lexer.cpp">
+      <Filter>Source Files</Filter>
+    </ClCompile>
+    <ClCompile Include="..\..\..\source\compiler-core\slang-json-native.cpp">
+      <Filter>Source Files</Filter>
+    </ClCompile>
+    <ClCompile Include="..\..\..\source\compiler-core\slang-json-parser.cpp">
+      <Filter>Source Files</Filter>
+    </ClCompile>
+    <ClCompile Include="..\..\..\source\compiler-core\slang-json-rpc-connection.cpp">
+      <Filter>Source Files</Filter>
+    </ClCompile>
+    <ClCompile Include="..\..\..\source\compiler-core\slang-json-rpc.cpp">
+      <Filter>Source Files</Filter>
+    </ClCompile>
+    <ClCompile Include="..\..\..\source\compiler-core\slang-json-value.cpp">
+      <Filter>Source Files</Filter>
+    </ClCompile>
+    <ClCompile Include="..\..\..\source\compiler-core\slang-lexer.cpp">
+      <Filter>Source Files</Filter>
+    </ClCompile>
+    <ClCompile Include="..\..\..\source\compiler-core\slang-llvm-compiler.cpp">
+      <Filter>Source Files</Filter>
+    </ClCompile>
+    <ClCompile Include="..\..\..\source\compiler-core\slang-name-convention-util.cpp">
+      <Filter>Source Files</Filter>
+    </ClCompile>
+    <ClCompile Include="..\..\..\source\compiler-core\slang-name.cpp">
+      <Filter>Source Files</Filter>
+    </ClCompile>
+    <ClCompile Include="..\..\..\source\compiler-core\slang-nvrtc-compiler.cpp">
+      <Filter>Source Files</Filter>
+    </ClCompile>
+    <ClCompile Include="..\..\..\source\compiler-core\slang-source-loc.cpp">
+      <Filter>Source Files</Filter>
+    </ClCompile>
+    <ClCompile Include="..\..\..\source\compiler-core\slang-test-server-protocol.cpp">
+      <Filter>Source Files</Filter>
+    </ClCompile>
+    <ClCompile Include="..\..\..\source\compiler-core\slang-token.cpp">
+      <Filter>Source Files</Filter>
+    </ClCompile>
+    <ClCompile Include="..\..\..\source\compiler-core\slang-visual-studio-compiler-util.cpp">
+      <Filter>Source Files</Filter>
+    </ClCompile>
+    <ClCompile Include="..\..\..\source\compiler-core\windows\slang-win-visual-studio-util.cpp">
+      <Filter>Source Files</Filter>
+    </ClCompile>
+  </ItemGroup>
 </Project>