// render.h
#pragma once

#include <float.h>
#include <assert.h>

#include "slang.h"
#include "slang-com-ptr.h"


#if defined(SLANG_GFX_DYNAMIC)
#    if defined(_MSC_VER)
#        ifdef SLANG_GFX_DYNAMIC_EXPORT
#            define SLANG_GFX_API SLANG_DLL_EXPORT
#        else
#            define SLANG_GFX_API __declspec(dllimport)
#        endif
#    else
// TODO: need to consider compiler capabilities
//#     ifdef SLANG_DYNAMIC_EXPORT
#        define SLANG_GFX_API SLANG_DLL_EXPORT
//#     endif
#    endif
#endif

#ifndef SLANG_GFX_API
#    define SLANG_GFX_API
#endif

namespace gfx {

using Slang::ComPtr;

typedef SlangResult Result;

// Had to move here, because Options needs types defined here
typedef SlangInt Int;
typedef SlangUInt UInt;
typedef uint64_t DeviceAddress;

// Declare opaque type
class IInputLayout: public ISlangUnknown
{
};
#define SLANG_UUID_IInputLayout                                                         \
    {                                                                                  \
        0x45223711, 0xa84b, 0x455c, { 0xbe, 0xfa, 0x49, 0x37, 0x42, 0x1e, 0x8e, 0x2e } \
    }

enum class PipelineType
{
    Unknown,
    Graphics,
    Compute,
    RayTracing,
    CountOf,
};

enum class StageType
{
    Unknown,
    Vertex,
    Hull,
    Domain,
    Geometry,
    Fragment,
    Compute,
    RayGeneration,
    Intersection,
    AnyHit,
    ClosestHit,
    Miss,
    Callable,
    Amplification,
    Mesh,
    CountOf,
};

enum class DeviceType
{
    Unknown,
    Default,
    DirectX11,
    DirectX12,
    OpenGl,
    Vulkan,
    CPU,
    CUDA,
    CountOf,
};

enum class ProjectionStyle
{
    Unknown,
    OpenGl, 
    DirectX,
    Vulkan,
    CountOf,
};

/// The style of the binding
enum class BindingStyle
{
    Unknown,
    DirectX,
    OpenGl,
    Vulkan,
    CPU,
    CUDA,
    CountOf,
};

class ITransientResourceHeap;

class IShaderProgram: public ISlangUnknown
{
public:
    struct Desc
    {
        PipelineType        pipelineType;
        slang::IComponentType*  slangProgram;
    };
};
#define SLANG_UUID_IShaderProgram                                                       \
    {                                                                                  \
        0x9d32d0ad, 0x915c, 0x4ffd, { 0x91, 0xe2, 0x50, 0x85, 0x54, 0xa0, 0x4a, 0x76 } \
    }

// Dont' change without keeping in sync with Format
#define GFX_FORMAT(x) \
    x( Unknown, 0, 0) \
    \
    x(R32G32B32A32_TYPELESS, 16, 1) \
    x(R32G32B32_TYPELESS, 12, 1) \
    x(R32G32_TYPELESS, 8, 1) \
    x(R32_TYPELESS, 4, 1) \
    \
    x(R16G16B16A16_TYPELESS, 8, 1) \
    x(R16G16_TYPELESS, 4, 1) \
    x(R16_TYPELESS, 2, 1) \
    \
    x(R8G8B8A8_TYPELESS, 4, 1) \
    x(R8G8_TYPELESS, 2, 1) \
    x(R8_TYPELESS, 1, 1) \
    x(B8G8R8A8_TYPELESS, 4, 1) \
    \
    x(R32G32B32A32_FLOAT, 16, 1) \
    x(R32G32B32_FLOAT, 12, 1) \
    x(R32G32_FLOAT, 8, 1) \
    x(R32_FLOAT, 4, 1) \
    \
    x(R16G16B16A16_FLOAT, 8, 1) \
    x(R16G16_FLOAT, 4, 1) \
    x(R16_FLOAT, 2, 1) \
    \
    x(R32G32B32A32_UINT, 16, 1) \
    x(R32G32B32_UINT, 12, 1) \
    x(R32G32_UINT, 8, 1) \
    x(R32_UINT, 4, 1) \
    \
    x(R16G16B16A16_UINT, 8, 1) \
    x(R16G16_UINT, 4, 1) \
    x(R16_UINT, 2, 1) \
    \
    x(R8G8B8A8_UINT, 4, 1) \
    x(R8G8_UINT, 2, 1) \
    x(R8_UINT, 1, 1) \
    \
    x(R32G32B32A32_SINT, 16, 1) \
    x(R32G32B32_SINT, 12, 1) \
    x(R32G32_SINT, 8, 1) \
    x(R32_SINT, 4, 1) \
    \
    x(R16G16B16A16_SINT, 8, 1) \
    x(R16G16_SINT, 4, 1) \
    x(R16_SINT, 2, 1) \
    \
    x(R8G8B8A8_SINT, 4, 1) \
    x(R8G8_SINT, 2, 1) \
    x(R8_SINT, 1, 1) \
    \
    x(R16G16B16A16_UNORM, 8, 1) \
    x(R16G16_UNORM, 4, 1) \
    x(R16_UNORM, 2, 1) \
    \
    x(R8G8B8A8_UNORM, 4, 1) \
    x(R8G8B8A8_UNORM_SRGB, 4, 1) \
    x(R8G8_UNORM, 2, 1) \
    x(R8_UNORM, 1, 1) \
    x(B8G8R8A8_UNORM, 4, 1) \
    \
    x(R16G16B16A16_SNORM, 8, 1) \
    x(R16G16_SNORM, 4, 1) \
    x(R16_SNORM, 2, 1) \
    \
    x(R8G8B8A8_SNORM, 4, 1) \
    x(R8G8_SNORM, 2, 1) \
    x(R8_SNORM, 1, 1) \
    \
    x(D32_FLOAT, 4, 1) \
    x(D16_UNORM, 2, 1) \
    \
    x(B4G4R4A4_UNORM, 2, 1) \
    x(B5G6R5_UNORM, 2, 1) \
    x(B5G5R5A1_UNORM, 2, 1) \
    \
    x(R9G9B9E5_SHAREDEXP, 4, 1) \
    x(R10G10B10A2_TYPELESS, 4, 1) \
    x(R10G10B10A2_UNORM, 4, 1) \
    x(R10G10B10A2_UINT, 4, 1) \
    x(R11G11B10_FLOAT, 4, 1) \
    \
    x(BC1_UNORM, 8, 16) \
    x(BC1_UNORM_SRGB, 8, 16) \
    x(BC2_UNORM, 16, 16) \
    x(BC2_UNORM_SRGB, 16, 16) \
    x(BC3_UNORM, 16, 16) \
    x(BC3_UNORM_SRGB, 16, 16) \
    x(BC4_UNORM, 8, 16) \
    x(BC4_SNORM, 8, 16) \
    x(BC5_UNORM, 16, 16) \
    x(BC5_SNORM, 16, 16) \
    x(BC6H_UF16, 16, 16) \
    x(BC6H_SF16, 16, 16) \
    x(BC7_UNORM, 16, 16) \
    x(BC7_UNORM_SRGB, 16, 16)

/// Different formats of things like pixels or elements of vertices
/// NOTE! Any change to this type (adding, removing, changing order) - must also be reflected in changes GFX_FORMAT
enum class Format
{
    // D3D formats omitted: 19-22, 44-47, 65-66, 68-70, 73, 76, 79, 82, 88-89, 92-94, 97, 100-114
    // These formats are omitted due to lack of a corresponding Vulkan format. D24_UNORM_S8_UINT (DXGI_FORMAT 45)
    // has a matching Vulkan format but is also omitted as it is only supported by Nvidia.
    Unknown,

    R32G32B32A32_TYPELESS,
    R32G32B32_TYPELESS,
    R32G32_TYPELESS,
    R32_TYPELESS,

    R16G16B16A16_TYPELESS,
    R16G16_TYPELESS,
    R16_TYPELESS,

    R8G8B8A8_TYPELESS,
    R8G8_TYPELESS,
    R8_TYPELESS,
    B8G8R8A8_TYPELESS,

    R32G32B32A32_FLOAT,
    R32G32B32_FLOAT,
    R32G32_FLOAT,
    R32_FLOAT,

    R16G16B16A16_FLOAT,
    R16G16_FLOAT,
    R16_FLOAT,

    R32G32B32A32_UINT,
    R32G32B32_UINT,
    R32G32_UINT,
    R32_UINT,

    R16G16B16A16_UINT,
    R16G16_UINT,
    R16_UINT,

    R8G8B8A8_UINT,
    R8G8_UINT,
    R8_UINT,

    R32G32B32A32_SINT,
    R32G32B32_SINT,
    R32G32_SINT,
    R32_SINT,

    R16G16B16A16_SINT,
    R16G16_SINT,
    R16_SINT,

    R8G8B8A8_SINT,
    R8G8_SINT,
    R8_SINT,

    R16G16B16A16_UNORM,
    R16G16_UNORM,
    R16_UNORM,

    R8G8B8A8_UNORM,
    R8G8B8A8_UNORM_SRGB,
    R8G8_UNORM,
    R8_UNORM,
    B8G8R8A8_UNORM,

    R16G16B16A16_SNORM,
    R16G16_SNORM,
    R16_SNORM,

    R8G8B8A8_SNORM,
    R8G8_SNORM,
    R8_SNORM,

    D32_FLOAT,
    D16_UNORM,

    B4G4R4A4_UNORM,
    B5G6R5_UNORM,
    B5G5R5A1_UNORM,

    R9G9B9E5_SHAREDEXP,
    R10G10B10A2_TYPELESS,
    R10G10B10A2_UNORM,
    R10G10B10A2_UINT,
    R11G11B10_FLOAT,

    BC1_UNORM,
    BC1_UNORM_SRGB,
    BC2_UNORM,
    BC2_UNORM_SRGB,
    BC3_UNORM,
    BC3_UNORM_SRGB,
    BC4_UNORM,
    BC4_SNORM,
    BC5_UNORM,
    BC5_SNORM,
    BC6H_UF16,
    BC6H_SF16,
    BC7_UNORM,
    BC7_UNORM_SRGB,

    CountOf,
};

struct FormatInfo
{
    uint8_t channelCount;          ///< The amount of channels in the format. Only set if the channelType is set 
    uint8_t channelType;           ///< One of SlangScalarType None if type isn't made up of elements of type.

    uint32_t blockSizeInBytes;     ///< The size of a block in bytes.
    uint32_t pixelsPerBlock;       ///< The number of pixels contained in a block.
    uint32_t blockWidth;
    uint32_t blockHeight;
};

struct InputElementDesc
{
    char const* semanticName;
    UInt        semanticIndex;
    Format      format;
    UInt        offset;
};

enum class PrimitiveType
{
    Point, Line, Triangle, Patch
};

enum class PrimitiveTopology
{
    TriangleList,
};

enum class ResourceState
{
    Undefined,
    PreInitialized,
    VertexBuffer,
    IndexBuffer,
    ConstantBuffer,
    StreamOutput,
    ShaderResource,
    UnorderedAccess,
    RenderTarget,
    DepthRead,
    DepthWrite,
    Present,
    IndirectArgument,
    CopySource,
    CopyDestination,
    ResolveSource,
    ResolveDestination,
    AccelerationStructure,
    _Count
};

struct ResourceStateSet
{
public:
    void add(ResourceState state) { m_bitFields |= (1LL << (uint32_t)state); }
    template <typename... TResourceState> void add(ResourceState s, TResourceState... states)
    {
        add(s);
        add(states...);
    }
    bool contains(ResourceState state) const { return (m_bitFields & (1LL << (uint32_t)state)) != 0; }
    ResourceStateSet()
        : m_bitFields(0)
    {}
    ResourceStateSet(const ResourceStateSet& other) = default;
    ResourceStateSet(ResourceState state) { add(state); }
    template <typename... TResourceState> ResourceStateSet(TResourceState... states)
    {
        add(states...);
    }

private:
    uint64_t m_bitFields = 0;
    void add() {}
};


/// Combinations describe how a resource can be accessed (typically by the host/cpu)
struct AccessFlag
{
    enum Enum
    {
        Read = 0x1,
        Write = 0x2
    };
};

enum class InteropHandleAPI
{
    Unknown,
    D3D12,
    Vulkan,
    CUDA,
    Win32,
    FileDescriptor
};

struct InteropHandle
{
    InteropHandleAPI api = InteropHandleAPI::Unknown;
    uint64_t handleValue = 0;
};

class IResource: public ISlangUnknown
{
public:
        /// The type of resource.
        /// NOTE! The order needs to be such that all texture types are at or after Texture1D (otherwise isTexture won't work correctly)
    enum class Type
    {
        Unknown,            ///< Unknown
        Buffer,             ///< A buffer (like a constant/index/vertex buffer)
        Texture1D,          ///< A 1d texture
        Texture2D,          ///< A 2d texture
        Texture3D,          ///< A 3d texture
        TextureCube,        ///< A cubemap consists of 6 Texture2D like faces
        CountOf,
    };

        /// Base class for Descs
    struct DescBase
    {
        bool hasCpuAccessFlag(AccessFlag::Enum accessFlag) { return (cpuAccessFlags & accessFlag) != 0; }

        Type type = Type::Unknown;
        ResourceState defaultState = ResourceState::Undefined;
        ResourceStateSet allowedStates = ResourceStateSet();
        int cpuAccessFlags = 0;     ///< Combination of Resource::AccessFlag
        InteropHandle existingHandle = {};
        bool isShared = false;
    };

    virtual SLANG_NO_THROW Type SLANG_MCALL getType() = 0;
<<<<<<< HEAD
    virtual SLANG_NO_THROW Result SLANG_MCALL getNativeResourceHandle(InteropHandle* outHandle) = 0;
    virtual SLANG_NO_THROW Result SLANG_MCALL getSharedHandle(InteropHandle* outHandle) = 0;
=======

    virtual SLANG_NO_THROW Result SLANG_MCALL setDebugName(const char* name) = 0;

    virtual SLANG_NO_THROW const char* SLANG_MCALL getDebugName() = 0;
>>>>>>> 8fe3f9cd
};
#define SLANG_UUID_IResource                                                           \
    {                                                                                  \
        0xa0e39f34, 0x8398, 0x4522, { 0x95, 0xc2, 0xeb, 0xc0, 0xf9, 0x84, 0xef, 0x3f } \
    }

class IBufferResource: public IResource
{
public:
    struct Desc: public DescBase
    {
        size_t sizeInBytes = 0;     ///< Total size in bytes
        int elementSize = 0;        ///< Get the element stride. If > 0, this is a structured buffer
        Format format = Format::Unknown;
    };

    virtual SLANG_NO_THROW Desc* SLANG_MCALL getDesc() = 0;
    virtual SLANG_NO_THROW DeviceAddress SLANG_MCALL getDeviceAddress() = 0;
};
#define SLANG_UUID_IBufferResource                                                     \
    {                                                                                  \
        0x1b274efe, 0x5e37, 0x492b, { 0x82, 0x6e, 0x7e, 0xe7, 0xe8, 0xf5, 0xa4, 0x9b } \
    }

struct DepthStencilClearValue
{
    float depth = 1.0f;
    uint32_t stencil = 0;
};
union ColorClearValue
{
    float floatValues[4];
    uint32_t uintValues[4];
};
struct ClearValue
{
    ColorClearValue color = {{0.0f, 0.0f, 0.0f, 0.0f}};
    DepthStencilClearValue depthStencil;
};


class ITextureResource: public IResource
{
public:
    enum class Aspect : uint32_t
    {
        Color = 0x00000001,
        Depth = 0x00000002,
        Stencil = 0x00000004,
        MetaData = 0x00000008,
        Plane0 = 0x00000010,
        Plane1 = 0x00000020,
        Plane2 = 0x00000040,
    };

    struct SubresourceRange
    {
        Aspect aspectMask;
        uint32_t mipLevel;
        uint32_t baseArrayLayer;
        uint32_t layerCount;
    };

    struct Offset3D
    {
        uint32_t x = 0;
        uint32_t y = 0;
        uint32_t z = 0;
        Offset3D() = default;
        Offset3D(uint32_t _x, uint32_t _y, uint32_t _z) :x(_x), y(_y), z(_z) {}
    };

    struct SampleDesc
    {
        int numSamples = 1;                     ///< Number of samples per pixel
        int quality = 0;                        ///< The quality measure for the samples
    };

    struct Size
    {
        int width = 0;              ///< Width in pixels
        int height = 0;             ///< Height in pixels (if 2d or 3d)
        int depth = 0;              ///< Depth (if 3d)
    };

    struct Desc: public DescBase
    {
        Size size;

        int arraySize = 0;          ///< Array size

        int numMipLevels = 0;       ///< Number of mip levels - if 0 will create all mip levels
        Format format;              ///< The resources format
        SampleDesc sampleDesc;      ///< How the resource is sampled
        ClearValue optimalClearValue;
    };

        /// Data for a single subresource of a texture.
        ///
        /// Each subresource is a tensor with `1 <= rank <= 3`,
        /// where the rank is deterined by the base shape of the
        /// texture (Buffer, 1D, 2D, 3D, or Cube). For the common
        /// case of a 2D texture, `rank == 2` and each subresource
        /// is a 2D image.
        ///
        /// Subresource tensors must be stored in a row-major layout,
        /// so that the X axis strides over texels, the Y axis strides
        /// over 1D rows of texels, and the Z axis strides over 2D
        /// "layers" of texels.
        ///
        /// For a texture with multiple mip levels or array elements,
        /// each mip level and array element is stores as a distinct
        /// subresource. When indexing into an array of subresources,
        /// the index of a subresoruce for mip level `m` and array
        /// index `a` is `m + a*mipLevelCount`.
        ///
    struct SubresourceData
    {
            /// Pointer to texel data for the subresource tensor.
        void const* data;

            /// Stride in bytes between rows of the subresource tensor.
            ///
            /// This is the number of bytes to add to a pointer to a texel
            /// at (X,Y,Z) to get to a texel at (X,Y+1,Z).
            ///
            /// Devices may not support all possible values for `strideY`.
            /// In particular, they may only support strictly positive strides.
            ///
        int64_t     strideY;

            /// Stride in bytes between layers of the subresource tensor.
            ///
            /// This is the number of bytes to add to a pointer to a texel
            /// at (X,Y,Z) to get to a texel at (X,Y,Z+1).
            ///
            /// Devices may not support all possible values for `strideZ`.
            /// In particular, they may only support strictly positive strides.
            ///
        int64_t     strideZ;
    };

    virtual SLANG_NO_THROW Desc* SLANG_MCALL getDesc() = 0;
};
#define SLANG_UUID_ITextureResource                                                    \
    {                                                                                  \
        0xcf88a31c, 0x6187, 0x46c5, { 0xa4, 0xb7, 0xeb, 0x58, 0xc7, 0x33, 0x40, 0x17 } \
    }

// Needed for building on cygwin with gcc
#undef Always
#undef None

enum class ComparisonFunc : uint8_t
{
    Never           = 0,
    Less            = 0x01,
    Equal           = 0x02,
    LessEqual       = 0x03,
    Greater         = 0x04,
    NotEqual        = 0x05,
    GreaterEqual    = 0x06,
    Always          = 0x07,
};

enum class TextureFilteringMode
{
    Point,
    Linear,
};

enum class TextureAddressingMode
{
    Wrap,
    ClampToEdge,
    ClampToBorder,
    MirrorRepeat,
    MirrorOnce,
};

enum class TextureReductionOp
{
    Average,
    Comparison,
    Minimum,
    Maximum,
};

class ISamplerState : public ISlangUnknown
{
public:
    struct Desc
    {
        TextureFilteringMode    minFilter       = TextureFilteringMode::Linear;
        TextureFilteringMode    magFilter       = TextureFilteringMode::Linear;
        TextureFilteringMode    mipFilter       = TextureFilteringMode::Linear;
        TextureReductionOp      reductionOp     = TextureReductionOp::Average;
        TextureAddressingMode   addressU        = TextureAddressingMode::Wrap;
        TextureAddressingMode   addressV        = TextureAddressingMode::Wrap;
        TextureAddressingMode   addressW        = TextureAddressingMode::Wrap;
        float                   mipLODBias      = 0.0f;
        uint32_t                maxAnisotropy   = 1;
        ComparisonFunc          comparisonFunc  = ComparisonFunc::Never;
        float                   borderColor[4]  = { 1.0f, 1.0f, 1.0f, 1.0f };
        float                   minLOD          = -FLT_MAX;
        float                   maxLOD          = FLT_MAX;
    };
};
#define SLANG_UUID_ISamplerState                                                        \
    {                                                                                  \
        0x8b8055df, 0x9377, 0x401d, { 0x91, 0xff, 0x3f, 0xa3, 0xbf, 0x66, 0x64, 0xf4 } \
    }

class IResourceView : public ISlangUnknown
{
public:
    enum class Type
    {
        Unknown,

        RenderTarget,
        DepthStencil,
        ShaderResource,
        UnorderedAccess,
        AccelerationStructure,
    };

    struct RenderTargetDesc
    {
        // The resource shape of this render target view.
        IResource::Type shape;
        uint32_t mipSlice;
        uint32_t arrayIndex;
        uint32_t arraySize;
        uint32_t planeIndex;
    };

    struct Desc
    {
        Type    type;
        Format  format;

        // Fields for `RenderTarget` and `DepthStencil` views.
        RenderTargetDesc renderTarget;
    };
    virtual SLANG_NO_THROW Desc* SLANG_MCALL getViewDesc() = 0;
};
#define SLANG_UUID_IResourceView                                                      \
    {                                                                                 \
        0x7b6c4926, 0x884, 0x408c, { 0xad, 0x8a, 0x50, 0x3a, 0x8e, 0x23, 0x98, 0xa4 } \
    }

class IAccelerationStructure : public IResourceView
{
public:
    enum class Kind
    {
        TopLevel,
        BottomLevel
    };

    struct BuildFlags
    {
        // The enum values are intentionally consistent with
        // D3D12_RAYTRACING_ACCELERATION_STRUCTURE_BUILD_FLAGS.
        enum Enum
        {
            None,
            AllowUpdate = 1,
            AllowCompaction = 2,
            PreferFastTrace = 4,
            PreferFastBuild = 8,
            MinimizeMemory = 16,
            PerformUpdate = 32
        };
    };

    enum class GeometryType
    {
        Triangles, ProcedurePrimitives
    };

    struct GeometryFlags
    {
        // The enum values are intentionally consistent with
        // D3D12_RAYTRACING_GEOMETRY_FLAGS.
        enum Enum
        {
            None,
            Opaque = 1,
            NoDuplicateAnyHitInvocation = 2
        };
    };

    struct TriangleDesc
    {
        DeviceAddress transform3x4;
        Format indexFormat;
        Format vertexFormat;
        uint32_t indexCount;
        uint32_t vertexCount;
        DeviceAddress indexData;
        DeviceAddress vertexData;
        uint64_t vertexStride;
    };

    struct ProceduralAABB
    {
        float minX;
        float minY;
        float minZ;
        float maxX;
        float maxY;
        float maxZ;
    };

    struct ProceduralAABBDesc
    {
        /// Number of AABBs.
        uint64_t count;

        /// Pointer to an array of `ProceduralAABB` values in device memory.
        DeviceAddress data;

        /// Stride in bytes of the AABB values array.
        uint64_t stride;
    };

    struct GeometryDesc
    {
        GeometryType type;
        GeometryFlags::Enum flags;
        union
        {
            TriangleDesc triangles;
            ProceduralAABBDesc proceduralAABBs;
        } content;
    };

    struct GeometryInstanceFlags
    {
        // The enum values are kept consistent with D3D12_RAYTRACING_INSTANCE_FLAGS
        // and VkGeometryInstanceFlagBitsKHR.
        enum Enum : uint32_t
        {
            None = 0,
            TriangleFacingCullDisable = 0x00000001,
            TriangleFrontCounterClockwise = 0x00000002,
            ForceOpaque = 0x00000004,
            NoOpaque = 0x00000008
        };
    };

    // The layout of this struct is intentionally consistent with D3D12_RAYTRACING_INSTANCE_DESC
    // and VkAccelerationStructureInstanceKHR.
    struct InstanceDesc
    {
        float transform[3][4];
        uint32_t instanceID : 24;
        uint32_t instanceMask : 8;
        uint32_t instanceContributionToHitGroupIndex : 24;
        GeometryInstanceFlags::Enum flags : 8;
        DeviceAddress accelerationStructure;
    };

    struct PrebuildInfo
    {
        uint64_t resultDataMaxSize;
        uint64_t scratchDataSize;
        uint64_t updateScratchDataSize;
    };

    struct BuildInputs
    {
        Kind kind;

        BuildFlags::Enum flags;

        int32_t descCount;

        /// Array of `InstanceDesc` values in device memory.
        /// Used when `kind` is `TopLevel`.
        DeviceAddress instanceDescs;

        /// Array of `GeometryDesc` values.
        /// Used when `kind` is `BottomLevel`.
        const GeometryDesc* geometryDescs;
    };

    struct CreateDesc
    {
        Kind kind;
        IBufferResource* buffer;
        uint64_t offset;
        uint64_t size;
    };

    struct BuildDesc
    {
        BuildInputs inputs;
        IAccelerationStructure* source;
        IAccelerationStructure* dest;
        DeviceAddress scratchData;
    };

    virtual SLANG_NO_THROW DeviceAddress SLANG_MCALL getDeviceAddress() = 0;
};
#define SLANG_UUID_IAccelerationStructure                                             \
    {                                                                                 \
        0xa5cdda3c, 0x1d4e, 0x4df7, { 0x8e, 0xf2, 0xb7, 0x3f, 0xce, 0x4, 0xde, 0x3b } \
    }

class IFence : public ISlangUnknown
{
public:
    enum class FenceStatus
    {
        Completed,
        NotReady,
        DeviceLost
    };
    struct Desc
    {
        bool initiallySignaled = false;
    };
    virtual SLANG_NO_THROW FenceStatus SLANG_MCALL getStatus() = 0;
    virtual SLANG_NO_THROW Result SLANG_MCALL reset() = 0;
    virtual SLANG_NO_THROW Result SLANG_MCALL getSharedHandle(uint64_t* outHandle) = 0;
    virtual SLANG_NO_THROW Result SLANG_MCALL getNativeHandle(void** outNativeHandle) = 0;
};
#define SLANG_UUID_IFence                                                             \
    {                                                                                 \
        0x7fe1c283, 0xd3f4, 0x48ed, { 0xaa, 0xf3, 0x1, 0x51, 0x96, 0x4e, 0x7c, 0xb5 } \
    }

struct ShaderOffset
{
    SlangInt uniformOffset = 0;
    SlangInt bindingRangeIndex = 0;
    SlangInt bindingArrayIndex = 0;
    uint32_t getHashCode() const
    {
        return (uint32_t)(((bindingRangeIndex << 20) + bindingArrayIndex) ^ uniformOffset);
    }
    bool operator==(const ShaderOffset& other) const
    {
        return uniformOffset == other.uniformOffset
            && bindingRangeIndex == other.bindingRangeIndex
            && bindingArrayIndex == other.bindingArrayIndex;
    }
    bool operator!=(const ShaderOffset& other) const
    {
        return !this->operator==(other);
    }
};

enum class ShaderObjectContainerType
{
    None, Array, StructuredBuffer
};

class IShaderObject : public ISlangUnknown
{
public:
    SLANG_NO_THROW ComPtr<IShaderObject> SLANG_MCALL getObject(ShaderOffset const& offset)
    {
        ComPtr<IShaderObject> object = nullptr;
        SLANG_RETURN_NULL_ON_FAIL(getObject(offset, object.writeRef()));
        return object;
    }

    virtual SLANG_NO_THROW slang::TypeLayoutReflection* SLANG_MCALL getElementTypeLayout() = 0;
    virtual SLANG_NO_THROW ShaderObjectContainerType SLANG_MCALL getContainerType() = 0;
    virtual SLANG_NO_THROW UInt SLANG_MCALL getEntryPointCount() = 0;

    ComPtr<IShaderObject> getEntryPoint(UInt index)
    {
        ComPtr<IShaderObject> entryPoint = nullptr;
        SLANG_RETURN_NULL_ON_FAIL(getEntryPoint(index, entryPoint.writeRef()));
        return entryPoint;
    }
    virtual SLANG_NO_THROW Result SLANG_MCALL
        getEntryPoint(UInt index, IShaderObject** entryPoint) = 0;
    virtual SLANG_NO_THROW Result SLANG_MCALL
        setData(ShaderOffset const& offset, void const* data, size_t size) = 0;
    virtual SLANG_NO_THROW Result SLANG_MCALL
        getObject(ShaderOffset const& offset, IShaderObject** object) = 0;
    virtual SLANG_NO_THROW Result SLANG_MCALL
        setObject(ShaderOffset const& offset, IShaderObject* object) = 0;
    virtual SLANG_NO_THROW Result SLANG_MCALL
        setResource(ShaderOffset const& offset, IResourceView* resourceView) = 0;
    virtual SLANG_NO_THROW Result SLANG_MCALL
        setSampler(ShaderOffset const& offset, ISamplerState* sampler) = 0;
    virtual SLANG_NO_THROW Result SLANG_MCALL setCombinedTextureSampler(
        ShaderOffset const& offset, IResourceView* textureView, ISamplerState* sampler) = 0;

        /// Manually overrides the specialization argument for the sub-object binding at `offset`.
        /// Specialization arguments are passed to the shader compiler to specialize the type
        /// of interface-typed shader parameters.
    virtual SLANG_NO_THROW Result SLANG_MCALL setSpecializationArgs(
        ShaderOffset const& offset,
        const slang::SpecializationArg* args,
        uint32_t count) = 0;

    virtual SLANG_NO_THROW Result SLANG_MCALL getCurrentVersion(
        ITransientResourceHeap* transientHeap,
        IShaderObject** outObject) = 0;
};
#define SLANG_UUID_IShaderObject                                                       \
    {                                                                                 \
        0xc1fa997e, 0x5ca2, 0x45ae, { 0x9b, 0xcb, 0xc4, 0x35, 0x9e, 0x85, 0x5, 0x85 } \
    }

enum class StencilOp : uint8_t
{
    Keep,
    Zero,
    Replace,
    IncrementSaturate,
    DecrementSaturate,
    Invert,
    IncrementWrap,
    DecrementWrap,
};

enum class FillMode : uint8_t
{
    Solid,
    Wireframe,
};

enum class CullMode : uint8_t
{
    None,
    Front,
    Back,
};

enum class FrontFaceMode : uint8_t
{
    CounterClockwise,
    Clockwise,
};

struct DepthStencilOpDesc
{
    StencilOp       stencilFailOp       = StencilOp::Keep;
    StencilOp       stencilDepthFailOp  = StencilOp::Keep;
    StencilOp       stencilPassOp       = StencilOp::Keep;
    ComparisonFunc  stencilFunc         = ComparisonFunc::Always;
};

struct DepthStencilDesc
{
    bool            depthTestEnable     = true;
    bool            depthWriteEnable    = true;
    ComparisonFunc  depthFunc           = ComparisonFunc::Less;

    bool                stencilEnable       = false;
    uint32_t             stencilReadMask     = 0xFFFFFFFF;
    uint32_t             stencilWriteMask    = 0xFFFFFFFF;
    DepthStencilOpDesc  frontFace;
    DepthStencilOpDesc  backFace;

    uint32_t stencilRef = 0;
};

struct RasterizerDesc
{
    FillMode        fillMode                = FillMode::Solid;
    CullMode        cullMode                = CullMode::Back;
    FrontFaceMode   frontFace               = FrontFaceMode::CounterClockwise;
    int32_t         depthBias               = 0;
    float           depthBiasClamp          = 0.0f;
    float           slopeScaledDepthBias    = 0.0f;
    bool            depthClipEnable         = true;
    bool            scissorEnable           = false;
    bool            multisampleEnable       = false;
    bool            antialiasedLineEnable   = false;
};

enum class LogicOp
{
    NoOp,
};

enum class BlendOp
{
    Add,
    Subtract,
    ReverseSubtract,
    Min,
    Max,
};

enum class BlendFactor
{
    Zero,
    One,
    SrcColor,
    InvSrcColor,
    SrcAlpha,
    InvSrcAlpha,
    DestAlpha,
    InvDestAlpha,
    DestColor,
    InvDestColor,
    SrcAlphaSaturate,
    BlendColor,
    InvBlendColor,
    SecondarySrcColor,
    InvSecondarySrcColor,
    SecondarySrcAlpha,
    InvSecondarySrcAlpha,
};

namespace RenderTargetWriteMask
{
    typedef uint8_t Type;
    enum
    {
        EnableNone  = 0,
        EnableRed   = 0x01,
        EnableGreen = 0x02,
        EnableBlue  = 0x04,
        EnableAlpha = 0x08,
        EnableAll   = 0x0F,
    };
};
typedef RenderTargetWriteMask::Type RenderTargetWriteMaskT;

struct AspectBlendDesc
{
    BlendFactor     srcFactor   = BlendFactor::One;
    BlendFactor     dstFactor   = BlendFactor::Zero;
    BlendOp         op          = BlendOp::Add;
};

struct TargetBlendDesc
{
    AspectBlendDesc color;
    AspectBlendDesc alpha;

    LogicOp                 logicOp     = LogicOp::NoOp;
    RenderTargetWriteMaskT  writeMask   = RenderTargetWriteMask::EnableAll;
};

struct BlendDesc
{
    TargetBlendDesc const*  targets     = nullptr;
    UInt                    targetCount = 0;

    bool alphaToCoverateEnable  = false;
};

class IFramebufferLayout : public ISlangUnknown
{
public:
    struct AttachmentLayout
    {
        Format format;
        int sampleCount;
    };
    struct Desc
    {
        uint32_t renderTargetCount;
        AttachmentLayout* renderTargets;
        AttachmentLayout* depthStencil;
    };
};
#define SLANG_UUID_IFramebufferLayout                                                \
    {                                                                                \
        0xa838785, 0xc13a, 0x4832, { 0xad, 0x88, 0x64, 0x6, 0xb5, 0x4b, 0x5e, 0xba } \
    }

struct GraphicsPipelineStateDesc
{
    IShaderProgram*      program = nullptr;

    IInputLayout*       inputLayout = nullptr;
    IFramebufferLayout* framebufferLayout = nullptr;
    PrimitiveType       primitiveType = PrimitiveType::Triangle;
    DepthStencilDesc    depthStencil;
    RasterizerDesc      rasterizer;
    BlendDesc           blend;
};

struct ComputePipelineStateDesc
{
    IShaderProgram*  program;
};

struct RayTracingPipelineFlags
{
    enum Enum : uint32_t
    {
        None = 0,
        SkipTriangles = 1,
        SkipProcedurals = 2,
    };
};

struct HitGroupDesc
{
    const char* closestHitEntryPoint = nullptr;
    const char* anyHitEntryPoint = nullptr;
    const char* intersectionEntryPoint = nullptr;
};

struct RayTracingPipelineStateDesc
{
    IShaderProgram* program = nullptr;
    int32_t hitGroupCount;
    const HitGroupDesc* hitGroups;
    int32_t shaderTableHitGroupCount;
    int32_t* shaderTableHitGroupIndices;
    int maxRecursion;
    int maxRayPayloadSize;
    RayTracingPipelineFlags::Enum flags;
};

class IPipelineState : public ISlangUnknown
{
};
#define SLANG_UUID_IPipelineState                                                      \
    {                                                                                 \
        0xca7e57d, 0x8a90, 0x44f3, { 0xbd, 0xb1, 0xfe, 0x9b, 0x35, 0x3f, 0x5a, 0x72 } \
    }


struct ScissorRect
{
    Int minX;
    Int minY;
    Int maxX;
    Int maxY;
};

struct Viewport
{
    float originX = 0.0f;
    float originY = 0.0f;
    float extentX = 0.0f;
    float extentY = 0.0f;
    float minZ    = 0.0f;
    float maxZ    = 1.0f;
};

class IFramebuffer : public ISlangUnknown
{
public:
    struct Desc
    {
        uint32_t renderTargetCount;
        IResourceView* const* renderTargetViews;
        IResourceView* depthStencilView;
        IFramebufferLayout* layout;
    };
};
#define SLANG_UUID_IFrameBuffer                                                       \
    {                                                                                 \
        0xf0c0d9a, 0x4ef3, 0x4e18, { 0x9b, 0xa9, 0x34, 0x60, 0xea, 0x69, 0x87, 0x95 } \
    }

struct WindowHandle
{
    enum class Type
    {
        Unknown,
        Win32Handle,
        XLibHandle,
    };
    Type type;
    intptr_t handleValues[2];
    static WindowHandle FromHwnd(void* hwnd)
    {
        WindowHandle handle = {};
        handle.type = WindowHandle::Type::Win32Handle;
        handle.handleValues[0] = (intptr_t)(hwnd);
        return handle;
    }
    static WindowHandle FromXWindow(void* xdisplay, uint32_t xwindow)
    {
        WindowHandle handle = {};
        handle.type = WindowHandle::Type::XLibHandle;
        handle.handleValues[0] = (intptr_t)(xdisplay);
        handle.handleValues[1] = xwindow;
        return handle;
    }
};

struct FaceMask
{
    enum Enum
    {
        Front = 1, Back = 2
    };
};

class IRenderPassLayout : public ISlangUnknown
{
public:
    enum class AttachmentLoadOp
    {
        Load, Clear, DontCare
    };
    enum class AttachmentStoreOp
    {
        Store, DontCare
    };
    struct AttachmentAccessDesc
    {
        AttachmentLoadOp loadOp;
        AttachmentLoadOp stencilLoadOp;
        AttachmentStoreOp storeOp;
        AttachmentStoreOp stencilStoreOp;
        ResourceState initialState;
        ResourceState finalState;
    };
    struct Desc
    {
        IFramebufferLayout* framebufferLayout;
        uint32_t renderTargetCount;
        AttachmentAccessDesc* renderTargetAccess;
        AttachmentAccessDesc* depthStencilAccess;
    };
};
#define SLANG_UUID_IRenderPassLayout                                                   \
    {                                                                                  \
        0xdaab0b1a, 0xf45d, 0x4ae9, { 0xbf, 0x2c, 0xe0, 0xbb, 0x76, 0x7d, 0xfa, 0xd1 } \
    }

enum class QueryType
{
    Timestamp,
    AccelerationStructureCompactedSize,
    AccelerationStructureSerializedSize,
};

class IQueryPool : public ISlangUnknown
{
public:
    struct Desc
    {
        QueryType type;
        SlangInt count;
    };
public:
    virtual SLANG_NO_THROW Result SLANG_MCALL getResult(SlangInt queryIndex, SlangInt count, uint64_t* data) = 0;
};
#define SLANG_UUID_IQueryPool                                                         \
    { 0xc2cc3784, 0x12da, 0x480a, { 0xa8, 0x74, 0x8b, 0x31, 0x96, 0x1c, 0xa4, 0x36 } }


class ICommandEncoder
{
public:
    virtual SLANG_NO_THROW void SLANG_MCALL endEncoding() = 0;
    virtual SLANG_NO_THROW void SLANG_MCALL writeTimestamp(IQueryPool* queryPool, SlangInt queryIndex) = 0;
};

struct IndirectDispatchArguments
{
    uint32_t ThreadGroupCountX;
    uint32_t ThreadGroupCountY;
    uint32_t ThreadGroupCountZ;
};

struct IndirectDrawArguments
{
    uint32_t VertexCountPerInstance;
    uint32_t InstanceCount;
    uint32_t StartVertexLocation;
    uint32_t StartInstanceLocation;
};

struct IndirectDrawIndexedArguments
{
    uint32_t IndexCountPerInstance;
    uint32_t InstanceCount;
    uint32_t StartIndexLocation;
    int32_t  BaseVertexLocation;
    uint32_t StartInstanceLocation;
};

class IRenderCommandEncoder : public ICommandEncoder
{
public:
    // Sets the current pipeline state. This method returns a transient shader object for
    // writing shader parameters. This shader object will not retain any resources or
    // sub-shader-objects bound to it. The user must be responsible for ensuring that any
    // resources or shader objects that is set into `outRooShaderObject` stays alive during
    // the execution of the command buffer.
    virtual SLANG_NO_THROW Result SLANG_MCALL
        bindPipeline(IPipelineState* state, IShaderObject** outRootShaderObject) = 0;
    inline IShaderObject* bindPipeline(IPipelineState* state)
    {
        IShaderObject* rootObject = nullptr;
        SLANG_RETURN_NULL_ON_FAIL(bindPipeline(state, &rootObject));
        return rootObject;
    }

    // Sets the pipeline state with a mutable root object. The root object is allowed to change
    // between this call and future draw calls.
    virtual SLANG_NO_THROW Result SLANG_MCALL bindPipelineAndRootObject(
        IPipelineState* state,
        IShaderObject* rootObject) = 0;

    virtual SLANG_NO_THROW void
        SLANG_MCALL setViewports(uint32_t count, const Viewport* viewports) = 0;
    virtual SLANG_NO_THROW void
        SLANG_MCALL setScissorRects(uint32_t count, const ScissorRect* scissors) = 0;

    /// Sets the viewport, and sets the scissor rect to match the viewport.
    inline void setViewportAndScissor(Viewport const& viewport)
    {
        setViewports(1, &viewport);
        ScissorRect rect = {};
        rect.maxX = static_cast<gfx::Int>(viewport.extentX);
        rect.maxY = static_cast<gfx::Int>(viewport.extentY);
        setScissorRects(1, &rect);
    }

    virtual SLANG_NO_THROW void SLANG_MCALL setPrimitiveTopology(PrimitiveTopology topology) = 0;
    virtual SLANG_NO_THROW void SLANG_MCALL setVertexBuffers(
        UInt startSlot,
        UInt slotCount,
        IBufferResource* const* buffers,
        const UInt* strides,
        const UInt* offsets) = 0;
    inline void setVertexBuffer(UInt slot, IBufferResource* buffer, UInt stride, UInt offset = 0)
    {
        setVertexBuffers(slot, 1, &buffer, &stride, &offset);
    }

    virtual SLANG_NO_THROW void SLANG_MCALL
        setIndexBuffer(IBufferResource* buffer, Format indexFormat, UInt offset = 0) = 0;
    virtual SLANG_NO_THROW void SLANG_MCALL draw(UInt vertexCount, UInt startVertex = 0) = 0;
    virtual SLANG_NO_THROW void SLANG_MCALL
        drawIndexed(UInt indexCount, UInt startIndex = 0, UInt baseVertex = 0) = 0;
    virtual SLANG_NO_THROW void SLANG_MCALL drawIndirect(
        uint32_t maxDrawCount,
        IBufferResource* argBuffer,
        uint64_t argOffset,
        IBufferResource* countBuffer,
        uint64_t countOffset) = 0;
    virtual SLANG_NO_THROW void SLANG_MCALL drawIndexedIndirect(
        uint32_t maxDrawCount,
        IBufferResource* argBuffer,
        uint64_t argOffset,
        IBufferResource* countBuffer,
        uint64_t countOffset) = 0;
    virtual SLANG_NO_THROW void SLANG_MCALL setStencilReference(uint32_t referenceValue) = 0;
};

class IComputeCommandEncoder : public ICommandEncoder
{
public:
    // Sets the current pipeline state. This method returns a transient shader object for
    // writing shader parameters. This shader object will not retain any resources or
    // sub-shader-objects bound to it. The user must be responsible for ensuring that any
    // resources or shader objects that is set into `outRooShaderObject` stays alive during
    // the execution of the command buffer.
    virtual SLANG_NO_THROW Result SLANG_MCALL
        bindPipeline(IPipelineState* state, IShaderObject** outRootShaderObject) = 0;
    inline IShaderObject* bindPipeline(IPipelineState* state)
    {
        IShaderObject* rootObject = nullptr;
        SLANG_RETURN_NULL_ON_FAIL(bindPipeline(state, &rootObject));
        return rootObject;
    }

    // Sets the pipeline state with a mutable root object. The root object is allowed to change
    // between this call and future dispatch calls.
    virtual SLANG_NO_THROW Result SLANG_MCALL bindPipelineAndRootObject(
        IPipelineState* state,
        IShaderObject* rootObject) = 0;

    virtual SLANG_NO_THROW void SLANG_MCALL dispatchCompute(int x, int y, int z) = 0;
    virtual SLANG_NO_THROW void SLANG_MCALL dispatchComputeIndirect(IBufferResource* cmdBuffer, uint64_t offset) = 0;
};

class IResourceCommandEncoder : public ICommandEncoder
{
public:
    virtual SLANG_NO_THROW void SLANG_MCALL copyBuffer(
        IBufferResource* dst,
        size_t dstOffset,
        IBufferResource* src,
        size_t srcOffset,
        size_t size) = 0;
    virtual SLANG_NO_THROW void SLANG_MCALL copyTexture(
        ITextureResource* dst,
        ITextureResource::SubresourceRange dstSubresource,
        ITextureResource::Offset3D dstOffset,
        ITextureResource* src,
        ITextureResource::SubresourceRange srcSubresource,
        ITextureResource::Offset3D srcOffset,
        ITextureResource::Size extent) = 0;
    virtual SLANG_NO_THROW void SLANG_MCALL uploadTextureData(
        ITextureResource* dst,
        ITextureResource::SubresourceRange subResourceRange,
        ITextureResource::Offset3D offset,
        ITextureResource::Offset3D extent,
        ITextureResource::SubresourceData* subResourceData,
        size_t subResourceDataCount) = 0;
    virtual SLANG_NO_THROW void SLANG_MCALL
        uploadBufferData(IBufferResource* dst, size_t offset, size_t size, void* data) = 0;

    virtual SLANG_NO_THROW void SLANG_MCALL textureBarrier(
        size_t count,
        ITextureResource* const* textures,
        ResourceState src,
        ResourceState dst) = 0;
    virtual SLANG_NO_THROW void SLANG_MCALL bufferBarrier(
        size_t count,
        IBufferResource* const* buffers,
        ResourceState src,
        ResourceState dst) = 0;
};

enum class AccelerationStructureCopyMode
{
    Clone, Compact
};

struct AccelerationStructureQueryDesc
{
    QueryType queryType;

    IQueryPool* queryPool;

    int32_t firstQueryIndex;
};

class IRayTracingCommandEncoder : public ICommandEncoder
{
public:
    virtual SLANG_NO_THROW void SLANG_MCALL buildAccelerationStructure(
        const IAccelerationStructure::BuildDesc& desc,
        int propertyQueryCount,
        AccelerationStructureQueryDesc* queryDescs) = 0;
    virtual SLANG_NO_THROW void SLANG_MCALL copyAccelerationStructure(
        IAccelerationStructure* dest,
        IAccelerationStructure* src,
        AccelerationStructureCopyMode mode) = 0;
    virtual SLANG_NO_THROW void SLANG_MCALL queryAccelerationStructureProperties(
        int accelerationStructureCount,
        IAccelerationStructure* const* accelerationStructures,
        int queryCount,
        AccelerationStructureQueryDesc* queryDescs) = 0;
    virtual SLANG_NO_THROW void SLANG_MCALL
        serializeAccelerationStructure(DeviceAddress dest, IAccelerationStructure* source) = 0;
    virtual SLANG_NO_THROW void SLANG_MCALL
        deserializeAccelerationStructure(IAccelerationStructure* dest, DeviceAddress source) = 0;
    virtual SLANG_NO_THROW void SLANG_MCALL memoryBarrier(
        int count,
        IAccelerationStructure* const* structures,
        AccessFlag::Enum sourceAccess,
        AccessFlag::Enum destAccess) = 0;

    virtual SLANG_NO_THROW void SLANG_MCALL
        bindPipeline(IPipelineState* state, IShaderObject** outRootObject) = 0;

    // Binds pipeline with a mutable root object. The root object is allowed to change
    // between this call and dispatchRays calls.
    virtual SLANG_NO_THROW void SLANG_MCALL
        bindPipelineAndRootObject(IPipelineState* state, IShaderObject* mutableRootObject) = 0;

    /// Issues a dispatch command to start ray tracing workload with a ray tracing pipeline.
    /// `rayGenShaderName` specifies the name of the ray generation shader to launch. Pass nullptr for
    /// the first ray generation shader defined in `raytracingPipeline`.
    virtual SLANG_NO_THROW void SLANG_MCALL dispatchRays(
        const char* rayGenShaderName,
        int32_t width,
        int32_t height,
        int32_t depth) = 0;
};
#define SLANG_UUID_IRayTracingCommandEncoder                                           \
    {                                                                                  \
        0x9a672b87, 0x5035, 0x45e3, { 0x96, 0x7c, 0x1f, 0x85, 0xcd, 0xb3, 0x63, 0x4f } \
    }

class ICommandBuffer : public ISlangUnknown
{
public:
    // For D3D12, this is the pointer to the buffer. For Vulkan, this is the buffer itself.
    typedef uint64_t NativeHandle;

    // Only one encoder may be open at a time. User must call `ICommandEncoder::endEncoding`
    // before calling other `encode*Commands` methods.
    // Once `endEncoding` is called, the `ICommandEncoder` object becomes obsolete and is
    // invalid for further use. To continue recording, the user must request a new encoder
    // object by calling one of the `encode*Commands` methods again.
    virtual SLANG_NO_THROW void SLANG_MCALL encodeRenderCommands(
        IRenderPassLayout* renderPass,
        IFramebuffer* framebuffer,
        IRenderCommandEncoder** outEncoder) = 0;
    IRenderCommandEncoder*
        encodeRenderCommands(IRenderPassLayout* renderPass, IFramebuffer* framebuffer)
    {
        IRenderCommandEncoder* result;
        encodeRenderCommands(renderPass, framebuffer, &result);
        return result;
    }

    virtual SLANG_NO_THROW void SLANG_MCALL
        encodeComputeCommands(IComputeCommandEncoder** outEncoder) = 0;
    IComputeCommandEncoder* encodeComputeCommands()
    {
        IComputeCommandEncoder* result;
        encodeComputeCommands(&result);
        return result;
    }

    virtual SLANG_NO_THROW void SLANG_MCALL
        encodeResourceCommands(IResourceCommandEncoder** outEncoder) = 0;
    IResourceCommandEncoder* encodeResourceCommands()
    {
        IResourceCommandEncoder* result;
        encodeResourceCommands(&result);
        return result;
    }

    virtual SLANG_NO_THROW void SLANG_MCALL
        encodeRayTracingCommands(IRayTracingCommandEncoder** outEncoder) = 0;
    IRayTracingCommandEncoder* encodeRayTracingCommands()
    {
        IRayTracingCommandEncoder* result;
        encodeRayTracingCommands(&result);
        return result;
    }

    virtual SLANG_NO_THROW void SLANG_MCALL close() = 0;

    virtual SLANG_NO_THROW Result SLANG_MCALL getNativeHandle(NativeHandle* outHandle) = 0;
};
#define SLANG_UUID_ICommandBuffer                                                      \
    {                                                                                  \
        0x5d56063f, 0x91d4, 0x4723, { 0xa7, 0xa7, 0x7a, 0x15, 0xaf, 0x93, 0xeb, 0x48 } \
    }

class ICommandQueue : public ISlangUnknown
{
public:
    enum class QueueType
    {
        Graphics
    };
    struct Desc
    {
        QueueType type;
    };

    // For D3D12, this is the pointer to the queue. For Vulkan, this is the queue itself.
    typedef uint64_t NativeHandle;

    virtual SLANG_NO_THROW const Desc& SLANG_MCALL getDesc() = 0;

    virtual SLANG_NO_THROW void SLANG_MCALL
        executeCommandBuffers(uint32_t count, ICommandBuffer* const* commandBuffers, IFence* fenceToSignal) = 0;
    inline void executeCommandBuffer(ICommandBuffer* commandBuffer, IFence* fenceToSignal = nullptr)
    {
        executeCommandBuffers(1, &commandBuffer, fenceToSignal);
    }

    virtual SLANG_NO_THROW void SLANG_MCALL wait() = 0;

    virtual SLANG_NO_THROW Result SLANG_MCALL getNativeHandle(NativeHandle* outHandle) = 0;
};
#define SLANG_UUID_ICommandQueue                                                    \
    {                                                                               \
        0x14e2bed0, 0xad0, 0x4dc8, { 0xb3, 0x41, 0x6, 0x3f, 0xe7, 0x2d, 0xbf, 0xe } \
    }

class ITransientResourceHeap : public ISlangUnknown
{
public:
    struct Desc
    {
        size_t constantBufferSize;
    };
    virtual SLANG_NO_THROW Result SLANG_MCALL synchronizeAndReset() = 0;

    // Command buffers are one-time use. Once it is submitted to the queue via
    // `executeCommandBuffers` a command buffer is no longer valid to be used any more. Command
    // buffers must be closed before submission. The current D3D12 implementation has a limitation
    // that only one command buffer maybe recorded at a time. User must finish recording a command
    // buffer before creating another command buffer.
    virtual SLANG_NO_THROW Result SLANG_MCALL
        createCommandBuffer(ICommandBuffer** outCommandBuffer) = 0;
    inline ComPtr<ICommandBuffer> createCommandBuffer()
    {
        ComPtr<ICommandBuffer> result;
        SLANG_RETURN_NULL_ON_FAIL(createCommandBuffer(result.writeRef()));
        return result;
    }
};
#define SLANG_UUID_ITransientResourceHeap                                             \
    {                                                                                 \
        0xcd48bd29, 0xee72, 0x41b8, { 0xbc, 0xff, 0xa, 0x2b, 0x3a, 0xaa, 0x6d, 0xeb } \
    }


class ISwapchain : public ISlangUnknown
{
public:
    struct Desc
    {
        Format format;
        uint32_t width, height;
        uint32_t imageCount;
        ICommandQueue* queue;
        bool enableVSync;
    };
    virtual SLANG_NO_THROW const Desc& SLANG_MCALL getDesc() = 0;

    /// Returns the back buffer image at `index`.
    virtual SLANG_NO_THROW Result SLANG_MCALL
        getImage(uint32_t index, ITextureResource** outResource) = 0;

    /// Present the next image in the swapchain.
    virtual SLANG_NO_THROW Result SLANG_MCALL present() = 0;

    /// Returns the index of next back buffer image that will be presented in the next
    /// `present` call. If the swapchain is invalid/out-of-date, this method returns -1.
    virtual SLANG_NO_THROW int SLANG_MCALL acquireNextImage() = 0;

    /// Resizes the back buffers of this swapchain. All render target views and framebuffers
    /// referencing the back buffer images must be freed before calling this method.
    virtual SLANG_NO_THROW Result SLANG_MCALL resize(uint32_t width, uint32_t height) = 0;
};
#define SLANG_UUID_ISwapchain                                                        \
    {                                                                                \
        0xbe91ba6c, 0x784, 0x4308, { 0xa1, 0x0, 0x19, 0xc3, 0x66, 0x83, 0x44, 0xb2 } \
    }

struct DeviceInfo
{
    DeviceType deviceType;

    BindingStyle bindingStyle;

    ProjectionStyle projectionStyle;

    /// An projection matrix that ensures x, y mapping to pixels
    /// is the same on all targets
    float identityProjectionMatrix[16];

    /// The name of the graphics API being used by this device.
    const char* apiName = nullptr;

    /// The name of the graphics adapter.
    const char* adapterName = nullptr;

    /// The clock frequency used in timestamp queries.
    uint64_t timestampFrequency = 0;
};

enum class DebugMessageType
{
    Info, Warning, Error
};
enum class DebugMessageSource
{
    Layer, Driver, Slang
};
class IDebugCallback
{
public:
    virtual SLANG_NO_THROW void SLANG_MCALL
        handleMessage(DebugMessageType type, DebugMessageSource source, const char* message) = 0;
};

class IDevice: public ISlangUnknown
{
public:
    struct SlangDesc
    {
        slang::IGlobalSession* slangGlobalSession = nullptr; // (optional) A slang global session object. If null will create automatically.

        SlangMatrixLayoutMode defaultMatrixLayoutMode = SLANG_MATRIX_LAYOUT_ROW_MAJOR;

        char const* const* searchPaths = nullptr;
        SlangInt            searchPathCount = 0;

        slang::PreprocessorMacroDesc const* preprocessorMacros = nullptr;
        SlangInt                        preprocessorMacroCount = 0;

        const char* targetProfile = nullptr; // (optional) Target shader profile. If null this will be set to platform dependent default.
        SlangFloatingPointMode floatingPointMode = SLANG_FLOATING_POINT_MODE_DEFAULT;
        SlangOptimizationLevel optimizationLevel = SLANG_OPTIMIZATION_LEVEL_DEFAULT;
        SlangTargetFlags targetFlags = 0;
        SlangLineDirectiveMode lineDirectiveMode = SLANG_LINE_DIRECTIVE_MODE_DEFAULT;
    };

    struct InteropHandles
    {
        InteropHandle handles[3] = {};
    };

    struct Desc
    {
        // The underlying API/Platform of the device.
        DeviceType deviceType = DeviceType::Default;
        // The device's handles (if they exist) and their associated API. For D3D12, this contains a single InteropHandle
        // for the ID3D12Device. For Vulkan, the first InteropHandle is the VkInstance, the second is the VkPhysicalDevice,
        // and the third is the VkDevice. For CUDA, this only contains a single value for the CUDADevice.
        InteropHandles existingDeviceHandles;
        // Name to identify the adapter to use
        const char* adapter = nullptr;
        // Number of required features.
        int requiredFeatureCount = 0;
        // Array of required feature names, whose size is `requiredFeatureCount`.
        const char** requiredFeatures = nullptr;
        // The slot (typically UAV) used to identify NVAPI intrinsics. If >=0 NVAPI is required.
        int nvapiExtnSlot = -1;
        // The file system for loading cached shader kernels. The layer does not maintain a strong reference to the object,
        // instead the user is responsible for holding the object alive during the lifetime of an `IDevice`.
        ISlangFileSystem* shaderCacheFileSystem = nullptr;
        // Configurations for Slang compiler.
        SlangDesc slang = {};
    };

    virtual SLANG_NO_THROW Result SLANG_MCALL getNativeDeviceHandles(InteropHandles* outHandles) = 0;

    virtual SLANG_NO_THROW bool SLANG_MCALL hasFeature(const char* feature) = 0;

        /// Returns a list of features supported by the renderer.
    virtual SLANG_NO_THROW Result SLANG_MCALL getFeatures(const char** outFeatures, UInt bufferSize, UInt* outFeatureCount) = 0;

    virtual SLANG_NO_THROW Result SLANG_MCALL getFormatSupportedResourceStates(Format format, ResourceStateSet* outStates) = 0;

    virtual SLANG_NO_THROW Result SLANG_MCALL getSlangSession(slang::ISession** outSlangSession) = 0;

    inline ComPtr<slang::ISession> getSlangSession()
    {
        ComPtr<slang::ISession> result;
        getSlangSession(result.writeRef());
        return result;
    }

    virtual SLANG_NO_THROW Result SLANG_MCALL createTransientResourceHeap(
        const ITransientResourceHeap::Desc& desc,
        ITransientResourceHeap** outHeap) = 0;
    inline ComPtr<ITransientResourceHeap> createTransientResourceHeap(
        const ITransientResourceHeap::Desc& desc)
    {
        ComPtr<ITransientResourceHeap> result;
        createTransientResourceHeap(desc, result.writeRef());
        return result;
    }

        /// Create a texture resource.
        ///
        /// If `initData` is non-null, then it must point to an array of
        /// `ITextureResource::SubresourceData` with one element for each
        /// subresource of the texture being created.
        ///
        /// The number of subresources in a texture is:
        ///
        ///     effectiveElementCount * mipLevelCount
        ///
        /// where the effective element count is computed as:
        ///
        ///     effectiveElementCount = (isArray ? arrayElementCount : 1) * (isCube ? 6 : 1);
        ///
    virtual SLANG_NO_THROW Result SLANG_MCALL createTextureResource(
        const ITextureResource::Desc& desc,
        const ITextureResource::SubresourceData* initData,
        ITextureResource** outResource) = 0;

        /// Create a texture resource. initData holds the initialize data to set the contents of the texture when constructed.
    inline SLANG_NO_THROW ComPtr<ITextureResource> createTextureResource(
        const ITextureResource::Desc& desc,
        const ITextureResource::SubresourceData* initData = nullptr)
    {
        ComPtr<ITextureResource> resource;
        SLANG_RETURN_NULL_ON_FAIL(createTextureResource(desc, initData, resource.writeRef()));
        return resource;
    }

    virtual SLANG_NO_THROW Result SLANG_MCALL createTextureFromNativeHandle(
        InteropHandle handle,
        const ITextureResource::Desc& srcDesc,
        ITextureResource** outResource) = 0;

        /// Create a buffer resource
    virtual SLANG_NO_THROW Result SLANG_MCALL createBufferResource(
        const IBufferResource::Desc& desc,
        const void* initData,
        IBufferResource** outResource) = 0;

    inline SLANG_NO_THROW ComPtr<IBufferResource> createBufferResource(
        const IBufferResource::Desc& desc,
        const void* initData = nullptr)
    {
        ComPtr<IBufferResource> resource;
        SLANG_RETURN_NULL_ON_FAIL(createBufferResource(desc, initData, resource.writeRef()));
        return resource;
    }

    virtual SLANG_NO_THROW Result SLANG_MCALL createBufferFromNativeHandle(
        InteropHandle handle,
        const IBufferResource::Desc& srcDesc,
        IBufferResource** outResource) = 0;

    virtual SLANG_NO_THROW Result SLANG_MCALL createBufferFromSharedHandle(
        InteropHandle handle,
        const IBufferResource::Desc& srcDesc,
        IBufferResource** outResource) = 0;

    virtual SLANG_NO_THROW Result SLANG_MCALL
        createSamplerState(ISamplerState::Desc const& desc, ISamplerState** outSampler) = 0;

    inline ComPtr<ISamplerState> createSamplerState(ISamplerState::Desc const& desc)
    {
        ComPtr<ISamplerState> sampler;
        SLANG_RETURN_NULL_ON_FAIL(createSamplerState(desc, sampler.writeRef()));
        return sampler;
    }

    virtual SLANG_NO_THROW Result SLANG_MCALL createTextureView(
        ITextureResource* texture, IResourceView::Desc const& desc, IResourceView** outView) = 0;

    inline ComPtr<IResourceView> createTextureView(ITextureResource* texture, IResourceView::Desc const& desc)
    {
        ComPtr<IResourceView> view;
        SLANG_RETURN_NULL_ON_FAIL(createTextureView(texture, desc, view.writeRef()));
        return view;
    }

    virtual SLANG_NO_THROW Result SLANG_MCALL createBufferView(
        IBufferResource* buffer, IResourceView::Desc const& desc, IResourceView** outView) = 0;

    inline ComPtr<IResourceView> createBufferView(IBufferResource* buffer, IResourceView::Desc const& desc)
    {
        ComPtr<IResourceView> view;
        SLANG_RETURN_NULL_ON_FAIL(createBufferView(buffer, desc, view.writeRef()));
        return view;
    }

    virtual SLANG_NO_THROW Result SLANG_MCALL
        createFramebufferLayout(IFramebufferLayout::Desc const& desc, IFramebufferLayout** outFrameBuffer) = 0;
    inline ComPtr<IFramebufferLayout> createFramebufferLayout(IFramebufferLayout::Desc const& desc)
    {
        ComPtr<IFramebufferLayout> fb;
        SLANG_RETURN_NULL_ON_FAIL(createFramebufferLayout(desc, fb.writeRef()));
        return fb;
    }

    virtual SLANG_NO_THROW Result SLANG_MCALL
        createFramebuffer(IFramebuffer::Desc const& desc, IFramebuffer** outFrameBuffer) = 0;
    inline ComPtr<IFramebuffer> createFramebuffer(IFramebuffer::Desc const& desc)
    {
        ComPtr<IFramebuffer> fb;
        SLANG_RETURN_NULL_ON_FAIL(createFramebuffer(desc, fb.writeRef()));
        return fb;
    }

    virtual SLANG_NO_THROW Result SLANG_MCALL createRenderPassLayout(
        const IRenderPassLayout::Desc& desc,
        IRenderPassLayout** outRenderPassLayout) = 0;
    inline ComPtr<IRenderPassLayout> createRenderPassLayout(const IRenderPassLayout::Desc& desc)
    {
        ComPtr<IRenderPassLayout> rs;
        SLANG_RETURN_NULL_ON_FAIL(createRenderPassLayout(desc, rs.writeRef()));
        return rs;
    }

    virtual SLANG_NO_THROW Result SLANG_MCALL createSwapchain(
        ISwapchain::Desc const& desc, WindowHandle window, ISwapchain** outSwapchain) = 0;
    inline ComPtr<ISwapchain> createSwapchain(ISwapchain::Desc const& desc, WindowHandle window)
    {
        ComPtr<ISwapchain> swapchain;
        SLANG_RETURN_NULL_ON_FAIL(createSwapchain(desc, window, swapchain.writeRef()));
        return swapchain;
    }

    virtual SLANG_NO_THROW Result SLANG_MCALL createInputLayout(
        const InputElementDesc* inputElements, UInt inputElementCount, IInputLayout** outLayout) = 0;

    inline ComPtr<IInputLayout> createInputLayout(const InputElementDesc* inputElements, UInt inputElementCount)
    {
        ComPtr<IInputLayout> layout;
        SLANG_RETURN_NULL_ON_FAIL(createInputLayout(inputElements, inputElementCount, layout.writeRef()));
        return layout;
    }

    virtual SLANG_NO_THROW Result SLANG_MCALL
        createCommandQueue(const ICommandQueue::Desc& desc, ICommandQueue** outQueue) = 0;
    inline ComPtr<ICommandQueue> createCommandQueue(const ICommandQueue::Desc& desc)
    {
        ComPtr<ICommandQueue> queue;
        SLANG_RETURN_NULL_ON_FAIL(createCommandQueue(desc, queue.writeRef()));
        return queue;
    }

    virtual SLANG_NO_THROW Result SLANG_MCALL createShaderObject(
        slang::TypeReflection* type,
        ShaderObjectContainerType container,
        IShaderObject** outObject) = 0;

    inline ComPtr<IShaderObject> createShaderObject(slang::TypeReflection* type)
    {
        ComPtr<IShaderObject> object;
        SLANG_RETURN_NULL_ON_FAIL(createShaderObject(type, ShaderObjectContainerType::None, object.writeRef()));
        return object;
    }

    virtual SLANG_NO_THROW Result SLANG_MCALL createMutableShaderObject(
        slang::TypeReflection* type,
        ShaderObjectContainerType container,
        IShaderObject** outObject) = 0;

    virtual SLANG_NO_THROW Result SLANG_MCALL createMutableRootShaderObject(
        IShaderProgram* program,
        IShaderObject** outObject) = 0;

    virtual SLANG_NO_THROW Result SLANG_MCALL createProgram(const IShaderProgram::Desc& desc, IShaderProgram** outProgram) = 0;

    inline ComPtr<IShaderProgram> createProgram(const IShaderProgram::Desc& desc)
    {
        ComPtr<IShaderProgram> program;
        SLANG_RETURN_NULL_ON_FAIL(createProgram(desc, program.writeRef()));
        return program;
    }

    virtual SLANG_NO_THROW Result SLANG_MCALL createGraphicsPipelineState(
        const GraphicsPipelineStateDesc&    desc,
        IPipelineState**                    outState) = 0;

    inline ComPtr<IPipelineState> createGraphicsPipelineState(
        const GraphicsPipelineStateDesc& desc)
    {
        ComPtr<IPipelineState> state;
        SLANG_RETURN_NULL_ON_FAIL(createGraphicsPipelineState(desc, state.writeRef()));
        return state;
    }

    virtual SLANG_NO_THROW Result SLANG_MCALL createComputePipelineState(
        const ComputePipelineStateDesc&    desc,
        IPipelineState**                     outState) = 0;

    inline ComPtr<IPipelineState> createComputePipelineState(
        const ComputePipelineStateDesc& desc)
    {
        ComPtr<IPipelineState> state;
        SLANG_RETURN_NULL_ON_FAIL(createComputePipelineState(desc, state.writeRef()));
        return state;
    }

    virtual SLANG_NO_THROW Result SLANG_MCALL createRayTracingPipelineState(
        const RayTracingPipelineStateDesc& desc, IPipelineState** outState) = 0;

        /// Read back texture resource and stores the result in `outBlob`.
    virtual SLANG_NO_THROW SlangResult SLANG_MCALL readTextureResource(
        ITextureResource* resource,
        ResourceState state,
        ISlangBlob** outBlob,
        size_t* outRowPitch,
        size_t* outPixelSize) = 0;

    virtual SLANG_NO_THROW SlangResult SLANG_MCALL readBufferResource(
        IBufferResource* buffer,
        size_t offset,
        size_t size,
        ISlangBlob** outBlob) = 0;

        /// Get the type of this renderer
    virtual SLANG_NO_THROW const DeviceInfo& SLANG_MCALL getDeviceInfo() const = 0;

    virtual SLANG_NO_THROW Result SLANG_MCALL createQueryPool(
        const IQueryPool::Desc& desc, IQueryPool** outPool) = 0;

    
    virtual SLANG_NO_THROW Result SLANG_MCALL getAccelerationStructurePrebuildInfo(
        const IAccelerationStructure::BuildInputs& buildInputs,
        IAccelerationStructure::PrebuildInfo* outPrebuildInfo) = 0;

    virtual SLANG_NO_THROW Result SLANG_MCALL createAccelerationStructure(
        const IAccelerationStructure::CreateDesc& desc,
        IAccelerationStructure** outView) = 0;

    virtual SLANG_NO_THROW Result SLANG_MCALL
        createFence(const IFence::Desc& desc, IFence** outFence) = 0;

    virtual SLANG_NO_THROW Result SLANG_MCALL
        waitForFences(IFence** fences, uint32_t fenceCount, bool waitForAll, uint64_t timeout) = 0;
};

#define SLANG_UUID_IDevice                                                               \
    {                                                                                    \
          0x715bdf26, 0x5135, 0x11eb, { 0xAE, 0x93, 0x02, 0x42, 0xAC, 0x13, 0x00, 0x02 } \
    }

// Global public functions

extern "C"
{
    /// Checks if format is compressed
    SLANG_GFX_API bool gfxIsCompressedFormat(Format format);

    /// Checks if format is typeless
    SLANG_GFX_API bool gfxIsTypelessFormat(Format format);

    /// Gets information about the format 
    SLANG_GFX_API SlangResult gfxGetFormatInfo(Format format, FormatInfo* outInfo);

    /// Given a type returns a function that can construct it, or nullptr if there isn't one
    SLANG_GFX_API SlangResult SLANG_MCALL
        gfxCreateDevice(const IDevice::Desc* desc, IDevice** outDevice);

    /// Sets a callback for receiving debug messages.
    /// The layer does not hold a strong reference to the callback object.
    /// The user is responsible for holding the callback object alive.
    SLANG_GFX_API SlangResult SLANG_MCALL
        gfxSetDebugCallback(IDebugCallback* callback);

    /// Enables debug layer. The debug layer will check all `gfx` calls and verify that uses are valid.
    SLANG_GFX_API void SLANG_MCALL gfxEnableDebugLayer();

    SLANG_GFX_API const char* SLANG_MCALL gfxGetDeviceTypeName(DeviceType type);
}

}// renderer_test<|MERGE_RESOLUTION|>--- conflicted
+++ resolved
@@ -466,15 +466,12 @@
     };
 
     virtual SLANG_NO_THROW Type SLANG_MCALL getType() = 0;
-<<<<<<< HEAD
     virtual SLANG_NO_THROW Result SLANG_MCALL getNativeResourceHandle(InteropHandle* outHandle) = 0;
     virtual SLANG_NO_THROW Result SLANG_MCALL getSharedHandle(InteropHandle* outHandle) = 0;
-=======
-
+	
     virtual SLANG_NO_THROW Result SLANG_MCALL setDebugName(const char* name) = 0;
-
     virtual SLANG_NO_THROW const char* SLANG_MCALL getDebugName() = 0;
->>>>>>> 8fe3f9cd
+
 };
 #define SLANG_UUID_IResource                                                           \
     {                                                                                  \
