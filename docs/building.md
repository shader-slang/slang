--- conflicted
+++ resolved
@@ -380,15 +380,10 @@
 
 ## Static linking against libslang-compiler
 
-<<<<<<< HEAD
 To build statically, set the `SLANG_LIB_TYPE` flag in CMake to `STATIC`.
-=======
+
 If linking against a static `libslang-compiler.a` you will need to link against some
 dependencies also if you're not already incorporating them into your project.
->>>>>>> c84bf11b
-
-If linking against a static `libslang.a` you will also need to link against some
-dependencies, if you're not already incorporating them into your project:
 
 ```
 ${SLANG_DIR}/build/Release/lib/libslang-compiler.a
