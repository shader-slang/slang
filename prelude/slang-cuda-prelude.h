--- conflicted
+++ resolved
@@ -3090,11 +3090,7 @@
     return make_uint4(matchBits, 0, 0, 0);
 }
 
-<<<<<<< HEAD
-__inline__ __device__ uint getAt(dim3 a,  int b)
-=======
-__device__ uint getAt(dim3 a, int b)
->>>>>>> 965f9626
+__inline__ __device__ uint getAt(dim3 a, int b)
 {
     SLANG_PRELUDE_ASSERT(b >= 0 && b < 3);
     return (&a.x)[b];
