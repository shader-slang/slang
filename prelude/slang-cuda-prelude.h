#ifndef SLANG_CUDA_PRELUDE_H
#define SLANG_CUDA_PRELUDE_H

#define SLANG_PRELUDE_EXPORT

#ifdef __CUDACC_RTC__
#define SLANG_CUDA_RTC 1
#else
#define SLANG_CUDA_RTC 0
#endif

#if SLANG_CUDA_RTC

#else

#include <cstdint>
#include <stdio.h>

#endif

// Define SLANG_CUDA_ENABLE_HALF to use the cuda_fp16 include to add half support.
// For this to work NVRTC needs to have the path to the CUDA SDK.
//
// As it stands the includes paths defined for Slang are passed down to NVRTC. Similarly defines
// defined for the Slang compile are passed down.

#ifdef SLANG_CUDA_ENABLE_HALF
// We don't want half2 operators, because it will implement comparison operators that return a
// bool(!). We want to generate those functions. Doing so means that we will have to define all
// the other half2 operators.
#define __CUDA_NO_HALF2_OPERATORS__
#include <cuda_fp16.h>
#endif

#ifdef SLANG_CUDA_ENABLE_OPTIX
#include <optix.h>
#endif

// Define slang offsetof implementation
#ifndef SLANG_OFFSET_OF
#define SLANG_OFFSET_OF(type, member) (size_t)((char*)&(((type*)0)->member) - (char*)0)
#endif

// Must be large enough to cause overflow and therefore infinity
#ifndef SLANG_INFINITY
#define SLANG_INFINITY ((float)(1e+300 * 1e+300))
#endif

// For now we'll disable any asserts in this prelude
#define SLANG_PRELUDE_ASSERT(x)

#ifndef SLANG_CUDA_WARP_SIZE
#define SLANG_CUDA_WARP_SIZE 32
#endif

#define SLANG_CUDA_WARP_MASK \
    (SLANG_CUDA_WARP_SIZE - 1) // Used for masking threadIdx.x to the warp lane index
#define SLANG_CUDA_WARP_BITMASK (~int(0))

//
#define SLANG_FORCE_INLINE inline

#define SLANG_CUDA_CALL __device__

#define SLANG_FORCE_INLINE inline
#define SLANG_INLINE inline


// Since we are using unsigned arithmatic care is need in this comparison.
// It is *assumed* that sizeInBytes >= elemSize. Which means (sizeInBytes >= elemSize) >= 0
// Which means only a single test is needed

// Asserts for bounds checking.
// It is assumed index/count are unsigned types.
#define SLANG_BOUND_ASSERT(index, count) SLANG_PRELUDE_ASSERT(index < count);
#define SLANG_BOUND_ASSERT_BYTE_ADDRESS(index, elemSize, sizeInBytes) \
    SLANG_PRELUDE_ASSERT(index <= (sizeInBytes - elemSize) && (index & 3) == 0);

// Macros to zero index if an access is out of range
#define SLANG_BOUND_ZERO_INDEX(index, count) index = (index < count) ? index : 0;
#define SLANG_BOUND_ZERO_INDEX_BYTE_ADDRESS(index, elemSize, sizeInBytes) \
    index = (index <= (sizeInBytes - elemSize)) ? index : 0;

// The 'FIX' macro define how the index is fixed. The default is to do nothing. If
// SLANG_ENABLE_BOUND_ZERO_INDEX the fix macro will zero the index, if out of range
#ifdef SLANG_ENABLE_BOUND_ZERO_INDEX
#define SLANG_BOUND_FIX(index, count) SLANG_BOUND_ZERO_INDEX(index, count)
#define SLANG_BOUND_FIX_BYTE_ADDRESS(index, elemSize, sizeInBytes) \
    SLANG_BOUND_ZERO_INDEX_BYTE_ADDRESS(index, elemSize, sizeInBytes)
#define SLANG_BOUND_FIX_FIXED_ARRAY(index, count) \
    SLANG_BOUND_ZERO_INDEX(index, count) SLANG_BOUND_ZERO_INDEX(index, count)
#else
#define SLANG_BOUND_FIX(index, count)
#define SLANG_BOUND_FIX_BYTE_ADDRESS(index, elemSize, sizeInBytes)
#define SLANG_BOUND_FIX_FIXED_ARRAY(index, count)
#endif

#ifndef SLANG_BOUND_CHECK
#define SLANG_BOUND_CHECK(index, count) \
    SLANG_BOUND_ASSERT(index, count) SLANG_BOUND_FIX(index, count)
#endif

#ifndef SLANG_BOUND_CHECK_BYTE_ADDRESS
#define SLANG_BOUND_CHECK_BYTE_ADDRESS(index, elemSize, sizeInBytes) \
    SLANG_BOUND_ASSERT_BYTE_ADDRESS(index, elemSize, sizeInBytes)    \
    SLANG_BOUND_FIX_BYTE_ADDRESS(index, elemSize, sizeInBytes)
#endif

#ifndef SLANG_BOUND_CHECK_FIXED_ARRAY
#define SLANG_BOUND_CHECK_FIXED_ARRAY(index, count) \
    SLANG_BOUND_ASSERT(index, count) SLANG_BOUND_FIX_FIXED_ARRAY(index, count)
#endif

// This macro handles how out-of-range surface coordinates are handled;
// I can equal
// cudaBoundaryModeClamp, in which case out-of-range coordinates are clamped to the valid range
// cudaBoundaryModeZero, in which case out-of-range reads return zero and out-of-range writes are
// ignored cudaBoundaryModeTrap, in which case out-of-range accesses cause the kernel execution to
// fail.

#ifndef SLANG_CUDA_BOUNDARY_MODE
#define SLANG_CUDA_BOUNDARY_MODE cudaBoundaryModeZero

// Can be one of SLANG_CUDA_PTX_BOUNDARY_MODE. Only applies *PTX* emitted CUDA operations
// which currently is just RWTextureRW format writes
//
// .trap         causes an execution trap on out-of-bounds addresses
// .clamp        stores data at the nearest surface location (sized appropriately)
// .zero         drops stores to out-of-bounds addresses

#define SLANG_PTX_BOUNDARY_MODE "zero"
#endif

struct TypeInfo
{
    size_t typeSize;
};

template<typename T, size_t SIZE>
struct FixedArray
{
    SLANG_CUDA_CALL const T& operator[](size_t index) const
    {
        SLANG_BOUND_CHECK_FIXED_ARRAY(index, SIZE);
        return m_data[index];
    }
    SLANG_CUDA_CALL T& operator[](size_t index)
    {
        SLANG_BOUND_CHECK_FIXED_ARRAY(index, SIZE);
        return m_data[index];
    }

    T m_data[SIZE];
};

// An array that has no specified size, becomes a 'Array'. This stores the size so it can
// potentially do bounds checking.
template<typename T>
struct Array
{
    SLANG_CUDA_CALL const T& operator[](size_t index) const
    {
        SLANG_BOUND_CHECK(index, count);
        return data[index];
    }
    SLANG_CUDA_CALL T& operator[](size_t index)
    {
        SLANG_BOUND_CHECK(index, count);
        return data[index];
    }

    T* data;
    size_t count;
};

// Typically defined in cuda.h, but we can't ship/rely on that, so just define here
typedef unsigned long long CUtexObject;
typedef unsigned long long CUsurfObject;

// On CUDA sampler state is actually bound up with the texture object. We have a SamplerState type,
// backed as a pointer, to simplify code generation, with the downside that such a binding will take
// up uniform space, even though it will have no effect.
// TODO(JS): Consider ways to strip use of variables of this type so have no binding,
struct SamplerStateUnused;
typedef SamplerStateUnused* SamplerState;


// TODO(JS): Not clear yet if this can be handled on CUDA, by just ignoring.
// For now, just map to the index type.
typedef size_t NonUniformResourceIndex;

// Code generator will generate the specific type
template<typename T, int ROWS, int COLS>
struct Matrix;

// Boolean vector types should follow CUDA's builtin vector alignment rules
// Align boolX the same as charX according to CUDA spec:
// char1/uchar1: 1-byte aligned, char2/uchar2: 2-byte aligned
// char3/uchar3: 1-byte aligned, char4/uchar4: 4-byte aligned
struct __align__(1) bool1
{
    bool x;

    SLANG_FORCE_INLINE SLANG_CUDA_CALL bool& operator[](int idx)
    {
        return (&x)[idx];
    }
    SLANG_FORCE_INLINE SLANG_CUDA_CALL const bool& operator[](int idx) const
    {
        return (&x)[idx];
    }
};

struct __align__(2) bool2
{
    bool x, y;

    SLANG_FORCE_INLINE SLANG_CUDA_CALL bool& operator[](int idx)
    {
        return (&x)[idx];
    }
    SLANG_FORCE_INLINE SLANG_CUDA_CALL const bool& operator[](int idx) const
    {
        return (&x)[idx];
    }
};

struct __align__(1) bool3
{
    bool x, y, z;

    SLANG_FORCE_INLINE SLANG_CUDA_CALL bool& operator[](int idx)
    {
        return (&x)[idx];
    }
    SLANG_FORCE_INLINE SLANG_CUDA_CALL const bool& operator[](int idx) const
    {
        return (&x)[idx];
    }
};

struct __align__(4) bool4
{
    bool x, y, z, w;

    SLANG_FORCE_INLINE SLANG_CUDA_CALL bool& operator[](int idx)
    {
        return (&x)[idx];
    }
    SLANG_FORCE_INLINE SLANG_CUDA_CALL const bool& operator[](int idx) const
    {
        return (&x)[idx];
    }
};

SLANG_FORCE_INLINE SLANG_CUDA_CALL bool __ldg(const bool* ptr)
{
    return (bool)(__ldg((const char*)ptr));
}

SLANG_FORCE_INLINE SLANG_CUDA_CALL bool2 __ldg(const bool2* ptr)
{
    auto val = __ldg((const char2*)ptr);
    return {val.x != 0, val.y != 0};
}

SLANG_FORCE_INLINE SLANG_CUDA_CALL bool4 __ldg(const bool4* ptr)
{
    auto val = __ldg((const char4*)ptr);
    return {val.x != 0, val.y != 0, val.z != 0, val.w != 0};
}

#if SLANG_CUDA_RTC

typedef signed char int8_t;
typedef short int16_t;
typedef int int32_t;
typedef long long int64_t;
typedef ptrdiff_t intptr_t;

typedef unsigned char uint8_t;
typedef unsigned short uint16_t;
typedef unsigned int uint32_t;
typedef unsigned long long uint64_t;
typedef size_t uintptr_t;

#endif

typedef long long longlong;
typedef unsigned long long ulonglong;

typedef unsigned char uchar;
typedef unsigned short ushort;
typedef unsigned int uint;

union Union32
{
    uint32_t u;
    int32_t i;
    float f;
};

union Union64
{
    uint64_t u;
    int64_t i;
    double d;
};

template<typename T>
SLANG_FORCE_INLINE SLANG_CUDA_CALL float make_float(T val)
{
    return (float)val;
}

SLANG_FORCE_INLINE SLANG_CUDA_CALL float _slang_fmod(float x, float y)
{
    return ::fmodf(x, y);
}
SLANG_FORCE_INLINE SLANG_CUDA_CALL double _slang_fmod(double x, double y)
{
    return ::fmod(x, y);
}

#if SLANG_CUDA_ENABLE_HALF

// Add the other vector half types
struct __half1
{
    __half x;
};
struct __align__(4) __half3
{
    __half x, y, z;
};
struct __align__(4) __half4
{
    __half x, y, z, w;
};
#endif

#define SLANG_VECTOR_GET_ELEMENT(T)                                                   \
    SLANG_FORCE_INLINE SLANG_CUDA_CALL T _slang_vector_get_element(T##1 x, int index) \
    {                                                                                 \
        return ((T*)(&x))[index];                                                     \
    }                                                                                 \
    SLANG_FORCE_INLINE SLANG_CUDA_CALL T _slang_vector_get_element(T##2 x, int index) \
    {                                                                                 \
        return ((T*)(&x))[index];                                                     \
    }                                                                                 \
    SLANG_FORCE_INLINE SLANG_CUDA_CALL T _slang_vector_get_element(T##3 x, int index) \
    {                                                                                 \
        return ((T*)(&x))[index];                                                     \
    }                                                                                 \
    SLANG_FORCE_INLINE SLANG_CUDA_CALL T _slang_vector_get_element(T##4 x, int index) \
    {                                                                                 \
        return ((T*)(&x))[index];                                                     \
    }
SLANG_VECTOR_GET_ELEMENT(int)
SLANG_VECTOR_GET_ELEMENT(bool)
SLANG_VECTOR_GET_ELEMENT(uint)
SLANG_VECTOR_GET_ELEMENT(short)
SLANG_VECTOR_GET_ELEMENT(ushort)
SLANG_VECTOR_GET_ELEMENT(char)
SLANG_VECTOR_GET_ELEMENT(uchar)
SLANG_VECTOR_GET_ELEMENT(longlong)
SLANG_VECTOR_GET_ELEMENT(ulonglong)
SLANG_VECTOR_GET_ELEMENT(float)
SLANG_VECTOR_GET_ELEMENT(double)

#define SLANG_VECTOR_GET_ELEMENT_PTR(T)                                                            \
    SLANG_FORCE_INLINE SLANG_CUDA_CALL T* _slang_vector_get_element_ptr(const T##1 * x, int index) \
    {                                                                                              \
        return ((T*)(x)) + index;                                                                  \
    }                                                                                              \
    SLANG_FORCE_INLINE SLANG_CUDA_CALL T* _slang_vector_get_element_ptr(const T##2 * x, int index) \
    {                                                                                              \
        return ((T*)(x)) + index;                                                                  \
    }                                                                                              \
    SLANG_FORCE_INLINE SLANG_CUDA_CALL T* _slang_vector_get_element_ptr(const T##3 * x, int index) \
    {                                                                                              \
        return ((T*)(x)) + index;                                                                  \
    }                                                                                              \
    SLANG_FORCE_INLINE SLANG_CUDA_CALL T* _slang_vector_get_element_ptr(const T##4 * x, int index) \
    {                                                                                              \
        return ((T*)(x)) + index;                                                                  \
    }
SLANG_VECTOR_GET_ELEMENT_PTR(int)
SLANG_VECTOR_GET_ELEMENT_PTR(bool)
SLANG_VECTOR_GET_ELEMENT_PTR(uint)
SLANG_VECTOR_GET_ELEMENT_PTR(short)
SLANG_VECTOR_GET_ELEMENT_PTR(ushort)
SLANG_VECTOR_GET_ELEMENT_PTR(char)
SLANG_VECTOR_GET_ELEMENT_PTR(uchar)
SLANG_VECTOR_GET_ELEMENT_PTR(longlong)
SLANG_VECTOR_GET_ELEMENT_PTR(ulonglong)
SLANG_VECTOR_GET_ELEMENT_PTR(float)
SLANG_VECTOR_GET_ELEMENT_PTR(double)

#if SLANG_CUDA_ENABLE_HALF
SLANG_VECTOR_GET_ELEMENT(__half)
SLANG_VECTOR_GET_ELEMENT_PTR(__half)
#endif

#define SLANG_CUDA_VECTOR_BINARY_OP(T, n, op)                                                 \
    SLANG_FORCE_INLINE SLANG_CUDA_CALL T##n operator op(T##n thisVal, T##n other)             \
    {                                                                                         \
        T##n result;                                                                          \
        for (int i = 0; i < n; i++)                                                           \
            *_slang_vector_get_element_ptr(&result, i) =                                      \
                _slang_vector_get_element(thisVal, i) op _slang_vector_get_element(other, i); \
        return result;                                                                        \
    }
#define SLANG_CUDA_VECTOR_BINARY_COMPARE_OP(T, n, op)                                           \
    SLANG_FORCE_INLINE SLANG_CUDA_CALL bool##n operator op(T##n thisVal, T##n other)            \
    {                                                                                           \
        bool##n result;                                                                         \
        for (int i = 0; i < n; i++)                                                             \
            *_slang_vector_get_element_ptr(&result, i) =                                        \
                (_slang_vector_get_element(thisVal, i) op _slang_vector_get_element(other, i)); \
        return result;                                                                          \
    }
#define SLANG_CUDA_VECTOR_UNARY_OP(T, n, op)                                                       \
    SLANG_FORCE_INLINE SLANG_CUDA_CALL T##n operator op(T##n thisVal)                              \
    {                                                                                              \
        T##n result;                                                                               \
        for (int i = 0; i < n; i++)                                                                \
            *_slang_vector_get_element_ptr(&result, i) = op _slang_vector_get_element(thisVal, i); \
        return result;                                                                             \
    }

#define SLANG_CUDA_VECTOR_INT_OP(T, n)            \
    SLANG_CUDA_VECTOR_BINARY_OP(T, n, +)          \
    SLANG_CUDA_VECTOR_BINARY_OP(T, n, -)          \
    SLANG_CUDA_VECTOR_BINARY_OP(T, n, *)          \
    SLANG_CUDA_VECTOR_BINARY_OP(T, n, /)          \
    SLANG_CUDA_VECTOR_BINARY_OP(T, n, %)          \
    SLANG_CUDA_VECTOR_BINARY_OP(T, n, ^)          \
    SLANG_CUDA_VECTOR_BINARY_OP(T, n, &)          \
    SLANG_CUDA_VECTOR_BINARY_OP(T, n, |)          \
    SLANG_CUDA_VECTOR_BINARY_OP(T, n, &&)         \
    SLANG_CUDA_VECTOR_BINARY_OP(T, n, ||)         \
    SLANG_CUDA_VECTOR_BINARY_OP(T, n, >>)         \
    SLANG_CUDA_VECTOR_BINARY_OP(T, n, <<)         \
    SLANG_CUDA_VECTOR_BINARY_COMPARE_OP(T, n, >)  \
    SLANG_CUDA_VECTOR_BINARY_COMPARE_OP(T, n, <)  \
    SLANG_CUDA_VECTOR_BINARY_COMPARE_OP(T, n, >=) \
    SLANG_CUDA_VECTOR_BINARY_COMPARE_OP(T, n, <=) \
    SLANG_CUDA_VECTOR_BINARY_COMPARE_OP(T, n, ==) \
    SLANG_CUDA_VECTOR_BINARY_COMPARE_OP(T, n, !=) \
    SLANG_CUDA_VECTOR_UNARY_OP(T, n, !)           \
    SLANG_CUDA_VECTOR_UNARY_OP(T, n, -)           \
    SLANG_CUDA_VECTOR_UNARY_OP(T, n, ~)

#define SLANG_CUDA_VECTOR_INT_OPS(T) \
    SLANG_CUDA_VECTOR_INT_OP(T, 2)   \
    SLANG_CUDA_VECTOR_INT_OP(T, 3)   \
    SLANG_CUDA_VECTOR_INT_OP(T, 4)

SLANG_CUDA_VECTOR_INT_OPS(int)
SLANG_CUDA_VECTOR_INT_OPS(bool)
SLANG_CUDA_VECTOR_INT_OPS(uint)
SLANG_CUDA_VECTOR_INT_OPS(ushort)
SLANG_CUDA_VECTOR_INT_OPS(short)
SLANG_CUDA_VECTOR_INT_OPS(char)
SLANG_CUDA_VECTOR_INT_OPS(uchar)
SLANG_CUDA_VECTOR_INT_OPS(longlong)
SLANG_CUDA_VECTOR_INT_OPS(ulonglong)

#define SLANG_CUDA_VECTOR_FLOAT_OP(T, n)          \
    SLANG_CUDA_VECTOR_BINARY_OP(T, n, +)          \
    SLANG_CUDA_VECTOR_BINARY_OP(T, n, -)          \
    SLANG_CUDA_VECTOR_BINARY_OP(T, n, *)          \
    SLANG_CUDA_VECTOR_BINARY_OP(T, n, /)          \
    SLANG_CUDA_VECTOR_BINARY_OP(T, n, &&)         \
    SLANG_CUDA_VECTOR_BINARY_OP(T, n, ||)         \
    SLANG_CUDA_VECTOR_BINARY_COMPARE_OP(T, n, >)  \
    SLANG_CUDA_VECTOR_BINARY_COMPARE_OP(T, n, <)  \
    SLANG_CUDA_VECTOR_BINARY_COMPARE_OP(T, n, >=) \
    SLANG_CUDA_VECTOR_BINARY_COMPARE_OP(T, n, <=) \
    SLANG_CUDA_VECTOR_BINARY_COMPARE_OP(T, n, ==) \
    SLANG_CUDA_VECTOR_BINARY_COMPARE_OP(T, n, !=) \
    SLANG_CUDA_VECTOR_UNARY_OP(T, n, -)
#define SLANG_CUDA_VECTOR_FLOAT_OPS(T) \
    SLANG_CUDA_VECTOR_FLOAT_OP(T, 2)   \
    SLANG_CUDA_VECTOR_FLOAT_OP(T, 3)   \
    SLANG_CUDA_VECTOR_FLOAT_OP(T, 4)

SLANG_CUDA_VECTOR_FLOAT_OPS(float)
SLANG_CUDA_VECTOR_FLOAT_OPS(double)
#if SLANG_CUDA_ENABLE_HALF
SLANG_CUDA_VECTOR_FLOAT_OPS(__half)
#endif
#define SLANG_CUDA_FLOAT_VECTOR_MOD_IMPL(T, n)                                             \
    SLANG_FORCE_INLINE SLANG_CUDA_CALL T##n operator%(const T##n& left, const T##n& right) \
    {                                                                                      \
        T##n result;                                                                       \
        for (int i = 0; i < n; i++)                                                        \
            *_slang_vector_get_element_ptr(&result, i) = _slang_fmod(                      \
                _slang_vector_get_element(left, i),                                        \
                _slang_vector_get_element(right, i));                                      \
        return result;                                                                     \
    }
#define SLANG_CUDA_FLOAT_VECTOR_MOD(T)     \
    SLANG_CUDA_FLOAT_VECTOR_MOD_IMPL(T, 2) \
    SLANG_CUDA_FLOAT_VECTOR_MOD_IMPL(T, 3) \
    SLANG_CUDA_FLOAT_VECTOR_MOD_IMPL(T, 4)

SLANG_CUDA_FLOAT_VECTOR_MOD(float)
SLANG_CUDA_FLOAT_VECTOR_MOD(double)

#if SLANG_CUDA_RTC || SLANG_CUDA_ENABLE_HALF
#define SLANG_MAKE_VECTOR(T)                                                \
    SLANG_FORCE_INLINE SLANG_CUDA_CALL T##2 make_##T##2(T x, T y)           \
    {                                                                       \
        return T##2 {x, y};                                                 \
    }                                                                       \
    SLANG_FORCE_INLINE SLANG_CUDA_CALL T##3 make_##T##3(T x, T y, T z)      \
    {                                                                       \
        return T##3 {x, y, z};                                              \
    }                                                                       \
    SLANG_FORCE_INLINE SLANG_CUDA_CALL T##4 make_##T##4(T x, T y, T z, T w) \
    {                                                                       \
        return T##4 {x, y, z, w};                                           \
    }
#endif

#if SLANG_CUDA_RTC
SLANG_MAKE_VECTOR(int)
SLANG_MAKE_VECTOR(uint)
SLANG_MAKE_VECTOR(short)
SLANG_MAKE_VECTOR(ushort)
SLANG_MAKE_VECTOR(char)
SLANG_MAKE_VECTOR(uchar)
SLANG_MAKE_VECTOR(float)
SLANG_MAKE_VECTOR(double)
SLANG_MAKE_VECTOR(longlong)
SLANG_MAKE_VECTOR(ulonglong)
#endif

#if SLANG_CUDA_ENABLE_HALF
SLANG_MAKE_VECTOR(__half)
#endif

SLANG_FORCE_INLINE SLANG_CUDA_CALL bool1 make_bool1(bool x)
{
    return bool1{x};
}
SLANG_FORCE_INLINE SLANG_CUDA_CALL bool2 make_bool2(bool x, bool y)
{
    return bool2{x, y};
}
SLANG_FORCE_INLINE SLANG_CUDA_CALL bool3 make_bool3(bool x, bool y, bool z)
{
    return bool3{x, y, z};
}
SLANG_FORCE_INLINE SLANG_CUDA_CALL bool4 make_bool4(bool x, bool y, bool z, bool w)
{
    return bool4{x, y, z, w};
}
SLANG_FORCE_INLINE SLANG_CUDA_CALL bool2 make_bool2(bool x)
{
    return bool2{x, x};
}
SLANG_FORCE_INLINE SLANG_CUDA_CALL bool3 make_bool3(bool x)
{
    return bool3{x, x, x};
}
SLANG_FORCE_INLINE SLANG_CUDA_CALL bool4 make_bool4(bool x)
{
    return bool4{x, x, x, x};
}

#if SLANG_CUDA_RTC
#define SLANG_MAKE_VECTOR_FROM_SCALAR(T)                     \
    SLANG_FORCE_INLINE SLANG_CUDA_CALL T##1 make_##T##1(T x) \
    {                                                        \
        return T##1 {x};                                     \
    }                                                        \
    SLANG_FORCE_INLINE SLANG_CUDA_CALL T##2 make_##T##2(T x) \
    {                                                        \
        return make_##T##2(x, x);                            \
    }                                                        \
    SLANG_FORCE_INLINE SLANG_CUDA_CALL T##3 make_##T##3(T x) \
    {                                                        \
        return make_##T##3(x, x, x);                         \
    }                                                        \
    SLANG_FORCE_INLINE SLANG_CUDA_CALL T##4 make_##T##4(T x) \
    {                                                        \
        return make_##T##4(x, x, x, x);                      \
    }
#else
#define SLANG_MAKE_VECTOR_FROM_SCALAR(T)                     \
    SLANG_FORCE_INLINE SLANG_CUDA_CALL T##2 make_##T##2(T x) \
    {                                                        \
        return make_##T##2(x, x);                            \
    }                                                        \
    SLANG_FORCE_INLINE SLANG_CUDA_CALL T##3 make_##T##3(T x) \
    {                                                        \
        return make_##T##3(x, x, x);                         \
    }                                                        \
    SLANG_FORCE_INLINE SLANG_CUDA_CALL T##4 make_##T##4(T x) \
    {                                                        \
        return make_##T##4(x, x, x, x);                      \
    }
#endif
SLANG_MAKE_VECTOR_FROM_SCALAR(int)
SLANG_MAKE_VECTOR_FROM_SCALAR(uint)
SLANG_MAKE_VECTOR_FROM_SCALAR(short)
SLANG_MAKE_VECTOR_FROM_SCALAR(ushort)
SLANG_MAKE_VECTOR_FROM_SCALAR(char)
SLANG_MAKE_VECTOR_FROM_SCALAR(uchar)
SLANG_MAKE_VECTOR_FROM_SCALAR(longlong)
SLANG_MAKE_VECTOR_FROM_SCALAR(ulonglong)
SLANG_MAKE_VECTOR_FROM_SCALAR(float)
SLANG_MAKE_VECTOR_FROM_SCALAR(double)
#if SLANG_CUDA_ENABLE_HALF
SLANG_MAKE_VECTOR_FROM_SCALAR(__half)
#if !SLANG_CUDA_RTC
SLANG_FORCE_INLINE SLANG_CUDA_CALL __half1 make___half1(__half x)
{
    return __half1{x};
}
#endif
#endif

#define SLANG_CUDA_VECTOR_ATOMIC_BINARY_IMPL(Fn, T, N)                                            \
    SLANG_FORCE_INLINE SLANG_CUDA_CALL T##N Fn(T##N* address, T##N val)                           \
    {                                                                                             \
        T##N result;                                                                              \
        for (int i = 0; i < N; i++)                                                               \
            *_slang_vector_get_element_ptr(&result, i) =                                          \
                Fn(_slang_vector_get_element_ptr(address, i), _slang_vector_get_element(val, i)); \
        return result;                                                                            \
    }

#if defined(__CUDA_ARCH__) && __CUDA_ARCH__ < 900
SLANG_CUDA_VECTOR_ATOMIC_BINARY_IMPL(atomicAdd, float, 2)
SLANG_CUDA_VECTOR_ATOMIC_BINARY_IMPL(atomicAdd, float, 4)
#endif
SLANG_CUDA_VECTOR_ATOMIC_BINARY_IMPL(atomicAdd, float, 3)
SLANG_CUDA_VECTOR_ATOMIC_BINARY_IMPL(atomicAdd, int, 2)
SLANG_CUDA_VECTOR_ATOMIC_BINARY_IMPL(atomicAdd, int, 3)
SLANG_CUDA_VECTOR_ATOMIC_BINARY_IMPL(atomicAdd, int, 4)
SLANG_CUDA_VECTOR_ATOMIC_BINARY_IMPL(atomicAdd, uint, 2)
SLANG_CUDA_VECTOR_ATOMIC_BINARY_IMPL(atomicAdd, uint, 3)
SLANG_CUDA_VECTOR_ATOMIC_BINARY_IMPL(atomicAdd, uint, 4)
SLANG_CUDA_VECTOR_ATOMIC_BINARY_IMPL(atomicAdd, ulonglong, 2)
SLANG_CUDA_VECTOR_ATOMIC_BINARY_IMPL(atomicAdd, ulonglong, 3)
SLANG_CUDA_VECTOR_ATOMIC_BINARY_IMPL(atomicAdd, ulonglong, 4)

template<typename T, int n>
struct GetVectorTypeImpl
{
};

#define GET_VECTOR_TYPE_IMPL(T, n)                                     \
    template<>                                                         \
    struct GetVectorTypeImpl<T, n>                                     \
    {                                                                  \
        typedef T##n type;                                             \
        static SLANG_FORCE_INLINE SLANG_CUDA_CALL T##n fromScalar(T v) \
        {                                                              \
            return make_##T##n(v);                                     \
        }                                                              \
    };
#define GET_VECTOR_TYPE_IMPL_N(T) \
    GET_VECTOR_TYPE_IMPL(T, 1)    \
    GET_VECTOR_TYPE_IMPL(T, 2)    \
    GET_VECTOR_TYPE_IMPL(T, 3)    \
    GET_VECTOR_TYPE_IMPL(T, 4)

GET_VECTOR_TYPE_IMPL_N(int)
GET_VECTOR_TYPE_IMPL_N(bool)
GET_VECTOR_TYPE_IMPL_N(uint)
GET_VECTOR_TYPE_IMPL_N(short)
GET_VECTOR_TYPE_IMPL_N(ushort)
GET_VECTOR_TYPE_IMPL_N(char)
GET_VECTOR_TYPE_IMPL_N(uchar)
GET_VECTOR_TYPE_IMPL_N(longlong)
GET_VECTOR_TYPE_IMPL_N(ulonglong)
GET_VECTOR_TYPE_IMPL_N(float)
GET_VECTOR_TYPE_IMPL_N(double)
#if SLANG_CUDA_ENABLE_HALF
GET_VECTOR_TYPE_IMPL_N(__half)
#endif
template<typename T, int n>
using Vector = typename GetVectorTypeImpl<T, n>::type;

template<typename T, int n, typename OtherT, int m>
SLANG_FORCE_INLINE SLANG_CUDA_CALL Vector<T, n> _slang_vector_reshape(const Vector<OtherT, m> other)
{
    Vector<T, n> result;
    for (int i = 0; i < n; i++)
    {
        OtherT otherElement = T(0);
        if (i < m)
            otherElement = _slang_vector_get_element(other, i);
        *_slang_vector_get_element_ptr(&result, i) = (T)otherElement;
    }
    return result;
}

template<typename T, int ROWS, int COLS>
struct Matrix
{
    Vector<T, COLS> rows[ROWS];
    SLANG_FORCE_INLINE SLANG_CUDA_CALL Vector<T, COLS>& operator[](size_t index)
    {
        return rows[index];
    }

    SLANG_FORCE_INLINE SLANG_CUDA_CALL const Vector<T, COLS>& operator[](size_t index) const
    {
        return rows[index];
    }
};


template<typename T, int ROWS, int COLS>
SLANG_FORCE_INLINE SLANG_CUDA_CALL Matrix<T, ROWS, COLS> makeMatrix(T scalar)
{
    Matrix<T, ROWS, COLS> result;
    for (int i = 0; i < ROWS; i++)
        result.rows[i] = GetVectorTypeImpl<T, COLS>::fromScalar(scalar);
    return result;
}

template<typename T, int ROWS, int COLS>
SLANG_FORCE_INLINE SLANG_CUDA_CALL Matrix<T, ROWS, COLS> makeMatrix(const Vector<T, COLS>& row0)
{
    Matrix<T, ROWS, COLS> result;
    result.rows[0] = row0;
    return result;
}

template<typename T, int ROWS, int COLS>
SLANG_FORCE_INLINE SLANG_CUDA_CALL Matrix<T, ROWS, COLS> makeMatrix(
    const Vector<T, COLS>& row0,
    const Vector<T, COLS>& row1)
{
    Matrix<T, ROWS, COLS> result;
    result.rows[0] = row0;
    result.rows[1] = row1;
    return result;
}

template<typename T, int ROWS, int COLS>
SLANG_FORCE_INLINE SLANG_CUDA_CALL Matrix<T, ROWS, COLS> makeMatrix(
    const Vector<T, COLS>& row0,
    const Vector<T, COLS>& row1,
    const Vector<T, COLS>& row2)
{
    Matrix<T, ROWS, COLS> result;
    result.rows[0] = row0;
    result.rows[1] = row1;
    result.rows[2] = row2;
    return result;
}

template<typename T, int ROWS, int COLS>
SLANG_FORCE_INLINE SLANG_CUDA_CALL Matrix<T, ROWS, COLS> makeMatrix(
    const Vector<T, COLS>& row0,
    const Vector<T, COLS>& row1,
    const Vector<T, COLS>& row2,
    const Vector<T, COLS>& row3)
{
    Matrix<T, ROWS, COLS> result;
    result.rows[0] = row0;
    result.rows[1] = row1;
    result.rows[2] = row2;
    result.rows[3] = row3;
    return result;
}

template<typename T, int ROWS, int COLS, typename U, int otherRow, int otherCol>
SLANG_FORCE_INLINE SLANG_CUDA_CALL Matrix<T, ROWS, COLS> makeMatrix(
    const Matrix<U, otherRow, otherCol>& other)
{
    Matrix<T, ROWS, COLS> result;
    int minRow = ROWS;
    int minCol = COLS;
    if (minRow > otherRow)
        minRow = otherRow;
    if (minCol > otherCol)
        minCol = otherCol;
    for (int i = 0; i < minRow; i++)
        for (int j = 0; j < minCol; j++)
            *_slang_vector_get_element_ptr(result.rows + i, j) =
                (T)_slang_vector_get_element(other.rows[i], j);
    return result;
}

template<typename T, int ROWS, int COLS>
SLANG_FORCE_INLINE SLANG_CUDA_CALL Matrix<T, ROWS, COLS> makeMatrix(T v0, T v1, T v2, T v3)
{
    Matrix<T, ROWS, COLS> rs;
    rs.rows[0].x = v0;
    rs.rows[0].y = v1;
    rs.rows[1].x = v2;
    rs.rows[1].y = v3;
    return rs;
}

template<typename T, int ROWS, int COLS>
SLANG_FORCE_INLINE SLANG_CUDA_CALL Matrix<T, ROWS, COLS> makeMatrix(
    T v0,
    T v1,
    T v2,
    T v3,
    T v4,
    T v5)
{
    Matrix<T, ROWS, COLS> rs;
    if (COLS == 3)
    {
        *_slang_vector_get_element_ptr(&rs.rows[0], 0) = v0;
        *_slang_vector_get_element_ptr(&rs.rows[0], 1) = v1;
        *_slang_vector_get_element_ptr(&rs.rows[0], 2) = v2;
        *_slang_vector_get_element_ptr(&rs.rows[1], 0) = v3;
        *_slang_vector_get_element_ptr(&rs.rows[1], 1) = v4;
        *_slang_vector_get_element_ptr(&rs.rows[1], 2) = v5;
    }
    else
    {
        rs.rows[0].x = v0;
        rs.rows[0].y = v1;
        rs.rows[1].x = v2;
        rs.rows[1].y = v3;
        rs.rows[2].x = v4;
        rs.rows[2].y = v5;
    }
    return rs;
}

template<typename T, int ROWS, int COLS>
SLANG_FORCE_INLINE SLANG_CUDA_CALL Matrix<T, ROWS, COLS> makeMatrix(
    T v0,
    T v1,
    T v2,
    T v3,
    T v4,
    T v5,
    T v6,
    T v7)
{
    Matrix<T, ROWS, COLS> rs;
    if (COLS == 4)
    {
        *_slang_vector_get_element_ptr(&rs.rows[0], 0) = v0;
        *_slang_vector_get_element_ptr(&rs.rows[0], 1) = v1;
        *_slang_vector_get_element_ptr(&rs.rows[0], 2) = v2;
        *_slang_vector_get_element_ptr(&rs.rows[0], 3) = v3;
        *_slang_vector_get_element_ptr(&rs.rows[1], 0) = v4;
        *_slang_vector_get_element_ptr(&rs.rows[1], 1) = v5;
        *_slang_vector_get_element_ptr(&rs.rows[1], 2) = v6;
        *_slang_vector_get_element_ptr(&rs.rows[1], 3) = v7;
    }
    else
    {
        rs.rows[0].x = v0;
        rs.rows[0].y = v1;
        rs.rows[1].x = v2;
        rs.rows[1].y = v3;
        rs.rows[2].x = v4;
        rs.rows[2].y = v5;
        rs.rows[3].x = v6;
        rs.rows[3].y = v7;
    }
    return rs;
}

template<typename T, int ROWS, int COLS>
SLANG_FORCE_INLINE SLANG_CUDA_CALL Matrix<T, ROWS, COLS> makeMatrix(
    T v0,
    T v1,
    T v2,
    T v3,
    T v4,
    T v5,
    T v6,
    T v7,
    T v8)
{
    Matrix<T, ROWS, COLS> rs;
    rs.rows[0].x = v0;
    rs.rows[0].y = v1;
    rs.rows[0].z = v2;
    rs.rows[1].x = v3;
    rs.rows[1].y = v4;
    rs.rows[1].z = v5;
    rs.rows[2].x = v6;
    rs.rows[2].y = v7;
    rs.rows[2].z = v8;
    return rs;
}

template<typename T, int ROWS, int COLS>
SLANG_FORCE_INLINE SLANG_CUDA_CALL Matrix<T, ROWS, COLS> makeMatrix(
    T v0,
    T v1,
    T v2,
    T v3,
    T v4,
    T v5,
    T v6,
    T v7,
    T v8,
    T v9,
    T v10,
    T v11)
{
    Matrix<T, ROWS, COLS> rs;
    if (COLS == 4)
    {
        *_slang_vector_get_element_ptr(&rs.rows[0], 0) = v0;
        *_slang_vector_get_element_ptr(&rs.rows[0], 1) = v1;
        *_slang_vector_get_element_ptr(&rs.rows[0], 2) = v2;
        *_slang_vector_get_element_ptr(&rs.rows[0], 3) = v3;
        *_slang_vector_get_element_ptr(&rs.rows[1], 0) = v4;
        *_slang_vector_get_element_ptr(&rs.rows[1], 1) = v5;
        *_slang_vector_get_element_ptr(&rs.rows[1], 2) = v6;
        *_slang_vector_get_element_ptr(&rs.rows[1], 3) = v7;
        *_slang_vector_get_element_ptr(&rs.rows[2], 0) = v8;
        *_slang_vector_get_element_ptr(&rs.rows[2], 1) = v9;
        *_slang_vector_get_element_ptr(&rs.rows[2], 2) = v10;
        *_slang_vector_get_element_ptr(&rs.rows[2], 3) = v11;
    }
    else
    {
        rs.rows[0].x = v0;
        rs.rows[0].y = v1;
        rs.rows[0].z = v2;
        rs.rows[1].x = v3;
        rs.rows[1].y = v4;
        rs.rows[1].z = v5;
        rs.rows[2].x = v6;
        rs.rows[2].y = v7;
        rs.rows[2].z = v8;
        rs.rows[3].x = v9;
        rs.rows[3].y = v10;
        rs.rows[3].z = v11;
    }
    return rs;
}

template<typename T, int ROWS, int COLS>
SLANG_FORCE_INLINE SLANG_CUDA_CALL Matrix<T, ROWS, COLS> makeMatrix(
    T v0,
    T v1,
    T v2,
    T v3,
    T v4,
    T v5,
    T v6,
    T v7,
    T v8,
    T v9,
    T v10,
    T v11,
    T v12,
    T v13,
    T v14,
    T v15)
{
    Matrix<T, ROWS, COLS> rs;
    rs.rows[0].x = v0;
    rs.rows[0].y = v1;
    rs.rows[0].z = v2;
    rs.rows[0].w = v3;
    rs.rows[1].x = v4;
    rs.rows[1].y = v5;
    rs.rows[1].z = v6;
    rs.rows[1].w = v7;
    rs.rows[2].x = v8;
    rs.rows[2].y = v9;
    rs.rows[2].z = v10;
    rs.rows[2].w = v11;
    rs.rows[3].x = v12;
    rs.rows[3].y = v13;
    rs.rows[3].z = v14;
    rs.rows[3].w = v15;
    return rs;
}

#define SLANG_MATRIX_BINARY_OP(T, op)                                   \
    template<int R, int C>                                              \
    SLANG_FORCE_INLINE SLANG_CUDA_CALL Matrix<T, R, C> operator op(     \
        const Matrix<T, R, C>& thisVal,                                 \
        const Matrix<T, R, C>& other)                                   \
    {                                                                   \
        Matrix<T, R, C> result;                                         \
        for (int i = 0; i < R; i++)                                     \
            for (int j = 0; j < C; j++)                                 \
                *_slang_vector_get_element_ptr(result.rows + i, j) =    \
                    _slang_vector_get_element(thisVal.rows[i], j)       \
                        op _slang_vector_get_element(other.rows[i], j); \
        return result;                                                  \
    }

#define SLANG_MATRIX_UNARY_OP(T, op)                                                               \
    template<int R, int C>                                                                         \
    SLANG_FORCE_INLINE SLANG_CUDA_CALL Matrix<T, R, C> operator op(const Matrix<T, R, C>& thisVal) \
    {                                                                                              \
        Matrix<T, R, C> result;                                                                    \
        for (int i = 0; i < R; i++)                                                                \
            for (int j = 0; j < C; j++)                                                            \
                *_slang_vector_get_element_ptr(result.rows + i, j) =                               \
                    op _slang_vector_get_element(thisVal.rows[i], j);                              \
        return result;                                                                             \
    }
#define SLANG_INT_MATRIX_OPS(T)   \
    SLANG_MATRIX_BINARY_OP(T, +)  \
    SLANG_MATRIX_BINARY_OP(T, -)  \
    SLANG_MATRIX_BINARY_OP(T, *)  \
    SLANG_MATRIX_BINARY_OP(T, /)  \
    SLANG_MATRIX_BINARY_OP(T, &)  \
    SLANG_MATRIX_BINARY_OP(T, |)  \
    SLANG_MATRIX_BINARY_OP(T, &&) \
    SLANG_MATRIX_BINARY_OP(T, ||) \
    SLANG_MATRIX_BINARY_OP(T, ^)  \
    SLANG_MATRIX_BINARY_OP(T, %)  \
    SLANG_MATRIX_UNARY_OP(T, !)   \
    SLANG_MATRIX_UNARY_OP(T, ~)
#define SLANG_FLOAT_MATRIX_OPS(T) \
    SLANG_MATRIX_BINARY_OP(T, +)  \
    SLANG_MATRIX_BINARY_OP(T, -)  \
    SLANG_MATRIX_BINARY_OP(T, *)  \
    SLANG_MATRIX_BINARY_OP(T, /)  \
    SLANG_MATRIX_UNARY_OP(T, -)
SLANG_INT_MATRIX_OPS(int)
SLANG_INT_MATRIX_OPS(uint)
SLANG_INT_MATRIX_OPS(short)
SLANG_INT_MATRIX_OPS(ushort)
SLANG_INT_MATRIX_OPS(char)
SLANG_INT_MATRIX_OPS(uchar)
SLANG_INT_MATRIX_OPS(longlong)
SLANG_INT_MATRIX_OPS(ulonglong)
SLANG_FLOAT_MATRIX_OPS(float)
SLANG_FLOAT_MATRIX_OPS(double)
#if SLANG_CUDA_ENABLE_HALF
SLANG_FLOAT_MATRIX_OPS(__half)
#endif
#define SLANG_MATRIX_INT_NEG_OP(T)                                                        \
    template<int R, int C>                                                                \
    SLANG_FORCE_INLINE SLANG_CUDA_CALL Matrix<T, R, C> operator-(Matrix<T, R, C> thisVal) \
    {                                                                                     \
        Matrix<T, R, C> result;                                                           \
        for (int i = 0; i < R; i++)                                                       \
            for (int j = 0; j < C; j++)                                                   \
                *_slang_vector_get_element_ptr(result.rows + i, j) =                      \
                    0 - _slang_vector_get_element(thisVal.rows[i], j);                    \
        return result;                                                                    \
    }
SLANG_MATRIX_INT_NEG_OP(int)
SLANG_MATRIX_INT_NEG_OP(uint)
SLANG_MATRIX_INT_NEG_OP(short)
SLANG_MATRIX_INT_NEG_OP(ushort)
SLANG_MATRIX_INT_NEG_OP(char)
SLANG_MATRIX_INT_NEG_OP(uchar)
SLANG_MATRIX_INT_NEG_OP(longlong)
SLANG_MATRIX_INT_NEG_OP(ulonglong)

#define SLANG_FLOAT_MATRIX_MOD(T)                                                 \
    template<int R, int C>                                                        \
    SLANG_FORCE_INLINE SLANG_CUDA_CALL Matrix<T, R, C> operator%(                 \
        Matrix<T, R, C> left,                                                     \
        Matrix<T, R, C> right)                                                    \
    {                                                                             \
        Matrix<T, R, C> result;                                                   \
        for (int i = 0; i < R; i++)                                               \
            for (int j = 0; j < C; j++)                                           \
                *_slang_vector_get_element_ptr(result.rows + i, j) = _slang_fmod( \
                    _slang_vector_get_element(left.rows[i], j),                   \
                    _slang_vector_get_element(right.rows[i], j));                 \
        return result;                                                            \
    }

SLANG_FLOAT_MATRIX_MOD(float)
SLANG_FLOAT_MATRIX_MOD(double)
#if SLANG_CUDA_ENABLE_HALF
template<int R, int C>
SLANG_FORCE_INLINE SLANG_CUDA_CALL Matrix<__half, R, C> operator%(
    Matrix<__half, R, C> left,
    Matrix<__half, R, C> right)
{
    Matrix<__half, R, C> result;
    for (int i = 0; i < R; i++)
        for (int j = 0; j < C; j++)
            *_slang_vector_get_element_ptr(result.rows + i, j) = __float2half(_slang_fmod(
                __half2float(_slang_vector_get_element(left.rows[i], j)),
                __half2float(_slang_vector_get_element(right.rows[i], j))));
    return result;
}
#endif
#undef SLANG_FLOAT_MATRIX_MOD
#undef SLANG_MATRIX_BINARY_OP
#undef SLANG_MATRIX_UNARY_OP
#undef SLANG_INT_MATRIX_OPS
#undef SLANG_FLOAT_MATRIX_OPS
#undef SLANG_MATRIX_INT_NEG_OP
#undef SLANG_FLOAT_MATRIX_MOD

#define SLANG_SELECT_IMPL(T, N)                                                                  \
    SLANG_FORCE_INLINE SLANG_CUDA_CALL Vector<T, N> _slang_select(                               \
        bool##N condition,                                                                       \
        Vector<T, N> v0,                                                                         \
        Vector<T, N> v1)                                                                         \
    {                                                                                            \
        Vector<T, N> result;                                                                     \
        for (int i = 0; i < N; i++)                                                              \
        {                                                                                        \
            *_slang_vector_get_element_ptr(&result, i) = _slang_vector_get_element(condition, i) \
                                                             ? _slang_vector_get_element(v0, i)  \
                                                             : _slang_vector_get_element(v1, i); \
        }                                                                                        \
        return result;                                                                           \
    }
#define SLANG_SELECT_T(T)   \
    SLANG_SELECT_IMPL(T, 2) \
    SLANG_SELECT_IMPL(T, 3) \
    SLANG_SELECT_IMPL(T, 4)

SLANG_SELECT_T(int)
SLANG_SELECT_T(bool)
SLANG_SELECT_T(uint)
SLANG_SELECT_T(short)
SLANG_SELECT_T(ushort)
SLANG_SELECT_T(char)
SLANG_SELECT_T(uchar)
SLANG_SELECT_T(float)
SLANG_SELECT_T(double)

template<typename T>
SLANG_FORCE_INLINE SLANG_CUDA_CALL T _slang_select(bool condition, T v0, T v1)
{
    return condition ? v0 : v1;
}

//
// Half support
//

#if SLANG_CUDA_ENABLE_HALF
SLANG_SELECT_T(__half)

// Convenience functions ushort -> half

SLANG_FORCE_INLINE SLANG_CUDA_CALL __half2 __ushort_as_half(const ushort2& i)
{
    return __halves2half2(__ushort_as_half(i.x), __ushort_as_half(i.y));
}
SLANG_FORCE_INLINE SLANG_CUDA_CALL __half3 __ushort_as_half(const ushort3& i)
{
    return __half3{__ushort_as_half(i.x), __ushort_as_half(i.y), __ushort_as_half(i.z)};
}
SLANG_FORCE_INLINE SLANG_CUDA_CALL __half4 __ushort_as_half(const ushort4& i)
{
    return __half4{
        __ushort_as_half(i.x),
        __ushort_as_half(i.y),
        __ushort_as_half(i.z),
        __ushort_as_half(i.w)};
}

// Convenience functions half -> ushort

SLANG_FORCE_INLINE SLANG_CUDA_CALL ushort2 __half_as_ushort(const __half2& i)
{
    return make_ushort2(__half_as_ushort(i.x), __half_as_ushort(i.y));
}
SLANG_FORCE_INLINE SLANG_CUDA_CALL ushort3 __half_as_ushort(const __half3& i)
{
    return make_ushort3(__half_as_ushort(i.x), __half_as_ushort(i.y), __half_as_ushort(i.z));
}
SLANG_FORCE_INLINE SLANG_CUDA_CALL ushort4 __half_as_ushort(const __half4& i)
{
    return make_ushort4(
        __half_as_ushort(i.x),
        __half_as_ushort(i.y),
        __half_as_ushort(i.z),
        __half_as_ushort(i.w));
}

// This is a little bit of a hack. Fortunately CUDA has the definitions of the templated types in
// include/surface_indirect_functions.h
// Here we find the template definition requires a specialization of __nv_isurf_trait to allow
// a specialization of the surface write functions.
// This *isn't* a problem on the read functions as they don't have a return type that uses this
// mechanism

template<>
struct __nv_isurf_trait<__half>
{
    typedef void type;
};
template<>
struct __nv_isurf_trait<__half2>
{
    typedef void type;
};
template<>
struct __nv_isurf_trait<__half4>
{
    typedef void type;
};

#define SLANG_DROP_PARENS(...) __VA_ARGS__

#define SLANG_SURFACE_READ(FUNC_NAME, TYPE_ARGS, ARGS)                                             \
    template<>                                                                                     \
    SLANG_FORCE_INLINE SLANG_CUDA_CALL __half FUNC_NAME<__half>(                                   \
        cudaSurfaceObject_t surfObj,                                                               \
        SLANG_DROP_PARENS TYPE_ARGS,                                                               \
        cudaSurfaceBoundaryMode boundaryMode)                                                      \
    {                                                                                              \
        return __ushort_as_half(FUNC_NAME<ushort>(surfObj, SLANG_DROP_PARENS ARGS, boundaryMode)); \
    }                                                                                              \
                                                                                                   \
    template<>                                                                                     \
    SLANG_FORCE_INLINE SLANG_CUDA_CALL __half2 FUNC_NAME<__half2>(                                 \
        cudaSurfaceObject_t surfObj,                                                               \
        SLANG_DROP_PARENS TYPE_ARGS,                                                               \
        cudaSurfaceBoundaryMode boundaryMode)                                                      \
    {                                                                                              \
        return __ushort_as_half(                                                                   \
            FUNC_NAME<ushort2>(surfObj, SLANG_DROP_PARENS ARGS, boundaryMode));                    \
    }                                                                                              \
                                                                                                   \
    template<>                                                                                     \
    SLANG_FORCE_INLINE SLANG_CUDA_CALL __half4 FUNC_NAME<__half4>(                                 \
        cudaSurfaceObject_t surfObj,                                                               \
        SLANG_DROP_PARENS TYPE_ARGS,                                                               \
        cudaSurfaceBoundaryMode boundaryMode)                                                      \
    {                                                                                              \
        return __ushort_as_half(                                                                   \
            FUNC_NAME<ushort4>(surfObj, SLANG_DROP_PARENS ARGS, boundaryMode));                    \
    }

SLANG_SURFACE_READ(surf1Dread, (int x), (x))
SLANG_SURFACE_READ(surf2Dread, (int x, int y), (x, y))
SLANG_SURFACE_READ(surf3Dread, (int x, int y, int z), (x, y, z))
SLANG_SURFACE_READ(surf1DLayeredread, (int x, int layer), (x, layer))
SLANG_SURFACE_READ(surf2DLayeredread, (int x, int y, int layer), (x, y, layer))
SLANG_SURFACE_READ(surfCubemapread, (int x, int y, int face), (x, y, face))
SLANG_SURFACE_READ(surfCubemapLayeredread, (int x, int y, int layerFace), (x, y, layerFace))

#define SLANG_SURFACE_WRITE(FUNC_NAME, TYPE_ARGS, ARGS)                                            \
    template<>                                                                                     \
    SLANG_FORCE_INLINE SLANG_CUDA_CALL void FUNC_NAME<__half>(                                     \
        __half data,                                                                               \
        cudaSurfaceObject_t surfObj,                                                               \
        SLANG_DROP_PARENS TYPE_ARGS,                                                               \
        cudaSurfaceBoundaryMode boundaryMode)                                                      \
    {                                                                                              \
        FUNC_NAME<ushort>(__half_as_ushort(data), surfObj, SLANG_DROP_PARENS ARGS, boundaryMode);  \
    }                                                                                              \
                                                                                                   \
    template<>                                                                                     \
    SLANG_FORCE_INLINE SLANG_CUDA_CALL void FUNC_NAME<__half2>(                                    \
        __half2 data,                                                                              \
        cudaSurfaceObject_t surfObj,                                                               \
        SLANG_DROP_PARENS TYPE_ARGS,                                                               \
        cudaSurfaceBoundaryMode boundaryMode)                                                      \
    {                                                                                              \
        FUNC_NAME<ushort2>(__half_as_ushort(data), surfObj, SLANG_DROP_PARENS ARGS, boundaryMode); \
    }                                                                                              \
                                                                                                   \
    template<>                                                                                     \
    SLANG_FORCE_INLINE SLANG_CUDA_CALL void FUNC_NAME<__half4>(                                    \
        __half4 data,                                                                              \
        cudaSurfaceObject_t surfObj,                                                               \
        SLANG_DROP_PARENS TYPE_ARGS,                                                               \
        cudaSurfaceBoundaryMode boundaryMode)                                                      \
    {                                                                                              \
        FUNC_NAME<ushort4>(__half_as_ushort(data), surfObj, SLANG_DROP_PARENS ARGS, boundaryMode); \
    }

SLANG_SURFACE_WRITE(surf1Dwrite, (int x), (x))
SLANG_SURFACE_WRITE(surf2Dwrite, (int x, int y), (x, y))
SLANG_SURFACE_WRITE(surf3Dwrite, (int x, int y, int z), (x, y, z))
SLANG_SURFACE_WRITE(surf1DLayeredwrite, (int x, int layer), (x, layer))
SLANG_SURFACE_WRITE(surf2DLayeredwrite, (int x, int y, int layer), (x, y, layer))
SLANG_SURFACE_WRITE(surfCubemapwrite, (int x, int y, int face), (x, y, face))
SLANG_SURFACE_WRITE(surfCubemapLayeredwrite, (int x, int y, int layerFace), (x, y, layerFace))

// ! Hack to test out reading !!!
// Only works converting *from* half

// template <typename T>
// SLANG_FORCE_INLINE SLANG_CUDA_CALL T surf2Dread_convert(cudaSurfaceObject_t surfObj, int x, int
// y, cudaSurfaceBoundaryMode boundaryMode);

#define SLANG_SURFACE_READ_HALF_CONVERT(FUNC_NAME, TYPE_ARGS, ARGS)                              \
                                                                                                 \
    template<typename T>                                                                         \
    SLANG_FORCE_INLINE SLANG_CUDA_CALL T FUNC_NAME##_convert(                                    \
        cudaSurfaceObject_t surfObj,                                                             \
        SLANG_DROP_PARENS TYPE_ARGS,                                                             \
        cudaSurfaceBoundaryMode boundaryMode);                                                   \
                                                                                                 \
    template<>                                                                                   \
    SLANG_FORCE_INLINE SLANG_CUDA_CALL float FUNC_NAME##_convert<float>(                         \
        cudaSurfaceObject_t surfObj,                                                             \
        SLANG_DROP_PARENS TYPE_ARGS,                                                             \
        cudaSurfaceBoundaryMode boundaryMode)                                                    \
    {                                                                                            \
        return __ushort_as_half(                                                                 \
            FUNC_NAME<uint16_t>(surfObj, SLANG_DROP_PARENS ARGS, boundaryMode));                 \
    }                                                                                            \
                                                                                                 \
    template<>                                                                                   \
    SLANG_FORCE_INLINE SLANG_CUDA_CALL float2 FUNC_NAME##_convert<float2>(                       \
        cudaSurfaceObject_t surfObj,                                                             \
        SLANG_DROP_PARENS TYPE_ARGS,                                                             \
        cudaSurfaceBoundaryMode boundaryMode)                                                    \
    {                                                                                            \
        const __half2 v =                                                                        \
            __ushort_as_half(FUNC_NAME<ushort2>(surfObj, SLANG_DROP_PARENS ARGS, boundaryMode)); \
        return float2{v.x, v.y};                                                                 \
    }                                                                                            \
                                                                                                 \
    template<>                                                                                   \
    SLANG_FORCE_INLINE SLANG_CUDA_CALL float4 FUNC_NAME##_convert<float4>(                       \
        cudaSurfaceObject_t surfObj,                                                             \
        SLANG_DROP_PARENS TYPE_ARGS,                                                             \
        cudaSurfaceBoundaryMode boundaryMode)                                                    \
    {                                                                                            \
        const __half4 v =                                                                        \
            __ushort_as_half(FUNC_NAME<ushort4>(surfObj, SLANG_DROP_PARENS ARGS, boundaryMode)); \
        return float4{v.x, v.y, v.z, v.w};                                                       \
    }

SLANG_SURFACE_READ_HALF_CONVERT(surf1Dread, (int x), (x))
SLANG_SURFACE_READ_HALF_CONVERT(surf2Dread, (int x, int y), (x, y))
SLANG_SURFACE_READ_HALF_CONVERT(surf3Dread, (int x, int y, int z), (x, y, z))

#endif

// Support for doing format conversion when writing to a surface/RWTexture

// NOTE! For normal surface access x values are *byte* addressed.
// For the _convert versions they are *not*. They don't need to be because sust.p does not require
// it.

// https://docs.nvidia.com/cuda/inline-ptx-assembly/index.html
// https://docs.nvidia.com/cuda/parallel-thread-execution/index.html#surface-instructions-sust


// surf1Dwrite_convert

template<typename T>
SLANG_FORCE_INLINE SLANG_CUDA_CALL void surf1Dwrite_convert(
    T v,
    cudaSurfaceObject_t surfObj,
    int x,
    cudaSurfaceBoundaryMode boundaryMode);

#define SLANG_SURF1DWRITE_CONVERT_IMPL(T, c)                                                     \
    template<>                                                                                   \
    SLANG_FORCE_INLINE SLANG_CUDA_CALL void surf1Dwrite_convert<T>(                              \
        T v,                                                                                     \
        cudaSurfaceObject_t surfObj,                                                             \
        int x,                                                                                   \
        cudaSurfaceBoundaryMode boundaryMode)                                                    \
    {                                                                                            \
        asm volatile(                                                                            \
            "sust.p.1d.b32." SLANG_PTX_BOUNDARY_MODE " [%0, {%1}], {%2};" ::"l"(surfObj),        \
            "r"(x),                                                                              \
            c(v));                                                                               \
    }                                                                                            \
    template<>                                                                                   \
    SLANG_FORCE_INLINE SLANG_CUDA_CALL void surf1Dwrite_convert<T##2>(                           \
        T##2 v,                                                                                  \
        cudaSurfaceObject_t surfObj,                                                             \
        int x,                                                                                   \
        cudaSurfaceBoundaryMode boundaryMode)                                                    \
    {                                                                                            \
        const T vx = v.x, vy = v.y;                                                              \
        asm volatile(                                                                            \
            "sust.p.1d.v2.b32." SLANG_PTX_BOUNDARY_MODE " [%0, {%1}], {%2, %3};" ::"l"(surfObj), \
            "r"(x),                                                                              \
            c(vx),                                                                               \
            c(vy));                                                                              \
    }                                                                                            \
    template<>                                                                                   \
    SLANG_FORCE_INLINE SLANG_CUDA_CALL void surf1Dwrite_convert<T##4>(                           \
        T##4 v,                                                                                  \
        cudaSurfaceObject_t surfObj,                                                             \
        int x,                                                                                   \
        cudaSurfaceBoundaryMode boundaryMode)                                                    \
    {                                                                                            \
        const T vx = v.x, vy = v.y, vz = v.z, vw = v.w;                                          \
        asm volatile(                                                                            \
            "sust.p.1d.v4.b32." SLANG_PTX_BOUNDARY_MODE                                          \
            " [%0, {%1}], {%2, %3, %4, %5};" ::"l"(surfObj),                                     \
            "r"(x),                                                                              \
            c(vx),                                                                               \
            c(vy),                                                                               \
            c(vz),                                                                               \
            c(vw));                                                                              \
    }

SLANG_SURF1DWRITE_CONVERT_IMPL(float, "f")
SLANG_SURF1DWRITE_CONVERT_IMPL(uint, "r")
SLANG_SURF1DWRITE_CONVERT_IMPL(int, "r")

// surf1DLayeredwrite_convert (not supported)

template<typename T>
SLANG_FORCE_INLINE SLANG_CUDA_CALL void surf1DLayeredwrite_convert(
    T v,
    cudaSurfaceObject_t surfObj,
    int x,
    int layer,
    cudaSurfaceBoundaryMode boundaryMode)
{
    static_assert(false, "CUDA doesn't support formatted surface writes on 1D array surfaces");
}

// surf2Dwrite_convert

template<typename T>
SLANG_FORCE_INLINE SLANG_CUDA_CALL void surf2Dwrite_convert(
    T v,
    cudaSurfaceObject_t surfObj,
    int x,
    int y,
    cudaSurfaceBoundaryMode boundaryMode);

#define SLANG_SURF2DWRITE_CONVERT_IMPL(T, c)                                                  \
    template<>                                                                                \
    SLANG_FORCE_INLINE SLANG_CUDA_CALL void surf2Dwrite_convert<T>(                           \
        T v,                                                                                  \
        cudaSurfaceObject_t surfObj,                                                          \
        int x,                                                                                \
        int y,                                                                                \
        cudaSurfaceBoundaryMode boundaryMode)                                                 \
    {                                                                                         \
        asm volatile(                                                                         \
            "sust.p.2d.b32." SLANG_PTX_BOUNDARY_MODE " [%0, {%1, %2}], {%3};" ::"l"(surfObj), \
            "r"(x),                                                                           \
            "r"(y),                                                                           \
            c(v));                                                                            \
    }                                                                                         \
    template<>                                                                                \
    SLANG_FORCE_INLINE SLANG_CUDA_CALL void surf2Dwrite_convert<T##2>(                        \
        T##2 v,                                                                               \
        cudaSurfaceObject_t surfObj,                                                          \
        int x,                                                                                \
        int y,                                                                                \
        cudaSurfaceBoundaryMode boundaryMode)                                                 \
    {                                                                                         \
        const T vx = v.x, vy = v.y;                                                           \
        asm volatile(                                                                         \
            "sust.p.2d.v2.b32." SLANG_PTX_BOUNDARY_MODE                                       \
            " [%0, {%1, %2}], {%3, %4};" ::"l"(surfObj),                                      \
            "r"(x),                                                                           \
            "r"(y),                                                                           \
            c(vx),                                                                            \
            c(vy));                                                                           \
    }                                                                                         \
    template<>                                                                                \
    SLANG_FORCE_INLINE SLANG_CUDA_CALL void surf2Dwrite_convert<T##4>(                        \
        T##4 v,                                                                               \
        cudaSurfaceObject_t surfObj,                                                          \
        int x,                                                                                \
        int y,                                                                                \
        cudaSurfaceBoundaryMode boundaryMode)                                                 \
    {                                                                                         \
        const T vx = v.x, vy = v.y, vz = v.z, vw = v.w;                                       \
        asm volatile(                                                                         \
            "sust.p.2d.v4.b32." SLANG_PTX_BOUNDARY_MODE                                       \
            " [%0, {%1, %2}], {%3, %4, %5, %6};" ::"l"(surfObj),                              \
            "r"(x),                                                                           \
            "r"(y),                                                                           \
            c(vx),                                                                            \
            c(vy),                                                                            \
            c(vz),                                                                            \
            c(vw));                                                                           \
    }

SLANG_SURF2DWRITE_CONVERT_IMPL(float, "f")
SLANG_SURF2DWRITE_CONVERT_IMPL(uint, "r")
SLANG_SURF2DWRITE_CONVERT_IMPL(int, "r")

// surf2DLayeredwrite_convert (not supported)

template<typename T>
SLANG_FORCE_INLINE SLANG_CUDA_CALL void surf2DLayeredwrite_convert(
    T v,
    cudaSurfaceObject_t surfObj,
    int x,
    int y,
    int layer,
    cudaSurfaceBoundaryMode boundaryMode)
{
    static_assert(false, "CUDA doesn't support formatted surface writes on 2D array surfaces");
}

// surf3Dwrite_convert

template<typename T>
SLANG_FORCE_INLINE SLANG_CUDA_CALL void surf3Dwrite_convert(
    T v,
    cudaSurfaceObject_t surfObj,
    int x,
    int y,
    int z,
    cudaSurfaceBoundaryMode boundaryMode);

#define SLANG_SURF3DWRITE_CONVERT_IMPL(T, c)                             \
    template<>                                                           \
    SLANG_FORCE_INLINE SLANG_CUDA_CALL void surf3Dwrite_convert<T>(      \
        T v,                                                             \
        cudaSurfaceObject_t surfObj,                                     \
        int x,                                                           \
        int y,                                                           \
        int z,                                                           \
        cudaSurfaceBoundaryMode boundaryMode)                            \
    {                                                                    \
        asm volatile(                                                    \
            "sust.p.3d.b32." SLANG_PTX_BOUNDARY_MODE                     \
            " [%0, {%1, %2, %3, %4}], {%5};" ::"l"(surfObj),             \
            "r"(x),                                                      \
            "r"(y),                                                      \
            "r"(z),                                                      \
            "r"(0),                                                      \
            c(v));                                                       \
    }                                                                    \
    template<>                                                           \
    SLANG_FORCE_INLINE SLANG_CUDA_CALL void surf3Dwrite_convert<T##2>(   \
        T##2 v,                                                          \
        cudaSurfaceObject_t surfObj,                                     \
        int x,                                                           \
        int y,                                                           \
        int z,                                                           \
        cudaSurfaceBoundaryMode boundaryMode)                            \
    {                                                                    \
        const T vx = v.x, vy = v.y;                                      \
        asm volatile(                                                    \
            "sust.p.3d.v2.b32." SLANG_PTX_BOUNDARY_MODE                  \
            " [%0, {%1, %2, %3, %4}], {%5, %6};" ::"l"(surfObj),         \
            "r"(x),                                                      \
            "r"(y),                                                      \
            "r"(z),                                                      \
            "r"(0),                                                      \
            c(vx),                                                       \
            c(vy));                                                      \
    }                                                                    \
    template<>                                                           \
    SLANG_FORCE_INLINE SLANG_CUDA_CALL void surf3Dwrite_convert<T##4>(   \
        T##4 v,                                                          \
        cudaSurfaceObject_t surfObj,                                     \
        int x,                                                           \
        int y,                                                           \
        int z,                                                           \
        cudaSurfaceBoundaryMode boundaryMode)                            \
    {                                                                    \
        const T vx = v.x, vy = v.y, vz = v.z, vw = v.w;                  \
        asm volatile(                                                    \
            "sust.p.3d.v4.b32." SLANG_PTX_BOUNDARY_MODE                  \
            " [%0, {%1, %2, %3, %4}], {%5, %6, %7, %8};" ::"l"(surfObj), \
            "r"(x),                                                      \
            "r"(y),                                                      \
            "r"(z),                                                      \
            "r"(0),                                                      \
            c(vx),                                                       \
            c(vy),                                                       \
            c(vz),                                                       \
            c(vw));                                                      \
    }

SLANG_SURF3DWRITE_CONVERT_IMPL(float, "f")
SLANG_SURF3DWRITE_CONVERT_IMPL(uint, "r")
SLANG_SURF3DWRITE_CONVERT_IMPL(int, "r")

// ----------------------------- F32 -----------------------------------------

// Unary
SLANG_FORCE_INLINE SLANG_CUDA_CALL float F32_ceil(float f)
{
    return ::ceilf(f);
}
SLANG_FORCE_INLINE SLANG_CUDA_CALL float F32_floor(float f)
{
    return ::floorf(f);
}
SLANG_FORCE_INLINE SLANG_CUDA_CALL float F32_round(float f)
{
    return ::roundf(f);
}
SLANG_FORCE_INLINE SLANG_CUDA_CALL float F32_sin(float f)
{
    return ::sinf(f);
}
SLANG_FORCE_INLINE SLANG_CUDA_CALL float F32_cos(float f)
{
    return ::cosf(f);
}
SLANG_FORCE_INLINE SLANG_CUDA_CALL void F32_sincos(float f, float* s, float* c)
{
    ::sincosf(f, s, c);
}
SLANG_FORCE_INLINE SLANG_CUDA_CALL float F32_tan(float f)
{
    return ::tanf(f);
}
SLANG_FORCE_INLINE SLANG_CUDA_CALL float F32_asin(float f)
{
    return ::asinf(f);
}
SLANG_FORCE_INLINE SLANG_CUDA_CALL float F32_acos(float f)
{
    return ::acosf(f);
}
SLANG_FORCE_INLINE SLANG_CUDA_CALL float F32_atan(float f)
{
    return ::atanf(f);
}
SLANG_FORCE_INLINE SLANG_CUDA_CALL float F32_sinh(float f)
{
    return ::sinhf(f);
}
SLANG_FORCE_INLINE SLANG_CUDA_CALL float F32_cosh(float f)
{
    return ::coshf(f);
}
SLANG_FORCE_INLINE SLANG_CUDA_CALL float F32_tanh(float f)
{
    return ::tanhf(f);
}
SLANG_FORCE_INLINE SLANG_CUDA_CALL float F32_asinh(float f)
{
    return ::asinhf(f);
}
SLANG_FORCE_INLINE SLANG_CUDA_CALL float F32_acosh(float f)
{
    return ::acoshf(f);
}
SLANG_FORCE_INLINE SLANG_CUDA_CALL float F32_atanh(float f)
{
    return ::atanhf(f);
}
SLANG_FORCE_INLINE SLANG_CUDA_CALL float F32_log2(float f)
{
    return ::log2f(f);
}
SLANG_FORCE_INLINE SLANG_CUDA_CALL float F32_log(float f)
{
    return ::logf(f);
}
SLANG_FORCE_INLINE SLANG_CUDA_CALL float F32_log10(float f)
{
    return ::log10f(f);
}
SLANG_FORCE_INLINE SLANG_CUDA_CALL float F32_exp2(float f)
{
    return ::exp2f(f);
}
SLANG_FORCE_INLINE SLANG_CUDA_CALL float F32_exp(float f)
{
    return ::expf(f);
}
SLANG_FORCE_INLINE SLANG_CUDA_CALL float F32_abs(float f)
{
    return ::fabsf(f);
}
SLANG_FORCE_INLINE SLANG_CUDA_CALL float F32_trunc(float f)
{
    return ::truncf(f);
}
SLANG_FORCE_INLINE SLANG_CUDA_CALL float F32_sqrt(float f)
{
    return ::sqrtf(f);
}
SLANG_FORCE_INLINE SLANG_CUDA_CALL float F32_rsqrt(float f)
{
    return ::rsqrtf(f);
}
SLANG_FORCE_INLINE SLANG_CUDA_CALL float F32_sign(float f)
{
    return (f == 0.0f) ? f : ((f < 0.0f) ? -1.0f : 1.0f);
}
SLANG_FORCE_INLINE SLANG_CUDA_CALL float F32_frac(float f)
{
    return f - F32_floor(f);
}

SLANG_FORCE_INLINE SLANG_CUDA_CALL bool F32_isnan(float f)
{
    return isnan(f);
}
SLANG_FORCE_INLINE SLANG_CUDA_CALL bool F32_isfinite(float f)
{
    return isfinite(f);
}
SLANG_FORCE_INLINE SLANG_CUDA_CALL bool F32_isinf(float f)
{
    return isinf(f);
}

// Binary
SLANG_FORCE_INLINE SLANG_CUDA_CALL float F32_min(float a, float b)
{
    return ::fminf(a, b);
}
SLANG_FORCE_INLINE SLANG_CUDA_CALL float F32_max(float a, float b)
{
    return ::fmaxf(a, b);
}
SLANG_FORCE_INLINE SLANG_CUDA_CALL float F32_pow(float a, float b)
{
    return ::powf(a, b);
}
SLANG_FORCE_INLINE SLANG_CUDA_CALL float F32_fmod(float a, float b)
{
    return ::fmodf(a, b);
}
SLANG_FORCE_INLINE SLANG_CUDA_CALL float F32_remainder(float a, float b)
{
    return ::remainderf(a, b);
}
SLANG_FORCE_INLINE SLANG_CUDA_CALL float F32_atan2(float a, float b)
{
    return float(::atan2(a, b));
}

SLANG_FORCE_INLINE SLANG_CUDA_CALL float F32_frexp(float x, int* e)
{
    return frexpf(x, e);
}

SLANG_FORCE_INLINE SLANG_CUDA_CALL float F32_modf(float x, float* ip)
{
    return ::modff(x, ip);
}

SLANG_FORCE_INLINE SLANG_CUDA_CALL uint32_t F32_asuint(float f)
{
    Union32 u;
    u.f = f;
    return u.u;
}
SLANG_FORCE_INLINE SLANG_CUDA_CALL int32_t F32_asint(float f)
{
    Union32 u;
    u.f = f;
    return u.i;
}

// Ternary
SLANG_FORCE_INLINE SLANG_CUDA_CALL float F32_fma(float a, float b, float c)
{
    return ::fmaf(a, b, c);
}


// ----------------------------- F64 -----------------------------------------

// Unary
SLANG_FORCE_INLINE SLANG_CUDA_CALL double F64_ceil(double f)
{
    return ::ceil(f);
}
SLANG_FORCE_INLINE SLANG_CUDA_CALL double F64_floor(double f)
{
    return ::floor(f);
}
SLANG_FORCE_INLINE SLANG_CUDA_CALL double F64_round(double f)
{
    return ::round(f);
}
SLANG_FORCE_INLINE SLANG_CUDA_CALL double F64_sin(double f)
{
    return ::sin(f);
}
SLANG_FORCE_INLINE SLANG_CUDA_CALL double F64_cos(double f)
{
    return ::cos(f);
}
SLANG_FORCE_INLINE SLANG_CUDA_CALL void F64_sincos(double f, double* s, double* c)
{
    ::sincos(f, s, c);
}
SLANG_FORCE_INLINE SLANG_CUDA_CALL double F64_tan(double f)
{
    return ::tan(f);
}
SLANG_FORCE_INLINE SLANG_CUDA_CALL double F64_asin(double f)
{
    return ::asin(f);
}
SLANG_FORCE_INLINE SLANG_CUDA_CALL double F64_acos(double f)
{
    return ::acos(f);
}
SLANG_FORCE_INLINE SLANG_CUDA_CALL double F64_atan(double f)
{
    return ::atan(f);
}
SLANG_FORCE_INLINE SLANG_CUDA_CALL double F64_sinh(double f)
{
    return ::sinh(f);
}
SLANG_FORCE_INLINE SLANG_CUDA_CALL double F64_cosh(double f)
{
    return ::cosh(f);
}
SLANG_FORCE_INLINE SLANG_CUDA_CALL double F64_tanh(double f)
{
    return ::tanh(f);
}
SLANG_FORCE_INLINE SLANG_CUDA_CALL double F64_log2(double f)
{
    return ::log2(f);
}
SLANG_FORCE_INLINE SLANG_CUDA_CALL double F64_log(double f)
{
    return ::log(f);
}
SLANG_FORCE_INLINE SLANG_CUDA_CALL double F64_log10(float f)
{
    return ::log10(f);
}
SLANG_FORCE_INLINE SLANG_CUDA_CALL double F64_exp2(double f)
{
    return ::exp2(f);
}
SLANG_FORCE_INLINE SLANG_CUDA_CALL double F64_exp(double f)
{
    return ::exp(f);
}
SLANG_FORCE_INLINE SLANG_CUDA_CALL double F64_abs(double f)
{
    return ::fabs(f);
}
SLANG_FORCE_INLINE SLANG_CUDA_CALL double F64_trunc(double f)
{
    return ::trunc(f);
}
SLANG_FORCE_INLINE SLANG_CUDA_CALL double F64_sqrt(double f)
{
    return ::sqrt(f);
}
SLANG_FORCE_INLINE SLANG_CUDA_CALL double F64_rsqrt(double f)
{
    return ::rsqrt(f);
}
SLANG_FORCE_INLINE SLANG_CUDA_CALL double F64_sign(double f)
{
    return (f == 0.0) ? f : ((f < 0.0) ? -1.0 : 1.0);
}
SLANG_FORCE_INLINE SLANG_CUDA_CALL double F64_frac(double f)
{
    return f - F64_floor(f);
}

SLANG_FORCE_INLINE SLANG_CUDA_CALL bool F64_isnan(double f)
{
    return isnan(f);
}
SLANG_FORCE_INLINE SLANG_CUDA_CALL bool F64_isfinite(double f)
{
    return isfinite(f);
}
SLANG_FORCE_INLINE SLANG_CUDA_CALL bool F64_isinf(double f)
{
    return isinf(f);
}

// Binary
SLANG_FORCE_INLINE SLANG_CUDA_CALL double F64_min(double a, double b)
{
    return ::fmin(a, b);
}
SLANG_FORCE_INLINE SLANG_CUDA_CALL double F64_max(double a, double b)
{
    return ::fmax(a, b);
}
SLANG_FORCE_INLINE SLANG_CUDA_CALL double F64_pow(double a, double b)
{
    return ::pow(a, b);
}
SLANG_FORCE_INLINE SLANG_CUDA_CALL double F64_fmod(double a, double b)
{
    return ::fmod(a, b);
}
SLANG_FORCE_INLINE SLANG_CUDA_CALL double F64_remainder(double a, double b)
{
    return ::remainder(a, b);
}
SLANG_FORCE_INLINE SLANG_CUDA_CALL double F64_atan2(double a, double b)
{
    return ::atan2(a, b);
}

SLANG_FORCE_INLINE SLANG_CUDA_CALL double F64_frexp(double x, int* e)
{
    return ::frexp(x, e);
}

SLANG_FORCE_INLINE SLANG_CUDA_CALL double F64_modf(double x, double* ip)
{
    return ::modf(x, ip);
}

SLANG_FORCE_INLINE SLANG_CUDA_CALL void F64_asuint(double d, uint32_t* low, uint32_t* hi)
{
    Union64 u;
    u.d = d;
    *low = uint32_t(u.u);
    *hi = uint32_t(u.u >> 32);
}

SLANG_FORCE_INLINE SLANG_CUDA_CALL void F64_asint(double d, int32_t* low, int32_t* hi)
{
    Union64 u;
    u.d = d;
    *low = int32_t(u.u);
    *hi = int32_t(u.u >> 32);
}

// Ternary
SLANG_FORCE_INLINE SLANG_CUDA_CALL double F64_fma(double a, double b, double c)
{
    return ::fma(a, b, c);
}

// ----------------------------- U8 -----------------------------------------

SLANG_FORCE_INLINE SLANG_CUDA_CALL uint32_t U8_countbits(uint8_t v)
{
    // No native 8bit popc yet, just cast and use 32bit variant
    return __popc(uint32_t(v));
}

// ----------------------------- I8 -----------------------------------------

SLANG_FORCE_INLINE SLANG_CUDA_CALL uint32_t I8_countbits(int8_t v)
{
    return U8_countbits(uint8_t(v));
}

// ----------------------------- U16 -----------------------------------------

SLANG_FORCE_INLINE SLANG_CUDA_CALL uint32_t U16_countbits(uint16_t v)
{
    // No native 16bit popc yet, just cast and use 32bit variant
    return __popc(uint32_t(v));
}

// ----------------------------- I16 -----------------------------------------

SLANG_FORCE_INLINE SLANG_CUDA_CALL uint32_t I16_countbits(int16_t v)
{
    return U16_countbits(uint16_t(v));
}

// ----------------------------- U32 -----------------------------------------

// Unary
SLANG_FORCE_INLINE SLANG_CUDA_CALL uint32_t U32_abs(uint32_t f)
{
    return f;
}

// Binary
SLANG_FORCE_INLINE SLANG_CUDA_CALL uint32_t U32_min(uint32_t a, uint32_t b)
{
    return a < b ? a : b;
}
SLANG_FORCE_INLINE SLANG_CUDA_CALL uint32_t U32_max(uint32_t a, uint32_t b)
{
    return a > b ? a : b;
}

SLANG_FORCE_INLINE SLANG_CUDA_CALL float U32_asfloat(uint32_t x)
{
    Union32 u;
    u.u = x;
    return u.f;
}
SLANG_FORCE_INLINE SLANG_CUDA_CALL uint32_t U32_asint(int32_t x)
{
    return uint32_t(x);
}

SLANG_FORCE_INLINE SLANG_CUDA_CALL double U32_asdouble(uint32_t low, uint32_t hi)
{
    Union64 u;
    u.u = (uint64_t(hi) << 32) | low;
    return u.d;
}

SLANG_FORCE_INLINE SLANG_CUDA_CALL uint32_t U32_countbits(uint32_t v)
{
    return __popc(v);
}

SLANG_FORCE_INLINE SLANG_CUDA_CALL uint32_t U32_firstbitlow(uint32_t v)
{
    // __ffs returns 1-based bit position or 0 if no bits set
    // firstbitlow should return 0-based bit position or ~0u if no bits set
    return v == 0 ? ~0u : (__ffs(v) - 1);
}

SLANG_FORCE_INLINE SLANG_CUDA_CALL uint32_t U32_firstbithigh(uint32_t v)
{
    // maps to hlsl firstbithigh
    if ((int32_t)v < 0)
        v = ~v;
    if (v == 0)
        return ~0u;
    return 31 - __clz(v);
}

// ----------------------------- I32 -----------------------------------------

// Unary
SLANG_FORCE_INLINE SLANG_CUDA_CALL int32_t I32_abs(int32_t f)
{
    return (f < 0) ? -f : f;
}

// Binary
SLANG_FORCE_INLINE SLANG_CUDA_CALL int32_t I32_min(int32_t a, int32_t b)
{
    return a < b ? a : b;
}
SLANG_FORCE_INLINE SLANG_CUDA_CALL int32_t I32_max(int32_t a, int32_t b)
{
    return a > b ? a : b;
}

SLANG_FORCE_INLINE SLANG_CUDA_CALL float I32_asfloat(int32_t x)
{
    Union32 u;
    u.i = x;
    return u.f;
}
SLANG_FORCE_INLINE SLANG_CUDA_CALL uint32_t I32_asuint(int32_t x)
{
    return uint32_t(x);
}
SLANG_FORCE_INLINE SLANG_CUDA_CALL double I32_asdouble(int32_t low, int32_t hi)
{
    Union64 u;
    u.u = (uint64_t(hi) << 32) | uint32_t(low);
    return u.d;
}

SLANG_FORCE_INLINE SLANG_CUDA_CALL uint32_t I32_countbits(int32_t v)
{
    return U32_countbits(uint32_t(v));
}

SLANG_FORCE_INLINE SLANG_CUDA_CALL uint32_t I32_firstbitlow(int32_t v)
{
    return U32_firstbitlow(uint32_t(v));
}

SLANG_FORCE_INLINE SLANG_CUDA_CALL uint32_t I32_firstbithigh(int32_t v)
{
    return U32_firstbithigh(uint32_t(v));
}

// ----------------------------- U64 -----------------------------------------

SLANG_FORCE_INLINE SLANG_CUDA_CALL int64_t U64_abs(uint64_t f)
{
    return f;
}

SLANG_FORCE_INLINE SLANG_CUDA_CALL int64_t U64_min(uint64_t a, uint64_t b)
{
    return a < b ? a : b;
}
SLANG_FORCE_INLINE SLANG_CUDA_CALL int64_t U64_max(uint64_t a, uint64_t b)
{
    return a > b ? a : b;
}

SLANG_FORCE_INLINE SLANG_CUDA_CALL uint32_t U64_countbits(uint64_t v)
{
    return __popcll(v);
}

// ----------------------------- I64 -----------------------------------------

SLANG_FORCE_INLINE SLANG_CUDA_CALL int64_t I64_abs(int64_t f)
{
    return (f < 0) ? -f : f;
}

SLANG_FORCE_INLINE SLANG_CUDA_CALL int64_t I64_min(int64_t a, int64_t b)
{
    return a < b ? a : b;
}
SLANG_FORCE_INLINE SLANG_CUDA_CALL int64_t I64_max(int64_t a, int64_t b)
{
    return a > b ? a : b;
}

SLANG_FORCE_INLINE SLANG_CUDA_CALL uint32_t I64_countbits(int64_t v)
{
    return U64_countbits(uint64_t(v));
}

// ----------------------------- IPTR -----------------------------------------

SLANG_FORCE_INLINE SLANG_CUDA_CALL intptr_t IPTR_abs(intptr_t f)
{
    return (f < 0) ? -f : f;
}

SLANG_FORCE_INLINE SLANG_CUDA_CALL intptr_t IPTR_min(intptr_t a, intptr_t b)
{
    return a < b ? a : b;
}

SLANG_FORCE_INLINE SLANG_CUDA_CALL intptr_t IPTR_max(intptr_t a, intptr_t b)
{
    return a > b ? a : b;
}

// ----------------------------- UPTR -----------------------------------------

SLANG_FORCE_INLINE SLANG_CUDA_CALL uintptr_t UPTR_abs(uintptr_t f)
{
    return f;
}

SLANG_FORCE_INLINE SLANG_CUDA_CALL uintptr_t UPTR_min(uintptr_t a, uintptr_t b)
{
    return a < b ? a : b;
}

SLANG_FORCE_INLINE SLANG_CUDA_CALL uintptr_t UPTR_max(uintptr_t a, uintptr_t b)
{
    return a > b ? a : b;
}

// ----------------------------- ResourceType -----------------------------------------


// https://docs.microsoft.com/en-us/windows/win32/direct3dhlsl/sm5-object-structuredbuffer-getdimensions
// Missing  Load(_In_  int  Location, _Out_ uint Status);

template<typename T>
struct StructuredBuffer
{
    SLANG_CUDA_CALL T& operator[](size_t index) const
    {
#ifndef SLANG_CUDA_STRUCTURED_BUFFER_NO_COUNT
        SLANG_BOUND_CHECK(index, count);
#endif
        return data[index];
    }

    SLANG_CUDA_CALL T& Load(size_t index) const
    {
#ifndef SLANG_CUDA_STRUCTURED_BUFFER_NO_COUNT
        SLANG_BOUND_CHECK(index, count);
#endif
        return data[index];
    }

#ifndef SLANG_CUDA_STRUCTURED_BUFFER_NO_COUNT
    SLANG_CUDA_CALL void GetDimensions(uint32_t* outNumStructs, uint32_t* outStride) const
    {
        *outNumStructs = uint32_t(count);
        *outStride = uint32_t(sizeof(T));
    }
#endif

    T* data;
#ifndef SLANG_CUDA_STRUCTURED_BUFFER_NO_COUNT
    size_t count;
#endif
};

template<typename T>
struct RWStructuredBuffer : StructuredBuffer<T>
{
    SLANG_CUDA_CALL T& operator[](size_t index) const
    {
#ifndef SLANG_CUDA_STRUCTURED_BUFFER_NO_COUNT
        SLANG_BOUND_CHECK(index, this->count);
#endif
        return this->data[index];
    }
};

// Missing  Load(_In_  int  Location, _Out_ uint Status);
struct ByteAddressBuffer
{
    SLANG_CUDA_CALL void GetDimensions(uint32_t* outDim) const { *outDim = uint32_t(sizeInBytes); }
    SLANG_CUDA_CALL uint32_t Load(size_t index) const
    {
        SLANG_BOUND_CHECK_BYTE_ADDRESS(index, 4, sizeInBytes);
        return data[index >> 2];
    }
    SLANG_CUDA_CALL uint2 Load2(size_t index) const
    {
        SLANG_BOUND_CHECK_BYTE_ADDRESS(index, 8, sizeInBytes);
        const size_t dataIdx = index >> 2;
        return uint2{data[dataIdx], data[dataIdx + 1]};
    }
    SLANG_CUDA_CALL uint3 Load3(size_t index) const
    {
        SLANG_BOUND_CHECK_BYTE_ADDRESS(index, 12, sizeInBytes);
        const size_t dataIdx = index >> 2;
        return uint3{data[dataIdx], data[dataIdx + 1], data[dataIdx + 2]};
    }
    SLANG_CUDA_CALL uint4 Load4(size_t index) const
    {
        SLANG_BOUND_CHECK_BYTE_ADDRESS(index, 16, sizeInBytes);
        const size_t dataIdx = index >> 2;
        return uint4{data[dataIdx], data[dataIdx + 1], data[dataIdx + 2], data[dataIdx + 3]};
    }
    template<typename T>
    SLANG_CUDA_CALL T Load(size_t index) const
    {
        SLANG_BOUND_CHECK_BYTE_ADDRESS(index, sizeof(T), sizeInBytes);
        T data;
        memcpy(&data, ((const char*)this->data) + index, sizeof(T));
        return data;
    }
    template<typename T>
    SLANG_CUDA_CALL StructuredBuffer<T> asStructuredBuffer() const
    {
        StructuredBuffer<T> rs;
        rs.data = (T*)data;
        rs.count = sizeInBytes / sizeof(T);
        return rs;
    }
    const uint32_t* data;
    size_t sizeInBytes; //< Must be multiple of 4
};

// https://docs.microsoft.com/en-us/windows/win32/direct3dhlsl/sm5-object-rwbyteaddressbuffer
// Atomic operations support

// Signed 64-bit atomic wrappers
// CUDA only supports unsigned long long atomics, so we cast signed to unsigned
__device__ __forceinline__ long long atomicExch(long long* address, long long val)
{
    return (long long)atomicExch((unsigned long long*)address, (unsigned long long)val);
}

__device__ __forceinline__ long long atomicCAS(long long* address, long long compare, long long val)
{
    return (long long)atomicCAS(
        (unsigned long long*)address,
        (unsigned long long)compare,
        (unsigned long long)val);
}

// Float bitwise atomic compare-and-swap
// Uses integer atomics to preserve exact float bit patterns
__device__ __forceinline__ float atomicCAS(float* address, float compare, float val)
{
    int* addr_as_int = (int*)address;
    int old = atomicCAS(addr_as_int, __float_as_int(compare), __float_as_int(val));
    return __int_as_float(old);
}

// Missing support for Load with status
struct RWByteAddressBuffer
{
    SLANG_CUDA_CALL void GetDimensions(uint32_t* outDim) const { *outDim = uint32_t(sizeInBytes); }

    SLANG_CUDA_CALL uint32_t Load(size_t index) const
    {
        SLANG_BOUND_CHECK_BYTE_ADDRESS(index, 4, sizeInBytes);
        return data[index >> 2];
    }
    SLANG_CUDA_CALL uint2 Load2(size_t index) const
    {
        SLANG_BOUND_CHECK_BYTE_ADDRESS(index, 8, sizeInBytes);
        const size_t dataIdx = index >> 2;
        return uint2{data[dataIdx], data[dataIdx + 1]};
    }
    SLANG_CUDA_CALL uint3 Load3(size_t index) const
    {
        SLANG_BOUND_CHECK_BYTE_ADDRESS(index, 12, sizeInBytes);
        const size_t dataIdx = index >> 2;
        return uint3{data[dataIdx], data[dataIdx + 1], data[dataIdx + 2]};
    }
    SLANG_CUDA_CALL uint4 Load4(size_t index) const
    {
        SLANG_BOUND_CHECK_BYTE_ADDRESS(index, 16, sizeInBytes);
        const size_t dataIdx = index >> 2;
        return uint4{data[dataIdx], data[dataIdx + 1], data[dataIdx + 2], data[dataIdx + 3]};
    }
    template<typename T>
    SLANG_CUDA_CALL T Load(size_t index) const
    {
        SLANG_BOUND_CHECK_BYTE_ADDRESS(index, sizeof(T), sizeInBytes);
        T data;
        memcpy(&data, ((const char*)this->data) + index, sizeof(T));
        return data;
    }

    SLANG_CUDA_CALL void Store(size_t index, uint32_t v) const
    {
        SLANG_BOUND_CHECK_BYTE_ADDRESS(index, 4, sizeInBytes);
        data[index >> 2] = v;
    }
    SLANG_CUDA_CALL void Store2(size_t index, uint2 v) const
    {
        SLANG_BOUND_CHECK_BYTE_ADDRESS(index, 8, sizeInBytes);
        const size_t dataIdx = index >> 2;
        data[dataIdx + 0] = v.x;
        data[dataIdx + 1] = v.y;
    }
    SLANG_CUDA_CALL void Store3(size_t index, uint3 v) const
    {
        SLANG_BOUND_CHECK_BYTE_ADDRESS(index, 12, sizeInBytes);
        const size_t dataIdx = index >> 2;
        data[dataIdx + 0] = v.x;
        data[dataIdx + 1] = v.y;
        data[dataIdx + 2] = v.z;
    }
    SLANG_CUDA_CALL void Store4(size_t index, uint4 v) const
    {
        SLANG_BOUND_CHECK_BYTE_ADDRESS(index, 16, sizeInBytes);
        const size_t dataIdx = index >> 2;
        data[dataIdx + 0] = v.x;
        data[dataIdx + 1] = v.y;
        data[dataIdx + 2] = v.z;
        data[dataIdx + 3] = v.w;
    }
    template<typename T>
    SLANG_CUDA_CALL void Store(size_t index, T const& value) const
    {
        SLANG_BOUND_CHECK_BYTE_ADDRESS(index, sizeof(T), sizeInBytes);
        memcpy((char*)data + index, &value, sizeof(T));
    }

    /// Can be used in the core module to gain access
    template<typename T>
    SLANG_CUDA_CALL T* _getPtrAt(size_t index)
    {
        SLANG_BOUND_CHECK_BYTE_ADDRESS(index, sizeof(T), sizeInBytes);
        return (T*)(((char*)data) + index);
    }
    template<typename T>
    SLANG_CUDA_CALL RWStructuredBuffer<T> asStructuredBuffer() const
    {
        RWStructuredBuffer<T> rs;
        rs.data = (T*)data;
        rs.count = sizeInBytes / sizeof(T);
        return rs;
    }
    uint32_t* data;
    size_t sizeInBytes; //< Must be multiple of 4
};


// ---------------------- Wave --------------------------------------

// TODO(JS): It appears that cuda does not have a simple way to get a lane index.
//
// Another approach could be...
// laneId = ((threadIdx.z * blockDim.y + threadIdx.y) * blockDim.x + threadIdx.x) &
// SLANG_CUDA_WARP_MASK If that is really true another way to do this, would be for code generator
// to add this function with the [numthreads] baked in.
//
// For now I'll just assume you have a launch that makes the following correct if the kernel uses
// WaveGetLaneIndex()
#ifndef SLANG_USE_ASM_LANE_ID
__forceinline__ __device__ uint32_t _getLaneId()
{
    // If the launch is (or I guess some multiple of the warp size)
    // we try this mechanism, which is apparently faster.
    return threadIdx.x & SLANG_CUDA_WARP_MASK;
}
#else
__forceinline__ __device__ uint32_t _getLaneId()
{
    // https://stackoverflow.com/questions/44337309/whats-the-most-efficient-way-to-calculate-the-warp-id-lane-id-in-a-1-d-grid#
    // This mechanism is not the fastest way to do it, and that is why the other mechanism
    // is the default. But the other mechanism relies on a launch that makes the assumption
    // true.
    unsigned ret;
    asm volatile("mov.u32 %0, %laneid;" : "=r"(ret));
    return ret;
}
#endif

typedef int WarpMask;

// It appears that the __activemask() cannot always be used because
// threads need to be converged.
//
// For CUDA the article claims mask has to be used carefully
// https://devblogs.nvidia.com/using-cuda-warp-level-primitives/
// With the Warp intrinsics there is no mask, and it's just the 'active lanes'.
// __activemask() though does not require there is convergence, so that doesn't work.
//
// '__ballot_sync' produces a convergance.
//
// From the CUDA docs:
// ```For __all_sync, __any_sync, and __ballot_sync, a mask must be passed that specifies the
// threads participating in the call. A bit, representing the thread's lane ID, must be set for each
// participating thread to ensure they are properly converged before the intrinsic is executed by
// the hardware. All active threads named in mask must execute the same intrinsic with the same
// mask, or the result is undefined.```
//
// Currently there isn't a mechanism to correctly get the mask without it being passed through.
// Doing so will most likely require some changes to slang code generation to track masks, for now
// then we use _getActiveMask.

// Return mask of all the lanes less than the current lane
__forceinline__ __device__ WarpMask _getLaneLtMask()
{
    return (int(1) << _getLaneId()) - 1;
}

// TODO(JS):
// THIS IS NOT CORRECT! That determining the appropriate active mask requires appropriate
// mask tracking.
__forceinline__ __device__ WarpMask _getActiveMask()
{
    return __ballot_sync(__activemask(), true);
}

// Return a mask suitable for the 'MultiPrefix' style functions
__forceinline__ __device__ WarpMask _getMultiPrefixMask(int mask)
{
    return mask;
}

// Note! Note will return true if mask is 0, but thats okay, because there must be one
// lane active to execute anything
__inline__ __device__ bool _waveIsSingleLane(WarpMask mask)
{
    return (mask & (mask - 1)) == 0;
}

// Returns the power of 2 size of run of set bits. Returns 0 if not a suitable run.
// Examples:
// 0b00000000'00000000'00000000'11111111 -> 8
// 0b11111111'11111111'11111111'11111111 -> 32
// 0b00000000'00000000'00000000'00011111 -> 0 (since 5 is not a power of 2)
// 0b00000000'00000000'00000000'11110000 -> 0 (since the run of bits does not start at the LSB)
// 0b00000000'00000000'00000000'00100111 -> 0 (since it is not a single contiguous run)
__inline__ __device__ int _waveCalcPow2Offset(WarpMask mask)
{
    // This should be the most common case, so fast path it
    if (mask == SLANG_CUDA_WARP_BITMASK)
    {
        return SLANG_CUDA_WARP_SIZE;
    }
    // Is it a contiguous run of bits?
    if ((mask & (mask + 1)) == 0)
    {
        // const int offsetSize = __ffs(mask + 1) - 1;
        const int offset = 32 - __clz(mask);
        // Is it a power of 2 size
        if ((offset & (offset - 1)) == 0)
        {
            return offset;
        }
    }
    return 0;
}

__inline__ __device__ bool _waveIsFirstLane()
{
    const WarpMask mask = __activemask();
    // We special case bit 0, as that most warps are expected to be fully active.

    // mask & -mask, isolates the lowest set bit.
    // return (mask & 1 ) || ((mask & -mask) == (1 << _getLaneId()));

    // This mechanism is most similar to what was in an nVidia post, so assume it is prefered.
    return (mask & 1) || ((__ffs(mask) - 1) == _getLaneId());
}

template<typename T>
struct WaveOpOr
{
    __inline__ __device__ static T getInitial(T a) { return 0; }
    __inline__ __device__ static T doOp(T a, T b) { return a | b; }
};

template<typename T>
struct WaveOpAnd
{
    __inline__ __device__ static T getInitial(T a) { return ~T(0); }
    __inline__ __device__ static T doOp(T a, T b) { return a & b; }
};

template<typename T>
struct WaveOpXor
{
    __inline__ __device__ static T getInitial(T a) { return 0; }
    __inline__ __device__ static T doOp(T a, T b) { return a ^ b; }
    __inline__ __device__ static T doInverse(T a, T b) { return a ^ b; }
};

template<typename T>
struct WaveOpAdd
{
    __inline__ __device__ static T getInitial(T a) { return 0; }
    __inline__ __device__ static T doOp(T a, T b) { return a + b; }
    __inline__ __device__ static T doInverse(T a, T b) { return a - b; }
};

template<typename T>
struct WaveOpMul
{
    __inline__ __device__ static T getInitial(T a) { return T(1); }
    __inline__ __device__ static T doOp(T a, T b) { return a * b; }
    // Using this inverse for int is probably undesirable - because in general it requires T to have
    // more precision There is also a performance aspect to it, where divides are generally
    // significantly slower
    __inline__ __device__ static T doInverse(T a, T b) { return a / b; }
};

template<typename T>
struct WaveOpMax
{
    __inline__ __device__ static T getInitial(T a, bool exclusive = false);
    __inline__ __device__ static T doOp(T a, T b) { return a > b ? a : b; }
};

template<typename T>
struct WaveOpMin
{
    __inline__ __device__ static T getInitial(T a, bool exclusive = false);
    __inline__ __device__ static T doOp(T a, T b) { return a < b ? a : b; }
};

// Compact specializations using macro for getInitial
#define SLANG_WAVE_MIN_SPEC(T, EXCL_VAL)                                  \
    template<>                                                            \
    __inline__ __device__ T WaveOpMin<T>::getInitial(T a, bool exclusive) \
    {                                                                     \
        return exclusive ? (EXCL_VAL) : a;                                \
    }

#define SLANG_WAVE_MAX_SPEC(T, EXCL_VAL)                                  \
    template<>                                                            \
    __inline__ __device__ T WaveOpMax<T>::getInitial(T a, bool exclusive) \
    {                                                                     \
        return exclusive ? (EXCL_VAL) : a;                                \
    }

// Min specializations (exclusive identity = max value)
SLANG_WAVE_MIN_SPEC(float, SLANG_INFINITY)
SLANG_WAVE_MIN_SPEC(double, SLANG_INFINITY)
SLANG_WAVE_MIN_SPEC(int, 0x7FFFFFFF)
SLANG_WAVE_MIN_SPEC(uint, 0xFFFFFFFF)
SLANG_WAVE_MIN_SPEC(char, (char)0x7F)
SLANG_WAVE_MIN_SPEC(int8_t, (int8_t)0x7F)
SLANG_WAVE_MIN_SPEC(uint8_t, (uint8_t)0xFF)
SLANG_WAVE_MIN_SPEC(int16_t, (int16_t)0x7FFF)
SLANG_WAVE_MIN_SPEC(uint16_t, (uint16_t)0xFFFF)
SLANG_WAVE_MIN_SPEC(int64_t, 0x7FFFFFFFFFFFFFFFLL)
SLANG_WAVE_MIN_SPEC(uint64_t, 0xFFFFFFFFFFFFFFFFULL)
#if SLANG_CUDA_ENABLE_HALF
SLANG_WAVE_MIN_SPEC(__half, __ushort_as_half(0x7BFF))
#endif

// Max specializations (exclusive identity = min value)
SLANG_WAVE_MAX_SPEC(float, -SLANG_INFINITY)
SLANG_WAVE_MAX_SPEC(double, -SLANG_INFINITY)
SLANG_WAVE_MAX_SPEC(int, (int)0x80000000)
SLANG_WAVE_MAX_SPEC(uint, 0)
SLANG_WAVE_MAX_SPEC(char, (char)0x80)
SLANG_WAVE_MAX_SPEC(int8_t, (int8_t)0x80)
SLANG_WAVE_MAX_SPEC(uint8_t, 0)
SLANG_WAVE_MAX_SPEC(int16_t, (int16_t)0x8000)
SLANG_WAVE_MAX_SPEC(uint16_t, 0)
SLANG_WAVE_MAX_SPEC(int64_t, (int64_t)0x8000000000000000LL)
SLANG_WAVE_MAX_SPEC(uint64_t, 0)
#if SLANG_CUDA_ENABLE_HALF
SLANG_WAVE_MAX_SPEC(__half, __ushort_as_half(0xFBFF))
#endif

#undef SLANG_WAVE_MIN_SPEC
#undef SLANG_WAVE_MAX_SPEC

template<typename T>
struct ElementTypeTrait;

// Scalar
template<>
struct ElementTypeTrait<int>
{
    typedef int Type;
};
template<>
struct ElementTypeTrait<uint>
{
    typedef uint Type;
};
template<>
struct ElementTypeTrait<float>
{
    typedef float Type;
};
template<>
struct ElementTypeTrait<double>
{
    typedef double Type;
};
template<>
struct ElementTypeTrait<uint64_t>
{
    typedef uint64_t Type;
};
template<>
struct ElementTypeTrait<int64_t>
{
    typedef int64_t Type;
};
template<>
struct ElementTypeTrait<char>
{
    typedef char Type;
};
template<>
struct ElementTypeTrait<uchar>
{
    typedef uchar Type;
};
template<>
struct ElementTypeTrait<short>
{
    typedef short Type;
};
template<>
struct ElementTypeTrait<ushort>
{
    typedef ushort Type;
};
#if SLANG_CUDA_ENABLE_HALF
template<>
struct ElementTypeTrait<__half>
{
    typedef __half Type;
};
#endif

// Vector
template<>
struct ElementTypeTrait<int1>
{
    typedef int Type;
};
template<>
struct ElementTypeTrait<int2>
{
    typedef int Type;
};
template<>
struct ElementTypeTrait<int3>
{
    typedef int Type;
};
template<>
struct ElementTypeTrait<int4>
{
    typedef int Type;
};

template<>
struct ElementTypeTrait<uint1>
{
    typedef uint Type;
};
template<>
struct ElementTypeTrait<uint2>
{
    typedef uint Type;
};
template<>
struct ElementTypeTrait<uint3>
{
    typedef uint Type;
};
template<>
struct ElementTypeTrait<uint4>
{
    typedef uint Type;
};

template<>
struct ElementTypeTrait<float1>
{
    typedef float Type;
};
template<>
struct ElementTypeTrait<float2>
{
    typedef float Type;
};
template<>
struct ElementTypeTrait<float3>
{
    typedef float Type;
};
template<>
struct ElementTypeTrait<float4>
{
    typedef float Type;
};

template<>
struct ElementTypeTrait<double1>
{
    typedef double Type;
};
template<>
struct ElementTypeTrait<double2>
{
    typedef double Type;
};
template<>
struct ElementTypeTrait<double3>
{
    typedef double Type;
};
template<>
struct ElementTypeTrait<double4>
{
    typedef double Type;
};

// Additional vector types
template<>
struct ElementTypeTrait<char2>
{
    typedef char Type;
};
template<>
struct ElementTypeTrait<char3>
{
    typedef char Type;
};
template<>
struct ElementTypeTrait<char4>
{
    typedef char Type;
};
template<>
struct ElementTypeTrait<uchar2>
{
    typedef uchar Type;
};
template<>
struct ElementTypeTrait<uchar3>
{
    typedef uchar Type;
};
template<>
struct ElementTypeTrait<uchar4>
{
    typedef uchar Type;
};
template<>
struct ElementTypeTrait<short2>
{
    typedef short Type;
};
template<>
struct ElementTypeTrait<short3>
{
    typedef short Type;
};
template<>
struct ElementTypeTrait<short4>
{
    typedef short Type;
};
template<>
struct ElementTypeTrait<ushort2>
{
    typedef ushort Type;
};
template<>
struct ElementTypeTrait<ushort3>
{
    typedef ushort Type;
};
template<>
struct ElementTypeTrait<ushort4>
{
    typedef ushort Type;
};
template<>
struct ElementTypeTrait<longlong2>
{
    typedef int64_t Type;
};
template<>
struct ElementTypeTrait<longlong3>
{
    typedef int64_t Type;
};
template<>
struct ElementTypeTrait<longlong4>
{
    typedef int64_t Type;
};
template<>
struct ElementTypeTrait<ulonglong2>
{
    typedef uint64_t Type;
};
template<>
struct ElementTypeTrait<ulonglong3>
{
    typedef uint64_t Type;
};
template<>
struct ElementTypeTrait<ulonglong4>
{
    typedef uint64_t Type;
};
#if SLANG_CUDA_ENABLE_HALF
template<>
struct ElementTypeTrait<__half2>
{
    typedef __half Type;
};
template<>
struct ElementTypeTrait<__half3>
{
    typedef __half Type;
};
template<>
struct ElementTypeTrait<__half4>
{
    typedef __half Type;
};
#endif

// Matrix
template<typename T, int ROWS, int COLS>
struct ElementTypeTrait<Matrix<T, ROWS, COLS>>
{
    typedef T Type;
};

// Scalar
template<typename INTF, typename T>
__device__ T _waveReduceScalar(WarpMask mask, T val)
{
    const int offsetSize = _waveCalcPow2Offset(mask);
    if (offsetSize > 0)
    {
        // Fast path O(log2(activeLanes))
        for (int offset = offsetSize >> 1; offset > 0; offset >>= 1)
        {
            val = INTF::doOp(val, __shfl_xor_sync(mask, val, offset));
        }
    }
    else if (!_waveIsSingleLane(mask))
    {
        T result = INTF::getInitial(val);
        int remaining = mask;
        while (remaining)
        {
            const int laneBit = remaining & -remaining;
            // Get the sourceLane
            const int srcLane = __ffs(laneBit) - 1;
            // Broadcast (can also broadcast to self)
            result = INTF::doOp(result, __shfl_sync(mask, val, srcLane));
            remaining &= ~laneBit;
        }
        return result;
    }
    return val;
}


// Multiple values
template<typename INTF, typename T, size_t COUNT>
__device__ void _waveReduceMultiple(WarpMask mask, T* val)
{
    const int offsetSize = _waveCalcPow2Offset(mask);
    if (offsetSize > 0)
    {
        // Fast path O(log2(activeLanes))
        for (int offset = offsetSize >> 1; offset > 0; offset >>= 1)
        {
            for (size_t i = 0; i < COUNT; ++i)
            {
                val[i] = INTF::doOp(val[i], __shfl_xor_sync(mask, val[i], offset));
            }
        }
    }
    else if (!_waveIsSingleLane(mask))
    {
        // Copy the original
        T originalVal[COUNT];
        for (size_t i = 0; i < COUNT; ++i)
        {
            const T v = val[i];
            originalVal[i] = v;
            val[i] = INTF::getInitial(v);
        }

        int remaining = mask;
        while (remaining)
        {
            const int laneBit = remaining & -remaining;
            // Get the sourceLane
            const int srcLane = __ffs(laneBit) - 1;
            // Broadcast (can also broadcast to self)
            for (size_t i = 0; i < COUNT; ++i)
            {
                val[i] = INTF::doOp(val[i], __shfl_sync(mask, originalVal[i], srcLane));
            }
            remaining &= ~laneBit;
        }
    }
}

template<typename INTF, typename T>
__device__ void _waveReduceMultiple(WarpMask mask, T* val)
{
    typedef typename ElementTypeTrait<T>::Type ElemType;
    _waveReduceMultiple<INTF, ElemType, sizeof(T) / sizeof(ElemType)>(mask, (ElemType*)val);
}

template<typename T>
__inline__ __device__ T _waveOr(WarpMask mask, T val)
{
    return _waveReduceScalar<WaveOpOr<T>, T>(mask, val);
}

template<typename T>
__inline__ __device__ T _waveAnd(WarpMask mask, T val)
{
    return _waveReduceScalar<WaveOpAnd<T>, T>(mask, val);
}

template<typename T>
__inline__ __device__ T _waveXor(WarpMask mask, T val)
{
    return _waveReduceScalar<WaveOpXor<T>, T>(mask, val);
}

template<typename T>
__inline__ __device__ T _waveProduct(WarpMask mask, T val)
{
    return _waveReduceScalar<WaveOpMul<T>, T>(mask, val);
}

template<typename T>
__inline__ __device__ T _waveSum(WarpMask mask, T val)
{
    return _waveReduceScalar<WaveOpAdd<T>, T>(mask, val);
}

template<typename T>
__inline__ __device__ T _waveMin(WarpMask mask, T val)
{
    return _waveReduceScalar<WaveOpMin<T>, T>(mask, val);
}

template<typename T>
__inline__ __device__ T _waveMax(WarpMask mask, T val)
{
    return _waveReduceScalar<WaveOpMax<T>, T>(mask, val);
}

// Fast-path specializations when CUDA warp reduce operators are available
#if __CUDA_ARCH__ >= 800 // 8.x or higher
template<>
__inline__ __device__ unsigned _waveOr<unsigned>(WarpMask mask, unsigned val)
{
    return __reduce_or_sync(mask, val);
}

template<>
__inline__ __device__ unsigned _waveAnd<unsigned>(WarpMask mask, unsigned val)
{
    return __reduce_and_sync(mask, val);
}

template<>
__inline__ __device__ unsigned _waveXor<unsigned>(WarpMask mask, unsigned val)
{
    return __reduce_xor_sync(mask, val);
}

template<>
__inline__ __device__ unsigned _waveSum<unsigned>(WarpMask mask, unsigned val)
{
    return __reduce_add_sync(mask, val);
}

template<>
__inline__ __device__ int _waveSum<int>(WarpMask mask, int val)
{
    return __reduce_add_sync(mask, val);
}

template<>
__inline__ __device__ unsigned _waveMin<unsigned>(WarpMask mask, unsigned val)
{
    return __reduce_min_sync(mask, val);
}

template<>
__inline__ __device__ int _waveMin<int>(WarpMask mask, int val)
{
    return __reduce_min_sync(mask, val);
}

template<>
__inline__ __device__ unsigned _waveMax<unsigned>(WarpMask mask, unsigned val)
{
    return __reduce_max_sync(mask, val);
}

template<>
__inline__ __device__ int _waveMax<int>(WarpMask mask, int val)
{
    return __reduce_max_sync(mask, val);
}
#endif


// Multiple

template<typename T>
__inline__ __device__ T _waveOrMultiple(WarpMask mask, T val)
{
    typedef typename ElementTypeTrait<T>::Type ElemType;
    _waveReduceMultiple<WaveOpOr<ElemType>>(mask, &val);
    return val;
}

template<typename T>
__inline__ __device__ T _waveAndMultiple(WarpMask mask, T val)
{
    typedef typename ElementTypeTrait<T>::Type ElemType;
    _waveReduceMultiple<WaveOpAnd<ElemType>>(mask, &val);
    return val;
}

template<typename T>
__inline__ __device__ T _waveXorMultiple(WarpMask mask, T val)
{
    typedef typename ElementTypeTrait<T>::Type ElemType;
    _waveReduceMultiple<WaveOpXor<ElemType>>(mask, &val);
    return val;
}

template<typename T>
__inline__ __device__ T _waveProductMultiple(WarpMask mask, T val)
{
    typedef typename ElementTypeTrait<T>::Type ElemType;
    _waveReduceMultiple<WaveOpMul<ElemType>>(mask, &val);
    return val;
}

template<typename T>
__inline__ __device__ T _waveSumMultiple(WarpMask mask, T val)
{
    typedef typename ElementTypeTrait<T>::Type ElemType;
    _waveReduceMultiple<WaveOpAdd<ElemType>>(mask, &val);
    return val;
}

template<typename T>
__inline__ __device__ T _waveMinMultiple(WarpMask mask, T val)
{
    typedef typename ElementTypeTrait<T>::Type ElemType;
    _waveReduceMultiple<WaveOpMin<ElemType>>(mask, &val);
    return val;
}

template<typename T>
__inline__ __device__ T _waveMaxMultiple(WarpMask mask, T val)
{
    typedef typename ElementTypeTrait<T>::Type ElemType;
    _waveReduceMultiple<WaveOpMax<ElemType>>(mask, &val);
    return val;
}


template<typename T>
__inline__ __device__ bool _waveAllEqual(WarpMask mask, T val)
{
    int pred;
    __match_all_sync(mask, val, &pred);
    return pred != 0;
}

template<typename T>
__inline__ __device__ bool _waveAllEqualMultiple(WarpMask mask, T inVal)
{
    typedef typename ElementTypeTrait<T>::Type ElemType;
    const size_t count = sizeof(T) / sizeof(ElemType);
    int pred;
    const ElemType* src = (const ElemType*)&inVal;
    for (size_t i = 0; i < count; ++i)
    {
        __match_all_sync(mask, src[i], &pred);
        if (pred == 0)
        {
            return false;
        }
    }
    return true;
}

template<typename T>
__inline__ __device__ T _waveReadFirst(WarpMask mask, T val)
{
    const int lowestLaneId = __ffs(mask) - 1;
    return __shfl_sync(mask, val, lowestLaneId);
}

template<typename T>
__inline__ __device__ T _waveReadFirstMultiple(WarpMask mask, T inVal)
{
    typedef typename ElementTypeTrait<T>::Type ElemType;
    const size_t count = sizeof(T) / sizeof(ElemType);
    T outVal;
    const ElemType* src = (const ElemType*)&inVal;
    ElemType* dst = (ElemType*)&outVal;
    const int lowestLaneId = __ffs(mask) - 1;
    for (size_t i = 0; i < count; ++i)
    {
        dst[i] = __shfl_sync(mask, src[i], lowestLaneId);
    }
    return outVal;
}

template<typename T>
__inline__ __device__ T _waveShuffleMultiple(WarpMask mask, T inVal, int lane)
{
    typedef typename ElementTypeTrait<T>::Type ElemType;
    const size_t count = sizeof(T) / sizeof(ElemType);
    T outVal;
    const ElemType* src = (const ElemType*)&inVal;
    ElemType* dst = (ElemType*)&outVal;
    for (size_t i = 0; i < count; ++i)
    {
        dst[i] = __shfl_sync(mask, src[i], lane);
    }
    return outVal;
}

// Scalar

// Invertable means that when we get to the end of the reduce, we can remove val (to make
// exclusive), using the inverse of the op.
template<typename INTF, typename T>
__device__ T _wavePrefixInvertableScalar(WarpMask mask, T val)
{
    const int offsetSize = _waveCalcPow2Offset(mask);

    const int laneId = _getLaneId();
    T result;
    if (offsetSize > 0)
    {
        // Sum is calculated inclusive of this lanes value
        result = val;
        for (int i = 1; i < offsetSize; i += i)
        {
            const T readVal = __shfl_up_sync(mask, result, i, offsetSize);
            if (laneId >= i)
            {
                result = INTF::doOp(result, readVal);
            }
        }
        // Remove val from the result, by applyin inverse
        result = INTF::doInverse(result, val);
    }
    else
    {
        result = INTF::getInitial(val);
        if (!_waveIsSingleLane(mask))
        {
            int remaining = mask;
            while (remaining)
            {
                const int laneBit = remaining & -remaining;
                // Get the sourceLane
                const int srcLane = __ffs(laneBit) - 1;
                // Broadcast (can also broadcast to self)
                const T readValue = __shfl_sync(mask, val, srcLane);
                // Only accumulate if srcLane is less than this lane
                if (srcLane < laneId)
                {
                    result = INTF::doOp(result, readValue);
                }
                remaining &= ~laneBit;
            }
        }
    }
    return result;
}


// This implementation separately tracks the value to be propogated, and the value
// that is the final result
template<typename INTF, typename T>
__device__ T _wavePrefixScalar(WarpMask mask, T val)
{
    const int offsetSize = _waveCalcPow2Offset(mask);

    const int laneId = _getLaneId();
    T result = INTF::getInitial(val);
    if (offsetSize > 0)
    {
        // For transmitted value we will do it inclusively with this lanes value
        // For the result we do not include the lanes value. This means an extra multiply for each
        // iteration but means we don't need to have a divide at the end and also removes overflow
        // issues in that scenario.
        for (int i = 1; i < offsetSize; i += i)
        {
            const T readVal = __shfl_up_sync(mask, val, i, offsetSize);
            if (laneId >= i)
            {
                result = INTF::doOp(result, readVal);
                val = INTF::doOp(val, readVal);
            }
        }
    }
    else
    {
        if (!_waveIsSingleLane(mask))
        {
            int remaining = mask;
            while (remaining)
            {
                const int laneBit = remaining & -remaining;
                // Get the sourceLane
                const int srcLane = __ffs(laneBit) - 1;
                // Broadcast (can also broadcast to self)
                const T readValue = __shfl_sync(mask, val, srcLane);
                // Only accumulate if srcLane is less than this lane
                if (srcLane < laneId)
                {
                    result = INTF::doOp(result, readValue);
                }
                remaining &= ~laneBit;
            }
        }
    }
    return result;
}


template<typename INTF, typename T, size_t COUNT>
__device__ T _waveOpCopy(T* dst, const T* src)
{
    for (size_t j = 0; j < COUNT; ++j)
    {
        dst[j] = src[j];
    }
}


template<typename INTF, typename T, size_t COUNT>
__device__ T _waveOpDoInverse(T* inOut, const T* val)
{
    for (size_t j = 0; j < COUNT; ++j)
    {
        inOut[j] = INTF::doInverse(inOut[j], val[j]);
    }
}

template<typename INTF, typename T, size_t COUNT>
__device__ T _waveOpSetInitial(T* out, const T* val)
{
    for (size_t j = 0; j < COUNT; ++j)
    {
        out[j] = INTF::getInitial(val[j]);
    }
}

template<typename INTF, typename T, size_t COUNT>
__device__ T _wavePrefixInvertableMultiple(WarpMask mask, T* val)
{
    const int offsetSize = _waveCalcPow2Offset(mask);

    const int laneId = _getLaneId();
    T originalVal[COUNT];
    _waveOpCopy<INTF, T, COUNT>(originalVal, val);

    if (offsetSize > 0)
    {
        // Sum is calculated inclusive of this lanes value
        for (int i = 1; i < offsetSize; i += i)
        {
            // TODO(JS): Note that here I don't split the laneId outside so it's only tested once.
            // This may be better but it would also mean that there would be shfl between lanes
            // that are on different (albeit identical) instructions. So this seems more likely to
            // work as expected with everything in lock step.
            for (size_t j = 0; j < COUNT; ++j)
            {
                const T readVal = __shfl_up_sync(mask, val[j], i, offsetSize);
                if (laneId >= i)
                {
                    val[j] = INTF::doOp(val[j], readVal);
                }
            }
        }
        // Remove originalVal from the result, by applyin inverse
        _waveOpDoInverse<INTF, T, COUNT>(val, originalVal);
    }
    else
    {
        _waveOpSetInitial<INTF, T, COUNT>(val, val);
        if (!_waveIsSingleLane(mask))
        {
            int remaining = mask;
            while (remaining)
            {
                const int laneBit = remaining & -remaining;
                // Get the sourceLane
                const int srcLane = __ffs(laneBit) - 1;

                for (size_t j = 0; j < COUNT; ++j)
                {
                    // Broadcast (can also broadcast to self)
                    const T readValue = __shfl_sync(mask, originalVal[j], srcLane);
                    // Only accumulate if srcLane is less than this lane
                    if (srcLane < laneId)
                    {
                        val[j] = INTF::doOp(val[j], readValue);
                    }
                    remaining &= ~laneBit;
                }
            }
        }
    }
}

template<typename INTF, typename T, size_t COUNT>
__device__ T _wavePrefixMultiple(WarpMask mask, T* val)
{
    const int offsetSize = _waveCalcPow2Offset(mask);

    const int laneId = _getLaneId();

    T work[COUNT];
    _waveOpCopy<INTF, T, COUNT>(work, val);
    _waveOpSetInitial<INTF, T, COUNT>(val, val);

    if (offsetSize > 0)
    {
        // For transmitted value we will do it inclusively with this lanes value
        // For the result we do not include the lanes value. This means an extra op for each
        // iteration but means we don't need to have a divide at the end and also removes overflow
        // issues in that scenario.
        for (int i = 1; i < offsetSize; i += i)
        {
            for (size_t j = 0; j < COUNT; ++j)
            {
                const T readVal = __shfl_up_sync(mask, work[j], i, offsetSize);
                if (laneId >= i)
                {
                    work[j] = INTF::doOp(work[j], readVal);
                    val[j] = INTF::doOp(val[j], readVal);
                }
            }
        }
    }
    else
    {
        if (!_waveIsSingleLane(mask))
        {
            int remaining = mask;
            while (remaining)
            {
                const int laneBit = remaining & -remaining;
                // Get the sourceLane
                const int srcLane = __ffs(laneBit) - 1;

                for (size_t j = 0; j < COUNT; ++j)
                {
                    // Broadcast (can also broadcast to self)
                    const T readValue = __shfl_sync(mask, work[j], srcLane);
                    // Only accumulate if srcLane is less than this lane
                    if (srcLane < laneId)
                    {
                        val[j] = INTF::doOp(val[j], readValue);
                    }
                }
                remaining &= ~laneBit;
            }
        }
    }
}

template<typename T>
__inline__ __device__ T _wavePrefixProduct(WarpMask mask, T val)
{
    return _wavePrefixScalar<WaveOpMul<T>, T>(mask, val);
}

template<typename T>
__inline__ __device__ T _wavePrefixSum(WarpMask mask, T val)
{
    return _wavePrefixInvertableScalar<WaveOpAdd<T>, T>(mask, val);
}

template<typename T>
__inline__ __device__ T _wavePrefixXor(WarpMask mask, T val)
{
    return _wavePrefixInvertableScalar<WaveOpXor<T>, T>(mask, val);
}

template<typename T>
__inline__ __device__ T _wavePrefixOr(WarpMask mask, T val)
{
    return _wavePrefixScalar<WaveOpOr<T>, T>(mask, val);
}

template<typename T>
__inline__ __device__ T _wavePrefixAnd(WarpMask mask, T val)
{
    return _wavePrefixScalar<WaveOpAnd<T>, T>(mask, val);
}


template<typename T>
__inline__ __device__ T _wavePrefixProductMultiple(WarpMask mask, T val)
{
    typedef typename ElementTypeTrait<T>::Type ElemType;
    _wavePrefixInvertableMultiple<WaveOpMul<ElemType>, ElemType, sizeof(T) / sizeof(ElemType)>(
        mask,
        (ElemType*)&val);
    return val;
}

template<typename T>
__inline__ __device__ T _wavePrefixSumMultiple(WarpMask mask, T val)
{
    typedef typename ElementTypeTrait<T>::Type ElemType;
    _wavePrefixInvertableMultiple<WaveOpAdd<ElemType>, ElemType, sizeof(T) / sizeof(ElemType)>(
        mask,
        (ElemType*)&val);
    return val;
}

template<typename T>
__inline__ __device__ T _wavePrefixXorMultiple(WarpMask mask, T val)
{
    typedef typename ElementTypeTrait<T>::Type ElemType;
    _wavePrefixInvertableMultiple<WaveOpXor<ElemType>, ElemType, sizeof(T) / sizeof(ElemType)>(
        mask,
        (ElemType*)&val);
    return val;
}

template<typename T>
__inline__ __device__ T _wavePrefixOrMultiple(WarpMask mask, T val)
{
    typedef typename ElementTypeTrait<T>::Type ElemType;
    _wavePrefixMultiple<WaveOpOr<ElemType>, ElemType, sizeof(T) / sizeof(ElemType)>(
        mask,
        (ElemType*)&val);
    return val;
}

template<typename T>
__inline__ __device__ T _wavePrefixAndMultiple(WarpMask mask, T val)
{
    typedef typename ElementTypeTrait<T>::Type ElemType;
    _wavePrefixMultiple<WaveOpAnd<ElemType>, ElemType, sizeof(T) / sizeof(ElemType)>(
        mask,
        (ElemType*)&val);
    return val;
}

template<typename T>
__inline__ __device__ T _wavePrefixMin(WarpMask mask, T val)
{
    return _wavePrefixScalar<WaveOpMin<T>, T>(mask, val);
}

template<typename T>
__inline__ __device__ T _wavePrefixMax(WarpMask mask, T val)
{
    return _wavePrefixScalar<WaveOpMax<T>, T>(mask, val);
}

template<typename T>
__inline__ __device__ T _wavePrefixMinMultiple(WarpMask mask, T val)
{
    typedef typename ElementTypeTrait<T>::Type ElemType;
    _wavePrefixMultiple<WaveOpMin<ElemType>, ElemType, sizeof(T) / sizeof(ElemType)>(
        mask,
        (ElemType*)&val);
    return val;
}

template<typename T>
__inline__ __device__ T _wavePrefixMaxMultiple(WarpMask mask, T val)
{
    typedef typename ElementTypeTrait<T>::Type ElemType;
    _wavePrefixMultiple<WaveOpMax<ElemType>, ElemType, sizeof(T) / sizeof(ElemType)>(
        mask,
        (ElemType*)&val);
    return val;
}

// Wrapper structures for exclusive operations that use the overloaded getInitial method
template<typename T>
struct WaveOpExclusiveMin
{
    __inline__ __device__ static T getInitial(T a) { return WaveOpMin<T>::getInitial(a, true); }
    __inline__ __device__ static T doOp(T a, T b) { return WaveOpMin<T>::doOp(a, b); }
};

template<typename T>
struct WaveOpExclusiveMax
{
    __inline__ __device__ static T getInitial(T a) { return WaveOpMax<T>::getInitial(a, true); }
    __inline__ __device__ static T doOp(T a, T b) { return WaveOpMax<T>::doOp(a, b); }
};

// Inclusive prefix min/max functions (for WaveMultiPrefixInclusive*)
template<typename T>
__inline__ __device__ T _wavePrefixInclusiveMin(WarpMask mask, T val)
{
    return _wavePrefixMin(mask, val);
}

template<typename T>
__inline__ __device__ T _wavePrefixInclusiveMax(WarpMask mask, T val)
{
    return _wavePrefixMax(mask, val);
}

template<typename T>
__inline__ __device__ T _wavePrefixInclusiveMinMultiple(WarpMask mask, T val)
{
    return _wavePrefixMinMultiple(mask, val);
}

template<typename T>
__inline__ __device__ T _wavePrefixInclusiveMaxMultiple(WarpMask mask, T val)
{
    return _wavePrefixMaxMultiple(mask, val);
}

// Explicit exclusive prefix min/max functions (for WaveMultiPrefixExclusive*)
template<typename T>
__inline__ __device__ T _wavePrefixExclusiveMin(WarpMask mask, T val)
{
    return _wavePrefixScalar<WaveOpExclusiveMin<T>, T>(mask, val);
}

template<typename T>
__inline__ __device__ T _wavePrefixExclusiveMax(WarpMask mask, T val)
{
    return _wavePrefixScalar<WaveOpExclusiveMax<T>, T>(mask, val);
}

template<typename T>
__inline__ __device__ T _wavePrefixExclusiveMinMultiple(WarpMask mask, T val)
{
    typedef typename ElementTypeTrait<T>::Type ElemType;
    _wavePrefixMultiple<WaveOpExclusiveMin<ElemType>, ElemType, sizeof(T) / sizeof(ElemType)>(
        mask,
        (ElemType*)&val);
    return val;
}

template<typename T>
__inline__ __device__ T _wavePrefixExclusiveMaxMultiple(WarpMask mask, T val)
{
    typedef typename ElementTypeTrait<T>::Type ElemType;
    _wavePrefixMultiple<WaveOpExclusiveMax<ElemType>, ElemType, sizeof(T) / sizeof(ElemType)>(
        mask,
        (ElemType*)&val);
    return val;
}

template<typename T>
__inline__ __device__ uint4 _waveMatchScalar(WarpMask mask, T val)
{
    int pred;
    return make_uint4(__match_all_sync(mask, val, &pred), 0, 0, 0);
}

template<typename T>
__inline__ __device__ uint4 _waveMatchMultiple(WarpMask mask, const T& inVal)
{
    typedef typename ElementTypeTrait<T>::Type ElemType;
    const size_t count = sizeof(T) / sizeof(ElemType);
    int pred;
    const ElemType* src = (const ElemType*)&inVal;
    uint matchBits = 0xffffffff;
    for (size_t i = 0; i < count && matchBits; ++i)
    {
        matchBits = matchBits & __match_all_sync(mask, src[i], &pred);
    }
    return make_uint4(matchBits, 0, 0, 0);
}

__inline__ __device__ uint getAt(dim3 a, int b)
{
    SLANG_PRELUDE_ASSERT(b >= 0 && b < 3);
    return (&a.x)[b];
}
__inline__ __device__ uint3 operator*(uint3 a, dim3 b)
{
    uint3 r;
    r.x = a.x * b.x;
    r.y = a.y * b.y;
    r.z = a.z * b.z;
    return r;
}

template<typename TResult, typename TInput>
__inline__ __device__ TResult slang_bit_cast(TInput val)
{
    return *(TResult*)(&val);
}

/* !!!!!!!!!!!!!!!!!!!!!!!!!!!!!!!!!!!!!!!!!!!!!!!!!!!!!!!!!!!!!!!!!!!!!!! */


/* Type that defines the uniform entry point params. The actual content of this type is dependent on
the entry point parameters, and can be found via reflection or defined such that it matches the
shader appropriately.
*/
struct UniformEntryPointParams;
struct UniformState;

// ---------------------- OptiX Ray Payload --------------------------------------
#ifdef SLANG_CUDA_ENABLE_OPTIX

struct RayDesc
{
    float3 Origin;
    float TMin;
    float3 Direction;
    float TMax;
};

static __forceinline__ __device__ void* unpackOptiXRayPayloadPointer(uint32_t i0, uint32_t i1)
{
    const uint64_t uptr = static_cast<uint64_t>(i0) << 32 | i1;
    void* ptr = reinterpret_cast<void*>(uptr);
    return ptr;
}

static __forceinline__ __device__ void packOptiXRayPayloadPointer(
    void* ptr,
    uint32_t& i0,
    uint32_t& i1)
{
    const uint64_t uptr = reinterpret_cast<uint64_t>(ptr);
    i0 = uptr >> 32;
    i1 = uptr & 0x00000000ffffffff;
}

static __forceinline__ __device__ void* getOptiXRayPayloadPtr()
{
    const uint32_t u0 = optixGetPayload_0();
    const uint32_t u1 = optixGetPayload_1();
    return unpackOptiXRayPayloadPointer(u0, u1);
}

template<typename T>
__forceinline__ __device__ void* optixTrace(
    OptixTraversableHandle AccelerationStructure,
    uint32_t RayFlags,
    uint32_t InstanceInclusionMask,
    uint32_t RayContributionToHitGroupIndex,
    uint32_t MultiplierForGeometryContributionToHitGroupIndex,
    uint32_t MissShaderIndex,
    RayDesc Ray,
    T* Payload)
{
    uint32_t r0, r1;
    packOptiXRayPayloadPointer((void*)Payload, r0, r1);
    optixTrace(
        AccelerationStructure,
        Ray.Origin,
        Ray.Direction,
        Ray.TMin,
        Ray.TMax,
        0.f, /* Time for motion blur, currently unsupported in slang */
        InstanceInclusionMask,
        RayFlags,
        RayContributionToHitGroupIndex,
        MultiplierForGeometryContributionToHitGroupIndex,
        MissShaderIndex,
        r0,
        r1);
}

#if (OPTIX_VERSION >= 90000)
__forceinline__ __device__ float4 optixGetSpherePositionAndRadius()
{
    float4 data[1];
    optixGetSphereData(data);
    return data[0];
}
#endif

#if (OPTIX_VERSION >= 90000)
__forceinline__ __device__ float4
optixHitObjectGetSpherePositionAndRadius(OptixTraversableHandle* Obj)
{
    float4 data[1];
    optixHitObjectGetSphereData(data);
    return data[0];
}
#endif

#if (OPTIX_VERSION >= 90000)
__forceinline__ __device__ Matrix<float, 2, 4> optixGetLssPositionsAndRadii()
{
    float4 data[2];
    optixGetLinearCurveVertexData(data);
    return makeMatrix<float, 2, 4>(data[0], data[1]);
}
#endif

#if (OPTIX_VERSION >= 90000)
__forceinline__ __device__ Matrix<float, 2, 4> optixHitObjectGetLssPositionsAndRadii(
    OptixTraversableHandle* Obj)
{
    float4 data[2];
    optixHitObjectGetLinearCurveVertexData(data);
    return makeMatrix<float, 2, 4>(data[0], data[1]);
}
#endif

#if (OPTIX_VERSION >= 90000)
__forceinline__ __device__ bool optixIsSphereHit()
{
    return optixGetPrimitiveType() == OPTIX_PRIMITIVE_TYPE_SPHERE;
}
#endif

#if (OPTIX_VERSION >= 90000)
__forceinline__ __device__ bool optixHitObjectIsSphereHit(OptixTraversableHandle* Obj)
{
    return optixGetPrimitiveType(optixHitObjectGetHitKind()) == OPTIX_PRIMITIVE_TYPE_SPHERE;
}
#endif

#if (OPTIX_VERSION >= 90000)
__forceinline__ __device__ bool optixIsLSSHit()
{
    return optixGetPrimitiveType() == OPTIX_PRIMITIVE_TYPE_ROUND_LINEAR;
}
#endif

#if (OPTIX_VERSION >= 90000)
__forceinline__ __device__ bool optixHitObjectIsLSSHit(OptixTraversableHandle* Obj)
{
    return optixGetPrimitiveType(optixHitObjectGetHitKind()) == OPTIX_PRIMITIVE_TYPE_ROUND_LINEAR;
}
#endif

template<typename T>
__forceinline__ __device__ void* optixTraverse(
    OptixTraversableHandle AccelerationStructure,
    uint32_t RayFlags,
    uint32_t InstanceInclusionMask,
    uint32_t RayContributionToHitGroupIndex,
    uint32_t MultiplierForGeometryContributionToHitGroupIndex,
    uint32_t MissShaderIndex,
    RayDesc Ray,
    T* Payload,
    OptixTraversableHandle* hitObj)
{
    uint32_t r0, r1;
    packOptiXRayPayloadPointer((void*)Payload, r0, r1);
    optixTraverse(
        AccelerationStructure,
        Ray.Origin,
        Ray.Direction,
        Ray.TMin,
        Ray.TMax,
        0.f, /* Time for motion blur, currently unsupported in slang */
        InstanceInclusionMask,
        RayFlags,
        RayContributionToHitGroupIndex,
        MultiplierForGeometryContributionToHitGroupIndex,
        MissShaderIndex,
        r0,
        r1);
}

template<typename T>
__forceinline__ __device__ void* optixTraverse(
    OptixTraversableHandle AccelerationStructure,
    uint32_t RayFlags,
    uint32_t InstanceInclusionMask,
    uint32_t RayContributionToHitGroupIndex,
    uint32_t MultiplierForGeometryContributionToHitGroupIndex,
    uint32_t MissShaderIndex,
    RayDesc Ray,
    float RayTime,
    T* Payload,
    OptixTraversableHandle* hitObj)
{
    uint32_t r0, r1;
    packOptiXRayPayloadPointer((void*)Payload, r0, r1);
    optixTraverse(
        AccelerationStructure,
        Ray.Origin,
        Ray.Direction,
        Ray.TMin,
        Ray.TMax,
        RayTime,
        InstanceInclusionMask,
        RayFlags,
        RayContributionToHitGroupIndex,
        MultiplierForGeometryContributionToHitGroupIndex,
        MissShaderIndex,
        r0,
        r1);
}

#if (OPTIX_VERSION >= 80100)
static __forceinline__ __device__ bool slangOptixHitObjectIsHit(OptixTraversableHandle* hitObj)
{
    return optixHitObjectIsHit();
}
#endif

#if (OPTIX_VERSION >= 80100)
static __forceinline__ __device__ bool slangOptixHitObjectIsMiss(OptixTraversableHandle* hitObj)
{
    return optixHitObjectIsMiss();
}
#endif

#if (OPTIX_VERSION >= 80100)
static __forceinline__ __device__ bool slangOptixHitObjectIsNop(OptixTraversableHandle* hitObj)
{
    return optixHitObjectIsNop();
}
#endif

#if (OPTIX_VERSION >= 90000)
static __forceinline__ __device__ uint
slangOptixHitObjectGetClusterId(OptixTraversableHandle* hitObj)
{
    return optixHitObjectGetClusterId();
}
#endif

#if (OPTIX_VERSION >= 80100)
static __forceinline__ __device__ void optixMakeMissHitObject(
    uint MissShaderIndex,
    RayDesc Ray,
    OptixTraversableHandle* missObj)
{
    optixMakeMissHitObject(
        MissShaderIndex,
        Ray.Origin,
        Ray.Direction,
        Ray.TMin,
        Ray.TMax,
        0.f /* rayTime */
#if (OPTIX_VERSION >= 90000)
        ,
        OPTIX_RAY_FLAG_NONE /* rayFlags*/
#endif
    );
}
#endif

#if (OPTIX_VERSION >= 80100)
static __forceinline__ __device__ void optixMakeMissHitObject(
    uint MissShaderIndex,
    RayDesc Ray,
    float CurrentTime,
    OptixTraversableHandle* missObj)
{
    optixMakeMissHitObject(
        MissShaderIndex,
        Ray.Origin,
        Ray.Direction,
        Ray.TMin,
        Ray.TMax,
        CurrentTime
#if (OPTIX_VERSION >= 90000)
        ,
        OPTIX_RAY_FLAG_NONE /* rayFlags*/
#endif
    );
}
#endif

#if (OPTIX_VERSION >= 80100)
template<typename T>
static __forceinline__ __device__ void optixMakeHitObject(
    OptixTraversableHandle AccelerationStructure,
    uint InstanceIndex,
    uint GeometryIndex,
    uint PrimitiveIndex,
    uint HitKind,
    uint RayContributionToHitGroupIndex,
    uint MultiplierForGeometryContributionToHitGroupIndex,
    RayDesc Ray,
    T attr,
    OptixTraversableHandle* handle)
{
    OptixTraverseData data{};
    optixHitObjectGetTraverseData(&data);
    optixMakeHitObject(
        AccelerationStructure,
        Ray.Origin,
        Ray.Direction,
        Ray.TMin,
        0.f,
        OPTIX_RAY_FLAG_NONE, /* rayFlags*/
        data,
        nullptr, /*OptixTraversableHandle* transforms*/
        0 /*numTransforms */);
}
#endif

#if (OPTIX_VERSION >= 80100)
template<typename T>
static __forceinline__ __device__ void optixMakeHitObject(
    uint HitGroupRecordIndex,
    OptixTraversableHandle AccelerationStructure,
    uint InstanceIndex,
    uint GeometryIndex,
    uint PrimitiveIndex,
    uint HitKind,
    RayDesc Ray,
    T attr,
    OptixTraversableHandle* handle)
{
    OptixTraverseData data{};
    optixHitObjectGetTraverseData(&data);
    optixMakeHitObject(
        AccelerationStructure,
        Ray.Origin,
        Ray.Direction,
        Ray.TMin,
        0.f,
        OPTIX_RAY_FLAG_NONE, /* rayFlags*/
        data,
        nullptr, /*OptixTraversableHandle* transforms*/
        0 /*numTransforms */);
}
#endif

#if (OPTIX_VERSION >= 80100)
template<typename T>
static __forceinline__ __device__ void optixMakeHitObject(
    OptixTraversableHandle AccelerationStructure,
    uint InstanceIndex,
    uint GeometryIndex,
    uint PrimitiveIndex,
    uint HitKind,
    uint RayContributionToHitGroupIndex,
    uint MultiplierForGeometryContributionToHitGroupIndex,
    RayDesc Ray,
    float CurrentTime,
    T attr,
    OptixTraversableHandle* handle)
{
    OptixTraverseData data{};
    optixHitObjectGetTraverseData(&data);
    optixMakeHitObject(
        AccelerationStructure,
        Ray.Origin,
        Ray.Direction,
        Ray.TMin,
        CurrentTime,
        OPTIX_RAY_FLAG_NONE, /* rayFlags*/
        data,
        nullptr, /*OptixTraversableHandle* transforms*/
        0 /*numTransforms */);
}
#endif

#if (OPTIX_VERSION >= 80100)
template<typename T>
static __forceinline__ __device__ void optixMakeHitObject(
    uint HitGroupRecordIndex,
    OptixTraversableHandle AccelerationStructure,
    uint InstanceIndex,
    uint GeometryIndex,
    uint PrimitiveIndex,
    uint HitKind,
    RayDesc Ray,
    float CurrentTime,
    T attr,
    OptixTraversableHandle* handle)
{
    OptixTraverseData data{};
    optixHitObjectGetTraverseData(&data);
    optixMakeHitObject(
        AccelerationStructure,
        Ray.Origin,
        Ray.Direction,
        Ray.TMin,
        CurrentTime,
        OPTIX_RAY_FLAG_NONE, /* rayFlags*/
        data,
        nullptr, /*OptixTraversableHandle* transforms*/
        0 /*numTransforms */);
}
#endif

#if (OPTIX_VERSION >= 80100)
static __forceinline__ __device__ void slangOptixMakeNopHitObject(OptixTraversableHandle* Obj)
{
    optixMakeNopHitObject();
}
#endif

#if (OPTIX_VERSION >= 80100)
template<typename T>
static __forceinline__ __device__ void optixInvoke(
    OptixTraversableHandle AccelerationStructure,
    OptixTraversableHandle* HitOrMiss,
    T Payload)
{
    uint32_t r0, r1;
    packOptiXRayPayloadPointer((void*)Payload, r0, r1);
    optixInvoke(r0, r1);
}
#endif

#if (OPTIX_VERSION >= 80100)
static __forceinline__ __device__ RayDesc optixHitObjectGetRayDesc(OptixTraversableHandle* obj)
{
    RayDesc ray = {
        optixHitObjectGetWorldRayOrigin(),
        optixHitObjectGetRayTmin(),
        optixHitObjectGetWorldRayDirection(),
        optixHitObjectGetRayTmax()};
    return ray;
}
#endif

#if (OPTIX_VERSION >= 80100)
static __forceinline__ __device__ uint
slangOptixHitObjectGetInstanceIndex(OptixTraversableHandle* Obj)
{
    return optixHitObjectGetInstanceIndex();
}
#endif

#if (OPTIX_VERSION >= 80100)
static __forceinline__ __device__ uint slangOptixHitObjectGetInstanceId(OptixTraversableHandle* Obj)
{
    return optixHitObjectGetInstanceId();
}
#endif

#if (OPTIX_VERSION >= 80100)
static __forceinline__ __device__ uint
slangOptixHitObjectGetSbtGASIndex(OptixTraversableHandle* Obj)
{
    return optixHitObjectGetSbtGASIndex();
}
#endif

#if (OPTIX_VERSION >= 80100)
static __forceinline__ __device__ uint
slangOptixHitObjectGetPrimitiveIndex(OptixTraversableHandle* Obj)
{
    return optixHitObjectGetPrimitiveIndex();
}
#endif

#if (OPTIX_VERSION >= 80100)
template<typename T>
static __forceinline__ __device__ T optixHitObjectGetAttribute(OptixTraversableHandle* Obj)
{
    constexpr size_t numInts = (sizeof(T) + sizeof(uint32_t) - 1) /
                               sizeof(uint32_t); // Number of 32-bit values, rounded up
    static_assert(numInts <= 8, "Attribute type is too large");

    // Create an array to hold the attribute values
    uint32_t values[numInts == 0 ? 1 : numInts] = {0}; // Ensure we have at least one element

    // Read the appropriate number of attribute registers
    if constexpr (numInts > 0)
        values[0] = optixHitObjectGetAttribute_0();
    if constexpr (numInts > 1)
        values[1] = optixHitObjectGetAttribute_1();
    if constexpr (numInts > 2)
        values[2] = optixHitObjectGetAttribute_2();
    if constexpr (numInts > 3)
        values[3] = optixHitObjectGetAttribute_3();
    if constexpr (numInts > 4)
        values[4] = optixHitObjectGetAttribute_4();
    if constexpr (numInts > 5)
        values[5] = optixHitObjectGetAttribute_5();
    if constexpr (numInts > 6)
        values[6] = optixHitObjectGetAttribute_6();
    if constexpr (numInts > 7)
        values[7] = optixHitObjectGetAttribute_7();

    // Reinterpret the array as the desired type
    T result;
    memcpy(&result, values, sizeof(T));
    return result;
}
#endif

#if (OPTIX_VERSION >= 80100)
static __forceinline__ __device__ uint
slangOptixHitObjectGetSbtRecordIndex(OptixTraversableHandle* Obj)
{
    return optixHitObjectGetSbtRecordIndex();
}
#endif

#if (OPTIX_VERSION >= 90000)
static __forceinline__ __device__ uint
slangOptixHitObjectSetSbtRecordIndex(OptixTraversableHandle* Obj, uint sbtRecordIndex)
{
    optixHitObjectSetSbtRecordIndex(sbtRecordIndex); // returns void
    return sbtRecordIndex;
}
#endif

#else
// Define OptixTraversableHandle even if OptiX is not enabled.
// This allows RaytracingAccelerationStructure to be properly reflected in non-OptiX code.
typedef unsigned long long OptixTraversableHandle;
#endif
static const int kSlangTorchTensorMaxDim = 5;

// TensorView
struct TensorView
{
    uint8_t* data;
    uint32_t strides[kSlangTorchTensorMaxDim];
    uint32_t sizes[kSlangTorchTensorMaxDim];
    uint32_t dimensionCount;

    template<typename T>
    __device__ T* data_ptr()
    {
        return reinterpret_cast<T*>(data);
    }

    template<typename T>
    __device__ T* data_ptr_at(uint32_t index)
    {
        uint64_t offset = strides[0] * index;
        return reinterpret_cast<T*>(data + offset);
    }

    template<typename T>
    __device__ T* data_ptr_at(uint2 index)
    {
        uint64_t offset = strides[0] * index.x + strides[1] * index.y;
        return reinterpret_cast<T*>(data + offset);
    }

    template<typename T>
    __device__ T* data_ptr_at(uint3 index)
    {
        uint64_t offset = strides[0] * index.x + strides[1] * index.y + strides[2] * index.z;
        return reinterpret_cast<T*>(data + offset);
    }

    template<typename T>
    __device__ T* data_ptr_at(uint4 index)
    {
        uint64_t offset = strides[0] * index.x + strides[1] * index.y + strides[2] * index.z +
                          strides[3] * index.w;
        return reinterpret_cast<T*>(data + offset);
    }

    template<typename T, unsigned int N>
    __device__ T* data_ptr_at(uint index[N])
    {
        uint64_t offset = 0;
        for (unsigned int i = 0; i < N; ++i)
        {
            offset += strides[i] * index[i];
        }
        return reinterpret_cast<T*>(data + offset);
    }

    template<typename T>
    __device__ T& load(uint32_t x)
    {
        return *reinterpret_cast<T*>(data + strides[0] * x);
    }
    template<typename T>
    __device__ T& load(uint32_t x, uint32_t y)
    {
        return *reinterpret_cast<T*>(data + strides[0] * x + strides[1] * y);
    }
    template<typename T>
    __device__ T& load(uint2 index)
    {
        return *reinterpret_cast<T*>(data + strides[0] * index.x + strides[1] * index.y);
    }
    template<typename T>
    __device__ T& load(uint32_t x, uint32_t y, uint32_t z)
    {
        return *reinterpret_cast<T*>(data + strides[0] * x + strides[1] * y + strides[2] * z);
    }
    template<typename T>
    __device__ T& load(uint3 index)
    {
        return *reinterpret_cast<T*>(
            data + strides[0] * index.x + strides[1] * index.y + strides[2] * index.z);
    }
    template<typename T>
    __device__ T& load(uint32_t x, uint32_t y, uint32_t z, uint32_t w)
    {
        return *reinterpret_cast<T*>(
            data + strides[0] * x + strides[1] * y + strides[2] * z + strides[3] * w);
    }
    template<typename T>
    __device__ T& load(uint4 index)
    {
        return *reinterpret_cast<T*>(
            data + strides[0] * index.x + strides[1] * index.y + strides[2] * index.z +
            strides[3] * index.w);
    }
    template<typename T>
    __device__ T& load(uint32_t i0, uint32_t i1, uint32_t i2, uint32_t i3, uint32_t i4)
    {
        return *reinterpret_cast<T*>(
            data + strides[0] * i0 + strides[1] * i1 + strides[2] * i2 + strides[3] * i3 +
            strides[4] * i4);
    }

    // Generic version of load
    template<typename T, unsigned int N>
    __device__ T& load(uint index[N])
    {
        uint64_t offset = 0;
        for (unsigned int i = 0; i < N; ++i)
        {
            offset += strides[i] * index[i];
        }
        return *reinterpret_cast<T*>(data + offset);
    }

    template<typename T>
    __device__ void store(uint32_t x, T val)
    {
        *reinterpret_cast<T*>(data + strides[0] * x) = val;
    }
    template<typename T>
    __device__ void store(uint32_t x, uint32_t y, T val)
    {
        *reinterpret_cast<T*>(data + strides[0] * x + strides[1] * y) = val;
    }
    template<typename T>
    __device__ void store(uint2 index, T val)
    {
        *reinterpret_cast<T*>(data + strides[0] * index.x + strides[1] * index.y) = val;
    }
    template<typename T>
    __device__ void store(uint32_t x, uint32_t y, uint32_t z, T val)
    {
        *reinterpret_cast<T*>(data + strides[0] * x + strides[1] * y + strides[2] * z) = val;
    }
    template<typename T>
    __device__ void store(uint3 index, T val)
    {
        *reinterpret_cast<T*>(
            data + strides[0] * index.x + strides[1] * index.y + strides[2] * index.z) = val;
    }
    template<typename T>
    __device__ void store(uint32_t x, uint32_t y, uint32_t z, uint32_t w, T val)
    {
        *reinterpret_cast<T*>(
            data + strides[0] * x + strides[1] * y + strides[2] * z + strides[3] * w) = val;
    }
    template<typename T>
    __device__ void store(uint4 index, T val)
    {
        *reinterpret_cast<T*>(
            data + strides[0] * index.x + strides[1] * index.y + strides[2] * index.z +
            strides[3] * index.w) = val;
    }
    template<typename T>
    __device__ void store(uint32_t i0, uint32_t i1, uint32_t i2, uint32_t i3, uint32_t i4, T val)
    {
        *reinterpret_cast<T*>(
            data + strides[0] * i0 + strides[1] * i1 + strides[2] * i2 + strides[3] * i3 +
            strides[4] * i4) = val;
    }

    // Generic version
    template<typename T, unsigned int N>
    __device__ void store(uint index[N], T val)
    {
        uint64_t offset = 0;
        for (unsigned int i = 0; i < N; ++i)
        {
            offset += strides[i] * index[i];
        }
        *reinterpret_cast<T*>(data + offset) = val;
    }
};

// Implementations for texture fetch/load functions using tex PTX intrinsics
// These are used for read-only texture access with integer coordinates.

// 1D is not supported via PTX. Keeping the implementation below in case it ever gets supported.
template<typename T>
SLANG_FORCE_INLINE SLANG_CUDA_CALL T tex1Dfetch_int(CUtexObject texObj, int x, int mip)
{
    static_assert(false, "CUDA does not support fetching from 1D textures");
}

#if 0
#define SLANG_TEX1DFETCH_INT_IMPL(T, dtype, c)                                                 \
    template<>                                                                                 \
    SLANG_FORCE_INLINE SLANG_CUDA_CALL T tex1Dfetch_int(CUtexObject texObj, int x, int mip)    \
    {                                                                                          \
        T result;                                                                              \
        T stub;                                                                                \
        asm("tex.level.1d.v4." dtype ".s32 {%0, %1, %2, %3}, [%4, {%5}], %6;"                  \
            : c(result), c(stub), c(stub), c(stub)                                             \
            : "l"(texObj), "r"(x), "r"(mip));                                                  \
        return result;                                                                         \
    }                                                                                          \
    template<>                                                                                 \
    SLANG_FORCE_INLINE SLANG_CUDA_CALL T##2 tex1Dfetch_int(CUtexObject texObj, int x, int mip) \
    {                                                                                          \
        T result_x, result_y;                                                                  \
        T stub;                                                                                \
        asm("tex.level.1d.v4." dtype ".s32 {%0, %1, %2, %3}, [%4, {%5}], %6;"                  \
            : c(result_x), c(result_y), c(stub), c(stub)                                       \
            : "l"(texObj), "r"(x), "r"(mip));                                                  \
        return make_##T##2(result_x, result_y);                                                \
    }                                                                                          \
    template<>                                                                                 \
    SLANG_FORCE_INLINE SLANG_CUDA_CALL T##4 tex1Dfetch_int(CUtexObject texObj, int x, int mip) \
    {                                                                                          \
        T result_x, result_y, result_z, result_w;                                              \
        asm("tex.level.1d.v4." dtype ".s32 {%0, %1, %2, %3}, [%4, {%5}], %6;"                  \
            : c(result_x), c(result_y), c(result_z), c(result_w)                               \
            : "l"(texObj), "r"(x), "r"(mip));                                                  \
        return make_##T##4(result_x, result_y, result_z, result_w);                            \
    }

SLANG_TEX1DFETCH_INT_IMPL(float, "f32", "=f")
SLANG_TEX1DFETCH_INT_IMPL(uint, "u32", "=r")
SLANG_TEX1DFETCH_INT_IMPL(int, "s32", "=r")
#endif

template<typename T>
SLANG_FORCE_INLINE SLANG_CUDA_CALL T tex2Dfetch_int(CUtexObject texObj, int x, int y, int mip);

#define SLANG_TEX2DFETCH_INT_IMPL(T, dtype, c)                                                     \
    template<>                                                                                     \
    SLANG_FORCE_INLINE SLANG_CUDA_CALL T tex2Dfetch_int(CUtexObject texObj, int x, int y, int mip) \
    {                                                                                              \
        T result;                                                                                  \
        T stub;                                                                                    \
        asm("tex.level.2d.v4." dtype ".s32 {%0, %1, %2, %3}, [%4, {%5, %6}], %7;"                  \
            : c(result), c(stub), c(stub), c(stub)                                                 \
            : "l"(texObj), "r"(x), "r"(y), "r"(mip));                                              \
        return result;                                                                             \
    }                                                                                              \
    template<>                                                                                     \
    SLANG_FORCE_INLINE SLANG_CUDA_CALL                                                             \
        T##2 tex2Dfetch_int(CUtexObject texObj, int x, int y, int mip)                             \
    {                                                                                              \
        T result_x, result_y;                                                                      \
        T stub;                                                                                    \
        asm("tex.level.2d.v4." dtype ".s32 {%0, %1, %2, %3}, [%4, {%5, %6}], %7;"                  \
            : c(result_x), c(result_y), c(stub), c(stub)                                           \
            : "l"(texObj), "r"(x), "r"(y), "r"(mip));                                              \
        return make_##T##2(result_x, result_y);                                                    \
    }                                                                                              \
    template<>                                                                                     \
    SLANG_FORCE_INLINE SLANG_CUDA_CALL                                                             \
        T##4 tex2Dfetch_int(CUtexObject texObj, int x, int y, int mip)                             \
    {                                                                                              \
        T result_x, result_y, result_z, result_w;                                                  \
        asm("tex.level.2d.v4." dtype ".s32 {%0, %1, %2, %3}, [%4, {%5, %6}], %7;"                  \
            : c(result_x), c(result_y), c(result_z), c(result_w)                                   \
            : "l"(texObj), "r"(x), "r"(y), "r"(mip));                                              \
        return make_##T##4(result_x, result_y, result_z, result_w);                                \
    }

SLANG_TEX2DFETCH_INT_IMPL(float, "f32", "=f")
SLANG_TEX2DFETCH_INT_IMPL(uint, "u32", "=r")
SLANG_TEX2DFETCH_INT_IMPL(int, "s32", "=r")


template<typename T>
SLANG_FORCE_INLINE SLANG_CUDA_CALL T
tex3Dfetch_int(CUtexObject texObj, int x, int y, int z, int mip);

#define SLANG_TEX3DFETCH_INT_IMPL(T, dtype, c)                                            \
    template<>                                                                            \
    SLANG_FORCE_INLINE SLANG_CUDA_CALL T                                                  \
    tex3Dfetch_int(CUtexObject texObj, int x, int y, int z, int mip)                      \
    {                                                                                     \
        T result;                                                                         \
        T stub;                                                                           \
        asm("tex.level.3d.v4." dtype ".s32 {%0, %1, %2, %3}, [%4, {%5, %6, %7, %8}], %9;" \
            : c(result), c(stub), c(stub), c(stub)                                        \
            : "l"(texObj), "r"(x), "r"(y), "r"(z), "r"(z) /* ignored */, "r"(mip));       \
        return result;                                                                    \
    }                                                                                     \
    template<>                                                                            \
    SLANG_FORCE_INLINE SLANG_CUDA_CALL                                                    \
        T##2 tex3Dfetch_int(CUtexObject texObj, int x, int y, int z, int mip)             \
    {                                                                                     \
        T result_x, result_y;                                                             \
        T stub;                                                                           \
        asm("tex.level.3d.v4." dtype ".s32 {%0, %1, %2, %3}, [%4, {%5, %6, %7, %8}], %9;" \
            : c(result_x), c(result_y), c(stub), c(stub)                                  \
            : "l"(texObj), "r"(x), "r"(y), "r"(z), "r"(z) /* ignored */, "r"(mip));       \
        return make_##T##2(result_x, result_y);                                           \
    }                                                                                     \
    template<>                                                                            \
    SLANG_FORCE_INLINE SLANG_CUDA_CALL                                                    \
        T##4 tex3Dfetch_int(CUtexObject texObj, int x, int y, int z, int mip)             \
    {                                                                                     \
        T result_x, result_y, result_z, result_w;                                         \
        asm("tex.level.3d.v4." dtype ".s32 {%0, %1, %2, %3}, [%4, {%5, %6, %7, %8}], %9;" \
            : c(result_x), c(result_y), c(result_z), c(result_w)                          \
            : "l"(texObj), "r"(x), "r"(y), "r"(z), "r"(z) /* ignored */, "r"(mip));       \
        return make_##T##4(result_x, result_y, result_z, result_w);                       \
    }

SLANG_TEX3DFETCH_INT_IMPL(float, "f32", "=f")
SLANG_TEX3DFETCH_INT_IMPL(uint, "u32", "=r")
SLANG_TEX3DFETCH_INT_IMPL(int, "s32", "=r")

template<typename T>
SLANG_FORCE_INLINE SLANG_CUDA_CALL T
tex1DArrayfetch_int(CUtexObject texObj, int x, int layer, int mip);

#define SLANG_TEX1DARRAYFETCH_INT_IMPL(T, dtype, c)                                \
    template<>                                                                     \
    SLANG_FORCE_INLINE SLANG_CUDA_CALL T                                           \
    tex1DArrayfetch_int(CUtexObject texObj, int x, int layer, int mip)             \
    {                                                                              \
        T result;                                                                  \
        T stub;                                                                    \
        asm("tex.level.a1d.v4." dtype ".s32 {%0, %1, %2, %3}, [%4, {%5, %6}], %7;" \
            : c(result), c(stub), c(stub), c(stub)                                 \
            : "l"(texObj), "r"(layer), "r"(x), "r"(mip));                          \
        return result;                                                             \
    }                                                                              \
    template<>                                                                     \
    SLANG_FORCE_INLINE SLANG_CUDA_CALL                                             \
        T##2 tex1DArrayfetch_int(CUtexObject texObj, int x, int layer, int mip)    \
    {                                                                              \
        T result_x, result_y;                                                      \
        T stub;                                                                    \
        asm("tex.level.a1d.v4." dtype ".s32 {%0, %1, %2, %3}, [%4, {%5, %6}], %7;" \
            : c(result_x), c(result_y), c(stub), c(stub)                           \
            : "l"(texObj), "r"(layer), "r"(x), "r"(mip));                          \
        return make_##T##2(result_x, result_y);                                    \
    }                                                                              \
    template<>                                                                     \
    SLANG_FORCE_INLINE SLANG_CUDA_CALL                                             \
        T##4 tex1DArrayfetch_int(CUtexObject texObj, int x, int layer, int mip)    \
    {                                                                              \
        T result_x, result_y, result_z, result_w;                                  \
        asm("tex.level.a1d.v4." dtype ".s32 {%0, %1, %2, %3}, [%4, {%5, %6}], %7;" \
            : c(result_x), c(result_y), c(result_z), c(result_w)                   \
            : "l"(texObj), "r"(layer), "r"(x), "r"(mip));                          \
        return make_##T##4(result_x, result_y, result_z, result_w);                \
    }

SLANG_TEX1DARRAYFETCH_INT_IMPL(float, "f32", "=f")
SLANG_TEX1DARRAYFETCH_INT_IMPL(uint, "u32", "=r")
SLANG_TEX1DARRAYFETCH_INT_IMPL(int, "s32", "=r")

template<typename T>
SLANG_FORCE_INLINE SLANG_CUDA_CALL T
tex2DArrayfetch_int(CUtexObject texObj, int x, int y, int layer, int mip);

#define SLANG_TEX2DARRAYFETCH_INT_IMPL(T, dtype, c)                                         \
    template<>                                                                              \
    SLANG_FORCE_INLINE SLANG_CUDA_CALL T                                                    \
    tex2DArrayfetch_int(CUtexObject texObj, int x, int y, int layer, int mip)               \
    {                                                                                       \
        T result;                                                                           \
        T stub;                                                                             \
        asm("tex.level.a2d.v4." dtype ".s32 {%0, %1, %2, %3}, [%4, {%5, %6, %7, %8}], %9;"  \
            : c(result), c(stub), c(stub), c(stub)                                          \
            : "l"(texObj), "r"(layer), "r"(x), "r"(y), "r"(layer) /* ignored */, "r"(mip)); \
        return result;                                                                      \
    }                                                                                       \
    template<>                                                                              \
    SLANG_FORCE_INLINE SLANG_CUDA_CALL                                                      \
        T##2 tex2DArrayfetch_int(CUtexObject texObj, int x, int y, int layer, int mip)      \
    {                                                                                       \
        T result_x, result_y;                                                               \
        T stub;                                                                             \
        asm("tex.level.a2d.v4." dtype ".s32 {%0, %1, %2, %3}, [%4, {%5, %6, %7, %8}], %9;"  \
            : c(result_x), c(result_y), c(stub), c(stub)                                    \
            : "l"(texObj), "r"(layer), "r"(x), "r"(y), "r"(layer) /* ignored */, "r"(mip)); \
        return make_##T##2(result_x, result_y);                                             \
    }                                                                                       \
    template<>                                                                              \
    SLANG_FORCE_INLINE SLANG_CUDA_CALL                                                      \
        T##4 tex2DArrayfetch_int(CUtexObject texObj, int x, int y, int layer, int mip)      \
    {                                                                                       \
        T result_x, result_y, result_z, result_w;                                           \
        asm("tex.level.a2d.v4." dtype ".s32 {%0, %1, %2, %3}, [%4, {%5, %6, %7, %8}], %9;"  \
            : c(result_x), c(result_y), c(result_z), c(result_w)                            \
            : "l"(texObj), "r"(layer), "r"(x), "r"(y), "r"(layer) /* ignored */, "r"(mip)); \
        return make_##T##4(result_x, result_y, result_z, result_w);                         \
    }

SLANG_TEX2DARRAYFETCH_INT_IMPL(float, "f32", "=f")
SLANG_TEX2DARRAYFETCH_INT_IMPL(uint, "u32", "=r")
SLANG_TEX2DARRAYFETCH_INT_IMPL(int, "s32", "=r")

// Wave rotate helper functions - templated approach
#define SLANG_WARP_FULL_MASK 0xFFFFFFFF

// Macro-based wave rotate implementation following codebase patterns
#define SLANG_WAVE_ROTATE_IMPL(T)                                                     \
    __device__ __forceinline__ T##2 _slang_waveRotate(T##2 value, unsigned int delta) \
    {                                                                                 \
        return make_##T##2(                                                           \
            (T)__shfl_sync(                                                           \
                SLANG_WARP_FULL_MASK,                                                 \
                value.x,                                                              \
                (_getLaneId() + delta) % SLANG_CUDA_WARP_SIZE),                       \
            (T)__shfl_sync(                                                           \
                SLANG_WARP_FULL_MASK,                                                 \
                value.y,                                                              \
                (_getLaneId() + delta) % SLANG_CUDA_WARP_SIZE));                      \
    }                                                                                 \
    __device__ __forceinline__ T##3 _slang_waveRotate(T##3 value, unsigned int delta) \
    {                                                                                 \
        return make_##T##3(                                                           \
            (T)__shfl_sync(                                                           \
                SLANG_WARP_FULL_MASK,                                                 \
                value.x,                                                              \
                (_getLaneId() + delta) % SLANG_CUDA_WARP_SIZE),                       \
            (T)__shfl_sync(                                                           \
                SLANG_WARP_FULL_MASK,                                                 \
                value.y,                                                              \
                (_getLaneId() + delta) % SLANG_CUDA_WARP_SIZE),                       \
            (T)__shfl_sync(                                                           \
                SLANG_WARP_FULL_MASK,                                                 \
                value.z,                                                              \
                (_getLaneId() + delta) % SLANG_CUDA_WARP_SIZE));                      \
    }                                                                                 \
    __device__ __forceinline__ T##4 _slang_waveRotate(T##4 value, unsigned int delta) \
    {                                                                                 \
        return make_##T##4(                                                           \
            (T)__shfl_sync(                                                           \
                SLANG_WARP_FULL_MASK,                                                 \
                value.x,                                                              \
                (_getLaneId() + delta) % SLANG_CUDA_WARP_SIZE),                       \
            (T)__shfl_sync(                                                           \
                SLANG_WARP_FULL_MASK,                                                 \
                value.y,                                                              \
                (_getLaneId() + delta) % SLANG_CUDA_WARP_SIZE),                       \
            (T)__shfl_sync(                                                           \
                SLANG_WARP_FULL_MASK,                                                 \
                value.z,                                                              \
                (_getLaneId() + delta) % SLANG_CUDA_WARP_SIZE),                       \
            (T)__shfl_sync(                                                           \
                SLANG_WARP_FULL_MASK,                                                 \
                value.w,                                                              \
                (_getLaneId() + delta) % SLANG_CUDA_WARP_SIZE));                      \
    }

// Generate wave rotate functions for all standard vector types
SLANG_WAVE_ROTATE_IMPL(uint)
SLANG_WAVE_ROTATE_IMPL(int)
SLANG_WAVE_ROTATE_IMPL(float)
SLANG_WAVE_ROTATE_IMPL(short)
SLANG_WAVE_ROTATE_IMPL(ushort)
SLANG_WAVE_ROTATE_IMPL(char)
SLANG_WAVE_ROTATE_IMPL(uchar)
SLANG_WAVE_ROTATE_IMPL(longlong)
SLANG_WAVE_ROTATE_IMPL(ulonglong)

#ifdef SLANG_CUDA_ENABLE_HALF
SLANG_WAVE_ROTATE_IMPL(__half)
#endif

// Special handling for boolean vectors (requires int conversion)
__device__ __forceinline__ bool2 _slang_waveRotate(bool2 value, unsigned int delta)
{
    int2 intValue = make_int2((int)value.x, (int)value.y);
    int2 result = _slang_waveRotate(intValue, delta);
    return make_bool2((bool)result.x, (bool)result.y);
}

__device__ __forceinline__ bool3 _slang_waveRotate(bool3 value, unsigned int delta)
{
    int3 intValue = make_int3((int)value.x, (int)value.y, (int)value.z);
    int3 result = _slang_waveRotate(intValue, delta);
    return make_bool3((bool)result.x, (bool)result.y, (bool)result.z);
}

__device__ __forceinline__ bool4 _slang_waveRotate(bool4 value, unsigned int delta)
{
    int4 intValue = make_int4((int)value.x, (int)value.y, (int)value.z, (int)value.w);
    int4 result = _slang_waveRotate(intValue, delta);
    return make_bool4((bool)result.x, (bool)result.y, (bool)result.z, (bool)result.w);
}

#undef SLANG_WAVE_ROTATE_IMPL

// Quad control operations for CUDA
__device__ __forceinline__ bool _slang_quadAny(bool expr)
{
    // Get values from all 4 lanes in the quad
    bool v0 = __shfl_sync(0xFFFFFFFF, expr, (_getLaneId() & 0xFFFFFFFC) | 0);
    bool v1 = __shfl_sync(0xFFFFFFFF, expr, (_getLaneId() & 0xFFFFFFFC) | 1);
    bool v2 = __shfl_sync(0xFFFFFFFF, expr, (_getLaneId() & 0xFFFFFFFC) | 2);
    bool v3 = __shfl_sync(0xFFFFFFFF, expr, (_getLaneId() & 0xFFFFFFFC) | 3);
    return v0 || v1 || v2 || v3;
}

__device__ __forceinline__ bool _slang_quadAll(bool expr)
{
    // Get values from all 4 lanes in the quad
    bool v0 = __shfl_sync(0xFFFFFFFF, expr, (_getLaneId() & 0xFFFFFFFC) | 0);
    bool v1 = __shfl_sync(0xFFFFFFFF, expr, (_getLaneId() & 0xFFFFFFFC) | 1);
    bool v2 = __shfl_sync(0xFFFFFFFF, expr, (_getLaneId() & 0xFFFFFFFC) | 2);
    bool v3 = __shfl_sync(0xFFFFFFFF, expr, (_getLaneId() & 0xFFFFFFFC) | 3);
    return v0 && v1 && v2 && v3;
}

// Clustered wave rotate operations for CUDA
// Clustered rotate rotates values within clusters of specified size
#define SLANG_WAVE_CLUSTERED_ROTATE_IMPL(T)                                                       \
    __device__ __forceinline__ T                                                                  \
    _slang_waveClusteredRotate(T value, unsigned int delta, unsigned int clusterSize)             \
    {                                                                                             \
        unsigned int laneId = _getLaneId();                                                       \
        unsigned int clusterStart = (laneId / clusterSize) * clusterSize;                         \
        unsigned int targetLane = clusterStart + ((laneId - clusterStart + delta) % clusterSize); \
        return __shfl_sync(SLANG_WARP_FULL_MASK, value, targetLane);                              \
    }                                                                                             \
    __device__ __forceinline__                                                                    \
        T##2 _slang_waveClusteredRotate(T##2 value, unsigned int delta, unsigned int clusterSize) \
    {                                                                                             \
        unsigned int laneId = _getLaneId();                                                       \
        unsigned int clusterStart = (laneId / clusterSize) * clusterSize;                         \
        unsigned int targetLane = clusterStart + ((laneId - clusterStart + delta) % clusterSize); \
        return make_##T##2(                                                                       \
            (T)__shfl_sync(SLANG_WARP_FULL_MASK, value.x, targetLane),                            \
            (T)__shfl_sync(SLANG_WARP_FULL_MASK, value.y, targetLane));                           \
    }                                                                                             \
    __device__ __forceinline__                                                                    \
        T##3 _slang_waveClusteredRotate(T##3 value, unsigned int delta, unsigned int clusterSize) \
    {                                                                                             \
        unsigned int laneId = _getLaneId();                                                       \
        unsigned int clusterStart = (laneId / clusterSize) * clusterSize;                         \
        unsigned int targetLane = clusterStart + ((laneId - clusterStart + delta) % clusterSize); \
        return make_##T##3(                                                                       \
            (T)__shfl_sync(SLANG_WARP_FULL_MASK, value.x, targetLane),                            \
            (T)__shfl_sync(SLANG_WARP_FULL_MASK, value.y, targetLane),                            \
            (T)__shfl_sync(SLANG_WARP_FULL_MASK, value.z, targetLane));                           \
    }                                                                                             \
    __device__ __forceinline__                                                                    \
        T##4 _slang_waveClusteredRotate(T##4 value, unsigned int delta, unsigned int clusterSize) \
    {                                                                                             \
        unsigned int laneId = _getLaneId();                                                       \
        unsigned int clusterStart = (laneId / clusterSize) * clusterSize;                         \
        unsigned int targetLane = clusterStart + ((laneId - clusterStart + delta) % clusterSize); \
        return make_##T##4(                                                                       \
            (T)__shfl_sync(SLANG_WARP_FULL_MASK, value.x, targetLane),                            \
            (T)__shfl_sync(SLANG_WARP_FULL_MASK, value.y, targetLane),                            \
            (T)__shfl_sync(SLANG_WARP_FULL_MASK, value.z, targetLane),                            \
            (T)__shfl_sync(SLANG_WARP_FULL_MASK, value.w, targetLane));                           \
    }

// Generate clustered wave rotate functions for all standard types
SLANG_WAVE_CLUSTERED_ROTATE_IMPL(uint)
SLANG_WAVE_CLUSTERED_ROTATE_IMPL(int)
SLANG_WAVE_CLUSTERED_ROTATE_IMPL(float)
SLANG_WAVE_CLUSTERED_ROTATE_IMPL(short)
SLANG_WAVE_CLUSTERED_ROTATE_IMPL(ushort)
SLANG_WAVE_CLUSTERED_ROTATE_IMPL(char)
SLANG_WAVE_CLUSTERED_ROTATE_IMPL(uchar)
SLANG_WAVE_CLUSTERED_ROTATE_IMPL(longlong)
SLANG_WAVE_CLUSTERED_ROTATE_IMPL(ulonglong)

#ifdef SLANG_CUDA_ENABLE_HALF
SLANG_WAVE_CLUSTERED_ROTATE_IMPL(__half)
#endif

// Special handling for boolean clustered rotate
__device__ __forceinline__ bool _slang_waveClusteredRotate(
    bool value,
    unsigned int delta,
    unsigned int clusterSize)
{
    int intValue = (int)value;
    int result = _slang_waveClusteredRotate(intValue, delta, clusterSize);
    return (bool)result;
}

__device__ __forceinline__ bool2
_slang_waveClusteredRotate(bool2 value, unsigned int delta, unsigned int clusterSize)
{
    int2 intValue = make_int2((int)value.x, (int)value.y);
    int2 result = _slang_waveClusteredRotate(intValue, delta, clusterSize);
    return make_bool2((bool)result.x, (bool)result.y);
}

__device__ __forceinline__ bool3
_slang_waveClusteredRotate(bool3 value, unsigned int delta, unsigned int clusterSize)
{
    int3 intValue = make_int3((int)value.x, (int)value.y, (int)value.z);
    int3 result = _slang_waveClusteredRotate(intValue, delta, clusterSize);
    return make_bool3((bool)result.x, (bool)result.y, (bool)result.z);
}

__device__ __forceinline__ bool4
_slang_waveClusteredRotate(bool4 value, unsigned int delta, unsigned int clusterSize)
{
    int4 intValue = make_int4((int)value.x, (int)value.y, (int)value.z, (int)value.w);
    int4 result = _slang_waveClusteredRotate(intValue, delta, clusterSize);
    return make_bool4((bool)result.x, (bool)result.y, (bool)result.z, (bool)result.w);
}

<<<<<<< HEAD
template<>
SLANG_FORCE_INLINE SLANG_CUDA_CALL int4
tex2DArrayfetch_int(CUtexObject texObj, int x, int y, int layer)
{
    int result_x, result_y, result_z, result_w;
    asm("tex.a2d.v4.f32.s32 {%0, %1, %2, %3}, [%4, {%5, %6, %7, %8}];"
        : "=r"(result_x), "=r"(result_y), "=r"(result_z), "=r"(result_w)
        : "l"(texObj), "r"(x), "r"(y), "r"(layer), "r"(layer));
    return make_int4(result_x, result_y, result_z, result_w);
}

#endif
=======
#undef SLANG_WAVE_CLUSTERED_ROTATE_IMPL
>>>>>>> 54db8afd
<|MERGE_RESOLUTION|>--- conflicted
+++ resolved
@@ -4734,19 +4734,5 @@
     return make_bool4((bool)result.x, (bool)result.y, (bool)result.z, (bool)result.w);
 }
 
-<<<<<<< HEAD
-template<>
-SLANG_FORCE_INLINE SLANG_CUDA_CALL int4
-tex2DArrayfetch_int(CUtexObject texObj, int x, int y, int layer)
-{
-    int result_x, result_y, result_z, result_w;
-    asm("tex.a2d.v4.f32.s32 {%0, %1, %2, %3}, [%4, {%5, %6, %7, %8}];"
-        : "=r"(result_x), "=r"(result_y), "=r"(result_z), "=r"(result_w)
-        : "l"(texObj), "r"(x), "r"(y), "r"(layer), "r"(layer));
-    return make_int4(result_x, result_y, result_z, result_w);
-}
-
-#endif
-=======
 #undef SLANG_WAVE_CLUSTERED_ROTATE_IMPL
->>>>>>> 54db8afd
+#endif