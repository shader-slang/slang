--- conflicted
+++ resolved
@@ -1615,14 +1615,6 @@
 
 // ---------------------- OptiX Ray Payload --------------------------------------
 #ifdef SLANG_CUDA_ENABLE_OPTIX
-<<<<<<< HEAD
-static __forceinline__ __device__
-void *unpackOptiXRayPayloadPointer(uint32_t i0, uint32_t i1)
-{
-	const uint64_t uptr = static_cast<uint64_t>(i0) << 32 | i1;
-	void*           ptr = reinterpret_cast<void*>(uptr);
-	return ptr;
-=======
 struct RayDesc
 {
     float3 Origin;
@@ -1637,30 +1629,18 @@
     const uint64_t uptr = static_cast<uint64_t>(i0) << 32 | i1;
     void*           ptr = reinterpret_cast<void*>(uptr);
     return ptr;
->>>>>>> 3c2ce024
 }
 
 static __forceinline__ __device__
 void  packOptiXRayPayloadPointer(void* ptr, uint32_t& i0, uint32_t& i1)
 {
-<<<<<<< HEAD
-	const uint64_t uptr = reinterpret_cast<uint64_t>(ptr);
-	i0 = uptr >> 32;
-	i1 = uptr & 0x00000000ffffffff;
-=======
     const uint64_t uptr = reinterpret_cast<uint64_t>(ptr);
     i0 = uptr >> 32;
     i1 = uptr & 0x00000000ffffffff;
->>>>>>> 3c2ce024
 }
 
 static __forceinline__ __device__ void *getOptiXRayPayloadPtr()
 {
-<<<<<<< HEAD
-	const uint32_t u0 = optixGetPayload_0();
-	const uint32_t u1 = optixGetPayload_1();
-	return unpackOptiXRayPayloadPointer(u0, u1);
-=======
     const uint32_t u0 = optixGetPayload_0();
     const uint32_t u1 = optixGetPayload_1();
     return unpackOptiXRayPayloadPointer(u0, u1);
@@ -1693,6 +1673,5 @@
         MissShaderIndex,
         r0, r1
     );
->>>>>>> 3c2ce024
 }
 #endif