#ifndef SLANG_CUDA_PRELUDE_H
#define SLANG_CUDA_PRELUDE_H

#define SLANG_PRELUDE_EXPORT

#ifdef __CUDACC_RTC__
#define SLANG_CUDA_RTC 1
#else
#define SLANG_CUDA_RTC 0
#endif

#if SLANG_CUDA_RTC

#else

#include <cstdint>
#include <stdio.h>

#endif

// Define SLANG_CUDA_ENABLE_HALF to use the cuda_fp16 include to add half support.
// For this to work NVRTC needs to have the path to the CUDA SDK.
//
// As it stands the includes paths defined for Slang are passed down to NVRTC. Similarly defines
// defined for the Slang compile are passed down.

#ifdef SLANG_CUDA_ENABLE_HALF
// We don't want half2 operators, because it will implement comparison operators that return a
// bool(!). We want to generate those functions. Doing so means that we will have to define all
// the other half2 operators.
#define __CUDA_NO_HALF2_OPERATORS__
#include <cuda_fp16.h>
#endif

#ifdef SLANG_CUDA_ENABLE_OPTIX
#include <optix.h>
#endif

// Define slang offsetof implementation
#ifndef SLANG_OFFSET_OF
#define SLANG_OFFSET_OF(type, member) (size_t)((char*)&(((type*)0)->member) - (char*)0)
#endif

// Must be large enough to cause overflow and therefore infinity
#ifndef SLANG_INFINITY
#define SLANG_INFINITY ((float)(1e+300 * 1e+300))
#endif

// For now we'll disable any asserts in this prelude
#define SLANG_PRELUDE_ASSERT(x)

#ifndef SLANG_CUDA_WARP_SIZE
#define SLANG_CUDA_WARP_SIZE 32
#endif

#define SLANG_CUDA_WARP_MASK \
    (SLANG_CUDA_WARP_SIZE - 1) // Used for masking threadIdx.x to the warp lane index
#define SLANG_CUDA_WARP_BITMASK (~int(0))

//
#define SLANG_FORCE_INLINE inline

#define SLANG_CUDA_CALL __device__

#define SLANG_FORCE_INLINE inline
#define SLANG_INLINE inline


// Since we are using unsigned arithmatic care is need in this comparison.
// It is *assumed* that sizeInBytes >= elemSize. Which means (sizeInBytes >= elemSize) >= 0
// Which means only a single test is needed

// Asserts for bounds checking.
// It is assumed index/count are unsigned types.
#define SLANG_BOUND_ASSERT(index, count) SLANG_PRELUDE_ASSERT(index < count);
#define SLANG_BOUND_ASSERT_BYTE_ADDRESS(index, elemSize, sizeInBytes) \
    SLANG_PRELUDE_ASSERT(index <= (sizeInBytes - elemSize) && (index & 3) == 0);

// Macros to zero index if an access is out of range
#define SLANG_BOUND_ZERO_INDEX(index, count) index = (index < count) ? index : 0;
#define SLANG_BOUND_ZERO_INDEX_BYTE_ADDRESS(index, elemSize, sizeInBytes) \
    index = (index <= (sizeInBytes - elemSize)) ? index : 0;

// The 'FIX' macro define how the index is fixed. The default is to do nothing. If
// SLANG_ENABLE_BOUND_ZERO_INDEX the fix macro will zero the index, if out of range
#ifdef SLANG_ENABLE_BOUND_ZERO_INDEX
#define SLANG_BOUND_FIX(index, count) SLANG_BOUND_ZERO_INDEX(index, count)
#define SLANG_BOUND_FIX_BYTE_ADDRESS(index, elemSize, sizeInBytes) \
    SLANG_BOUND_ZERO_INDEX_BYTE_ADDRESS(index, elemSize, sizeInBytes)
#define SLANG_BOUND_FIX_FIXED_ARRAY(index, count) \
    SLANG_BOUND_ZERO_INDEX(index, count) SLANG_BOUND_ZERO_INDEX(index, count)
#else
#define SLANG_BOUND_FIX(index, count)
#define SLANG_BOUND_FIX_BYTE_ADDRESS(index, elemSize, sizeInBytes)
#define SLANG_BOUND_FIX_FIXED_ARRAY(index, count)
#endif

#ifndef SLANG_BOUND_CHECK
#define SLANG_BOUND_CHECK(index, count) \
    SLANG_BOUND_ASSERT(index, count) SLANG_BOUND_FIX(index, count)
#endif

#ifndef SLANG_BOUND_CHECK_BYTE_ADDRESS
#define SLANG_BOUND_CHECK_BYTE_ADDRESS(index, elemSize, sizeInBytes) \
    SLANG_BOUND_ASSERT_BYTE_ADDRESS(index, elemSize, sizeInBytes)    \
    SLANG_BOUND_FIX_BYTE_ADDRESS(index, elemSize, sizeInBytes)
#endif

#ifndef SLANG_BOUND_CHECK_FIXED_ARRAY
#define SLANG_BOUND_CHECK_FIXED_ARRAY(index, count) \
    SLANG_BOUND_ASSERT(index, count) SLANG_BOUND_FIX_FIXED_ARRAY(index, count)
#endif

// This macro handles how out-of-range surface coordinates are handled;
// I can equal
// cudaBoundaryModeClamp, in which case out-of-range coordinates are clamped to the valid range
// cudaBoundaryModeZero, in which case out-of-range reads return zero and out-of-range writes are
// ignored cudaBoundaryModeTrap, in which case out-of-range accesses cause the kernel execution to
// fail.

#ifndef SLANG_CUDA_BOUNDARY_MODE
#define SLANG_CUDA_BOUNDARY_MODE cudaBoundaryModeZero

// Can be one of SLANG_CUDA_PTX_BOUNDARY_MODE. Only applies *PTX* emitted CUDA operations
// which currently is just RWTextureRW format writes
//
// .trap         causes an execution trap on out-of-bounds addresses
// .clamp        stores data at the nearest surface location (sized appropriately)
// .zero         drops stores to out-of-bounds addresses

#define SLANG_PTX_BOUNDARY_MODE "zero"
#endif

struct TypeInfo
{
    size_t typeSize;
};

template<typename T, size_t SIZE>
struct FixedArray
{
    SLANG_CUDA_CALL const T& operator[](size_t index) const
    {
        SLANG_BOUND_CHECK_FIXED_ARRAY(index, SIZE);
        return m_data[index];
    }
    SLANG_CUDA_CALL T& operator[](size_t index)
    {
        SLANG_BOUND_CHECK_FIXED_ARRAY(index, SIZE);
        return m_data[index];
    }

    T m_data[SIZE];
};

// An array that has no specified size, becomes a 'Array'. This stores the size so it can
// potentially do bounds checking.
template<typename T>
struct Array
{
    SLANG_CUDA_CALL const T& operator[](size_t index) const
    {
        SLANG_BOUND_CHECK(index, count);
        return data[index];
    }
    SLANG_CUDA_CALL T& operator[](size_t index)
    {
        SLANG_BOUND_CHECK(index, count);
        return data[index];
    }

    T* data;
    size_t count;
};

// Typically defined in cuda.h, but we can't ship/rely on that, so just define here
typedef unsigned long long CUtexObject;
typedef unsigned long long CUsurfObject;

// On CUDA sampler state is actually bound up with the texture object. We have a SamplerState type,
// backed as a pointer, to simplify code generation, with the downside that such a binding will take
// up uniform space, even though it will have no effect.
// TODO(JS): Consider ways to strip use of variables of this type so have no binding,
struct SamplerStateUnused;
typedef SamplerStateUnused* SamplerState;


// TODO(JS): Not clear yet if this can be handled on CUDA, by just ignoring.
// For now, just map to the index type.
typedef size_t NonUniformResourceIndex;

// Code generator will generate the specific type
template<typename T, int ROWS, int COLS>
struct Matrix;

typedef int1 bool1;
typedef int2 bool2;
typedef int3 bool3;
typedef int4 bool4;

#if SLANG_CUDA_RTC

typedef signed char int8_t;
typedef short int16_t;
typedef int int32_t;
typedef long long int64_t;
typedef ptrdiff_t intptr_t;

typedef unsigned char uint8_t;
typedef unsigned short uint16_t;
typedef unsigned int uint32_t;
typedef unsigned long long uint64_t;
typedef size_t uintptr_t;

#endif

typedef long long longlong;
typedef unsigned long long ulonglong;

typedef unsigned char uchar;
typedef unsigned short ushort;
typedef unsigned int uint;

union Union32
{
    uint32_t u;
    int32_t i;
    float f;
};

union Union64
{
    uint64_t u;
    int64_t i;
    double d;
};

template<typename T>
SLANG_FORCE_INLINE SLANG_CUDA_CALL float make_float(T val)
{
    return (float)val;
}

SLANG_FORCE_INLINE SLANG_CUDA_CALL float _slang_fmod(float x, float y)
{
    return ::fmodf(x, y);
}
SLANG_FORCE_INLINE SLANG_CUDA_CALL double _slang_fmod(double x, double y)
{
    return ::fmod(x, y);
}

#if SLANG_CUDA_ENABLE_HALF

// Add the other vector half types
struct __half1
{
    __half x;
};
struct __align__(4) __half3
{
    __half x, y, z;
};
struct __align__(4) __half4
{
    __half x, y, z, w;
};
#endif

#define SLANG_VECTOR_GET_ELEMENT(T)                                                   \
    SLANG_FORCE_INLINE SLANG_CUDA_CALL T _slang_vector_get_element(T##1 x, int index) \
    {                                                                                 \
        return ((T*)(&x))[index];                                                     \
    }                                                                                 \
    SLANG_FORCE_INLINE SLANG_CUDA_CALL T _slang_vector_get_element(T##2 x, int index) \
    {                                                                                 \
        return ((T*)(&x))[index];                                                     \
    }                                                                                 \
    SLANG_FORCE_INLINE SLANG_CUDA_CALL T _slang_vector_get_element(T##3 x, int index) \
    {                                                                                 \
        return ((T*)(&x))[index];                                                     \
    }                                                                                 \
    SLANG_FORCE_INLINE SLANG_CUDA_CALL T _slang_vector_get_element(T##4 x, int index) \
    {                                                                                 \
        return ((T*)(&x))[index];                                                     \
    }
SLANG_VECTOR_GET_ELEMENT(int)
SLANG_VECTOR_GET_ELEMENT(uint)
SLANG_VECTOR_GET_ELEMENT(short)
SLANG_VECTOR_GET_ELEMENT(ushort)
SLANG_VECTOR_GET_ELEMENT(char)
SLANG_VECTOR_GET_ELEMENT(uchar)
SLANG_VECTOR_GET_ELEMENT(longlong)
SLANG_VECTOR_GET_ELEMENT(ulonglong)
SLANG_VECTOR_GET_ELEMENT(float)
SLANG_VECTOR_GET_ELEMENT(double)

#define SLANG_VECTOR_GET_ELEMENT_PTR(T)                                                      \
    SLANG_FORCE_INLINE SLANG_CUDA_CALL T* _slang_vector_get_element_ptr(T##1 * x, int index) \
    {                                                                                        \
        return ((T*)(x)) + index;                                                            \
    }                                                                                        \
    SLANG_FORCE_INLINE SLANG_CUDA_CALL T* _slang_vector_get_element_ptr(T##2 * x, int index) \
    {                                                                                        \
        return ((T*)(x)) + index;                                                            \
    }                                                                                        \
    SLANG_FORCE_INLINE SLANG_CUDA_CALL T* _slang_vector_get_element_ptr(T##3 * x, int index) \
    {                                                                                        \
        return ((T*)(x)) + index;                                                            \
    }                                                                                        \
    SLANG_FORCE_INLINE SLANG_CUDA_CALL T* _slang_vector_get_element_ptr(T##4 * x, int index) \
    {                                                                                        \
        return ((T*)(x)) + index;                                                            \
    }
SLANG_VECTOR_GET_ELEMENT_PTR(int)
SLANG_VECTOR_GET_ELEMENT_PTR(uint)
SLANG_VECTOR_GET_ELEMENT_PTR(short)
SLANG_VECTOR_GET_ELEMENT_PTR(ushort)
SLANG_VECTOR_GET_ELEMENT_PTR(char)
SLANG_VECTOR_GET_ELEMENT_PTR(uchar)
SLANG_VECTOR_GET_ELEMENT_PTR(longlong)
SLANG_VECTOR_GET_ELEMENT_PTR(ulonglong)
SLANG_VECTOR_GET_ELEMENT_PTR(float)
SLANG_VECTOR_GET_ELEMENT_PTR(double)

#if SLANG_CUDA_ENABLE_HALF
SLANG_VECTOR_GET_ELEMENT(__half)
SLANG_VECTOR_GET_ELEMENT_PTR(__half)
#endif

#define SLANG_CUDA_VECTOR_BINARY_OP(T, n, op)                                                 \
    SLANG_FORCE_INLINE SLANG_CUDA_CALL T##n operator op(T##n thisVal, T##n other)             \
    {                                                                                         \
        T##n result;                                                                          \
        for (int i = 0; i < n; i++)                                                           \
            *_slang_vector_get_element_ptr(&result, i) =                                      \
                _slang_vector_get_element(thisVal, i) op _slang_vector_get_element(other, i); \
        return result;                                                                        \
    }
#define SLANG_CUDA_VECTOR_BINARY_COMPARE_OP(T, n, op)                                \
    SLANG_FORCE_INLINE SLANG_CUDA_CALL bool##n operator op(T##n thisVal, T##n other) \
    {                                                                                \
        bool##n result;                                                              \
        for (int i = 0; i < n; i++)                                                  \
            *_slang_vector_get_element_ptr(&result, i) =                             \
                (int)(_slang_vector_get_element(thisVal, i)                          \
                          op _slang_vector_get_element(other, i));                   \
        return result;                                                               \
    }
#define SLANG_CUDA_VECTOR_UNARY_OP(T, n, op)                                                       \
    SLANG_FORCE_INLINE SLANG_CUDA_CALL T##n operator op(T##n thisVal)                              \
    {                                                                                              \
        T##n result;                                                                               \
        for (int i = 0; i < n; i++)                                                                \
            *_slang_vector_get_element_ptr(&result, i) = op _slang_vector_get_element(thisVal, i); \
        return result;                                                                             \
    }

#define SLANG_CUDA_VECTOR_INT_OP(T, n)            \
    SLANG_CUDA_VECTOR_BINARY_OP(T, n, +)          \
    SLANG_CUDA_VECTOR_BINARY_OP(T, n, -)          \
    SLANG_CUDA_VECTOR_BINARY_OP(T, n, *)          \
    SLANG_CUDA_VECTOR_BINARY_OP(T, n, /)          \
    SLANG_CUDA_VECTOR_BINARY_OP(T, n, %)          \
    SLANG_CUDA_VECTOR_BINARY_OP(T, n, ^)          \
    SLANG_CUDA_VECTOR_BINARY_OP(T, n, &)          \
    SLANG_CUDA_VECTOR_BINARY_OP(T, n, |)          \
    SLANG_CUDA_VECTOR_BINARY_OP(T, n, &&)         \
    SLANG_CUDA_VECTOR_BINARY_OP(T, n, ||)         \
    SLANG_CUDA_VECTOR_BINARY_OP(T, n, >>)         \
    SLANG_CUDA_VECTOR_BINARY_OP(T, n, <<)         \
    SLANG_CUDA_VECTOR_BINARY_COMPARE_OP(T, n, >)  \
    SLANG_CUDA_VECTOR_BINARY_COMPARE_OP(T, n, <)  \
    SLANG_CUDA_VECTOR_BINARY_COMPARE_OP(T, n, >=) \
    SLANG_CUDA_VECTOR_BINARY_COMPARE_OP(T, n, <=) \
    SLANG_CUDA_VECTOR_BINARY_COMPARE_OP(T, n, ==) \
    SLANG_CUDA_VECTOR_BINARY_COMPARE_OP(T, n, !=) \
    SLANG_CUDA_VECTOR_UNARY_OP(T, n, !)           \
    SLANG_CUDA_VECTOR_UNARY_OP(T, n, -)           \
    SLANG_CUDA_VECTOR_UNARY_OP(T, n, ~)

#define SLANG_CUDA_VECTOR_INT_OPS(T) \
    SLANG_CUDA_VECTOR_INT_OP(T, 2)   \
    SLANG_CUDA_VECTOR_INT_OP(T, 3)   \
    SLANG_CUDA_VECTOR_INT_OP(T, 4)

SLANG_CUDA_VECTOR_INT_OPS(int)
SLANG_CUDA_VECTOR_INT_OPS(uint)
SLANG_CUDA_VECTOR_INT_OPS(ushort)
SLANG_CUDA_VECTOR_INT_OPS(short)
SLANG_CUDA_VECTOR_INT_OPS(char)
SLANG_CUDA_VECTOR_INT_OPS(uchar)
SLANG_CUDA_VECTOR_INT_OPS(longlong)
SLANG_CUDA_VECTOR_INT_OPS(ulonglong)

#define SLANG_CUDA_VECTOR_FLOAT_OP(T, n)          \
    SLANG_CUDA_VECTOR_BINARY_OP(T, n, +)          \
    SLANG_CUDA_VECTOR_BINARY_OP(T, n, -)          \
    SLANG_CUDA_VECTOR_BINARY_OP(T, n, *)          \
    SLANG_CUDA_VECTOR_BINARY_OP(T, n, /)          \
    SLANG_CUDA_VECTOR_BINARY_OP(T, n, &&)         \
    SLANG_CUDA_VECTOR_BINARY_OP(T, n, ||)         \
    SLANG_CUDA_VECTOR_BINARY_COMPARE_OP(T, n, >)  \
    SLANG_CUDA_VECTOR_BINARY_COMPARE_OP(T, n, <)  \
    SLANG_CUDA_VECTOR_BINARY_COMPARE_OP(T, n, >=) \
    SLANG_CUDA_VECTOR_BINARY_COMPARE_OP(T, n, <=) \
    SLANG_CUDA_VECTOR_BINARY_COMPARE_OP(T, n, ==) \
    SLANG_CUDA_VECTOR_BINARY_COMPARE_OP(T, n, !=) \
    SLANG_CUDA_VECTOR_UNARY_OP(T, n, -)
#define SLANG_CUDA_VECTOR_FLOAT_OPS(T) \
    SLANG_CUDA_VECTOR_FLOAT_OP(T, 2)   \
    SLANG_CUDA_VECTOR_FLOAT_OP(T, 3)   \
    SLANG_CUDA_VECTOR_FLOAT_OP(T, 4)

SLANG_CUDA_VECTOR_FLOAT_OPS(float)
SLANG_CUDA_VECTOR_FLOAT_OPS(double)
#if SLANG_CUDA_ENABLE_HALF
SLANG_CUDA_VECTOR_FLOAT_OPS(__half)
#endif
#define SLANG_CUDA_FLOAT_VECTOR_MOD_IMPL(T, n)                                             \
    SLANG_FORCE_INLINE SLANG_CUDA_CALL T##n operator%(const T##n& left, const T##n& right) \
    {                                                                                      \
        T##n result;                                                                       \
        for (int i = 0; i < n; i++)                                                        \
            *_slang_vector_get_element_ptr(&result, i) = _slang_fmod(                      \
                _slang_vector_get_element(left, i),                                        \
                _slang_vector_get_element(right, i));                                      \
        return result;                                                                     \
    }
#define SLANG_CUDA_FLOAT_VECTOR_MOD(T)     \
    SLANG_CUDA_FLOAT_VECTOR_MOD_IMPL(T, 2) \
    SLANG_CUDA_FLOAT_VECTOR_MOD_IMPL(T, 3) \
    SLANG_CUDA_FLOAT_VECTOR_MOD_IMPL(T, 4)

SLANG_CUDA_FLOAT_VECTOR_MOD(float)
SLANG_CUDA_FLOAT_VECTOR_MOD(double)

#if SLANG_CUDA_RTC || SLANG_CUDA_ENABLE_HALF
#define SLANG_MAKE_VECTOR(T)                                                \
    SLANG_FORCE_INLINE SLANG_CUDA_CALL T##2 make_##T##2(T x, T y)           \
    {                                                                       \
        return T##2 {x, y};                                                 \
    }                                                                       \
    SLANG_FORCE_INLINE SLANG_CUDA_CALL T##3 make_##T##3(T x, T y, T z)      \
    {                                                                       \
        return T##3 {x, y, z};                                              \
    }                                                                       \
    SLANG_FORCE_INLINE SLANG_CUDA_CALL T##4 make_##T##4(T x, T y, T z, T w) \
    {                                                                       \
        return T##4 {x, y, z, w};                                           \
    }
#endif

#if SLANG_CUDA_RTC
SLANG_MAKE_VECTOR(int)
SLANG_MAKE_VECTOR(uint)
SLANG_MAKE_VECTOR(short)
SLANG_MAKE_VECTOR(ushort)
SLANG_MAKE_VECTOR(char)
SLANG_MAKE_VECTOR(uchar)
SLANG_MAKE_VECTOR(float)
SLANG_MAKE_VECTOR(double)
SLANG_MAKE_VECTOR(longlong)
SLANG_MAKE_VECTOR(ulonglong)
#endif

#if SLANG_CUDA_ENABLE_HALF
SLANG_MAKE_VECTOR(__half)
#endif

SLANG_FORCE_INLINE SLANG_CUDA_CALL bool1 make_bool1(bool x)
{
    return bool1{x};
}
SLANG_FORCE_INLINE SLANG_CUDA_CALL bool2 make_bool2(bool x, bool y)
{
    return bool2{x, y};
}
SLANG_FORCE_INLINE SLANG_CUDA_CALL bool3 make_bool3(bool x, bool y, bool z)
{
    return bool3{x, y, z};
}
SLANG_FORCE_INLINE SLANG_CUDA_CALL bool4 make_bool4(bool x, bool y, bool z, bool w)
{
    return bool4{x, y, z, w};
}
SLANG_FORCE_INLINE SLANG_CUDA_CALL bool2 make_bool2(bool x)
{
    return bool2{x, x};
}
SLANG_FORCE_INLINE SLANG_CUDA_CALL bool3 make_bool3(bool x)
{
    return bool3{x, x, x};
}
SLANG_FORCE_INLINE SLANG_CUDA_CALL bool4 make_bool4(bool x)
{
    return bool4{x, x, x, x};
}

#if SLANG_CUDA_RTC
#define SLANG_MAKE_VECTOR_FROM_SCALAR(T)                     \
    SLANG_FORCE_INLINE SLANG_CUDA_CALL T##1 make_##T##1(T x) \
    {                                                        \
        return T##1 {x};                                     \
    }                                                        \
    SLANG_FORCE_INLINE SLANG_CUDA_CALL T##2 make_##T##2(T x) \
    {                                                        \
        return make_##T##2(x, x);                            \
    }                                                        \
    SLANG_FORCE_INLINE SLANG_CUDA_CALL T##3 make_##T##3(T x) \
    {                                                        \
        return make_##T##3(x, x, x);                         \
    }                                                        \
    SLANG_FORCE_INLINE SLANG_CUDA_CALL T##4 make_##T##4(T x) \
    {                                                        \
        return make_##T##4(x, x, x, x);                      \
    }
#else
#define SLANG_MAKE_VECTOR_FROM_SCALAR(T)                     \
    SLANG_FORCE_INLINE SLANG_CUDA_CALL T##2 make_##T##2(T x) \
    {                                                        \
        return make_##T##2(x, x);                            \
    }                                                        \
    SLANG_FORCE_INLINE SLANG_CUDA_CALL T##3 make_##T##3(T x) \
    {                                                        \
        return make_##T##3(x, x, x);                         \
    }                                                        \
    SLANG_FORCE_INLINE SLANG_CUDA_CALL T##4 make_##T##4(T x) \
    {                                                        \
        return make_##T##4(x, x, x, x);                      \
    }
#endif
SLANG_MAKE_VECTOR_FROM_SCALAR(int)
SLANG_MAKE_VECTOR_FROM_SCALAR(uint)
SLANG_MAKE_VECTOR_FROM_SCALAR(short)
SLANG_MAKE_VECTOR_FROM_SCALAR(ushort)
SLANG_MAKE_VECTOR_FROM_SCALAR(char)
SLANG_MAKE_VECTOR_FROM_SCALAR(uchar)
SLANG_MAKE_VECTOR_FROM_SCALAR(longlong)
SLANG_MAKE_VECTOR_FROM_SCALAR(ulonglong)
SLANG_MAKE_VECTOR_FROM_SCALAR(float)
SLANG_MAKE_VECTOR_FROM_SCALAR(double)
#if SLANG_CUDA_ENABLE_HALF
SLANG_MAKE_VECTOR_FROM_SCALAR(__half)
#if !SLANG_CUDA_RTC
SLANG_FORCE_INLINE SLANG_CUDA_CALL __half1 make___half1(__half x)
{
    return __half1{x};
}
#endif
#endif

#define SLANG_CUDA_VECTOR_ATOMIC_BINARY_IMPL(Fn, T, N)                                            \
    SLANG_FORCE_INLINE SLANG_CUDA_CALL T##N Fn(T##N* address, T##N val)                           \
    {                                                                                             \
        T##N result;                                                                              \
        for (int i = 0; i < N; i++)                                                               \
            *_slang_vector_get_element_ptr(&result, i) =                                          \
                Fn(_slang_vector_get_element_ptr(address, i), _slang_vector_get_element(val, i)); \
        return result;                                                                            \
    }

#if defined(__CUDA_ARCH__) && __CUDA_ARCH__ < 900
SLANG_CUDA_VECTOR_ATOMIC_BINARY_IMPL(atomicAdd, float, 2)
SLANG_CUDA_VECTOR_ATOMIC_BINARY_IMPL(atomicAdd, float, 4)
#endif
SLANG_CUDA_VECTOR_ATOMIC_BINARY_IMPL(atomicAdd, float, 3)
SLANG_CUDA_VECTOR_ATOMIC_BINARY_IMPL(atomicAdd, int, 2)
SLANG_CUDA_VECTOR_ATOMIC_BINARY_IMPL(atomicAdd, int, 3)
SLANG_CUDA_VECTOR_ATOMIC_BINARY_IMPL(atomicAdd, int, 4)
SLANG_CUDA_VECTOR_ATOMIC_BINARY_IMPL(atomicAdd, uint, 2)
SLANG_CUDA_VECTOR_ATOMIC_BINARY_IMPL(atomicAdd, uint, 3)
SLANG_CUDA_VECTOR_ATOMIC_BINARY_IMPL(atomicAdd, uint, 4)
SLANG_CUDA_VECTOR_ATOMIC_BINARY_IMPL(atomicAdd, ulonglong, 2)
SLANG_CUDA_VECTOR_ATOMIC_BINARY_IMPL(atomicAdd, ulonglong, 3)
SLANG_CUDA_VECTOR_ATOMIC_BINARY_IMPL(atomicAdd, ulonglong, 4)

template<typename T, int n>
struct GetVectorTypeImpl
{
};

#define GET_VECTOR_TYPE_IMPL(T, n)                                     \
    template<>                                                         \
    struct GetVectorTypeImpl<T, n>                                     \
    {                                                                  \
        typedef T##n type;                                             \
        static SLANG_FORCE_INLINE SLANG_CUDA_CALL T##n fromScalar(T v) \
        {                                                              \
            return make_##T##n(v);                                     \
        }                                                              \
    };
#define GET_VECTOR_TYPE_IMPL_N(T) \
    GET_VECTOR_TYPE_IMPL(T, 1)    \
    GET_VECTOR_TYPE_IMPL(T, 2)    \
    GET_VECTOR_TYPE_IMPL(T, 3)    \
    GET_VECTOR_TYPE_IMPL(T, 4)

GET_VECTOR_TYPE_IMPL_N(int)
GET_VECTOR_TYPE_IMPL_N(uint)
GET_VECTOR_TYPE_IMPL_N(short)
GET_VECTOR_TYPE_IMPL_N(ushort)
GET_VECTOR_TYPE_IMPL_N(char)
GET_VECTOR_TYPE_IMPL_N(uchar)
GET_VECTOR_TYPE_IMPL_N(longlong)
GET_VECTOR_TYPE_IMPL_N(ulonglong)
GET_VECTOR_TYPE_IMPL_N(float)
GET_VECTOR_TYPE_IMPL_N(double)
#if SLANG_CUDA_ENABLE_HALF
GET_VECTOR_TYPE_IMPL_N(__half)
#endif
template<typename T, int n>
using Vector = typename GetVectorTypeImpl<T, n>::type;

template<typename T, int n, typename OtherT, int m>
SLANG_FORCE_INLINE SLANG_CUDA_CALL Vector<T, n> _slang_vector_reshape(const Vector<OtherT, m> other)
{
    Vector<T, n> result;
    for (int i = 0; i < n; i++)
    {
        OtherT otherElement = T(0);
        if (i < m)
            otherElement = _slang_vector_get_element(other, i);
        *_slang_vector_get_element_ptr(&result, i) = (T)otherElement;
    }
    return result;
}

template<typename T, int ROWS, int COLS>
struct Matrix
{
    Vector<T, COLS> rows[ROWS];
    SLANG_FORCE_INLINE SLANG_CUDA_CALL Vector<T, COLS>& operator[](size_t index)
    {
        return rows[index];
    }
};


template<typename T, int ROWS, int COLS>
SLANG_FORCE_INLINE SLANG_CUDA_CALL Matrix<T, ROWS, COLS> makeMatrix(T scalar)
{
    Matrix<T, ROWS, COLS> result;
    for (int i = 0; i < ROWS; i++)
        result.rows[i] = GetVectorTypeImpl<T, COLS>::fromScalar(scalar);
    return result;
}

template<typename T, int ROWS, int COLS>
SLANG_FORCE_INLINE SLANG_CUDA_CALL Matrix<T, ROWS, COLS> makeMatrix(const Vector<T, COLS>& row0)
{
    Matrix<T, ROWS, COLS> result;
    result.rows[0] = row0;
    return result;
}

template<typename T, int ROWS, int COLS>
SLANG_FORCE_INLINE SLANG_CUDA_CALL Matrix<T, ROWS, COLS> makeMatrix(
    const Vector<T, COLS>& row0,
    const Vector<T, COLS>& row1)
{
    Matrix<T, ROWS, COLS> result;
    result.rows[0] = row0;
    result.rows[1] = row1;
    return result;
}

template<typename T, int ROWS, int COLS>
SLANG_FORCE_INLINE SLANG_CUDA_CALL Matrix<T, ROWS, COLS> makeMatrix(
    const Vector<T, COLS>& row0,
    const Vector<T, COLS>& row1,
    const Vector<T, COLS>& row2)
{
    Matrix<T, ROWS, COLS> result;
    result.rows[0] = row0;
    result.rows[1] = row1;
    result.rows[2] = row2;
    return result;
}

template<typename T, int ROWS, int COLS>
SLANG_FORCE_INLINE SLANG_CUDA_CALL Matrix<T, ROWS, COLS> makeMatrix(
    const Vector<T, COLS>& row0,
    const Vector<T, COLS>& row1,
    const Vector<T, COLS>& row2,
    const Vector<T, COLS>& row3)
{
    Matrix<T, ROWS, COLS> result;
    result.rows[0] = row0;
    result.rows[1] = row1;
    result.rows[2] = row2;
    result.rows[3] = row3;
    return result;
}

template<typename T, int ROWS, int COLS, typename U, int otherRow, int otherCol>
SLANG_FORCE_INLINE SLANG_CUDA_CALL Matrix<T, ROWS, COLS> makeMatrix(
    const Matrix<U, otherRow, otherCol>& other)
{
    Matrix<T, ROWS, COLS> result;
    int minRow = ROWS;
    int minCol = COLS;
    if (minRow > otherRow)
        minRow = otherRow;
    if (minCol > otherCol)
        minCol = otherCol;
    for (int i = 0; i < minRow; i++)
        for (int j = 0; j < minCol; j++)
            *_slang_vector_get_element_ptr(result.rows + i, j) =
                (T)_slang_vector_get_element(other.rows[i], j);
    return result;
}

template<typename T, int ROWS, int COLS>
SLANG_FORCE_INLINE SLANG_CUDA_CALL Matrix<T, ROWS, COLS> makeMatrix(T v0, T v1, T v2, T v3)
{
    Matrix<T, ROWS, COLS> rs;
    rs.rows[0].x = v0;
    rs.rows[0].y = v1;
    rs.rows[1].x = v2;
    rs.rows[1].y = v3;
    return rs;
}

template<typename T, int ROWS, int COLS>
SLANG_FORCE_INLINE SLANG_CUDA_CALL Matrix<T, ROWS, COLS> makeMatrix(
    T v0,
    T v1,
    T v2,
    T v3,
    T v4,
    T v5)
{
    Matrix<T, ROWS, COLS> rs;
    if (COLS == 3)
    {
        *_slang_vector_get_element_ptr(&rs.rows[0], 0) = v0;
        *_slang_vector_get_element_ptr(&rs.rows[0], 1) = v1;
        *_slang_vector_get_element_ptr(&rs.rows[0], 2) = v2;
        *_slang_vector_get_element_ptr(&rs.rows[1], 0) = v3;
        *_slang_vector_get_element_ptr(&rs.rows[1], 1) = v4;
        *_slang_vector_get_element_ptr(&rs.rows[1], 2) = v5;
    }
    else
    {
        rs.rows[0].x = v0;
        rs.rows[0].y = v1;
        rs.rows[1].x = v2;
        rs.rows[1].y = v3;
        rs.rows[2].x = v4;
        rs.rows[2].y = v5;
    }
    return rs;
}

template<typename T, int ROWS, int COLS>
SLANG_FORCE_INLINE SLANG_CUDA_CALL Matrix<T, ROWS, COLS> makeMatrix(
    T v0,
    T v1,
    T v2,
    T v3,
    T v4,
    T v5,
    T v6,
    T v7)
{
    Matrix<T, ROWS, COLS> rs;
    if (COLS == 4)
    {
        *_slang_vector_get_element_ptr(&rs.rows[0], 0) = v0;
        *_slang_vector_get_element_ptr(&rs.rows[0], 1) = v1;
        *_slang_vector_get_element_ptr(&rs.rows[0], 2) = v2;
        *_slang_vector_get_element_ptr(&rs.rows[0], 3) = v3;
        *_slang_vector_get_element_ptr(&rs.rows[1], 0) = v4;
        *_slang_vector_get_element_ptr(&rs.rows[1], 1) = v5;
        *_slang_vector_get_element_ptr(&rs.rows[1], 2) = v6;
        *_slang_vector_get_element_ptr(&rs.rows[1], 3) = v7;
    }
    else
    {
        rs.rows[0].x = v0;
        rs.rows[0].y = v1;
        rs.rows[1].x = v2;
        rs.rows[1].y = v3;
        rs.rows[2].x = v4;
        rs.rows[2].y = v5;
        rs.rows[3].x = v6;
        rs.rows[3].y = v7;
    }
    return rs;
}

template<typename T, int ROWS, int COLS>
SLANG_FORCE_INLINE SLANG_CUDA_CALL Matrix<T, ROWS, COLS> makeMatrix(
    T v0,
    T v1,
    T v2,
    T v3,
    T v4,
    T v5,
    T v6,
    T v7,
    T v8)
{
    Matrix<T, ROWS, COLS> rs;
    rs.rows[0].x = v0;
    rs.rows[0].y = v1;
    rs.rows[0].z = v2;
    rs.rows[1].x = v3;
    rs.rows[1].y = v4;
    rs.rows[1].z = v5;
    rs.rows[2].x = v6;
    rs.rows[2].y = v7;
    rs.rows[2].z = v8;
    return rs;
}

template<typename T, int ROWS, int COLS>
SLANG_FORCE_INLINE SLANG_CUDA_CALL Matrix<T, ROWS, COLS> makeMatrix(
    T v0,
    T v1,
    T v2,
    T v3,
    T v4,
    T v5,
    T v6,
    T v7,
    T v8,
    T v9,
    T v10,
    T v11)
{
    Matrix<T, ROWS, COLS> rs;
    if (COLS == 4)
    {
        *_slang_vector_get_element_ptr(&rs.rows[0], 0) = v0;
        *_slang_vector_get_element_ptr(&rs.rows[0], 1) = v1;
        *_slang_vector_get_element_ptr(&rs.rows[0], 2) = v2;
        *_slang_vector_get_element_ptr(&rs.rows[0], 3) = v3;
        *_slang_vector_get_element_ptr(&rs.rows[1], 0) = v4;
        *_slang_vector_get_element_ptr(&rs.rows[1], 1) = v5;
        *_slang_vector_get_element_ptr(&rs.rows[1], 2) = v6;
        *_slang_vector_get_element_ptr(&rs.rows[1], 3) = v7;
        *_slang_vector_get_element_ptr(&rs.rows[2], 0) = v8;
        *_slang_vector_get_element_ptr(&rs.rows[2], 1) = v9;
        *_slang_vector_get_element_ptr(&rs.rows[2], 2) = v10;
        *_slang_vector_get_element_ptr(&rs.rows[2], 3) = v11;
    }
    else
    {
        rs.rows[0].x = v0;
        rs.rows[0].y = v1;
        rs.rows[0].z = v2;
        rs.rows[1].x = v3;
        rs.rows[1].y = v4;
        rs.rows[1].z = v5;
        rs.rows[2].x = v6;
        rs.rows[2].y = v7;
        rs.rows[2].z = v8;
        rs.rows[3].x = v9;
        rs.rows[3].y = v10;
        rs.rows[3].z = v11;
    }
    return rs;
}

template<typename T, int ROWS, int COLS>
SLANG_FORCE_INLINE SLANG_CUDA_CALL Matrix<T, ROWS, COLS> makeMatrix(
    T v0,
    T v1,
    T v2,
    T v3,
    T v4,
    T v5,
    T v6,
    T v7,
    T v8,
    T v9,
    T v10,
    T v11,
    T v12,
    T v13,
    T v14,
    T v15)
{
    Matrix<T, ROWS, COLS> rs;
    rs.rows[0].x = v0;
    rs.rows[0].y = v1;
    rs.rows[0].z = v2;
    rs.rows[0].w = v3;
    rs.rows[1].x = v4;
    rs.rows[1].y = v5;
    rs.rows[1].z = v6;
    rs.rows[1].w = v7;
    rs.rows[2].x = v8;
    rs.rows[2].y = v9;
    rs.rows[2].z = v10;
    rs.rows[2].w = v11;
    rs.rows[3].x = v12;
    rs.rows[3].y = v13;
    rs.rows[3].z = v14;
    rs.rows[3].w = v15;
    return rs;
}

#define SLANG_MATRIX_BINARY_OP(T, op)                                   \
    template<int R, int C>                                              \
    SLANG_FORCE_INLINE SLANG_CUDA_CALL Matrix<T, R, C> operator op(     \
        const Matrix<T, R, C>& thisVal,                                 \
        const Matrix<T, R, C>& other)                                   \
    {                                                                   \
        Matrix<T, R, C> result;                                         \
        for (int i = 0; i < R; i++)                                     \
            for (int j = 0; j < C; j++)                                 \
                *_slang_vector_get_element_ptr(result.rows + i, j) =    \
                    _slang_vector_get_element(thisVal.rows[i], j)       \
                        op _slang_vector_get_element(other.rows[i], j); \
        return result;                                                  \
    }

#define SLANG_MATRIX_UNARY_OP(T, op)                                                               \
    template<int R, int C>                                                                         \
    SLANG_FORCE_INLINE SLANG_CUDA_CALL Matrix<T, R, C> operator op(const Matrix<T, R, C>& thisVal) \
    {                                                                                              \
        Matrix<T, R, C> result;                                                                    \
        for (int i = 0; i < R; i++)                                                                \
            for (int j = 0; j < C; j++)                                                            \
                *_slang_vector_get_element_ptr(result.rows + i, j) =                               \
                    op _slang_vector_get_element(thisVal.rows[i], j);                              \
        return result;                                                                             \
    }
#define SLANG_INT_MATRIX_OPS(T)   \
    SLANG_MATRIX_BINARY_OP(T, +)  \
    SLANG_MATRIX_BINARY_OP(T, -)  \
    SLANG_MATRIX_BINARY_OP(T, *)  \
    SLANG_MATRIX_BINARY_OP(T, /)  \
    SLANG_MATRIX_BINARY_OP(T, &)  \
    SLANG_MATRIX_BINARY_OP(T, |)  \
    SLANG_MATRIX_BINARY_OP(T, &&) \
    SLANG_MATRIX_BINARY_OP(T, ||) \
    SLANG_MATRIX_BINARY_OP(T, ^)  \
    SLANG_MATRIX_BINARY_OP(T, %)  \
    SLANG_MATRIX_UNARY_OP(T, !)   \
    SLANG_MATRIX_UNARY_OP(T, ~)
#define SLANG_FLOAT_MATRIX_OPS(T) \
    SLANG_MATRIX_BINARY_OP(T, +)  \
    SLANG_MATRIX_BINARY_OP(T, -)  \
    SLANG_MATRIX_BINARY_OP(T, *)  \
    SLANG_MATRIX_BINARY_OP(T, /)  \
    SLANG_MATRIX_UNARY_OP(T, -)
SLANG_INT_MATRIX_OPS(int)
SLANG_INT_MATRIX_OPS(uint)
SLANG_INT_MATRIX_OPS(short)
SLANG_INT_MATRIX_OPS(ushort)
SLANG_INT_MATRIX_OPS(char)
SLANG_INT_MATRIX_OPS(uchar)
SLANG_INT_MATRIX_OPS(longlong)
SLANG_INT_MATRIX_OPS(ulonglong)
SLANG_FLOAT_MATRIX_OPS(float)
SLANG_FLOAT_MATRIX_OPS(double)
#if SLANG_CUDA_ENABLE_HALF
SLANG_FLOAT_MATRIX_OPS(__half)
#endif
#define SLANG_MATRIX_INT_NEG_OP(T)                                                        \
    template<int R, int C>                                                                \
    SLANG_FORCE_INLINE SLANG_CUDA_CALL Matrix<T, R, C> operator-(Matrix<T, R, C> thisVal) \
    {                                                                                     \
        Matrix<T, R, C> result;                                                           \
        for (int i = 0; i < R; i++)                                                       \
            for (int j = 0; j < C; j++)                                                   \
                *_slang_vector_get_element_ptr(result.rows + i, j) =                      \
                    0 - _slang_vector_get_element(thisVal.rows[i], j);                    \
        return result;                                                                    \
    }
SLANG_MATRIX_INT_NEG_OP(int)
SLANG_MATRIX_INT_NEG_OP(uint)
SLANG_MATRIX_INT_NEG_OP(short)
SLANG_MATRIX_INT_NEG_OP(ushort)
SLANG_MATRIX_INT_NEG_OP(char)
SLANG_MATRIX_INT_NEG_OP(uchar)
SLANG_MATRIX_INT_NEG_OP(longlong)
SLANG_MATRIX_INT_NEG_OP(ulonglong)

#define SLANG_FLOAT_MATRIX_MOD(T)                                                 \
    template<int R, int C>                                                        \
    SLANG_FORCE_INLINE SLANG_CUDA_CALL Matrix<T, R, C> operator%(                 \
        Matrix<T, R, C> left,                                                     \
        Matrix<T, R, C> right)                                                    \
    {                                                                             \
        Matrix<T, R, C> result;                                                   \
        for (int i = 0; i < R; i++)                                               \
            for (int j = 0; j < C; j++)                                           \
                *_slang_vector_get_element_ptr(result.rows + i, j) = _slang_fmod( \
                    _slang_vector_get_element(left.rows[i], j),                   \
                    _slang_vector_get_element(right.rows[i], j));                 \
        return result;                                                            \
    }

SLANG_FLOAT_MATRIX_MOD(float)
SLANG_FLOAT_MATRIX_MOD(double)
#if SLANG_CUDA_ENABLE_HALF
template<int R, int C>
SLANG_FORCE_INLINE SLANG_CUDA_CALL Matrix<__half, R, C> operator%(
    Matrix<__half, R, C> left,
    Matrix<__half, R, C> right)
{
    Matrix<__half, R, C> result;
    for (int i = 0; i < R; i++)
        for (int j = 0; j < C; j++)
            *_slang_vector_get_element_ptr(result.rows + i, j) = __float2half(_slang_fmod(
                __half2float(_slang_vector_get_element(left.rows[i], j)),
                __half2float(_slang_vector_get_element(right.rows[i], j))));
    return result;
}
#endif
#undef SLANG_FLOAT_MATRIX_MOD
#undef SLANG_MATRIX_BINARY_OP
#undef SLANG_MATRIX_UNARY_OP
#undef SLANG_INT_MATRIX_OPS
#undef SLANG_FLOAT_MATRIX_OPS
#undef SLANG_MATRIX_INT_NEG_OP
#undef SLANG_FLOAT_MATRIX_MOD

#define SLANG_SELECT_IMPL(T, N)                                                                  \
    SLANG_FORCE_INLINE SLANG_CUDA_CALL Vector<T, N> _slang_select(                               \
        bool##N condition,                                                                       \
        Vector<T, N> v0,                                                                         \
        Vector<T, N> v1)                                                                         \
    {                                                                                            \
        Vector<T, N> result;                                                                     \
        for (int i = 0; i < N; i++)                                                              \
        {                                                                                        \
            *_slang_vector_get_element_ptr(&result, i) = _slang_vector_get_element(condition, i) \
                                                             ? _slang_vector_get_element(v0, i)  \
                                                             : _slang_vector_get_element(v1, i); \
        }                                                                                        \
        return result;                                                                           \
    }
#define SLANG_SELECT_T(T)   \
    SLANG_SELECT_IMPL(T, 2) \
    SLANG_SELECT_IMPL(T, 3) \
    SLANG_SELECT_IMPL(T, 4)

SLANG_SELECT_T(int)
SLANG_SELECT_T(uint)
SLANG_SELECT_T(short)
SLANG_SELECT_T(ushort)
SLANG_SELECT_T(char)
SLANG_SELECT_T(uchar)
SLANG_SELECT_T(float)
SLANG_SELECT_T(double)

template<typename T>
SLANG_FORCE_INLINE SLANG_CUDA_CALL T _slang_select(bool condition, T v0, T v1)
{
    return condition ? v0 : v1;
}

//
// Half support
//

#if SLANG_CUDA_ENABLE_HALF
SLANG_SELECT_T(__half)

// Convenience functions ushort -> half

SLANG_FORCE_INLINE SLANG_CUDA_CALL __half2 __ushort_as_half(const ushort2& i)
{
    return __halves2half2(__ushort_as_half(i.x), __ushort_as_half(i.y));
}
SLANG_FORCE_INLINE SLANG_CUDA_CALL __half3 __ushort_as_half(const ushort3& i)
{
    return __half3{__ushort_as_half(i.x), __ushort_as_half(i.y), __ushort_as_half(i.z)};
}
SLANG_FORCE_INLINE SLANG_CUDA_CALL __half4 __ushort_as_half(const ushort4& i)
{
    return __half4{
        __ushort_as_half(i.x),
        __ushort_as_half(i.y),
        __ushort_as_half(i.z),
        __ushort_as_half(i.w)};
}

// Convenience functions half -> ushort

SLANG_FORCE_INLINE SLANG_CUDA_CALL ushort2 __half_as_ushort(const __half2& i)
{
    return make_ushort2(__half_as_ushort(i.x), __half_as_ushort(i.y));
}
SLANG_FORCE_INLINE SLANG_CUDA_CALL ushort3 __half_as_ushort(const __half3& i)
{
    return make_ushort3(__half_as_ushort(i.x), __half_as_ushort(i.y), __half_as_ushort(i.z));
}
SLANG_FORCE_INLINE SLANG_CUDA_CALL ushort4 __half_as_ushort(const __half4& i)
{
    return make_ushort4(
        __half_as_ushort(i.x),
        __half_as_ushort(i.y),
        __half_as_ushort(i.z),
        __half_as_ushort(i.w));
}

// This is a little bit of a hack. Fortunately CUDA has the definitions of the templated types in
// include/surface_indirect_functions.h
// Here we find the template definition requires a specialization of __nv_isurf_trait to allow
// a specialization of the surface write functions.
// This *isn't* a problem on the read functions as they don't have a return type that uses this
// mechanism

template<>
struct __nv_isurf_trait<__half>
{
    typedef void type;
};
template<>
struct __nv_isurf_trait<__half2>
{
    typedef void type;
};
template<>
struct __nv_isurf_trait<__half4>
{
    typedef void type;
};

#define SLANG_DROP_PARENS(...) __VA_ARGS__

#define SLANG_SURFACE_READ(FUNC_NAME, TYPE_ARGS, ARGS)                                             \
    template<>                                                                                     \
    SLANG_FORCE_INLINE SLANG_CUDA_CALL __half FUNC_NAME<__half>(                                   \
        cudaSurfaceObject_t surfObj,                                                               \
        SLANG_DROP_PARENS TYPE_ARGS,                                                               \
        cudaSurfaceBoundaryMode boundaryMode)                                                      \
    {                                                                                              \
        return __ushort_as_half(FUNC_NAME<ushort>(surfObj, SLANG_DROP_PARENS ARGS, boundaryMode)); \
    }                                                                                              \
                                                                                                   \
    template<>                                                                                     \
    SLANG_FORCE_INLINE SLANG_CUDA_CALL __half2 FUNC_NAME<__half2>(                                 \
        cudaSurfaceObject_t surfObj,                                                               \
        SLANG_DROP_PARENS TYPE_ARGS,                                                               \
        cudaSurfaceBoundaryMode boundaryMode)                                                      \
    {                                                                                              \
        return __ushort_as_half(                                                                   \
            FUNC_NAME<ushort2>(surfObj, SLANG_DROP_PARENS ARGS, boundaryMode));                    \
    }                                                                                              \
                                                                                                   \
    template<>                                                                                     \
    SLANG_FORCE_INLINE SLANG_CUDA_CALL __half4 FUNC_NAME<__half4>(                                 \
        cudaSurfaceObject_t surfObj,                                                               \
        SLANG_DROP_PARENS TYPE_ARGS,                                                               \
        cudaSurfaceBoundaryMode boundaryMode)                                                      \
    {                                                                                              \
        return __ushort_as_half(                                                                   \
            FUNC_NAME<ushort4>(surfObj, SLANG_DROP_PARENS ARGS, boundaryMode));                    \
    }

SLANG_SURFACE_READ(surf1Dread, (int x), (x))
SLANG_SURFACE_READ(surf2Dread, (int x, int y), (x, y))
SLANG_SURFACE_READ(surf3Dread, (int x, int y, int z), (x, y, z))
SLANG_SURFACE_READ(surf1DLayeredread, (int x, int layer), (x, layer))
SLANG_SURFACE_READ(surf2DLayeredread, (int x, int y, int layer), (x, y, layer))
SLANG_SURFACE_READ(surfCubemapread, (int x, int y, int face), (x, y, face))
SLANG_SURFACE_READ(surfCubemapLayeredread, (int x, int y, int layerFace), (x, y, layerFace))

#define SLANG_SURFACE_WRITE(FUNC_NAME, TYPE_ARGS, ARGS)                                            \
    template<>                                                                                     \
    SLANG_FORCE_INLINE SLANG_CUDA_CALL void FUNC_NAME<__half>(                                     \
        __half data,                                                                               \
        cudaSurfaceObject_t surfObj,                                                               \
        SLANG_DROP_PARENS TYPE_ARGS,                                                               \
        cudaSurfaceBoundaryMode boundaryMode)                                                      \
    {                                                                                              \
        FUNC_NAME<ushort>(__half_as_ushort(data), surfObj, SLANG_DROP_PARENS ARGS, boundaryMode);  \
    }                                                                                              \
                                                                                                   \
    template<>                                                                                     \
    SLANG_FORCE_INLINE SLANG_CUDA_CALL void FUNC_NAME<__half2>(                                    \
        __half2 data,                                                                              \
        cudaSurfaceObject_t surfObj,                                                               \
        SLANG_DROP_PARENS TYPE_ARGS,                                                               \
        cudaSurfaceBoundaryMode boundaryMode)                                                      \
    {                                                                                              \
        FUNC_NAME<ushort2>(__half_as_ushort(data), surfObj, SLANG_DROP_PARENS ARGS, boundaryMode); \
    }                                                                                              \
                                                                                                   \
    template<>                                                                                     \
    SLANG_FORCE_INLINE SLANG_CUDA_CALL void FUNC_NAME<__half4>(                                    \
        __half4 data,                                                                              \
        cudaSurfaceObject_t surfObj,                                                               \
        SLANG_DROP_PARENS TYPE_ARGS,                                                               \
        cudaSurfaceBoundaryMode boundaryMode)                                                      \
    {                                                                                              \
        FUNC_NAME<ushort4>(__half_as_ushort(data), surfObj, SLANG_DROP_PARENS ARGS, boundaryMode); \
    }

SLANG_SURFACE_WRITE(surf1Dwrite, (int x), (x))
SLANG_SURFACE_WRITE(surf2Dwrite, (int x, int y), (x, y))
SLANG_SURFACE_WRITE(surf3Dwrite, (int x, int y, int z), (x, y, z))
SLANG_SURFACE_WRITE(surf1DLayeredwrite, (int x, int layer), (x, layer))
SLANG_SURFACE_WRITE(surf2DLayeredwrite, (int x, int y, int layer), (x, y, layer))
SLANG_SURFACE_WRITE(surfCubemapwrite, (int x, int y, int face), (x, y, face))
SLANG_SURFACE_WRITE(surfCubemapLayeredwrite, (int x, int y, int layerFace), (x, y, layerFace))

// ! Hack to test out reading !!!
// Only works converting *from* half

// template <typename T>
// SLANG_FORCE_INLINE SLANG_CUDA_CALL T surf2Dread_convert(cudaSurfaceObject_t surfObj, int x, int
// y, cudaSurfaceBoundaryMode boundaryMode);

#define SLANG_SURFACE_READ_HALF_CONVERT(FUNC_NAME, TYPE_ARGS, ARGS)                              \
                                                                                                 \
    template<typename T>                                                                         \
    SLANG_FORCE_INLINE SLANG_CUDA_CALL T FUNC_NAME##_convert(                                    \
        cudaSurfaceObject_t surfObj,                                                             \
        SLANG_DROP_PARENS TYPE_ARGS,                                                             \
        cudaSurfaceBoundaryMode boundaryMode);                                                   \
                                                                                                 \
    template<>                                                                                   \
    SLANG_FORCE_INLINE SLANG_CUDA_CALL float FUNC_NAME##_convert<float>(                         \
        cudaSurfaceObject_t surfObj,                                                             \
        SLANG_DROP_PARENS TYPE_ARGS,                                                             \
        cudaSurfaceBoundaryMode boundaryMode)                                                    \
    {                                                                                            \
        return __ushort_as_half(                                                                 \
            FUNC_NAME<uint16_t>(surfObj, SLANG_DROP_PARENS ARGS, boundaryMode));                 \
    }                                                                                            \
                                                                                                 \
    template<>                                                                                   \
    SLANG_FORCE_INLINE SLANG_CUDA_CALL float2 FUNC_NAME##_convert<float2>(                       \
        cudaSurfaceObject_t surfObj,                                                             \
        SLANG_DROP_PARENS TYPE_ARGS,                                                             \
        cudaSurfaceBoundaryMode boundaryMode)                                                    \
    {                                                                                            \
        const __half2 v =                                                                        \
            __ushort_as_half(FUNC_NAME<ushort2>(surfObj, SLANG_DROP_PARENS ARGS, boundaryMode)); \
        return float2{v.x, v.y};                                                                 \
    }                                                                                            \
                                                                                                 \
    template<>                                                                                   \
    SLANG_FORCE_INLINE SLANG_CUDA_CALL float4 FUNC_NAME##_convert<float4>(                       \
        cudaSurfaceObject_t surfObj,                                                             \
        SLANG_DROP_PARENS TYPE_ARGS,                                                             \
        cudaSurfaceBoundaryMode boundaryMode)                                                    \
    {                                                                                            \
        const __half4 v =                                                                        \
            __ushort_as_half(FUNC_NAME<ushort4>(surfObj, SLANG_DROP_PARENS ARGS, boundaryMode)); \
        return float4{v.x, v.y, v.z, v.w};                                                       \
    }

SLANG_SURFACE_READ_HALF_CONVERT(surf1Dread, (int x), (x))
SLANG_SURFACE_READ_HALF_CONVERT(surf2Dread, (int x, int y), (x, y))
SLANG_SURFACE_READ_HALF_CONVERT(surf3Dread, (int x, int y, int z), (x, y, z))

#endif

// Support for doing format conversion when writing to a surface/RWTexture

// NOTE! For normal surface access x values are *byte* addressed.
// For the _convert versions they are *not*. They don't need to be because sust.p does not require
// it.

template<typename T>
SLANG_FORCE_INLINE SLANG_CUDA_CALL void surf1Dwrite_convert(
    T,
    cudaSurfaceObject_t surfObj,
    int x,
    cudaSurfaceBoundaryMode boundaryMode);
template<typename T>
SLANG_FORCE_INLINE SLANG_CUDA_CALL void surf2Dwrite_convert(
    T,
    cudaSurfaceObject_t surfObj,
    int x,
    int y,
    cudaSurfaceBoundaryMode boundaryMode);
template<typename T>
SLANG_FORCE_INLINE SLANG_CUDA_CALL void surf3Dwrite_convert(
    T,
    cudaSurfaceObject_t surfObj,
    int x,
    int y,
    int z,
    cudaSurfaceBoundaryMode boundaryMode);

// https://docs.nvidia.com/cuda/inline-ptx-assembly/index.html
// https://docs.nvidia.com/cuda/parallel-thread-execution/index.html#surface-instructions-sust

// Float

template<>
SLANG_FORCE_INLINE SLANG_CUDA_CALL void surf1Dwrite_convert<float>(
    float v,
    cudaSurfaceObject_t surfObj,
    int x,
    cudaSurfaceBoundaryMode boundaryMode)
{
    asm volatile(
        "{sust.p.1d.b32." SLANG_PTX_BOUNDARY_MODE " [%0, {%1}], {%2};}\n\t" ::"l"(surfObj),
        "r"(x),
        "f"(v));
}

template<>
SLANG_FORCE_INLINE SLANG_CUDA_CALL void surf2Dwrite_convert<float>(
    float v,
    cudaSurfaceObject_t surfObj,
    int x,
    int y,
    cudaSurfaceBoundaryMode boundaryMode)
{
    asm volatile(
        "{sust.p.2d.b32." SLANG_PTX_BOUNDARY_MODE " [%0, {%1,%2}], {%3};}\n\t" ::"l"(surfObj),
        "r"(x),
        "r"(y),
        "f"(v));
}

template<>
SLANG_FORCE_INLINE SLANG_CUDA_CALL void surf3Dwrite_convert<float>(
    float v,
    cudaSurfaceObject_t surfObj,
    int x,
    int y,
    int z,
    cudaSurfaceBoundaryMode boundaryMode)
{
    asm volatile(
        "{sust.p.3d.b32." SLANG_PTX_BOUNDARY_MODE " [%0, {%1,%2,%3,%4}], {%5};}\n\t" ::"l"(surfObj),
        "r"(x),
        "r"(y),
        "r"(z),
        "r"(0),
        "f"(v));
}

// Float2

template<>
SLANG_FORCE_INLINE SLANG_CUDA_CALL void surf1Dwrite_convert<float2>(
    float2 v,
    cudaSurfaceObject_t surfObj,
    int x,
    cudaSurfaceBoundaryMode boundaryMode)
{
    const float vx = v.x, vy = v.y;
    asm volatile(
        "{sust.p.1d.v2.b32." SLANG_PTX_BOUNDARY_MODE " [%0, {%1}], {%2,%3};}\n\t" ::"l"(surfObj),
        "r"(x),
        "f"(vx),
        "f"(vy));
}

template<>
SLANG_FORCE_INLINE SLANG_CUDA_CALL void surf2Dwrite_convert<float2>(
    float2 v,
    cudaSurfaceObject_t surfObj,
    int x,
    int y,
    cudaSurfaceBoundaryMode boundaryMode)
{
    const float vx = v.x, vy = v.y;
    asm volatile(
        "{sust.p.2d.v2.b32." SLANG_PTX_BOUNDARY_MODE " [%0, {%1,%2}], {%3,%4};}\n\t" ::"l"(surfObj),
        "r"(x),
        "r"(y),
        "f"(vx),
        "f"(vy));
}

template<>
SLANG_FORCE_INLINE SLANG_CUDA_CALL void surf3Dwrite_convert<float2>(
    float2 v,
    cudaSurfaceObject_t surfObj,
    int x,
    int y,
    int z,
    cudaSurfaceBoundaryMode boundaryMode)
{
    const float vx = v.x, vy = v.y;
    asm volatile(
        "{sust.p.3d.v2.b32." SLANG_PTX_BOUNDARY_MODE
        " [%0, {%1,%2,%3,%4}], {%5,%6};}\n\t" ::"l"(surfObj),
        "r"(x),
        "r"(y),
        "r"(z),
        "r"(0),
        "f"(vx),
        "f"(vy));
}

// Float4
template<>
SLANG_FORCE_INLINE SLANG_CUDA_CALL void surf1Dwrite_convert<float4>(
    float4 v,
    cudaSurfaceObject_t surfObj,
    int x,
    cudaSurfaceBoundaryMode boundaryMode)
{
    const float vx = v.x, vy = v.y, vz = v.z, vw = v.w;
    asm volatile(
        "{sust.p.1d.v4.b32." SLANG_PTX_BOUNDARY_MODE
        " [%0, {%1}], {%2,%3,%4,%5};}\n\t" ::"l"(surfObj),
        "r"(x),
        "f"(vx),
        "f"(vy),
        "f"(vz),
        "f"(vw));
}

template<>
SLANG_FORCE_INLINE SLANG_CUDA_CALL void surf2Dwrite_convert<float4>(
    float4 v,
    cudaSurfaceObject_t surfObj,
    int x,
    int y,
    cudaSurfaceBoundaryMode boundaryMode)
{
    const float vx = v.x, vy = v.y, vz = v.z, vw = v.w;
    asm volatile(
        "{sust.p.2d.v4.b32." SLANG_PTX_BOUNDARY_MODE
        " [%0, {%1,%2}], {%3,%4,%5,%6};}\n\t" ::"l"(surfObj),
        "r"(x),
        "r"(y),
        "f"(vx),
        "f"(vy),
        "f"(vz),
        "f"(vw));
}

template<>
SLANG_FORCE_INLINE SLANG_CUDA_CALL void surf3Dwrite_convert<float4>(
    float4 v,
    cudaSurfaceObject_t surfObj,
    int x,
    int y,
    int z,
    cudaSurfaceBoundaryMode boundaryMode)
{
    const float vx = v.x, vy = v.y, vz = v.z, vw = v.w;
    asm volatile(
        "{sust.p.3d.v4.b32." SLANG_PTX_BOUNDARY_MODE
        " [%0, {%1,%2,%3,%4}], {%5,%6,%7,%8};}\n\t" ::"l"(surfObj),
        "r"(x),
        "r"(y),
        "r"(z),
        "r"(0),
        "f"(vx),
        "f"(vy),
        "f"(vz),
        "f"(vw));
}

template<>
SLANG_FORCE_INLINE SLANG_CUDA_CALL void surf2Dwrite_convert<uint>(
    uint v,
    cudaSurfaceObject_t surfObj,
    int x,
    int y,
    cudaSurfaceBoundaryMode boundaryMode)
{
    asm volatile(
        "{sust.p.2d.b32." SLANG_PTX_BOUNDARY_MODE " [%0, {%1,%2}], {%3};}\n\t" ::"l"(surfObj),
        "r"(x),
        "r"(y),
        "r"(v));
}
template<>
SLANG_FORCE_INLINE SLANG_CUDA_CALL void surf3Dwrite_convert<uint>(
    uint v,
    cudaSurfaceObject_t surfObj,
    int x,
    int y,
    int z,
    cudaSurfaceBoundaryMode boundaryMode)
{
    asm volatile(
        "{sust.p.3d.b32." SLANG_PTX_BOUNDARY_MODE " [%0, {%1,%2,%3,%4}], {%5};}\n\t" ::"l"(surfObj),
        "r"(x),
        "r"(y),
        "r"(z),
        "r"(0),
        "r"(v));
}

template<>
SLANG_FORCE_INLINE SLANG_CUDA_CALL void surf2Dwrite_convert<uint2>(
    uint2 v,
    cudaSurfaceObject_t surfObj,
    int x,
    int y,
    cudaSurfaceBoundaryMode boundaryMode)
{
    const uint vx = v.x, vy = v.y;
    asm volatile(
        "{sust.p.2d.v2.b32." SLANG_PTX_BOUNDARY_MODE " [%0, {%1,%2}], {%3,%4};}\n\t" ::"l"(surfObj),
        "r"(x),
        "r"(y),
        "r"(vx),
        "r"(vy));
}
template<>
SLANG_FORCE_INLINE SLANG_CUDA_CALL void surf3Dwrite_convert<uint2>(
    uint2 v,
    cudaSurfaceObject_t surfObj,
    int x,
    int y,
    int z,
    cudaSurfaceBoundaryMode boundaryMode)
{
    const uint vx = v.x, vy = v.y;
    asm volatile(
        "{sust.p.3d.v2.b32." SLANG_PTX_BOUNDARY_MODE
        " [%0, {%1,%2,%3,%4}], {%5,%6};}\n\t" ::"l"(surfObj),
        "r"(x),
        "r"(y),
        "r"(z),
        "r"(0),
        "r"(vx),
        "r"(vy));
}

template<>
SLANG_FORCE_INLINE SLANG_CUDA_CALL void surf2Dwrite_convert<uint4>(
    uint4 v,
    cudaSurfaceObject_t surfObj,
    int x,
    int y,
    cudaSurfaceBoundaryMode boundaryMode)
{
    const uint vx = v.x, vy = v.y, vz = v.z, vw = v.w;
    asm volatile(
        "{sust.p.2d.v4.b32." SLANG_PTX_BOUNDARY_MODE
        " [%0, {%1,%2}], {%3,%4,%5,%6};}\n\t" ::"l"(surfObj),
        "r"(x),
        "r"(y),
        "r"(vx),
        "r"(vy),
        "r"(vz),
        "r"(vw));
}
template<>
SLANG_FORCE_INLINE SLANG_CUDA_CALL void surf3Dwrite_convert<uint4>(
    uint4 v,
    cudaSurfaceObject_t surfObj,
    int x,
    int y,
    int z,
    cudaSurfaceBoundaryMode boundaryMode)
{
    const uint vx = v.x, vy = v.y, vz = v.z, vw = v.w;
    asm volatile(
        "{sust.p.3d.v4.b32." SLANG_PTX_BOUNDARY_MODE
        " [%0, {%1,%2,%3,%4}], {%5,%6,%7,%8};}\n\t" ::"l"(surfObj),
        "r"(x),
        "r"(y),
        "r"(z),
        "r"(0),
        "r"(vx),
        "r"(vy),
        "r"(vz),
        "r"(vw));
}

template<>
SLANG_FORCE_INLINE SLANG_CUDA_CALL void surf2Dwrite_convert<int>(
    int v,
    cudaSurfaceObject_t surfObj,
    int x,
    int y,
    cudaSurfaceBoundaryMode boundaryMode)
{
    asm volatile(
        "{sust.p.2d.b32." SLANG_PTX_BOUNDARY_MODE " [%0, {%1,%2}], {%3};}\n\t" ::"l"(surfObj),
        "r"(x),
        "r"(y),
        "r"(v));
}
// Int2
template<>
SLANG_FORCE_INLINE SLANG_CUDA_CALL void surf2Dwrite_convert<int2>(
    int2 v,
    cudaSurfaceObject_t surfObj,
    int x,
    int y,
    cudaSurfaceBoundaryMode boundaryMode)
{
    const int vx = v.x, vy = v.y;
    asm volatile(
        "{sust.p.2d.v2.b32." SLANG_PTX_BOUNDARY_MODE " [%0, {%1,%2}], {%3,%4};}\n\t" ::"l"(surfObj),
        "r"(x),
        "r"(y),
        "r"(vx),
        "r"(vy));
}
template<>
SLANG_FORCE_INLINE SLANG_CUDA_CALL void surf2Dwrite_convert<int4>(
    int4 v,
    cudaSurfaceObject_t surfObj,
    int x,
    int y,
    cudaSurfaceBoundaryMode boundaryMode)
{
    const int vx = v.x, vy = v.y, vz = v.z, vw = v.w;
    asm volatile(
        "{sust.p.2d.v4.b32." SLANG_PTX_BOUNDARY_MODE
        " [%0, {%1,%2}], {%3,%4,%5,%6};}\n\t" ::"l"(surfObj),
        "r"(x),
        "r"(y),
        "r"(vx),
        "r"(vy),
        "r"(vz),
        "r"(vw));
}

template<>
SLANG_FORCE_INLINE SLANG_CUDA_CALL void surf3Dwrite_convert<int>(
    int v,
    cudaSurfaceObject_t surfObj,
    int x,
    int y,
    int z,
    cudaSurfaceBoundaryMode boundaryMode)
{
    asm volatile(
        "{sust.p.3d.b32." SLANG_PTX_BOUNDARY_MODE " [%0, {%1,%2,%3,%4}], {%5};}\n\t" ::"l"(surfObj),
        "r"(x),
        "r"(y),
        "r"(z),
        "r"(0),
        "r"(v));
}
// Int2
template<>
SLANG_FORCE_INLINE SLANG_CUDA_CALL void surf3Dwrite_convert<int2>(
    int2 v,
    cudaSurfaceObject_t surfObj,
    int x,
    int y,
    int z,
    cudaSurfaceBoundaryMode boundaryMode)
{
    const int vx = v.x, vy = v.y;
    asm volatile(
        "{sust.p.3d.v2.b32." SLANG_PTX_BOUNDARY_MODE
        " [%0, {%1,%2,%3,%4}], {%5,%6};}\n\t" ::"l"(surfObj),
        "r"(x),
        "r"(y),
        "r"(z),
        "r"(0),
        "r"(vx),
        "r"(vy));
}
// Int4
template<>
SLANG_FORCE_INLINE SLANG_CUDA_CALL void surf3Dwrite_convert<int4>(
    int4 v,
    cudaSurfaceObject_t surfObj,
    int x,
    int y,
    int z,
    cudaSurfaceBoundaryMode boundaryMode)
{
    const int vx = v.x, vy = v.y, vz = v.z, vw = v.w;
    asm volatile(
        "{sust.p.3d.v4.b32." SLANG_PTX_BOUNDARY_MODE
        " [%0, {%1,%2,%3,%4}], {%5,%6,%7,%8};}\n\t" ::"l"(surfObj),
        "r"(x),
        "r"(y),
        "r"(z),
        "r"(0),
        "r"(vx),
        "r"(vy),
        "r"(vz),
        "r"(vw));
}

// ----------------------------- F32 -----------------------------------------

// Unary
SLANG_FORCE_INLINE SLANG_CUDA_CALL float F32_ceil(float f)
{
    return ::ceilf(f);
}
SLANG_FORCE_INLINE SLANG_CUDA_CALL float F32_floor(float f)
{
    return ::floorf(f);
}
SLANG_FORCE_INLINE SLANG_CUDA_CALL float F32_round(float f)
{
    return ::roundf(f);
}
SLANG_FORCE_INLINE SLANG_CUDA_CALL float F32_sin(float f)
{
    return ::sinf(f);
}
SLANG_FORCE_INLINE SLANG_CUDA_CALL float F32_cos(float f)
{
    return ::cosf(f);
}
SLANG_FORCE_INLINE SLANG_CUDA_CALL void F32_sincos(float f, float* s, float* c)
{
    ::sincosf(f, s, c);
}
SLANG_FORCE_INLINE SLANG_CUDA_CALL float F32_tan(float f)
{
    return ::tanf(f);
}
SLANG_FORCE_INLINE SLANG_CUDA_CALL float F32_asin(float f)
{
    return ::asinf(f);
}
SLANG_FORCE_INLINE SLANG_CUDA_CALL float F32_acos(float f)
{
    return ::acosf(f);
}
SLANG_FORCE_INLINE SLANG_CUDA_CALL float F32_atan(float f)
{
    return ::atanf(f);
}
SLANG_FORCE_INLINE SLANG_CUDA_CALL float F32_sinh(float f)
{
    return ::sinhf(f);
}
SLANG_FORCE_INLINE SLANG_CUDA_CALL float F32_cosh(float f)
{
    return ::coshf(f);
}
SLANG_FORCE_INLINE SLANG_CUDA_CALL float F32_tanh(float f)
{
    return ::tanhf(f);
}
SLANG_FORCE_INLINE SLANG_CUDA_CALL float F32_log2(float f)
{
    return ::log2f(f);
}
SLANG_FORCE_INLINE SLANG_CUDA_CALL float F32_log(float f)
{
    return ::logf(f);
}
SLANG_FORCE_INLINE SLANG_CUDA_CALL float F32_log10(float f)
{
    return ::log10f(f);
}
SLANG_FORCE_INLINE SLANG_CUDA_CALL float F32_exp2(float f)
{
    return ::exp2f(f);
}
SLANG_FORCE_INLINE SLANG_CUDA_CALL float F32_exp(float f)
{
    return ::expf(f);
}
SLANG_FORCE_INLINE SLANG_CUDA_CALL float F32_abs(float f)
{
    return ::fabsf(f);
}
SLANG_FORCE_INLINE SLANG_CUDA_CALL float F32_trunc(float f)
{
    return ::truncf(f);
}
SLANG_FORCE_INLINE SLANG_CUDA_CALL float F32_sqrt(float f)
{
    return ::sqrtf(f);
}
SLANG_FORCE_INLINE SLANG_CUDA_CALL float F32_rsqrt(float f)
{
    return ::rsqrtf(f);
}
SLANG_FORCE_INLINE SLANG_CUDA_CALL float F32_sign(float f)
{
    return (f == 0.0f) ? f : ((f < 0.0f) ? -1.0f : 1.0f);
}
SLANG_FORCE_INLINE SLANG_CUDA_CALL float F32_frac(float f)
{
    return f - F32_floor(f);
}

SLANG_FORCE_INLINE SLANG_CUDA_CALL bool F32_isnan(float f)
{
    return isnan(f);
}
SLANG_FORCE_INLINE SLANG_CUDA_CALL bool F32_isfinite(float f)
{
    return isfinite(f);
}
SLANG_FORCE_INLINE SLANG_CUDA_CALL bool F32_isinf(float f)
{
    return isinf(f);
}

// Binary
SLANG_FORCE_INLINE SLANG_CUDA_CALL float F32_min(float a, float b)
{
    return ::fminf(a, b);
}
SLANG_FORCE_INLINE SLANG_CUDA_CALL float F32_max(float a, float b)
{
    return ::fmaxf(a, b);
}
SLANG_FORCE_INLINE SLANG_CUDA_CALL float F32_pow(float a, float b)
{
    return ::powf(a, b);
}
SLANG_FORCE_INLINE SLANG_CUDA_CALL float F32_fmod(float a, float b)
{
    return ::fmodf(a, b);
}
SLANG_FORCE_INLINE SLANG_CUDA_CALL float F32_remainder(float a, float b)
{
    return ::remainderf(a, b);
}
SLANG_FORCE_INLINE SLANG_CUDA_CALL float F32_atan2(float a, float b)
{
    return float(::atan2(a, b));
}

SLANG_FORCE_INLINE SLANG_CUDA_CALL float F32_frexp(float x, int* e)
{
    return frexpf(x, e);
}

SLANG_FORCE_INLINE SLANG_CUDA_CALL float F32_modf(float x, float* ip)
{
    return ::modff(x, ip);
}

SLANG_FORCE_INLINE SLANG_CUDA_CALL uint32_t F32_asuint(float f)
{
    Union32 u;
    u.f = f;
    return u.u;
}
SLANG_FORCE_INLINE SLANG_CUDA_CALL int32_t F32_asint(float f)
{
    Union32 u;
    u.f = f;
    return u.i;
}

// Ternary
SLANG_FORCE_INLINE SLANG_CUDA_CALL float F32_fma(float a, float b, float c)
{
    return ::fmaf(a, b, c);
}


// ----------------------------- F64 -----------------------------------------

// Unary
SLANG_FORCE_INLINE SLANG_CUDA_CALL double F64_ceil(double f)
{
    return ::ceil(f);
}
SLANG_FORCE_INLINE SLANG_CUDA_CALL double F64_floor(double f)
{
    return ::floor(f);
}
SLANG_FORCE_INLINE SLANG_CUDA_CALL double F64_round(double f)
{
    return ::round(f);
}
SLANG_FORCE_INLINE SLANG_CUDA_CALL double F64_sin(double f)
{
    return ::sin(f);
}
SLANG_FORCE_INLINE SLANG_CUDA_CALL double F64_cos(double f)
{
    return ::cos(f);
}
SLANG_FORCE_INLINE SLANG_CUDA_CALL void F64_sincos(double f, double* s, double* c)
{
    ::sincos(f, s, c);
}
SLANG_FORCE_INLINE SLANG_CUDA_CALL double F64_tan(double f)
{
    return ::tan(f);
}
SLANG_FORCE_INLINE SLANG_CUDA_CALL double F64_asin(double f)
{
    return ::asin(f);
}
SLANG_FORCE_INLINE SLANG_CUDA_CALL double F64_acos(double f)
{
    return ::acos(f);
}
SLANG_FORCE_INLINE SLANG_CUDA_CALL double F64_atan(double f)
{
    return ::atan(f);
}
SLANG_FORCE_INLINE SLANG_CUDA_CALL double F64_sinh(double f)
{
    return ::sinh(f);
}
SLANG_FORCE_INLINE SLANG_CUDA_CALL double F64_cosh(double f)
{
    return ::cosh(f);
}
SLANG_FORCE_INLINE SLANG_CUDA_CALL double F64_tanh(double f)
{
    return ::tanh(f);
}
SLANG_FORCE_INLINE SLANG_CUDA_CALL double F64_log2(double f)
{
    return ::log2(f);
}
SLANG_FORCE_INLINE SLANG_CUDA_CALL double F64_log(double f)
{
    return ::log(f);
}
SLANG_FORCE_INLINE SLANG_CUDA_CALL double F64_log10(float f)
{
    return ::log10(f);
}
SLANG_FORCE_INLINE SLANG_CUDA_CALL double F64_exp2(double f)
{
    return ::exp2(f);
}
SLANG_FORCE_INLINE SLANG_CUDA_CALL double F64_exp(double f)
{
    return ::exp(f);
}
SLANG_FORCE_INLINE SLANG_CUDA_CALL double F64_abs(double f)
{
    return ::fabs(f);
}
SLANG_FORCE_INLINE SLANG_CUDA_CALL double F64_trunc(double f)
{
    return ::trunc(f);
}
SLANG_FORCE_INLINE SLANG_CUDA_CALL double F64_sqrt(double f)
{
    return ::sqrt(f);
}
SLANG_FORCE_INLINE SLANG_CUDA_CALL double F64_rsqrt(double f)
{
    return ::rsqrt(f);
}
SLANG_FORCE_INLINE SLANG_CUDA_CALL double F64_sign(double f)
{
    return (f == 0.0) ? f : ((f < 0.0) ? -1.0 : 1.0);
}
SLANG_FORCE_INLINE SLANG_CUDA_CALL double F64_frac(double f)
{
    return f - F64_floor(f);
}

SLANG_FORCE_INLINE SLANG_CUDA_CALL bool F64_isnan(double f)
{
    return isnan(f);
}
SLANG_FORCE_INLINE SLANG_CUDA_CALL bool F64_isfinite(double f)
{
    return isfinite(f);
}
SLANG_FORCE_INLINE SLANG_CUDA_CALL bool F64_isinf(double f)
{
    return isinf(f);
}

// Binary
SLANG_FORCE_INLINE SLANG_CUDA_CALL double F64_min(double a, double b)
{
    return ::fmin(a, b);
}
SLANG_FORCE_INLINE SLANG_CUDA_CALL double F64_max(double a, double b)
{
    return ::fmax(a, b);
}
SLANG_FORCE_INLINE SLANG_CUDA_CALL double F64_pow(double a, double b)
{
    return ::pow(a, b);
}
SLANG_FORCE_INLINE SLANG_CUDA_CALL double F64_fmod(double a, double b)
{
    return ::fmod(a, b);
}
SLANG_FORCE_INLINE SLANG_CUDA_CALL double F64_remainder(double a, double b)
{
    return ::remainder(a, b);
}
SLANG_FORCE_INLINE SLANG_CUDA_CALL double F64_atan2(double a, double b)
{
    return ::atan2(a, b);
}

SLANG_FORCE_INLINE SLANG_CUDA_CALL double F64_frexp(double x, int* e)
{
    return ::frexp(x, e);
}

SLANG_FORCE_INLINE SLANG_CUDA_CALL double F64_modf(double x, double* ip)
{
    return ::modf(x, ip);
}

SLANG_FORCE_INLINE SLANG_CUDA_CALL void F64_asuint(double d, uint32_t* low, uint32_t* hi)
{
    Union64 u;
    u.d = d;
    *low = uint32_t(u.u);
    *hi = uint32_t(u.u >> 32);
}

SLANG_FORCE_INLINE SLANG_CUDA_CALL void F64_asint(double d, int32_t* low, int32_t* hi)
{
    Union64 u;
    u.d = d;
    *low = int32_t(u.u);
    *hi = int32_t(u.u >> 32);
}

// Ternary
SLANG_FORCE_INLINE SLANG_CUDA_CALL double F64_fma(double a, double b, double c)
{
    return ::fma(a, b, c);
}

// ----------------------------- U8 -----------------------------------------

SLANG_FORCE_INLINE SLANG_CUDA_CALL uint32_t U8_countbits(uint8_t v)
{
    // No native 8bit popc yet, just cast and use 32bit variant
    return __popc(uint32_t(v));
}

// ----------------------------- I8 -----------------------------------------

SLANG_FORCE_INLINE SLANG_CUDA_CALL uint32_t I8_countbits(int8_t v)
{
    return U8_countbits(uint8_t(v));
}

// ----------------------------- U16 -----------------------------------------

SLANG_FORCE_INLINE SLANG_CUDA_CALL uint32_t U16_countbits(uint16_t v)
{
    // No native 16bit popc yet, just cast and use 32bit variant
    return __popc(uint32_t(v));
}

// ----------------------------- I16 -----------------------------------------

SLANG_FORCE_INLINE SLANG_CUDA_CALL uint32_t I16_countbits(int16_t v)
{
    return U16_countbits(uint16_t(v));
}

// ----------------------------- U32 -----------------------------------------

// Unary
SLANG_FORCE_INLINE SLANG_CUDA_CALL uint32_t U32_abs(uint32_t f)
{
    return f;
}

// Binary
SLANG_FORCE_INLINE SLANG_CUDA_CALL uint32_t U32_min(uint32_t a, uint32_t b)
{
    return a < b ? a : b;
}
SLANG_FORCE_INLINE SLANG_CUDA_CALL uint32_t U32_max(uint32_t a, uint32_t b)
{
    return a > b ? a : b;
}

SLANG_FORCE_INLINE SLANG_CUDA_CALL float U32_asfloat(uint32_t x)
{
    Union32 u;
    u.u = x;
    return u.f;
}
SLANG_FORCE_INLINE SLANG_CUDA_CALL uint32_t U32_asint(int32_t x)
{
    return uint32_t(x);
}

SLANG_FORCE_INLINE SLANG_CUDA_CALL double U32_asdouble(uint32_t low, uint32_t hi)
{
    Union64 u;
    u.u = (uint64_t(hi) << 32) | low;
    return u.d;
}

SLANG_FORCE_INLINE SLANG_CUDA_CALL uint32_t U32_countbits(uint32_t v)
{
    // https://docs.nvidia.com/cuda/cuda-math-api/group__CUDA__MATH__INTRINSIC__INT.html#group__CUDA__MATH__INTRINSIC__INT_1g43c9c7d2b9ebf202ff1ef5769989be46
    return __popc(v);
}

// ----------------------------- I32 -----------------------------------------

// Unary
SLANG_FORCE_INLINE SLANG_CUDA_CALL int32_t I32_abs(int32_t f)
{
    return (f < 0) ? -f : f;
}

// Binary
SLANG_FORCE_INLINE SLANG_CUDA_CALL int32_t I32_min(int32_t a, int32_t b)
{
    return a < b ? a : b;
}
SLANG_FORCE_INLINE SLANG_CUDA_CALL int32_t I32_max(int32_t a, int32_t b)
{
    return a > b ? a : b;
}

SLANG_FORCE_INLINE SLANG_CUDA_CALL float I32_asfloat(int32_t x)
{
    Union32 u;
    u.i = x;
    return u.f;
}
SLANG_FORCE_INLINE SLANG_CUDA_CALL uint32_t I32_asuint(int32_t x)
{
    return uint32_t(x);
}
SLANG_FORCE_INLINE SLANG_CUDA_CALL double I32_asdouble(int32_t low, int32_t hi)
{
    Union64 u;
    u.u = (uint64_t(hi) << 32) | uint32_t(low);
    return u.d;
}

SLANG_FORCE_INLINE SLANG_CUDA_CALL uint32_t I32_countbits(int32_t v)
{
    return U32_countbits(uint32_t(v));
}

// ----------------------------- U64 -----------------------------------------

SLANG_FORCE_INLINE SLANG_CUDA_CALL int64_t U64_abs(uint64_t f)
{
    return f;
}

SLANG_FORCE_INLINE SLANG_CUDA_CALL int64_t U64_min(uint64_t a, uint64_t b)
{
    return a < b ? a : b;
}
SLANG_FORCE_INLINE SLANG_CUDA_CALL int64_t U64_max(uint64_t a, uint64_t b)
{
    return a > b ? a : b;
}

SLANG_FORCE_INLINE SLANG_CUDA_CALL uint32_t U64_countbits(uint64_t v)
{
    // https://docs.nvidia.com/cuda/cuda-math-api/group__CUDA__MATH__INTRINSIC__INT.html#group__CUDA__MATH__INTRINSIC__INT_1g43c9c7d2b9ebf202ff1ef5769989be46
    return __popcll(v);
}

// ----------------------------- I64 -----------------------------------------

SLANG_FORCE_INLINE SLANG_CUDA_CALL int64_t I64_abs(int64_t f)
{
    return (f < 0) ? -f : f;
}

SLANG_FORCE_INLINE SLANG_CUDA_CALL int64_t I64_min(int64_t a, int64_t b)
{
    return a < b ? a : b;
}
SLANG_FORCE_INLINE SLANG_CUDA_CALL int64_t I64_max(int64_t a, int64_t b)
{
    return a > b ? a : b;
}

SLANG_FORCE_INLINE SLANG_CUDA_CALL uint32_t I64_countbits(int64_t v)
{
    return U64_countbits(uint64_t(v));
}

// ----------------------------- IPTR -----------------------------------------

SLANG_FORCE_INLINE SLANG_CUDA_CALL intptr_t IPTR_abs(intptr_t f)
{
    return (f < 0) ? -f : f;
}

SLANG_FORCE_INLINE SLANG_CUDA_CALL intptr_t IPTR_min(intptr_t a, intptr_t b)
{
    return a < b ? a : b;
}

SLANG_FORCE_INLINE SLANG_CUDA_CALL intptr_t IPTR_max(intptr_t a, intptr_t b)
{
    return a > b ? a : b;
}

// ----------------------------- UPTR -----------------------------------------

SLANG_FORCE_INLINE SLANG_CUDA_CALL uintptr_t UPTR_abs(uintptr_t f)
{
    return f;
}

SLANG_FORCE_INLINE SLANG_CUDA_CALL uintptr_t UPTR_min(uintptr_t a, uintptr_t b)
{
    return a < b ? a : b;
}

SLANG_FORCE_INLINE SLANG_CUDA_CALL uintptr_t UPTR_max(uintptr_t a, uintptr_t b)
{
    return a > b ? a : b;
}

// ----------------------------- ResourceType -----------------------------------------


// https://docs.microsoft.com/en-us/windows/win32/direct3dhlsl/sm5-object-structuredbuffer-getdimensions
// Missing  Load(_In_  int  Location, _Out_ uint Status);

template<typename T>
struct StructuredBuffer
{
    SLANG_CUDA_CALL const T& operator[](size_t index) const
    {
#ifndef SLANG_CUDA_STRUCTURED_BUFFER_NO_COUNT
        SLANG_BOUND_CHECK(index, count);
#endif
        return data[index];
    }

    SLANG_CUDA_CALL const T& Load(size_t index) const
    {
#ifndef SLANG_CUDA_STRUCTURED_BUFFER_NO_COUNT
        SLANG_BOUND_CHECK(index, count);
#endif
        return data[index];
    }

#ifndef SLANG_CUDA_STRUCTURED_BUFFER_NO_COUNT
    SLANG_CUDA_CALL void GetDimensions(uint32_t* outNumStructs, uint32_t* outStride)
    {
        *outNumStructs = uint32_t(count);
        *outStride = uint32_t(sizeof(T));
    }
#endif

    T* data;
#ifndef SLANG_CUDA_STRUCTURED_BUFFER_NO_COUNT
    size_t count;
#endif
};

template<typename T>
struct RWStructuredBuffer : StructuredBuffer<T>
{
    SLANG_CUDA_CALL T& operator[](size_t index) const
    {
#ifndef SLANG_CUDA_STRUCTURED_BUFFER_NO_COUNT
        SLANG_BOUND_CHECK(index, this->count);
#endif
        return this->data[index];
    }
};

// Missing  Load(_In_  int  Location, _Out_ uint Status);
struct ByteAddressBuffer
{
    SLANG_CUDA_CALL void GetDimensions(uint32_t* outDim) const { *outDim = uint32_t(sizeInBytes); }
    SLANG_CUDA_CALL uint32_t Load(size_t index) const
    {
        SLANG_BOUND_CHECK_BYTE_ADDRESS(index, 4, sizeInBytes);
        return data[index >> 2];
    }
    SLANG_CUDA_CALL uint2 Load2(size_t index) const
    {
        SLANG_BOUND_CHECK_BYTE_ADDRESS(index, 8, sizeInBytes);
        const size_t dataIdx = index >> 2;
        return uint2{data[dataIdx], data[dataIdx + 1]};
    }
    SLANG_CUDA_CALL uint3 Load3(size_t index) const
    {
        SLANG_BOUND_CHECK_BYTE_ADDRESS(index, 12, sizeInBytes);
        const size_t dataIdx = index >> 2;
        return uint3{data[dataIdx], data[dataIdx + 1], data[dataIdx + 2]};
    }
    SLANG_CUDA_CALL uint4 Load4(size_t index) const
    {
        SLANG_BOUND_CHECK_BYTE_ADDRESS(index, 16, sizeInBytes);
        const size_t dataIdx = index >> 2;
        return uint4{data[dataIdx], data[dataIdx + 1], data[dataIdx + 2], data[dataIdx + 3]};
    }
    template<typename T>
    SLANG_CUDA_CALL T Load(size_t index) const
    {
        SLANG_BOUND_CHECK_BYTE_ADDRESS(index, sizeof(T), sizeInBytes);
        T data;
        memcpy(&data, ((const char*)this->data) + index, sizeof(T));
        return data;
    }
    template<typename T>
    SLANG_CUDA_CALL StructuredBuffer<T> asStructuredBuffer() const
    {
        StructuredBuffer<T> rs;
        rs.data = (T*)data;
        rs.count = sizeInBytes / sizeof(T);
        return rs;
    }
    const uint32_t* data;
    size_t sizeInBytes; //< Must be multiple of 4
};

// https://docs.microsoft.com/en-us/windows/win32/direct3dhlsl/sm5-object-rwbyteaddressbuffer
// Missing support for Atomic operations
// Missing support for Load with status
struct RWByteAddressBuffer
{
    SLANG_CUDA_CALL void GetDimensions(uint32_t* outDim) const { *outDim = uint32_t(sizeInBytes); }

    SLANG_CUDA_CALL uint32_t Load(size_t index) const
    {
        SLANG_BOUND_CHECK_BYTE_ADDRESS(index, 4, sizeInBytes);
        return data[index >> 2];
    }
    SLANG_CUDA_CALL uint2 Load2(size_t index) const
    {
        SLANG_BOUND_CHECK_BYTE_ADDRESS(index, 8, sizeInBytes);
        const size_t dataIdx = index >> 2;
        return uint2{data[dataIdx], data[dataIdx + 1]};
    }
    SLANG_CUDA_CALL uint3 Load3(size_t index) const
    {
        SLANG_BOUND_CHECK_BYTE_ADDRESS(index, 12, sizeInBytes);
        const size_t dataIdx = index >> 2;
        return uint3{data[dataIdx], data[dataIdx + 1], data[dataIdx + 2]};
    }
    SLANG_CUDA_CALL uint4 Load4(size_t index) const
    {
        SLANG_BOUND_CHECK_BYTE_ADDRESS(index, 16, sizeInBytes);
        const size_t dataIdx = index >> 2;
        return uint4{data[dataIdx], data[dataIdx + 1], data[dataIdx + 2], data[dataIdx + 3]};
    }
    template<typename T>
    SLANG_CUDA_CALL T Load(size_t index) const
    {
        SLANG_BOUND_CHECK_BYTE_ADDRESS(index, sizeof(T), sizeInBytes);
        T data;
        memcpy(&data, ((const char*)this->data) + index, sizeof(T));
        return data;
    }

    SLANG_CUDA_CALL void Store(size_t index, uint32_t v) const
    {
        SLANG_BOUND_CHECK_BYTE_ADDRESS(index, 4, sizeInBytes);
        data[index >> 2] = v;
    }
    SLANG_CUDA_CALL void Store2(size_t index, uint2 v) const
    {
        SLANG_BOUND_CHECK_BYTE_ADDRESS(index, 8, sizeInBytes);
        const size_t dataIdx = index >> 2;
        data[dataIdx + 0] = v.x;
        data[dataIdx + 1] = v.y;
    }
    SLANG_CUDA_CALL void Store3(size_t index, uint3 v) const
    {
        SLANG_BOUND_CHECK_BYTE_ADDRESS(index, 12, sizeInBytes);
        const size_t dataIdx = index >> 2;
        data[dataIdx + 0] = v.x;
        data[dataIdx + 1] = v.y;
        data[dataIdx + 2] = v.z;
    }
    SLANG_CUDA_CALL void Store4(size_t index, uint4 v) const
    {
        SLANG_BOUND_CHECK_BYTE_ADDRESS(index, 16, sizeInBytes);
        const size_t dataIdx = index >> 2;
        data[dataIdx + 0] = v.x;
        data[dataIdx + 1] = v.y;
        data[dataIdx + 2] = v.z;
        data[dataIdx + 3] = v.w;
    }
    template<typename T>
    SLANG_CUDA_CALL void Store(size_t index, T const& value) const
    {
        SLANG_BOUND_CHECK_BYTE_ADDRESS(index, sizeof(T), sizeInBytes);
        memcpy((char*)data + index, &value, sizeof(T));
    }

    /// Can be used in the core module to gain access
    template<typename T>
    SLANG_CUDA_CALL T* _getPtrAt(size_t index)
    {
        SLANG_BOUND_CHECK_BYTE_ADDRESS(index, sizeof(T), sizeInBytes);
        return (T*)(((char*)data) + index);
    }
    template<typename T>
    SLANG_CUDA_CALL RWStructuredBuffer<T> asStructuredBuffer() const
    {
        RWStructuredBuffer<T> rs;
        rs.data = (T*)data;
        rs.count = sizeInBytes / sizeof(T);
        return rs;
    }
    uint32_t* data;
    size_t sizeInBytes; //< Must be multiple of 4
};


// ---------------------- Wave --------------------------------------

// TODO(JS): It appears that cuda does not have a simple way to get a lane index.
//
// Another approach could be...
// laneId = ((threadIdx.z * blockDim.y + threadIdx.y) * blockDim.x + threadIdx.x) &
// SLANG_CUDA_WARP_MASK If that is really true another way to do this, would be for code generator
// to add this function with the [numthreads] baked in.
//
// For now I'll just assume you have a launch that makes the following correct if the kernel uses
// WaveGetLaneIndex()
#ifndef SLANG_USE_ASM_LANE_ID
__forceinline__ __device__ uint32_t _getLaneId()
{
    // If the launch is (or I guess some multiple of the warp size)
    // we try this mechanism, which is apparently faster.
    return threadIdx.x & SLANG_CUDA_WARP_MASK;
}
#else
__forceinline__ __device__ uint32_t _getLaneId()
{
    // https://stackoverflow.com/questions/44337309/whats-the-most-efficient-way-to-calculate-the-warp-id-lane-id-in-a-1-d-grid#
    // This mechanism is not the fastest way to do it, and that is why the other mechanism
    // is the default. But the other mechanism relies on a launch that makes the assumption
    // true.
    unsigned ret;
    asm volatile("mov.u32 %0, %laneid;" : "=r"(ret));
    return ret;
}
#endif

typedef int WarpMask;

// It appears that the __activemask() cannot always be used because
// threads need to be converged.
//
// For CUDA the article claims mask has to be used carefully
// https://devblogs.nvidia.com/using-cuda-warp-level-primitives/
// With the Warp intrinsics there is no mask, and it's just the 'active lanes'.
// __activemask() though does not require there is convergence, so that doesn't work.
//
// '__ballot_sync' produces a convergance.
//
// From the CUDA docs:
// ```For __all_sync, __any_sync, and __ballot_sync, a mask must be passed that specifies the
// threads participating in the call. A bit, representing the thread's lane ID, must be set for each
// participating thread to ensure they are properly converged before the intrinsic is executed by
// the hardware. All active threads named in mask must execute the same intrinsic with the same
// mask, or the result is undefined.```
//
// Currently there isn't a mechanism to correctly get the mask without it being passed through.
// Doing so will most likely require some changes to slang code generation to track masks, for now
// then we use _getActiveMask.

// Return mask of all the lanes less than the current lane
__forceinline__ __device__ WarpMask _getLaneLtMask()
{
    return (int(1) << _getLaneId()) - 1;
}

// TODO(JS):
// THIS IS NOT CORRECT! That determining the appropriate active mask requires appropriate
// mask tracking.
__forceinline__ __device__ WarpMask _getActiveMask()
{
    return __ballot_sync(__activemask(), true);
}

// Return a mask suitable for the 'MultiPrefix' style functions
__forceinline__ __device__ WarpMask _getMultiPrefixMask(int mask)
{
    return mask;
}

// Note! Note will return true if mask is 0, but thats okay, because there must be one
// lane active to execute anything
__inline__ __device__ bool _waveIsSingleLane(WarpMask mask)
{
    return (mask & (mask - 1)) == 0;
}

// Returns the power of 2 size of run of set bits. Returns 0 if not a suitable run.
// Examples:
// 0b00000000'00000000'00000000'11111111 -> 8
// 0b11111111'11111111'11111111'11111111 -> 32
// 0b00000000'00000000'00000000'00011111 -> 0 (since 5 is not a power of 2)
// 0b00000000'00000000'00000000'11110000 -> 0 (since the run of bits does not start at the LSB)
// 0b00000000'00000000'00000000'00100111 -> 0 (since it is not a single contiguous run)
__inline__ __device__ int _waveCalcPow2Offset(WarpMask mask)
{
    // This should be the most common case, so fast path it
    if (mask == SLANG_CUDA_WARP_BITMASK)
    {
        return SLANG_CUDA_WARP_SIZE;
    }
    // Is it a contiguous run of bits?
    if ((mask & (mask + 1)) == 0)
    {
        // const int offsetSize = __ffs(mask + 1) - 1;
        const int offset = 32 - __clz(mask);
        // Is it a power of 2 size
        if ((offset & (offset - 1)) == 0)
        {
            return offset;
        }
    }
    return 0;
}

__inline__ __device__ bool _waveIsFirstLane()
{
    const WarpMask mask = __activemask();
    // We special case bit 0, as that most warps are expected to be fully active.

    // mask & -mask, isolates the lowest set bit.
    // return (mask & 1 ) || ((mask & -mask) == (1 << _getLaneId()));

    // This mechanism is most similar to what was in an nVidia post, so assume it is prefered.
    return (mask & 1) || ((__ffs(mask) - 1) == _getLaneId());
}

template<typename T>
struct WaveOpOr
{
    __inline__ __device__ static T getInitial(T a) { return 0; }
    __inline__ __device__ static T doOp(T a, T b) { return a | b; }
};

template<typename T>
struct WaveOpAnd
{
    __inline__ __device__ static T getInitial(T a) { return ~T(0); }
    __inline__ __device__ static T doOp(T a, T b) { return a & b; }
};

template<typename T>
struct WaveOpXor
{
    __inline__ __device__ static T getInitial(T a) { return 0; }
    __inline__ __device__ static T doOp(T a, T b) { return a ^ b; }
    __inline__ __device__ static T doInverse(T a, T b) { return a ^ b; }
};

template<typename T>
struct WaveOpAdd
{
    __inline__ __device__ static T getInitial(T a) { return 0; }
    __inline__ __device__ static T doOp(T a, T b) { return a + b; }
    __inline__ __device__ static T doInverse(T a, T b) { return a - b; }
};

template<typename T>
struct WaveOpMul
{
    __inline__ __device__ static T getInitial(T a) { return T(1); }
    __inline__ __device__ static T doOp(T a, T b) { return a * b; }
    // Using this inverse for int is probably undesirable - because in general it requires T to have
    // more precision There is also a performance aspect to it, where divides are generally
    // significantly slower
    __inline__ __device__ static T doInverse(T a, T b) { return a / b; }
};

template<typename T>
struct WaveOpMax
{
    __inline__ __device__ static T getInitial(T a) { return a; }
    __inline__ __device__ static T doOp(T a, T b) { return a > b ? a : b; }
};

template<typename T>
struct WaveOpMin
{
    __inline__ __device__ static T getInitial(T a) { return a; }
    __inline__ __device__ static T doOp(T a, T b) { return a < b ? a : b; }
};

template<typename T>
struct ElementTypeTrait;

// Scalar
template<>
struct ElementTypeTrait<int>
{
    typedef int Type;
};
template<>
struct ElementTypeTrait<uint>
{
    typedef uint Type;
};
template<>
struct ElementTypeTrait<float>
{
    typedef float Type;
};
template<>
struct ElementTypeTrait<double>
{
    typedef double Type;
};
template<>
struct ElementTypeTrait<uint64_t>
{
    typedef uint64_t Type;
};
template<>
struct ElementTypeTrait<int64_t>
{
    typedef int64_t Type;
};

// Vector
template<>
struct ElementTypeTrait<int1>
{
    typedef int Type;
};
template<>
struct ElementTypeTrait<int2>
{
    typedef int Type;
};
template<>
struct ElementTypeTrait<int3>
{
    typedef int Type;
};
template<>
struct ElementTypeTrait<int4>
{
    typedef int Type;
};

template<>
struct ElementTypeTrait<uint1>
{
    typedef uint Type;
};
template<>
struct ElementTypeTrait<uint2>
{
    typedef uint Type;
};
template<>
struct ElementTypeTrait<uint3>
{
    typedef uint Type;
};
template<>
struct ElementTypeTrait<uint4>
{
    typedef uint Type;
};

template<>
struct ElementTypeTrait<float1>
{
    typedef float Type;
};
template<>
struct ElementTypeTrait<float2>
{
    typedef float Type;
};
template<>
struct ElementTypeTrait<float3>
{
    typedef float Type;
};
template<>
struct ElementTypeTrait<float4>
{
    typedef float Type;
};

template<>
struct ElementTypeTrait<double1>
{
    typedef double Type;
};
template<>
struct ElementTypeTrait<double2>
{
    typedef double Type;
};
template<>
struct ElementTypeTrait<double3>
{
    typedef double Type;
};
template<>
struct ElementTypeTrait<double4>
{
    typedef double Type;
};

// Matrix
template<typename T, int ROWS, int COLS>
struct ElementTypeTrait<Matrix<T, ROWS, COLS>>
{
    typedef T Type;
};

// Scalar
template<typename INTF, typename T>
__device__ T _waveReduceScalar(WarpMask mask, T val)
{
    const int offsetSize = _waveCalcPow2Offset(mask);
    if (offsetSize > 0)
    {
        // Fast path O(log2(activeLanes))
        for (int offset = offsetSize >> 1; offset > 0; offset >>= 1)
        {
            val = INTF::doOp(val, __shfl_xor_sync(mask, val, offset));
        }
    }
    else if (!_waveIsSingleLane(mask))
    {
        T result = INTF::getInitial(val);
        int remaining = mask;
        while (remaining)
        {
            const int laneBit = remaining & -remaining;
            // Get the sourceLane
            const int srcLane = __ffs(laneBit) - 1;
            // Broadcast (can also broadcast to self)
            result = INTF::doOp(result, __shfl_sync(mask, val, srcLane));
            remaining &= ~laneBit;
        }
        return result;
    }
    return val;
}


// Multiple values
template<typename INTF, typename T, size_t COUNT>
__device__ void _waveReduceMultiple(WarpMask mask, T* val)
{
    const int offsetSize = _waveCalcPow2Offset(mask);
    if (offsetSize > 0)
    {
        // Fast path O(log2(activeLanes))
        for (int offset = offsetSize >> 1; offset > 0; offset >>= 1)
        {
            for (size_t i = 0; i < COUNT; ++i)
            {
                val[i] = INTF::doOp(val[i], __shfl_xor_sync(mask, val[i], offset));
            }
        }
    }
    else if (!_waveIsSingleLane(mask))
    {
        // Copy the original
        T originalVal[COUNT];
        for (size_t i = 0; i < COUNT; ++i)
        {
            const T v = val[i];
            originalVal[i] = v;
            val[i] = INTF::getInitial(v);
        }

        int remaining = mask;
        while (remaining)
        {
            const int laneBit = remaining & -remaining;
            // Get the sourceLane
            const int srcLane = __ffs(laneBit) - 1;
            // Broadcast (can also broadcast to self)
            for (size_t i = 0; i < COUNT; ++i)
            {
                val[i] = INTF::doOp(val[i], __shfl_sync(mask, originalVal[i], srcLane));
            }
            remaining &= ~laneBit;
        }
    }
}

template<typename INTF, typename T>
__device__ void _waveReduceMultiple(WarpMask mask, T* val)
{
    typedef typename ElementTypeTrait<T>::Type ElemType;
    _waveReduceMultiple<INTF, ElemType, sizeof(T) / sizeof(ElemType)>(mask, (ElemType*)val);
}

template<typename T>
__inline__ __device__ T _waveOr(WarpMask mask, T val)
{
    return _waveReduceScalar<WaveOpOr<T>, T>(mask, val);
}

template<typename T>
__inline__ __device__ T _waveAnd(WarpMask mask, T val)
{
    return _waveReduceScalar<WaveOpAnd<T>, T>(mask, val);
}

template<typename T>
__inline__ __device__ T _waveXor(WarpMask mask, T val)
{
    return _waveReduceScalar<WaveOpXor<T>, T>(mask, val);
}

template<typename T>
__inline__ __device__ T _waveProduct(WarpMask mask, T val)
{
    return _waveReduceScalar<WaveOpMul<T>, T>(mask, val);
}

template<typename T>
__inline__ __device__ T _waveSum(WarpMask mask, T val)
{
    return _waveReduceScalar<WaveOpAdd<T>, T>(mask, val);
}

template<typename T>
__inline__ __device__ T _waveMin(WarpMask mask, T val)
{
    return _waveReduceScalar<WaveOpMin<T>, T>(mask, val);
}

template<typename T>
__inline__ __device__ T _waveMax(WarpMask mask, T val)
{
    return _waveReduceScalar<WaveOpMax<T>, T>(mask, val);
}

// Fast-path specializations when CUDA warp reduce operators are available
#if __CUDA_ARCH__ >= 800 // 8.x or higher
template<>
__inline__ __device__ unsigned _waveOr<unsigned>(WarpMask mask, unsigned val)
{
    return __reduce_or_sync(mask, val);
}

template<>
__inline__ __device__ unsigned _waveAnd<unsigned>(WarpMask mask, unsigned val)
{
    return __reduce_and_sync(mask, val);
}

template<>
__inline__ __device__ unsigned _waveXor<unsigned>(WarpMask mask, unsigned val)
{
    return __reduce_xor_sync(mask, val);
}

template<>
__inline__ __device__ unsigned _waveSum<unsigned>(WarpMask mask, unsigned val)
{
    return __reduce_add_sync(mask, val);
}

template<>
__inline__ __device__ int _waveSum<int>(WarpMask mask, int val)
{
    return __reduce_add_sync(mask, val);
}

template<>
__inline__ __device__ unsigned _waveMin<unsigned>(WarpMask mask, unsigned val)
{
    return __reduce_min_sync(mask, val);
}

template<>
__inline__ __device__ int _waveMin<int>(WarpMask mask, int val)
{
    return __reduce_min_sync(mask, val);
}

template<>
__inline__ __device__ unsigned _waveMax<unsigned>(WarpMask mask, unsigned val)
{
    return __reduce_max_sync(mask, val);
}

template<>
__inline__ __device__ int _waveMax<int>(WarpMask mask, int val)
{
    return __reduce_max_sync(mask, val);
}
#endif


// Multiple

template<typename T>
__inline__ __device__ T _waveOrMultiple(WarpMask mask, T val)
{
    typedef typename ElementTypeTrait<T>::Type ElemType;
    _waveReduceMultiple<WaveOpOr<ElemType>>(mask, &val);
    return val;
}

template<typename T>
__inline__ __device__ T _waveAndMultiple(WarpMask mask, T val)
{
    typedef typename ElementTypeTrait<T>::Type ElemType;
    _waveReduceMultiple<WaveOpAnd<ElemType>>(mask, &val);
    return val;
}

template<typename T>
__inline__ __device__ T _waveXorMultiple(WarpMask mask, T val)
{
    typedef typename ElementTypeTrait<T>::Type ElemType;
    _waveReduceMultiple<WaveOpXor<ElemType>>(mask, &val);
    return val;
}

template<typename T>
__inline__ __device__ T _waveProductMultiple(WarpMask mask, T val)
{
    typedef typename ElementTypeTrait<T>::Type ElemType;
    _waveReduceMultiple<WaveOpMul<ElemType>>(mask, &val);
    return val;
}

template<typename T>
__inline__ __device__ T _waveSumMultiple(WarpMask mask, T val)
{
    typedef typename ElementTypeTrait<T>::Type ElemType;
    _waveReduceMultiple<WaveOpAdd<ElemType>>(mask, &val);
    return val;
}

template<typename T>
__inline__ __device__ T _waveMinMultiple(WarpMask mask, T val)
{
    typedef typename ElementTypeTrait<T>::Type ElemType;
    _waveReduceMultiple<WaveOpMin<ElemType>>(mask, &val);
    return val;
}

template<typename T>
__inline__ __device__ T _waveMaxMultiple(WarpMask mask, T val)
{
    typedef typename ElementTypeTrait<T>::Type ElemType;
    _waveReduceMultiple<WaveOpMax<ElemType>>(mask, &val);
    return val;
}


template<typename T>
__inline__ __device__ bool _waveAllEqual(WarpMask mask, T val)
{
    int pred;
    __match_all_sync(mask, val, &pred);
    return pred != 0;
}

template<typename T>
__inline__ __device__ bool _waveAllEqualMultiple(WarpMask mask, T inVal)
{
    typedef typename ElementTypeTrait<T>::Type ElemType;
    const size_t count = sizeof(T) / sizeof(ElemType);
    int pred;
    const ElemType* src = (const ElemType*)&inVal;
    for (size_t i = 0; i < count; ++i)
    {
        __match_all_sync(mask, src[i], &pred);
        if (pred == 0)
        {
            return false;
        }
    }
    return true;
}

template<typename T>
__inline__ __device__ T _waveReadFirst(WarpMask mask, T val)
{
    const int lowestLaneId = __ffs(mask) - 1;
    return __shfl_sync(mask, val, lowestLaneId);
}

template<typename T>
__inline__ __device__ T _waveReadFirstMultiple(WarpMask mask, T inVal)
{
    typedef typename ElementTypeTrait<T>::Type ElemType;
    const size_t count = sizeof(T) / sizeof(ElemType);
    T outVal;
    const ElemType* src = (const ElemType*)&inVal;
    ElemType* dst = (ElemType*)&outVal;
    const int lowestLaneId = __ffs(mask) - 1;
    for (size_t i = 0; i < count; ++i)
    {
        dst[i] = __shfl_sync(mask, src[i], lowestLaneId);
    }
    return outVal;
}

template<typename T>
__inline__ __device__ T _waveShuffleMultiple(WarpMask mask, T inVal, int lane)
{
    typedef typename ElementTypeTrait<T>::Type ElemType;
    const size_t count = sizeof(T) / sizeof(ElemType);
    T outVal;
    const ElemType* src = (const ElemType*)&inVal;
    ElemType* dst = (ElemType*)&outVal;
    for (size_t i = 0; i < count; ++i)
    {
        dst[i] = __shfl_sync(mask, src[i], lane);
    }
    return outVal;
}

// Scalar

// Invertable means that when we get to the end of the reduce, we can remove val (to make
// exclusive), using the inverse of the op.
template<typename INTF, typename T>
__device__ T _wavePrefixInvertableScalar(WarpMask mask, T val)
{
    const int offsetSize = _waveCalcPow2Offset(mask);

    const int laneId = _getLaneId();
    T result;
    if (offsetSize > 0)
    {
        // Sum is calculated inclusive of this lanes value
        result = val;
        for (int i = 1; i < offsetSize; i += i)
        {
            const T readVal = __shfl_up_sync(mask, result, i, offsetSize);
            if (laneId >= i)
            {
                result = INTF::doOp(result, readVal);
            }
        }
        // Remove val from the result, by applyin inverse
        result = INTF::doInverse(result, val);
    }
    else
    {
        result = INTF::getInitial(val);
        if (!_waveIsSingleLane(mask))
        {
            int remaining = mask;
            while (remaining)
            {
                const int laneBit = remaining & -remaining;
                // Get the sourceLane
                const int srcLane = __ffs(laneBit) - 1;
                // Broadcast (can also broadcast to self)
                const T readValue = __shfl_sync(mask, val, srcLane);
                // Only accumulate if srcLane is less than this lane
                if (srcLane < laneId)
                {
                    result = INTF::doOp(result, readValue);
                }
                remaining &= ~laneBit;
            }
        }
    }
    return result;
}


// This implementation separately tracks the value to be propogated, and the value
// that is the final result
template<typename INTF, typename T>
__device__ T _wavePrefixScalar(WarpMask mask, T val)
{
    const int offsetSize = _waveCalcPow2Offset(mask);

    const int laneId = _getLaneId();
    T result = INTF::getInitial(val);
    if (offsetSize > 0)
    {
        // For transmitted value we will do it inclusively with this lanes value
        // For the result we do not include the lanes value. This means an extra multiply for each
        // iteration but means we don't need to have a divide at the end and also removes overflow
        // issues in that scenario.
        for (int i = 1; i < offsetSize; i += i)
        {
            const T readVal = __shfl_up_sync(mask, val, i, offsetSize);
            if (laneId >= i)
            {
                result = INTF::doOp(result, readVal);
                val = INTF::doOp(val, readVal);
            }
        }
    }
    else
    {
        if (!_waveIsSingleLane(mask))
        {
            int remaining = mask;
            while (remaining)
            {
                const int laneBit = remaining & -remaining;
                // Get the sourceLane
                const int srcLane = __ffs(laneBit) - 1;
                // Broadcast (can also broadcast to self)
                const T readValue = __shfl_sync(mask, val, srcLane);
                // Only accumulate if srcLane is less than this lane
                if (srcLane < laneId)
                {
                    result = INTF::doOp(result, readValue);
                }
                remaining &= ~laneBit;
            }
        }
    }
    return result;
}


template<typename INTF, typename T, size_t COUNT>
__device__ T _waveOpCopy(T* dst, const T* src)
{
    for (size_t j = 0; j < COUNT; ++j)
    {
        dst[j] = src[j];
    }
}


template<typename INTF, typename T, size_t COUNT>
__device__ T _waveOpDoInverse(T* inOut, const T* val)
{
    for (size_t j = 0; j < COUNT; ++j)
    {
        inOut[j] = INTF::doInverse(inOut[j], val[j]);
    }
}

template<typename INTF, typename T, size_t COUNT>
__device__ T _waveOpSetInitial(T* out, const T* val)
{
    for (size_t j = 0; j < COUNT; ++j)
    {
        out[j] = INTF::getInitial(val[j]);
    }
}

template<typename INTF, typename T, size_t COUNT>
__device__ T _wavePrefixInvertableMultiple(WarpMask mask, T* val)
{
    const int offsetSize = _waveCalcPow2Offset(mask);

    const int laneId = _getLaneId();
    T originalVal[COUNT];
    _waveOpCopy<INTF, T, COUNT>(originalVal, val);

    if (offsetSize > 0)
    {
        // Sum is calculated inclusive of this lanes value
        for (int i = 1; i < offsetSize; i += i)
        {
            // TODO(JS): Note that here I don't split the laneId outside so it's only tested once.
            // This may be better but it would also mean that there would be shfl between lanes
            // that are on different (albeit identical) instructions. So this seems more likely to
            // work as expected with everything in lock step.
            for (size_t j = 0; j < COUNT; ++j)
            {
                const T readVal = __shfl_up_sync(mask, val[j], i, offsetSize);
                if (laneId >= i)
                {
                    val[j] = INTF::doOp(val[j], readVal);
                }
            }
        }
        // Remove originalVal from the result, by applyin inverse
        _waveOpDoInverse<INTF, T, COUNT>(val, originalVal);
    }
    else
    {
        _waveOpSetInitial<INTF, T, COUNT>(val, val);
        if (!_waveIsSingleLane(mask))
        {
            int remaining = mask;
            while (remaining)
            {
                const int laneBit = remaining & -remaining;
                // Get the sourceLane
                const int srcLane = __ffs(laneBit) - 1;

                for (size_t j = 0; j < COUNT; ++j)
                {
                    // Broadcast (can also broadcast to self)
                    const T readValue = __shfl_sync(mask, originalVal[j], srcLane);
                    // Only accumulate if srcLane is less than this lane
                    if (srcLane < laneId)
                    {
                        val[j] = INTF::doOp(val[j], readValue);
                    }
                    remaining &= ~laneBit;
                }
            }
        }
    }
}

template<typename INTF, typename T, size_t COUNT>
__device__ T _wavePrefixMultiple(WarpMask mask, T* val)
{
    const int offsetSize = _waveCalcPow2Offset(mask);

    const int laneId = _getLaneId();

    T work[COUNT];
    _waveOpCopy<INTF, T, COUNT>(work, val);
    _waveOpSetInitial<INTF, T, COUNT>(val, val);

    if (offsetSize > 0)
    {
        // For transmitted value we will do it inclusively with this lanes value
        // For the result we do not include the lanes value. This means an extra op for each
        // iteration but means we don't need to have a divide at the end and also removes overflow
        // issues in that scenario.
        for (int i = 1; i < offsetSize; i += i)
        {
            for (size_t j = 0; j < COUNT; ++j)
            {
                const T readVal = __shfl_up_sync(mask, work[j], i, offsetSize);
                if (laneId >= i)
                {
                    work[j] = INTF::doOp(work[j], readVal);
                    val[j] = INTF::doOp(val[j], readVal);
                }
            }
        }
    }
    else
    {
        if (!_waveIsSingleLane(mask))
        {
            int remaining = mask;
            while (remaining)
            {
                const int laneBit = remaining & -remaining;
                // Get the sourceLane
                const int srcLane = __ffs(laneBit) - 1;

                for (size_t j = 0; j < COUNT; ++j)
                {
                    // Broadcast (can also broadcast to self)
                    const T readValue = __shfl_sync(mask, work[j], srcLane);
                    // Only accumulate if srcLane is less than this lane
                    if (srcLane < laneId)
                    {
                        val[j] = INTF::doOp(val[j], readValue);
                    }
                }
                remaining &= ~laneBit;
            }
        }
    }
}

template<typename T>
__inline__ __device__ T _wavePrefixProduct(WarpMask mask, T val)
{
    return _wavePrefixScalar<WaveOpMul<T>, T>(mask, val);
}

template<typename T>
__inline__ __device__ T _wavePrefixSum(WarpMask mask, T val)
{
    return _wavePrefixInvertableScalar<WaveOpAdd<T>, T>(mask, val);
}

template<typename T>
__inline__ __device__ T _wavePrefixXor(WarpMask mask, T val)
{
    return _wavePrefixInvertableScalar<WaveOpXor<T>, T>(mask, val);
}

template<typename T>
__inline__ __device__ T _wavePrefixOr(WarpMask mask, T val)
{
    return _wavePrefixScalar<WaveOpOr<T>, T>(mask, val);
}

template<typename T>
__inline__ __device__ T _wavePrefixAnd(WarpMask mask, T val)
{
    return _wavePrefixScalar<WaveOpAnd<T>, T>(mask, val);
}


template<typename T>
__inline__ __device__ T _wavePrefixProductMultiple(WarpMask mask, T val)
{
    typedef typename ElementTypeTrait<T>::Type ElemType;
    _wavePrefixInvertableMultiple<WaveOpMul<ElemType>, ElemType, sizeof(T) / sizeof(ElemType)>(
        mask,
        (ElemType*)&val);
    return val;
}

template<typename T>
__inline__ __device__ T _wavePrefixSumMultiple(WarpMask mask, T val)
{
    typedef typename ElementTypeTrait<T>::Type ElemType;
    _wavePrefixInvertableMultiple<WaveOpAdd<ElemType>, ElemType, sizeof(T) / sizeof(ElemType)>(
        mask,
        (ElemType*)&val);
    return val;
}

template<typename T>
__inline__ __device__ T _wavePrefixXorMultiple(WarpMask mask, T val)
{
    typedef typename ElementTypeTrait<T>::Type ElemType;
    _wavePrefixInvertableMultiple<WaveOpXor<ElemType>, ElemType, sizeof(T) / sizeof(ElemType)>(
        mask,
        (ElemType*)&val);
    return val;
}

template<typename T>
__inline__ __device__ T _wavePrefixOrMultiple(WarpMask mask, T val)
{
    typedef typename ElementTypeTrait<T>::Type ElemType;
    _wavePrefixMultiple<WaveOpOr<ElemType>, ElemType, sizeof(T) / sizeof(ElemType)>(
        mask,
        (ElemType*)&val);
    return val;
}

template<typename T>
__inline__ __device__ T _wavePrefixAndMultiple(WarpMask mask, T val)
{
    typedef typename ElementTypeTrait<T>::Type ElemType;
    _wavePrefixMultiple<WaveOpAnd<ElemType>, ElemType, sizeof(T) / sizeof(ElemType)>(
        mask,
        (ElemType*)&val);
    return val;
}

template<typename T>
__inline__ __device__ uint4 _waveMatchScalar(WarpMask mask, T val)
{
    int pred;
    return make_uint4(__match_all_sync(mask, val, &pred), 0, 0, 0);
}

template<typename T>
__inline__ __device__ uint4 _waveMatchMultiple(WarpMask mask, const T& inVal)
{
    typedef typename ElementTypeTrait<T>::Type ElemType;
    const size_t count = sizeof(T) / sizeof(ElemType);
    int pred;
    const ElemType* src = (const ElemType*)&inVal;
    uint matchBits = 0xffffffff;
    for (size_t i = 0; i < count && matchBits; ++i)
    {
        matchBits = matchBits & __match_all_sync(mask, src[i], &pred);
    }
    return make_uint4(matchBits, 0, 0, 0);
}

__inline__ __device__ uint getAt(dim3 a, int b)
{
    SLANG_PRELUDE_ASSERT(b >= 0 && b < 3);
    return (&a.x)[b];
}
__inline__ __device__ uint3 operator*(uint3 a, dim3 b)
{
    uint3 r;
    r.x = a.x * b.x;
    r.y = a.y * b.y;
    r.z = a.z * b.z;
    return r;
}

template<typename TResult, typename TInput>
__inline__ __device__ TResult slang_bit_cast(TInput val)
{
    return *(TResult*)(&val);
}

/* !!!!!!!!!!!!!!!!!!!!!!!!!!!!!!!!!!!!!!!!!!!!!!!!!!!!!!!!!!!!!!!!!!!!!!! */


/* Type that defines the uniform entry point params. The actual content of this type is dependent on
the entry point parameters, and can be found via reflection or defined such that it matches the
shader appropriately.
*/
struct UniformEntryPointParams;
struct UniformState;

// ---------------------- OptiX Ray Payload --------------------------------------
#ifdef SLANG_CUDA_ENABLE_OPTIX
struct RayDesc
{
    float3 Origin;
    float TMin;
    float3 Direction;
    float TMax;
};

static __forceinline__ __device__ void* unpackOptiXRayPayloadPointer(uint32_t i0, uint32_t i1)
{
    const uint64_t uptr = static_cast<uint64_t>(i0) << 32 | i1;
    void* ptr = reinterpret_cast<void*>(uptr);
    return ptr;
}

static __forceinline__ __device__ void packOptiXRayPayloadPointer(
    void* ptr,
    uint32_t& i0,
    uint32_t& i1)
{
    const uint64_t uptr = reinterpret_cast<uint64_t>(ptr);
    i0 = uptr >> 32;
    i1 = uptr & 0x00000000ffffffff;
}

static __forceinline__ __device__ void* getOptiXRayPayloadPtr()
{
    const uint32_t u0 = optixGetPayload_0();
    const uint32_t u1 = optixGetPayload_1();
    return unpackOptiXRayPayloadPointer(u0, u1);
}

template<typename T>
__forceinline__ __device__ void* optixTrace(
    OptixTraversableHandle AccelerationStructure,
    uint32_t RayFlags,
    uint32_t InstanceInclusionMask,
    uint32_t RayContributionToHitGroupIndex,
    uint32_t MultiplierForGeometryContributionToHitGroupIndex,
    uint32_t MissShaderIndex,
    RayDesc Ray,
    T* Payload)
{
    uint32_t r0, r1;
    packOptiXRayPayloadPointer((void*)Payload, r0, r1);
    optixTrace(
        AccelerationStructure,
        Ray.Origin,
        Ray.Direction,
        Ray.TMin,
        Ray.TMax,
        0.f, /* Time for motion blur, currently unsupported in slang */
        InstanceInclusionMask,
        RayFlags,
        RayContributionToHitGroupIndex,
        MultiplierForGeometryContributionToHitGroupIndex,
        MissShaderIndex,
        r0,
        r1);
}

__forceinline__ __device__ float4 optixGetSpherePositionAndRadius()
{
    float4 data[1];
    optixGetSphereData(data);
    return data[0];
}

__forceinline__ __device__ float4
optixHitObjectGetSpherePositionAndRadius(OptixTraversableHandle* Obj)
{
    float4 data[1];
    optixHitObjectGetSphereData(data);
    return data[0];
}

__forceinline__ __device__ Matrix<float, 2, 4> optixGetLssPositionsAndRadii()
{
    float4 data[2];
    optixGetLinearCurveVertexData(data);
    return makeMatrix<float, 2, 4>(data[0], data[1]);
}

__forceinline__ __device__ Matrix<float, 2, 4> optixHitObjectGetLssPositionsAndRadii(
    OptixTraversableHandle* Obj)
{
    float4 data[2];
    optixHitObjectGetLinearCurveVertexData(data);
    return makeMatrix<float, 2, 4>(data[0], data[1]);
}

__forceinline__ __device__ bool optixIsSphereHit()
{
    return optixGetPrimitiveType() == OPTIX_PRIMITIVE_TYPE_SPHERE;
}

__forceinline__ __device__ bool optixHitObjectIsSphereHit(OptixTraversableHandle* Obj)
{
    return optixGetPrimitiveType(optixHitObjectGetHitKind()) == OPTIX_PRIMITIVE_TYPE_SPHERE;
}

__forceinline__ __device__ bool optixIsLSSHit()
{
    return optixGetPrimitiveType() == OPTIX_PRIMITIVE_TYPE_ROUND_LINEAR;
}

__forceinline__ __device__ bool optixHitObjectIsLSSHit(OptixTraversableHandle* Obj)
{
    return optixGetPrimitiveType(optixHitObjectGetHitKind()) == OPTIX_PRIMITIVE_TYPE_ROUND_LINEAR;
}

template<typename T>
__forceinline__ __device__ void* optixTraverse(
    OptixTraversableHandle AccelerationStructure,
    uint32_t RayFlags,
    uint32_t InstanceInclusionMask,
    uint32_t RayContributionToHitGroupIndex,
    uint32_t MultiplierForGeometryContributionToHitGroupIndex,
    uint32_t MissShaderIndex,
    RayDesc Ray,
    T* Payload,
    OptixTraversableHandle* hitObj)
{
    uint32_t r0, r1;
    packOptiXRayPayloadPointer((void*)Payload, r0, r1);
    optixTraverse(
        AccelerationStructure,
        Ray.Origin,
        Ray.Direction,
        Ray.TMin,
        Ray.TMax,
        0.f, /* Time for motion blur, currently unsupported in slang */
        InstanceInclusionMask,
        RayFlags,
        RayContributionToHitGroupIndex,
        MultiplierForGeometryContributionToHitGroupIndex,
        MissShaderIndex,
        r0,
        r1);
}

template<typename T>
__forceinline__ __device__ void* optixTraverse(
    OptixTraversableHandle AccelerationStructure,
    uint32_t RayFlags,
    uint32_t InstanceInclusionMask,
    uint32_t RayContributionToHitGroupIndex,
    uint32_t MultiplierForGeometryContributionToHitGroupIndex,
    uint32_t MissShaderIndex,
    RayDesc Ray,
    float RayTime,
    T* Payload,
    OptixTraversableHandle* hitObj)
{
    uint32_t r0, r1;
    packOptiXRayPayloadPointer((void*)Payload, r0, r1);
    optixTraverse(
        AccelerationStructure,
        Ray.Origin,
        Ray.Direction,
        Ray.TMin,
        Ray.TMax,
        RayTime,
        InstanceInclusionMask,
        RayFlags,
        RayContributionToHitGroupIndex,
        MultiplierForGeometryContributionToHitGroupIndex,
        MissShaderIndex,
        r0,
        r1);
}

static __forceinline__ __device__ bool optixHitObjectIsHit(OptixTraversableHandle* hitObj)
{
    return optixHitObjectIsHit();
}

static __forceinline__ __device__ bool optixHitObjectIsMiss(OptixTraversableHandle* hitObj)
{
    return optixHitObjectIsMiss();
}

static __forceinline__ __device__ bool optixHitObjectIsNop(OptixTraversableHandle* hitObj)
{
    return optixHitObjectIsNop();
}

static __forceinline__ __device__ uint optixHitObjectGetClusterId(OptixTraversableHandle* hitObj)
{
    return optixHitObjectGetClusterId();
}

static __forceinline__ __device__ void optixMakeMissHitObject(
    uint MissShaderIndex,
    RayDesc Ray,
    OptixTraversableHandle* missObj)
{

    optixMakeMissHitObject(
        MissShaderIndex,
        Ray.Origin,
        Ray.Direction,
        Ray.TMin,
        Ray.TMax,
        0.f, /* rayTime */
        OPTIX_RAY_FLAG_NONE /* rayFlags*/);
}

static __forceinline__ __device__ void optixMakeMissHitObject(
    uint MissShaderIndex,
    RayDesc Ray,
    float CurrentTime,
    OptixTraversableHandle* missObj)
{

    optixMakeMissHitObject(
        MissShaderIndex,
        Ray.Origin,
        Ray.Direction,
        Ray.TMin,
        Ray.TMax,
        CurrentTime,
        OPTIX_RAY_FLAG_NONE /* rayFlags*/);
}

template<typename T>
static __forceinline__ __device__ void optixMakeHitObject(
    OptixTraversableHandle AccelerationStructure,
    uint InstanceIndex,
    uint GeometryIndex,
    uint PrimitiveIndex,
    uint HitKind,
    uint RayContributionToHitGroupIndex,
    uint MultiplierForGeometryContributionToHitGroupIndex,
    RayDesc Ray,
    T attr,
    OptixTraversableHandle* handle)
{

    OptixTraverseData data{};
    optixHitObjectGetTraverseData(&data);
    optixMakeHitObject(
        AccelerationStructure,
        Ray.Origin,
        Ray.Direction,
        Ray.TMin,
        0.f,
        OPTIX_RAY_FLAG_NONE, /* rayFlags*/
        data,
        nullptr, /*OptixTraversableHandle* transforms*/
        0 /*numTransforms */);
}

template<typename T>
static __forceinline__ __device__ void optixMakeHitObject(
    uint HitGroupRecordIndex,
    OptixTraversableHandle AccelerationStructure,
    uint InstanceIndex,
    uint GeometryIndex,
    uint PrimitiveIndex,
    uint HitKind,
    RayDesc Ray,
    T attr,
    OptixTraversableHandle* handle)
{

    OptixTraverseData data{};
    optixHitObjectGetTraverseData(&data);
    optixMakeHitObject(
        AccelerationStructure,
        Ray.Origin,
        Ray.Direction,
        Ray.TMin,
        0.f,
        OPTIX_RAY_FLAG_NONE, /* rayFlags*/
        data,
        nullptr, /*OptixTraversableHandle* transforms*/
        0 /*numTransforms */);
}

template<typename T>
static __forceinline__ __device__ void optixMakeHitObject(
    OptixTraversableHandle AccelerationStructure,
    uint InstanceIndex,
    uint GeometryIndex,
    uint PrimitiveIndex,
    uint HitKind,
    uint RayContributionToHitGroupIndex,
    uint MultiplierForGeometryContributionToHitGroupIndex,
    RayDesc Ray,
    float CurrentTime,
    T attr,
    OptixTraversableHandle* handle)
{

    OptixTraverseData data{};
    optixHitObjectGetTraverseData(&data);
    optixMakeHitObject(
        AccelerationStructure,
        Ray.Origin,
        Ray.Direction,
        Ray.TMin,
        CurrentTime,
        OPTIX_RAY_FLAG_NONE, /* rayFlags*/
        data,
        nullptr, /*OptixTraversableHandle* transforms*/
        0 /*numTransforms */);
}

template<typename T>
static __forceinline__ __device__ void optixMakeHitObject(
    uint HitGroupRecordIndex,
    OptixTraversableHandle AccelerationStructure,
    uint InstanceIndex,
    uint GeometryIndex,
    uint PrimitiveIndex,
    uint HitKind,
    RayDesc Ray,
    float CurrentTime,
    T attr,
    OptixTraversableHandle* handle)
{

    OptixTraverseData data{};
    optixHitObjectGetTraverseData(&data);
    optixMakeHitObject(
        AccelerationStructure,
        Ray.Origin,
        Ray.Direction,
        Ray.TMin,
        CurrentTime,
        OPTIX_RAY_FLAG_NONE, /* rayFlags*/
        data,
        nullptr, /*OptixTraversableHandle* transforms*/
        0 /*numTransforms */);
}

static __forceinline__ __device__ void optixMakeNopHitObject(OptixTraversableHandle* Obj)
{
    optixMakeNopHitObject();
}

template<typename T>
static __forceinline__ __device__ void optixInvoke(
    OptixTraversableHandle AccelerationStructure,
    OptixTraversableHandle* HitOrMiss,
    T Payload)
{
    uint32_t r0, r1;
    packOptiXRayPayloadPointer((void*)Payload, r0, r1);
    optixInvoke(r0, r1);
}
static __forceinline__ __device__ RayDesc optixHitObjectGetRayDesc(OptixTraversableHandle* obj)
{
    RayDesc ray = {
        optixHitObjectGetWorldRayOrigin(),
        optixHitObjectGetRayTmin(),
        optixHitObjectGetWorldRayDirection(),
        optixHitObjectGetRayTmax()};
    return ray;
}

static __forceinline__ __device__ uint optixHitObjectGetInstanceIndex(OptixTraversableHandle* Obj)
{
    return optixHitObjectGetInstanceIndex();
}

static __forceinline__ __device__ uint optixHitObjectGetInstanceId(OptixTraversableHandle* Obj)
{
    return optixHitObjectGetInstanceId();
}

static __forceinline__ __device__ uint optixHitObjectGetSbtGASIndex(OptixTraversableHandle* Obj)
{
    return optixHitObjectGetSbtGASIndex();
}

static __forceinline__ __device__ uint optixHitObjectGetPrimitiveIndex(OptixTraversableHandle* Obj)
{
    return optixHitObjectGetPrimitiveIndex();
}

template<typename T>
static __forceinline__ __device__ T optixHitObjectGetAttribute(OptixTraversableHandle* Obj)
{
    constexpr size_t numInts = (sizeof(T) + sizeof(uint32_t) - 1) /
                               sizeof(uint32_t); // Number of 32-bit values, rounded up
    static_assert(numInts <= 8, "Attribute type is too large");

    // Create an array to hold the attribute values
    uint32_t values[numInts == 0 ? 1 : numInts] = {0}; // Ensure we have at least one element

    // Read the appropriate number of attribute registers
    if constexpr (numInts > 0)
        values[0] = optixHitObjectGetAttribute_0();
    if constexpr (numInts > 1)
        values[1] = optixHitObjectGetAttribute_1();
    if constexpr (numInts > 2)
        values[2] = optixHitObjectGetAttribute_2();
    if constexpr (numInts > 3)
        values[3] = optixHitObjectGetAttribute_3();
    if constexpr (numInts > 4)
        values[4] = optixHitObjectGetAttribute_4();
    if constexpr (numInts > 5)
        values[5] = optixHitObjectGetAttribute_5();
    if constexpr (numInts > 6)
        values[6] = optixHitObjectGetAttribute_6();
    if constexpr (numInts > 7)
        values[7] = optixHitObjectGetAttribute_7();

    // Reinterpret the array as the desired type
    T result;
    memcpy(&result, values, sizeof(T));
    return result;
}

static __forceinline__ __device__ uint optixHitObjectGetSbtRecordIndex(OptixTraversableHandle* Obj)
{
    return optixHitObjectGetSbtRecordIndex();
}

static __forceinline__ __device__ uint
optixHitObjectSetSbtRecordIndex(OptixTraversableHandle* Obj, uint sbtRecordIndex)
{
    optixHitObjectSetSbtRecordIndex(sbtRecordIndex); // returns void
    return 0;
}
static __forceinline__ __device__ uint
optixHitObjectGetSbtDataPointer(OptixTraversableHandle* Obj, uint sbtRecordIndex)
{
    optixHitObjectGetSbtDataPointer(); // returns void
    return 0;
}
#endif
static const int kSlangTorchTensorMaxDim = 5;

// TensorView
struct TensorView
{
    uint8_t* data;
    uint32_t strides[kSlangTorchTensorMaxDim];
    uint32_t sizes[kSlangTorchTensorMaxDim];
    uint32_t dimensionCount;

    template<typename T>
    __device__ T* data_ptr()
    {
        return reinterpret_cast<T*>(data);
    }

    template<typename T>
    __device__ T* data_ptr_at(uint32_t index)
    {
        uint64_t offset = strides[0] * index;
        return reinterpret_cast<T*>(data + offset);
    }

    template<typename T>
    __device__ T* data_ptr_at(uint2 index)
    {
        uint64_t offset = strides[0] * index.x + strides[1] * index.y;
        return reinterpret_cast<T*>(data + offset);
    }

    template<typename T>
    __device__ T* data_ptr_at(uint3 index)
    {
        uint64_t offset = strides[0] * index.x + strides[1] * index.y + strides[2] * index.z;
        return reinterpret_cast<T*>(data + offset);
    }

    template<typename T>
    __device__ T* data_ptr_at(uint4 index)
    {
        uint64_t offset = strides[0] * index.x + strides[1] * index.y + strides[2] * index.z +
                          strides[3] * index.w;
        return reinterpret_cast<T*>(data + offset);
    }

    template<typename T, unsigned int N>
    __device__ T* data_ptr_at(uint index[N])
    {
        uint64_t offset = 0;
        for (unsigned int i = 0; i < N; ++i)
        {
            offset += strides[i] * index[i];
        }
        return reinterpret_cast<T*>(data + offset);
    }

    template<typename T>
    __device__ T& load(uint32_t x)
    {
        return *reinterpret_cast<T*>(data + strides[0] * x);
    }
    template<typename T>
    __device__ T& load(uint32_t x, uint32_t y)
    {
        return *reinterpret_cast<T*>(data + strides[0] * x + strides[1] * y);
    }
    template<typename T>
    __device__ T& load(uint2 index)
    {
        return *reinterpret_cast<T*>(data + strides[0] * index.x + strides[1] * index.y);
    }
    template<typename T>
    __device__ T& load(uint32_t x, uint32_t y, uint32_t z)
    {
        return *reinterpret_cast<T*>(data + strides[0] * x + strides[1] * y + strides[2] * z);
    }
    template<typename T>
    __device__ T& load(uint3 index)
    {
        return *reinterpret_cast<T*>(
            data + strides[0] * index.x + strides[1] * index.y + strides[2] * index.z);
    }
    template<typename T>
    __device__ T& load(uint32_t x, uint32_t y, uint32_t z, uint32_t w)
    {
        return *reinterpret_cast<T*>(
            data + strides[0] * x + strides[1] * y + strides[2] * z + strides[3] * w);
    }
    template<typename T>
    __device__ T& load(uint4 index)
    {
        return *reinterpret_cast<T*>(
            data + strides[0] * index.x + strides[1] * index.y + strides[2] * index.z +
            strides[3] * index.w);
    }
    template<typename T>
    __device__ T& load(uint32_t i0, uint32_t i1, uint32_t i2, uint32_t i3, uint32_t i4)
    {
        return *reinterpret_cast<T*>(
            data + strides[0] * i0 + strides[1] * i1 + strides[2] * i2 + strides[3] * i3 +
            strides[4] * i4);
    }

    // Generic version of load
    template<typename T, unsigned int N>
    __device__ T& load(uint index[N])
    {
        uint64_t offset = 0;
        for (unsigned int i = 0; i < N; ++i)
        {
            offset += strides[i] * index[i];
        }
        return *reinterpret_cast<T*>(data + offset);
    }

    template<typename T>
    __device__ void store(uint32_t x, T val)
    {
        *reinterpret_cast<T*>(data + strides[0] * x) = val;
    }
    template<typename T>
    __device__ void store(uint32_t x, uint32_t y, T val)
    {
        *reinterpret_cast<T*>(data + strides[0] * x + strides[1] * y) = val;
    }
    template<typename T>
    __device__ void store(uint2 index, T val)
    {
        *reinterpret_cast<T*>(data + strides[0] * index.x + strides[1] * index.y) = val;
    }
    template<typename T>
    __device__ void store(uint32_t x, uint32_t y, uint32_t z, T val)
    {
        *reinterpret_cast<T*>(data + strides[0] * x + strides[1] * y + strides[2] * z) = val;
    }
    template<typename T>
    __device__ void store(uint3 index, T val)
    {
        *reinterpret_cast<T*>(
            data + strides[0] * index.x + strides[1] * index.y + strides[2] * index.z) = val;
    }
    template<typename T>
    __device__ void store(uint32_t x, uint32_t y, uint32_t z, uint32_t w, T val)
    {
        *reinterpret_cast<T*>(
            data + strides[0] * x + strides[1] * y + strides[2] * z + strides[3] * w) = val;
    }
    template<typename T>
    __device__ void store(uint4 index, T val)
    {
        *reinterpret_cast<T*>(
            data + strides[0] * index.x + strides[1] * index.y + strides[2] * index.z +
            strides[3] * index.w) = val;
    }
    template<typename T>
    __device__ void store(uint32_t i0, uint32_t i1, uint32_t i2, uint32_t i3, uint32_t i4, T val)
    {
        *reinterpret_cast<T*>(
            data + strides[0] * i0 + strides[1] * i1 + strides[2] * i2 + strides[3] * i3 +
            strides[4] * i4) = val;
    }

    // Generic version
    template<typename T, unsigned int N>
    __device__ void store(uint index[N], T val)
    {
        uint64_t offset = 0;
        for (unsigned int i = 0; i < N; ++i)
        {
            offset += strides[i] * index[i];
        }
        *reinterpret_cast<T*>(data + offset) = val;
    }
};

<<<<<<< HEAD
#endif
=======
// Implementations for texture fetch/load functions using tex PTX intrinsics
// These are used for read-only texture access with integer coordinates
// See #6781 for details.

// 1D is not supported via PTX. Keeping this placeholder in case it ever gets
// supported.
template<typename T>
SLANG_FORCE_INLINE SLANG_CUDA_CALL T tex1Dfetch_int(CUtexObject texObj, int x)
{
    T result;
    float stub;
    asm("tex.1d.v4.f32.s32 {%0, %1, %2, %3}, [%4, {%5}];"
        : "=f"(result), "=f"(stub), "=f"(stub), "=f"(stub)
        : "l"(texObj), "r"(x));
    return result;
}

template<typename T>
SLANG_FORCE_INLINE SLANG_CUDA_CALL T tex2Dfetch_int(CUtexObject texObj, int x, int y)
{
    T result;
    float stub;
    asm("tex.2d.v4.f32.s32 {%0, %1, %2, %3}, [%4, {%5, %6}];"
        : "=f"(result), "=f"(stub), "=f"(stub), "=f"(stub)
        : "l"(texObj), "r"(x), "r"(y));
    return result;
}

template<>
SLANG_FORCE_INLINE SLANG_CUDA_CALL float2 tex2Dfetch_int(CUtexObject texObj, int x, int y)
{
    float result_x, result_y;
    float stub;
    asm("tex.2d.v4.f32.s32 {%0, %1, %2, %3}, [%4, {%5, %6}];"
        : "=f"(result_x), "=f"(result_y), "=f"(stub), "=f"(stub)
        : "l"(texObj), "r"(x), "r"(y));
    return make_float2(result_x, result_y);
}

template<>
SLANG_FORCE_INLINE SLANG_CUDA_CALL float4 tex2Dfetch_int(CUtexObject texObj, int x, int y)
{
    float result_x, result_y, result_z, result_w;
    asm("tex.2d.v4.f32.s32 {%0, %1, %2, %3}, [%4, {%5, %6}];"
        : "=f"(result_x), "=f"(result_y), "=f"(result_z), "=f"(result_w)
        : "l"(texObj), "r"(x), "r"(y));
    return make_float4(result_x, result_y, result_z, result_w);
}

template<>
SLANG_FORCE_INLINE SLANG_CUDA_CALL uint tex2Dfetch_int(CUtexObject texObj, int x, int y)
{
    uint result;
    uint stub;
    asm("tex.2d.v4.f32.s32 {%0, %1, %2, %3}, [%4, {%5, %6}];"
        : "=r"(result), "=r"(stub), "=r"(stub), "=r"(stub)
        : "l"(texObj), "r"(x), "r"(y));
    return result;
}

template<>
SLANG_FORCE_INLINE SLANG_CUDA_CALL uint2 tex2Dfetch_int(CUtexObject texObj, int x, int y)
{
    uint result_x, result_y;
    uint stub;
    asm("tex.2d.v4.f32.s32 {%0, %1, %2, %3}, [%4, {%5, %6}];"
        : "=r"(result_x), "=r"(result_y), "=r"(stub), "=r"(stub)
        : "l"(texObj), "r"(x), "r"(y));
    return make_uint2(result_x, result_y);
}

template<>
SLANG_FORCE_INLINE SLANG_CUDA_CALL uint4 tex2Dfetch_int(CUtexObject texObj, int x, int y)
{
    uint result_x, result_y, result_z, result_w;
    asm("tex.2d.v4.f32.s32 {%0, %1, %2, %3}, [%4, {%5, %6}];"
        : "=r"(result_x), "=r"(result_y), "=r"(result_z), "=r"(result_w)
        : "l"(texObj), "r"(x), "r"(y));
    return make_uint4(result_x, result_y, result_z, result_w);
}

template<>
SLANG_FORCE_INLINE SLANG_CUDA_CALL int tex2Dfetch_int(CUtexObject texObj, int x, int y)
{
    int result;
    int stub;
    asm("tex.2d.v4.f32.s32 {%0, %1, %2, %3}, [%4, {%5, %6}];"
        : "=r"(result), "=r"(stub), "=r"(stub), "=r"(stub)
        : "l"(texObj), "r"(x), "r"(y));
    return result;
}

template<>
SLANG_FORCE_INLINE SLANG_CUDA_CALL int2 tex2Dfetch_int(CUtexObject texObj, int x, int y)
{
    int result_x, result_y;
    int stub;
    asm("tex.2d.v4.f32.s32 {%0, %1, %2, %3}, [%4, {%5, %6}];"
        : "=r"(result_x), "=r"(result_y), "=r"(stub), "=r"(stub)
        : "l"(texObj), "r"(x), "r"(y));
    return make_int2(result_x, result_y);
}

template<>
SLANG_FORCE_INLINE SLANG_CUDA_CALL int4 tex2Dfetch_int(CUtexObject texObj, int x, int y)
{
    int result_x, result_y, result_z, result_w;
    asm("tex.2d.v4.f32.s32 {%0, %1, %2, %3}, [%4, {%5, %6}];"
        : "=r"(result_x), "=r"(result_y), "=r"(result_z), "=r"(result_w)
        : "l"(texObj), "r"(x), "r"(y));
    return make_int4(result_x, result_y, result_z, result_w);
}

template<typename T>
SLANG_FORCE_INLINE SLANG_CUDA_CALL T tex3Dfetch_int(CUtexObject texObj, int x, int y, int z)
{
    T result;
    float stub;
    asm("tex.3d.v4.f32.s32 {%0, %1, %2, %3}, [%4, {%5, %6, %7, %8}];"
        : "=f"(result), "=f"(stub), "=f"(stub), "=f"(stub)
        : "l"(texObj), "r"(x), "r"(y), "r"(z), "r"(z));
    // Note: The repeated z is a stub used as the fourth operand in ptx.
    // From the docs:
    // https://docs.nvidia.com/cuda/parallel-thread-execution/index.html#texture-instructions-tex
    // Operand c is a scalar or singleton tuple for 1d textures; is a two-element vector for 2d
    // textures; and is a four-element vector for 3d textures.
    return result;
}

template<>
SLANG_FORCE_INLINE SLANG_CUDA_CALL float2 tex3Dfetch_int(CUtexObject texObj, int x, int y, int z)
{
    float result_x, result_y;
    float stub;
    asm("tex.3d.v4.f32.s32 {%0, %1, %2, %3}, [%4, {%5, %6, %7, %8}];"
        : "=f"(result_x), "=f"(result_y), "=f"(stub), "=f"(stub)
        : "l"(texObj), "r"(x), "r"(y), "r"(z), "r"(z));
    return make_float2(result_x, result_y);
}

template<>
SLANG_FORCE_INLINE SLANG_CUDA_CALL float4 tex3Dfetch_int(CUtexObject texObj, int x, int y, int z)
{
    float result_x, result_y, result_z, result_w;
    asm("tex.3d.v4.f32.s32 {%0, %1, %2, %3}, [%4, {%5, %6, %7, %8}];"
        : "=f"(result_x), "=f"(result_y), "=f"(result_z), "=f"(result_w)
        : "l"(texObj), "r"(x), "r"(y), "r"(z), "r"(z));
    return make_float4(result_x, result_y, result_z, result_w);
}

template<>
SLANG_FORCE_INLINE SLANG_CUDA_CALL uint tex3Dfetch_int(CUtexObject texObj, int x, int y, int z)
{
    uint result;
    uint stub;
    asm("tex.3d.v4.f32.s32 {%0, %1, %2, %3}, [%4, {%5, %6, %7, %8}];"
        : "=r"(result), "=r"(stub), "=r"(stub), "=r"(stub)
        : "l"(texObj), "r"(x), "r"(y), "r"(z), "r"(z));
    return result;
}

template<>
SLANG_FORCE_INLINE SLANG_CUDA_CALL uint2 tex3Dfetch_int(CUtexObject texObj, int x, int y, int z)
{
    uint result_x, result_y;
    uint stub;
    asm("tex.3d.v4.f32.s32 {%0, %1, %2, %3}, [%4, {%5, %6, %7, %8}];"
        : "=r"(result_x), "=r"(result_y), "=r"(stub), "=r"(stub)
        : "l"(texObj), "r"(x), "r"(y), "r"(z), "r"(z));
    return make_uint2(result_x, result_y);
}

template<>
SLANG_FORCE_INLINE SLANG_CUDA_CALL uint4 tex3Dfetch_int(CUtexObject texObj, int x, int y, int z)
{
    uint result_x, result_y, result_z, result_w;
    asm("tex.3d.v4.f32.s32 {%0, %1, %2, %3}, [%4, {%5, %6, %7, %8}];"
        : "=r"(result_x), "=r"(result_y), "=r"(result_z), "=r"(result_w)
        : "l"(texObj), "r"(x), "r"(y), "r"(z), "r"(z));
    return make_uint4(result_x, result_y, result_z, result_w);
}

template<>
SLANG_FORCE_INLINE SLANG_CUDA_CALL int tex3Dfetch_int(CUtexObject texObj, int x, int y, int z)
{
    int result;
    int stub;
    asm("tex.3d.v4.f32.s32 {%0, %1, %2, %3}, [%4, {%5, %6, %7, %8}];"
        : "=r"(result), "=r"(stub), "=r"(stub), "=r"(stub)
        : "l"(texObj), "r"(x), "r"(y), "r"(z), "r"(z));
    return result;
}

template<>
SLANG_FORCE_INLINE SLANG_CUDA_CALL int2 tex3Dfetch_int(CUtexObject texObj, int x, int y, int z)
{
    int result_x, result_y;
    int stub;
    asm("tex.3d.v4.f32.s32 {%0, %1, %2, %3}, [%4, {%5, %6, %7, %8}];"
        : "=r"(result_x), "=r"(result_y), "=r"(stub), "=r"(stub)
        : "l"(texObj), "r"(x), "r"(y), "r"(z), "r"(z));
    return make_int2(result_x, result_y);
}

template<>
SLANG_FORCE_INLINE SLANG_CUDA_CALL int4 tex3Dfetch_int(CUtexObject texObj, int x, int y, int z)
{
    int result_x, result_y, result_z, result_w;
    asm("tex.3d.v4.f32.s32 {%0, %1, %2, %3}, [%4, {%5, %6, %7, %8}];"
        : "=r"(result_x), "=r"(result_y), "=r"(result_z), "=r"(result_w)
        : "l"(texObj), "r"(x), "r"(y), "r"(z), "r"(z));
    return make_int4(result_x, result_y, result_z, result_w);
}

template<typename T>
SLANG_FORCE_INLINE SLANG_CUDA_CALL T tex1DArrayfetch_int(CUtexObject texObj, int x, int layer)
{
    T result;
    float stub;
    asm("tex.a1d.v4.f32.s32 {%0, %1, %2, %3}, [%4, {%5, %6}];"
        : "=f"(result), "=f"(stub), "=f"(stub), "=f"(stub)
        : "l"(texObj), "r"(x), "r"(layer));
    return result;
}

template<typename T>
SLANG_FORCE_INLINE SLANG_CUDA_CALL T
tex2DArrayfetch_int(CUtexObject texObj, int x, int y, int layer)
{
    T result;
    float stub;
    asm("tex.a2d.v4.f32.s32 {%0, %1, %2, %3}, [%4, {%5, %6, %7, %8}];"
        : "=f"(result), "=f"(stub), "=f"(stub), "=f"(stub)
        : "l"(texObj), "r"(x), "r"(y), "r"(layer), "r"(layer));
    return result;
}

template<>
SLANG_FORCE_INLINE SLANG_CUDA_CALL float2
tex2DArrayfetch_int(CUtexObject texObj, int x, int y, int layer)
{
    float result_x, result_y;
    float stub;
    asm("tex.a2d.v4.f32.s32 {%0, %1, %2, %3}, [%4, {%5, %6, %7, %8}];"
        : "=f"(result_x), "=f"(result_y), "=f"(stub), "=f"(stub)
        : "l"(texObj), "r"(x), "r"(y), "r"(layer), "r"(layer));
    return make_float2(result_x, result_y);
}

template<>
SLANG_FORCE_INLINE SLANG_CUDA_CALL float4
tex2DArrayfetch_int(CUtexObject texObj, int x, int y, int layer)
{
    float result_x, result_y, result_z, result_w;
    asm("tex.a2d.v4.f32.s32 {%0, %1, %2, %3}, [%4, {%5, %6, %7, %8}];"
        : "=f"(result_x), "=f"(result_y), "=f"(result_z), "=f"(result_w)
        : "l"(texObj), "r"(x), "r"(y), "r"(layer), "r"(layer));
    return make_float4(result_x, result_y, result_z, result_w);
}

template<>
SLANG_FORCE_INLINE SLANG_CUDA_CALL uint
tex2DArrayfetch_int(CUtexObject texObj, int x, int y, int layer)
{
    uint result;
    uint stub;
    asm("tex.a2d.v4.f32.s32 {%0, %1, %2, %3}, [%4, {%5, %6, %7, %8}];"
        : "=r"(result), "=r"(stub), "=r"(stub), "=r"(stub)
        : "l"(texObj), "r"(x), "r"(y), "r"(layer), "r"(layer));
    return result;
}

template<>
SLANG_FORCE_INLINE SLANG_CUDA_CALL uint2
tex2DArrayfetch_int(CUtexObject texObj, int x, int y, int layer)
{
    uint result_x, result_y;
    uint stub;
    asm("tex.a2d.v4.f32.s32 {%0, %1, %2, %3}, [%4, {%5, %6, %7, %8}];"
        : "=r"(result_x), "=r"(result_y), "=r"(stub), "=r"(stub)
        : "l"(texObj), "r"(x), "r"(y), "r"(layer), "r"(layer));
    return make_uint2(result_x, result_y);
}

template<>
SLANG_FORCE_INLINE SLANG_CUDA_CALL uint4
tex2DArrayfetch_int(CUtexObject texObj, int x, int y, int layer)
{
    uint result_x, result_y, result_z, result_w;
    asm("tex.a2d.v4.f32.s32 {%0, %1, %2, %3}, [%4, {%5, %6, %7, %8}];"
        : "=r"(result_x), "=r"(result_y), "=r"(result_z), "=r"(result_w)
        : "l"(texObj), "r"(x), "r"(y), "r"(layer), "r"(layer));
    return make_uint4(result_x, result_y, result_z, result_w);
}

template<>
SLANG_FORCE_INLINE SLANG_CUDA_CALL int tex2DArrayfetch_int(
    CUtexObject texObj,
    int x,
    int y,
    int layer)
{
    int result;
    int stub;
    asm("tex.a2d.v4.f32.s32 {%0, %1, %2, %3}, [%4, {%5, %6, %7, %8}];"
        : "=r"(result), "=r"(stub), "=r"(stub), "=r"(stub)
        : "l"(texObj), "r"(x), "r"(y), "r"(layer), "r"(layer));
    return result;
}

template<>
SLANG_FORCE_INLINE SLANG_CUDA_CALL int2
tex2DArrayfetch_int(CUtexObject texObj, int x, int y, int layer)
{
    int result_x, result_y;
    int stub;
    asm("tex.a2d.v4.f32.s32 {%0, %1, %2, %3}, [%4, {%5, %6, %7, %8}];"
        : "=r"(result_x), "=r"(result_y), "=r"(stub), "=r"(stub)
        : "l"(texObj), "r"(x), "r"(y), "r"(layer), "r"(layer));
    return make_int2(result_x, result_y);
}

template<>
SLANG_FORCE_INLINE SLANG_CUDA_CALL int4
tex2DArrayfetch_int(CUtexObject texObj, int x, int y, int layer)
{
    int result_x, result_y, result_z, result_w;
    asm("tex.a2d.v4.f32.s32 {%0, %1, %2, %3}, [%4, {%5, %6, %7, %8}];"
        : "=r"(result_x), "=r"(result_y), "=r"(result_z), "=r"(result_w)
        : "l"(texObj), "r"(x), "r"(y), "r"(layer), "r"(layer));
    return make_int4(result_x, result_y, result_z, result_w);
}
>>>>>>> 6d399804
<|MERGE_RESOLUTION|>--- conflicted
+++ resolved
@@ -3995,9 +3995,6 @@
     }
 };
 
-<<<<<<< HEAD
-#endif
-=======
 // Implementations for texture fetch/load functions using tex PTX intrinsics
 // These are used for read-only texture access with integer coordinates
 // See #6781 for details.
@@ -4329,5 +4326,4 @@
         : "=r"(result_x), "=r"(result_y), "=r"(result_z), "=r"(result_w)
         : "l"(texObj), "r"(x), "r"(y), "r"(layer), "r"(layer));
     return make_int4(result_x, result_y, result_z, result_w);
-}
->>>>>>> 6d399804
+}